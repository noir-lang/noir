--- conflicted
+++ resolved
@@ -10,13 +10,8 @@
     }
 }
 
-<<<<<<< HEAD
-pub fn storage_read<N>() -> [Field; N] {
+pub fn storage_read<let N: u32>() -> [Field; N] {
     std::unsafe_func::zeroed()
-=======
-pub fn storage_read<let N: u32>() -> [Field; N] {
-    std::unsafe::zeroed()
->>>>>>> 7fe58520
 }
 
 struct PublicMutable<T> {
