global NIBBLE_LENGTH: u64 = 16;

struct U4 {
    inner: u8,
}

impl U4 {
    fn zero() -> U4 {
        U4 { inner: 0 }
    }

    fn from_u8(x: u8) -> U4 {
        U4 { inner: x % 16 }
    }
}

impl Eq for U4 {
    fn eq(self, other: Self) -> bool {
        self.inner == other.inner
    }
}

fn compact_decode<N>(input: [u8; N], length: Field) -> ([U4; NIBBLE_LENGTH], Field) {
<<<<<<< HEAD
    assert(2 * input.len() <= NIBBLE_LENGTH as u64);
=======
    assert(2 * input.len() <= NIBBLE_LENGTH);
>>>>>>> 17f343b3
    assert(length as u64 <= input.len());

    let mut nibble = [U4::zero(); NIBBLE_LENGTH];

    let first_nibble = U4::from_u8(input[0] >> 4);
    let parity = first_nibble.inner as u1;

    if parity == 1 {
        nibble[0] = U4::from_u8(input[0] & 0x0f);
        for i in 1..input.len() {
            if i as u64 < length as u64 {
                let x = input[i];
                nibble[2*i - 1] = U4::from_u8(x >> 4);
                nibble[2*i] = U4::from_u8(x & 0x0f);
            }
        }
    } else {
        for i in 0..2 {
            if (i as u64) < length as u64 - 1 {
                let x = input[i + 1];
                nibble[2*i] = U4::from_u8(x >> 4);
                nibble[2*i + 1] = U4::from_u8(x & 0x0f);
            }
        }
    }

    let out = (nibble, 2 * length + (parity as Field) - 2);

    out
}

fn enc<N>(value: [u8; N], value_length: Field) -> ([u8; 32], Field) {
    assert(value.len() as u8 >= value_length as u8);
    let mut out_value = [0; 32];
    if value_length == 0 {
        let out = (out_value, value_length);
        out
    } else if value_length as u8 < 31 {
        out_value[0] = 0x80 + value_length as u8;

        for i in 1..value.len() {
            out_value[i] = value[i-1];
        }

        let out = (out_value, value_length + 1);

        out
    } else {
        let out = (out_value, 32);
        out
    }
}

fn bitshift_literal_0() -> u64 {
    let mut bits: u64 = 0;
    bits |= 1 << 0;

    bits
}
fn bitshift_literal_4() -> u64 {
    let mut bits: u64 = 0;
    bits |= 1 << 4;

    bits
}
fn bitshift_variable(idx: u64) -> u64 {
    let mut bits: u64 = 0;
    bits |= 1 << idx;

    bits
}

fn main(x: [u8; 5], z: Field) {
    //Issue 1144
    let (nib, len) = compact_decode(x, z);
    assert(len == 5);
    assert(
        [nib[0], nib[1], nib[2], nib[3], nib[4]]
        == [U4::from_u8(15), U4::from_u8(1), U4::from_u8(12), U4::from_u8(11), U4::from_u8(8)]
    );
    // Issue 1169
    let val1 = [
        0xb8, 0x8f, 0x61, 0xe6, 0xfb, 0xda, 0x83, 0xfb, 0xff, 0xfa, 0xbe, 0x36, 0x41, 0x12, 0x13,
        0x74, 0x80, 0x39, 0x80, 0x18, 0x00, 0x00, 0x00, 0x00, 0x00, 0x00, 0x00, 0x00, 0x00, 0x00,
        0x00, 0x00
    ];
    let val1_length = 20;

    let enc_val1 = enc(val1, val1_length);

    assert(
        enc_val1.0 == [
            0x94, 0xb8, 0x8f, 0x61, 0xe6, 0xfb, 0xda, 0x83, 0xfb, 0xff, 0xfa, 0xbe, 0x36, 0x41,
            0x12, 0x13, 0x74, 0x80, 0x39, 0x80, 0x18, 0x00, 0x00, 0x00, 0x00, 0x00, 0x00, 0x00,
            0x00, 0x00, 0x00, 0x00
        ]
    );
    assert(enc_val1.1 == 21);
    // Issue 2399
    let result_0 = bitshift_literal_0();
    assert(result_0 == 1);
    let result_4 = bitshift_literal_4();
    assert(result_4 == 16);
    let result_0 = bitshift_variable(0);
    assert(result_0 == 1);
    let result_4 = bitshift_variable(4);
    assert(result_4 == 16);
}<|MERGE_RESOLUTION|>--- conflicted
+++ resolved
@@ -21,11 +21,7 @@
 }
 
 fn compact_decode<N>(input: [u8; N], length: Field) -> ([U4; NIBBLE_LENGTH], Field) {
-<<<<<<< HEAD
-    assert(2 * input.len() <= NIBBLE_LENGTH as u64);
-=======
     assert(2 * input.len() <= NIBBLE_LENGTH);
->>>>>>> 17f343b3
     assert(length as u64 <= input.len());
 
     let mut nibble = [U4::zero(); NIBBLE_LENGTH];
