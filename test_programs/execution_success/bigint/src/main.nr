--- conflicted
+++ resolved
@@ -1,14 +1,8 @@
 use dep::std::bigint;
 
-<<<<<<< HEAD
-fn main(mut x: [u8; 5], y: [u8; 5]) {
-    let a = bigint::Secpk1Fq::from_le_bytes([x[0], x[1], x[2], x[3], x[4]]);
-    let b = bigint::Secpk1Fq::from_le_bytes([y[0], y[1], y[2], y[3], y[4]]);
-=======
 fn main(mut x: [u8;5], y: [u8;5]) {
     let a = bigint::Secpk1Fq::from_le_bytes([x[0],x[1],x[2],x[3],x[4]]);
     let b = bigint::Secpk1Fq::from_le_bytes([y[0],y[1],y[2],y[3],y[4]]);
->>>>>>> b9ba1fed
     let a_bytes = a.to_le_bytes();
     let b_bytes = b.to_le_bytes();
     for i in 0..5 {
@@ -16,14 +10,8 @@
         assert(b_bytes[i] == y[i]);
     }
 
-<<<<<<< HEAD
-    let d = a * b - b;
-    let d1 = bigint::Secpk1Fq::from_le_bytes(597243850900842442924.to_le_bytes(10));
-    assert(d1 == d);
-=======
     let d = a*b - b;
     let d1 = bigint::Secpk1Fq::from_le_bytes(597243850900842442924.to_le_bytes(10));
     assert(d1 == d);
 
->>>>>>> b9ba1fed
 }