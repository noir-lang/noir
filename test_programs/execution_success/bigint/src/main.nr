--- conflicted
+++ resolved
@@ -1,15 +1,8 @@
 use dep::std::bigint;
 
-<<<<<<< HEAD
-fn main(mut x: [u8;5], y: [u8;5]) {
-    let a = bigint::Secpk1Fq::from_le_bytes([x[0],x[1],x[2],x[3],x[4]]);
-    let b = bigint::Secpk1Fq::from_le_bytes([y[0],y[1],y[2],y[3],y[4]]);
-=======
 fn main(mut x: [u8; 5], y: [u8; 5]) {
-    let a = bigint::BigInt::secpk1_fq_from_le_bytes([x[0], x[1], x[2], x[3], x[4]]);
-    let b = bigint::BigInt::secpk1_fq_from_le_bytes([y[0], y[1], y[2], y[3], y[4]]);
-
->>>>>>> 10e82920
+    let a = bigint::Secpk1Fq::from_le_bytes([x[0], x[1], x[2], x[3], x[4]]);
+    let b = bigint::Secpk1Fq::from_le_bytes([y[0], y[1], y[2], y[3], y[4]]);
     let a_bytes = a.to_le_bytes();
     let b_bytes = b.to_le_bytes();
     for i in 0..5 {
@@ -17,18 +10,7 @@
         assert(b_bytes[i] == y[i]);
     }
 
-<<<<<<< HEAD
-    let d = a*b - b;
+    let d = a * b - b;
     let d1 = bigint::Secpk1Fq::from_le_bytes(597243850900842442924.to_le_bytes(10));
     assert(d1 == d);
-
-=======
-    let d = a * b - b;
-    let d_bytes = d.to_le_bytes();
-    let d1 = bigint::BigInt::secpk1_fq_from_le_bytes(597243850900842442924.to_le_bytes(10));
-    let d1_bytes = d1.to_le_bytes();
-    for i in 0..32 {
-        assert(d_bytes[i] == d1_bytes[i]);
-    }
->>>>>>> 10e82920
 }