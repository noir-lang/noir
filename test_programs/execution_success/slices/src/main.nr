--- conflicted
+++ resolved
@@ -51,12 +51,9 @@
     regression_merge_slices(x, y);
     regression_2370();
 
-<<<<<<< HEAD
     regression_4418(x);
     regression_slice_call_result(x, y);
-=======
     regression_4506();
->>>>>>> b60279bd
 }
 // Ensure that slices of struct/tuple values work.
 fn regression_2083() {
@@ -305,7 +302,6 @@
     slice = [1, 2, 3];
 }
 
-<<<<<<< HEAD
 fn regression_4418(x: Field) {
     let mut crash = x.to_be_bytes(32);
 
@@ -328,9 +324,9 @@
     assert(slice[2] == 10);
     assert(slice[3] == 5);
     assert(slice[4] == 10);
-=======
+}
+
 fn regression_4506() {
     let slice: [Field] = [1, 2, 3];
     assert(slice == slice);
->>>>>>> b60279bd
 }