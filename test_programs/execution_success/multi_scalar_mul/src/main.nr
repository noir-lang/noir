--- conflicted
+++ resolved
@@ -1,12 +1,7 @@
 // This test provides a basic implementation of a MSM in Noir, that allows us to check
 // performance improvements and regressions.
-<<<<<<< HEAD
-use std::embedded_curve_ops::embedded_curve_add_unsafe;
-use std::embedded_curve_ops::{EmbeddedCurvePoint, EmbeddedCurveScalar, fixed_base_scalar_mul};
-=======
 use std::embedded_curve_ops::embedded_curve_add;
 use std::embedded_curve_ops::EmbeddedCurvePoint;
->>>>>>> 9f47761d
 
 // `main` must be marked unconstrained as the function uses `break` internally
 unconstrained fn main(
@@ -21,7 +16,7 @@
     scalars: [Field; N],
 ) -> EmbeddedCurvePoint {
     // EmbeddedCurveScalar are two 128-bit numbers
-    let mut acc = fixed_base_scalar_mul(EmbeddedCurveScalar::from_field(1));
+    let mut acc = EmbeddedCurvePoint::point_at_infinity();
     for i in 0..N {
         // These should probably be EmbeddedCurveScalars
         // let full_scalar: Field = scalars[i].hi * 2.pow_32(128) + scalars[i].lo;
