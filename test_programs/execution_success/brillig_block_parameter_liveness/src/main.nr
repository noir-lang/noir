--- conflicted
+++ resolved
@@ -38,19 +38,11 @@
 // If we don't take into account block parameter liveness, this function will need 5*500=2500 stack items
 unconstrained fn main(conditions: [bool; 5]) -> pub Outer {
     let out0 = if conditions[0] {
-<<<<<<< HEAD
-        let mut outer: Outer = dep::std::unsafe_func::zeroed();
+        let mut outer: Outer = std::unsafe_func::zeroed();
         outer.middle_a.inner_a.a = 1;
         outer
     } else {
-        let mut outer: Outer= dep::std::unsafe_func::zeroed();
-=======
-        let mut outer: Outer = std::unsafe::zeroed();
-        outer.middle_a.inner_a.a = 1;
-        outer
-    } else {
-        let mut outer: Outer= std::unsafe::zeroed();
->>>>>>> 91a9b725
+        let mut outer: Outer = std::unsafe_func::zeroed();
         outer.middle_f.inner_c.d = 2;
         outer
     };
