--- conflicted
+++ resolved
@@ -1,10 +1,5 @@
 use dep::std;
 
-<<<<<<< HEAD
 fn main(input: field) -> pub field {
-    std::hash::hash_to_field([input])
-=======
-fn main(input: Field) -> pub Field {
     std::hash::hash_to_field(&[input])
->>>>>>> f3eee6c0
 }