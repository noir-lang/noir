use std::embedded_curve_ops;

// Note: If main has any unsized types, then the verifier will never be able
// to figure out the circuit instance
fn main(
    message: [u8; 10],
    message_field: Field,
    pub_key_x: Field,
    pub_key_y: Field,
    signature: [u8; 64]
) {
    // Regression for issue #2421
    // We want to make sure that we can accurately verify a signature whose message is a slice vs. an array
    let message_field_bytes = message_field.to_be_bytes(10);
    let mut message2 = [0; 42];
    for i in 0..10 {
        assert(message[i] == message_field_bytes[i]);
        message2[i] = message[i];
    }

    // Is there ever a situation where someone would want 
    // to ensure that a signature was invalid?
    // Check that passing a slice as the message is valid
    let valid_signature = std::schnorr::verify_signature_slice(pub_key_x, pub_key_y, signature, message_field_bytes);
    assert(valid_signature);
    // Check that passing an array as the message is valid
    let valid_signature = std::schnorr::verify_signature(pub_key_x, pub_key_y, signature, message);
    assert(valid_signature);
    let pub_key = embedded_curve_ops::EmbeddedCurvePoint { x: pub_key_x, y: pub_key_y, is_infinite: false };
    let valid_signature = std::schnorr::verify_signature_noir(pub_key, signature, message);
    assert(valid_signature);
    std::schnorr::assert_valid_signature(pub_key, signature, message);
}
<<<<<<< HEAD
=======

// TODO: to put in the stdlib once we have numeric generics
// Meanwhile, you have to use a message with 32 additional bytes:
// If you want to verify a signature on a message of 10 bytes, you need to pass a message of length 42,
// where the first 10 bytes are the one from the original message (the other bytes are not used)
pub fn verify_signature_noir<M>(public_key: embedded_curve_ops::EmbeddedCurvePoint, signature: [u8; 64], message: [u8; M]) -> bool {
    let N = message.len() - 32;

    //scalar lo/hi from bytes
    let sig_s = bytes_to_scalar(signature, 0);
    let sig_e = bytes_to_scalar(signature, 32);
    // pub_key is on Grumpkin curve
    let mut is_ok = (public_key.y * public_key.y == public_key.x * public_key.x * public_key.x - 17)
        & (!public_key.is_infinite);

    if ((sig_s.lo != 0) | (sig_s.hi != 0)) & ((sig_e.lo != 0) | (sig_e.hi != 0)) {
        let g1 = embedded_curve_ops::EmbeddedCurvePoint { x: 1, y: 17631683881184975370165255887551781615748388533673675138860, is_infinite: false };
        let r = embedded_curve_ops::multi_scalar_mul([g1, public_key], [sig_s, sig_e]);
        // compare the _hashes_ rather than field elements modulo r
        let pedersen_hash = std::hash::pedersen_hash([r.x, public_key.x, public_key.y]);
        let mut hash_input = [0; M];
        let pde = pedersen_hash.to_be_bytes(32);

        for i in 0..32 {
            hash_input[i] = pde[i];
        }
        for i in 0..N {
            hash_input[32+i] = message[i];
        }
        let result = std::hash::blake2s(hash_input);

        is_ok = !r.is_infinite;
        for i in 0..32 {
            if result[i] != signature[32 + i] {
                is_ok = false;
            }
        }
    }
    is_ok
}

pub fn bytes_to_scalar(bytes: [u8; 64], offset: u32) -> embedded_curve_ops::EmbeddedCurveScalar {
    let mut v = 1;
    let mut lo = 0 as Field;
    let mut hi = 0 as Field;
    for i in 0..16 {
        lo = lo + (bytes[offset+31 - i] as Field) * v;
        hi = hi + (bytes[offset+15 - i] as Field) * v;
        v = v * 256;
    }
    let sig_s = embedded_curve_ops::EmbeddedCurveScalar { lo, hi };
    sig_s
}

pub fn assert_valid_signature<M>(public_key: embedded_curve_ops::EmbeddedCurvePoint, signature: [u8; 64], message: [u8; M]) {
    let N = message.len() - 32;
    //scalar lo/hi from bytes
    let sig_s = bytes_to_scalar(signature, 0);
    let sig_e = bytes_to_scalar(signature, 32);

    // assert pub_key is on Grumpkin curve
    assert(public_key.y * public_key.y == public_key.x * public_key.x * public_key.x - 17);
    assert(public_key.is_infinite == false);
    // assert signature is not null
    assert((sig_s.lo != 0) | (sig_s.hi != 0));
    assert((sig_e.lo != 0) | (sig_e.hi != 0));

    let g1 = embedded_curve_ops::EmbeddedCurvePoint { x: 1, y: 17631683881184975370165255887551781615748388533673675138860, is_infinite: false };
    let r = embedded_curve_ops::multi_scalar_mul([g1, public_key], [sig_s, sig_e]);
    // compare the _hashes_ rather than field elements modulo r
    let pedersen_hash = std::hash::pedersen_hash([r.x, public_key.x, public_key.y]);
    let mut hash_input = [0; M];
    let pde = pedersen_hash.to_be_bytes(32);

    for i in 0..32 {
        hash_input[i] = pde[i];
    }
    for i in 0..N {
        hash_input[32+i] = message[i];
    }
    let result = std::hash::blake2s(hash_input);

    assert(!r.is_infinite);
    for i in 0..32 {
        assert(result[i] == signature[32 + i]);
    }
}
>>>>>>> 0e8becc7
<|MERGE_RESOLUTION|>--- conflicted
+++ resolved
@@ -30,94 +30,4 @@
     let valid_signature = std::schnorr::verify_signature_noir(pub_key, signature, message);
     assert(valid_signature);
     std::schnorr::assert_valid_signature(pub_key, signature, message);
-}
-<<<<<<< HEAD
-=======
-
-// TODO: to put in the stdlib once we have numeric generics
-// Meanwhile, you have to use a message with 32 additional bytes:
-// If you want to verify a signature on a message of 10 bytes, you need to pass a message of length 42,
-// where the first 10 bytes are the one from the original message (the other bytes are not used)
-pub fn verify_signature_noir<M>(public_key: embedded_curve_ops::EmbeddedCurvePoint, signature: [u8; 64], message: [u8; M]) -> bool {
-    let N = message.len() - 32;
-
-    //scalar lo/hi from bytes
-    let sig_s = bytes_to_scalar(signature, 0);
-    let sig_e = bytes_to_scalar(signature, 32);
-    // pub_key is on Grumpkin curve
-    let mut is_ok = (public_key.y * public_key.y == public_key.x * public_key.x * public_key.x - 17)
-        & (!public_key.is_infinite);
-
-    if ((sig_s.lo != 0) | (sig_s.hi != 0)) & ((sig_e.lo != 0) | (sig_e.hi != 0)) {
-        let g1 = embedded_curve_ops::EmbeddedCurvePoint { x: 1, y: 17631683881184975370165255887551781615748388533673675138860, is_infinite: false };
-        let r = embedded_curve_ops::multi_scalar_mul([g1, public_key], [sig_s, sig_e]);
-        // compare the _hashes_ rather than field elements modulo r
-        let pedersen_hash = std::hash::pedersen_hash([r.x, public_key.x, public_key.y]);
-        let mut hash_input = [0; M];
-        let pde = pedersen_hash.to_be_bytes(32);
-
-        for i in 0..32 {
-            hash_input[i] = pde[i];
-        }
-        for i in 0..N {
-            hash_input[32+i] = message[i];
-        }
-        let result = std::hash::blake2s(hash_input);
-
-        is_ok = !r.is_infinite;
-        for i in 0..32 {
-            if result[i] != signature[32 + i] {
-                is_ok = false;
-            }
-        }
-    }
-    is_ok
-}
-
-pub fn bytes_to_scalar(bytes: [u8; 64], offset: u32) -> embedded_curve_ops::EmbeddedCurveScalar {
-    let mut v = 1;
-    let mut lo = 0 as Field;
-    let mut hi = 0 as Field;
-    for i in 0..16 {
-        lo = lo + (bytes[offset+31 - i] as Field) * v;
-        hi = hi + (bytes[offset+15 - i] as Field) * v;
-        v = v * 256;
-    }
-    let sig_s = embedded_curve_ops::EmbeddedCurveScalar { lo, hi };
-    sig_s
-}
-
-pub fn assert_valid_signature<M>(public_key: embedded_curve_ops::EmbeddedCurvePoint, signature: [u8; 64], message: [u8; M]) {
-    let N = message.len() - 32;
-    //scalar lo/hi from bytes
-    let sig_s = bytes_to_scalar(signature, 0);
-    let sig_e = bytes_to_scalar(signature, 32);
-
-    // assert pub_key is on Grumpkin curve
-    assert(public_key.y * public_key.y == public_key.x * public_key.x * public_key.x - 17);
-    assert(public_key.is_infinite == false);
-    // assert signature is not null
-    assert((sig_s.lo != 0) | (sig_s.hi != 0));
-    assert((sig_e.lo != 0) | (sig_e.hi != 0));
-
-    let g1 = embedded_curve_ops::EmbeddedCurvePoint { x: 1, y: 17631683881184975370165255887551781615748388533673675138860, is_infinite: false };
-    let r = embedded_curve_ops::multi_scalar_mul([g1, public_key], [sig_s, sig_e]);
-    // compare the _hashes_ rather than field elements modulo r
-    let pedersen_hash = std::hash::pedersen_hash([r.x, public_key.x, public_key.y]);
-    let mut hash_input = [0; M];
-    let pde = pedersen_hash.to_be_bytes(32);
-
-    for i in 0..32 {
-        hash_input[i] = pde[i];
-    }
-    for i in 0..N {
-        hash_input[32+i] = message[i];
-    }
-    let result = std::hash::blake2s(hash_input);
-
-    assert(!r.is_infinite);
-    for i in 0..32 {
-        assert(result[i] == signature[32 + i]);
-    }
-}
->>>>>>> 0e8becc7
+}