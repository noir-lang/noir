fn main(w: Field) -> pub Field {
    let f = if 3 * 7 > 200 as u32 { foo } else { bar };
    assert(f()[1] == 2);
    // Lambdas:
    assert(twice(|x| x * 2, 5) == 20);
    assert((|x, y| x + y + 1)(2, 3) == 6);
    // nested lambdas
<<<<<<< HEAD
    assert((|a, b| { a + (|c| c + 2)(b) })(0, 1) == 3);
=======
    assert((|a, b| a + (|c| c + 2)(b))(0, 1) == 3);
>>>>>>> 3299c25c
    // Closures:
    let a = 42;
    let g = || a;
    assert(g() == 42);
    // When you copy mutable variables,
    // the capture of the copies shouldn't change:
    let mut x = 2;
    x = x + 1;
    let z = x;
    // Add extra mutations to ensure we can mutate x without the
    // captured z changing.
    x = x + 1;
    assert((|y| y + z)(1) == 4);
    // When you capture mutable variables,
    // again, the captured variable doesn't change:
    let closure_capturing_mutable = (|y| y + x);
    assert(closure_capturing_mutable(1) == 5);
    x += 1;
    assert(closure_capturing_mutable(1) == 5);

    regression_2154();

    let ret = twice(add1, 3);

    test_array_functions();
    w + ret
}
/// Test the array functions in std::array
fn test_array_functions() {
    let two = 2; // giving this a name, to ensure that the Option functions work with closures
    let myarray: [i32; 3] = [1, 2, 3];
    assert(myarray.any(|n| n > 2));
    assert(myarray.any(|n| n > two));

    let evens: [i32; 3] = myarray.map(|n| n * two); // [2, 4, 6]
    assert(evens.all(|n| n > 1));
    assert(evens.all(|n| n >= two));

    assert(evens.fold(0, |a, b| a + b) == 12);
    assert(evens.fold(0, |a, b| a + b + two) == 18);
    assert(evens.reduce(|a, b| a + b) == 12);
    assert(evens.reduce(|a, b| a + b + two) == 16);
    // TODO: is this a sort_via issue with the new backend,
    // or something more general?
    //
    // currently it fails only with `--experimental-ssa` with
    //  "not yet implemented: Cast into signed"
    // but it worked with the original ssa backend
    // (before dropping it)
    //
    // opened #2121 for it
    // https://github.com/noir-lang/noir/issues/2121
    // let descending = myarray.sort_via(|a, b| a >= b);
    // assert(descending == [3, 2, 1]);
    assert(evens.map(|n| n / 2) == myarray);
    assert(evens.map(|n| n / two) == myarray);
}

fn foo() -> [u32; 2] {
    [1, 3]
}

fn bar() -> [u32; 2] {
    [3, 2]
}

fn add1(x: Field) -> Field {
    x + 1
}

fn twice(f: fn(Field) -> Field, x: Field) -> Field {
    f(f(x))
}
// Fixing an ICE, where rewriting the closures
// during monomorphization didn't correspond
// to an internal `if` type
// found by @jfecher:
// https://github.com/noir-lang/noir/pull/1959#issuecomment-1658992989
// issue https://github.com/noir-lang/noir/issues/2154
fn regression_2154() {
    let x: u32 = 32;

    let closure_if_else = if x > 2 { || x } else { || x + 2342 };

    assert(closure_if_else() == 32);
}<|MERGE_RESOLUTION|>--- conflicted
+++ resolved
@@ -5,11 +5,7 @@
     assert(twice(|x| x * 2, 5) == 20);
     assert((|x, y| x + y + 1)(2, 3) == 6);
     // nested lambdas
-<<<<<<< HEAD
-    assert((|a, b| { a + (|c| c + 2)(b) })(0, 1) == 3);
-=======
     assert((|a, b| a + (|c| c + 2)(b))(0, 1) == 3);
->>>>>>> 3299c25c
     // Closures:
     let a = 42;
     let g = || a;
