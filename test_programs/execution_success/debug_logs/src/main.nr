use dep::std;

fn main(x: Field, y: pub Field) {
    let string = "i: {i}, j: {j}";
    std::println(string);

    // TODO: fmtstr cannot be printed
    // let fmt_str: fmtstr<14, (Field, Field)> = f"i: {x}, j: {y}";
    // let fmt_fmt_str = f"fmtstr: {fmt_str}, i: {x}";
    // std::println(fmt_fmt_str);
    // assert_with_generic(x, string);
    // This will just give None
    assert(x == y, string);

    // A `fmtstr` lets you easily perform string interpolation.
    // let fmt_str: fmtstr<14, (Field, Field)> = f"i: {x}, j: {y}";
    
    // TODO
    // assert(x == y, fmt_str);

    // let fmt_str = string_identity(fmt_str);
    // std::println(fmt_str);

    // let fmt_str_no_type = f"i: {x}, j: {y}";
    // std::println(fmt_str_no_type);

    // let fmt_str_generic = string_with_generics(fmt_str_no_type);
    // std::println(fmt_str_generic);

    // let s = myStruct { y: x, x: y };
    // std::println(s);

    // std::println(f"randomstring{x}{x}");

    // let fmt_str = string_with_partial_generics(f"i: {x}, s: {s}");
    // std::println(fmt_str);

    // std::println(x);
    // std::println([x, y]);

    // let foo = fooStruct { my_struct: s, foo: 15 };
    // std::println(f"s: {s}, foo: {foo}");

    // std::println(f"x: 0, y: 1");

    // let s_2 = myStruct { x: 20, y: 30 };
    // std::println(f"s1: {s}, s2: {s_2}");

    // let bar = fooStruct { my_struct: s_2, foo: 20 };
    // std::println(f"foo1: {foo}, foo2: {bar}");

    // let struct_string = if x != 5 { f"{foo}" } else { f"{bar}" };
    // std::println(struct_string);

    // regression_2906();
}

<<<<<<< HEAD
fn assert_with_generic<N>(x: Field, message: str<N>) {
    assert(x == 5, message);
=======
    let one_tuple = (1, 2, 3);
    let another_tuple = (4, 5, 6);
    std::println(f"one_tuple: {one_tuple}, another_tuple: {another_tuple}");
    std::println(one_tuple);

    let tuples_nested = (one_tuple, another_tuple);
    std::println(f"tuples_nested: {tuples_nested}");
    std::println(tuples_nested);

    regression_2906();

    let free_lambda = |x| x + 1;
    let sentinel: u32 = 8888;
    std::println(f"free_lambda: {free_lambda}, sentinel: {sentinel}");
    std::println(free_lambda);

    let one = 1;
    let closured_lambda = |x| x + one;
    std::println(f"closured_lambda: {closured_lambda}, sentinel: {sentinel}");
    std::println(closured_lambda);
>>>>>>> 6001b013
}

fn string_identity(string: fmtstr<14, (Field, Field)>) -> fmtstr<14, (Field, Field)> {
    string
}

fn string_with_generics<N, T>(string: fmtstr<N, T>) -> fmtstr<N, T> {
    string
}

fn string_with_partial_generics<N, T>(string: fmtstr<N, (Field, T)>) -> fmtstr<N, (Field, T)> {
    string
}

struct myStruct {
    y: Field,
    x: Field,
}

struct fooStruct {
    my_struct: myStruct,
    foo: Field,
}

fn regression_2906() {
    let array_two_vals = [1, 2];
    dep::std::println(f"array_two_vals: {array_two_vals}");

    let label_two_vals = "12";
    dep::std::println(f"label_two_vals: {label_two_vals}");

    let array_five_vals = [1, 2, 3, 4, 5];
    dep::std::println(f"array_five_vals: {array_five_vals}");

    let label_five_vals = "12345";
    dep::std::println(f"label_five_vals: {label_five_vals}");

    dep::std::println(f"array_five_vals: {array_five_vals}, label_five_vals: {label_five_vals}");
}
<|MERGE_RESOLUTION|>--- conflicted
+++ resolved
@@ -8,57 +8,44 @@
     // let fmt_str: fmtstr<14, (Field, Field)> = f"i: {x}, j: {y}";
     // let fmt_fmt_str = f"fmtstr: {fmt_str}, i: {x}";
     // std::println(fmt_fmt_str);
-    // assert_with_generic(x, string);
-    // This will just give None
-    assert(x == y, string);
 
     // A `fmtstr` lets you easily perform string interpolation.
-    // let fmt_str: fmtstr<14, (Field, Field)> = f"i: {x}, j: {y}";
+    let fmt_str: fmtstr<14, (Field, Field)> = f"i: {x}, j: {y}";
     
     // TODO
     // assert(x == y, fmt_str);
 
-    // let fmt_str = string_identity(fmt_str);
-    // std::println(fmt_str);
+    let fmt_str = string_identity(fmt_str);
+    std::println(fmt_str);
 
-    // let fmt_str_no_type = f"i: {x}, j: {y}";
-    // std::println(fmt_str_no_type);
+    let fmt_str_no_type = f"i: {x}, j: {y}";
+    std::println(fmt_str_no_type);
 
-    // let fmt_str_generic = string_with_generics(fmt_str_no_type);
-    // std::println(fmt_str_generic);
+    let fmt_str_generic = string_with_generics(fmt_str_no_type);
+    std::println(fmt_str_generic);
 
-    // let s = myStruct { y: x, x: y };
-    // std::println(s);
+    let s = myStruct { y: x, x: y };
+    std::println(s);
 
-    // std::println(f"randomstring{x}{x}");
+    std::println(f"randomstring{x}{x}");
 
-    // let fmt_str = string_with_partial_generics(f"i: {x}, s: {s}");
-    // std::println(fmt_str);
+    let fmt_str = string_with_partial_generics(f"i: {x}, s: {s}");
+    std::println(fmt_str);
 
-    // std::println(x);
-    // std::println([x, y]);
+    std::println(x);
+    std::println([x, y]);
 
-    // let foo = fooStruct { my_struct: s, foo: 15 };
-    // std::println(f"s: {s}, foo: {foo}");
+    let foo = fooStruct { my_struct: s, foo: 15 };
+    std::println(f"s: {s}, foo: {foo}");
 
-    // std::println(f"x: 0, y: 1");
+    std::println(f"x: 0, y: 1");
 
-    // let s_2 = myStruct { x: 20, y: 30 };
-    // std::println(f"s1: {s}, s2: {s_2}");
+    let s_2 = myStruct { x: 20, y: 30 };
+    std::println(f"s1: {s}, s2: {s_2}");
 
-    // let bar = fooStruct { my_struct: s_2, foo: 20 };
-    // std::println(f"foo1: {foo}, foo2: {bar}");
+    let bar = fooStruct { my_struct: s_2, foo: 20 };
+    std::println(f"foo1: {foo}, foo2: {bar}");
 
-    // let struct_string = if x != 5 { f"{foo}" } else { f"{bar}" };
-    // std::println(struct_string);
-
-    // regression_2906();
-}
-
-<<<<<<< HEAD
-fn assert_with_generic<N>(x: Field, message: str<N>) {
-    assert(x == 5, message);
-=======
     let one_tuple = (1, 2, 3);
     let another_tuple = (4, 5, 6);
     std::println(f"one_tuple: {one_tuple}, another_tuple: {another_tuple}");
@@ -79,7 +66,6 @@
     let closured_lambda = |x| x + one;
     std::println(f"closured_lambda: {closured_lambda}, sentinel: {sentinel}");
     std::println(closured_lambda);
->>>>>>> 6001b013
 }
 
 fn string_identity(string: fmtstr<14, (Field, Field)>) -> fmtstr<14, (Field, Field)> {
