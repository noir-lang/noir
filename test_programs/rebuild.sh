#!/bin/bash
set -e

process_dir() {
    local dir=$1
    local current_dir=$2
    local dir_name=$(basename "$dir")

    if [[ ! -d "$current_dir/acir_artifacts/$dir_name" ]]; then
      mkdir -p $current_dir/acir_artifacts/$dir_name
    fi

    cd $dir
    if [ -d ./target/ ]; then
      rm -r ./target/
    fi
    nargo compile && nargo execute witness

    if [ -f ./target/witness.tr ]; then
      mv ./target/witness.tr ./target/witness.gz
    fi

    if [ -f ./target/${dir_name}.json ]; then
        jq -r '.bytecode' ./target/${dir_name}.json | base64 -d > ./target/acir.gz
    fi

    rm ./target/${dir_name}.json

    if [ -d "$current_dir/acir_artifacts/$dir_name/target" ]; then
      rm -r "$current_dir/acir_artifacts/$dir_name/target"
    fi
    mkdir $current_dir/acir_artifacts/$dir_name/target

    mv ./target/*.gz $current_dir/acir_artifacts/$dir_name/target/

    cd $current_dir
}

export -f process_dir

excluded_dirs=("workspace" "workspace_default_member")
current_dir=$(pwd)
base_path="$current_dir/execution_success"

rm -rf $current_dir/acir_artifacts
mkdir -p $current_dir/acir_artifacts

# Gather directories to process.
dirs_to_process=()
for dir in $base_path/*; do
<<<<<<< HEAD
  if [[ ! -d $dir ]]; then
    continue
  fi

  dir_name=$(basename "$dir")

  if [[ ! " ${excluded_dirs[@]} " =~ " ${dir_name} " ]]; then
      if [[ ! -d "$current_dir/acir_artifacts/$dir_name" ]]; then
        mkdir -p $current_dir/acir_artifacts/$dir_name
      fi

      cd $dir
      if [ -d ./target/ ]; then
        rm -r ./target/
      fi
      cargo run compile --only-acir && cargo run execute witness

      # Clear the target directory in acir_artifacts
      if [ -d "$current_dir/acir_artifacts/$dir_name/target" ]; then
        rm -r "$current_dir/acir_artifacts/$dir_name/target"
      fi
      mkdir $current_dir/acir_artifacts/$dir_name/target
      
      # Move the artifacts from the target directory to the corresponding directory in acir_artifacts
      mv ./target/*.gz $current_dir/acir_artifacts/$dir_name/target/

      cd $base_path
  fi
done
=======
    if [[ ! -d $dir ]] || [[ " ${excluded_dirs[@]} " =~ " $(basename "$dir") " ]]; then
        continue
    fi
    dirs_to_process+=("$dir")
done

# Process each directory in parallel
pids=()
for dir in "${dirs_to_process[@]}"; do
    process_dir "$dir" "$current_dir" &
    pids+=($!)
done

# Check the exit status of each background job.
for pid in "${pids[@]}"; do
    wait $pid || exit_status=$?
done

# Exit with a failure status if any job failed.
if [ ! -z "$exit_status" ]; then
    exit $exit_status
fi
>>>>>>> 050a3cf0
<|MERGE_RESOLUTION|>--- conflicted
+++ resolved
@@ -14,17 +14,7 @@
     if [ -d ./target/ ]; then
       rm -r ./target/
     fi
-    nargo compile && nargo execute witness
-
-    if [ -f ./target/witness.tr ]; then
-      mv ./target/witness.tr ./target/witness.gz
-    fi
-
-    if [ -f ./target/${dir_name}.json ]; then
-        jq -r '.bytecode' ./target/${dir_name}.json | base64 -d > ./target/acir.gz
-    fi
-
-    rm ./target/${dir_name}.json
+    cargo run compile --only-acir && cargo run execute witness
 
     if [ -d "$current_dir/acir_artifacts/$dir_name/target" ]; then
       rm -r "$current_dir/acir_artifacts/$dir_name/target"
@@ -48,37 +38,6 @@
 # Gather directories to process.
 dirs_to_process=()
 for dir in $base_path/*; do
-<<<<<<< HEAD
-  if [[ ! -d $dir ]]; then
-    continue
-  fi
-
-  dir_name=$(basename "$dir")
-
-  if [[ ! " ${excluded_dirs[@]} " =~ " ${dir_name} " ]]; then
-      if [[ ! -d "$current_dir/acir_artifacts/$dir_name" ]]; then
-        mkdir -p $current_dir/acir_artifacts/$dir_name
-      fi
-
-      cd $dir
-      if [ -d ./target/ ]; then
-        rm -r ./target/
-      fi
-      cargo run compile --only-acir && cargo run execute witness
-
-      # Clear the target directory in acir_artifacts
-      if [ -d "$current_dir/acir_artifacts/$dir_name/target" ]; then
-        rm -r "$current_dir/acir_artifacts/$dir_name/target"
-      fi
-      mkdir $current_dir/acir_artifacts/$dir_name/target
-      
-      # Move the artifacts from the target directory to the corresponding directory in acir_artifacts
-      mv ./target/*.gz $current_dir/acir_artifacts/$dir_name/target/
-
-      cd $base_path
-  fi
-done
-=======
     if [[ ! -d $dir ]] || [[ " ${excluded_dirs[@]} " =~ " $(basename "$dir") " ]]; then
         continue
     fi
@@ -100,5 +59,4 @@
 # Exit with a failure status if any job failed.
 if [ ! -z "$exit_status" ]; then
     exit $exit_status
-fi
->>>>>>> 050a3cf0
+fi