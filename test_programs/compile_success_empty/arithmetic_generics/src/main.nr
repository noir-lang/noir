--- conflicted
+++ resolved
@@ -52,11 +52,7 @@
 // The rest of this file is setup for demo_proof
 // *********************************************
 
-<<<<<<< HEAD
-struct W<let N: u32> {}
-=======
-pub struct W<let N: u32> { }
->>>>>>> 67ac0d60
+pub struct W<let N: u32> {}
 
 pub struct Equiv<T, TU, U, UT> {
     // TODO(https://github.com/noir-lang/noir/issues/5644):
