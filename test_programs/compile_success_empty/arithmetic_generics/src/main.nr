--- conflicted
+++ resolved
@@ -77,11 +77,7 @@
     x: Equiv<T, TU, U, UT>,
     y: Equiv<U, UV, V, VU>,
     ) -> Equiv<T, (Equiv<U, UV, V, VU>, Equiv<T, TU, U, UT>), V, (Equiv<T, TU, U, UT>, Equiv<U, UV, V, VU>)> {
-<<<<<<< HEAD
-    Equiv { to_: |z| { y.to(x.to(z)) }, fro_: |z| { x.fro(y.fro(z)) } }
-=======
     Equiv { to_: |z| y.to(x.to(z)), fro_: |z| x.fro(y.fro(z)) }
->>>>>>> 3299c25c
 }
 
 fn mul_one_r<let N: u32>() -> Equiv<W<N>, (), W<N>, ()> {
@@ -91,11 +87,7 @@
 fn add_equiv_r<let C: u32, let N: u32, let M: u32, EN, EM>(
     _: Equiv<W<N>, EN, W<M>, EM>,
 ) -> Equiv<W<C + N>, (), W<C + M>, ()> {
-<<<<<<< HEAD
-    Equiv { to_: |_x| { W {} }, fro_: |_x| { W {} } }
-=======
     Equiv { to_: |_x| W {}, fro_: |_x| W {} }
->>>>>>> 3299c25c
 }
 
 fn mul_comm<let N: u32, let M: u32>() -> Equiv<W<N * M>, (), W<M * N>, ()> {
