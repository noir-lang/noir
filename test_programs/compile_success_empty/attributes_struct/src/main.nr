--- conflicted
+++ resolved
@@ -1,12 +1,6 @@
-<<<<<<< HEAD
-#[some_attribute]
-#[another_attribute]
-pub struct SomeStruct {
-=======
 #['some_attribute]
 #['another_attribute]
-struct SomeStruct {
->>>>>>> a4fcd001
+pub struct SomeStruct {
     a: Field,
     b: Field
 }
