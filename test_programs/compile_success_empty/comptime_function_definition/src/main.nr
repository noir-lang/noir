use std::meta::type_of;

struct Foo { x: Field, field: Field }

#[function_attr]
pub fn foo(w: i32, y: Field, Foo { x, field: some_field }: Foo, mut a: bool, (b, c): (i32, i32)) -> i32 {
    let _ = (w, y, x, some_field, a, b, c);
    1
}

comptime fn function_attr(f: FunctionDefinition) {
    // Check FunctionDefinition::parameters
    let parameters = f.parameters();
    assert_eq(parameters.len(), 5);

    assert_eq(parameters[0].0, quote { w });
    assert_eq(parameters[1].0, quote { y });
    assert_eq(parameters[2].0, quote { Foo { x, field: some_field } });
    assert_eq(parameters[3].0, quote { mut a });
    assert_eq(parameters[4].0, quote { (b, c) });

    let an_i32: i32 = 0;

    assert_eq(parameters[0].1, type_of(an_i32));
    assert_eq(parameters[1].1, type_of(0));
    assert_eq(parameters[2].1, type_of(Foo { x: 0, field: 1 }));
    assert_eq(parameters[3].1, type_of(true));
    assert_eq(parameters[4].1, type_of((an_i32, an_i32)));

    // Check FunctionDefinition::return_type
    assert_eq(f.return_type(), type_of(an_i32));

    // Check FunctionDefinition::name
    assert_eq(f.name(), quote { foo });

    assert(f.has_named_attribute(quote { function_attr }));
}

#[mutate_add_one]
fn add_one() {}

comptime fn mutate_add_one(f: FunctionDefinition) {
    // fn add_one(x: Field)
    assert_eq(f.parameters().len(), 0);
    f.set_parameters(&[(quote { x }, type_of(0))]);
    assert_eq(f.parameters().len(), 1);

    // fn add_one(x: Field) -> Field
    assert_eq(f.return_type(), type_of(()));
    f.set_return_type(type_of(0));
    assert_eq(f.return_type(), type_of(0));

    // fn add_one(x: Field) -> Field { x + 1 }
    f.set_body(quote { x + 1 }.as_expr().unwrap());
}

fn main() {
    assert_eq(add_one(41), 42);
}

contract some_contract {
    // No pub on the return type is an error
    #[super::set_pub_return]
    pub fn bar() -> Field {
        1
    }
}

fn set_pub_return(f: FunctionDefinition) {
    f.set_return_public(true);
}

mod foo {
    #[attr]
    pub fn some() {}

<<<<<<< HEAD
    fn attr(f: FunctionDefinition) {
=======
    comptime fn attr(f: FunctionDefinition) {
>>>>>>> 54006ea8
        assert_eq(f.module().name(), quote { foo });

        assert(!f.is_unconstrained());

        f.set_unconstrained(true);
        assert(f.is_unconstrained());

        f.set_unconstrained(false);
        assert(!f.is_unconstrained());
    }
}<|MERGE_RESOLUTION|>--- conflicted
+++ resolved
@@ -74,11 +74,7 @@
     #[attr]
     pub fn some() {}
 
-<<<<<<< HEAD
-    fn attr(f: FunctionDefinition) {
-=======
     comptime fn attr(f: FunctionDefinition) {
->>>>>>> 54006ea8
         assert_eq(f.module().name(), quote { foo });
 
         assert(!f.is_unconstrained());
