--- conflicted
+++ resolved
@@ -2,11 +2,7 @@
     let z1 = 0;
     let z2 = 1;
     let cl_outer = |x| {
-<<<<<<< HEAD
-        let cl_inner = |y| { x + y + z2 };
-=======
         let cl_inner = |y| x + y + z2;
->>>>>>> 3299c25c
         cl_inner(1) + z1
     };
     let result = cl_outer(1);
