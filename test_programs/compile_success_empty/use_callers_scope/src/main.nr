#[bar::struct_attr]
pub struct Foo {}

pub struct Bar {}

#[bar::fn_attr]
fn main() {}

mod bar {
    #[use_callers_scope]
    pub comptime fn struct_attr(_: StructDefinition) {
        let _ = quote { Bar }.as_type();
    }

    #[use_callers_scope]
    pub comptime fn fn_attr(_: FunctionDefinition) {
        let _ = quote { Bar }.as_type();
        let _ = nested();

        // Ensure closures can still access Bar even
        // though `map` separates them from `fn_attr`.
<<<<<<< HEAD
        let _ = &[1, 2, 3].map(|_| { quote { Bar }.as_type() });
=======
        let _ = &[1, 2, 3].map(|_| quote { Bar }.as_type());
>>>>>>> 3299c25c
    }

    // use_callers_scope should also work nested
    #[use_callers_scope]
    comptime fn nested() -> Type {
        quote { Bar }.as_type()
    }
}<|MERGE_RESOLUTION|>--- conflicted
+++ resolved
@@ -19,11 +19,7 @@
 
         // Ensure closures can still access Bar even
         // though `map` separates them from `fn_attr`.
-<<<<<<< HEAD
-        let _ = &[1, 2, 3].map(|_| { quote { Bar }.as_type() });
-=======
         let _ = &[1, 2, 3].map(|_| quote { Bar }.as_type());
->>>>>>> 3299c25c
     }
 
     // use_callers_scope should also work nested
