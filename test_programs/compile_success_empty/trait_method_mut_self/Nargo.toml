[package]
name = "trait_method_mut_self"
type = "bin"
authors = [""]
compiler_version = ">=0.33.0"

[dependencies]
<<<<<<< HEAD
poseidon = {tag = "v0.1.1" , git = "https://github.com/noir-lang/poseidon"}
=======
poseidon = { tag = "v0.1.1", git = "https://github.com/noir-lang/poseidon" }
>>>>>>> f0d3d05c
<|MERGE_RESOLUTION|>--- conflicted
+++ resolved
@@ -5,8 +5,4 @@
 compiler_version = ">=0.33.0"
 
 [dependencies]
-<<<<<<< HEAD
-poseidon = {tag = "v0.1.1" , git = "https://github.com/noir-lang/poseidon"}
-=======
-poseidon = { tag = "v0.1.1", git = "https://github.com/noir-lang/poseidon" }
->>>>>>> f0d3d05c
+poseidon = { tag = "v0.1.1", git = "https://github.com/noir-lang/poseidon" }