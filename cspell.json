{
    "version": "0.2",
    "words": [
        "aarch",
        "acir",
        "acvm",
        "aeiou",
        "appender",
        "Arbitrum",
        "arithmetization",
        "arity",
        "arkworks",
        "arraysort",
        "barretenberg",
        "bincode",
        "bindgen",
        "bitand",
        "blackbox",
        "bridgekeeper",
        "brillig",
        "cachix",
        "callsite",
        "callsites",
        "canonicalize",
        "castable",
        "Celo",
        "chumsky",
        "clippy",
        "codegen",
        "codegens",
        "Codespaces",
        "codespan",
        "coeff",
        "combinators",
        "comptime",
        "cpus",
        "cranelift",
        "curvegroup",
        "deflatten",
        "deflattened",
        "deflattening",
        "defunctionalization",
        "defunctionalize",
        "defunctionalized",
        "deque",
        "desugared",
        "direnv",
        "eddsa",
        "Elligator",
        "endianness",
        "envrc",
        "Flamegraph",
        "flate",
        "fmtstr",
        "foldl",
        "foos",
        "forall",
        "foralls",
        "formatcp",
        "frontends",
        "fxhash",
        "getrandom",
        "gloo",
        "grumpkin",
        "Guillaume",
        "hasher",
        "hexdigit",
        "higher-kinded",
        "Hindley-Milner",
        "idents",
        "impls",
        "injective",
        "Inlines",
        "interner",
        "intrinsics",
        "jmp",
        "jmpif",
        "jmpifs",
        "jmps",
        "Jubjub",
        "keccak",
        "krate",
        "lvalue",
        "mathbb",
        "merkle",
        "metas",
        "monomorphization",
        "monomorphize",
        "monomorphized",
        "monomorphizer",
        "monomorphizes",
        "montcurve",
        "nand",
        "nargo",
        "newtype",
        "nightlies",
        "nixpkgs",
        "noirc",
        "noirjs",
        "noirup",
        "nomicfoundation",
        "pedersen",
        "peekable",
        "plonkc",
        "PLONKish",
        "pprof",
        "preprocess",
        "prettytable",
        "println",
        "printstd",
        "pseudocode",
        "pubkey",
        "quantile",
        "rustc",
        "rustup",
        "schnorr",
        "sdiv",
        "secp256k1",
        "secp256r1",
        "serde",
        "signedness",
        "smol",
        "splitn",
        "srem",
        "stdlib",
        "struct",
        "structs",
        "subexpression",
        "subshell",
        "subtyping",
        "swcurve",
        "tecurve",
        "tempdir",
        "tempfile",
        "termcolor",
        "thiserror",
        "tslog",
        "typecheck",
        "typechecked",
        "typevar",
        "typevars",
        "udiv",
        "uninstantiated",
        "unnormalized",
        "unoptimized",
        "urem",
        "USERPROFILE",
        "vecmap",
<<<<<<< HEAD
        "wasi"
    ],
    "ignorePaths": [
        "./**/node_modules/**"
=======
        "wasi",
        "Weierstraß",
        "zshell"
>>>>>>> b8c70788
    ]
}<|MERGE_RESOLUTION|>--- conflicted
+++ resolved
@@ -146,15 +146,11 @@
         "urem",
         "USERPROFILE",
         "vecmap",
-<<<<<<< HEAD
-        "wasi"
+        "wasi",
+        "Weierstraß",
+        "zshell"
     ],
     "ignorePaths": [
         "./**/node_modules/**"
-=======
-        "wasi",
-        "Weierstraß",
-        "zshell"
->>>>>>> b8c70788
     ]
 }