fn main(x: Field) {
    let my_const = 2;
    let array = [0, 1, 2, 3];

<<<<<<< HEAD
fn main(message : [10]u8, pub_key_x : Field, pub_key_y : Field, signature : [64]u8) {
    let mut x = std::schnorr::verify_signature(pub_key_x,pub_key_y,signature, message);
    x = 3;
    let y = x as u8;
=======
    // Error here:
    // let foo = my_const + x;
    // constrain array[foo] == x;
    constrain array[my_const - 1] == 1;
>>>>>>> c4493402

    let my_const2 = 3;
    constrain array[my_const2] == 3;

    // Using a const where a non-const is expected
    main(my_const2);

<<<<<<< HEAD
    // message = [0, 1, 2, 3, ...]
    constrain message[foo as Field] == y;
=======
    constrain x != 0;
>>>>>>> c4493402
}<|MERGE_RESOLUTION|>--- conflicted
+++ resolved
@@ -2,28 +2,15 @@
     let my_const = 2;
     let array = [0, 1, 2, 3];
 
-<<<<<<< HEAD
-fn main(message : [10]u8, pub_key_x : Field, pub_key_y : Field, signature : [64]u8) {
-    let mut x = std::schnorr::verify_signature(pub_key_x,pub_key_y,signature, message);
-    x = 3;
-    let y = x as u8;
-=======
     // Error here:
     // let foo = my_const + x;
     // constrain array[foo] == x;
     constrain array[my_const - 1] == 1;
->>>>>>> c4493402
 
     let my_const2 = 3;
     constrain array[my_const2] == 3;
 
-    // Using a const where a non-const is expected
+    // Using a const where a non-const is expected should be fine
     main(my_const2);
-
-<<<<<<< HEAD
-    // message = [0, 1, 2, 3, ...]
-    constrain message[foo as Field] == y;
-=======
     constrain x != 0;
->>>>>>> c4493402
 }