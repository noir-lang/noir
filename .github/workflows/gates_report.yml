--- conflicted
+++ resolved
@@ -74,11 +74,7 @@
       
       - name: Compare gates reports
         id: gates_diff
-<<<<<<< HEAD
-        uses: vezenovm/noir-gates-diff@a44ae2796317255ea4d4edae9cb6fd0dea371a2e
-=======
-        uses: vezenovm/noir-gates-diff@45e9c9a21deb236fa7f38138b42b33ddaf7c0985
->>>>>>> 50bc3258
+        uses: vezenovm/noir-gates-diff@acf12797860f237117e15c0d6e08d64253af52b6
         with:
           report: gates_report.json
           summaryQuantile: 0.9 # only display the 10% most significant circuit size diffs in the summary (defaults to 20%)
