--- conflicted
+++ resolved
@@ -277,13 +277,8 @@
           - project: { repo: AztecProtocol/aztec-packages, path: noir-projects/noir-protocol-circuits/crates/private-kernel-inner }
           - project: { repo: AztecProtocol/aztec-packages, path: noir-projects/noir-protocol-circuits/crates/private-kernel-reset }
           # TODO: Bring these back once they no longer time out
-<<<<<<< HEAD
           # - project: { repo: AztecProtocol/aztec-packages, path: noir-projects/noir-protocol-circuits/crates/rollup-base-private }
           # - project: { repo: AztecProtocol/aztec-packages, path: noir-projects/noir-protocol-circuits/crates/rollup-base-public }
-=======
-          #- project: { repo: AztecProtocol/aztec-packages, path: noir-projects/noir-protocol-circuits/crates/rollup-base-private }
-          #- project: { repo: AztecProtocol/aztec-packages, path: noir-projects/noir-protocol-circuits/crates/rollup-base-public }
->>>>>>> a2d031fa
 
     name: External repo compilation report - ${{ matrix.project.repo }}/${{ matrix.project.path }}
     steps:
@@ -364,31 +359,8 @@
 
       - name: Merge compilation reports using jq
         run: |
-<<<<<<< HEAD
           mv ./.github/scripts/merge-bench-reports.sh merge-bench-reports.sh
           ./merge-bench-reports.sh compilation_report
-=======
-          echo "Merging reports" 
-
-          combined_reports="[]"
-
-          # Iterate over each report and merge them
-          for report in ./reports/*; do
-            # The report is saved under ./compilation_report_{ matrix_report }/compilation_report_{ matrix_report }.json
-            REPORT_NAME=$(echo $(ls $report)) 
-            # Extract the 'compilation_reports' array from each report and merge it
-            combined_reports=$(jq '[.compilation_reports[]] + '"$combined_reports" <<< "$(cat "$report/$REPORT_NAME")")
-          done
-
-          combined_reports=$(jq '[.compilation_reports[]] + '"$combined_reports" <<< "$(cat ./compilation_report.json)")
-
-          # Wrap the merged compilation reports into a new object as to keep the 'compilation_reports' key
-          final_report="{\"compilation_reports\": $combined_reports}"
-
-          echo "$final_report" > compilation_report.json
-
-          cat compilation_report.json
->>>>>>> a2d031fa
 
       - name: Parse compilation report
         id: compilation_report
