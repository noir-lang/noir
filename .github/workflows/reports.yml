--- conflicted
+++ resolved
@@ -536,55 +536,18 @@
           header: memory
           message: ${{ steps.memory_report.outputs.markdown }}
 
-<<<<<<< HEAD
-  generate_compilation_report:
-    name: Compilation time
-    needs: [build-nargo]
-    runs-on: ubuntu-22.04
-=======
   upload_execution_report:
     name: Upload execution report 
     needs: [generate_compilation_and_execution_report, external_repo_compilation_and_execution_report]
     # We want this job to run even if one variation of the matrix in `external_repo_compilation_and_execution_report` fails
     if: always() 
     runs-on: ubuntu-latest
->>>>>>> 0d7642cb
-    permissions:
-      pull-requests: write
-
-    steps:
-      - uses: actions/checkout@v4
-
-<<<<<<< HEAD
-      - name: Download nargo binary
-        uses: actions/download-artifact@v4
-        with:
-          name: nargo
-          path: ./nargo
-
-      - name: Set nargo on PATH
-        run: |
-          nargo_binary="${{ github.workspace }}/nargo/nargo"
-          chmod +x $nargo_binary
-          echo "$(dirname $nargo_binary)" >> $GITHUB_PATH
-          export PATH="$PATH:$(dirname $nargo_binary)"
-          nargo -V
-
-      - name: Generate Compilation report
-        working-directory: ./test_programs
-        run: |
-          ./compilation_report.sh
-          mv compilation_report.json ../compilation_report.json
-
-      - name: Parse compilation report
-        id: compilation_report
-        uses: noir-lang/noir-bench-report@0d7464a8c39170523932d7846b6e6b458a294aea
-        with:
-          report: compilation_report.json
-          header: |
-            # Compilation Report
-          memory_report: false
-=======
+    permissions:
+      pull-requests: write
+
+    steps:
+      - uses: actions/checkout@v4
+
       - name: Download initial execution report
         uses: actions/download-artifact@v4
         with:
@@ -609,16 +572,10 @@
           header: |
             # Execution Report
           execution_report: true
->>>>>>> 0d7642cb
 
       - name: Add memory report to sticky comment
         if: github.event_name == 'pull_request' || github.event_name == 'pull_request_target'
         uses: marocchino/sticky-pull-request-comment@v2
         with:
-<<<<<<< HEAD
-          header: compilation
-          message: ${{ steps.compilation_report.outputs.markdown }}
-=======
           header: execution_time
           message: ${{ steps.execution_report.outputs.markdown }}
->>>>>>> 0d7642cb
