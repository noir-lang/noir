name: Reports

on:
  push:
    branches:
      - master
  pull_request:

jobs:
  build-nargo:
    runs-on: ubuntu-22.04

    steps:
      - name: Checkout Noir repo
        uses: actions/checkout@v4

      - name: Setup toolchain
        uses: dtolnay/rust-toolchain@1.75.0

      - uses: Swatinem/rust-cache@v2
        with:
          key: x86_64-unknown-linux-gnu
          cache-on-failure: true
          save-if: ${{ github.event_name != 'merge_group' }}

      - name: Build Nargo
        run: cargo build --package nargo_cli --release

      - name: Package artifacts
        run: |
          mkdir dist
          cp ./target/release/nargo ./dist/nargo

      - name: Upload artifact
        uses: actions/upload-artifact@v4
        with:
          name: nargo
          path: ./dist/*
          retention-days: 3

  compare_gates_reports:
    name: Circuit sizes
    needs: [build-nargo]
    runs-on: ubuntu-22.04
    permissions:
      pull-requests: write

    steps:
      - uses: actions/checkout@v4

      - name: Install `bb`
        run: |
          ./scripts/install_bb.sh
          echo "$HOME/.bb/" >> $GITHUB_PATH

      - name: Download nargo binary
        uses: actions/download-artifact@v4
        with:
          name: nargo
          path: ./nargo

      - name: Set nargo on PATH
        run: |
          nargo_binary="${{ github.workspace }}/nargo/nargo"
          chmod +x $nargo_binary
          echo "$(dirname $nargo_binary)" >> $GITHUB_PATH
          export PATH="$PATH:$(dirname $nargo_binary)"
          nargo -V

      - name: Generate gates report
        working-directory: ./test_programs
        run: |
          ./rebuild.sh
          ./gates_report.sh
          mv gates_report.json ../gates_report.json

      - name: Compare gates reports
        id: gates_diff
        uses: noir-lang/noir-gates-diff@7e4ddaa91c69380f15ccba514eac17bc7432a8cc
        with:
          report: gates_report.json
          summaryQuantile: 0.9 # only display the 10% most significant circuit size diffs in the summary (defaults to 20%)

      - name: Add gates diff to sticky comment
        if: github.event_name == 'pull_request' || github.event_name == 'pull_request_target'
        uses: marocchino/sticky-pull-request-comment@v2
        with:
          # delete the comment in case changes no longer impact circuit sizes
          delete: ${{ !steps.gates_diff.outputs.markdown }}
          message: ${{ steps.gates_diff.outputs.markdown }}

  compare_brillig_bytecode_size_reports:
    name: Brillig bytecode sizes
    needs: [build-nargo]
    runs-on: ubuntu-22.04
    permissions:
      pull-requests: write

    steps:
      - uses: actions/checkout@v4

      - name: Download nargo binary
        uses: actions/download-artifact@v4
        with:
          name: nargo
          path: ./nargo

      - name: Set nargo on PATH
        run: |
          nargo_binary="${{ github.workspace }}/nargo/nargo"
          chmod +x $nargo_binary
          echo "$(dirname $nargo_binary)" >> $GITHUB_PATH
          export PATH="$PATH:$(dirname $nargo_binary)"
          nargo -V

      - name: Generate Brillig bytecode size report
        working-directory: ./test_programs
        run: |
          mkdir ./reports

          ./gates_report_brillig.sh 9223372036854775807
          jq '.programs |= map(.package_name |= (. + "_inliner_max"))' gates_report_brillig.json > ./reports/gates_report_brillig_inliner_max.json
          
          ./gates_report_brillig.sh 0
          jq '.programs |= map(.package_name |= (. + "_inliner_zero"))' gates_report_brillig.json > ./reports/gates_report_brillig_inliner_zero.json
          
          ./gates_report_brillig.sh -9223372036854775808
          jq '.programs |= map(.package_name |= (. + "_inliner_min"))' gates_report_brillig.json > ./reports/gates_report_brillig_inliner_min.json

          # Merge all reports
          jq -s '{ programs: map(.programs) | add }' ./reports/* > ../gates_report_brillig.json

      - name: Compare Brillig bytecode size reports
        id: brillig_bytecode_diff
        uses: noir-lang/noir-gates-diff@7e4ddaa91c69380f15ccba514eac17bc7432a8cc
        with:
          report: gates_report_brillig.json
          header: |
            # Changes to Brillig bytecode sizes
          brillig_report: true
          summaryQuantile: 0.9 # only display the 10% most significant bytecode size diffs in the summary (defaults to 20%)

      - name: Add bytecode size diff to sticky comment
        if: github.event_name == 'pull_request' || github.event_name == 'pull_request_target'
        uses: marocchino/sticky-pull-request-comment@v2
        with:
          header: brillig
          # delete the comment in case changes no longer impact brillig bytecode sizes
          delete: ${{ !steps.brillig_bytecode_diff.outputs.markdown }}
          message: ${{ steps.brillig_bytecode_diff.outputs.markdown }}

  compare_brillig_execution_reports:
    name: Brillig execution trace sizes
    needs: [build-nargo]
    runs-on: ubuntu-22.04
    permissions:
      pull-requests: write

    steps:
      - uses: actions/checkout@v4

      - name: Download nargo binary
        uses: actions/download-artifact@v4
        with:
          name: nargo
          path: ./nargo

      - name: Set nargo on PATH
        run: |
          nargo_binary="${{ github.workspace }}/nargo/nargo"
          chmod +x $nargo_binary
          echo "$(dirname $nargo_binary)" >> $GITHUB_PATH
          export PATH="$PATH:$(dirname $nargo_binary)"
          nargo -V

      - name: Generate Brillig execution report
        working-directory: ./test_programs
        run: |
          mkdir ./reports 
          
          ./gates_report_brillig_execution.sh 9223372036854775807
          jq '.programs |= map(.package_name |= (. + "_inliner_max"))' gates_report_brillig_execution.json > ./reports/gates_report_brillig_execution_inliner_max.json

          ./gates_report_brillig_execution.sh 0
          jq '.programs |= map(.package_name |= (. + "_inliner_zero"))' gates_report_brillig_execution.json > ./reports/gates_report_brillig_execution_inliner_zero.json
          
          ./gates_report_brillig_execution.sh -9223372036854775808
          jq '.programs |= map(.package_name |= (. + "_inliner_min"))' gates_report_brillig_execution.json > ./reports/gates_report_brillig_execution_inliner_min.json

          # Merge all reports
          jq -s '{ programs: map(.programs) | add }' ./reports/* > ../gates_report_brillig_execution.json

      - name: Compare Brillig execution reports
        id: brillig_execution_diff
        uses: noir-lang/noir-gates-diff@c1503343c3e264925ef67c68a2a5eeadd245a77b
        with:
          report: gates_report_brillig_execution.json
          header: |
            # Changes to number of Brillig opcodes executed
          brillig_report: true
          summaryQuantile: 0.9 # only display the 10% most significant bytecode size diffs in the summary (defaults to 20%)

      - name: Add bytecode size diff to sticky comment
        if: github.event_name == 'pull_request' || github.event_name == 'pull_request_target'
        uses: marocchino/sticky-pull-request-comment@v2
        with:
          header: brillig_execution
          # delete the comment in case changes no longer impact brillig bytecode sizes
          delete: ${{ !steps.brillig_execution_diff.outputs.markdown }}
          message: ${{ steps.brillig_execution_diff.outputs.markdown }}

  generate_memory_report:
    name: Peak memory usage
    needs: [build-nargo]
    runs-on: ubuntu-22.04
    permissions:
      pull-requests: write

    steps:
      - uses: actions/checkout@v4

      - name: Download nargo binary
        uses: actions/download-artifact@v4
        with:
          name: nargo
          path: ./nargo

      - name: Set nargo on PATH
        run: |
          nargo_binary="${{ github.workspace }}/nargo/nargo"
          chmod +x $nargo_binary
          echo "$(dirname $nargo_binary)" >> $GITHUB_PATH
          export PATH="$PATH:$(dirname $nargo_binary)"
          nargo -V

      - name: Generate Memory report
        working-directory: ./test_programs
        run: |
          ./memory_report.sh
          mv memory_report.json ../memory_report.json

      - name: Upload compilation memory report
<<<<<<< HEAD
        uses: actions/upload-artifact@v4
        with:
          name: in_progress_compilation_mem_report
          path: memory_report.json
          retention-days: 3
          overwrite: true

      - name: Generate execution memory report
        working-directory: ./test_programs
        run: |
          ./memory_report.sh 0 1
          mv memory_report.json ../memory_report.json

      - name: Upload execution memory report
        uses: actions/upload-artifact@v4
        with:
          name: in_progress_execution_mem_report
=======
        uses: actions/upload-artifact@v4
        with:
          name: in_progress_compilation_mem_report
>>>>>>> 49d1b13a
          path: memory_report.json
          retention-days: 3
          overwrite: true

<<<<<<< HEAD
=======
      - name: Generate execution memory report
        working-directory: ./test_programs
        run: |
          ./memory_report.sh 0 1
          mv memory_report.json ../memory_report.json

      - name: Upload execution memory report
        uses: actions/upload-artifact@v4
        with:
          name: in_progress_execution_mem_report
          path: memory_report.json
          retention-days: 3
          overwrite: true

>>>>>>> 49d1b13a
  generate_compilation_and_execution_report:
    name: Compilation and execution time
    needs: [build-nargo]
    runs-on: ubuntu-22.04
    permissions:
      pull-requests: write

    steps:
      - uses: actions/checkout@v4

      - name: Download nargo binary
        uses: actions/download-artifact@v4
        with:
          name: nargo
          path: ./nargo

      - name: Set nargo on PATH
        run: |
          nargo_binary="${{ github.workspace }}/nargo/nargo"
          chmod +x $nargo_binary
          echo "$(dirname $nargo_binary)" >> $GITHUB_PATH
          export PATH="$PATH:$(dirname $nargo_binary)"
          nargo -V

      - name: Generate Compilation report
        working-directory: ./test_programs
        run: |
          ./compilation_report.sh 0 1
          mv compilation_report.json ../compilation_report.json

      - name: Generate Execution report
        working-directory: ./test_programs
        run: |
          ./execution_report.sh 0 1
          mv execution_report.json ../execution_report.json
          
      - name: Upload compilation report
        uses: actions/upload-artifact@v4
        with:
          name: in_progress_compilation_report
          path: compilation_report.json
          retention-days: 3
          overwrite: true
      
      - name: Upload execution report
        uses: actions/upload-artifact@v4
        with:
          name: in_progress_execution_report
          path: execution_report.json
          retention-days: 3
          overwrite: true

  external_repo_compilation_and_execution_report:
    needs: [build-nargo]
    runs-on: ubuntu-22.04
    timeout-minutes: 15
    strategy:
      fail-fast: false
      matrix:
        include:
          # - project: { repo: AztecProtocol/aztec-packages, path: noir-projects/noir-contracts, cannot_execute: true }
          - project: { repo: AztecProtocol/aztec-packages, path: noir-projects/noir-protocol-circuits/crates/private-kernel-inner, num_runs: 5 }
          - project: { repo: AztecProtocol/aztec-packages, path: noir-projects/noir-protocol-circuits/crates/private-kernel-tail, num_runs: 5  }
          - project: { repo: AztecProtocol/aztec-packages, path: noir-projects/noir-protocol-circuits/crates/private-kernel-reset, num_runs: 5 }
          - project: { repo: AztecProtocol/aztec-packages, path: noir-projects/noir-protocol-circuits/crates/rollup-base-private, num_runs: 5 }
          - project: { repo: AztecProtocol/aztec-packages, path: noir-projects/noir-protocol-circuits/crates/rollup-base-public, num_runs: 5 }
          - project: { repo: AztecProtocol/aztec-packages, path: noir-projects/noir-protocol-circuits/crates/rollup-block-merge, num_runs: 5 }
          - project: { repo: AztecProtocol/aztec-packages, path: noir-projects/noir-protocol-circuits/crates/rollup-block-root-empty, num_runs: 5, cannot_execute: true }
          - project: { repo: AztecProtocol/aztec-packages, path: noir-projects/noir-protocol-circuits/crates/rollup-block-root-single-tx, num_runs: 1, flags: "--skip-brillig-constraints-check --skip-underconstrained-check", cannot_execute: true }
          - project: { repo: AztecProtocol/aztec-packages, path: noir-projects/noir-protocol-circuits/crates/rollup-block-root, num_runs: 1, flags: "--skip-brillig-constraints-check --skip-underconstrained-check" }
          - project: { repo: AztecProtocol/aztec-packages, path: noir-projects/noir-protocol-circuits/crates/rollup-merge, num_runs: 5 }
          - project: { repo: AztecProtocol/aztec-packages, path: noir-projects/noir-protocol-circuits/crates/rollup-root, num_runs: 5 }

    name: External repo compilation and execution reports - ${{ matrix.project.repo }}/${{ matrix.project.path }}
    steps:
      - name: Download nargo binary
        uses: actions/download-artifact@v4
        with:
          name: nargo
          path: ./nargo

      - name: Set nargo on PATH
        run: |
          nargo_binary="${{ github.workspace }}/nargo/nargo"
          chmod +x $nargo_binary
          echo "$(dirname $nargo_binary)" >> $GITHUB_PATH
          export PATH="$PATH:$(dirname $nargo_binary)"
          nargo -V

      - uses: actions/checkout@v4
        with:
          path: scripts
          sparse-checkout: |
            test_programs/compilation_report.sh
            test_programs/execution_report.sh
            test_programs/parse_time.sh
          sparse-checkout-cone-mode: false

      - name: Checkout
        uses: actions/checkout@v4
        with:
          repository: ${{ matrix.project.repo }}
          path: test-repo
          ref: ${{ matrix.project.ref }}
      
      - name: Fetch noir dependencies
        working-directory: ./test-repo/${{ matrix.project.path }}
        run: |
          # We run `nargo check` to pre-fetch any dependencies so we don't measure the time to download these
          # when benchmarking.
          nargo check

      - name: Generate compilation report without averages
        working-directory: ./test-repo/${{ matrix.project.path }}
        if: ${{ !matrix.project.take_average }}
        run: |
          mv /home/runner/work/noir/noir/scripts/test_programs/compilation_report.sh ./compilation_report.sh
          touch parse_time.sh
          chmod +x parse_time.sh
          cp /home/runner/work/noir/noir/scripts/test_programs/parse_time.sh ./parse_time.sh
          ./compilation_report.sh 1 ${{ matrix.project.num_runs }}
        env:
          FLAGS: ${{ matrix.project.flags }}

      - name: Generate execution report
        working-directory: ./test-repo/${{ matrix.project.path }}
        if: ${{ !matrix.project.cannot_execute }}
        run: |
          mv /home/runner/work/noir/noir/scripts/test_programs/execution_report.sh ./execution_report.sh
          mv /home/runner/work/noir/noir/scripts/test_programs/parse_time.sh ./parse_time.sh
          ./execution_report.sh 1 ${{ matrix.project.num_runs }}

      - name: Move compilation report
        id: compilation_report
        shell: bash
        run: |
          PACKAGE_NAME=${{ matrix.project.path }}
          PACKAGE_NAME=$(basename $PACKAGE_NAME)
          mv ./test-repo/${{ matrix.project.path }}/compilation_report.json ./compilation_report_$PACKAGE_NAME.json
          echo "compilation_report_name=$PACKAGE_NAME" >> $GITHUB_OUTPUT

      - name: Move execution report
        id: execution_report
        shell: bash
        if: ${{ !matrix.project.cannot_execute }}
        run: |
          PACKAGE_NAME=${{ matrix.project.path }}
          PACKAGE_NAME=$(basename $PACKAGE_NAME)
          mv ./test-repo/${{ matrix.project.path }}/execution_report.json ./execution_report_$PACKAGE_NAME.json
          echo "execution_report_name=$PACKAGE_NAME" >> $GITHUB_OUTPUT
          
      - name: Upload compilation report
        uses: actions/upload-artifact@v4
        with:
          name: compilation_report_${{ steps.compilation_report.outputs.compilation_report_name }}
          path: compilation_report_${{ steps.compilation_report.outputs.compilation_report_name }}.json
          retention-days: 3
          overwrite: true

      - name: Upload execution report
        uses: actions/upload-artifact@v4
        with:
          name: execution_report_${{ steps.execution_report.outputs.execution_report_name }}
          path: execution_report_${{ steps.execution_report.outputs.execution_report_name }}.json
          retention-days: 3
          overwrite: true

  external_repo_memory_report:
    needs: [build-nargo]
    runs-on: ubuntu-22.04
    timeout-minutes: 30
    strategy:
      fail-fast: false
      matrix:
        include:
          # TODO: Bring this report back under a flag. The `noir-contracts` report takes just under 30 minutes.
          # - project: { repo: AztecProtocol/aztec-packages, path: noir-projects/noir-contracts }
          - project: { repo: AztecProtocol/aztec-packages, path: noir-projects/noir-protocol-circuits/crates/private-kernel-inner }
          - project: { repo: AztecProtocol/aztec-packages, path: noir-projects/noir-protocol-circuits/crates/private-kernel-tail  }
          - project: { repo: AztecProtocol/aztec-packages, path: noir-projects/noir-protocol-circuits/crates/private-kernel-reset }
          - project: { repo: AztecProtocol/aztec-packages, path: noir-projects/noir-protocol-circuits/crates/rollup-base-private }
          - project: { repo: AztecProtocol/aztec-packages, path: noir-projects/noir-protocol-circuits/crates/rollup-base-public }
          - project: { repo: AztecProtocol/aztec-packages, path: noir-projects/noir-protocol-circuits/crates/rollup-block-merge }
          - project: { repo: AztecProtocol/aztec-packages, path: noir-projects/noir-protocol-circuits/crates/rollup-block-root-empty, cannot_execute: true }
          - project: { repo: AztecProtocol/aztec-packages, path: noir-projects/noir-protocol-circuits/crates/rollup-block-root-single-tx, flags: "--skip-brillig-constraints-check --skip-underconstrained-check", cannot_execute: true }
          - project: { repo: AztecProtocol/aztec-packages, path: noir-projects/noir-protocol-circuits/crates/rollup-block-root, flags: "--skip-brillig-constraints-check --skip-underconstrained-check" }
          - project: { repo: AztecProtocol/aztec-packages, path: noir-projects/noir-protocol-circuits/crates/rollup-merge }
          - project: { repo: AztecProtocol/aztec-packages, path: noir-projects/noir-protocol-circuits/crates/rollup-root }

    name: External repo memory report - ${{ matrix.project.repo }}/${{ matrix.project.path }}
    steps:
      - name: Download nargo binary
        uses: actions/download-artifact@v4
        with:
          name: nargo
          path: ./nargo

      - name: Set nargo on PATH
        run: |
          nargo_binary="${{ github.workspace }}/nargo/nargo"
          chmod +x $nargo_binary
          echo "$(dirname $nargo_binary)" >> $GITHUB_PATH
          export PATH="$PATH:$(dirname $nargo_binary)"
          nargo -V

      - uses: actions/checkout@v4
        with:
          path: scripts
          sparse-checkout: |
            test_programs/memory_report.sh
            test_programs/parse_memory.sh
          sparse-checkout-cone-mode: false

      - name: Checkout
        uses: actions/checkout@v4
        with:
          repository: ${{ matrix.project.repo }}
          path: test-repo
          ref: ${{ matrix.project.ref }}

      - name: Generate compilation memory report
        working-directory: ./test-repo/${{ matrix.project.path }}
        run: |
          mv /home/runner/work/noir/noir/scripts/test_programs/memory_report.sh ./memory_report.sh
          mv /home/runner/work/noir/noir/scripts/test_programs/parse_memory.sh ./parse_memory.sh
          ./memory_report.sh 1
          # Rename the memory report as the execution report is about to write to the same file
          cp memory_report.json compilation_memory_report.json
        env:
          FLAGS: ${{ matrix.project.flags }}

      - name: Generate execution memory report
        working-directory: ./test-repo/${{ matrix.project.path }}
        if: ${{ !matrix.project.cannot_execute }}
        run: |
          ./memory_report.sh 1 1

      - name: Move compilation report
        id: compilation_mem_report
        shell: bash
        run: |
          PACKAGE_NAME=${{ matrix.project.path }}
          PACKAGE_NAME=$(basename $PACKAGE_NAME)
          mv ./test-repo/${{ matrix.project.path }}/compilation_memory_report.json ./memory_report_$PACKAGE_NAME.json
          echo "memory_report_name=$PACKAGE_NAME" >> $GITHUB_OUTPUT

      - name: Upload compilation memory report
        uses: actions/upload-artifact@v4
        with:
          name: compilation_mem_report_${{ steps.compilation_mem_report.outputs.memory_report_name }}
          path: memory_report_${{ steps.compilation_mem_report.outputs.memory_report_name }}.json
          retention-days: 3
          overwrite: true

      - name: Move execution report
        id: execution_mem_report
        if: ${{ !matrix.project.cannot_execute }}
        shell: bash
        run: |
          PACKAGE_NAME=${{ matrix.project.path }}
          PACKAGE_NAME=$(basename $PACKAGE_NAME)
          mv ./test-repo/${{ matrix.project.path }}/memory_report.json ./memory_report_$PACKAGE_NAME.json
          echo "memory_report_name=$PACKAGE_NAME" >> $GITHUB_OUTPUT

      - name: Upload execution memory report
        uses: actions/upload-artifact@v4
        with:
          name: execution_mem_report_${{ steps.execution_mem_report.outputs.memory_report_name }}
          path: memory_report_${{ steps.execution_mem_report.outputs.memory_report_name }}.json
          retention-days: 3
          overwrite: true

  upload_compilation_report:
    name: Upload compilation report 
    needs: [generate_compilation_and_execution_report, external_repo_compilation_and_execution_report]
    # We want this job to run even if one variation of the matrix in `external_repo_compilation_and_execution_report` fails
    if: always() 
    runs-on: ubuntu-22.04
    permissions:
      pull-requests: write
      # deployments permission to deploy GitHub pages website
      deployments: write
      # contents permission to update benchmark contents in gh-pages branch
      contents: write

    steps:
      - uses: actions/checkout@v4

      - name: Download initial compilation report
        uses: actions/download-artifact@v4
        with:
          name: in_progress_compilation_report

      - name: Download matrix compilation reports
        uses: actions/download-artifact@v4
        with:
          pattern: compilation_report_*
          path: ./reports

      - name: Merge compilation reports using jq
        run: |
          mv ./.github/scripts/merge-bench-reports.sh merge-bench-reports.sh
          ./merge-bench-reports.sh compilation_report
          jq ".compilation_reports | map({name: .artifact_name, value: (.time[:-1] | tonumber), unit: \"s\"}) " ./compilation_report.json > time_bench.json

      - name: Store benchmark result
        continue-on-error: true
        uses: benchmark-action/github-action-benchmark@4de1bed97a47495fc4c5404952da0499e31f5c29
        with:
          name: "Compilation Time"
          tool: "customSmallerIsBetter"
          output-file-path: ./time_bench.json
          github-token: ${{ secrets.GITHUB_TOKEN }}
          # We want this to only run on master to avoid garbage data from PRs being added.
          auto-push: ${{ github.ref == 'refs/heads/master' }}
          alert-threshold: "120%"
          comment-on-alert: true
          fail-on-alert: false
          alert-comment-cc-users: "@TomAFrench"
          max-items-in-chart: 50

  upload_compilation_memory_report:
    name: Upload compilation memory report 
    needs: [generate_memory_report, external_repo_memory_report]
    # We want this job to run even if one variation of the matrix in `external_repo_memory_report` fails
    if: always() 
    runs-on: ubuntu-22.04
    permissions:
      pull-requests: write
      # deployments permission to deploy GitHub pages website
      deployments: write
      # contents permission to update benchmark contents in gh-pages branch
      contents: write

    steps:
      - uses: actions/checkout@v4

      - name: Download initial memory report
        uses: actions/download-artifact@v4
        with:
          name: in_progress_compilation_mem_report

      - name: Download matrix memory reports
        uses: actions/download-artifact@v4
        with:
          pattern: compilation_mem_report_*
          path: ./reports

      - name: Merge memory reports using jq
        run: |
          mv ./.github/scripts/merge-bench-reports.sh merge-bench-reports.sh
          ./merge-bench-reports.sh memory_report
          jq ".memory_reports | map({name: .artifact_name, value: (.peak_memory | tonumber), unit: \"MB\"}) " ./memory_report.json > memory_bench.json

      - name: Store benchmark result
        continue-on-error: true
        uses: benchmark-action/github-action-benchmark@4de1bed97a47495fc4c5404952da0499e31f5c29
        with:
          name: "Compilation Memory"
          tool: "customSmallerIsBetter"
          output-file-path: ./memory_bench.json
          github-token: ${{ secrets.GITHUB_TOKEN }}
          # We want this to only run on master to avoid garbage data from PRs being added.
          auto-push: ${{ github.ref == 'refs/heads/master' }}
          alert-threshold: "120%"
          comment-on-alert: true
          fail-on-alert: false
          alert-comment-cc-users: "@TomAFrench"
          max-items-in-chart: 50

  upload_execution_memory_report:
    name: Upload execution memory report 
    needs: [generate_memory_report, external_repo_memory_report]
    # We want this job to run even if one variation of the matrix in `external_repo_memory_report` fails
    if: always() 
    runs-on: ubuntu-22.04
    permissions:
      pull-requests: write
      # deployments permission to deploy GitHub pages website
      deployments: write
      # contents permission to update benchmark contents in gh-pages branch
      contents: write

    steps:
      - uses: actions/checkout@v4

      - name: Download initial memory report
        uses: actions/download-artifact@v4
        with:
          name: in_progress_execution_mem_report

      - name: Download matrix memory reports
        uses: actions/download-artifact@v4
        with:
          pattern: execution_mem_report_*
          path: ./reports

      - name: Merge memory reports using jq
        run: |
          mv ./.github/scripts/merge-bench-reports.sh merge-bench-reports.sh
          ./merge-bench-reports.sh memory_report
          # Rename the memory report as to not clash with the compilation memory report file name
          cp memory_report.json execution_memory_report.json
          jq ".memory_reports | map({name: .artifact_name, value: (.peak_memory | tonumber), unit: \"MB\"}) " ./execution_memory_report.json > memory_bench.json          

      - name: Store benchmark result
        continue-on-error: true
        uses: benchmark-action/github-action-benchmark@4de1bed97a47495fc4c5404952da0499e31f5c29
        with:
          name: "Execution Memory"
          tool: "customSmallerIsBetter"
          output-file-path: ./memory_bench.json
          github-token: ${{ secrets.GITHUB_TOKEN }}
          # We want this to only run on master to avoid garbage data from PRs being added.
          auto-push: ${{ github.ref == 'refs/heads/master' }}
          alert-threshold: "120%"
          comment-on-alert: true
          fail-on-alert: false
          alert-comment-cc-users: "@TomAFrench"
          max-items-in-chart: 50


  upload_execution_report:
    name: Upload execution report 
    needs: [generate_compilation_and_execution_report, external_repo_compilation_and_execution_report]
    # We want this job to run even if one variation of the matrix in `external_repo_compilation_and_execution_report` fails
    if: always() 
    runs-on: ubuntu-22.04
    permissions:
      pull-requests: write
      # deployments permission to deploy GitHub pages website
      deployments: write
      # contents permission to update benchmark contents in gh-pages branch
      contents: write

    steps:
      - uses: actions/checkout@v4

      - name: Download initial execution report
        uses: actions/download-artifact@v4
        with:
          name: in_progress_execution_report

      - name: Download matrix execution reports
        uses: actions/download-artifact@v4
        with:
          pattern: execution_report_*
          path: ./reports

      - name: Merge execution reports using jq
        run: |
          mv ./.github/scripts/merge-bench-reports.sh merge-bench-reports.sh
          ./merge-bench-reports.sh execution_report
          jq ".execution_reports | map({name: .artifact_name, value: (.time[:-1] | tonumber), unit: \"s\"}) " ./execution_report.json > time_bench.json

      - name: Store benchmark result
        continue-on-error: true
        uses: benchmark-action/github-action-benchmark@4de1bed97a47495fc4c5404952da0499e31f5c29
        with:
          name: "Execution Time"
          tool: "customSmallerIsBetter"
          output-file-path: ./time_bench.json
          github-token: ${{ secrets.GITHUB_TOKEN }}
          # We want this to only run on master to avoid garbage data from PRs being added.
          auto-push: ${{ github.ref == 'refs/heads/master' }}
          alert-threshold: "120%"
          comment-on-alert: true
          fail-on-alert: false
          alert-comment-cc-users: "@TomAFrench"
          max-items-in-chart: 50<|MERGE_RESOLUTION|>--- conflicted
+++ resolved
@@ -240,7 +240,6 @@
           mv memory_report.json ../memory_report.json
 
       - name: Upload compilation memory report
-<<<<<<< HEAD
         uses: actions/upload-artifact@v4
         with:
           name: in_progress_compilation_mem_report
@@ -258,32 +257,10 @@
         uses: actions/upload-artifact@v4
         with:
           name: in_progress_execution_mem_report
-=======
-        uses: actions/upload-artifact@v4
-        with:
-          name: in_progress_compilation_mem_report
->>>>>>> 49d1b13a
           path: memory_report.json
           retention-days: 3
           overwrite: true
 
-<<<<<<< HEAD
-=======
-      - name: Generate execution memory report
-        working-directory: ./test_programs
-        run: |
-          ./memory_report.sh 0 1
-          mv memory_report.json ../memory_report.json
-
-      - name: Upload execution memory report
-        uses: actions/upload-artifact@v4
-        with:
-          name: in_progress_execution_mem_report
-          path: memory_report.json
-          retention-days: 3
-          overwrite: true
-
->>>>>>> 49d1b13a
   generate_compilation_and_execution_report:
     name: Compilation and execution time
     needs: [build-nargo]
