--- conflicted
+++ resolved
@@ -352,9 +352,6 @@
             scripts/process_benchmark_data.sh
           sparse-checkout-cone-mode: false
 
-      - name: Download nargo binary
-        uses: ./.github/actions/download-nargo
-
       - name: Checkout
         uses: actions/checkout@v4
         with:
@@ -362,15 +359,13 @@
           path: test-repo
           ref: ${{ matrix.ref }}
 
-<<<<<<< HEAD
-=======
       - name: Download nargo binary
         uses: ./.github/actions/download-nargo
 
       - name: Download noir-inspector binary
         uses: ./.github/actions/download-noir-inspector
 
->>>>>>> b3313157
+
       - name: Generate compilation report
         id: compilation_report
         run: |
