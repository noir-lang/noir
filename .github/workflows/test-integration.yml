--- conflicted
+++ resolved
@@ -1,7 +1,6 @@
 name: test-integration
 
 on:
-<<<<<<< HEAD
   push:
     branches:
       - jb-test-solidity-verifier
@@ -12,14 +11,6 @@
   # schedule:
   #   - cron: "0 2 * * *" # Run nightly at 2 AM UTC
 
-=======
-  workflow_dispatch:
-  pull_request:
-    paths:
-      - ./compiler/integration-tests/**
-  schedule:
-    - cron: "0 2 * * *" # Run nightly at 2 AM UTC
->>>>>>> 6fef13ff
 jobs:
   build-nargo:
     runs-on: ubuntu-latest
@@ -31,7 +22,6 @@
       - name: Checkout Noir repo
         uses: actions/checkout@v4
 
-<<<<<<< HEAD
       - name: Setup toolchain
         uses: dtolnay/rust-toolchain@1.66.0
 
@@ -66,8 +56,6 @@
       - name: Checkout sources
         uses: actions/checkout@v4
 
-=======
->>>>>>> 6fef13ff
       - name: Setup Nix
         uses: cachix/install-nix-action@v22
         with:
@@ -78,7 +66,6 @@
         with:
           name: barretenberg
           authToken: "${{ secrets.CACHIX_AUTH_TOKEN }}"
-
 
       - name: Build wasm package
         run: |
