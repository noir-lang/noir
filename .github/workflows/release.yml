name: Release

on:
  push:
    branches:
      - master

jobs:
  release-please:
    name: Create Release
    outputs:
      release-pr: ${{ steps.release.outputs.pr }}
      tag-name: ${{ steps.release.outputs.tag_name }}
    runs-on: ubuntu-latest
    steps:
      - name: Run release-please
        id: release
        uses: google-github-actions/release-please-action@v3
        with:
          token: ${{ secrets.NOIR_RELEASES_TOKEN }}
          command: manifest

  update-acvm-workspace-package-versions:
    name: Update acvm workspace package versions
    needs: [release-please]
    if: ${{ needs.release-please.outputs.release-pr }}
    runs-on: ubuntu-latest
    steps:
      - name: Checkout release branch
        uses: actions/checkout@v4
        with:
          ref: ${{ fromJSON(needs.release-please.outputs.release-pr).headBranchName }}
          token: ${{ secrets.NOIR_RELEASES_TOKEN }}

      - name: Setup toolchain
        uses: dtolnay/rust-toolchain@1.65.0

      - name: Update ACVM workspace root versions
        run: |
          ./scripts/update-acvm-workspace-versions.sh

      - name: Update lockfile
        run: |
            cargo update --workspace

      - uses: actions/setup-node@v3
        with:
          node-version: 18.19.0
          cache: 'yarn'
          cache-dependency-path: 'yarn.lock'
      
      - name: Update yarn.lock
        run: yarn
        
      - name: Configure git
        run: |
          git config user.name kevaundray
          git config user.email kevtheappdev@gmail.com

      - name: Commit updates
        run: |
          git add .
          git commit -m 'chore: Update root workspace acvm versions and lockfile'
          git push
  
  update-docs:
    name: Update docs
    needs: [release-please, update-acvm-workspace-package-versions]
    if: ${{ needs.release-please.outputs.release-pr }}
    runs-on: ubuntu-latest
 
    steps:
      - name: Checkout release branch
        uses: actions/checkout@v4
        with:
          ref: ${{ fromJSON(needs.release-please.outputs.release-pr).headBranchName }}
          token: ${{ secrets.NOIR_RELEASES_TOKEN }}

      - name: Install Yarn dependencies
        uses: ./.github/actions/setup

      - name: Install wasm-bindgen-cli
        uses: taiki-e/install-action@v2
        with:
          tool: wasm-bindgen-cli@0.2.86

      - name: Install wasm-opt
        run: |
          npm i wasm-opt -g

      - name: Query new noir version
        id: noir-version
        run: |
          NOIR_VERSION=$(grep '^version =' ./Cargo.toml | sed -E 's/version = "([^"]+)"/v\1/')
          echo "semver=$NOIR_VERSION" >> $GITHUB_OUTPUT

      - name: Cut a new version
        working-directory: ./docs
        run: yarn version ${{ steps.noir-version.outputs.semver }}

      - name: Configure git
        run: |
          git config --local user.name 'kevaundray'
          git config --local user.email 'kevtheappdev@gmail.com'

      - name: Commit new documentation version
        run: |
          git add .
          git commit -m "chore(docs): cut new docs version for tag ${{ steps.noir-version.outputs.semver }}"
          git push

  release-end:
    name: Release End
    runs-on: ubuntu-latest
    # We want this job to always run (even if the dependant jobs fail) as we need apply changes to the sticky comment.
    if: ${{ always() }}
    
    needs:
      - update-acvm-workspace-package-versions
      - update-docs

    env:
      # We treat any skipped or failing jobs as a failure for the workflow as a whole.
<<<<<<< HEAD
      FAIL: ${{ contains(needs.*.result, 'failure') || contains(needs.*.result, 'cancelled') || contains(needs.*.result, 'skipped') }}
=======
      FAIL: ${{ contains(needs.*.result, 'failure') || contains(needs.*.result, 'cancelled') || contains(needs.*.result, 'skipped') }
>>>>>>> 507d2f21

    steps:  
      - name: Add warning to sticky comment
        uses: marocchino/sticky-pull-request-comment@v2
        with:
          # delete the comment in case failures have been fixed
          delete: ${{ !env.FAIL }}
          message: "The release workflow has not completed successfully. Releasing now will result in a broken release"

      - name: Report overall success
        run: |
          if [[ $FAIL == true ]]; then
              exit 1
          else
              exit 0
          fi

  build-binaries:
    name: Build binaries
    needs: [release-please]
    if: ${{ needs.release-please.outputs.tag-name }}
    runs-on: ubuntu-latest
    steps:
      - name: Dispatch to publish workflow
        uses: benc-uk/workflow-dispatch@v1
        with:
          workflow: publish-nargo.yml
          repo: noir-lang/noir
          ref: master
          token: ${{ secrets.GITHUB_TOKEN }}
          inputs: '{ "tag": "${{ needs.release-please.outputs.tag-name }}", "publish": true }'

  publish-es-packages:
    name: Publish ES packages
    needs: [release-please]
    if: ${{ needs.release-please.outputs.tag-name }}
    runs-on: ubuntu-latest
    steps:
      - name: Dispatch to publish-es-packages
        uses: benc-uk/workflow-dispatch@v1
        with:
          workflow: publish-es-packages.yml
          ref: master
          token: ${{ secrets.NOIR_REPO_TOKEN }}
          inputs: '{ "noir-ref": "${{ needs.release-please.outputs.tag-name }}", "npm-tag": "latest" }'

  publish-acvm:
    name: Publish acvm
    needs: [release-please]
    if: ${{ needs.release-please.outputs.tag-name }}
    runs-on: ubuntu-latest
    
    steps:
      - name: Dispatch to publish-acvm
        uses: benc-uk/workflow-dispatch@v1
        with:
          workflow: publish-acvm.yml
          ref: master
          token: ${{ secrets.NOIR_REPO_TOKEN }}
          inputs: '{ "noir-ref": "${{ needs.release-please.outputs.tag-name }}" }'<|MERGE_RESOLUTION|>--- conflicted
+++ resolved
@@ -121,11 +121,7 @@
 
     env:
       # We treat any skipped or failing jobs as a failure for the workflow as a whole.
-<<<<<<< HEAD
-      FAIL: ${{ contains(needs.*.result, 'failure') || contains(needs.*.result, 'cancelled') || contains(needs.*.result, 'skipped') }}
-=======
       FAIL: ${{ contains(needs.*.result, 'failure') || contains(needs.*.result, 'cancelled') || contains(needs.*.result, 'skipped') }
->>>>>>> 507d2f21
 
     steps:  
       - name: Add warning to sticky comment
