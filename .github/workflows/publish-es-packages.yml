name: Publish Noir ES Packages

on:
  workflow_dispatch:
    inputs:
      acvm-ref:
        description: The acvm reference to checkout
        required: true

jobs:
  build-all-wasm:
    runs-on: ubuntu-latest
    steps:
      - name: Checkout sources
        uses: actions/checkout@v4

      - name: Setup Nix
        uses: cachix/install-nix-action@v22
        with:
          nix_path: nixpkgs=channel:nixos-23.05
          github_access_token: ${{ secrets.GITHUB_TOKEN }}

      - uses: cachix/cachix-action@v12
        with:
          name: barretenberg
          authToken: "${{ secrets.CACHIX_AUTH_TOKEN }}"

      - name: Build wasm package
        run: |
          nix build -L .#all_wasm

  publish-es-packages:
    runs-on: ubuntu-latest
    needs: [build-all-wasm]
    steps:
      - name: Checkout sources
        uses: actions/checkout@v4

      - uses: cachix/install-nix-action@v22
        with:
          nix_path: nixpkgs=channel:nixos-23.05
          github_access_token: ${{ secrets.GITHUB_TOKEN }}

      - uses: cachix/cachix-action@v12
        with:
          name: barretenberg
          authToken: "${{ secrets.CACHIX_AUTH_TOKEN }}"

      - name: Install Yarn dependencies
        run: yarn install

      - name: Build ES Packages
        run: yarn prepare:publish

      - name: Authenticate with npm
        run: echo "npmAuthToken:${{ secrets.NPM_TOKEN }}" > ~/.yarnrc.yml
        
<<<<<<< HEAD
      - name: Publish ES PAckages
        run: yarn publish:all --access public
=======
      - name: Publish ES Packages
        run: yarn publish:all
>>>>>>> 54b91db9
        <|MERGE_RESOLUTION|>--- conflicted
+++ resolved
@@ -55,11 +55,6 @@
       - name: Authenticate with npm
         run: echo "npmAuthToken:${{ secrets.NPM_TOKEN }}" > ~/.yarnrc.yml
         
-<<<<<<< HEAD
-      - name: Publish ES PAckages
+      - name: Publish ES Packages
         run: yarn publish:all --access public
-=======
-      - name: Publish ES Packages
-        run: yarn publish:all
->>>>>>> 54b91db9
         