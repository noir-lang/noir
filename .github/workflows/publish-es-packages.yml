--- conflicted
+++ resolved
@@ -6,18 +6,12 @@
       noir-ref:
         description: The noir reference to checkout
         required: false
-<<<<<<< HEAD
       npm-tag:
         description: Repository Tag to publish under
         required: false
         default: 'nightly'
-=======
-      nightly:
-        description: Indicates this is a nightly release
-        required: false
-        type: boolean
-        default: true
->>>>>>> f9f22db4
+
+run-name: Publish ES Packages from ${{ inputs.noir-ref }} under @${{ inputs.npm-tag }} tag.
 
 jobs:
   build-noir_wasm:
@@ -110,28 +104,17 @@
         run: yarn prepare:publish
 
       - name: Prepare nightly version
-<<<<<<< HEAD
-        if: ${{ inputs.npm-tag == 'nightly' }}
-=======
-        if: ${{ inputs.nightly }}
->>>>>>> f9f22db4
+        if: ${{ inputs.npm-tag != 'latest' }}
         run: |
           sudo apt-get install jq
           yarn nightly:version
 
-<<<<<<< HEAD
       - name: Update Version as specific
         run: |
           jq '.version = .version + "-${{ inputs.npm-tag }}"' package.json > package-tmp.json && mv package-tmp.json package.json
 
-=======
->>>>>>> f9f22db4
       - name: Authenticate with npm
         run: "echo npmAuthToken: ${{ secrets.NPM_TOKEN }} > ~/.yarnrc.yml"
 
       - name: Publish ES Packages
-<<<<<<< HEAD
-        run: yarn publish:all --access public --tag ${{ inputs.npm-tag }}
-=======
-        run: yarn publish:all --access public ${{ inputs.nightly && ' --tag nightly' }}
->>>>>>> f9f22db4
+        run: yarn publish:all --access public --tag ${{ inputs.npm-tag }}