name: ABI Wasm test

on:
  pull_request:
  merge_group:
  push:
    branches:
      - master

# This will cancel previous runs when a branch or PR is updated
concurrency:
  group: ${{ github.workflow }}-${{ github.head_ref || github.ref || github.run_id }}
  cancel-in-progress: true

jobs:
  build:
    runs-on: ubuntu-latest
    env:
      CACHED_PATH: /tmp/nix-cache

    steps:
      - name: Checkout sources
        uses: actions/checkout@v3

      - uses: cachix/install-nix-action@v20
        with:
          nix_path: nixpkgs=channel:nixos-23.05
          github_access_token: ${{ secrets.GITHUB_TOKEN }}

      - name: Restore nix store cache
        uses: actions/cache/restore@v3
        id: cache
        with:
          path: ${{ env.CACHED_PATH }}
          key: ${{ runner.os }}-flake-abi-wasm-${{ hashFiles('*.lock') }}

      # Based on https://github.com/marigold-dev/deku/blob/b5016f0cf4bf6ac48db9111b70dd7fb49b969dfd/.github/workflows/build.yml#L26
      - name: Copy cache into nix store
        if: steps.cache.outputs.cache-hit == 'true'
        # We don't check the signature because we're the one that created the cache
        run: |
          for narinfo in ${{ env.CACHED_PATH }}/*.narinfo; do
            path=$(head -n 1 "$narinfo" | awk '{print $2}')
            nix copy --no-check-sigs --from "file://${{ env.CACHED_PATH }}" "$path"
          done

      - name: Build noirc_abi_wasm
        run: |
          nix build -L .#noirc_abi_wasm
          cp -r ./result/nodejs ./tooling/noirc_abi_wasm
          cp -r ./result/web ./tooling/noirc_abi_wasm

      - name: Export cache from nix store
        if: ${{ steps.cache.outputs.cache-hit != 'true' && github.event_name != 'merge_group' }}
        run: |
          nix copy --to "file://${{ env.CACHED_PATH }}?compression=zstd&parallel-compression=true" .#noirc-abi-wasm-cargo-artifacts

      - uses: actions/cache/save@v3
        # Don't create cache entries for the merge queue.
        if: ${{ steps.cache.outputs.cache-hit != 'true' && github.event_name != 'merge_group' }}
        with:
          path: ${{ env.CACHED_PATH }}
          key: ${{ steps.cache.outputs.cache-primary-key }}

      - name: Dereference symlink
        run: echo "UPLOAD_PATH=$(readlink -f result)" >> $GITHUB_ENV

      - name: Upload artifact
        uses: actions/upload-artifact@v3
        with:
          name: noirc_abi_wasm
          path: ${{ env.UPLOAD_PATH }}
          retention-days: 10

<<<<<<< HEAD
  noirc-abi-wasm-test:
    needs: [noirc-abi-wasm-build]
    runs-on: ubuntu-latest
    
    steps:
      - name: Checkout sources
        uses: actions/checkout@v3

      - name: Download noirc_abi_wasm package artifact
        uses: actions/download-artifact@v3
=======
  test:
    runs-on: ubuntu-latest
    needs: [build]
  
    steps:
      - name: Checkout sources
        uses: actions/checkout@v3

      - name: Download wasm package artifact
        uses: actions/download-artifact@v3
        with:
          name: noirc_abi_wasm
          path: ./tooling/noirc_abi_wasm
  
      - name: Install workspace dependencies
        run: |
          yarn install --immutable

      - name: Run node tests
        run: |
          yarn workspace @noir-lang/noirc_abi test

      - name: Query playwright version
        run: echo "PLAYWRIGHT_VERSION=$(yarn workspace @noir-lang/noirc_abi info @web/test-runner-playwright --json | jq .children.Version | tr -d '"')" >> $GITHUB_ENV

      - name: Cache playwright binaries
        uses: actions/cache@v3
        id: playwright-cache
>>>>>>> 88ec481d
        with:
          name: noirc_abi_wasm
          path: ./tooling/noirc_abi_wasm
    
      - name: Install Yarn dependencies
        uses: ./.github/actions/setup

<<<<<<< HEAD
      - name: poke Yarn
        run: yarn install --immutable

      - name: Run node tests
        run: yarn workspace @noir-lang/noirc_abi test

      - name: Install Playwright
        uses: ./.github/actions/install-playwright
          
      - name: Run browser tests
        run: yarn workspace @noir-lang/noirc_abi test:browser
=======
      - name: Install playwright deps
        if: steps.playwright-cache.outputs.cache-hit != 'true'
        run: |
          npx playwright install
          npx playwright install-deps
          
      - name: Run browser tests
        run: |
          yarn workspace @noir-lang/noirc_abi test:browser
>>>>>>> 88ec481d
<|MERGE_RESOLUTION|>--- conflicted
+++ resolved
@@ -72,18 +72,11 @@
           path: ${{ env.UPLOAD_PATH }}
           retention-days: 10
 
-<<<<<<< HEAD
   noirc-abi-wasm-test:
     needs: [noirc-abi-wasm-build]
     runs-on: ubuntu-latest
     
     steps:
-      - name: Checkout sources
-        uses: actions/checkout@v3
-
-      - name: Download noirc_abi_wasm package artifact
-        uses: actions/download-artifact@v3
-=======
   test:
     runs-on: ubuntu-latest
     needs: [build]
@@ -98,21 +91,11 @@
           name: noirc_abi_wasm
           path: ./tooling/noirc_abi_wasm
   
-      - name: Install workspace dependencies
-        run: |
-          yarn install --immutable
+      - name: Checkout sources
+        uses: actions/checkout@v3
 
-      - name: Run node tests
-        run: |
-          yarn workspace @noir-lang/noirc_abi test
-
-      - name: Query playwright version
-        run: echo "PLAYWRIGHT_VERSION=$(yarn workspace @noir-lang/noirc_abi info @web/test-runner-playwright --json | jq .children.Version | tr -d '"')" >> $GITHUB_ENV
-
-      - name: Cache playwright binaries
-        uses: actions/cache@v3
-        id: playwright-cache
->>>>>>> 88ec481d
+      - name: Download noirc_abi_wasm package artifact
+        uses: actions/download-artifact@v3
         with:
           name: noirc_abi_wasm
           path: ./tooling/noirc_abi_wasm
@@ -120,7 +103,6 @@
       - name: Install Yarn dependencies
         uses: ./.github/actions/setup
 
-<<<<<<< HEAD
       - name: poke Yarn
         run: yarn install --immutable
 
@@ -132,14 +114,3 @@
           
       - name: Run browser tests
         run: yarn workspace @noir-lang/noirc_abi test:browser
-=======
-      - name: Install playwright deps
-        if: steps.playwright-cache.outputs.cache-hit != 'true'
-        run: |
-          npx playwright install
-          npx playwright install-deps
-          
-      - name: Run browser tests
-        run: |
-          yarn workspace @noir-lang/noirc_abi test:browser
->>>>>>> 88ec481d
