name: Javascript Tests

on:
  pull_request:
  merge_group:
  push:
    branches:
      - master

# This will cancel previous runs when a branch or PR is updated
concurrency:
  group: ${{ github.workflow }}-${{ github.head_ref || github.ref || github.run_id }}
  cancel-in-progress: true

jobs:
  critical-library-list:
    name: Load critical library list
    runs-on: ubuntu-22.04
    outputs:
      libraries: ${{ steps.get_critical_libraries.outputs.libraries }}

    steps:
      - name: Checkout
        uses: actions/checkout@v5

      - name: Build list of libraries
        id: get_critical_libraries
        run: |
          LIBRARIES=$(yq ./EXTERNAL_NOIR_LIBRARIES.yml -o json | jq -c '.libraries | map({ repo, ref, path: (.path // ""), timeout:(.timeout // 2), nargo_args })')
          echo "libraries=$LIBRARIES"
          echo "libraries=$LIBRARIES" >> $GITHUB_OUTPUT
        env:
          GH_TOKEN: ${{ github.token }}

  yarn-lock:
    runs-on: ubuntu-22.04
    timeout-minutes: 30

    steps:
      - name: Checkout
        uses: actions/checkout@v5

      # Errors if installation would result in modifications to yarn.lock
      - name: Install
        run: yarn --immutable
        shell: bash

  build-nargo:
    runs-on: ubuntu-22.04
    timeout-minutes: 30

    steps:
      - name: Checkout Noir repo
        uses: actions/checkout@v5

      - name: Setup toolchain
        uses: dtolnay/rust-toolchain@1.85.0

      - uses: Swatinem/rust-cache@v2
        with:
          key: x86_64-unknown-linux-gnu
          cache-on-failure: true
          save-if: ${{ github.event_name != 'merge_group' }}

      - name: Build Nargo
        run: cargo build --package nargo_cli --release
        env:
          GITHUB_TOKEN: ${{ secrets.GITHUB_TOKEN }}

      - name: Upload artifact
        uses: actions/upload-artifact@v4
        with:
          name: nargo
          path: ./target/release/nargo
          retention-days: 3

  build-noir-execute:
    runs-on: ubuntu-22.04
    timeout-minutes: 30

    steps:
      - name: Checkout Noir repo
        uses: actions/checkout@v5

      - name: Setup toolchain
        uses: dtolnay/rust-toolchain@1.85.0

      - uses: Swatinem/rust-cache@v2
        with:
          key: x86_64-unknown-linux-gnu
          cache-on-failure: true
          save-if: ${{ github.event_name != 'merge_group' }}

      - name: Build noir-execute
        run: cargo build --package noir_artifact_cli --release
        env:
          GITHUB_TOKEN: ${{ secrets.GITHUB_TOKEN }}

      - name: Upload artifact
        uses: actions/upload-artifact@v4
        with:
          name: noir-execute
          path: ./target/release/noir-execute
          retention-days: 3

  build-noirc-abi:
    runs-on: ubuntu-22.04
    timeout-minutes: 30

    steps:
      - name: Checkout Noir repo
        uses: actions/checkout@v5

      - name: Setup toolchain
        uses: dtolnay/rust-toolchain@1.85.0

      - uses: Swatinem/rust-cache@v2
        with:
          key: noirc-abi
          cache-on-failure: true
          save-if: ${{ github.event_name != 'merge_group' }}

      - name: Install Yarn dependencies
        uses: ./.github/actions/setup

      - uses: taiki-e/install-action@just

      - name: Build noirc_abi
        run: just build-package @noir-lang/noirc_abi

      - name: Upload artifact
        uses: actions/upload-artifact@v4
        with:
          name: noirc_abi_wasm
          path: |
            ./tooling/noirc_abi_wasm/nodejs
            ./tooling/noirc_abi_wasm/web
          retention-days: 10

  build-noir-wasm:
    runs-on: ubuntu-22.04
    timeout-minutes: 30

    steps:
      - name: Checkout sources
        uses: actions/checkout@v5

      - name: Setup toolchain
        uses: dtolnay/rust-toolchain@1.85.0

      - uses: Swatinem/rust-cache@v2
        with:
          key: noir-wasm
          cache-on-failure: true
          save-if: ${{ github.event_name != 'merge_group' }}

      - name: Install Yarn dependencies
        uses: ./.github/actions/setup

      - uses: taiki-e/install-action@just

      - name: Build noir_js_types
        run: just build-package @noir-lang/types

      - name: Build noir_wasm
        run: just build-package @noir-lang/noir_wasm

      - name: Upload artifact
        uses: actions/upload-artifact@v4
        with:
          name: noir_wasm
          path: |
            ./compiler/wasm/dist
            ./compiler/wasm/build
          retention-days: 3

  build-acvm-js:
    runs-on: ubuntu-22.04
    timeout-minutes: 30

    steps:
      - name: Checkout sources
        uses: actions/checkout@v5

      - name: Setup toolchain
        uses: dtolnay/rust-toolchain@1.85.0

      - uses: Swatinem/rust-cache@v2
        with:
          key: acvm-js
          cache-on-failure: true
          save-if: ${{ github.event_name != 'merge_group' }}

      - name: Install Yarn dependencies
        uses: ./.github/actions/setup

      - uses: taiki-e/install-action@just

      - name: Build acvm_js
        run: just build-package @noir-lang/acvm_js
        env:
          GITHUB_TOKEN: ${{ secrets.GITHUB_TOKEN }}

      - name: Upload artifact
        uses: actions/upload-artifact@v4
        with:
          name: acvm-js
          path: |
            ./acvm-repo/acvm_js/nodejs
            ./acvm-repo/acvm_js/web
          retention-days: 3

  test-acvm_js-node:
    needs: [build-acvm-js]
    name: ACVM JS (Node.js)
    runs-on: ubuntu-22.04
    timeout-minutes: 30

    steps:
      - name: Checkout sources
        uses: actions/checkout@v5

      - name: Download artifact
        uses: actions/download-artifact@v4
        with:
          name: acvm-js
          path: ./acvm-repo/acvm_js

      - name: Set up test environment
        uses: ./.github/actions/setup

      - name: Run node tests
        run: yarn workspace @noir-lang/acvm_js test

  test-acvm_js-browser:
    needs: [build-acvm-js]
    name: ACVM JS (Browser)
    runs-on: ubuntu-22.04
    timeout-minutes: 30

    steps:
      - name: Checkout sources
        uses: actions/checkout@v5

      - name: Download artifact
        uses: actions/download-artifact@v4
        with:
          name: acvm-js
          path: ./acvm-repo/acvm_js

      - name: Set up test environment
        uses: ./.github/actions/setup

      - name: Install Playwright
        run: ./.github/scripts/playwright-install.sh

      - name: Run browser tests
        run: yarn workspace @noir-lang/acvm_js test:browser

  test-noirc-abi:
    needs: [build-noirc-abi]
    name: noirc_abi
    runs-on: ubuntu-22.04
    timeout-minutes: 30

    steps:
      - name: Checkout sources
        uses: actions/checkout@v5

      - name: Download wasm package artifact
        uses: actions/download-artifact@v4
        with:
          name: noirc_abi_wasm
          path: ./tooling/noirc_abi_wasm

      - name: Install Yarn dependencies
        uses: ./.github/actions/setup

      - name: Run node tests
        run: yarn workspace @noir-lang/noirc_abi test

      - name: Install Playwright
        run: ./.github/scripts/playwright-install.sh

      - name: Run browser tests
        run: yarn workspace @noir-lang/noirc_abi test:browser

  test-noir-js:
    needs: [build-nargo, build-acvm-js, build-noirc-abi]
    name: Noir JS
    runs-on: ubuntu-22.04
    timeout-minutes: 30

    steps:
      - name: Checkout
        uses: actions/checkout@v5

      - name: Download nargo binary
        uses: ./.github/actions/download-nargo

      - name: Download artifact
        uses: actions/download-artifact@v4
        with:
          name: acvm-js
          path: ./acvm-repo/acvm_js

      - name: Download wasm package artifact
        uses: actions/download-artifact@v4
        with:
          name: noirc_abi_wasm
          path: ./tooling/noirc_abi_wasm

      - name: Install Yarn dependencies
        uses: ./.github/actions/setup

      - uses: taiki-e/install-action@just

      - name: Build noir_js_types
        run: just build-package @noir-lang/types

      - name: Run noir_js tests
        run: |
          just build-package @noir-lang/noir_js
          yarn workspace @noir-lang/noir_js test

  test-noir-wasm:
    needs: [build-noir-wasm, build-nargo]
    name: noir_wasm
    runs-on: ubuntu-22.04
    timeout-minutes: 30

    steps:
      - name: Checkout sources
        uses: actions/checkout@v5

      - name: Download wasm package artifact
        uses: actions/download-artifact@v4
        with:
          name: noir_wasm
          path: ./compiler/wasm

      - name: Install Yarn dependencies
        uses: ./.github/actions/setup

      - name: Download nargo binary
        uses: ./.github/actions/download-nargo

      - name: Build fixtures
        run: yarn workspace @noir-lang/noir_wasm test:build_fixtures

      - name: Install Playwright
        run: ./.github/scripts/playwright-install.sh

      - name: Run node tests
        run: yarn workspace @noir-lang/noir_wasm test:node

      - name: Run browser tests
        run: yarn workspace @noir-lang/noir_wasm test:browser

  test-noir-codegen:
    needs: [build-acvm-js, build-noirc-abi, build-nargo]
    name: noir_codegen
    runs-on: ubuntu-22.04
    timeout-minutes: 30

    steps:
      - name: Checkout
        uses: actions/checkout@v5

      - name: Download nargo binary
        uses: ./.github/actions/download-nargo

      - name: Download acvm_js package artifact
        uses: actions/download-artifact@v4
        with:
          name: acvm-js
          path: ./acvm-repo/acvm_js

      - name: Download noirc_abi package artifact
        uses: actions/download-artifact@v4
        with:
          name: noirc_abi_wasm
          path: ./tooling/noirc_abi_wasm

      - name: Install Yarn dependencies
        uses: ./.github/actions/setup

      - uses: taiki-e/install-action@just

      - name: Build noir_js_types
        run: just build-package @noir-lang/types

      - name: Build noir_js
        run: just build-package @noir-lang/noir_js

      - name: Run noir_codegen tests
        run: yarn workspace @noir-lang/noir_codegen test

  test-integration-node:
    name: Integration Tests (Node)
    runs-on: ubuntu-24.04
    needs: [build-acvm-js, build-noir-wasm, build-nargo, build-noirc-abi]
    timeout-minutes: 30

    steps:
      - name: Checkout
        uses: actions/checkout@v5

      - name: Install `bb`
        run: |
          ./scripts/install_bb.sh
          echo "$HOME/.bb/" >> $GITHUB_PATH
          sudo apt-get install libc6 libstdc++6 -y

      - name: Download nargo binary
        uses: ./.github/actions/download-nargo

      - name: Download acvm_js package artifact
        uses: actions/download-artifact@v4
        with:
          name: acvm-js
          path: ./acvm-repo/acvm_js

      - name: Download noir_wasm package artifact
        uses: actions/download-artifact@v4
        with:
          name: noir_wasm
          path: ./compiler/wasm

      - name: Download noirc_abi package artifact
        uses: actions/download-artifact@v4
        with:
          name: noirc_abi_wasm
          path: ./tooling/noirc_abi_wasm

      - name: Install Yarn dependencies
        uses: ./.github/actions/setup

      - name: Setup `integration-tests`
        run: |
          # Note the lack of spaces between package names.
          PACKAGES_TO_BUILD="@noir-lang/types,@noir-lang/noir_js"
          yarn workspaces foreach -Wvtp --from "{$PACKAGES_TO_BUILD}" run build

      - name: Run `integration-tests`
        working-directory: ./compiler/integration-tests
        run: |
          yarn test:node

  test-integration-browser:
    name: Integration Tests (Browser)
    runs-on: ubuntu-22.04
    needs: [build-acvm-js, build-noir-wasm, build-noirc-abi]
    timeout-minutes: 30

    steps:
      - name: Checkout
        uses: actions/checkout@v5

      - name: Download acvm_js package artifact
        uses: actions/download-artifact@v4
        with:
          name: acvm-js
          path: ./acvm-repo/acvm_js

      - name: Download noir_wasm package artifact
        uses: actions/download-artifact@v4
        with:
          name: noir_wasm
          path: ./compiler/wasm

      - name: Download noirc_abi package artifact
        uses: actions/download-artifact@v4
        with:
          name: noirc_abi_wasm
          path: ./tooling/noirc_abi_wasm

      - name: Install Yarn dependencies
        uses: ./.github/actions/setup

      - name: Install Playwright
        run: ./.github/scripts/playwright-install.sh

      - name: Setup `integration-tests`
        run: |
          # Note the lack of spaces between package names.
          PACKAGES_TO_BUILD="@noir-lang/types,@noir-lang/noir_js"
          yarn workspaces foreach -Wvtp --from "{$PACKAGES_TO_BUILD}" run build

      - name: Run `integration-tests`
        working-directory: ./compiler/integration-tests
        run: |
          yarn test:browser

  test-examples:
    name: Example scripts
    runs-on: ubuntu-24.04
    needs: [build-nargo, build-noir-execute, build-acvm-js, build-noirc-abi]
    timeout-minutes: 30

    steps:
      - name: Checkout
        uses: actions/checkout@v5

      - name: Install Foundry
        uses: foundry-rs/foundry-toolchain@v1.4.0
        with:
          version: v1.3.3

      - name: Install Yarn dependencies
        uses: ./.github/actions/setup

      - name: Install Playwright
<<<<<<< HEAD
        uses: ./.github/actions/install-playwright
=======
        run: ./.github/scripts/playwright-install.sh
>>>>>>> 4ac0daf9

      - name: Install `bb`
        run: |
          ./scripts/install_bb.sh
          echo "$HOME/.bb/" >> $GITHUB_PATH
          sudo apt-get install libc6 libstdc++6 -y

      - name: Download nargo binary
        uses: ./.github/actions/download-nargo

      - name: Download noir-execute binary
        uses: ./.github/actions/download-noir-execute

      - name: Download acvm_js package artifact
        uses: actions/download-artifact@v4
        with:
          name: acvm-js
          path: ./acvm-repo/acvm_js

      - name: Download noirc_abi package artifact
        uses: actions/download-artifact@v4
        with:
          name: noirc_abi_wasm
          path: ./tooling/noirc_abi_wasm

      - uses: taiki-e/install-action@just

      - name: Build noir_js
        run: |
          just build-package @noir-lang/types
          just build-package @noir-lang/noir_js

      - name: Run examples
        run: just run-examples

  external-repo-checks:
    needs: [build-nargo, critical-library-list]
    runs-on: ubuntu-22.04
    timeout-minutes: 30
    strategy:
      fail-fast: false
      matrix:
        include: ${{ fromJson( needs.critical-library-list.outputs.libraries )}}

    name: Check external repo - ${{ matrix.repo }}/${{ matrix.path }}
    env:
      OUTPUT_FILE: ${{ github.workspace }}/.github/critical_libraries_status/${{ matrix.repo }}/${{ matrix.path }}.actual.jsonl

    steps:
      - name: Matrix Info
        run: |
          echo "repo: ${{ matrix.repo }}"
          echo "ref: ${{ matrix.ref }}"
          echo "path: ${{ matrix.path }}"
          echo "timeout: ${{ matrix.timeout }}"

      - name: Checkout
        uses: actions/checkout@v5

      - name: Checkout
        uses: actions/checkout@v5
        with:
          repository: ${{ matrix.repo }}
          path: test-repo
          ref: ${{ matrix.ref }}

      - name: Download nargo binary
        uses: ./.github/actions/download-nargo

      - name: Generate paths
        id: test_report_name
        run: |
          # Replace any slashes with underscores
          NAME=${NAME//\//_}
          TEST_REPORT_NAME=test_report_$NAME
          echo "test_report_name=$TEST_REPORT_NAME" >> $GITHUB_OUTPUT
        env:
          NAME: ${{ matrix.repo }}/${{ matrix.path }}

      - name: Run nargo test
        run: |
          # Github actions seems to not expand "**" in globs by default.
          shopt -s globstar

          .github/scripts/run-external-repo-tests.sh
        env:
          REPO_DIR: ./test-repo
          PROJECT_PATH: ${{ matrix.path }}
          NARGO_IGNORE_TEST_FAILURES_FROM_FOREIGN_CALLS: true
          NARGO_ARGS: ${{ matrix.nargo_args }}
          NAME: ${{ steps.test_report_name.outputs.test_report_name }}
          BENCHMARK_FILE: ${{ steps.test_report_name.outputs.test_report_name }}.json

      - name: Compare test results
        run: .github/scripts/check_test_results.sh .github/critical_libraries_status/${{ matrix.repo }}/${{ matrix.path }}.failures.jsonl .github/critical_libraries_status/${{ matrix.repo }}/${{ matrix.path }}.actual.jsonl

      - name: Upload test report
        if: ${{ matrix.timeout > 20 }} # We want to avoid recording benchmarking for a ton of tiny libraries, these should be covered with aggressive timeouts
        uses: actions/upload-artifact@v4
        with:
          name: ${{ steps.test_report_name.outputs.test_report_name }}
          path: ${{ steps.test_report_name.outputs.test_report_name }}.json
          retention-days: 3
          overwrite: true

      - name: Check test time limit
        run: |
          TIME=$(jq '.[0].value' ${{ steps.test_report_name.outputs.test_report_name }}.json)
          if awk 'BEGIN{exit !(ARGV[1]>ARGV[2])}' "$TIME" "${{ matrix.timeout }}"; then
            # Don't bump this timeout without understanding why this has happened and confirming that you're not the cause.
            echo "Failing due to test suite exceeding timeout..."
            echo "Timeout: ${{ matrix.timeout }}"
            echo "Test suite took: $TIME".
            exit 1
          fi

  compile-noir-contracts:
    needs: [build-nargo]
    runs-on: ubuntu-22.04
    timeout-minutes: 30
    name: Compile `noir-contracts` zero inliner aggressiveness
    steps:
      - name: Checkout
        uses: actions/checkout@v5
        with:
          path: noir-repo

      - name: Checkout
        uses: actions/checkout@v5
        with:
          repository: AztecProtocol/aztec-packages
          path: test-repo

      - name: Download nargo binary
        uses: ./noir-repo/.github/actions/download-nargo

      - name: Remove requirements on compiler version
        working-directory: ./test-repo
        run: |
          # Github actions seems to not expand "**" in globs by default.
          shopt -s globstar
          sed -i '/^compiler_version/d' ./**/Nargo.toml

      - name: Run nargo compile
        working-directory: ./test-repo/noir-projects/noir-contracts
        run: nargo compile --inliner-aggressiveness 0

  upload_critical_library_report:
    name: Upload critical library report
    needs: [external-repo-checks]
    # We want this job to run even if one variation of the matrix in `external-repo-checks` fails
    if: always()
    runs-on: ubuntu-22.04
    permissions:
      pull-requests: write
      # deployments permission to deploy GitHub pages website
      deployments: write
      # contents permission to update benchmark contents in gh-pages branch
      contents: write

    steps:
      - uses: actions/checkout@v5

      - name: Download matrix test reports
        uses: actions/download-artifact@v4
        with:
          pattern: test_report_*
          path: ./reports
          merge-multiple: true

      - name: Merge test reports using jq
        run: |
          # Github actions seems to not expand "**" in globs by default.
          shopt -s globstar
          jq --slurp '. | flatten' ./reports/* | tee test_bench.json

      - name: Store benchmark result
        # We don't run this step on external PRs
        if: github.ref == 'refs/heads/master' || github.event.pull_request.head.repo.full_name == github.repository
        uses: benchmark-action/github-action-benchmark@4de1bed97a47495fc4c5404952da0499e31f5c29
        with:
          name: "Test Suite Duration"
          tool: "customSmallerIsBetter"
          output-file-path: ./test_bench.json
          github-token: ${{ secrets.GITHUB_TOKEN }}
          # We want this to only run on master to avoid garbage data from PRs being added.
          auto-push: ${{ github.ref == 'refs/heads/master' }}
          alert-threshold: "120%"
          comment-on-alert: true
          comment-always: ${{ contains( github.event.pull_request.labels.*.name, 'bench-show') }}
          fail-on-alert: false
          alert-comment-cc-users: "@TomAFrench"
          max-items-in-chart: 50


  # This is a job which depends on all test jobs and reports the overall status.
  # This allows us to add/remove test jobs without having to update the required workflows.
  tests-end:
    name: End
    runs-on: ubuntu-22.04
    # We want this job to always run (even if the dependant jobs fail) as we want this job to fail rather than skipping.
    if: ${{ always() }}
    needs:
      - yarn-lock
      - test-acvm_js-node
      - test-acvm_js-browser
      - test-noirc-abi
      - test-noir-js
      - test-noir-wasm
      - test-noir-codegen
      - test-integration-node
      - test-integration-browser
      - test-examples
      - compile-noir-contracts

    steps:
        - name: Report overall success
          run: |
            if [[ $FAIL == true ]]; then
                exit 1
            else
                exit 0
            fi
          env:
            # We treat any skipped or failing jobs as a failure for the workflow as a whole.
            FAIL: ${{ contains(needs.*.result, 'failure') || contains(needs.*.result, 'cancelled') || contains(needs.*.result, 'skipped') }}<|MERGE_RESOLUTION|>--- conflicted
+++ resolved
@@ -251,8 +251,10 @@
       - name: Set up test environment
         uses: ./.github/actions/setup
 
+      - uses: taiki-e/install-action@just
+
       - name: Install Playwright
-        run: ./.github/scripts/playwright-install.sh
+        run: just install-playwright
 
       - name: Run browser tests
         run: yarn workspace @noir-lang/acvm_js test:browser
@@ -279,8 +281,10 @@
       - name: Run node tests
         run: yarn workspace @noir-lang/noirc_abi test
 
+      - uses: taiki-e/install-action@just
+
       - name: Install Playwright
-        run: ./.github/scripts/playwright-install.sh
+        run: just install-playwright
 
       - name: Run browser tests
         run: yarn workspace @noir-lang/noirc_abi test:browser
@@ -348,8 +352,10 @@
       - name: Build fixtures
         run: yarn workspace @noir-lang/noir_wasm test:build_fixtures
 
+      - uses: taiki-e/install-action@just
+
       - name: Install Playwright
-        run: ./.github/scripts/playwright-install.sh
+        run: just install-playwright
 
       - name: Run node tests
         run: yarn workspace @noir-lang/noir_wasm test:node
@@ -478,8 +484,10 @@
       - name: Install Yarn dependencies
         uses: ./.github/actions/setup
 
+      - uses: taiki-e/install-action@just
+
       - name: Install Playwright
-        run: ./.github/scripts/playwright-install.sh
+        run: just install-playwright
 
       - name: Setup `integration-tests`
         run: |
@@ -510,12 +518,10 @@
       - name: Install Yarn dependencies
         uses: ./.github/actions/setup
 
+      - uses: taiki-e/install-action@just
+
       - name: Install Playwright
-<<<<<<< HEAD
-        uses: ./.github/actions/install-playwright
-=======
-        run: ./.github/scripts/playwright-install.sh
->>>>>>> 4ac0daf9
+        run: just install-playwright
 
       - name: Install `bb`
         run: |
@@ -540,8 +546,6 @@
         with:
           name: noirc_abi_wasm
           path: ./tooling/noirc_abi_wasm
-
-      - uses: taiki-e/install-action@just
 
       - name: Build noir_js
         run: |
