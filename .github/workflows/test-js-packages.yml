name: Javascript Tests

on:
  pull_request:
  merge_group:
  push:
    branches:
      - master

# This will cancel previous runs when a branch or PR is updated
concurrency:
  group: ${{ github.workflow }}-${{ github.head_ref || github.ref || github.run_id }}
  cancel-in-progress: true

jobs:
  critical-library-list:
    name: Load critical library list
    runs-on: ubuntu-22.04
    outputs:
      libraries: ${{ steps.get_critical_libraries.outputs.libraries }}

    steps:
      - name: Checkout
        uses: actions/checkout@v4

      - name: Build list of libraries
        id: get_critical_libraries
        run: |
          LIBRARIES=$(yq ./EXTERNAL_NOIR_LIBRARIES.yml -o json | jq -c '.libraries | map({ repo, path: (.path // ""), timeout:(.timeout // 2), nargo_args })')
          echo "libraries=$LIBRARIES"
          echo "libraries=$LIBRARIES" >> $GITHUB_OUTPUT
        env:
          GH_TOKEN: ${{ github.token }}

  yarn-lock:
    runs-on: ubuntu-22.04
    timeout-minutes: 30

    steps:
      - name: Checkout
        uses: actions/checkout@v4

      # Errors if installation would result in modifications to yarn.lock
      - name: Install
        run: yarn --immutable
        shell: bash

  build-nargo:
    runs-on: ubuntu-22.04
    timeout-minutes: 30

    steps:
      - name: Checkout Noir repo
        uses: actions/checkout@v4

      - name: Setup toolchain
        uses: dtolnay/rust-toolchain@1.75.0

      - uses: Swatinem/rust-cache@v2
        with:
          key: x86_64-unknown-linux-gnu
          cache-on-failure: true
          save-if: ${{ github.event_name != 'merge_group' }}

      - name: Build Nargo
        run: cargo build --package nargo_cli --release

      - name: Package artifacts
        run: |
          mkdir dist
          cp ./target/release/nargo ./dist/nargo
          7z a -ttar -so -an ./dist/* | 7z a -si ./nargo-x86_64-unknown-linux-gnu.tar.gz

      - name: Upload artifact
        uses: actions/upload-artifact@v4
        with:
          name: nargo
          path: ./dist/*
          retention-days: 3

  build-noir-execute:
    runs-on: ubuntu-22.04
    timeout-minutes: 30

    steps:
      - name: Checkout Noir repo
        uses: actions/checkout@v4

      - name: Setup toolchain
        uses: dtolnay/rust-toolchain@1.75.0

      - uses: Swatinem/rust-cache@v2
        with:
          key: x86_64-unknown-linux-gnu
          cache-on-failure: true
          save-if: ${{ github.event_name != 'merge_group' }}

      - name: Build noir-execute
        run: cargo build --package noir_artifact_cli --release

      - name: Package artifacts
        run: |
          mkdir dist
          cp ./target/release/noir-execute ./dist/noir-execute
          7z a -ttar -so -an ./dist/* | 7z a -si ./noir-execute-x86_64-unknown-linux-gnu.tar.gz

      - name: Upload artifact
        uses: actions/upload-artifact@v4
        with:
          name: noir-execute
          path: ./dist/*
          retention-days: 3

  build-noirc-abi:
    runs-on: ubuntu-22.04
    timeout-minutes: 30

    steps:
      - name: Checkout Noir repo
        uses: actions/checkout@v4

      - name: Setup toolchain
        uses: dtolnay/rust-toolchain@1.75.0

      - uses: Swatinem/rust-cache@v2
        with:
          key: noirc-abi
          cache-on-failure: true
          save-if: ${{ github.event_name != 'merge_group' }}

      - name: Install Yarn dependencies
        uses: ./.github/actions/setup

      - name: Build noirc_abi
        run: ./.github/scripts/noirc-abi-build.sh

      - name: Upload artifact
        uses: actions/upload-artifact@v4
        with:
          name: noirc_abi_wasm
          path: |
            ./tooling/noirc_abi_wasm/nodejs
            ./tooling/noirc_abi_wasm/web
          retention-days: 10

  build-noir-wasm:
    runs-on: ubuntu-22.04
    timeout-minutes: 30

    steps:
      - name: Checkout sources
        uses: actions/checkout@v4

      - name: Setup toolchain
        uses: dtolnay/rust-toolchain@1.75.0

      - uses: Swatinem/rust-cache@v2
        with:
          key: noir-wasm
          cache-on-failure: true
          save-if: ${{ github.event_name != 'merge_group' }}

      - name: Install Yarn dependencies
        uses: ./.github/actions/setup

      - name: Build noir_js_types
        run: yarn workspace @noir-lang/types build

      - name: Build noir_wasm
        run: ./.github/scripts/noir-wasm-build.sh

      - name: Upload artifact
        uses: actions/upload-artifact@v4
        with:
          name: noir_wasm
          path: |
            ./compiler/wasm/dist
            ./compiler/wasm/build
          retention-days: 3

  build-acvm-js:
    runs-on: ubuntu-22.04
    timeout-minutes: 30

    steps:
      - name: Checkout sources
        uses: actions/checkout@v4

      - name: Setup toolchain
        uses: dtolnay/rust-toolchain@1.75.0

      - uses: Swatinem/rust-cache@v2
        with:
          key: acvm-js
          cache-on-failure: true
          save-if: ${{ github.event_name != 'merge_group' }}

      - name: Install Yarn dependencies
        uses: ./.github/actions/setup

      - name: Build acvm_js
        run: ./.github/scripts/acvm_js-build.sh

      - name: Upload artifact
        uses: actions/upload-artifact@v4
        with:
          name: acvm-js
          path: |
            ./acvm-repo/acvm_js/nodejs
            ./acvm-repo/acvm_js/web
          retention-days: 3

  test-acvm_js-node:
    needs: [build-acvm-js]
    name: ACVM JS (Node.js)
    runs-on: ubuntu-22.04
    timeout-minutes: 30

    steps:
      - name: Checkout sources
        uses: actions/checkout@v4

      - name: Download artifact
        uses: actions/download-artifact@v4
        with:
          name: acvm-js
          path: ./acvm-repo/acvm_js

      - name: Set up test environment
        uses: ./.github/actions/setup

      - name: Run node tests
        run: yarn workspace @noir-lang/acvm_js test

  test-acvm_js-browser:
    needs: [build-acvm-js]
    name: ACVM JS (Browser)
    runs-on: ubuntu-22.04
    timeout-minutes: 30

    steps:
      - name: Checkout sources
        uses: actions/checkout@v4

      - name: Download artifact
        uses: actions/download-artifact@v4
        with:
          name: acvm-js
          path: ./acvm-repo/acvm_js

      - name: Set up test environment
        uses: ./.github/actions/setup

      - name: Install Playwright
        uses: ./.github/actions/install-playwright

      - name: Run browser tests
        run: yarn workspace @noir-lang/acvm_js test:browser

  test-noirc-abi:
    needs: [build-noirc-abi]
    name: noirc_abi
    runs-on: ubuntu-22.04
    timeout-minutes: 30

    steps:
      - name: Checkout sources
        uses: actions/checkout@v4

      - name: Download wasm package artifact
        uses: actions/download-artifact@v4
        with:
          name: noirc_abi_wasm
          path: ./tooling/noirc_abi_wasm

      - name: Install Yarn dependencies
        uses: ./.github/actions/setup

      - name: Run node tests
        run: yarn workspace @noir-lang/noirc_abi test

      - name: Install Playwright
        uses: ./.github/actions/install-playwright

      - name: Run browser tests
        run: yarn workspace @noir-lang/noirc_abi test:browser

  test-noir-js:
    needs: [build-nargo, build-acvm-js, build-noirc-abi]
    name: Noir JS
    runs-on: ubuntu-22.04
    timeout-minutes: 30

    steps:
      - name: Checkout
        uses: actions/checkout@v4

      - name: Download nargo binary
        uses: ./.github/actions/download-nargo

      - name: Download artifact
        uses: actions/download-artifact@v4
        with:
          name: acvm-js
          path: ./acvm-repo/acvm_js

      - name: Download wasm package artifact
        uses: actions/download-artifact@v4
        with:
          name: noirc_abi_wasm
          path: ./tooling/noirc_abi_wasm

      - name: Install Yarn dependencies
        uses: ./.github/actions/setup

      - name: Build noir_js_types
        run: yarn workspace @noir-lang/types build

      - name: Run noir_js tests
        run: |
          yarn workspace @noir-lang/noir_js build
          yarn workspace @noir-lang/noir_js test

  test-noir-wasm:
    needs: [build-noir-wasm, build-nargo]
    name: noir_wasm
    runs-on: ubuntu-22.04
    timeout-minutes: 30

    steps:
      - name: Checkout sources
        uses: actions/checkout@v4

      - name: Download wasm package artifact
        uses: actions/download-artifact@v4
        with:
          name: noir_wasm
          path: ./compiler/wasm

      - name: Install Yarn dependencies
        uses: ./.github/actions/setup

      - name: Download nargo binary
        uses: ./.github/actions/download-nargo

      - name: Build fixtures
        run: yarn workspace @noir-lang/noir_wasm test:build_fixtures

      - name: Install Playwright
        uses: ./.github/actions/install-playwright

      - name: Run node tests
        run: yarn workspace @noir-lang/noir_wasm test:node

      - name: Run browser tests
        run: yarn workspace @noir-lang/noir_wasm test:browser

  test-noir-codegen:
    needs: [build-acvm-js, build-noirc-abi, build-nargo]
    name: noir_codegen
    runs-on: ubuntu-22.04
    timeout-minutes: 30

    steps:
      - name: Checkout
        uses: actions/checkout@v4

      - name: Download nargo binary
        uses: ./.github/actions/download-nargo

      - name: Download acvm_js package artifact
        uses: actions/download-artifact@v4
        with:
          name: acvm-js
          path: ./acvm-repo/acvm_js

      - name: Download noirc_abi package artifact
        uses: actions/download-artifact@v4
        with:
          name: noirc_abi_wasm
          path: ./tooling/noirc_abi_wasm

      - name: Install Yarn dependencies
        uses: ./.github/actions/setup

      - name: Build noir_js_types
        run: yarn workspace @noir-lang/types build

      - name: Build noir_js
        run: yarn workspace @noir-lang/noir_js build

      - name: Run noir_codegen tests
        run: yarn workspace @noir-lang/noir_codegen test

  test-integration-node:
    name: Integration Tests (Node)
    runs-on: ubuntu-22.04
    needs: [build-acvm-js, build-noir-wasm, build-nargo, build-noirc-abi]
    timeout-minutes: 30

    steps:
      - name: Checkout
        uses: actions/checkout@v4

      - name: Install `bb`
        run: |
          ./scripts/install_bb.sh
          echo "$HOME/.bb/" >> $GITHUB_PATH

      - name: Download nargo binary
        uses: ./.github/actions/download-nargo

      - name: Download acvm_js package artifact
        uses: actions/download-artifact@v4
        with:
          name: acvm-js
          path: ./acvm-repo/acvm_js

      - name: Download noir_wasm package artifact
        uses: actions/download-artifact@v4
        with:
          name: noir_wasm
          path: ./compiler/wasm

      - name: Download noirc_abi package artifact
        uses: actions/download-artifact@v4
        with:
          name: noirc_abi_wasm
          path: ./tooling/noirc_abi_wasm

      - name: Install Yarn dependencies
        uses: ./.github/actions/setup

      - name: Setup `integration-tests`
        run: |
          # Note the lack of spaces between package names.
          PACKAGES_TO_BUILD="@noir-lang/types,@noir-lang/noir_js"
          yarn workspaces foreach -vtp --from "{$PACKAGES_TO_BUILD}" run build

      - name: Run `integration-tests`
        working-directory: ./compiler/integration-tests
        run: |
          yarn test:node

  test-integration-browser:
    name: Integration Tests (Browser)
    runs-on: ubuntu-22.04
    needs: [build-acvm-js, build-noir-wasm, build-noirc-abi]
    timeout-minutes: 30

    steps:
      - name: Checkout
        uses: actions/checkout@v4

      - name: Download acvm_js package artifact
        uses: actions/download-artifact@v4
        with:
          name: acvm-js
          path: ./acvm-repo/acvm_js

      - name: Download noir_wasm package artifact
        uses: actions/download-artifact@v4
        with:
          name: noir_wasm
          path: ./compiler/wasm

      - name: Download noirc_abi package artifact
        uses: actions/download-artifact@v4
        with:
          name: noirc_abi_wasm
          path: ./tooling/noirc_abi_wasm

      - name: Install Yarn dependencies
        uses: ./.github/actions/setup

      - name: Install Playwright
        uses: ./.github/actions/install-playwright

      - name: Setup `integration-tests`
        run: |
          # Note the lack of spaces between package names.
          PACKAGES_TO_BUILD="@noir-lang/types,@noir-lang/noir_js"
          yarn workspaces foreach -vtp --from "{$PACKAGES_TO_BUILD}" run build

      - name: Run `integration-tests`
        working-directory: ./compiler/integration-tests
        run: |
          yarn test:browser

  test-examples:
    name: Example scripts
    runs-on: ubuntu-22.04
    needs: [build-nargo, build-noir-execute]
    timeout-minutes: 30

    steps:
      - name: Checkout
        uses: actions/checkout@v4

      - name: Install Foundry
        uses: foundry-rs/foundry-toolchain@v1.2.0
        with:
          version: nightly-8660e5b941fe7f4d67e246cfd3dafea330fb53b1

      - name: Install `bb`
        run: |
          ./scripts/install_bb.sh
          echo "$HOME/.bb/" >> $GITHUB_PATH

      - name: Download nargo binary
        uses: ./.github/actions/download-nargo

      - name: Download noir-execute binary
        uses: ./.github/actions/download-noir-execute

      - name: Run `prove_and_verify`
        working-directory: ./examples/prove_and_verify
        run: ./test.sh

      - name: Run `codegen_verifier`
        working-directory: ./examples/codegen_verifier
        run: ./test.sh

      - name: Run `oracle_transcript`
        working-directory: ./examples/oracle_transcript
        run: ./test.sh

  external-repo-checks:
    needs: [build-nargo, critical-library-list]
    runs-on: ubuntu-22.04
    timeout-minutes: 30
    strategy:
      fail-fast: false
      matrix:
<<<<<<< HEAD
        project: ${{ fromJson( needs.critical-library-list.outputs.libraries )}}

    name: Check external repo - ${{ matrix.project.repo }}/${{ matrix.project.path }}
=======
        include: ${{ fromJson( needs.critical-library-list.outputs.libraries )}}
         
    name: Check external repo - ${{ matrix.repo }}/${{ matrix.path }}
>>>>>>> 416b5639
    steps:
      - name: Checkout
        uses: actions/checkout@v4
        with:
          path: noir-repo

      - name: Checkout
        uses: actions/checkout@v4
        with:
          repository: ${{ matrix.repo }}
          path: test-repo
          ref: ${{ matrix.ref }}

      - name: Download nargo binary
        uses: ./noir-repo/.github/actions/download-nargo

      - name: Remove requirements on compiler version
        working-directory: ./test-repo
        run: |
          # Github actions seems to not expand "**" in globs by default.
          shopt -s globstar
          sed -i '/^compiler_version/d' ./**/Nargo.toml

      - name: Run nargo test
        id: test_report
        working-directory: ./test-repo/${{ matrix.path }}
        run: |
          output_file=${{ github.workspace }}/noir-repo/.github/critical_libraries_status/${{ matrix.repo }}/${{ matrix.path }}.actual.jsonl
          BEFORE=$SECONDS
          nargo test --silence-warnings --skip-brillig-constraints-check --format json ${{ matrix.nargo_args }} | tee $output_file
          TIME=$(($SECONDS-$BEFORE))

          NAME=${{ matrix.repo }}/${{ matrix.path }}
          # Replace any slashes with underscores
          NAME=${NAME//\//_}
          TEST_REPORT_NAME=test_report_$NAME
          echo "test_report_name=$TEST_REPORT_NAME" >> $GITHUB_OUTPUT

          jq --null-input "[{ name: \"$NAME\", value: (\"$TIME\" | tonumber), unit: \"s\" }]" > $TEST_REPORT_NAME.json

          if [ ! -s $output_file ]; then
            # The file is empty so we delete it to signal that `nargo test` failed before it could run any tests
            rm -f $output_file
          fi
        env:
          NARGO_IGNORE_TEST_FAILURES_FROM_FOREIGN_CALLS: true

      - name: Check test time limit
        run: |
          TIME=$(jq '.[0].value' ./test-repo/${{ matrix.path }}/${{ steps.test_report.outputs.test_report_name }}.json)
          if awk 'BEGIN{exit !(ARGV[1]>ARGV[2])}' "$TIME" "${{ matrix.timeout }}"; then
            # Don't bump this timeout without understanding why this has happened and confirming that you're not the cause.
            echo "Failing due to test suite exceeding timeout..."
            echo "Timeout: ${{ matrix.timeout }}"
            echo "Test suite took: $TIME".
            exit 1
          fi

      - name: Compare test results
        working-directory: ./noir-repo
        run: .github/scripts/check_test_results.sh .github/critical_libraries_status/${{ matrix.repo }}/${{ matrix.path }}.failures.jsonl .github/critical_libraries_status/${{ matrix.repo }}/${{ matrix.path }}.actual.jsonl

      - name: Upload test report
        if: ${{ matrix.timeout > 10 }} # We want to avoid recording benchmarking for a ton of tiny libraries, these should be covered with aggressive timeouts
        uses: actions/upload-artifact@v4
        with:
          name: ${{ steps.test_report.outputs.test_report_name }}
          path: ./test-repo/${{ matrix.path }}/${{ steps.test_report.outputs.test_report_name }}.json
          retention-days: 3
          overwrite: true

  compile-noir-contracts:
    needs: [build-nargo]
    runs-on: ubuntu-22.04
    timeout-minutes: 30
    name: Compile `noir-contracts` zero inliner aggressiveness
    steps:
      - name: Checkout
        uses: actions/checkout@v4
        with:
          path: noir-repo

      - name: Checkout
        uses: actions/checkout@v4
        with:
          repository: AztecProtocol/aztec-packages
          path: test-repo

      - name: Download nargo binary
        uses: ./noir-repo/.github/actions/download-nargo

      - name: Remove requirements on compiler version
        working-directory: ./test-repo
        run: |
          # Github actions seems to not expand "**" in globs by default.
          shopt -s globstar
          sed -i '/^compiler_version/d' ./**/Nargo.toml

      - name: Run nargo compile
        working-directory: ./test-repo/noir-projects/noir-contracts
        run: nargo compile --inliner-aggressiveness 0

  upload_critical_library_report:
    name: Upload critical library report
    needs: [external-repo-checks]
    # We want this job to run even if one variation of the matrix in `external-repo-checks` fails
    if: always()
    runs-on: ubuntu-22.04
    permissions:
      pull-requests: write
      # deployments permission to deploy GitHub pages website
      deployments: write
      # contents permission to update benchmark contents in gh-pages branch
      contents: write

    steps:
      - uses: actions/checkout@v4

      - name: Download matrix test reports
        uses: actions/download-artifact@v4
        with:
          pattern: test_report_*
          path: ./reports
          merge-multiple: true

      - name: Merge test reports using jq
        run: |
          # Github actions seems to not expand "**" in globs by default.
          shopt -s globstar
          jq --slurp '. | flatten' ./reports/* | tee test_bench.json

      - name: Store benchmark result
        uses: benchmark-action/github-action-benchmark@4de1bed97a47495fc4c5404952da0499e31f5c29
        with:
          name: "Test Suite Duration"
          tool: "customSmallerIsBetter"
          output-file-path: ./test_bench.json
          github-token: ${{ secrets.GITHUB_TOKEN }}
          # We want this to only run on master to avoid garbage data from PRs being added.
          auto-push: ${{ github.ref == 'refs/heads/master' }}
          alert-threshold: "120%"
          comment-on-alert: true
          comment-always: ${{ contains( github.event.pull_request.labels.*.name, 'bench-show') }}
          fail-on-alert: false
          alert-comment-cc-users: "@TomAFrench"
          max-items-in-chart: 50


  # This is a job which depends on all test jobs and reports the overall status.
  # This allows us to add/remove test jobs without having to update the required workflows.
  tests-end:
    name: End
    runs-on: ubuntu-22.04
    # We want this job to always run (even if the dependant jobs fail) as we want this job to fail rather than skipping.
    if: ${{ always() }}
    needs:
      - yarn-lock
      - test-acvm_js-node
      - test-acvm_js-browser
      - test-noirc-abi
      - test-noir-js
      - test-noir-wasm
      - test-noir-codegen
      - test-integration-node
      - test-integration-browser
      - test-examples
      - compile-noir-contracts

    steps:
        - name: Report overall success
          run: |
            if [[ $FAIL == true ]]; then
                exit 1
            else
                exit 0
            fi
          env:
            # We treat any skipped or failing jobs as a failure for the workflow as a whole.
            FAIL: ${{ contains(needs.*.result, 'failure') || contains(needs.*.result, 'cancelled') || contains(needs.*.result, 'skipped') }}<|MERGE_RESOLUTION|>--- conflicted
+++ resolved
@@ -532,15 +532,9 @@
     strategy:
       fail-fast: false
       matrix:
-<<<<<<< HEAD
-        project: ${{ fromJson( needs.critical-library-list.outputs.libraries )}}
-
-    name: Check external repo - ${{ matrix.project.repo }}/${{ matrix.project.path }}
-=======
         include: ${{ fromJson( needs.critical-library-list.outputs.libraries )}}
-         
+
     name: Check external repo - ${{ matrix.repo }}/${{ matrix.path }}
->>>>>>> 416b5639
     steps:
       - name: Checkout
         uses: actions/checkout@v4
