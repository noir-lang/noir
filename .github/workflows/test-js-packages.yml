name: Javascript Tests

on:
  pull_request:
  merge_group:
  push:
    branches:
      - master

# This will cancel previous runs when a branch or PR is updated
concurrency:
  group: ${{ github.workflow }}-${{ github.head_ref || github.ref || github.run_id }}
  cancel-in-progress: true

jobs:
  yarn-lock:
    runs-on: ubuntu-22.04
    timeout-minutes: 30
    
    steps:
      - name: Checkout
        uses: actions/checkout@v4

      # Errors if installation would result in modifications to yarn.lock
      - name: Install
        run: yarn --immutable
        shell: bash

  build-nargo:
    runs-on: ubuntu-22.04
    timeout-minutes: 30

    steps:
      - name: Checkout Noir repo
        uses: actions/checkout@v4

      - name: Setup toolchain
        uses: dtolnay/rust-toolchain@1.74.1

      - uses: Swatinem/rust-cache@v2
        with:
          key: x86_64-unknown-linux-gnu
          cache-on-failure: true
          save-if: ${{ github.event_name != 'merge_group' }}

      - name: Build Nargo
        run: cargo build --package nargo_cli --release

      - name: Package artifacts
        run: |
          mkdir dist
          cp ./target/release/nargo ./dist/nargo
          7z a -ttar -so -an ./dist/* | 7z a -si ./nargo-x86_64-unknown-linux-gnu.tar.gz

      - name: Upload artifact
        uses: actions/upload-artifact@v4
        with:
          name: nargo
          path: ./dist/*
          retention-days: 3

  build-noirc-abi:
    runs-on: ubuntu-22.04
    timeout-minutes: 30

    steps:
      - name: Checkout Noir repo
        uses: actions/checkout@v4

      - name: Setup toolchain
        uses: dtolnay/rust-toolchain@1.74.1

      - uses: Swatinem/rust-cache@v2
        with:
          key: noirc-abi
          cache-on-failure: true
          save-if: ${{ github.event_name != 'merge_group' }}

      - name: Install Yarn dependencies
        uses: ./.github/actions/setup

      - name: Build noirc_abi
        run: ./.github/scripts/noirc-abi-build.sh

      - name: Upload artifact
        uses: actions/upload-artifact@v4
        with:
          name: noirc_abi_wasm
          path: |
            ./tooling/noirc_abi_wasm/nodejs
            ./tooling/noirc_abi_wasm/web
          retention-days: 10

  build-noir-wasm:
    runs-on: ubuntu-22.04
    timeout-minutes: 30

    steps:
      - name: Checkout sources
        uses: actions/checkout@v4

      - name: Setup toolchain
        uses: dtolnay/rust-toolchain@1.74.1

      - uses: Swatinem/rust-cache@v2
        with:
          key: noir-wasm
          cache-on-failure: true
          save-if: ${{ github.event_name != 'merge_group' }}

      - name: Install Yarn dependencies
        uses: ./.github/actions/setup

      - name: Build noir_js_types
        run: yarn workspace @noir-lang/types build

      - name: Build noir_wasm
        run: ./.github/scripts/noir-wasm-build.sh

      - name: Upload artifact
        uses: actions/upload-artifact@v4
        with:
          name: noir_wasm
          path: |
            ./compiler/wasm/dist
            ./compiler/wasm/build
          retention-days: 3

  build-acvm-js:
    runs-on: ubuntu-22.04
    timeout-minutes: 30

    steps:
      - name: Checkout sources
        uses: actions/checkout@v4

      - name: Setup toolchain
        uses: dtolnay/rust-toolchain@1.74.1

      - uses: Swatinem/rust-cache@v2
        with:
          key: acvm-js
          cache-on-failure: true
          save-if: ${{ github.event_name != 'merge_group' }}

      - name: Install Yarn dependencies
        uses: ./.github/actions/setup

      - name: Build acvm_js
        run: ./.github/scripts/acvm_js-build.sh

      - name: Upload artifact
        uses: actions/upload-artifact@v4
        with:
          name: acvm-js
          path: |
            ./acvm-repo/acvm_js/nodejs
            ./acvm-repo/acvm_js/web
          retention-days: 3

  test-acvm_js-node:
    needs: [build-acvm-js]
    name: ACVM JS (Node.js)
    runs-on: ubuntu-22.04
    timeout-minutes: 30

    steps:
      - name: Checkout sources
        uses: actions/checkout@v4

      - name: Download artifact
        uses: actions/download-artifact@v4
        with:
          name: acvm-js
          path: ./acvm-repo/acvm_js

      - name: Set up test environment
        uses: ./.github/actions/setup

      - name: Run node tests
        run: yarn workspace @noir-lang/acvm_js test

  test-acvm_js-browser:
    needs: [build-acvm-js]
    name: ACVM JS (Browser)
    runs-on: ubuntu-22.04
    timeout-minutes: 30

    steps:
      - name: Checkout sources
        uses: actions/checkout@v4

      - name: Download artifact
        uses: actions/download-artifact@v4
        with:
          name: acvm-js
          path: ./acvm-repo/acvm_js

      - name: Set up test environment
        uses: ./.github/actions/setup

      - name: Install Playwright
        uses: ./.github/actions/install-playwright

      - name: Run browser tests
        run: yarn workspace @noir-lang/acvm_js test:browser

  test-noirc-abi:
    needs: [build-noirc-abi]
    name: noirc_abi
    runs-on: ubuntu-22.04
    timeout-minutes: 30

    steps:
      - name: Checkout sources
        uses: actions/checkout@v4

      - name: Download wasm package artifact
        uses: actions/download-artifact@v4
        with:
          name: noirc_abi_wasm
          path: ./tooling/noirc_abi_wasm

      - name: Install Yarn dependencies
        uses: ./.github/actions/setup

      - name: Run node tests
        run: yarn workspace @noir-lang/noirc_abi test

      - name: Install Playwright
        uses: ./.github/actions/install-playwright

      - name: Run browser tests
        run: yarn workspace @noir-lang/noirc_abi test:browser

  test-noir-js:
    needs: [build-nargo, build-acvm-js, build-noirc-abi]
    name: Noir JS
    runs-on: ubuntu-22.04
    timeout-minutes: 30

    steps:
      - name: Checkout
        uses: actions/checkout@v4

      - name: Download nargo binary
        uses: actions/download-artifact@v4
        with:
          name: nargo
          path: ./nargo

      - name: Download artifact
        uses: actions/download-artifact@v4
        with:
          name: acvm-js
          path: ./acvm-repo/acvm_js

      - name: Download wasm package artifact
        uses: actions/download-artifact@v4
        with:
          name: noirc_abi_wasm
          path: ./tooling/noirc_abi_wasm

      - name: Set nargo on PATH
        run: |
          nargo_binary="${{ github.workspace }}/nargo/nargo"
          chmod +x $nargo_binary
          echo "$(dirname $nargo_binary)" >> $GITHUB_PATH
          export PATH="$PATH:$(dirname $nargo_binary)"
          nargo -V

      - name: Install Yarn dependencies
        uses: ./.github/actions/setup

      - name: Build noir_js_types
        run: yarn workspace @noir-lang/types build

      - name: Run noir_js tests
        run: |
          yarn workspace @noir-lang/noir_js build
          yarn workspace @noir-lang/noir_js test

  test-noir-wasm:
    needs: [build-noir-wasm, build-nargo]
    name: noir_wasm
    runs-on: ubuntu-22.04
    timeout-minutes: 30

    steps:
      - name: Checkout sources
        uses: actions/checkout@v4

      - name: Download wasm package artifact
        uses: actions/download-artifact@v4
        with:
          name: noir_wasm
          path: ./compiler/wasm

      - name: Install Yarn dependencies
        uses: ./.github/actions/setup

      - name: Download nargo binary
        uses: actions/download-artifact@v4
        with:
          name: nargo
          path: ./nargo

      - name: Set nargo on PATH
        run: |
          nargo_binary="${{ github.workspace }}/nargo/nargo"
          chmod +x $nargo_binary
          echo "$(dirname $nargo_binary)" >> $GITHUB_PATH
          export PATH="$PATH:$(dirname $nargo_binary)"

      - name: Build fixtures
        run: yarn workspace @noir-lang/noir_wasm test:build_fixtures

      - name: Install Playwright
        uses: ./.github/actions/install-playwright

      - name: Run node tests
        run: yarn workspace @noir-lang/noir_wasm test:node

      - name: Run browser tests
        run: yarn workspace @noir-lang/noir_wasm test:browser

  test-noir-codegen:
    needs: [build-acvm-js, build-noirc-abi, build-nargo]
    name: noir_codegen
    runs-on: ubuntu-22.04
    timeout-minutes: 30

    steps:
      - name: Checkout
        uses: actions/checkout@v4

      - name: Download nargo binary
        uses: actions/download-artifact@v4
        with:
          name: nargo
          path: ./nargo

      - name: Download acvm_js package artifact
        uses: actions/download-artifact@v4
        with:
          name: acvm-js
          path: ./acvm-repo/acvm_js

      - name: Download noirc_abi package artifact
        uses: actions/download-artifact@v4
        with:
          name: noirc_abi_wasm
          path: ./tooling/noirc_abi_wasm

      - name: Set nargo on PATH
        run: |
          nargo_binary="${{ github.workspace }}/nargo/nargo"
          chmod +x $nargo_binary
          echo "$(dirname $nargo_binary)" >> $GITHUB_PATH
          export PATH="$PATH:$(dirname $nargo_binary)"
          nargo -V

      - name: Install Yarn dependencies
        uses: ./.github/actions/setup

      - name: Build noir_js_types
        run: yarn workspace @noir-lang/types build

      - name: Build noir_js
        run: yarn workspace @noir-lang/noir_js build

      - name: Run noir_codegen tests
        run: yarn workspace @noir-lang/noir_codegen test

  test-integration-node:
    name: Integration Tests (Node)
    runs-on: ubuntu-22.04
    needs: [build-acvm-js, build-noir-wasm, build-nargo, build-noirc-abi]
    timeout-minutes: 30

    steps:
      - name: Checkout
        uses: actions/checkout@v4

      - name: Install `bb`
        run: |
          ./scripts/install_bb.sh
          echo "$HOME/.bb/" >> $GITHUB_PATH

      - name: Download nargo binary
        uses: actions/download-artifact@v4
        with:
          name: nargo
          path: ./nargo

      - name: Download acvm_js package artifact
        uses: actions/download-artifact@v4
        with:
          name: acvm-js
          path: ./acvm-repo/acvm_js

      - name: Download noir_wasm package artifact
        uses: actions/download-artifact@v4
        with:
          name: noir_wasm
          path: ./compiler/wasm

      - name: Download noirc_abi package artifact
        uses: actions/download-artifact@v4
        with:
          name: noirc_abi_wasm
          path: ./tooling/noirc_abi_wasm

      - name: Set nargo on PATH
        run: |
          nargo_binary="${{ github.workspace }}/nargo/nargo"
          chmod +x $nargo_binary
          echo "$(dirname $nargo_binary)" >> $GITHUB_PATH
          export PATH="$PATH:$(dirname $nargo_binary)"
          nargo -V

      - name: Install Yarn dependencies
        uses: ./.github/actions/setup

      - name: Setup `integration-tests`
        run: |
          # Note the lack of spaces between package names.
          PACKAGES_TO_BUILD="@noir-lang/types,@noir-lang/noir_js"
          yarn workspaces foreach -vtp --from "{$PACKAGES_TO_BUILD}" run build

      - name: Run `integration-tests`
        working-directory: ./compiler/integration-tests
        run: |
          yarn test:node

  test-integration-browser:
    name: Integration Tests (Browser)
    runs-on: ubuntu-22.04
    needs: [build-acvm-js, build-noir-wasm, build-noirc-abi]
    timeout-minutes: 30

    steps:
      - name: Checkout
        uses: actions/checkout@v4

      - name: Download acvm_js package artifact
        uses: actions/download-artifact@v4
        with:
          name: acvm-js
          path: ./acvm-repo/acvm_js

      - name: Download noir_wasm package artifact
        uses: actions/download-artifact@v4
        with:
          name: noir_wasm
          path: ./compiler/wasm

      - name: Download noirc_abi package artifact
        uses: actions/download-artifact@v4
        with:
          name: noirc_abi_wasm
          path: ./tooling/noirc_abi_wasm

      - name: Install Yarn dependencies
        uses: ./.github/actions/setup

      - name: Install Playwright
        uses: ./.github/actions/install-playwright

      - name: Setup `integration-tests`
        run: |
          # Note the lack of spaces between package names.
          PACKAGES_TO_BUILD="@noir-lang/types,@noir-lang/noir_js"
          yarn workspaces foreach -vtp --from "{$PACKAGES_TO_BUILD}" run build

      - name: Run `integration-tests`
        working-directory: ./compiler/integration-tests
        run: |
          yarn test:browser

  test-examples:
    name: Example scripts
    runs-on: ubuntu-22.04
    needs: [build-nargo]
    timeout-minutes: 30

    steps:
      - name: Checkout
        uses: actions/checkout@v4

      - name: Install Foundry
        uses: foundry-rs/foundry-toolchain@v1.2.0
        with:
          version: nightly-8660e5b941fe7f4d67e246cfd3dafea330fb53b1
          

      - name: Install `bb`
        run: |
          ./scripts/install_bb.sh
          echo "$HOME/.bb/" >> $GITHUB_PATH

      - name: Download nargo binary
        uses: actions/download-artifact@v4
        with:
          name: nargo
          path: ./nargo

      - name: Set nargo on PATH
        run: |
          nargo_binary="${{ github.workspace }}/nargo/nargo"
          chmod +x $nargo_binary
          echo "$(dirname $nargo_binary)" >> $GITHUB_PATH
          export PATH="$PATH:$(dirname $nargo_binary)"
          nargo -V

      - name: Run `prove_and_verify`
        working-directory: ./examples/prove_and_verify
        run: ./test.sh

      - name: Run `codegen_verifier`
        working-directory: ./examples/codegen_verifier
        run: ./test.sh

  critical-library-list:
    name: Load critical library list
    runs-on: ubuntu-22.04
    outputs:
      libraries: ${{ steps.get_critical_libraries.outputs.libraries }}

    steps:
      - name: Checkout
        uses: actions/checkout@v4
   
      - name: Build list of libraries
        id: get_critical_libraries
        run: |         
          LIBRARIES=$(grep -Po "^https://github.com/\K.+"  ./CRITICAL_NOIR_LIBRARIES | jq -R -s -c 'split("\n") | map(select(. != "")) | map({ repo: ., path: ""})')
          echo "libraries=$LIBRARIES"
          echo "libraries=$LIBRARIES" >> $GITHUB_OUTPUT
        env:
          GH_TOKEN: ${{ github.token }}

  external-repo-checks:
    needs: [build-nargo, critical-library-list]
    runs-on: ubuntu-22.04
    # Only run when 'run-external-checks' label is present
    if: contains(github.event.pull_request.labels.*.name, 'run-external-checks')
    timeout-minutes: 30
    strategy:
      fail-fast: false
      matrix:
        project: ${{ fromJson( needs.critical-library-list.outputs.libraries )}}
        include:
          - project: { repo: AztecProtocol/aztec-packages, path: noir-projects/aztec-nr }
          - project: { repo: AztecProtocol/aztec-packages, path: noir-projects/noir-contracts }
          - project: { repo: AztecProtocol/aztec-packages, path: noir-projects/noir-protocol-circuits/crates/parity-lib }
          - project: { repo: AztecProtocol/aztec-packages, path: noir-projects/noir-protocol-circuits/crates/private-kernel-lib }
          - project: { repo: AztecProtocol/aztec-packages, path: noir-projects/noir-protocol-circuits/crates/reset-kernel-lib }
          - project: { repo: AztecProtocol/aztec-packages, path: noir-projects/noir-protocol-circuits/crates/rollup-lib }
          - project: { repo: AztecProtocol/aztec-packages, path: noir-projects/noir-protocol-circuits/crates/types }

    name: Check external repo - ${{ matrix.project.repo }}/${{ matrix.project.path }}
    steps:
      - name: Checkout
        uses: actions/checkout@v4
        with:
          repository: ${{ matrix.project.repo }}
          path: test-repo
          ref: ${{ matrix.project.ref }}

      - name: Download nargo binary
        uses: actions/download-artifact@v4
        with:
          name: nargo
          path: ./nargo

      - name: Set nargo on PATH
        run: |
          nargo_binary="${{ github.workspace }}/nargo/nargo"
          chmod +x $nargo_binary
          echo "$(dirname $nargo_binary)" >> $GITHUB_PATH
          export PATH="$PATH:$(dirname $nargo_binary)"
          nargo -V

      - name: Remove requirements on compiler version
        working-directory: ./test-repo
        run: |
          # Github actions seems to not expand "**" in globs by default.
          shopt -s globstar
          sed -i '/^compiler_version/d' ./**/Nargo.toml
      
      - name: Run nargo test
        working-directory: ./test-repo/${{ matrix.project.path }}
<<<<<<< HEAD
        run: |
            if [[ ${{ matrix.project.repo }} == "noir-lang/noir_bigcurve" ]]; then
                export RAYON_NUM_THREADS=1
            fi
            nargo test --silence-warnings
=======
        run: nargo test -q --silence-warnings
>>>>>>> b88db67a
        env:
          NARGO_IGNORE_TEST_FAILURES_FROM_FOREIGN_CALLS: true

  # This is a job which depends on all test jobs and reports the overall status.
  # This allows us to add/remove test jobs without having to update the required workflows.
  tests-end:
    name: End
    runs-on: ubuntu-22.04
    # We want this job to always run (even if the dependant jobs fail) as we want this job to fail rather than skipping.
    if: ${{ always() }}
    needs:
      - yarn-lock
      - test-acvm_js-node
      - test-acvm_js-browser
      - test-noirc-abi
      - test-noir-js
      - test-noir-wasm
      - test-noir-codegen
      - test-integration-node
      - test-integration-browser
      - test-examples

    steps:
        - name: Report overall success
          run: |
            if [[ $FAIL == true ]]; then
                exit 1
            else
                exit 0
            fi
          env:
            # We treat any skipped or failing jobs as a failure for the workflow as a whole.
            FAIL: ${{ contains(needs.*.result, 'failure') || contains(needs.*.result, 'cancelled') || contains(needs.*.result, 'skipped') }}<|MERGE_RESOLUTION|>--- conflicted
+++ resolved
@@ -591,15 +591,11 @@
       
       - name: Run nargo test
         working-directory: ./test-repo/${{ matrix.project.path }}
-<<<<<<< HEAD
         run: |
             if [[ ${{ matrix.project.repo }} == "noir-lang/noir_bigcurve" ]]; then
                 export RAYON_NUM_THREADS=1
             fi
-            nargo test --silence-warnings
-=======
-        run: nargo test -q --silence-warnings
->>>>>>> b88db67a
+            nargo test -q --silence-warnings
         env:
           NARGO_IGNORE_TEST_FAILURES_FROM_FOREIGN_CALLS: true
 
