name: Javascript Tests

on:
  pull_request:
  merge_group:
  push:
    branches:
      - master

# This will cancel previous runs when a branch or PR is updated
concurrency:
  group: ${{ github.workflow }}-${{ github.head_ref || github.ref || github.run_id }}
  cancel-in-progress: true

jobs:
  critical-library-list:
    name: Load critical library list
    runs-on: ubuntu-22.04
    outputs:
      libraries: ${{ steps.get_critical_libraries.outputs.libraries }}

    steps:
      - name: Checkout
        uses: actions/checkout@v4

      - name: Build list of libraries
        id: get_critical_libraries
        run: |
          LIBRARIES=$(yq ./EXTERNAL_NOIR_LIBRARIES.yml -o json | jq -c '.libraries | map({ repo, path: (.path // ""), timeout:(.timeout // 2), nargo_args })')
          echo "libraries=$LIBRARIES"
          echo "libraries=$LIBRARIES" >> $GITHUB_OUTPUT
        env:
          GH_TOKEN: ${{ github.token }}

  yarn-lock:
    runs-on: ubuntu-22.04
    timeout-minutes: 30

    steps:
      - name: Checkout
        uses: actions/checkout@v4

      # Errors if installation would result in modifications to yarn.lock
      - name: Install
        run: yarn --immutable
        shell: bash

  build-nargo:
    runs-on: ubuntu-22.04
    timeout-minutes: 30

    steps:
      - name: Checkout Noir repo
        uses: actions/checkout@v4

      - name: Setup toolchain
        uses: dtolnay/rust-toolchain@1.75.0

      - uses: Swatinem/rust-cache@v2
        with:
          key: x86_64-unknown-linux-gnu
          cache-on-failure: true
          save-if: ${{ github.event_name != 'merge_group' }}

      - name: Build Nargo
        run: cargo build --package nargo_cli --release

      - name: Package artifacts
        run: |
          mkdir dist
          cp ./target/release/nargo ./dist/nargo
          7z a -ttar -so -an ./dist/* | 7z a -si ./nargo-x86_64-unknown-linux-gnu.tar.gz

      - name: Upload artifact
        uses: actions/upload-artifact@v4
        with:
          name: nargo
          path: ./dist/*
          retention-days: 3

  build-noirc-abi:
    runs-on: ubuntu-22.04
    timeout-minutes: 30

    steps:
      - name: Checkout Noir repo
        uses: actions/checkout@v4

      - name: Setup toolchain
        uses: dtolnay/rust-toolchain@1.75.0

      - uses: Swatinem/rust-cache@v2
        with:
          key: noirc-abi
          cache-on-failure: true
          save-if: ${{ github.event_name != 'merge_group' }}

      - name: Install Yarn dependencies
        uses: ./.github/actions/setup

      - name: Build noirc_abi
        run: ./.github/scripts/noirc-abi-build.sh

      - name: Upload artifact
        uses: actions/upload-artifact@v4
        with:
          name: noirc_abi_wasm
          path: |
            ./tooling/noirc_abi_wasm/nodejs
            ./tooling/noirc_abi_wasm/web
          retention-days: 10

  build-noir-wasm:
    runs-on: ubuntu-22.04
    timeout-minutes: 30

    steps:
      - name: Checkout sources
        uses: actions/checkout@v4

      - name: Setup toolchain
        uses: dtolnay/rust-toolchain@1.75.0

      - uses: Swatinem/rust-cache@v2
        with:
          key: noir-wasm
          cache-on-failure: true
          save-if: ${{ github.event_name != 'merge_group' }}

      - name: Install Yarn dependencies
        uses: ./.github/actions/setup

      - name: Build noir_js_types
        run: yarn workspace @noir-lang/types build

      - name: Build noir_wasm
        run: ./.github/scripts/noir-wasm-build.sh

      - name: Upload artifact
        uses: actions/upload-artifact@v4
        with:
          name: noir_wasm
          path: |
            ./compiler/wasm/dist
            ./compiler/wasm/build
          retention-days: 3

  build-acvm-js:
    runs-on: ubuntu-22.04
    timeout-minutes: 30

    steps:
      - name: Checkout sources
        uses: actions/checkout@v4

      - name: Setup toolchain
        uses: dtolnay/rust-toolchain@1.75.0

      - uses: Swatinem/rust-cache@v2
        with:
          key: acvm-js
          cache-on-failure: true
          save-if: ${{ github.event_name != 'merge_group' }}

      - name: Install Yarn dependencies
        uses: ./.github/actions/setup

      - name: Build acvm_js
        run: ./.github/scripts/acvm_js-build.sh

      - name: Upload artifact
        uses: actions/upload-artifact@v4
        with:
          name: acvm-js
          path: |
            ./acvm-repo/acvm_js/nodejs
            ./acvm-repo/acvm_js/web
          retention-days: 3

  test-acvm_js-node:
    needs: [build-acvm-js]
    name: ACVM JS (Node.js)
    runs-on: ubuntu-22.04
    timeout-minutes: 30

    steps:
      - name: Checkout sources
        uses: actions/checkout@v4

      - name: Download artifact
        uses: actions/download-artifact@v4
        with:
          name: acvm-js
          path: ./acvm-repo/acvm_js

      - name: Set up test environment
        uses: ./.github/actions/setup

      - name: Run node tests
        run: yarn workspace @noir-lang/acvm_js test

  test-acvm_js-browser:
    needs: [build-acvm-js]
    name: ACVM JS (Browser)
    runs-on: ubuntu-22.04
    timeout-minutes: 30

    steps:
      - name: Checkout sources
        uses: actions/checkout@v4

      - name: Download artifact
        uses: actions/download-artifact@v4
        with:
          name: acvm-js
          path: ./acvm-repo/acvm_js

      - name: Set up test environment
        uses: ./.github/actions/setup

      - name: Install Playwright
        uses: ./.github/actions/install-playwright

      - name: Run browser tests
        run: yarn workspace @noir-lang/acvm_js test:browser

  test-noirc-abi:
    needs: [build-noirc-abi]
    name: noirc_abi
    runs-on: ubuntu-22.04
    timeout-minutes: 30

    steps:
      - name: Checkout sources
        uses: actions/checkout@v4

      - name: Download wasm package artifact
        uses: actions/download-artifact@v4
        with:
          name: noirc_abi_wasm
          path: ./tooling/noirc_abi_wasm

      - name: Install Yarn dependencies
        uses: ./.github/actions/setup

      - name: Run node tests
        run: yarn workspace @noir-lang/noirc_abi test

      - name: Install Playwright
        uses: ./.github/actions/install-playwright

      - name: Run browser tests
        run: yarn workspace @noir-lang/noirc_abi test:browser

  test-noir-js:
    needs: [build-nargo, build-acvm-js, build-noirc-abi]
    name: Noir JS
    runs-on: ubuntu-22.04
    timeout-minutes: 30

    steps:
      - name: Checkout
        uses: actions/checkout@v4

      - name: Download nargo binary
        uses: ./.github/actions/download-nargo

      - name: Download artifact
        uses: actions/download-artifact@v4
        with:
          name: acvm-js
          path: ./acvm-repo/acvm_js

      - name: Download wasm package artifact
        uses: actions/download-artifact@v4
        with:
          name: noirc_abi_wasm
          path: ./tooling/noirc_abi_wasm

      - name: Install Yarn dependencies
        uses: ./.github/actions/setup

      - name: Build noir_js_types
        run: yarn workspace @noir-lang/types build

      - name: Run noir_js tests
        run: |
          yarn workspace @noir-lang/noir_js build
          yarn workspace @noir-lang/noir_js test

  test-noir-wasm:
    needs: [build-noir-wasm, build-nargo]
    name: noir_wasm
    runs-on: ubuntu-22.04
    timeout-minutes: 30

    steps:
      - name: Checkout sources
        uses: actions/checkout@v4

      - name: Download wasm package artifact
        uses: actions/download-artifact@v4
        with:
          name: noir_wasm
          path: ./compiler/wasm

      - name: Install Yarn dependencies
        uses: ./.github/actions/setup

      - name: Download nargo binary
        uses: ./.github/actions/download-nargo

      - name: Build fixtures
        run: yarn workspace @noir-lang/noir_wasm test:build_fixtures

      - name: Install Playwright
        uses: ./.github/actions/install-playwright

      - name: Run node tests
        run: yarn workspace @noir-lang/noir_wasm test:node

      - name: Run browser tests
        run: yarn workspace @noir-lang/noir_wasm test:browser

  test-noir-codegen:
    needs: [build-acvm-js, build-noirc-abi, build-nargo]
    name: noir_codegen
    runs-on: ubuntu-22.04
    timeout-minutes: 30

    steps:
      - name: Checkout
        uses: actions/checkout@v4

      - name: Download nargo binary
        uses: ./.github/actions/download-nargo

      - name: Download acvm_js package artifact
        uses: actions/download-artifact@v4
        with:
          name: acvm-js
          path: ./acvm-repo/acvm_js

      - name: Download noirc_abi package artifact
        uses: actions/download-artifact@v4
        with:
          name: noirc_abi_wasm
          path: ./tooling/noirc_abi_wasm

      - name: Install Yarn dependencies
        uses: ./.github/actions/setup

      - name: Build noir_js_types
        run: yarn workspace @noir-lang/types build

      - name: Build noir_js
        run: yarn workspace @noir-lang/noir_js build

      - name: Run noir_codegen tests
        run: yarn workspace @noir-lang/noir_codegen test

  test-integration-node:
    name: Integration Tests (Node)
    runs-on: ubuntu-22.04
    needs: [build-acvm-js, build-noir-wasm, build-nargo, build-noirc-abi]
    timeout-minutes: 30

    steps:
      - name: Checkout
        uses: actions/checkout@v4

      - name: Install `bb`
        run: |
          ./scripts/install_bb.sh
          echo "$HOME/.bb/" >> $GITHUB_PATH

      - name: Download nargo binary
        uses: ./.github/actions/download-nargo

      - name: Download acvm_js package artifact
        uses: actions/download-artifact@v4
        with:
          name: acvm-js
          path: ./acvm-repo/acvm_js

      - name: Download noir_wasm package artifact
        uses: actions/download-artifact@v4
        with:
          name: noir_wasm
          path: ./compiler/wasm

      - name: Download noirc_abi package artifact
        uses: actions/download-artifact@v4
        with:
          name: noirc_abi_wasm
          path: ./tooling/noirc_abi_wasm

      - name: Install Yarn dependencies
        uses: ./.github/actions/setup

      - name: Setup `integration-tests`
        run: |
          # Note the lack of spaces between package names.
          PACKAGES_TO_BUILD="@noir-lang/types,@noir-lang/noir_js"
          yarn workspaces foreach -vtp --from "{$PACKAGES_TO_BUILD}" run build

      - name: Run `integration-tests`
        working-directory: ./compiler/integration-tests
        run: |
          yarn test:node

  test-integration-browser:
    name: Integration Tests (Browser)
    runs-on: ubuntu-22.04
    needs: [build-acvm-js, build-noir-wasm, build-noirc-abi]
    timeout-minutes: 30

    steps:
      - name: Checkout
        uses: actions/checkout@v4

      - name: Download acvm_js package artifact
        uses: actions/download-artifact@v4
        with:
          name: acvm-js
          path: ./acvm-repo/acvm_js

      - name: Download noir_wasm package artifact
        uses: actions/download-artifact@v4
        with:
          name: noir_wasm
          path: ./compiler/wasm

      - name: Download noirc_abi package artifact
        uses: actions/download-artifact@v4
        with:
          name: noirc_abi_wasm
          path: ./tooling/noirc_abi_wasm

      - name: Install Yarn dependencies
        uses: ./.github/actions/setup

      - name: Install Playwright
        uses: ./.github/actions/install-playwright

      - name: Setup `integration-tests`
        run: |
          # Note the lack of spaces between package names.
          PACKAGES_TO_BUILD="@noir-lang/types,@noir-lang/noir_js"
          yarn workspaces foreach -vtp --from "{$PACKAGES_TO_BUILD}" run build

      - name: Run `integration-tests`
        working-directory: ./compiler/integration-tests
        run: |
          yarn test:browser

  test-examples:
    name: Example scripts
    runs-on: ubuntu-22.04
    needs: [build-nargo]
    timeout-minutes: 30

    steps:
      - name: Checkout
        uses: actions/checkout@v4

      - name: Install Foundry
        uses: foundry-rs/foundry-toolchain@v1.2.0
        with:
          version: nightly-8660e5b941fe7f4d67e246cfd3dafea330fb53b1

      - name: Install `bb`
        run: |
          ./scripts/install_bb.sh
          echo "$HOME/.bb/" >> $GITHUB_PATH

      - name: Download nargo binary
        uses: ./.github/actions/download-nargo

      - name: Run `prove_and_verify`
        working-directory: ./examples/prove_and_verify
        run: ./test.sh

      - name: Run `codegen_verifier`
        working-directory: ./examples/codegen_verifier
        run: ./test.sh

  external-repo-checks:
    needs: [build-nargo, critical-library-list]
    runs-on: ubuntu-22.04
    timeout-minutes: 30
    strategy:
      fail-fast: false
      matrix:
        include: ${{ fromJson( needs.critical-library-list.outputs.libraries )}}
<<<<<<< HEAD

=======
         
>>>>>>> 3cb08f51
    name: Check external repo - ${{ matrix.repo }}/${{ matrix.path }}
    steps:
      - name: Checkout
        uses: actions/checkout@v4
        with:
          path: noir-repo

      - name: Checkout
        uses: actions/checkout@v4
        with:
          repository: ${{ matrix.repo }}
          path: test-repo
          ref: ${{ matrix.ref }}

      - name: Download nargo binary
        uses: ./noir-repo/.github/actions/download-nargo

      - name: Remove requirements on compiler version
        working-directory: ./test-repo
        run: |
          # Github actions seems to not expand "**" in globs by default.
          shopt -s globstar
          sed -i '/^compiler_version/d' ./**/Nargo.toml

      - name: Run nargo test
        id: test_report
        working-directory: ./test-repo/${{ matrix.path }}
        run: |
          output_file=${{ github.workspace }}/noir-repo/.github/critical_libraries_status/${{ matrix.repo }}/${{ matrix.path }}.actual.jsonl
          BEFORE=$SECONDS
          nargo test --silence-warnings --skip-brillig-constraints-check --format json ${{ matrix.nargo_args }} | tee $output_file
          TIME=$(($SECONDS-$BEFORE))

          NAME=${{ matrix.repo }}/${{ matrix.path }}
          # Replace any slashes with underscores
          NAME=${NAME//\//_}
          TEST_REPORT_NAME=test_report_$NAME
          echo "test_report_name=$TEST_REPORT_NAME" >> $GITHUB_OUTPUT

          jq --null-input "[{ name: \"$NAME\", value: (\"$TIME\" | tonumber), unit: \"s\" }]" > $TEST_REPORT_NAME.json

          if [ ! -s $output_file ]; then
            # The file is empty so we delete it to signal that `nargo test` failed before it could run any tests
            rm -f $output_file
          fi
        env:
          NARGO_IGNORE_TEST_FAILURES_FROM_FOREIGN_CALLS: true
      - name: Compare test results
        working-directory: ./noir-repo
        run: .github/scripts/check_test_results.sh .github/critical_libraries_status/${{ matrix.repo }}/${{ matrix.path }}.failures.jsonl .github/critical_libraries_status/${{ matrix.repo }}/${{ matrix.path }}.actual.jsonl

      - name: Upload test report
        if: ${{ matrix.timeout > 10 }} # We want to avoid recording benchmarking for a ton of tiny libraries, these should be covered with aggressive timeouts
        uses: actions/upload-artifact@v4
        with:
          name: ${{ steps.test_report.outputs.test_report_name }}
          path: ./test-repo/${{ matrix.path }}/${{ steps.test_report.outputs.test_report_name }}.json
          retention-days: 3
          overwrite: true

      - name: Check test time limit
        run: |
          TIME=$(jq '.[0].value' ./test-repo/${{ matrix.path }}/${{ steps.test_report.outputs.test_report_name }}.json)
          if awk 'BEGIN{exit !(ARGV[1]>ARGV[2])}' "$TIME" "${{ matrix.timeout }}"; then
            # Don't bump this timeout without understanding why this has happened and confirming that you're not the cause.
            echo "Failing due to test suite exceeding timeout..."
            echo "Timeout: ${{ matrix.timeout }}"
            echo "Test suite took: $TIME".
            exit 1
          fi

  compile-noir-contracts:
    needs: [build-nargo]
    runs-on: ubuntu-22.04
    timeout-minutes: 30
    name: Compile `noir-contracts` zero inliner aggressiveness
    steps:
      - name: Checkout
        uses: actions/checkout@v4
        with:
          path: noir-repo

      - name: Checkout
        uses: actions/checkout@v4
        with:
          repository: AztecProtocol/aztec-packages
          path: test-repo

      - name: Download nargo binary
        uses: ./noir-repo/.github/actions/download-nargo

      - name: Remove requirements on compiler version
        working-directory: ./test-repo
        run: |
          # Github actions seems to not expand "**" in globs by default.
          shopt -s globstar
          sed -i '/^compiler_version/d' ./**/Nargo.toml

      - name: Run nargo compile
        working-directory: ./test-repo/noir-projects/noir-contracts
        run: nargo compile --inliner-aggressiveness 0

  upload_critical_library_report:
    name: Upload critical library report
    needs: [external-repo-checks]
    # We want this job to run even if one variation of the matrix in `external-repo-checks` fails
    if: always()
    runs-on: ubuntu-22.04
    permissions:
      pull-requests: write
      # deployments permission to deploy GitHub pages website
      deployments: write
      # contents permission to update benchmark contents in gh-pages branch
      contents: write

    steps:
      - uses: actions/checkout@v4

      - name: Download matrix test reports
        uses: actions/download-artifact@v4
        with:
          pattern: test_report_*
          path: ./reports
          merge-multiple: true

      - name: Merge test reports using jq
        run: |
          # Github actions seems to not expand "**" in globs by default.
          shopt -s globstar
          jq --slurp '. | flatten' ./reports/* | tee test_bench.json

      - name: Store benchmark result
        uses: benchmark-action/github-action-benchmark@4de1bed97a47495fc4c5404952da0499e31f5c29
        with:
          name: "Test Suite Duration"
          tool: "customSmallerIsBetter"
          output-file-path: ./test_bench.json
          github-token: ${{ secrets.GITHUB_TOKEN }}
          # We want this to only run on master to avoid garbage data from PRs being added.
          auto-push: ${{ github.ref == 'refs/heads/master' }}
          alert-threshold: "120%"
          comment-on-alert: true
          comment-always: ${{ contains( github.event.pull_request.labels.*.name, 'bench-show') }}
          fail-on-alert: false
          alert-comment-cc-users: "@TomAFrench"
          max-items-in-chart: 50


  # This is a job which depends on all test jobs and reports the overall status.
  # This allows us to add/remove test jobs without having to update the required workflows.
  tests-end:
    name: End
    runs-on: ubuntu-22.04
    # We want this job to always run (even if the dependant jobs fail) as we want this job to fail rather than skipping.
    if: ${{ always() }}
    needs:
      - yarn-lock
      - test-acvm_js-node
      - test-acvm_js-browser
      - test-noirc-abi
      - test-noir-js
      - test-noir-wasm
      - test-noir-codegen
      - test-integration-node
      - test-integration-browser
      - test-examples
      - compile-noir-contracts

    steps:
        - name: Report overall success
          run: |
            if [[ $FAIL == true ]]; then
                exit 1
            else
                exit 0
            fi
          env:
            # We treat any skipped or failing jobs as a failure for the workflow as a whole.
            FAIL: ${{ contains(needs.*.result, 'failure') || contains(needs.*.result, 'cancelled') || contains(needs.*.result, 'skipped') }}<|MERGE_RESOLUTION|>--- conflicted
+++ resolved
@@ -493,11 +493,7 @@
       fail-fast: false
       matrix:
         include: ${{ fromJson( needs.critical-library-list.outputs.libraries )}}
-<<<<<<< HEAD
-
-=======
          
->>>>>>> 3cb08f51
     name: Check external repo - ${{ matrix.repo }}/${{ matrix.path }}
     steps:
       - name: Checkout
