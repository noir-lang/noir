--- conflicted
+++ resolved
@@ -512,7 +512,6 @@
         working-directory: ./examples/codegen_verifier
         run: ./test.sh
 
-<<<<<<< HEAD
       - name: Run `recursion`
         working-directory: ./examples/recursion
         run: ./test.sh
@@ -522,7 +521,36 @@
     runs-on: ubuntu-latest
     needs: [build-acvm-js, build-noir-wasm, build-noirc-abi]
     timeout-minutes: 30
-=======
+
+    steps:
+      - name: Checkout
+        uses: actions/checkout@v4
+
+      - name: Download acvm_js package artifact
+        uses: actions/download-artifact@v4
+        with:
+          name: acvm-js
+          path: ./acvm-repo/acvm_js
+
+      - name: Download noir_wasm package artifact
+        uses: actions/download-artifact@v4
+        with:
+          name: noir_wasm
+          path: ./compiler/wasm
+
+      - name: Download noirc_abi package artifact
+        uses: actions/download-artifact@v4
+        with:
+          name: noirc_abi_wasm
+          path: ./tooling/noirc_abi_wasm
+
+      - name: Install Yarn dependencies
+        uses: ./.github/actions/setup
+
+      - name: Run `recursion_js`
+        working-directory: ./examples/recursion_js
+        run: yarn test
+
   external-repo-checks:
     needs: [build-nargo]
     runs-on: ubuntu-22.04
@@ -542,38 +570,11 @@
         #  - { repo: hashcloak/noir-bigint, path: ./, ref: 940ddba3a5201b508e7b37a2ef643551afcf5ed8 }
 
     name: Check external repo - ${{ matrix.project.repo }}
->>>>>>> 951e821a
 
     steps:
       - name: Checkout
         uses: actions/checkout@v4
-<<<<<<< HEAD
-
-      - name: Download acvm_js package artifact
-        uses: actions/download-artifact@v4
-        with:
-          name: acvm-js
-          path: ./acvm-repo/acvm_js
-
-      - name: Download noir_wasm package artifact
-        uses: actions/download-artifact@v4
-        with:
-          name: noir_wasm
-          path: ./compiler/wasm
-
-      - name: Download noirc_abi package artifact
-        uses: actions/download-artifact@v4
-        with:
-          name: noirc_abi_wasm
-          path: ./tooling/noirc_abi_wasm
-
-      - name: Install Yarn dependencies
-        uses: ./.github/actions/setup
-
-      - name: Run `recursion_js`
-        working-directory: ./examples/recursion_js
-        run: yarn test
-=======
+
         with:
           repository: ${{ matrix.project.repo }}
           path: test-repo
@@ -603,7 +604,6 @@
       - name: Run nargo check
         working-directory: ./test-repo/${{ matrix.project.path }}
         run: nargo check
->>>>>>> 951e821a
 
   # This is a job which depends on all test jobs and reports the overall status.
   # This allows us to add/remove test jobs without having to update the required workflows.
