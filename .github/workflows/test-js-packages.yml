name: Javascript Tests

on:
  pull_request:
  merge_group:
  push:
    branches:
      - master

# This will cancel previous runs when a branch or PR is updated
concurrency:
  group: ${{ github.workflow }}-${{ github.head_ref || github.ref || github.run_id }}
  cancel-in-progress: true

jobs:
  yarn-lock:
    runs-on: ubuntu-22.04
    timeout-minutes: 30

    steps:
      - name: Checkout
        uses: actions/checkout@v4

      # Errors if installation would result in modifications to yarn.lock
      - name: Install
        run: yarn --immutable
        shell: bash

  build-nargo:
    runs-on: ubuntu-22.04
    timeout-minutes: 30

    steps:
      - name: Checkout Noir repo
        uses: actions/checkout@v4

      - name: Setup toolchain
        uses: dtolnay/rust-toolchain@1.75.0

      - uses: Swatinem/rust-cache@v2
        with:
          key: x86_64-unknown-linux-gnu
          cache-on-failure: true
          save-if: ${{ github.event_name != 'merge_group' }}

      - name: Build Nargo
        run: cargo build --package nargo_cli --release

      - name: Package artifacts
        run: |
          mkdir dist
          cp ./target/release/nargo ./dist/nargo
          7z a -ttar -so -an ./dist/* | 7z a -si ./nargo-x86_64-unknown-linux-gnu.tar.gz

      - name: Upload artifact
        uses: actions/upload-artifact@v4
        with:
          name: nargo
          path: ./dist/*
          retention-days: 3

  build-noirc-abi:
    runs-on: ubuntu-22.04
    timeout-minutes: 30

    steps:
      - name: Checkout Noir repo
        uses: actions/checkout@v4

      - name: Setup toolchain
        uses: dtolnay/rust-toolchain@1.75.0

      - uses: Swatinem/rust-cache@v2
        with:
          key: noirc-abi
          cache-on-failure: true
          save-if: ${{ github.event_name != 'merge_group' }}

      - name: Install Yarn dependencies
        uses: ./.github/actions/setup

      - name: Build noirc_abi
        run: ./.github/scripts/noirc-abi-build.sh

      - name: Upload artifact
        uses: actions/upload-artifact@v4
        with:
          name: noirc_abi_wasm
          path: |
            ./tooling/noirc_abi_wasm/nodejs
            ./tooling/noirc_abi_wasm/web
          retention-days: 10

  build-noir-wasm:
    runs-on: ubuntu-22.04
    timeout-minutes: 30

    steps:
      - name: Checkout sources
        uses: actions/checkout@v4

      - name: Setup toolchain
        uses: dtolnay/rust-toolchain@1.75.0

      - uses: Swatinem/rust-cache@v2
        with:
          key: noir-wasm
          cache-on-failure: true
          save-if: ${{ github.event_name != 'merge_group' }}

      - name: Install Yarn dependencies
        uses: ./.github/actions/setup

      - name: Build noir_js_types
        run: yarn workspace @noir-lang/types build

      - name: Build noir_wasm
        run: ./.github/scripts/noir-wasm-build.sh

      - name: Upload artifact
        uses: actions/upload-artifact@v4
        with:
          name: noir_wasm
          path: |
            ./compiler/wasm/dist
            ./compiler/wasm/build
          retention-days: 3

  build-acvm-js:
    runs-on: ubuntu-22.04
    timeout-minutes: 30

    steps:
      - name: Checkout sources
        uses: actions/checkout@v4

      - name: Setup toolchain
        uses: dtolnay/rust-toolchain@1.75.0

      - uses: Swatinem/rust-cache@v2
        with:
          key: acvm-js
          cache-on-failure: true
          save-if: ${{ github.event_name != 'merge_group' }}

      - name: Install Yarn dependencies
        uses: ./.github/actions/setup

      - name: Build acvm_js
        run: ./.github/scripts/acvm_js-build.sh

      - name: Upload artifact
        uses: actions/upload-artifact@v4
        with:
          name: acvm-js
          path: |
            ./acvm-repo/acvm_js/nodejs
            ./acvm-repo/acvm_js/web
          retention-days: 3

  test-acvm_js-node:
    needs: [build-acvm-js]
    name: ACVM JS (Node.js)
    runs-on: ubuntu-22.04
    timeout-minutes: 30

    steps:
      - name: Checkout sources
        uses: actions/checkout@v4

      - name: Download artifact
        uses: actions/download-artifact@v4
        with:
          name: acvm-js
          path: ./acvm-repo/acvm_js

      - name: Set up test environment
        uses: ./.github/actions/setup

      - name: Run node tests
        run: yarn workspace @noir-lang/acvm_js test

  test-acvm_js-browser:
    needs: [build-acvm-js]
    name: ACVM JS (Browser)
    runs-on: ubuntu-22.04
    timeout-minutes: 30

    steps:
      - name: Checkout sources
        uses: actions/checkout@v4

      - name: Download artifact
        uses: actions/download-artifact@v4
        with:
          name: acvm-js
          path: ./acvm-repo/acvm_js

      - name: Set up test environment
        uses: ./.github/actions/setup

      - name: Install Playwright
        uses: ./.github/actions/install-playwright

      - name: Run browser tests
        run: yarn workspace @noir-lang/acvm_js test:browser

  test-noirc-abi:
    needs: [build-noirc-abi]
    name: noirc_abi
    runs-on: ubuntu-22.04
    timeout-minutes: 30

    steps:
      - name: Checkout sources
        uses: actions/checkout@v4

      - name: Download wasm package artifact
        uses: actions/download-artifact@v4
        with:
          name: noirc_abi_wasm
          path: ./tooling/noirc_abi_wasm

      - name: Install Yarn dependencies
        uses: ./.github/actions/setup

      - name: Run node tests
        run: yarn workspace @noir-lang/noirc_abi test

      - name: Install Playwright
        uses: ./.github/actions/install-playwright

      - name: Run browser tests
        run: yarn workspace @noir-lang/noirc_abi test:browser

  test-noir-js:
    needs: [build-nargo, build-acvm-js, build-noirc-abi]
    name: Noir JS
    runs-on: ubuntu-22.04
    timeout-minutes: 30

    steps:
      - name: Checkout
        uses: actions/checkout@v4

      - name: Download nargo binary
        uses: actions/download-artifact@v4
        with:
          name: nargo
          path: ./nargo

      - name: Download artifact
        uses: actions/download-artifact@v4
        with:
          name: acvm-js
          path: ./acvm-repo/acvm_js

      - name: Download wasm package artifact
        uses: actions/download-artifact@v4
        with:
          name: noirc_abi_wasm
          path: ./tooling/noirc_abi_wasm

      - name: Set nargo on PATH
        run: |
          nargo_binary="${{ github.workspace }}/nargo/nargo"
          chmod +x $nargo_binary
          echo "$(dirname $nargo_binary)" >> $GITHUB_PATH
          export PATH="$PATH:$(dirname $nargo_binary)"
          nargo -V

      - name: Install Yarn dependencies
        uses: ./.github/actions/setup

      - name: Build noir_js_types
        run: yarn workspace @noir-lang/types build

      - name: Run noir_js tests
        run: |
          yarn workspace @noir-lang/noir_js build
          yarn workspace @noir-lang/noir_js test

  test-noir-wasm:
    needs: [build-noir-wasm, build-nargo]
    name: noir_wasm
    runs-on: ubuntu-22.04
    timeout-minutes: 30

    steps:
      - name: Checkout sources
        uses: actions/checkout@v4

      - name: Download wasm package artifact
        uses: actions/download-artifact@v4
        with:
          name: noir_wasm
          path: ./compiler/wasm

      - name: Install Yarn dependencies
        uses: ./.github/actions/setup

      - name: Download nargo binary
        uses: actions/download-artifact@v4
        with:
          name: nargo
          path: ./nargo

      - name: Set nargo on PATH
        run: |
          nargo_binary="${{ github.workspace }}/nargo/nargo"
          chmod +x $nargo_binary
          echo "$(dirname $nargo_binary)" >> $GITHUB_PATH
          export PATH="$PATH:$(dirname $nargo_binary)"

      - name: Build fixtures
        run: yarn workspace @noir-lang/noir_wasm test:build_fixtures

      - name: Install Playwright
        uses: ./.github/actions/install-playwright

      - name: Run node tests
        run: yarn workspace @noir-lang/noir_wasm test:node

      - name: Run browser tests
        run: yarn workspace @noir-lang/noir_wasm test:browser

  test-noir-codegen:
    needs: [build-acvm-js, build-noirc-abi, build-nargo]
    name: noir_codegen
    runs-on: ubuntu-22.04
    timeout-minutes: 30

    steps:
      - name: Checkout
        uses: actions/checkout@v4

      - name: Download nargo binary
        uses: actions/download-artifact@v4
        with:
          name: nargo
          path: ./nargo

      - name: Download acvm_js package artifact
        uses: actions/download-artifact@v4
        with:
          name: acvm-js
          path: ./acvm-repo/acvm_js

      - name: Download noirc_abi package artifact
        uses: actions/download-artifact@v4
        with:
          name: noirc_abi_wasm
          path: ./tooling/noirc_abi_wasm

      - name: Set nargo on PATH
        run: |
          nargo_binary="${{ github.workspace }}/nargo/nargo"
          chmod +x $nargo_binary
          echo "$(dirname $nargo_binary)" >> $GITHUB_PATH
          export PATH="$PATH:$(dirname $nargo_binary)"
          nargo -V

      - name: Install Yarn dependencies
        uses: ./.github/actions/setup

      - name: Build noir_js_types
        run: yarn workspace @noir-lang/types build

      - name: Build noir_js
        run: yarn workspace @noir-lang/noir_js build

      - name: Run noir_codegen tests
        run: yarn workspace @noir-lang/noir_codegen test

  test-integration-node:
    name: Integration Tests (Node)
    runs-on: ubuntu-22.04
    needs: [build-acvm-js, build-noir-wasm, build-nargo, build-noirc-abi]
    timeout-minutes: 30

    steps:
      - name: Checkout
        uses: actions/checkout@v4

      - name: Install `bb`
        run: |
          ./scripts/install_bb.sh
          echo "$HOME/.bb/" >> $GITHUB_PATH

      - name: Download nargo binary
        uses: actions/download-artifact@v4
        with:
          name: nargo
          path: ./nargo

      - name: Download acvm_js package artifact
        uses: actions/download-artifact@v4
        with:
          name: acvm-js
          path: ./acvm-repo/acvm_js

      - name: Download noir_wasm package artifact
        uses: actions/download-artifact@v4
        with:
          name: noir_wasm
          path: ./compiler/wasm

      - name: Download noirc_abi package artifact
        uses: actions/download-artifact@v4
        with:
          name: noirc_abi_wasm
          path: ./tooling/noirc_abi_wasm

      - name: Set nargo on PATH
        run: |
          nargo_binary="${{ github.workspace }}/nargo/nargo"
          chmod +x $nargo_binary
          echo "$(dirname $nargo_binary)" >> $GITHUB_PATH
          export PATH="$PATH:$(dirname $nargo_binary)"
          nargo -V

      - name: Install Yarn dependencies
        uses: ./.github/actions/setup

      - name: Setup `integration-tests`
        run: |
          # Note the lack of spaces between package names.
          PACKAGES_TO_BUILD="@noir-lang/types,@noir-lang/noir_js"
          yarn workspaces foreach -vtp --from "{$PACKAGES_TO_BUILD}" run build

      - name: Run `integration-tests`
        working-directory: ./compiler/integration-tests
        run: |
          yarn test:node

  test-integration-browser:
    name: Integration Tests (Browser)
    runs-on: ubuntu-22.04
    needs: [build-acvm-js, build-noir-wasm, build-noirc-abi]
    timeout-minutes: 30

    steps:
      - name: Checkout
        uses: actions/checkout@v4

      - name: Download acvm_js package artifact
        uses: actions/download-artifact@v4
        with:
          name: acvm-js
          path: ./acvm-repo/acvm_js

      - name: Download noir_wasm package artifact
        uses: actions/download-artifact@v4
        with:
          name: noir_wasm
          path: ./compiler/wasm

      - name: Download noirc_abi package artifact
        uses: actions/download-artifact@v4
        with:
          name: noirc_abi_wasm
          path: ./tooling/noirc_abi_wasm

      - name: Install Yarn dependencies
        uses: ./.github/actions/setup

      - name: Install Playwright
        uses: ./.github/actions/install-playwright

      - name: Setup `integration-tests`
        run: |
          # Note the lack of spaces between package names.
          PACKAGES_TO_BUILD="@noir-lang/types,@noir-lang/noir_js"
          yarn workspaces foreach -vtp --from "{$PACKAGES_TO_BUILD}" run build

      - name: Run `integration-tests`
        working-directory: ./compiler/integration-tests
        run: |
          yarn test:browser

  test-examples:
    name: Example scripts
    runs-on: ubuntu-22.04
    needs: [build-nargo]
    timeout-minutes: 30

    steps:
      - name: Checkout
        uses: actions/checkout@v4

      - name: Install Foundry
        uses: foundry-rs/foundry-toolchain@v1.2.0
        with:
          version: nightly-8660e5b941fe7f4d67e246cfd3dafea330fb53b1


      - name: Install `bb`
        run: |
          ./scripts/install_bb.sh
          echo "$HOME/.bb/" >> $GITHUB_PATH

      - name: Download nargo binary
        uses: actions/download-artifact@v4
        with:
          name: nargo
          path: ./nargo

      - name: Set nargo on PATH
        run: |
          nargo_binary="${{ github.workspace }}/nargo/nargo"
          chmod +x $nargo_binary
          echo "$(dirname $nargo_binary)" >> $GITHUB_PATH
          export PATH="$PATH:$(dirname $nargo_binary)"
          nargo -V

      - name: Run `prove_and_verify`
        working-directory: ./examples/prove_and_verify
        run: ./test.sh

      - name: Run `codegen_verifier`
        working-directory: ./examples/codegen_verifier
        run: ./test.sh

  critical-library-list:
    name: Load critical library list
    runs-on: ubuntu-22.04
    outputs:
      libraries: ${{ steps.get_critical_libraries.outputs.libraries }}

    steps:
      - name: Checkout
        uses: actions/checkout@v4

      - name: Build list of libraries
        id: get_critical_libraries
        run: |
          LIBRARIES=$(grep -Po "^https://github.com/\K.+"  ./CRITICAL_NOIR_LIBRARIES | jq -R -s -c 'split("\n") | map(select(. != "")) | map({ repo: ., path: ""})')
          echo "libraries=$LIBRARIES"
          echo "libraries=$LIBRARIES" >> $GITHUB_OUTPUT
        env:
          GH_TOKEN: ${{ github.token }}

  external-repo-checks:
    needs: [build-nargo, critical-library-list]
    runs-on: ubuntu-22.04
    timeout-minutes: 30
    strategy:
      fail-fast: false
      matrix:
        project: ${{ fromJson( needs.critical-library-list.outputs.libraries )}}
        include:
          - project: { repo: AztecProtocol/aztec-packages, path: noir-projects/aztec-nr }
          - project: { repo: AztecProtocol/aztec-packages, path: noir-projects/noir-contracts }
          - project: { repo: AztecProtocol/aztec-packages, path: noir-projects/noir-protocol-circuits/crates/blob }
          - project: { repo: AztecProtocol/aztec-packages, path: noir-projects/noir-protocol-circuits/crates/parity-lib }
          - project: { repo: AztecProtocol/aztec-packages, path: noir-projects/noir-protocol-circuits/crates/private-kernel-lib }
          - project: { repo: AztecProtocol/aztec-packages, path: noir-projects/noir-protocol-circuits/crates/reset-kernel-lib }
          - project: { repo: AztecProtocol/aztec-packages, path: noir-projects/noir-protocol-circuits/crates/types }
          # Use 1 test threads for rollup-lib because each test requires a lot of memory, and multiple ones in parallel exceed the maximum memory limit.
          - project: { repo: AztecProtocol/aztec-packages, path: noir-projects/noir-protocol-circuits/crates/rollup-lib, nargo_args: "--test-threads 1" }

    name: Check external repo - ${{ matrix.project.repo }}/${{ matrix.project.path }}
    steps:
      - name: Checkout
        uses: actions/checkout@v4
        with:
          path: noir-repo

      - name: Checkout
        uses: actions/checkout@v4
        with:
          repository: ${{ matrix.project.repo }}
          path: test-repo
          ref: ${{ matrix.project.ref }}

      - name: Download nargo binary
        uses: actions/download-artifact@v4
        with:
          name: nargo
          path: ./nargo

      - name: Set nargo on PATH
        run: |
          nargo_binary="${{ github.workspace }}/nargo/nargo"
          chmod +x $nargo_binary
          echo "$(dirname $nargo_binary)" >> $GITHUB_PATH
          export PATH="$PATH:$(dirname $nargo_binary)"
          nargo -V

      - name: Remove requirements on compiler version
        working-directory: ./test-repo
        run: |
          # Github actions seems to not expand "**" in globs by default.
          shopt -s globstar
          sed -i '/^compiler_version/d' ./**/Nargo.toml

      - name: Run nargo test
        id: test_report
        working-directory: ./test-repo/${{ matrix.project.path }}
        run: |
<<<<<<< HEAD
          output_file=${{ github.workspace }}/noir-repo/.github/critical_libraries_status/${{ matrix.project.repo }}/${{ matrix.project.path }}.actual.jsonl
          nargo test --silence-warnings --skip-brillig-constraints-check --format json ${{ matrix.project.nargo_args }} | tee $output_file
=======

          output_file=${{ github.workspace }}/noir-repo/.github/critical_libraries_status/${{ matrix.project.repo }}/${{ matrix.project.path }}.actual.jsonl
          BEFORE=$SECONDS
          nargo test --silence-warnings --skip-brillig-constraints-check --format json ${{ matrix.project.nargo_args }} | tee $output_file
          TIME=$(($SECONDS-$BEFORE))

          NAME=${{ matrix.project.repo }}/${{ matrix.project.path }}
          # Replace any slashes with underscores
          NAME=${NAME//\//_}
          TEST_REPORT_NAME=test_report_$NAME
          echo "test_report_name=$TEST_REPORT_NAME" >> $GITHUB_OUTPUT

          jq --null-input "{ test_reports: [{ name: \"$NAME\", value: (\"$TIME\" | tonumber), unit: \"s\" }]}" > $TEST_REPORT_NAME.json

>>>>>>> 49d1b13a
          if [ ! -s $output_file ]; then
            # The file is empty so we delete it to signal that `nargo test` failed before it could run any tests
            rm -f $output_file
          fi
        env:
          NARGO_IGNORE_TEST_FAILURES_FROM_FOREIGN_CALLS: true
      
      - name: Compare test results
        working-directory: ./noir-repo
        run: .github/scripts/check_test_results.sh .github/critical_libraries_status/${{ matrix.project.repo }}/${{ matrix.project.path }}.failures.jsonl .github/critical_libraries_status/${{ matrix.project.repo }}/${{ matrix.project.path }}.actual.jsonl
<<<<<<< HEAD
=======

      - name: Upload test report
        uses: actions/upload-artifact@v4
        with:
          name: ${{ steps.test_report.outputs.test_report_name }}
          path: ./test-repo/${{ matrix.project.path }}/${{ steps.test_report.outputs.test_report_name }}.json
          retention-days: 3
          overwrite: true

  upload_critical_library_report:
    name: Upload critical library report 
    needs: [external-repo-checks]
    # We want this job to run even if one variation of the matrix in `external-repo-checks` fails
    if: always() 
    runs-on: ubuntu-22.04
    permissions:
      pull-requests: write
      # deployments permission to deploy GitHub pages website
      deployments: write
      # contents permission to update benchmark contents in gh-pages branch
      contents: write

    steps:
      - uses: actions/checkout@v4

      - name: Download matrix test reports
        uses: actions/download-artifact@v4
        with:
          pattern: test_report_*
          path: ./reports

      - name: Merge test reports using jq
        run: |
          jq --null-input "{ test_reports: [] }" > test_report.json
          mv ./.github/scripts/merge-bench-reports.sh merge-bench-reports.sh
          ./merge-bench-reports.sh test_report
          jq ".test_reports" < ./test_report.json > test_bench.json

      - name: Store benchmark result
        continue-on-error: true
        uses: benchmark-action/github-action-benchmark@4de1bed97a47495fc4c5404952da0499e31f5c29
        with:
          name: "Test Suite Duration"
          tool: "customSmallerIsBetter"
          output-file-path: ./test_bench.json
          github-token: ${{ secrets.GITHUB_TOKEN }}
          # We want this to only run on master to avoid garbage data from PRs being added.
          auto-push: ${{ github.ref == 'refs/heads/master' }}
          alert-threshold: "120%"
          comment-on-alert: true
          fail-on-alert: false
          alert-comment-cc-users: "@TomAFrench"
          max-items-in-chart: 50

>>>>>>> 49d1b13a

  # This is a job which depends on all test jobs and reports the overall status.
  # This allows us to add/remove test jobs without having to update the required workflows.
  tests-end:
    name: End
    runs-on: ubuntu-22.04
    # We want this job to always run (even if the dependant jobs fail) as we want this job to fail rather than skipping.
    if: ${{ always() }}
    needs:
      - yarn-lock
      - test-acvm_js-node
      - test-acvm_js-browser
      - test-noirc-abi
      - test-noir-js
      - test-noir-wasm
      - test-noir-codegen
      - test-integration-node
      - test-integration-browser
      - test-examples

    steps:
        - name: Report overall success
          run: |
            if [[ $FAIL == true ]]; then
                exit 1
            else
                exit 0
            fi
          env:
            # We treat any skipped or failing jobs as a failure for the workflow as a whole.
            FAIL: ${{ contains(needs.*.result, 'failure') || contains(needs.*.result, 'cancelled') || contains(needs.*.result, 'skipped') }}<|MERGE_RESOLUTION|>--- conflicted
+++ resolved
@@ -598,10 +598,6 @@
         id: test_report
         working-directory: ./test-repo/${{ matrix.project.path }}
         run: |
-<<<<<<< HEAD
-          output_file=${{ github.workspace }}/noir-repo/.github/critical_libraries_status/${{ matrix.project.repo }}/${{ matrix.project.path }}.actual.jsonl
-          nargo test --silence-warnings --skip-brillig-constraints-check --format json ${{ matrix.project.nargo_args }} | tee $output_file
-=======
 
           output_file=${{ github.workspace }}/noir-repo/.github/critical_libraries_status/${{ matrix.project.repo }}/${{ matrix.project.path }}.actual.jsonl
           BEFORE=$SECONDS
@@ -616,7 +612,6 @@
 
           jq --null-input "{ test_reports: [{ name: \"$NAME\", value: (\"$TIME\" | tonumber), unit: \"s\" }]}" > $TEST_REPORT_NAME.json
 
->>>>>>> 49d1b13a
           if [ ! -s $output_file ]; then
             # The file is empty so we delete it to signal that `nargo test` failed before it could run any tests
             rm -f $output_file
@@ -627,8 +622,6 @@
       - name: Compare test results
         working-directory: ./noir-repo
         run: .github/scripts/check_test_results.sh .github/critical_libraries_status/${{ matrix.project.repo }}/${{ matrix.project.path }}.failures.jsonl .github/critical_libraries_status/${{ matrix.project.repo }}/${{ matrix.project.path }}.actual.jsonl
-<<<<<<< HEAD
-=======
 
       - name: Upload test report
         uses: actions/upload-artifact@v4
@@ -683,7 +676,6 @@
           alert-comment-cc-users: "@TomAFrench"
           max-items-in-chart: 50
 
->>>>>>> 49d1b13a
 
   # This is a job which depends on all test jobs and reports the overall status.
   # This allows us to add/remove test jobs without having to update the required workflows.
