--- conflicted
+++ resolved
@@ -54,11 +54,8 @@
           cargo build --package nargo_cli --release --target ${{ matrix.target }} --no-default-features --features "${{ inputs.features }}"
           cargo build --package noir_profiler --release --target ${{ matrix.target }} --no-default-features --features "${{ inputs.features }}"
           cargo build --package noir_inspector --release --target ${{ matrix.target }} --no-default-features --features "${{ inputs.features }}"
-<<<<<<< HEAD
-=======
         env:
           GITHUB_TOKEN: ${{ secrets.GITHUB_TOKEN }}
->>>>>>> d047779c
 
       - name: Package artifacts
         run: |
@@ -241,9 +238,4 @@
           prerelease: true
           make_latest: false
           overwrite: true
-<<<<<<< HEAD
-          tag: ${{ format('{0}-{1}', 'nightly', steps.date.outputs.date) }}
-
-=======
-          tag: ${{ format('{0}-{1}', 'nightly', steps.date.outputs.date) }}
->>>>>>> d047779c
+          tag: ${{ format('{0}-{1}', 'nightly', steps.date.outputs.date) }}