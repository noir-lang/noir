name: Build docs

on:
  pull_request:
    branches:
      - zpedro/docs_monorepo
    types: [opened, synchronize, labeled]

jobs:
  build_and_deploy:
    runs-on: ubuntu-latest
    if: contains(github.event.pull_request.labels.*.name, 'documentation')
    steps:
      - name: Checkout code
        uses: actions/checkout@v2
        
      - name: Netlify deploy  
        run: |
          BRANCH_NAME=$(echo "${{ github.head_ref || github.ref }}" | sed -e "s#refs/[^/]*/##")
          curl -X POST -d {} "https://api.netlify.com/build_hooks/6529125afcf0840fd514859e?trigger_branch=$BRANCH_NAME"

      - name: Comment on PR
        run: |
          BRANCH_NAME=$(echo "${{ github.head_ref || github.ref }}" | sed -e "s#refs/[^/]*/##")
          COMMENT_BODY="[![Netlify Status](https://api.netlify.com/api/v1/badges/1b11824b-a5b7-4872-8c76-aedbe0ac867c/deploy-status?branch=$BRANCH_NAME)](https://app.netlify.com/sites/noir-docs-v2/deploys)"
<<<<<<< HEAD
          curl -sSL \
            -H "Authorization: token ${{ secrets.GITHUB_TOKEN }}" \
            -H "Content-Type: application/json" \
            -X POST \
            -d "{\"body\": \"$COMMENT_BODY\"}" \
            "https://api.github.com/repos/${{ github.repository }}/issues/${{ github.event.pull_request.number }}/comments"
=======
          
              
          # Check for existing comments
          COMMENTS_URL="https://api.github.com/repos/${{ github.repository }}/issues/${{ github.event.pull_request.number }}/comments"
          EXISTING_COMMENT_ID=$(curl -sSL -H "Authorization: token ${{ secrets.GITHUB_TOKEN }}" $COMMENTS_URL | jq '.[] | select(.user.login == "github-actions[bot]" and .body == "$COMMENT_BODY") | .id')
          

          # If comment exists, update it; otherwise, create a new one
          if [[ -n "$EXISTING_COMMENT_ID" ]]; then
            curl -sSL \
              -H "Authorization: token ${{ secrets.GITHUB_TOKEN }}" \
              -H "Content-Type: application/json" \
              -X PATCH \
              -d "{\"body\": \"$COMMENT_BODY\"}" \
              "$COMMENTS_URL/$EXISTING_COMMENT_ID"
          else
            curl -sSL \
              -H "Authorization: token ${{ secrets.GITHUB_TOKEN }}" \
              -H "Content-Type: application/json" \
              -X POST \
              -d "{\"body\": \"$COMMENT_BODY\"}" \
              $COMMENTS_URL
          fi
          

          # Check deploy status and fail CI if deploy fails (replace this with your actual check)
          DEPLOY_STATUS=$(curl -X GET "https://api.netlify.com/api/v1/sites/1b11824b-a5b7-4872-8c76-aedbe0ac867c/deploys?branch=$BRANCH_NAME"  | jq '.[] | select(.created_at != null) | .state' | head -1)
          
          MAX_RETRIES=60
          COUNT=0
          while [[ "$DEPLOY_STATUS" != "ready" && $COUNT -lt $MAX_RETRIES ]]; do
            sleep 60
            DEPLOY_STATUS=$(curl -X GET "https://api.netlify.com/api/v1/sites/1b11824b-a5b7-4872-8c76-aedbe0ac867c/deploys?branch=$BRANCH_NAME" | jq '.[] | select(.created_at != null) | .state' | head -1)
            COUNT=$((COUNT+1))
          done

          # If deploy status isn't ready after all retries, fail the CI
          if [[ "$DEPLOY_STATUS" != "ready" ]]; then
            echo "Deploy failed or took too long."
            exit 1
          fi
>>>>>>> a77fb724
<|MERGE_RESOLUTION|>--- conflicted
+++ resolved
@@ -23,14 +23,6 @@
         run: |
           BRANCH_NAME=$(echo "${{ github.head_ref || github.ref }}" | sed -e "s#refs/[^/]*/##")
           COMMENT_BODY="[![Netlify Status](https://api.netlify.com/api/v1/badges/1b11824b-a5b7-4872-8c76-aedbe0ac867c/deploy-status?branch=$BRANCH_NAME)](https://app.netlify.com/sites/noir-docs-v2/deploys)"
-<<<<<<< HEAD
-          curl -sSL \
-            -H "Authorization: token ${{ secrets.GITHUB_TOKEN }}" \
-            -H "Content-Type: application/json" \
-            -X POST \
-            -d "{\"body\": \"$COMMENT_BODY\"}" \
-            "https://api.github.com/repos/${{ github.repository }}/issues/${{ github.event.pull_request.number }}/comments"
-=======
           
               
           # Check for existing comments
@@ -71,5 +63,4 @@
           if [[ "$DEPLOY_STATUS" != "ready" ]]; then
             echo "Deploy failed or took too long."
             exit 1
-          fi
->>>>>>> a77fb724
+          fi