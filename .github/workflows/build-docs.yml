--- conflicted
+++ resolved
@@ -58,58 +58,9 @@
     steps:
       - name: Checkout code
         uses: actions/checkout@v2
-<<<<<<< HEAD
     
       - name: Setup Node.js
         uses: actions/setup-node@v2
-=======
-        
-      - name: Netlify deploy  
-        run: |
-          BRANCH_NAME=$(echo "${{ github.head_ref || github.ref }}" | sed -e "s#refs/[^/]*/##")
-          curl -X POST -d {} "https://api.netlify.com/build_hooks/${{ secrets.NETLIFY_BUILD_HOOK }}?trigger_branch=$BRANCH_NAME"
-      - name: Get deploy preview
-        id: get_deploy_preview
-        run: |
-          BRANCH_NAME=$(echo "${{ github.head_ref || github.ref }}" | sed -e "s#refs/[^/]*/##")
-          curl -X GET "https://api.netlify.com/api/v1/sites/${{ secrets.NETLIFY_SITE_ID }}/deploys?branch=$BRANCH_NAME" > deploy.json
-          echo "::set-output name=deploy_url::$(cat deploy.json | jq -r '.[0].deploy_ssl_url')"
-          
-      - name: Add PR Comment
-        uses: mshick/add-pr-comment@v2
-        with:
-          message: |
-            Hey @${{ github.event.pull_request.user.login }}! 🙌
-
-            I'm the deployment bot for Noir Docs, and I've got some updates for you:
-
-            ## Deployment Status
-            Your latest changes are being deployed for preview! 🚀
-            
-            Click the badge to see logs 🧐
-            
-            [![Netlify Status](https://api.netlify.com/api/v1/badges/${{ secrets.NETLIFY_SITE_ID }}/deploy-status?branch=${{ github.head_ref || github.ref }})](https://app.netlify.com/sites/noir-docs-v2/deploys)
-            
-            If you have any questions about this process, refer to our contribution guide or feel free to ask around.
-
-            
-      - name: Check on deploy status
-        uses: ./.github/actions/docs/build-status
-        id: check_deploy_status
-        with:
-          branch-name: ${{ github.head_ref || github.ref }}
-          site-id: ${{ secrets.NETLIFY_SITE_ID }}
-        continue-on-error: true
-
-
-      - name: Debugging - print deploy_status
-        run: echo "${{ steps.check_deploy_status.outputs.deploy_status }}"
-
-
-      - name: Change PR Comment for Successful Deployment
-        if: steps.check_deploy_status.outputs.deploy_status == 'success'
-        uses: mshick/add-pr-comment@v2
->>>>>>> 2c9fe26c
         with:
           node-version: '18'
 
@@ -122,7 +73,7 @@
       - name: Deploy to Netlify
         uses: nwtgck/actions-netlify@v2.1
         with:
-<<<<<<< HEAD
+
           publish-dir: './docs/build'
           github-token: ${{ secrets.GITHUB_TOKEN }}
           enable-github-deployment: false
@@ -130,19 +81,4 @@
         env:
           NETLIFY_AUTH_TOKEN: ${{ secrets.NETLIFY_AUTH_TOKEN }}
           NETLIFY_SITE_ID: ${{ secrets.NETLIFY_SITE_ID }}
-        timeout-minutes: 1
-=======
-          message: |
-            ![docs CI troll](https://i.imgflip.com/82ht8f.jpg)
-            
-            I'm a bot, beep boop 🤖
-
-            ## Deployment Status: Failed ❌
-            Deployment didn't succeed. Please check logs below and resolve the issue 🧐
-            
-            [![Netlify Status](https://api.netlify.com/api/v1/badges/${{ secrets.NETLIFY_SITE_ID }}/deploy-status?branch=${{ github.head_ref || github.ref }})](https://app.netlify.com/sites/noir-docs-v2/deploys)
-
-      - name: Fail the workflow if deployment failed
-        if: steps.check_deploy_status.outputs.deploy_status == 'failure'
-        run: exit 1
->>>>>>> 2c9fe26c
+        timeout-minutes: 1