name: Rebuild ACIR artifacts

on:
  pull_request:
  push:
    branches:
      - master

jobs:
  check-artifacts-requested:
    name: Check if artifacts should be published
    runs-on: ubuntu-22.04
    outputs:
      publish: ${{ steps.check.outputs.publish }}
    
    steps:
      - name: Check if artifacts should be published
        id: check
        run: |
          if [ ${{ github.ref_name }} == "master" ]; then
            # Always publish on master
            echo "publish=true" >> "$GITHUB_OUTPUT"
          else
            # Only publish on PRs if label is set
            HAS_ARTIFACT_LABEL=$(gh pr view $PR --repo $REPO_URL --json labels | jq '.labels | any(.name == "publish-acir")')
            echo "publish=$HAS_ARTIFACT_LABEL" >> "$GITHUB_OUTPUT"
          fi
        env:
          GH_TOKEN: ${{ github.token }}
          PR: ${{ github.event.pull_request.number }}
          REPO_URL: ${{ github.repositoryUrl }}

  build-nargo:
    name: Build nargo binary
    runs-on: ubuntu-22.04
    needs: [check-artifacts-requested]
    if:  ${{ needs.check-artifacts-requested.outputs.publish == true }}
    strategy:
      matrix:
        target: [x86_64-unknown-linux-gnu]
        
    steps:
      - name: Checkout Noir repo
        uses: actions/checkout@v4

<<<<<<< HEAD
      - name: Setup Nix
        uses: ./.github/actions/nix
=======
      - name: Setup toolchain
        uses: dtolnay/rust-toolchain@1.71.1

      - uses: Swatinem/rust-cache@v2
>>>>>>> 78f2127d
        with:
          github-token: ${{ secrets.GITHUB_TOKEN }}
          nix-cache-name: barretenberg
          cachix-auth-token: ${{ secrets.CACHIX_AUTH_TOKEN }}

      - name: Build Nargo
        run: |
          nix build -L .

      - name: Package artifacts
        run: |
          mkdir dist
          cp ./result/bin/nargo ./dist/nargo
          7z a -ttar -so -an ./dist/* | 7z a -si ./nargo-x86_64-unknown-linux-gnu.tar.gz

      - name: Upload artifact
        uses: actions/upload-artifact@v3
        with:
          name: nargo
          path: ./dist/*
          retention-days: 3

  auto-pr-rebuild-script:
    name: Rebuild ACIR artifacts
    needs: [build-nargo]
    runs-on: ubuntu-latest

    steps:
      - name: Check out code
        uses: actions/checkout@v2

      - name: Download nargo binary
        uses: actions/download-artifact@v3
        with:
          name: nargo
          path: ./nargo

      - name: Add Nargo to $PATH
        run: |
          chmod +x ${{ github.workspace }}/nargo/nargo
          echo "${{ github.workspace }}/nargo" >> $GITHUB_PATH

      - name: Set up Git user (Github Action)
        run: |
          git config --local user.name kevaundray
          git config --local user.email kevtheappdev@gmail.com

      - name: Run rebuild script
        working-directory: tooling/nargo_cli/tests
        run: |
          chmod +x ./rebuild.sh
          ./rebuild.sh

      - name: Upload ACIR artifacts
        uses: actions/upload-artifact@v3
        with:
          name: acir-artifacts
          path: ./tooling/nargo_cli/tests/acir_artifacts
          retention-days: 10

      - name: Check for changes in acir_artifacts directory
        id: check_changes
        if: ${{ github.ref_name }} == "master"
        run: |
          git diff --quiet tooling/nargo_cli/tests/acir_artifacts/ || echo "::set-output name=changes::true"

          
      - name: Create or Update PR
        if: steps.check_changes.outputs.changes == 'true'
        uses: peter-evans/create-pull-request@v3
        with:
          token: ${{ secrets.NOIR_REPO_TOKEN }}
          commit-message: "chore: update acir artifacts"
          title: "chore: Update ACIR artifacts"
          body: "Automatic PR to update acir artifacts"
          add-paths: tooling/nargo_cli/tests/acir_artifacts/*.gz
          labels: "auto-pr"
          branch: "auto-pr-rebuild-script-branch"<|MERGE_RESOLUTION|>--- conflicted
+++ resolved
@@ -43,15 +43,8 @@
       - name: Checkout Noir repo
         uses: actions/checkout@v4
 
-<<<<<<< HEAD
       - name: Setup Nix
         uses: ./.github/actions/nix
-=======
-      - name: Setup toolchain
-        uses: dtolnay/rust-toolchain@1.71.1
-
-      - uses: Swatinem/rust-cache@v2
->>>>>>> 78f2127d
         with:
           github-token: ${{ secrets.GITHUB_TOKEN }}
           nix-cache-name: barretenberg
