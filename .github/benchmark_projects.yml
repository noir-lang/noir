--- conflicted
+++ resolved
@@ -74,11 +74,7 @@
     num_runs: 1
     timeout: 60
     compilation-timeout: 100
-<<<<<<< HEAD
-    execution-timeout: 36
-=======
     execution-timeout: 40
->>>>>>> 40d27632
     compilation-memory-limit: 7000
     execution-memory-limit: 1500
   rollup-merge:
