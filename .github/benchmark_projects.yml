--- conflicted
+++ resolved
@@ -35,11 +35,7 @@
     path: noir-projects/noir-protocol-circuits/crates/rollup-base-private
     num_runs: 5
     timeout: 15
-<<<<<<< HEAD
-    compilation-timeout: 21
-=======
     compilation-timeout: 25
->>>>>>> 04ac97f1
     execution-timeout: 1
     compilation-memory-limit: 1600
     execution-memory-limit: 650
