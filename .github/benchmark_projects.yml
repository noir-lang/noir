define: &AZ_COMMIT aedeabab1504e6c203e8771379b4d18fad0a3e73
projects:
  private-kernel-inner:
    repo: AztecProtocol/aztec-packages
    ref: *AZ_COMMIT
    path: noir-projects/noir-protocol-circuits/crates/private-kernel-inner
    num_runs: 5
    compilation-timeout: 3.0
    execution-timeout: 0.08
    compilation-memory-limit: 350
    execution-memory-limit: 250
  private-kernel-tail:
    repo: AztecProtocol/aztec-packages
    ref: *AZ_COMMIT
    path: noir-projects/noir-protocol-circuits/crates/private-kernel-tail
    num_runs: 5
    timeout: 4
    compilation-timeout: 1.5
    execution-timeout: 0.04
    compilation-memory-limit: 250
    execution-memory-limit: 230
  private-kernel-reset:
    repo: AztecProtocol/aztec-packages
    ref: *AZ_COMMIT
    path: noir-projects/noir-protocol-circuits/crates/private-kernel-reset
    num_runs: 5
    timeout: 250
    compilation-timeout: 8
    execution-timeout: 0.35
    compilation-memory-limit: 750
    execution-memory-limit: 300
  rollup-base-private:
    repo: AztecProtocol/aztec-packages
    ref: *AZ_COMMIT
    path: noir-projects/noir-protocol-circuits/crates/rollup-base-private
    num_runs: 5
    timeout: 15
    compilation-timeout: 20
    execution-timeout: 1
    compilation-memory-limit: 1600
    execution-memory-limit: 650
  rollup-base-public:
    repo: AztecProtocol/aztec-packages
    ref: *AZ_COMMIT
    path: noir-projects/noir-protocol-circuits/crates/rollup-base-public
    num_runs: 5
    timeout: 15
    compilation-timeout: 15
    execution-timeout: 0.75
    compilation-memory-limit: 1500
    execution-memory-limit: 500
  rollup-block-root-empty:
    repo: AztecProtocol/aztec-packages
    ref: *AZ_COMMIT
    path: noir-projects/noir-protocol-circuits/crates/rollup-block-root-empty
    cannot_execute: true
    num_runs: 5
    timeout: 60
    compilation-timeout: 1.5
    compilation-memory-limit: 400
  rollup-block-root-single-tx:
    repo: AztecProtocol/aztec-packages
    ref: *AZ_COMMIT
    path: noir-projects/noir-protocol-circuits/crates/rollup-block-root-single-tx
    cannot_execute: true
    num_runs: 1
    timeout: 60
    compilation-timeout: 150
    compilation-memory-limit: 8000
  rollup-block-root:
    repo: AztecProtocol/aztec-packages
    ref: *AZ_COMMIT
    path: noir-projects/noir-protocol-circuits/crates/rollup-block-root
    num_runs: 1
    timeout: 60
    compilation-timeout: 150
    execution-timeout: 40
    compilation-memory-limit: 8000
<<<<<<< HEAD
    execution-memory-limit: 1750
=======
    execution-memory-limit: 1900
>>>>>>> 01bc35d2
  rollup-merge:
    repo: AztecProtocol/aztec-packages
    ref: *AZ_COMMIT
    path: noir-projects/noir-protocol-circuits/crates/rollup-merge
    num_runs: 5
    timeout: 300
    compilation-timeout: 1.5
    execution-timeout: 0.01
    compilation-memory-limit: 400
    execution-memory-limit: 400
  rollup-root:
    repo: AztecProtocol/aztec-packages
    ref: *AZ_COMMIT
    path: noir-projects/noir-protocol-circuits/crates/rollup-root
    num_runs: 5
    timeout: 300
    compilation-timeout: 2
    execution-timeout: 0.6
    compilation-memory-limit: 450
    execution-memory-limit: 400<|MERGE_RESOLUTION|>--- conflicted
+++ resolved
@@ -76,11 +76,7 @@
     compilation-timeout: 150
     execution-timeout: 40
     compilation-memory-limit: 8000
-<<<<<<< HEAD
-    execution-memory-limit: 1750
-=======
     execution-memory-limit: 1900
->>>>>>> 01bc35d2
   rollup-merge:
     repo: AztecProtocol/aztec-packages
     ref: *AZ_COMMIT
