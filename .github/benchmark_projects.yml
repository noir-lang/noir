--- conflicted
+++ resolved
@@ -113,11 +113,7 @@
     path: noir-projects/noir-protocol-circuits/crates/rollup-tx-base-private
     num_runs: 5
     timeout: 15
-<<<<<<< HEAD
-    compilation-timeout: 25
-=======
     compilation-timeout: 30
->>>>>>> dd83075b
     execution-timeout: 0.75
     compilation-memory-limit: 1700
     execution-memory-limit: 600
