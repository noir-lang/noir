--- conflicted
+++ resolved
@@ -93,17 +93,12 @@
 # Lint level for what to happen when a crate from a git repository that is not
 # in the allow list is encountered
 unknown-git = "deny"
-<<<<<<< HEAD
-allow-git = [
-    "https://github.com/noir-lang/grumpkin",
-    "https://github.com/noir-lang/clap-markdown",
-    "https://github.com/jfecher/chumsky"
-]
-=======
 
 # DON'T YOU DARE ADD ANYTHING TO THIS IF YOU WANT TO PUBLISH ANYTHING NOIR RELATED TO CRATES.IO
 #
 # crates.io rejects git dependencies so anything depending on these is unpublishable and you'll ruin my day
 # when I find out.
-allow-git = ["https://github.com/jfecher/chumsky"]
->>>>>>> 682b1595
+allow-git = [
+    "https://github.com/jfecher/chumsky",
+    "https://github.com/noir-lang/clap-markdown",
+]