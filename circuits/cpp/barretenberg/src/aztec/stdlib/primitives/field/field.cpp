#include "field.hpp"
#include "../bool/bool.hpp"
#include "../composers/composers.hpp"
#include "../../../rollup/constants.hpp"
#include "pow.hpp"
#include "../../../rollup/constants.hpp"

namespace plonk {
namespace stdlib {

template <typename ComposerContext>
field_t<ComposerContext>::field_t(ComposerContext* parent_context)
    : context(parent_context)
    , additive_constant(barretenberg::fr::zero())
    , multiplicative_constant(barretenberg::fr::one())
    , witness_index(IS_CONSTANT)
{}

template <typename ComposerContext>
field_t<ComposerContext>::field_t(const witness_t<ComposerContext>& value)
    : context(value.context)
{
    additive_constant = 0;
    multiplicative_constant = 1;
    witness_index = value.witness_index;
}

template <typename ComposerContext>
field_t<ComposerContext>::field_t(ComposerContext* parent_context, const barretenberg::fr& value)
    : context(parent_context)
{
    additive_constant = value;
    multiplicative_constant = barretenberg::fr::zero();
    witness_index = IS_CONSTANT;
}

template <typename ComposerContext> field_t<ComposerContext>::field_t(const bool_t<ComposerContext>& other)
{
    context = (other.context == nullptr) ? nullptr : other.context;
    if (other.witness_index == IS_CONSTANT) {
        additive_constant =
            (other.witness_bool ^ other.witness_inverted) ? barretenberg::fr::one() : barretenberg::fr::zero();
        multiplicative_constant = barretenberg::fr::one();
        witness_index = IS_CONSTANT;
    } else {
        witness_index = other.witness_index;
        additive_constant = other.witness_inverted ? barretenberg::fr::one() : barretenberg::fr::zero();
        multiplicative_constant = other.witness_inverted ? barretenberg::fr::neg_one() : barretenberg::fr::one();
    }
}

template <typename ComposerContext>
field_t<ComposerContext> field_t<ComposerContext>::from_witness_index(ComposerContext* ctx,
                                                                      const uint32_t witness_index)
{
    field_t<ComposerContext> result(ctx);
    result.witness_index = witness_index;
    return result;
}

template <typename ComposerContext> field_t<ComposerContext>::operator bool_t<ComposerContext>()
{
    if (witness_index == IS_CONSTANT) {
        bool_t<ComposerContext> result(context);
        result.witness_bool = (additive_constant == barretenberg::fr::one());
        result.witness_inverted = false;
        result.witness_index = IS_CONSTANT;
        return result;
    }
    bool add_constant_check = (additive_constant == barretenberg::fr::zero());
    bool mul_constant_check = (multiplicative_constant == barretenberg::fr::one());
    bool inverted_check =
        (additive_constant == barretenberg::fr::one()) && (multiplicative_constant == barretenberg::fr::neg_one());
    if ((!add_constant_check || !mul_constant_check) && !inverted_check) {
        normalize();
    }

    barretenberg::fr witness = context->get_variable(witness_index);
    ASSERT((witness == barretenberg::fr::zero()) || (witness == barretenberg::fr::one()));
    bool_t<ComposerContext> result(context);
    result.witness_bool = (witness == barretenberg::fr::one());
    result.witness_inverted = inverted_check;
    result.witness_index = witness_index;
    context->create_bool_gate(witness_index);
    return result;
}

template <typename ComposerContext>
field_t<ComposerContext> field_t<ComposerContext>::operator+(const field_t& other) const
{
    ComposerContext* ctx = (context == nullptr) ? other.context : context;
    field_t<ComposerContext> result(ctx);
    ASSERT(ctx || (witness_index == IS_CONSTANT && other.witness_index == IS_CONSTANT));

    if (witness_index == other.witness_index) {
        result.additive_constant = additive_constant + other.additive_constant;
        result.multiplicative_constant = multiplicative_constant + other.multiplicative_constant;
        result.witness_index = witness_index;
    } else if (witness_index == IS_CONSTANT && other.witness_index == IS_CONSTANT) {
        // both inputs are constant - don't add a gate
        result.additive_constant = additive_constant + other.additive_constant;
    } else if (witness_index != IS_CONSTANT && other.witness_index == IS_CONSTANT) {
        // one input is constant - don't add a gate, but update scaling factors
        result.additive_constant = additive_constant + other.additive_constant;
        result.multiplicative_constant = multiplicative_constant;
        result.witness_index = witness_index;
    } else if (witness_index == IS_CONSTANT && other.witness_index != IS_CONSTANT) {
        result.additive_constant = additive_constant + other.additive_constant;
        result.multiplicative_constant = other.multiplicative_constant;
        result.witness_index = other.witness_index;
    } else {
        barretenberg::fr T0;
        barretenberg::fr left = ctx->get_variable(witness_index);
        barretenberg::fr right = ctx->get_variable(other.witness_index);
        barretenberg::fr out;
        out = left * multiplicative_constant;
        T0 = right * other.multiplicative_constant;
        out += T0;
        out += additive_constant;
        out += other.additive_constant;
        result.witness_index = ctx->add_variable(out);

        const waffle::add_triple gate_coefficients{ witness_index,
                                                    other.witness_index,
                                                    result.witness_index,
                                                    multiplicative_constant,
                                                    other.multiplicative_constant,
                                                    barretenberg::fr::neg_one(),
                                                    (additive_constant + other.additive_constant) };
        ctx->create_add_gate(gate_coefficients);
    }
    return result;
}

template <typename ComposerContext>
field_t<ComposerContext> field_t<ComposerContext>::operator-(const field_t& other) const
{
    field_t<ComposerContext> rhs(other);
    rhs.additive_constant.self_neg();
    rhs.multiplicative_constant.self_neg();
    return operator+(rhs);
}

template <typename ComposerContext>
field_t<ComposerContext> field_t<ComposerContext>::operator*(const field_t& other) const
{
    ComposerContext* ctx = (context == nullptr) ? other.context : context;
    field_t<ComposerContext> result(ctx);
    ASSERT(ctx || (witness_index == IS_CONSTANT && other.witness_index == IS_CONSTANT));

    if (witness_index == IS_CONSTANT && other.witness_index == IS_CONSTANT) {
        // both inputs are constant - don't add a gate
        result.additive_constant = additive_constant * other.additive_constant;
    } else if (witness_index != IS_CONSTANT && other.witness_index == IS_CONSTANT) {
        // one input is constant - don't add a gate, but update scaling factors
        result.additive_constant = additive_constant * other.additive_constant;
        result.multiplicative_constant = multiplicative_constant * other.additive_constant;
        result.witness_index = witness_index;
    } else if (witness_index == IS_CONSTANT && other.witness_index != IS_CONSTANT) {
        result.additive_constant = additive_constant * other.additive_constant;
        result.multiplicative_constant = other.multiplicative_constant * additive_constant;
        result.witness_index = other.witness_index;
    } else {
        // both inputs map to circuit varaibles - create a * constraint
        barretenberg::fr T0;
        barretenberg::fr q_m;
        barretenberg::fr q_l;
        barretenberg::fr q_r;
        barretenberg::fr q_c;

        q_c = additive_constant * other.additive_constant;
        q_r = additive_constant * other.multiplicative_constant;
        q_l = multiplicative_constant * other.additive_constant;
        q_m = multiplicative_constant * other.multiplicative_constant;

        barretenberg::fr left = context->get_variable(witness_index);
        barretenberg::fr right = context->get_variable(other.witness_index);
        barretenberg::fr out;

        out = left * right;
        out *= q_m;
        T0 = left * q_l;
        out += T0;
        T0 = right * q_r;
        out += T0;
        out += q_c;
        result.witness_index = ctx->add_variable(out);
        const waffle::poly_triple gate_coefficients{
            witness_index, other.witness_index, result.witness_index, q_m, q_l, q_r, barretenberg::fr::neg_one(), q_c
        };
        ctx->create_poly_gate(gate_coefficients);
    }
    return result;
}

template <typename ComposerContext>
field_t<ComposerContext> field_t<ComposerContext>::operator/(const field_t& other) const
{
    other.assert_is_not_zero("field_t::operator/ divisor is 0");
    ComposerContext* ctx = (context == nullptr) ? other.context : context;
    field_t<ComposerContext> result(ctx);
    ASSERT(ctx || (witness_index == IS_CONSTANT && other.witness_index == IS_CONSTANT));

    barretenberg::fr additive_multiplier = barretenberg::fr::one();

    if (witness_index == IS_CONSTANT && other.witness_index == IS_CONSTANT) {
        // both inputs are constant - don't add a gate
        if (!(other.additive_constant == barretenberg::fr::zero())) {
            additive_multiplier = other.additive_constant.invert();
        }
        result.additive_constant = additive_constant * additive_multiplier;
    } else if (witness_index != IS_CONSTANT && other.witness_index == IS_CONSTANT) {
        // one input is constant - don't add a gate, but update scaling factors
        if (!(other.additive_constant == barretenberg::fr::zero())) {
            additive_multiplier = other.additive_constant.invert();
        }
        result.additive_constant = additive_constant * additive_multiplier;
        result.multiplicative_constant = multiplicative_constant * additive_multiplier;
        result.witness_index = witness_index;
    } else if (witness_index == IS_CONSTANT && other.witness_index != IS_CONSTANT) {
        // numerator 0?
        if (get_value() == 0) {
            result.additive_constant = 0;
            result.multiplicative_constant = 1;
            result.witness_index = IS_CONSTANT;
        } else {
            barretenberg::fr q_m = other.multiplicative_constant;
            barretenberg::fr q_l = other.additive_constant;
            barretenberg::fr q_c = -get_value();
            barretenberg::fr out_value = get_value() / other.get_value();
            result.witness_index = ctx->add_variable(out_value);
            const waffle::poly_triple gate_coefficients{
                result.witness_index, other.witness_index, result.witness_index, q_m, q_l, 0, 0, q_c
            };
            ctx->create_poly_gate(gate_coefficients);
        }
    } else {
        // TODO SHOULD WE CARE ABOUT IF THE DIVISOR IS ZERO?
        barretenberg::fr left = ctx->get_variable(witness_index);
        barretenberg::fr right = ctx->get_variable(other.witness_index);
        barretenberg::fr out;

        // even if LHS is constant, if divisor is not constant we need a gate to compute the inverse
        // barretenberg::fr witness_multiplier = other.witness.invert();
        // m1.x1 + a1 / (m2.x2 + a2) = x3
        barretenberg::fr T0;
        T0 = multiplicative_constant * left;
        T0 += additive_constant;
        barretenberg::fr T1;
        T1 = other.multiplicative_constant * right;
        T1 += other.additive_constant;

        T1 = T1.is_zero() ? 0 : T1.invert();
        out = T0 * T1;
        result.witness_index = ctx->add_variable(out);

        // m2.x2.x3 + a2.x3 = m1.x1 + a1
        // m2.x2.x3 + a2.x3 - m1.x1 - a1 = 0
        // left = x3
        // right = x2
        // out = x1
        // qm = m2
        // ql = a2
        // qr = 0
        // qo = -m1
        // qc = -a1
        barretenberg::fr q_m = other.multiplicative_constant;
        barretenberg::fr q_l = other.additive_constant;
        barretenberg::fr q_r = barretenberg::fr::zero();
        barretenberg::fr q_o = -multiplicative_constant;
        barretenberg::fr q_c = -additive_constant;

        const waffle::poly_triple gate_coefficients{
            result.witness_index, other.witness_index, witness_index, q_m, q_l, q_r, q_o, q_c
        };
        ctx->create_poly_gate(gate_coefficients);
    }
    return result;
}

template <typename ComposerContext>
field_t<ComposerContext> field_t<ComposerContext>::madd(const field_t& to_mul, const field_t& to_add) const
{
    ComposerContext* ctx =
        (context == nullptr) ? (to_mul.context == nullptr ? to_add.context : to_mul.context) : context;

    if ((to_mul.witness_index == IS_CONSTANT) && (to_add.witness_index == IS_CONSTANT) &&
        (witness_index == IS_CONSTANT)) {
        return ((*this) * to_mul + to_add);
    }

    // (a * Q_a  + R_a) * (b * Q_b + R_b) + (c * Q_c  R_c) = result
    barretenberg::fr q_m = multiplicative_constant * to_mul.multiplicative_constant;
    barretenberg::fr q_1 = multiplicative_constant * to_mul.additive_constant;
    barretenberg::fr q_2 = to_mul.multiplicative_constant * additive_constant;
    barretenberg::fr q_3 = to_add.multiplicative_constant;
    barretenberg::fr q_c = additive_constant * to_mul.additive_constant + to_add.additive_constant;

    barretenberg::fr a = witness_index == IS_CONSTANT ? barretenberg::fr(0) : ctx->get_variable(witness_index);
    barretenberg::fr b =
        to_mul.witness_index == IS_CONSTANT ? barretenberg::fr(0) : ctx->get_variable(to_mul.witness_index);
    barretenberg::fr c =
        to_add.witness_index == IS_CONSTANT ? barretenberg::fr(0) : ctx->get_variable(to_add.witness_index);

    barretenberg::fr out = a * b * q_m + a * q_1 + b * q_2 + c * q_3 + q_c;

    field_t<ComposerContext> result(ctx);
    result.witness_index = ctx->add_variable(out);

    const waffle::mul_quad gate_coefficients{
        witness_index == IS_CONSTANT ? ctx->zero_idx : witness_index,
        to_mul.witness_index == IS_CONSTANT ? ctx->zero_idx : to_mul.witness_index,
        to_add.witness_index == IS_CONSTANT ? ctx->zero_idx : to_add.witness_index,
        result.witness_index,
        q_m,
        q_1,
        q_2,
        q_3,
        -barretenberg::fr(1),
        q_c,
    };
    ctx->create_big_mul_gate(gate_coefficients);
    return result;
}

template <typename ComposerContext>
field_t<ComposerContext> field_t<ComposerContext>::add_two(const field_t& add_a, const field_t& add_b) const
{
    ComposerContext* ctx = (context == nullptr) ? (add_a.context == nullptr ? add_b.context : add_a.context) : context;

    if ((add_a.witness_index == IS_CONSTANT) && (add_b.witness_index == IS_CONSTANT) &&
        (witness_index == IS_CONSTANT)) {
        return ((*this) + add_a + add_b).normalize();
    }
    barretenberg::fr q_1 = multiplicative_constant;
    barretenberg::fr q_2 = add_a.multiplicative_constant;
    barretenberg::fr q_3 = add_b.multiplicative_constant;
    barretenberg::fr q_c = additive_constant + add_a.additive_constant + add_b.additive_constant;

    barretenberg::fr a = witness_index == IS_CONSTANT ? barretenberg::fr(0) : ctx->get_variable(witness_index);
    barretenberg::fr b =
        add_a.witness_index == IS_CONSTANT ? barretenberg::fr(0) : ctx->get_variable(add_a.witness_index);
    barretenberg::fr c =
        add_b.witness_index == IS_CONSTANT ? barretenberg::fr(0) : ctx->get_variable(add_b.witness_index);

    barretenberg::fr out = a * q_1 + b * q_2 + c * q_3 + q_c;

    field_t<ComposerContext> result(ctx);
    result.witness_index = ctx->add_variable(out);

    const waffle::mul_quad gate_coefficients{
        witness_index == IS_CONSTANT ? ctx->zero_idx : witness_index,
        add_a.witness_index == IS_CONSTANT ? ctx->zero_idx : add_a.witness_index,
        add_b.witness_index == IS_CONSTANT ? ctx->zero_idx : add_b.witness_index,
        result.witness_index,
        barretenberg::fr(0),
        q_1,
        q_2,
        q_3,
        -barretenberg::fr(1),
        q_c,
    };
    ctx->create_big_mul_gate(gate_coefficients);
    return result;
}

template <typename ComposerContext> field_t<ComposerContext> field_t<ComposerContext>::normalize() const
{
    if (witness_index == IS_CONSTANT ||
        ((multiplicative_constant == barretenberg::fr::one()) && (additive_constant == barretenberg::fr::zero()))) {
        return *this;
    }

    field_t<ComposerContext> result(context);
    barretenberg::fr value = context->get_variable(witness_index);
    barretenberg::fr out;
    out = value * multiplicative_constant;
    out += additive_constant;

    result.witness_index = context->add_variable(out);
    result.additive_constant = barretenberg::fr::zero();
    result.multiplicative_constant = barretenberg::fr::one();
    const waffle::add_triple gate_coefficients{
        witness_index,    witness_index, result.witness_index, multiplicative_constant, 0, barretenberg::fr::neg_one(),
        additive_constant
    };

    context->create_add_gate(gate_coefficients);
    return result;
}

template <typename ComposerContext> void field_t<ComposerContext>::assert_is_zero(std::string const& msg) const
{
    if (get_value() != barretenberg::fr(0)) {
        context->failed = true;
        context->err = msg;
    }

    if (witness_index == IS_CONSTANT) {
        ASSERT(additive_constant == barretenberg::fr(0));
        return;
    }

    ComposerContext* ctx = context;
    const waffle::poly_triple gate_coefficients{
        witness_index,           ctx->zero_idx,       ctx->zero_idx,       barretenberg::fr(0),
        multiplicative_constant, barretenberg::fr(0), barretenberg::fr(0), additive_constant,
    };
    context->create_poly_gate(gate_coefficients);
}

<<<<<<< HEAD
template <typename ComposerContext> void field_t<ComposerContext>::assert_is_not_zero(std::string const& msg) const
=======
template <typename ComposerContext> void field_t<ComposerContext>::assert_is_not_zero(const std::string& msg) const
>>>>>>> dfdb8fca
{
    if (get_value() == barretenberg::fr(0)) {
        context->failed = true;
        context->err = msg;
    }

    if (witness_index == IS_CONSTANT) {
        ASSERT(additive_constant != barretenberg::fr(0));
        return;
    }
    ComposerContext* ctx = context;
    if (get_value() == 0 && ctx) {
        ctx->failed = true;
        ctx->err = msg;
    }
    barretenberg::fr inverse_value = (get_value() == 0) ? 0 : get_value().invert();

    field_t<ComposerContext> inverse(witness_t<ComposerContext>(ctx, inverse_value));

    // (a * mul_const + add_const) * b - 1 = 0
    const waffle::poly_triple gate_coefficients{
        witness_index,           // input value
        inverse.witness_index,   // inverse
        ctx->zero_idx,           // no output
        multiplicative_constant, // a * b * mul_const
        barretenberg::fr(0),     // a * 0
        additive_constant,       // b * mul_const
        barretenberg::fr(0),     // c * 0
        barretenberg::fr(-1),    // -1
    };
    context->create_poly_gate(gate_coefficients);
}

template <typename ComposerContext> bool_t<ComposerContext> field_t<ComposerContext>::is_zero() const
{
    if (witness_index == IS_CONSTANT) {
        return bool_t(context, (get_value() == barretenberg::fr::zero()));
    }

    // To check whether a field element, k, is zero, we use the fact that, if k > 0,
    // there exists a modular inverse k', such that k * k' = 1

    // To verify whether k = 0, we must do 2 checks
    // First is that (k * k') - 1 + is_zero = 0

    // If is_zero = false, then k' must be the modular inverse of k, therefore k is not 0

    // If is_zero = true, then either k or k' is zero (or both)
    // To ensure that it is k that is zero, and not k', we must apply
    // an additional check: that if is_zero = true, k' = 1
    // This way, if (k * k') = 0, we know that k = 0.
    // The second check is: (is_zero * k') - is_zero = 0
    field_t k = normalize();
    bool_t is_zero = witness_t(context, (k.get_value() == barretenberg::fr::zero()));
    field_t k_inverse;
    if (is_zero.get_value()) {
        k_inverse = witness_t(context, barretenberg::fr::one());
    } else {
        barretenberg::fr k_inverse_value = k.get_value().invert();
        k_inverse = witness_t(context, k_inverse_value);
    }

    // k * k_inverse + is_zero - 1 = 0
    barretenberg::fr q_m = barretenberg::fr::one();
    barretenberg::fr q_l = barretenberg::fr::zero();
    barretenberg::fr q_r = barretenberg::fr::zero();
    barretenberg::fr q_o = barretenberg::fr::one();
    barretenberg::fr q_c = barretenberg::fr::neg_one();
    const waffle::poly_triple gate_coefficients_a{
        k.witness_index, k_inverse.witness_index, is_zero.witness_index, q_m, q_l, q_r, q_o, q_c
    };
    context->create_poly_gate(gate_coefficients_a);

    // is_zero * k_inverse - is_zero = 0
    q_o = barretenberg::fr::neg_one();
    q_c = barretenberg::fr::zero();
    const waffle::poly_triple gate_coefficients_b{
        is_zero.witness_index, k_inverse.witness_index, is_zero.witness_index, q_m, q_l, q_r, q_o, q_c
    };
    context->create_poly_gate(gate_coefficients_b);
    return is_zero;
}

template <typename ComposerContext> barretenberg::fr field_t<ComposerContext>::get_value() const
{
    if (witness_index != IS_CONSTANT) {
        ASSERT(context != nullptr);
        return (multiplicative_constant * context->get_variable(witness_index)) + additive_constant;
    } else {
        return additive_constant;
    }
}

template <typename ComposerContext>
bool_t<ComposerContext> field_t<ComposerContext>::operator==(const field_t& other) const
{
    ComposerContext* ctx = (context == nullptr) ? other.context : context;

    if (is_constant() && other.is_constant()) {
        return (get_value() == other.get_value());
    }

    barretenberg::fr fa = get_value();
    barretenberg::fr fb = other.get_value();
    barretenberg::fr fd = fa - fb;
    bool is_equal = (fa == fb);
    barretenberg::fr fc = is_equal ? barretenberg::fr::one() : fd.invert();

    bool_t result(witness_t(ctx, is_equal));
    field_t r(result);
    field_t x(witness_t(ctx, fc));

    const field_t& a = *this;
    const field_t& b = other;
    const field_t diff = a - b;

    const field_t t1 = r.madd(-x + 1, x);
    const field_t t2 = diff.madd(t1, r - 1);
    t2.assert_equal(0);

    return result;
}

template <typename ComposerContext>
bool_t<ComposerContext> field_t<ComposerContext>::operator!=(const field_t& other) const
{
    return !operator==(other);
}

template <typename ComposerContext>
field_t<ComposerContext> field_t<ComposerContext>::conditional_negate(const bool_t<ComposerContext>& predicate) const
{
    field_t<ComposerContext> predicate_field(predicate);
    field_t<ComposerContext> multiplicand = -(predicate_field + predicate_field);
    return multiplicand.madd(*this, *this);
}

// if predicate == true then return lhs, else return rhs
template <typename ComposerContext>
field_t<ComposerContext> field_t<ComposerContext>::conditional_assign(const bool_t<ComposerContext>& predicate,
                                                                      const field_t& lhs,
                                                                      const field_t& rhs)
{
    return (lhs - rhs).madd(predicate, rhs);
}

template <typename ComposerContext>
void field_t<ComposerContext>::create_range_constraint(const size_t num_bits, std::string const& msg) const
{
    if (num_bits == 0) {
        assert_is_zero("0-bit range_constraint on non-zero field_t.");
    }
    if (is_constant()) {
        ASSERT(uint256_t(get_value()).get_msb() < num_bits);
    } else {
        if constexpr (ComposerContext::type == waffle::ComposerType::PLOOKUP) {
            context->decompose_into_default_range(normalize().get_witness_index(), num_bits, msg);
        } else {
            context->decompose_into_base4_accumulators(normalize().get_witness_index(), num_bits, msg);
        }
    }
}

/**
 * Constrain that this field is equal to the given field.
 *
 * WARNING: After calling this method, both field values *will* be equal, regardless of whether the constraint
 * succeeds or fails. This can lead to confusion when debugging. If you want to log the inputs, do so before
 * calling this method.
 */
template <typename ComposerContext>
void field_t<ComposerContext>::assert_equal(const field_t& rhs, std::string const& msg) const
{
    const field_t lhs = *this;
    ComposerContext* ctx = lhs.get_context() ? lhs.get_context() : rhs.get_context();

    if (lhs.is_constant() && rhs.is_constant()) {
        ASSERT(lhs.get_value() == rhs.get_value());
    } else if (lhs.is_constant()) {
        field_t right = rhs.normalize();
        ctx->assert_equal_constant(right.witness_index, lhs.get_value(), msg);
    } else if (rhs.is_constant()) {
        field_t left = lhs.normalize();
        ctx->assert_equal_constant(left.witness_index, rhs.get_value(), msg);
    } else {
        field_t left = lhs.normalize();
        field_t right = rhs.normalize();
        ctx->assert_equal(left.witness_index, right.witness_index, msg);
    }
}

template <typename ComposerContext>
void field_t<ComposerContext>::assert_not_equal(const field_t& rhs, std::string const& msg) const
{
    const field_t lhs = *this;
    const field_t diff = lhs - rhs;
    diff.assert_is_not_zero(msg);
}

template <typename ComposerContext>
std::array<field_t<ComposerContext>, 4> field_t<ComposerContext>::preprocess_two_bit_table(const field_t& T0,
                                                                                           const field_t& T1,
                                                                                           const field_t& T2,
                                                                                           const field_t& T3)
{
    // (1 - t0)(1 - t1).T0 + t0(1 - t1).T1 + (1 - t0)t1.T2 + t0.t1.T3

    // -t0.t1.T0 - t0.t1.T1 -t0.t1.T2 + t0.t1.T3 => t0.t1(T3 - T2 - T1 + T0)
    // -t0.T0 + t0.T1 => t0(T1 - T0)
    // -t1.T0 - t1.T2 => t1(T2 - T0)
    // T0 = constant term
    std::array<field_t, 4> table;
    table[0] = T0;
    table[1] = T1 - T0;
    table[2] = T2 - T0;
    table[3] = T3 - T2 - T1 + T0;
    return table;
}

<<<<<<< HEAD
// Given T, stores the coefficients of the multilinear polynomial in t0,t1,t2, that on input a binary string b of
// length 3, equals T_b
=======
// Given T, stores the coefficients of the multilinear polynomial in t0,t1,t2, that on input a binary string b of length
// 3, equals T_b
>>>>>>> dfdb8fca
template <typename ComposerContext>
std::array<field_t<ComposerContext>, 8> field_t<ComposerContext>::preprocess_three_bit_table(const field_t& T0,
                                                                                             const field_t& T1,
                                                                                             const field_t& T2,
                                                                                             const field_t& T3,
                                                                                             const field_t& T4,
                                                                                             const field_t& T5,
                                                                                             const field_t& T6,
                                                                                             const field_t& T7)
{
    std::array<field_t, 8> table;
    table[0] = T0;                                    // const coeff
    table[1] = T1 - T0;                               // t0 coeff
    table[2] = T2 - T0;                               // t1 coeff
    table[3] = T4 - T0;                               // t2 coeff
    table[4] = T3 - T2 - T1 + T0;                     // t0t1 coeff
    table[5] = T5 - T4 - T1 + T0;                     // t0t2 coeff
    table[6] = T6 - T4 - T2 + T0;                     // t1t2 coeff
    table[7] = T7 - T6 - T5 + T4 - T3 + T2 + T1 - T0; // t0t1t2 coeff
    return table;
}

template <typename ComposerContext>
field_t<ComposerContext> field_t<ComposerContext>::select_from_two_bit_table(const std::array<field_t, 4>& table,
                                                                             const bool_t<ComposerContext>& t1,
                                                                             const bool_t<ComposerContext>& t0)
{
    field_t R0 = static_cast<field_t>(t1).madd(table[3], table[1]);
    field_t R1 = R0.madd(static_cast<field_t>(t0), table[0]);
    field_t R2 = static_cast<field_t>(t1).madd(table[2], R1);
    return R2;
}

// we wish to compute the multilinear polynomial stored at point (t0,t1,t2) in a minimal number of gates.
// The straightforward thing would be eight multiplications to get the monomials and several additions between them
// It turns out you can do it in 7 multadd gates using the formula
<<<<<<< HEAD
// X:= ((t0*a012+a12)*t1+a2)*t2+a_const  - 3 gates
// Y:= (t0*a01+a1)*t1+X - 2 gates
// Z:= (t2*a02 + a0)*t0 + Y - 2 gates
=======
//  X:= ((t0*a012+a12)*t1+a2)*t2+a_const  - 3 gates
//  Y:= (t0*a01+a1)*t1+X - 2 gates
//  Z:= (t2*a02 + a0)*t0 + Y - 2 gates
>>>>>>> dfdb8fca
template <typename ComposerContext>
field_t<ComposerContext> field_t<ComposerContext>::select_from_three_bit_table(const std::array<field_t, 8>& table,
                                                                               const bool_t<ComposerContext>& t2,
                                                                               const bool_t<ComposerContext>& t1,
                                                                               const bool_t<ComposerContext>& t0)
{
    field_t R0 = static_cast<field_t>(t0).madd(table[7], table[6]);
    field_t R1 = static_cast<field_t>(t1).madd(R0, table[3]);
    field_t R2 = static_cast<field_t>(t2).madd(R1, table[0]);
    field_t R3 = static_cast<field_t>(t0).madd(table[4], table[2]);
    field_t R4 = static_cast<field_t>(t1).madd(R3, R2);
    field_t R5 = static_cast<field_t>(t2).madd(table[5], table[1]);
    field_t R6 = static_cast<field_t>(t0).madd(R5, R4);
    return R6;
}

template <typename ComposerContext>
void field_t<ComposerContext>::evaluate_polynomial_identity(const field_t& a,
                                                            const field_t& b,
                                                            const field_t& c,
                                                            const field_t& d)
{
    ComposerContext* ctx = a.context == nullptr
                               ? (b.context == nullptr ? (c.context == nullptr ? d.context : c.context) : b.context)
                               : a.context;

    if (a.witness_index == IS_CONSTANT && b.witness_index == IS_CONSTANT && c.witness_index == IS_CONSTANT &&
        d.witness_index == IS_CONSTANT) {
        return;
    }

    // validate that a * b + c + d = 0
    barretenberg::fr q_m = a.multiplicative_constant * b.multiplicative_constant;
    barretenberg::fr q_1 = a.multiplicative_constant * b.additive_constant;
    barretenberg::fr q_2 = b.multiplicative_constant * a.additive_constant;
    barretenberg::fr q_3 = c.multiplicative_constant;
    barretenberg::fr q_4 = d.multiplicative_constant;
    barretenberg::fr q_c = a.additive_constant * b.additive_constant + c.additive_constant + d.additive_constant;

    const waffle::mul_quad gate_coefficients{
        a.witness_index == IS_CONSTANT ? ctx->zero_idx : a.witness_index,
        b.witness_index == IS_CONSTANT ? ctx->zero_idx : b.witness_index,
        c.witness_index == IS_CONSTANT ? ctx->zero_idx : c.witness_index,
        d.witness_index == IS_CONSTANT ? ctx->zero_idx : d.witness_index,
        q_m,
        q_1,
        q_2,
        q_3,
        q_4,
        q_c,
    };
    ctx->create_big_mul_gate(gate_coefficients);
}

// compute sum of inputs
template <typename ComposerContext>
field_t<ComposerContext> field_t<ComposerContext>::accumulate(const std::vector<field_t>& input)
{
    if (input.size() == 0) {
        return field_t<ComposerContext>(nullptr, 0);
    }
    if (input.size() == 1) {
        return input[0];
    }
    /**
     * If we are using UltraComposer, we can accumulate 3 values into a sum per gate.
     * We track a decumulating sum of values in the 4th wire of every row.
     * i.e. the 4th wire of the first row is the total output value
     *
     * At every gate, we subtract off three elements from `input`. Every gate apart from the final gate,
     * is an 'extended' addition gate, that includes the 4th wire of the next gate
     *
     * e.g. to accumulate 9 limbs, structure is:
     *
     * | l_1 | l_2 | l_3 | s_3 |
     * | l_4 | l_5 | l_6 | s_2 |
     * | l_7 | l_8 | l_9 | s_1 |
     *
     * We validate:
     *
     * s_3 - l_1 - l_2 - l_3 - s_2 = 0
     * s_2 - l_4 - l_5 - l_6 - s_1 = 0
     * s_1 - l_7 - l_8 - l_9 = 0
     *
     * If num elements is not a multiple of 3, the final gate will be padded with zero_idx wires
     **/
    if constexpr (ComposerContext::type == waffle::TURBO) {

        field_t total(0);
        bool odd_number = (input.size() & 0x01UL) == 0x01ULL;
        size_t end = input.size() - (odd_number ? 2 : 0);
        for (size_t i = 0; i < end; i += 2) {
            total = total.add_two(input[(size_t)i], input[(size_t)i + 1]);
        }
        if (odd_number) {
            total += input[input.size() - 1];
        }
        return total.normalize();
    }
    field_t<ComposerContext> total;
    for (const auto& item : input) {
        total += item;
    }
    return total;
}

template <typename ComposerContext>
std::array<field_t<ComposerContext>, 3> field_t<ComposerContext>::slice(const uint8_t msb, const uint8_t lsb) const
{
    ASSERT(msb >= lsb);
    const field_t lhs = *this;
    ComposerContext* ctx = lhs.get_context();

    const uint256_t value = uint256_t(get_value());
    const auto msb_plus_one = uint32_t(msb) + 1;
    const auto hi_mask = ((uint256_t(1) << (256 - uint32_t(msb))) - 1);
    const auto hi = (value >> msb_plus_one) & hi_mask;

    const auto lo_mask = (uint256_t(1) << lsb) - 1;
    const auto lo = value & lo_mask;

    const auto slice_mask = ((uint256_t(1) << (uint32_t(msb - lsb) + 1)) - 1);
    const auto slice = (value >> lsb) & slice_mask;

    const field_t hi_wit = field_t(witness_t(ctx, hi));
    const field_t lo_wit = field_t(witness_t(ctx, lo));
    const field_t slice_wit = field_t(witness_t(ctx, slice));

    hi_wit.create_range_constraint(rollup::MAX_NO_WRAP_INTEGER_BIT_LENGTH - uint32_t(msb),
                                   "slice: hi value too large.");
    lo_wit.create_range_constraint(lsb, "slice: lo value too large.");
    slice_wit.create_range_constraint(msb_plus_one - lsb, "slice: sliced value too large.");
    assert_equal(
        ((hi_wit * field_t(uint256_t(1) << msb_plus_one)) + lo_wit + (slice_wit * field_t(uint256_t(1) << lsb))));

    std::array<field_t, 3> result = { lo_wit, slice_wit, hi_wit };
    return result;
}

INSTANTIATE_STDLIB_TYPE(field_t);

} // namespace stdlib
} // namespace plonk<|MERGE_RESOLUTION|>--- conflicted
+++ resolved
@@ -409,11 +409,7 @@
     context->create_poly_gate(gate_coefficients);
 }
 
-<<<<<<< HEAD
 template <typename ComposerContext> void field_t<ComposerContext>::assert_is_not_zero(std::string const& msg) const
-=======
-template <typename ComposerContext> void field_t<ComposerContext>::assert_is_not_zero(const std::string& msg) const
->>>>>>> dfdb8fca
 {
     if (get_value() == barretenberg::fr(0)) {
         context->failed = true;
@@ -633,13 +629,8 @@
     return table;
 }
 
-<<<<<<< HEAD
 // Given T, stores the coefficients of the multilinear polynomial in t0,t1,t2, that on input a binary string b of
 // length 3, equals T_b
-=======
-// Given T, stores the coefficients of the multilinear polynomial in t0,t1,t2, that on input a binary string b of length
-// 3, equals T_b
->>>>>>> dfdb8fca
 template <typename ComposerContext>
 std::array<field_t<ComposerContext>, 8> field_t<ComposerContext>::preprocess_three_bit_table(const field_t& T0,
                                                                                              const field_t& T1,
@@ -676,15 +667,9 @@
 // we wish to compute the multilinear polynomial stored at point (t0,t1,t2) in a minimal number of gates.
 // The straightforward thing would be eight multiplications to get the monomials and several additions between them
 // It turns out you can do it in 7 multadd gates using the formula
-<<<<<<< HEAD
 // X:= ((t0*a012+a12)*t1+a2)*t2+a_const  - 3 gates
 // Y:= (t0*a01+a1)*t1+X - 2 gates
 // Z:= (t2*a02 + a0)*t0 + Y - 2 gates
-=======
-//  X:= ((t0*a012+a12)*t1+a2)*t2+a_const  - 3 gates
-//  Y:= (t0*a01+a1)*t1+X - 2 gates
-//  Z:= (t2*a02 + a0)*t0 + Y - 2 gates
->>>>>>> dfdb8fca
 template <typename ComposerContext>
 field_t<ComposerContext> field_t<ComposerContext>::select_from_three_bit_table(const std::array<field_t, 8>& table,
                                                                                const bool_t<ComposerContext>& t2,
