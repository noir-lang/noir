<<<<<<< HEAD
#include "proving_key.hpp"
#include <polynomials/polynomial_arithmetic.hpp>

namespace waffle {
proving_key::proving_key(const size_t num_gates,
                         const size_t num_inputs,
                         std::shared_ptr<ProverReferenceString> const& crs)
    : n(num_gates)
    , num_public_inputs(num_inputs)
    , small_domain(n, n)
    , mid_domain(2 * n, n > min_thread_block ? n : 2 * n)
    , large_domain(4 * n, n > min_thread_block ? n : 4 * n)
    , reference_string(crs)
    , pippenger_runtime_state(n)
{
    init();
}

proving_key::proving_key(proving_key_data&& data, std::shared_ptr<ProverReferenceString> const& crs)
    : n(data.n)
    , num_public_inputs(data.num_public_inputs)
    , constraint_selectors(std::move(data.constraint_selectors))
    , constraint_selector_ffts(std::move(data.constraint_selector_ffts))
    , permutation_selectors(std::move(data.permutation_selectors))
    , permutation_selectors_lagrange_base(std::move(data.permutation_selectors_lagrange_base))
    , permutation_selector_ffts(std::move(data.permutation_selector_ffts))
    , small_domain(n, n)
    , mid_domain(2 * n, n > min_thread_block ? n : 2 * n)
    , large_domain(4 * n, n > min_thread_block ? n : 4 * n)
    , reference_string(crs)
    , pippenger_runtime_state(n)
{
    init();
}

void proving_key::init()
{
    if (n != 0) {
        small_domain.compute_lookup_table();
        mid_domain.compute_lookup_table();
        large_domain.compute_lookup_table();
    }

    reset();

    lagrange_1 = barretenberg::polynomial(4 * n, 4 * n + 8);
    barretenberg::polynomial_arithmetic::compute_lagrange_polynomial_fft(
        lagrange_1.get_coefficients(), small_domain, large_domain);
    lagrange_1.add_lagrange_base_coefficient(lagrange_1[0]);
    lagrange_1.add_lagrange_base_coefficient(lagrange_1[1]);
    lagrange_1.add_lagrange_base_coefficient(lagrange_1[2]);
    lagrange_1.add_lagrange_base_coefficient(lagrange_1[3]);
    lagrange_1.add_lagrange_base_coefficient(lagrange_1[4]);
    lagrange_1.add_lagrange_base_coefficient(lagrange_1[5]);
    lagrange_1.add_lagrange_base_coefficient(lagrange_1[6]);
    lagrange_1.add_lagrange_base_coefficient(lagrange_1[7]);

    opening_poly = barretenberg::polynomial(n, n);
    shifted_opening_poly = barretenberg::polynomial(n, n);
    linear_poly = barretenberg::polynomial(n, n);

    quotient_mid = barretenberg::polynomial(2 * n, 2 * n);
    quotient_large = barretenberg::polynomial(4 * n, 4 * n);

    memset((void*)&opening_poly[0], 0x00, sizeof(barretenberg::fr) * n);
    memset((void*)&shifted_opening_poly[0], 0x00, sizeof(barretenberg::fr) * n);
    memset((void*)&linear_poly[0], 0x00, sizeof(barretenberg::fr) * n);
    memset((void*)&quotient_mid[0], 0x00, sizeof(barretenberg::fr) * 2 * n);
    memset((void*)&quotient_large[0], 0x00, sizeof(barretenberg::fr) * 4 * n);
}

void proving_key::reset()
{
    wire_ffts.clear();

    barretenberg::polynomial w_1_fft = barretenberg::polynomial(4 * n + 4, 4 * n + 4);
    barretenberg::polynomial w_2_fft = barretenberg::polynomial(4 * n + 4, 4 * n + 4);
    barretenberg::polynomial w_3_fft = barretenberg::polynomial(4 * n + 4, 4 * n + 4);
    barretenberg::polynomial w_4_fft = barretenberg::polynomial(4 * n + 4, 4 * n + 4);
    barretenberg::polynomial z_fft = barretenberg::polynomial(4 * n + 4, 4 * n + 4);

    memset((void*)&w_1_fft[0], 0x00, sizeof(barretenberg::fr) * (4 * n + 4));
    memset((void*)&w_2_fft[0], 0x00, sizeof(barretenberg::fr) * (4 * n + 4));
    memset((void*)&w_3_fft[0], 0x00, sizeof(barretenberg::fr) * (4 * n + 4));
    memset((void*)&w_4_fft[0], 0x00, sizeof(barretenberg::fr) * (4 * n + 4));
    memset((void*)&z_fft[0], 0x00, sizeof(barretenberg::fr) * (4 * n + 4));

    wire_ffts.insert({ "w_1_fft", std::move(w_1_fft) });
    wire_ffts.insert({ "w_2_fft", std::move(w_2_fft) });
    wire_ffts.insert({ "w_3_fft", std::move(w_3_fft) });
    wire_ffts.insert({ "w_4_fft", std::move(w_4_fft) });
    wire_ffts.insert({ "z_fft", std::move(z_fft) });
}

proving_key::proving_key(const proving_key& other)
    : n(other.n)
    , num_public_inputs(other.num_public_inputs)
    , constraint_selectors(other.constraint_selectors)
    , constraint_selectors_lagrange_base(other.constraint_selectors_lagrange_base)
    , constraint_selector_ffts(other.constraint_selector_ffts)
    , permutation_selectors(other.permutation_selectors)
    , permutation_selectors_lagrange_base(other.permutation_selectors_lagrange_base)
    , permutation_selector_ffts(other.permutation_selector_ffts)
    , wire_ffts(other.wire_ffts)
    , small_domain(other.small_domain)
    , mid_domain(other.mid_domain)
    , large_domain(other.large_domain)
    , reference_string(other.reference_string)
    , lagrange_1(other.lagrange_1)
    , opening_poly(other.opening_poly)
    , shifted_opening_poly(other.shifted_opening_poly)
    , linear_poly(other.linear_poly)
    , quotient_mid(other.quotient_mid)
    , quotient_large(other.quotient_large)
    , pippenger_runtime_state(n)
    , polynomial_manifest(other.polynomial_manifest)
{}

proving_key::proving_key(proving_key&& other)
    : n(other.n)
    , num_public_inputs(other.num_public_inputs)
    , constraint_selectors(other.constraint_selectors)
    , constraint_selectors_lagrange_base(other.constraint_selectors_lagrange_base)
    , constraint_selector_ffts(other.constraint_selector_ffts)
    , permutation_selectors(other.permutation_selectors)
    , permutation_selectors_lagrange_base(other.permutation_selectors_lagrange_base)
    , permutation_selector_ffts(other.permutation_selector_ffts)
    , wire_ffts(other.wire_ffts)
    , small_domain(std::move(other.small_domain))
    , mid_domain(std::move(other.mid_domain))
    , large_domain(std::move(other.large_domain))
    , reference_string(std::move(other.reference_string))
    , lagrange_1(std::move(other.lagrange_1))
    , opening_poly(std::move(other.opening_poly))
    , shifted_opening_poly(std::move(other.shifted_opening_poly))
    , linear_poly(std::move(other.linear_poly))
    , pippenger_runtime_state(std::move(other.pippenger_runtime_state))
    , polynomial_manifest(std::move(other.polynomial_manifest))
{}

proving_key& proving_key::operator=(proving_key&& other)
{
    n = other.n;
    num_public_inputs = other.num_public_inputs;
    constraint_selectors = std::move(other.constraint_selectors);
    constraint_selectors_lagrange_base = std::move(other.constraint_selectors_lagrange_base);
    constraint_selector_ffts = std::move(other.constraint_selector_ffts);
    permutation_selectors = std::move(other.permutation_selectors);
    permutation_selectors_lagrange_base = std::move(other.permutation_selectors_lagrange_base);
    permutation_selector_ffts = std::move(other.permutation_selector_ffts);
    wire_ffts = std::move(other.wire_ffts);
    small_domain = std::move(other.small_domain);
    mid_domain = std::move(other.mid_domain);
    large_domain = std::move(other.large_domain);
    reference_string = std::move(other.reference_string);
    lagrange_1 = std::move(other.lagrange_1);
    opening_poly = std::move(other.opening_poly);
    shifted_opening_poly = std::move(other.shifted_opening_poly);
    linear_poly = std::move(other.linear_poly);
    pippenger_runtime_state = std::move(other.pippenger_runtime_state);
    polynomial_manifest = std::move(other.polynomial_manifest);
    return *this;
}
=======
#include "proving_key.hpp"
#include <polynomials/polynomial_arithmetic.hpp>

namespace waffle {
proving_key::proving_key(const size_t num_gates,
                         const size_t num_inputs,
                         std::shared_ptr<ProverReferenceString> const& crs)
    : n(num_gates)
    , num_public_inputs(num_inputs)
    , small_domain(n, n)
    , mid_domain(2 * n, n > min_thread_block ? n : 2 * n)
    , large_domain(4 * n, n > min_thread_block ? n : 4 * n)
    , reference_string(crs)
    , pippenger_runtime_state(n)
{
    init();
}

proving_key::proving_key(proving_key_data&& data, std::shared_ptr<ProverReferenceString> const& crs)
    : n(data.n)
    , num_public_inputs(data.num_public_inputs)
    , constraint_selectors(std::move(data.constraint_selectors))
    , constraint_selector_ffts(std::move(data.constraint_selector_ffts))
    , permutation_selectors(std::move(data.permutation_selectors))
    , permutation_selectors_lagrange_base(std::move(data.permutation_selectors_lagrange_base))
    , permutation_selector_ffts(std::move(data.permutation_selector_ffts))
    , small_domain(n, n)
    , mid_domain(2 * n, n > min_thread_block ? n : 2 * n)
    , large_domain(4 * n, n > min_thread_block ? n : 4 * n)
    , reference_string(crs)
    , pippenger_runtime_state(n)
{
    init();
    // TODO: Currently only supporting TurboComposer in serialization!
    std::copy(turbo_polynomial_manifest, turbo_polynomial_manifest + 20, std::back_inserter(polynomial_manifest));
}

void proving_key::init()
{
    if (n != 0) {
        small_domain.compute_lookup_table();
        mid_domain.compute_lookup_table();
        large_domain.compute_lookup_table();
    }

    reset();

    lagrange_1 = barretenberg::polynomial(4 * n, 4 * n + 8);
    barretenberg::polynomial_arithmetic::compute_lagrange_polynomial_fft(
        lagrange_1.get_coefficients(), small_domain, large_domain);
    lagrange_1.add_lagrange_base_coefficient(lagrange_1[0]);
    lagrange_1.add_lagrange_base_coefficient(lagrange_1[1]);
    lagrange_1.add_lagrange_base_coefficient(lagrange_1[2]);
    lagrange_1.add_lagrange_base_coefficient(lagrange_1[3]);
    lagrange_1.add_lagrange_base_coefficient(lagrange_1[4]);
    lagrange_1.add_lagrange_base_coefficient(lagrange_1[5]);
    lagrange_1.add_lagrange_base_coefficient(lagrange_1[6]);
    lagrange_1.add_lagrange_base_coefficient(lagrange_1[7]);

    opening_poly = barretenberg::polynomial(n, n);
    shifted_opening_poly = barretenberg::polynomial(n, n);
    linear_poly = barretenberg::polynomial(n, n);

    quotient_mid = barretenberg::polynomial(2 * n, 2 * n);
    quotient_large = barretenberg::polynomial(4 * n, 4 * n);

    memset((void*)&opening_poly[0], 0x00, sizeof(barretenberg::fr) * n);
    memset((void*)&shifted_opening_poly[0], 0x00, sizeof(barretenberg::fr) * n);
    memset((void*)&linear_poly[0], 0x00, sizeof(barretenberg::fr) * n);
    memset((void*)&quotient_mid[0], 0x00, sizeof(barretenberg::fr) * 2 * n);
    memset((void*)&quotient_large[0], 0x00, sizeof(barretenberg::fr) * 4 * n);
}

void proving_key::reset()
{
    wire_ffts.clear();

    barretenberg::polynomial w_1_fft = barretenberg::polynomial(4 * n + 4, 4 * n + 4);
    barretenberg::polynomial w_2_fft = barretenberg::polynomial(4 * n + 4, 4 * n + 4);
    barretenberg::polynomial w_3_fft = barretenberg::polynomial(4 * n + 4, 4 * n + 4);
    barretenberg::polynomial w_4_fft = barretenberg::polynomial(4 * n + 4, 4 * n + 4);
    barretenberg::polynomial z_fft = barretenberg::polynomial(4 * n + 4, 4 * n + 4);

    memset((void*)&w_1_fft[0], 0x00, sizeof(barretenberg::fr) * (4 * n + 4));
    memset((void*)&w_2_fft[0], 0x00, sizeof(barretenberg::fr) * (4 * n + 4));
    memset((void*)&w_3_fft[0], 0x00, sizeof(barretenberg::fr) * (4 * n + 4));
    memset((void*)&w_4_fft[0], 0x00, sizeof(barretenberg::fr) * (4 * n + 4));
    memset((void*)&z_fft[0], 0x00, sizeof(barretenberg::fr) * (4 * n + 4));

    wire_ffts.insert({ "w_1_fft", std::move(w_1_fft) });
    wire_ffts.insert({ "w_2_fft", std::move(w_2_fft) });
    wire_ffts.insert({ "w_3_fft", std::move(w_3_fft) });
    wire_ffts.insert({ "w_4_fft", std::move(w_4_fft) });
    wire_ffts.insert({ "z_fft", std::move(z_fft) });
}

proving_key::proving_key(const proving_key& other)
    : n(other.n)
    , num_public_inputs(other.num_public_inputs)
    , constraint_selectors(other.constraint_selectors)
    , constraint_selectors_lagrange_base(other.constraint_selectors_lagrange_base)
    , constraint_selector_ffts(other.constraint_selector_ffts)
    , permutation_selectors(other.permutation_selectors)
    , permutation_selectors_lagrange_base(other.permutation_selectors_lagrange_base)
    , permutation_selector_ffts(other.permutation_selector_ffts)
    , wire_ffts(other.wire_ffts)
    , small_domain(other.small_domain)
    , mid_domain(other.mid_domain)
    , large_domain(other.large_domain)
    , reference_string(other.reference_string)
    , lagrange_1(other.lagrange_1)
    , opening_poly(other.opening_poly)
    , shifted_opening_poly(other.shifted_opening_poly)
    , linear_poly(other.linear_poly)
    , quotient_mid(other.quotient_mid)
    , quotient_large(other.quotient_large)
    , pippenger_runtime_state(n)
    , polynomial_manifest(other.polynomial_manifest)
{}

proving_key::proving_key(proving_key&& other)
    : n(other.n)
    , num_public_inputs(other.num_public_inputs)
    , constraint_selectors(other.constraint_selectors)
    , constraint_selectors_lagrange_base(other.constraint_selectors_lagrange_base)
    , constraint_selector_ffts(other.constraint_selector_ffts)
    , permutation_selectors(other.permutation_selectors)
    , permutation_selectors_lagrange_base(other.permutation_selectors_lagrange_base)
    , permutation_selector_ffts(other.permutation_selector_ffts)
    , wire_ffts(other.wire_ffts)
    , small_domain(std::move(other.small_domain))
    , mid_domain(std::move(other.mid_domain))
    , large_domain(std::move(other.large_domain))
    , reference_string(std::move(other.reference_string))
    , lagrange_1(std::move(other.lagrange_1))
    , opening_poly(std::move(other.opening_poly))
    , shifted_opening_poly(std::move(other.shifted_opening_poly))
    , linear_poly(std::move(other.linear_poly))
    , pippenger_runtime_state(std::move(other.pippenger_runtime_state))
    , polynomial_manifest(std::move(other.polynomial_manifest))
{}

proving_key& proving_key::operator=(proving_key&& other)
{
    n = other.n;
    num_public_inputs = other.num_public_inputs;
    constraint_selectors = std::move(other.constraint_selectors);
    constraint_selectors_lagrange_base = std::move(other.constraint_selectors_lagrange_base);
    constraint_selector_ffts = std::move(other.constraint_selector_ffts);
    permutation_selectors = std::move(other.permutation_selectors);
    permutation_selectors_lagrange_base = std::move(other.permutation_selectors_lagrange_base);
    permutation_selector_ffts = std::move(other.permutation_selector_ffts);
    wire_ffts = std::move(other.wire_ffts);
    small_domain = std::move(other.small_domain);
    mid_domain = std::move(other.mid_domain);
    large_domain = std::move(other.large_domain);
    reference_string = std::move(other.reference_string);
    lagrange_1 = std::move(other.lagrange_1);
    opening_poly = std::move(other.opening_poly);
    shifted_opening_poly = std::move(other.shifted_opening_poly);
    linear_poly = std::move(other.linear_poly);
    pippenger_runtime_state = std::move(other.pippenger_runtime_state);
    polynomial_manifest = std::move(other.polynomial_manifest);
    return *this;
}
>>>>>>> f5059c6d
} // namespace waffle<|MERGE_RESOLUTION|>--- conflicted
+++ resolved
@@ -1,168 +1,3 @@
-<<<<<<< HEAD
-#include "proving_key.hpp"
-#include <polynomials/polynomial_arithmetic.hpp>
-
-namespace waffle {
-proving_key::proving_key(const size_t num_gates,
-                         const size_t num_inputs,
-                         std::shared_ptr<ProverReferenceString> const& crs)
-    : n(num_gates)
-    , num_public_inputs(num_inputs)
-    , small_domain(n, n)
-    , mid_domain(2 * n, n > min_thread_block ? n : 2 * n)
-    , large_domain(4 * n, n > min_thread_block ? n : 4 * n)
-    , reference_string(crs)
-    , pippenger_runtime_state(n)
-{
-    init();
-}
-
-proving_key::proving_key(proving_key_data&& data, std::shared_ptr<ProverReferenceString> const& crs)
-    : n(data.n)
-    , num_public_inputs(data.num_public_inputs)
-    , constraint_selectors(std::move(data.constraint_selectors))
-    , constraint_selector_ffts(std::move(data.constraint_selector_ffts))
-    , permutation_selectors(std::move(data.permutation_selectors))
-    , permutation_selectors_lagrange_base(std::move(data.permutation_selectors_lagrange_base))
-    , permutation_selector_ffts(std::move(data.permutation_selector_ffts))
-    , small_domain(n, n)
-    , mid_domain(2 * n, n > min_thread_block ? n : 2 * n)
-    , large_domain(4 * n, n > min_thread_block ? n : 4 * n)
-    , reference_string(crs)
-    , pippenger_runtime_state(n)
-{
-    init();
-}
-
-void proving_key::init()
-{
-    if (n != 0) {
-        small_domain.compute_lookup_table();
-        mid_domain.compute_lookup_table();
-        large_domain.compute_lookup_table();
-    }
-
-    reset();
-
-    lagrange_1 = barretenberg::polynomial(4 * n, 4 * n + 8);
-    barretenberg::polynomial_arithmetic::compute_lagrange_polynomial_fft(
-        lagrange_1.get_coefficients(), small_domain, large_domain);
-    lagrange_1.add_lagrange_base_coefficient(lagrange_1[0]);
-    lagrange_1.add_lagrange_base_coefficient(lagrange_1[1]);
-    lagrange_1.add_lagrange_base_coefficient(lagrange_1[2]);
-    lagrange_1.add_lagrange_base_coefficient(lagrange_1[3]);
-    lagrange_1.add_lagrange_base_coefficient(lagrange_1[4]);
-    lagrange_1.add_lagrange_base_coefficient(lagrange_1[5]);
-    lagrange_1.add_lagrange_base_coefficient(lagrange_1[6]);
-    lagrange_1.add_lagrange_base_coefficient(lagrange_1[7]);
-
-    opening_poly = barretenberg::polynomial(n, n);
-    shifted_opening_poly = barretenberg::polynomial(n, n);
-    linear_poly = barretenberg::polynomial(n, n);
-
-    quotient_mid = barretenberg::polynomial(2 * n, 2 * n);
-    quotient_large = barretenberg::polynomial(4 * n, 4 * n);
-
-    memset((void*)&opening_poly[0], 0x00, sizeof(barretenberg::fr) * n);
-    memset((void*)&shifted_opening_poly[0], 0x00, sizeof(barretenberg::fr) * n);
-    memset((void*)&linear_poly[0], 0x00, sizeof(barretenberg::fr) * n);
-    memset((void*)&quotient_mid[0], 0x00, sizeof(barretenberg::fr) * 2 * n);
-    memset((void*)&quotient_large[0], 0x00, sizeof(barretenberg::fr) * 4 * n);
-}
-
-void proving_key::reset()
-{
-    wire_ffts.clear();
-
-    barretenberg::polynomial w_1_fft = barretenberg::polynomial(4 * n + 4, 4 * n + 4);
-    barretenberg::polynomial w_2_fft = barretenberg::polynomial(4 * n + 4, 4 * n + 4);
-    barretenberg::polynomial w_3_fft = barretenberg::polynomial(4 * n + 4, 4 * n + 4);
-    barretenberg::polynomial w_4_fft = barretenberg::polynomial(4 * n + 4, 4 * n + 4);
-    barretenberg::polynomial z_fft = barretenberg::polynomial(4 * n + 4, 4 * n + 4);
-
-    memset((void*)&w_1_fft[0], 0x00, sizeof(barretenberg::fr) * (4 * n + 4));
-    memset((void*)&w_2_fft[0], 0x00, sizeof(barretenberg::fr) * (4 * n + 4));
-    memset((void*)&w_3_fft[0], 0x00, sizeof(barretenberg::fr) * (4 * n + 4));
-    memset((void*)&w_4_fft[0], 0x00, sizeof(barretenberg::fr) * (4 * n + 4));
-    memset((void*)&z_fft[0], 0x00, sizeof(barretenberg::fr) * (4 * n + 4));
-
-    wire_ffts.insert({ "w_1_fft", std::move(w_1_fft) });
-    wire_ffts.insert({ "w_2_fft", std::move(w_2_fft) });
-    wire_ffts.insert({ "w_3_fft", std::move(w_3_fft) });
-    wire_ffts.insert({ "w_4_fft", std::move(w_4_fft) });
-    wire_ffts.insert({ "z_fft", std::move(z_fft) });
-}
-
-proving_key::proving_key(const proving_key& other)
-    : n(other.n)
-    , num_public_inputs(other.num_public_inputs)
-    , constraint_selectors(other.constraint_selectors)
-    , constraint_selectors_lagrange_base(other.constraint_selectors_lagrange_base)
-    , constraint_selector_ffts(other.constraint_selector_ffts)
-    , permutation_selectors(other.permutation_selectors)
-    , permutation_selectors_lagrange_base(other.permutation_selectors_lagrange_base)
-    , permutation_selector_ffts(other.permutation_selector_ffts)
-    , wire_ffts(other.wire_ffts)
-    , small_domain(other.small_domain)
-    , mid_domain(other.mid_domain)
-    , large_domain(other.large_domain)
-    , reference_string(other.reference_string)
-    , lagrange_1(other.lagrange_1)
-    , opening_poly(other.opening_poly)
-    , shifted_opening_poly(other.shifted_opening_poly)
-    , linear_poly(other.linear_poly)
-    , quotient_mid(other.quotient_mid)
-    , quotient_large(other.quotient_large)
-    , pippenger_runtime_state(n)
-    , polynomial_manifest(other.polynomial_manifest)
-{}
-
-proving_key::proving_key(proving_key&& other)
-    : n(other.n)
-    , num_public_inputs(other.num_public_inputs)
-    , constraint_selectors(other.constraint_selectors)
-    , constraint_selectors_lagrange_base(other.constraint_selectors_lagrange_base)
-    , constraint_selector_ffts(other.constraint_selector_ffts)
-    , permutation_selectors(other.permutation_selectors)
-    , permutation_selectors_lagrange_base(other.permutation_selectors_lagrange_base)
-    , permutation_selector_ffts(other.permutation_selector_ffts)
-    , wire_ffts(other.wire_ffts)
-    , small_domain(std::move(other.small_domain))
-    , mid_domain(std::move(other.mid_domain))
-    , large_domain(std::move(other.large_domain))
-    , reference_string(std::move(other.reference_string))
-    , lagrange_1(std::move(other.lagrange_1))
-    , opening_poly(std::move(other.opening_poly))
-    , shifted_opening_poly(std::move(other.shifted_opening_poly))
-    , linear_poly(std::move(other.linear_poly))
-    , pippenger_runtime_state(std::move(other.pippenger_runtime_state))
-    , polynomial_manifest(std::move(other.polynomial_manifest))
-{}
-
-proving_key& proving_key::operator=(proving_key&& other)
-{
-    n = other.n;
-    num_public_inputs = other.num_public_inputs;
-    constraint_selectors = std::move(other.constraint_selectors);
-    constraint_selectors_lagrange_base = std::move(other.constraint_selectors_lagrange_base);
-    constraint_selector_ffts = std::move(other.constraint_selector_ffts);
-    permutation_selectors = std::move(other.permutation_selectors);
-    permutation_selectors_lagrange_base = std::move(other.permutation_selectors_lagrange_base);
-    permutation_selector_ffts = std::move(other.permutation_selector_ffts);
-    wire_ffts = std::move(other.wire_ffts);
-    small_domain = std::move(other.small_domain);
-    mid_domain = std::move(other.mid_domain);
-    large_domain = std::move(other.large_domain);
-    reference_string = std::move(other.reference_string);
-    lagrange_1 = std::move(other.lagrange_1);
-    opening_poly = std::move(other.opening_poly);
-    shifted_opening_poly = std::move(other.shifted_opening_poly);
-    linear_poly = std::move(other.linear_poly);
-    pippenger_runtime_state = std::move(other.pippenger_runtime_state);
-    polynomial_manifest = std::move(other.polynomial_manifest);
-    return *this;
-}
-=======
 #include "proving_key.hpp"
 #include <polynomials/polynomial_arithmetic.hpp>
 
@@ -328,5 +163,4 @@
     polynomial_manifest = std::move(other.polynomial_manifest);
     return *this;
 }
->>>>>>> f5059c6d
 } // namespace waffle