--- conflicted
+++ resolved
@@ -62,17 +62,8 @@
 impl Div for i32 { fn div(self, other: i32) -> i32 { self / other } }
 impl Div for i64 { fn div(self, other: i64) -> i64 { self / other } }
 
-<<<<<<< HEAD
-trait Eq {
-    fn eq(self, other: Self) -> bool;
-
-    fn ne(self, other: Self) -> bool {
-        !Eq::eq(self, other)
-    }
-=======
 trait Rem {
     fn rem(self, other: Self) -> Self;
->>>>>>> 219423eb
 }
 
 impl Rem for u8 { fn rem(self, other: u8) -> u8 { self % other } }
