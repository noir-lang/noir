--- conflicted
+++ resolved
@@ -1,171 +1,5 @@
 mod arith;
 mod bit;
 
-<<<<<<< HEAD
-impl Add for Field { fn add(self, other: Field) -> Field { self + other } }
-
-impl Add for u64 { fn add(self, other: u64) -> u64 { self + other } }
-impl Add for u32 { fn add(self, other: u32) -> u32 { self + other } }
-impl Add for u8 { fn add(self, other: u8) -> u8 { self + other } }
-
-impl Add for i8 { fn add(self, other: i8) -> i8 { self + other } }
-impl Add for i32 { fn add(self, other: i32) -> i32 { self + other } }
-impl Add for i64 { fn add(self, other: i64) -> i64 { self + other } }
-
-// docs:start:sub-trait
-trait Sub {
-    fn sub(self, other: Self) -> Self;
-}
-// docs:end:sub-trait
-
-impl Sub for Field { fn sub(self, other: Field) -> Field { self - other } }
-
-impl Sub for u64 { fn sub(self, other: u64) -> u64 { self - other } }
-impl Sub for u32 { fn sub(self, other: u32) -> u32 { self - other } }
-impl Sub for u8 { fn sub(self, other: u8) -> u8 { self - other } }
-
-impl Sub for i8 { fn sub(self, other: i8) -> i8 { self - other } }
-impl Sub for i32 { fn sub(self, other: i32) -> i32 { self - other } }
-impl Sub for i64 { fn sub(self, other: i64) -> i64 { self - other } }
-
-// docs:start:mul-trait
-trait Mul {
-    fn mul(self, other: Self) -> Self;
-}
-// docs:end:mul-trait
-
-impl Mul for Field { fn mul(self, other: Field) -> Field { self * other } }
-
-impl Mul for u64 { fn mul(self, other: u64) -> u64 { self * other } }
-impl Mul for u32 { fn mul(self, other: u32) -> u32 { self * other } }
-impl Mul for u8 { fn mul(self, other: u8) -> u8 { self * other } }
-
-impl Mul for i8 { fn mul(self, other: i8) -> i8 { self * other } }
-impl Mul for i32 { fn mul(self, other: i32) -> i32 { self * other } }
-impl Mul for i64 { fn mul(self, other: i64) -> i64 { self * other } }
-
-// docs:start:div-trait
-trait Div {
-    fn div(self, other: Self) -> Self;
-}
-// docs:end:div-trait
-
-impl Div for Field { fn div(self, other: Field) -> Field { self / other } }
-
-impl Div for u64 { fn div(self, other: u64) -> u64 { self / other } }
-impl Div for u32 { fn div(self, other: u32) -> u32 { self / other } }
-impl Div for u8 { fn div(self, other: u8) -> u8 { self / other } }
-
-impl Div for i8 { fn div(self, other: i8) -> i8 { self / other } }
-impl Div for i32 { fn div(self, other: i32) -> i32 { self / other } }
-impl Div for i64 { fn div(self, other: i64) -> i64 { self / other } }
-
-// docs:start:rem-trait
-trait Rem{
-    fn rem(self, other: Self) -> Self;
-}
-// docs:end:rem-trait
-
-impl Rem for u64 { fn rem(self, other: u64) -> u64 { self % other } }
-impl Rem for u32 { fn rem(self, other: u32) -> u32 { self % other } }
-impl Rem for u8 { fn rem(self, other: u8) -> u8 { self % other } }
-
-impl Rem for i8 { fn rem(self, other: i8) -> i8 { self % other } }
-impl Rem for i32 { fn rem(self, other: i32) -> i32 { self % other } }
-impl Rem for i64 { fn rem(self, other: i64) -> i64 { self % other } }
-
-// docs:start:neg-trait
-trait Neg {
-    fn neg(self) -> Self;
-}
-// docs:end:neg-trait
-
-// docs:start:neg-trait-impls
-impl Neg for Field { fn neg(self) -> Field { -self } }
-
-impl Neg for i8 { fn neg(self) -> i8 { -self } }
-impl Neg for i32 { fn neg(self) -> i32 { -self } }
-impl Neg for i64 { fn neg(self) -> i64 { -self } }
-// docs:end:neg-trait-impls
-
-// docs:start:bitor-trait
-trait BitOr {
-    fn bitor(self, other: Self) -> Self;
-}
-// docs:end:bitor-trait
-
-impl BitOr for bool { fn bitor(self, other: bool) -> bool { self | other } }
-
-impl BitOr for u64 { fn bitor(self, other: u64) -> u64 { self | other } }
-impl BitOr for u32 { fn bitor(self, other: u32) -> u32 { self | other } }
-impl BitOr for u8 { fn bitor(self, other: u8) -> u8 { self | other } }
-
-impl BitOr for i8 { fn bitor(self, other: i8) -> i8 { self | other } }
-impl BitOr for i32 { fn bitor(self, other: i32) -> i32 { self | other } }
-impl BitOr for i64 { fn bitor(self, other: i64) -> i64 { self | other } }
-
-// docs:start:bitand-trait
-trait BitAnd {
-    fn bitand(self, other: Self) -> Self;
-}
-// docs:end:bitand-trait
-
-impl BitAnd for bool { fn bitand(self, other: bool) -> bool { self & other } }
-
-impl BitAnd for u64 { fn bitand(self, other: u64) -> u64 { self & other } }
-impl BitAnd for u32 { fn bitand(self, other: u32) -> u32 { self & other } }
-impl BitAnd for u8 { fn bitand(self, other: u8) -> u8 { self & other } }
-
-impl BitAnd for i8 { fn bitand(self, other: i8) -> i8 { self & other } }
-impl BitAnd for i32 { fn bitand(self, other: i32) -> i32 { self & other } }
-impl BitAnd for i64 { fn bitand(self, other: i64) -> i64 { self & other } }
-
-// docs:start:bitxor-trait
-trait BitXor {
-    fn bitxor(self, other: Self) -> Self;
-}
-// docs:end:bitxor-trait
-
-impl BitXor for bool { fn bitxor(self, other: bool) -> bool { self ^ other } }
-
-impl BitXor for u64 { fn bitxor(self, other: u64) -> u64 { self ^ other } }
-impl BitXor for u32 { fn bitxor(self, other: u32) -> u32 { self ^ other } }
-impl BitXor for u8 { fn bitxor(self, other: u8) -> u8 { self ^ other } }
-
-impl BitXor for i8 { fn bitxor(self, other: i8) -> i8 { self ^ other } }
-impl BitXor for i32 { fn bitxor(self, other: i32) -> i32 { self ^ other } }
-impl BitXor for i64 { fn bitxor(self, other: i64) -> i64 { self ^ other } }
-
-// docs:start:shl-trait
-trait Shl {
-    fn shl(self, other: u8) -> Self;
-}
-// docs:end:shl-trait
-
-impl Shl for u32 { fn shl(self, other: u8) -> u32 { self << other } }
-impl Shl for u64 { fn shl(self, other: u8) -> u64 { self << other } }
-impl Shl for u8 { fn shl(self, other: u8) -> u8 { self << other } }
-impl Shl for u1 { fn shl(self, other: u8) -> u1 { self << other } }
-
-impl Shl for i8 { fn shl(self, other: u8) -> i8 { self << other } }
-impl Shl for i32 { fn shl(self, other: u8) -> i32 { self << other } }
-impl Shl for i64 { fn shl(self, other: u8) -> i64 { self << other } }
-
-// docs:start:shr-trait
-trait Shr {
-    fn shr(self, other: u8) -> Self;
-}
-// docs:end:shr-trait
-
-impl Shr for u64 { fn shr(self, other: u8) -> u64 { self >> other } }
-impl Shr for u32 { fn shr(self, other: u8) -> u32 { self >> other } }
-impl Shr for u8 { fn shr(self, other: u8) -> u8 { self >> other } }
-impl Shr for u1 { fn shr(self, other: u8) -> u1 { self >> other } }
-
-impl Shr for i8 { fn shr(self, other: u8) -> i8 { self >> other } }
-impl Shr for i32 { fn shr(self, other: u8) -> i32 { self >> other } }
-impl Shr for i64 { fn shr(self, other: u8) -> i64 { self >> other } }
-=======
 use arith::{Add, Sub, Mul, Div, Rem, Neg};
-use bit::{BitOr, BitAnd, BitXor, Shl, Shr};
->>>>>>> b5777613
+use bit::{BitOr, BitAnd, BitXor, Shl, Shr};