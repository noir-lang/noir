// docs:start:from-trait
pub trait From<T> {
    fn from(input: T) -> Self;
}
// docs:end:from-trait

impl<T> From<T> for T {
    fn from(input: T) -> T {
        input
    }
}

// docs:start:into-trait
pub trait Into<T> {
    fn into(self) -> T;
}

impl<T, U> Into<T> for U
where
    T: From<U>,
{
    fn into(self) -> T {
        T::from(self)
    }
}
// docs:end:into-trait

// docs:start:from-impls
// Unsigned integers

impl From<u8> for u32 {
    fn from(value: u8) -> u32 {
        value as u32
    }
}

impl From<u8> for u64 {
    fn from(value: u8) -> u64 {
        value as u64
    }
}
impl From<u32> for u64 {
    fn from(value: u32) -> u64 {
        value as u64
    }
}

impl From<u8> for u128 {
    fn from(value: u8) -> u128 {
        value as u128
    }
}
impl From<u32> for u128 {
    fn from(value: u32) -> u128 {
        value as u128
    }
}
impl From<u64> for u128 {
    fn from(value: u64) -> u128 {
        value as u128
    }
}

impl From<u8> for Field {
    fn from(value: u8) -> Field {
        value as Field
    }
}
impl From<u32> for Field {
    fn from(value: u32) -> Field {
        value as Field
    }
}
impl From<u64> for Field {
    fn from(value: u64) -> Field {
        value as Field
    }
}

impl From<u128> for Field {
    fn from(value: u128) -> Field {
        value as Field
    }
}

// Signed integers

impl From<i8> for i32 {
    fn from(value: i8) -> i32 {
        value as i32
    }
}

impl From<i8> for i64 {
    fn from(value: i8) -> i64 {
        value as i64
    }
}
impl From<i32> for i64 {
    fn from(value: i32) -> i64 {
        value as i64
    }
}

// Booleans
impl From<bool> for u8 {
    fn from(value: bool) -> u8 {
        value as u8
    }
}
impl From<bool> for u32 {
    fn from(value: bool) -> u32 {
        value as u32
    }
}
impl From<bool> for u64 {
    fn from(value: bool) -> u64 {
        value as u64
    }
}
impl From<bool> for i8 {
    fn from(value: bool) -> i8 {
        value as i8
    }
}
impl From<bool> for i32 {
    fn from(value: bool) -> i32 {
        value as i32
    }
}
impl From<bool> for i64 {
    fn from(value: bool) -> i64 {
        value as i64
    }
}
impl From<bool> for Field {
    fn from(value: bool) -> Field {
        value as Field
    }
}
// docs:end:from-impls

/// A generic interface for casting between primitive types,
/// equivalent of using the `as` keyword between values.
///
/// # Example
///
/// ```
/// let x: Field = 1234567890;
/// let y: u8 = x as u8;
/// let z: u8 = x.as_();
/// assert_eq(y, z);
/// ```
pub trait AsPrimitive<T> {
    /// The equivalent of doing `self as T`.
    fn as_(self) -> T;
}

#[generate_as_primitive_impls]
comptime fn generate_as_primitive_impls(_: FunctionDefinition) -> Quoted {
    let types = [
        quote { bool },
        quote { u8 },
        quote { u16 },
        quote { u32 },
        quote { u64 },
        quote { u128 },
        quote { i8 },
        quote { i16 },
        quote { i32 },
        quote { i64 },
        quote { Field },
    ];

    let mut impls = &[];
    for type1 in types {
        for type2 in types {
<<<<<<< HEAD
=======
            let body = if type1 == type2 {
                quote { self }
            } else if type1 == quote { bool } {
                quote { self != 0 }
            } else {
                quote { self as $type1 }
            };

>>>>>>> c2cedd44
            impls = impls.push_back(
                quote {
                impl AsPrimitive<$type1> for $type2 {
                    fn as_(self) -> $type1 {
                        $body
                    }
                }
            },
            );
        }
    }
    impls.join(quote {})
}<|MERGE_RESOLUTION|>--- conflicted
+++ resolved
@@ -175,8 +175,6 @@
     let mut impls = &[];
     for type1 in types {
         for type2 in types {
-<<<<<<< HEAD
-=======
             let body = if type1 == type2 {
                 quote { self }
             } else if type1 == quote { bool } {
@@ -185,7 +183,6 @@
                 quote { self as $type1 }
             };
 
->>>>>>> c2cedd44
             impls = impls.push_back(
                 quote {
                 impl AsPrimitive<$type1> for $type2 {
