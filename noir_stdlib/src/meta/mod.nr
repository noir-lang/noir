use crate::collections::umap::UHashMap;
use crate::hash::BuildHasherDefault;
use crate::hash::poseidon2::Poseidon2Hasher;

mod struct_def;
mod trait_constraint;
mod trait_def;
<<<<<<< HEAD
=======
mod typ;
mod type_def;
>>>>>>> e00c3705
mod quoted;

/// Calling unquote as a macro (via `unquote!(arg)`) will unquote
/// its argument. Since this is the effect `!` already does, `unquote`
/// itself does not need to do anything besides return its argument.
pub comptime fn unquote(code: Quoted) -> Quoted {
    code
}

<<<<<<< HEAD
type DeriveFunction = fn(StructDefinition) -> Quoted;

comptime mut global HANDLERS: UHashMap<TraitDefinition, DeriveFunction, BuildHasherDefault<Poseidon2Hasher>> = UHashMap::default();

#[varargs]
pub comptime fn derive(s: StructDefinition, traits: [TraitDefinition]) -> Quoted {
    let mut result = quote {};

    for trait_to_derive in traits {
        let handler = HANDLERS.get(trait_to_derive);
        assert(handler.is_some(), f"No derive function registered for `{trait_to_derive}`");

        let trait_impl = handler.unwrap()(s);
        result = quote { $result $trait_impl };
    }

    result
}

unconstrained pub comptime fn derive_via(t: TraitDefinition, f: DeriveFunction) {
    HANDLERS.insert(t, f);
}
=======
#[builtin(type_of)]
pub comptime fn type_of<T>(x: T) -> Type {}
>>>>>>> e00c3705
<|MERGE_RESOLUTION|>--- conflicted
+++ resolved
@@ -5,11 +5,7 @@
 mod struct_def;
 mod trait_constraint;
 mod trait_def;
-<<<<<<< HEAD
-=======
 mod typ;
-mod type_def;
->>>>>>> e00c3705
 mod quoted;
 
 /// Calling unquote as a macro (via `unquote!(arg)`) will unquote
@@ -19,7 +15,10 @@
     code
 }
 
-<<<<<<< HEAD
+/// Returns the type of any value
+#[builtin(type_of)]
+pub comptime fn type_of<T>(x: T) -> Type {}
+
 type DeriveFunction = fn(StructDefinition) -> Quoted;
 
 comptime mut global HANDLERS: UHashMap<TraitDefinition, DeriveFunction, BuildHasherDefault<Poseidon2Hasher>> = UHashMap::default();
@@ -41,8 +40,4 @@
 
 unconstrained pub comptime fn derive_via(t: TraitDefinition, f: DeriveFunction) {
     HANDLERS.insert(t, f);
-}
-=======
-#[builtin(type_of)]
-pub comptime fn type_of<T>(x: T) -> Type {}
->>>>>>> e00c3705
+}