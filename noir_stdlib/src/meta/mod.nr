--- conflicted
+++ resolved
@@ -52,14 +52,7 @@
     let mut result = quote {};
 
     for trait_to_derive in traits {
-<<<<<<< HEAD
-        let handler = unsafe {
-            //@safety  : unconstrained context
-            HANDLERS.get(trait_to_derive)
-        };
-=======
         let handler = HANDLERS.get(trait_to_derive);
->>>>>>> a97402aa
         assert(handler.is_some(), f"No derive function registered for `{trait_to_derive}`");
 
         let trait_impl = handler.unwrap()(s);
