--- conflicted
+++ resolved
@@ -68,11 +68,7 @@
 
     #[builtin(expr_as_let)]
     // docs:start:as_let
-<<<<<<< HEAD
-    fn as_let(self) -> Option<(Expr, Option<UnresolvedType>, Expr)> {}
-=======
     comptime fn as_let(self) -> Option<(Expr, Option<UnresolvedType>, Expr)> {}
->>>>>>> e84f7d2e
     // docs:end:as_let
 
     #[builtin(expr_as_member_access)]
@@ -290,11 +286,7 @@
     )
 }
 
-<<<<<<< HEAD
-fn modify_let<Env>(expr: Expr, f: fn[Env](Expr) -> Option<Expr>) -> Option<Expr> {
-=======
 comptime fn modify_let<Env>(expr: Expr, f: fn[Env](Expr) -> Option<Expr>) -> Option<Expr> {
->>>>>>> e84f7d2e
     expr.as_let().map(
         |expr: (Expr, Option<UnresolvedType>, Expr)| {
         let (pattern, typ, expr) = expr;
@@ -305,11 +297,7 @@
     )
 }
 
-<<<<<<< HEAD
-fn modify_member_access<Env>(expr: Expr, f: fn[Env](Expr) -> Option<Expr>) -> Option<Expr> {
-=======
 comptime fn modify_member_access<Env>(expr: Expr, f: fn[Env](Expr) -> Option<Expr>) -> Option<Expr> {
->>>>>>> e84f7d2e
     expr.as_member_access().map(
         |expr: (Expr, Quoted)| {
         let (object, name) = expr;
