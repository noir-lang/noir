--- conflicted
+++ resolved
@@ -12,12 +12,9 @@
     #[builtin(expr_as_binary_op)]
     fn as_binary_op(self) -> Option<(Expr, BinaryOp, Expr)> {}
 
-<<<<<<< HEAD
-=======
     #[builtin(expr_as_block)]
     fn as_block(self) -> Option<[Expr]> {}
 
->>>>>>> 19ffa200
     #[builtin(expr_as_bool)]
     fn as_bool(self) -> Option<bool> {}
 
@@ -47,12 +44,9 @@
 
     #[builtin(expr_as_unary_op)]
     fn as_unary_op(self) -> Option<(UnaryOp, Expr)> {}
-<<<<<<< HEAD
-=======
 
     #[builtin(expr_has_semicolon)]
     fn has_semicolon(self) -> bool {}
->>>>>>> 19ffa200
 }
 
 mod tests {
@@ -73,8 +67,6 @@
     }
 
     #[test]
-<<<<<<< HEAD
-=======
     fn test_expr_as_block() {
         comptime
         {
@@ -92,7 +84,6 @@
     }
 
     #[test]
->>>>>>> 19ffa200
     fn test_expr_as_integer() {
         comptime
         {
