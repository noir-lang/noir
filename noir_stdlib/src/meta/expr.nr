--- conflicted
+++ resolved
@@ -23,14 +23,11 @@
     fn as_binary_op(self) -> Option<(Expr, BinaryOp, Expr)> {}
     // docs:end:as_binary_op
 
-<<<<<<< HEAD
-=======
     #[builtin(expr_as_block)]
     // docs:start:as_block
     fn as_block(self) -> Option<[Expr]> {}
     // docs:end:as_block
 
->>>>>>> 86c151aa
     #[builtin(expr_as_bool)]
     // docs:start:as_bool
     fn as_bool(self) -> Option<bool> {}
@@ -92,7 +89,27 @@
     #[builtin(expr_as_unary_op)]
     // docs:start:as_unary_op
     fn as_unary_op(self) -> Option<(UnaryOp, Expr)> {}
-<<<<<<< HEAD
+    // docs:end:as_unary_op
+
+    #[builtin(expr_as_unsafe)]
+    // docs:start:as_unsafe
+    fn as_unsafe(self) -> Option<[Expr]> {}
+    // docs:end:as_unsafe
+
+    #[builtin(expr_has_semicolon)]
+    // docs:start:has_semicolon
+    fn has_semicolon(self) -> bool {}
+    // docs:end:has_semicolon
+
+    #[builtin(expr_is_break)]
+    // docs:start:is_break
+    fn is_break(self) -> bool {}
+    // docs:end:is_break
+
+    #[builtin(expr_is_continue)]
+    // docs:start:is_continue
+    fn is_continue(self) -> bool {}
+    // docs:end:is_continue
 }
 
 mod tests {
@@ -277,27 +294,4 @@
         let (_, op, _) = expr.as_binary_op().unwrap();
         op
     }
-=======
-    // docs:end:as_unary_op
-
-    #[builtin(expr_as_unsafe)]
-    // docs:start:as_unsafe
-    fn as_unsafe(self) -> Option<[Expr]> {}
-    // docs:end:as_unsafe
-
-    #[builtin(expr_has_semicolon)]
-    // docs:start:has_semicolon
-    fn has_semicolon(self) -> bool {}
-    // docs:end:has_semicolon
-
-    #[builtin(expr_is_break)]
-    // docs:start:is_break
-    fn is_break(self) -> bool {}
-    // docs:end:is_break
-
-    #[builtin(expr_is_continue)]
-    // docs:start:is_continue
-    fn is_continue(self) -> bool {}
-    // docs:end:is_continue
->>>>>>> 86c151aa
 }