//! Contains methods on the built-in `Expr` type for quoted, syntactically valid expressions.

use crate::option::Option;
use crate::meta::op::UnaryOp;
use crate::meta::op::BinaryOp;

impl Expr {
    /// If this expression is an array literal `[elem1, ..., elemN]`, this returns a slice of each element in the array.
    #[builtin(expr_as_array)]
    // docs:start:as_array
    comptime fn as_array(self) -> Option<[Expr]> {}
    // docs:end:as_array

    /// If this expression is an assert, this returns the assert expression and the optional message.
    #[builtin(expr_as_assert)]
    // docs:start:as_assert
    comptime fn as_assert(self) -> Option<(Expr, Option<Expr>)> {}
    // docs:end:as_assert

    /// If this expression is an assert_eq, this returns the left-hand-side and right-hand-side
    /// expressions, together with the optional message.
    #[builtin(expr_as_assert_eq)]
    // docs:start:as_assert_eq
    comptime fn as_assert_eq(self) -> Option<(Expr, Expr, Option<Expr>)> {}
    // docs:end:as_assert_eq

    /// If this expression is an assignment, this returns a tuple with the left hand side
    /// and right hand side in order.
    #[builtin(expr_as_assign)]
    // docs:start:as_assign
    comptime fn as_assign(self) -> Option<(Expr, Expr)> {}
    // docs:end:as_assign

<<<<<<< HEAD
    /// If this expression is a binary operator operation `<lhs> <op> <rhs>`,
    /// return the left-hand side, operator, and the right-hand side of the operation.
=======
    #[builtin(expr_as_integer)]
    // docs:start:as_integer
    comptime fn as_integer(self) -> Option<(Field, bool)> {}
    // docs:end:as_integer

>>>>>>> 3d391960
    #[builtin(expr_as_binary_op)]
    // docs:start:as_binary_op
    comptime fn as_binary_op(self) -> Option<(Expr, BinaryOp, Expr)> {}
    // docs:end:as_binary_op

    /// If this expression is a block `{ stmt1; stmt2; ...; stmtN }`, return
    /// a slice containing each statement.
    #[builtin(expr_as_block)]
    // docs:start:as_block
    comptime fn as_block(self) -> Option<[Expr]> {}
    // docs:end:as_block

    /// If this expression is a boolean literal, return that literal.
    #[builtin(expr_as_bool)]
    // docs:start:as_bool
    comptime fn as_bool(self) -> Option<bool> {}
    // docs:end:as_bool

    /// If this expression is a cast expression `expr as type`, returns the casted
    /// expression and the type to cast to.
    // docs:start:as_cast
    #[builtin(expr_as_cast)]
<<<<<<< HEAD
    fn as_cast(self) -> Option<(Expr, UnresolvedType)> {}
    // docs:end:as_cast
=======
    comptime fn as_cast(self) -> Option<(Expr, UnresolvedType)> {}
>>>>>>> 3d391960

    /// If this expression is a `comptime { stmt1; stmt2; ...; stmtN }` block,
    /// return each statement in the block.
    #[builtin(expr_as_comptime)]
    // docs:start:as_comptime
    comptime fn as_comptime(self) -> Option<[Expr]> {}
    // docs:end:as_comptime

    /// If this expression is a constructor `Type { field1: expr1, ..., fieldN: exprN }`,
    /// return the type and the fields.
    #[builtin(expr_as_constructor)]
    // docs:start:as_constructor
    fn as_constructor(self) -> Option<(Quoted, [(Quoted, Expr)])> {}
    // docs:end:as_constructor

    /// If this expression is a function call `foo(arg1, ..., argN)`, return
    /// the function and a slice of each argument.
    #[builtin(expr_as_function_call)]
    // docs:start:as_function_call
    comptime fn as_function_call(self) -> Option<(Expr, [Expr])> {}
    // docs:end:as_function_call

    /// If this expression is an `if condition { then_branch } else { else_branch }`,
    /// return the condition, then branch, and else branch. If there is no else branch,
    /// `None` is returned for that branch instead.
    #[builtin(expr_as_if)]
    // docs:start:as_if
    comptime fn as_if(self) -> Option<(Expr, Expr, Option<Expr>)> {}
    // docs:end:as_if

    /// If this expression is an index into an array `array[index]`, return the
    /// array and the index.
    #[builtin(expr_as_index)]
    // docs:start:as_index
    comptime fn as_index(self) -> Option<(Expr, Expr)> {}
    // docs:end:as_index

    /// If this expression is an integer literal, return the integer as a field
    /// as well as whether the integer is negative (true) or not (false).
    #[builtin(expr_as_integer)]
    // docs:start:as_integer
    fn as_integer(self) -> Option<(Field, bool)> {}
    // docs:end:as_integer

    /// If this expression is a let statement, returns the let pattern as an `Expr`,
    /// the optional type annotation, and the assigned expression.
    #[builtin(expr_as_let)]
    // docs:start:as_let
    comptime fn as_let(self) -> Option<(Expr, Option<UnresolvedType>, Expr)> {}
    // docs:end:as_let

    /// If this expression is a member access `foo.bar`, return the struct/tuple
    /// expression and the field. The field will be represented as a quoted value.
    #[builtin(expr_as_member_access)]
    // docs:start:as_member_access
    comptime fn as_member_access(self) -> Option<(Expr, Quoted)> {}
    // docs:end:as_member_access

    /// If this expression is a method call `foo.bar::<generic1, ..., genericM>(arg1, ..., argN)`, return
    /// the receiver, method name, a slice of each generic argument, and a slice of each argument.
    #[builtin(expr_as_method_call)]
    // docs:start:as_method_call
    comptime fn as_method_call(self) -> Option<(Expr, Quoted, [UnresolvedType], [Expr])> {}
    // docs:end:as_method_call

    /// If this expression is a repeated element array `[elem; length]`, return
    /// the repeated element and the length expressions.
    #[builtin(expr_as_repeated_element_array)]
    // docs:start:as_repeated_element_array
    comptime fn as_repeated_element_array(self) -> Option<(Expr, Expr)> {}
    // docs:end:as_repeated_element_array

    /// If this expression is a repeated element slice `[elem; length]`, return
    /// the repeated element and the length expressions.
    #[builtin(expr_as_repeated_element_slice)]
    // docs:start:as_repeated_element_slice
    comptime fn as_repeated_element_slice(self) -> Option<(Expr, Expr)> {}
    // docs:end:as_repeated_element_slice

    /// If this expression is a slice literal `&[elem1, ..., elemN]`,
    /// return each element of the slice.
    #[builtin(expr_as_slice)]
    // docs:start:as_slice
    comptime fn as_slice(self) -> Option<[Expr]> {}
    // docs:end:as_slice

    /// If this expression is a tuple `(field1, ..., fieldN)`,
    /// return each element of the tuple.
    #[builtin(expr_as_tuple)]
    // docs:start:as_tuple
    comptime fn as_tuple(self) -> Option<[Expr]> {}
    // docs:end:as_tuple

    /// If this expression is a unary operation `<op> <rhs>`,
    /// return the unary operator as well as the right-hand side expression.
    #[builtin(expr_as_unary_op)]
    // docs:start:as_unary_op
    comptime fn as_unary_op(self) -> Option<(UnaryOp, Expr)> {}
    // docs:end:as_unary_op

    /// If this expression is an `unsafe { stmt1; ...; stmtN }` block,
    /// return each statement inside in a slice.
    #[builtin(expr_as_unsafe)]
    // docs:start:as_unsafe
    comptime fn as_unsafe(self) -> Option<[Expr]> {}
    // docs:end:as_unsafe

    /// Returns `true` if this expression is trailed by a semicolon.
    ///
    /// Example:
    /// 
    /// ```noir
    /// comptime {
    ///     let expr1 = quote { 1 + 2 }.as_expr().unwrap();
    ///     let expr2 = quote { 1 + 2; }.as_expr().unwrap();
    ///
    ///     assert(expr1.as_binary_op().is_some());
    ///     assert(expr2.as_binary_op().is_some());
    /// 
    ///     assert(!expr1.has_semicolon());
    ///     assert(expr2.has_semicolon());
    /// }
    /// ```
    #[builtin(expr_has_semicolon)]
    // docs:start:has_semicolon
    comptime fn has_semicolon(self) -> bool {}
    // docs:end:has_semicolon

    /// Returns `true` if this expression is `break`.
    #[builtin(expr_is_break)]
    // docs:start:is_break
    comptime fn is_break(self) -> bool {}
    // docs:end:is_break

    /// Returns `true` if this expression is `continue`.
    #[builtin(expr_is_continue)]
    // docs:start:is_continue
    comptime fn is_continue(self) -> bool {}
    // docs:end:is_continue

    /// Applies a mapping function to this expression and to all of its sub-expressions.
    /// `f` will be applied to each sub-expression first, then applied to the expression itself.
    /// 
    /// This happens recursively for every expression within `self`.
    /// 
    /// For example, calling `modify` on `(&[1], &[2, 3])` with an `f` that returns `Option::some`
    /// for expressions that are integers, doubling them, would return `(&[2], &[4, 6])`.
    // docs:start:modify
    comptime fn modify<Env>(self, f: fn[Env](Expr) -> Option<Expr>) -> Expr {
        // docs:end:modify
        let result = modify_array(self, f);
        let result = result.or_else(|| modify_assert(self, f));
        let result = result.or_else(|| modify_assert_eq(self, f));
        let result = result.or_else(|| modify_assign(self, f));
        let result = result.or_else(|| modify_binary_op(self, f));
        let result = result.or_else(|| modify_block(self, f));
        let result = result.or_else(|| modify_cast(self, f));
        let result = result.or_else(|| modify_comptime(self, f));
        let result = result.or_else(|| modify_constructor(self, f));
        let result = result.or_else(|| modify_if(self, f));
        let result = result.or_else(|| modify_index(self, f));
        let result = result.or_else(|| modify_let(self, f));
        let result = result.or_else(|| modify_function_call(self, f));
        let result = result.or_else(|| modify_member_access(self, f));
        let result = result.or_else(|| modify_method_call(self, f));
        let result = result.or_else(|| modify_repeated_element_array(self, f));
        let result = result.or_else(|| modify_repeated_element_slice(self, f));
        let result = result.or_else(|| modify_slice(self, f));
        let result = result.or_else(|| modify_tuple(self, f));
        let result = result.or_else(|| modify_unary_op(self, f));
        let result = result.or_else(|| modify_unsafe(self, f));
        if result.is_some() {
            let result = result.unwrap_unchecked();
            let modified = f(result);
            modified.unwrap_or(result)
        } else {
            f(self).unwrap_or(self)
        }
    }

    /// Returns this expression as a `Quoted` value. It's the same as `quote { $self }`.
    // docs:start:quoted
    comptime fn quoted(self) -> Quoted {
        // docs:end:quoted
        quote { $self }
    }

    /// Resolves and type-checks this expression and returns the result as a `TypedExpr`. 
    /// 
    /// The `in_function` argument specifies where the expression is resolved:
    /// - If it's `none`, the expression is resolved in the function where `resolve` was called
    /// - If it's `some`, the expression is resolved in the given function
    /// 
    /// If any names used by this expression are not in scope or if there are any type errors, 
    /// this will give compiler errors as if the expression was written directly into 
    /// the current `comptime` function.
    #[builtin(expr_resolve)]
    // docs:start:resolve
    comptime fn resolve(self, in_function: Option<FunctionDefinition>) -> TypedExpr {}
    // docs:end:resolve
}

comptime fn modify_array<Env>(expr: Expr, f: fn[Env](Expr) -> Option<Expr>) -> Option<Expr> {
    expr.as_array().map(
        |exprs: [Expr]| {
        let exprs = modify_expressions(exprs, f);
        new_array(exprs)
    }
    )
}

comptime fn modify_assert<Env>(expr: Expr, f: fn[Env](Expr) -> Option<Expr>) -> Option<Expr> {
    expr.as_assert().map(
        |expr: (Expr, Option<Expr>)| {
        let (predicate, msg) = expr;
        let predicate = predicate.modify(f);
        let msg = msg.map(|msg: Expr| msg.modify(f));
        new_assert(predicate, msg)
    }
    )
}

comptime fn modify_assert_eq<Env>(expr: Expr, f: fn[Env](Expr) -> Option<Expr>) -> Option<Expr> {
    expr.as_assert_eq().map(
        |expr: (Expr, Expr, Option<Expr>)| {
        let (lhs, rhs, msg) = expr;
        let lhs = lhs.modify(f);
        let rhs = rhs.modify(f);
        let msg = msg.map(|msg: Expr| msg.modify(f));
        new_assert_eq(lhs, rhs, msg)
    }
    )
}

comptime fn modify_assign<Env>(expr: Expr, f: fn[Env](Expr) -> Option<Expr>) -> Option<Expr> {
    expr.as_assign().map(
        |expr: (Expr, Expr)| {
        let (lhs, rhs) = expr;
        let lhs = lhs.modify(f);
        let rhs = rhs.modify(f);
        new_assign(lhs, rhs)
    }
    )
}

comptime fn modify_binary_op<Env>(expr: Expr, f: fn[Env](Expr) -> Option<Expr>) -> Option<Expr> {
    expr.as_binary_op().map(
        |expr: (Expr, BinaryOp, Expr)| {
        let (lhs, op, rhs) = expr;
        let lhs = lhs.modify(f);
        let rhs = rhs.modify(f);
        new_binary_op(lhs, op, rhs)
    }
    )
}

comptime fn modify_block<Env>(expr: Expr, f: fn[Env](Expr) -> Option<Expr>) -> Option<Expr> {
    expr.as_block().map(
        |exprs: [Expr]| {
        let exprs = modify_expressions(exprs, f);
        new_block(exprs)
    }
    )
}

comptime fn modify_cast<Env>(expr: Expr, f: fn[Env](Expr) -> Option<Expr>) -> Option<Expr> {
    expr.as_cast().map(
        |expr: (Expr, UnresolvedType)| {
        let (expr, typ) = expr;
        let expr = expr.modify(f);
        new_cast(expr, typ)
    }
    )
}

comptime fn modify_comptime<Env>(expr: Expr, f: fn[Env](Expr) -> Option<Expr>) -> Option<Expr> {
    expr.as_comptime().map(
        |exprs: [Expr]| {
        let exprs = exprs.map(|expr: Expr| expr.modify(f));
        new_comptime(exprs)
    }
    )
}

<<<<<<< HEAD
fn modify_constructor<Env>(expr: Expr, f: fn[Env](Expr) -> Option<Expr>) -> Option<Expr> {
    expr.as_constructor().map(
        |expr: (Quoted, [(Quoted, Expr)])| {
        let (typ, fields) = expr;
        let fields = fields.map(|field: (Quoted, Expr)| {
            let (name, value) = field;
            (name, value.modify(f))
        });
        new_constructor(typ, fields)
    }
    )
}

fn modify_function_call<Env>(expr: Expr, f: fn[Env](Expr) -> Option<Expr>) -> Option<Expr> {
=======
comptime fn modify_function_call<Env>(expr: Expr, f: fn[Env](Expr) -> Option<Expr>) -> Option<Expr> {
>>>>>>> 3d391960
    expr.as_function_call().map(
        |expr: (Expr, [Expr])| {
        let (function, arguments) = expr;
        let function = function.modify(f);
        let arguments = arguments.map(|arg: Expr| arg.modify(f));
        new_function_call(function, arguments)
    }
    )
}

comptime fn modify_if<Env>(expr: Expr, f: fn[Env](Expr) -> Option<Expr>) -> Option<Expr> {
    expr.as_if().map(
        |expr: (Expr, Expr, Option<Expr>)| {
        let (condition, consequence, alternative) = expr;
        let condition = condition.modify(f);
        let consequence = consequence.modify(f);
        let alternative = alternative.map(|alternative: Expr| alternative.modify(f));
        new_if(condition, consequence, alternative)
    }
    )
}

comptime fn modify_index<Env>(expr: Expr, f: fn[Env](Expr) -> Option<Expr>) -> Option<Expr> {
    expr.as_index().map(
        |expr: (Expr, Expr)| {
        let (object, index) = expr;
        let object = object.modify(f);
        let index = index.modify(f);
        new_index(object, index)
    }
    )
}

comptime fn modify_let<Env>(expr: Expr, f: fn[Env](Expr) -> Option<Expr>) -> Option<Expr> {
    expr.as_let().map(
        |expr: (Expr, Option<UnresolvedType>, Expr)| {
        let (pattern, typ, expr) = expr;
        let pattern = pattern.modify(f);
        let expr = expr.modify(f);
        new_let(pattern, typ, expr)
    }
    )
}

comptime fn modify_member_access<Env>(expr: Expr, f: fn[Env](Expr) -> Option<Expr>) -> Option<Expr> {
    expr.as_member_access().map(
        |expr: (Expr, Quoted)| {
        let (object, name) = expr;
        let object = object.modify(f);
        new_member_access(object, name)
    }
    )
}

comptime fn modify_method_call<Env>(expr: Expr, f: fn[Env](Expr) -> Option<Expr>) -> Option<Expr> {
    expr.as_method_call().map(
        |expr: (Expr, Quoted, [UnresolvedType], [Expr])| {
        let (object, name, generics, arguments) = expr;
        let object = object.modify(f);
        let arguments = arguments.map(|arg: Expr| arg.modify(f));
        new_method_call(object, name, generics, arguments)
    }
    )
}

comptime fn modify_repeated_element_array<Env>(expr: Expr, f: fn[Env](Expr) -> Option<Expr>) -> Option<Expr> {
    expr.as_repeated_element_array().map(
        |expr: (Expr, Expr)| {
        let (expr, length) = expr;
        let expr = expr.modify(f);
        let length = length.modify(f);
        new_repeated_element_array(expr, length)
    }
    )
}

comptime fn modify_repeated_element_slice<Env>(expr: Expr, f: fn[Env](Expr) -> Option<Expr>) -> Option<Expr> {
    expr.as_repeated_element_slice().map(
        |expr: (Expr, Expr)| {
        let (expr, length) = expr;
        let expr = expr.modify(f);
        let length = length.modify(f);
        new_repeated_element_slice(expr, length)
    }
    )
}

comptime fn modify_slice<Env>(expr: Expr, f: fn[Env](Expr) -> Option<Expr>) -> Option<Expr> {
    expr.as_slice().map(
        |exprs: [Expr]| {
        let exprs = modify_expressions(exprs, f);
        new_slice(exprs)
    }
    )
}

comptime fn modify_tuple<Env>(expr: Expr, f: fn[Env](Expr) -> Option<Expr>) -> Option<Expr> {
    expr.as_tuple().map(
        |exprs: [Expr]| {
        let exprs = modify_expressions(exprs, f);
        new_tuple(exprs)
    }
    )
}

comptime fn modify_unary_op<Env>(expr: Expr, f: fn[Env](Expr) -> Option<Expr>) -> Option<Expr> {
    expr.as_unary_op().map(
        |expr: (UnaryOp, Expr)| {
        let (op, rhs) = expr;
        let rhs = rhs.modify(f);
        new_unary_op(op, rhs)
    }
    )
}

comptime fn modify_unsafe<Env>(expr: Expr, f: fn[Env](Expr) -> Option<Expr>) -> Option<Expr> {
    expr.as_unsafe().map(
        |exprs: [Expr]| {
        let exprs = exprs.map(|expr: Expr| expr.modify(f));
        new_unsafe(exprs)
    }
    )
}

comptime fn modify_expressions<Env>(exprs: [Expr], f: fn[Env](Expr) -> Option<Expr>) -> [Expr] {
    exprs.map(|expr: Expr| expr.modify(f))
}

comptime fn new_array(exprs: [Expr]) -> Expr {
    let exprs = join_expressions(exprs, quote { , });
    quote { [$exprs]}.as_expr().unwrap()
}

comptime fn new_assert(predicate: Expr, msg: Option<Expr>) -> Expr {
    if msg.is_some() {
        let msg = msg.unwrap();
        quote { assert($predicate, $msg) }.as_expr().unwrap()
    } else {
        quote { assert($predicate) }.as_expr().unwrap()
    }
}

comptime fn new_assert_eq(lhs: Expr, rhs: Expr, msg: Option<Expr>) -> Expr {
    if msg.is_some() {
        let msg = msg.unwrap();
        quote { assert_eq($lhs, $rhs, $msg) }.as_expr().unwrap()
    } else {
        quote { assert_eq($lhs, $rhs) }.as_expr().unwrap()
    }
}

comptime fn new_assign(lhs: Expr, rhs: Expr) -> Expr {
    quote { $lhs = $rhs }.as_expr().unwrap()
}

comptime fn new_binary_op(lhs: Expr, op: BinaryOp, rhs: Expr) -> Expr {
    let op = op.quoted();
    quote { ($lhs) $op ($rhs) }.as_expr().unwrap()
}

comptime fn new_block(exprs: [Expr]) -> Expr {
    let exprs = join_expressions(exprs, quote { ; });
    quote { { $exprs }}.as_expr().unwrap()
}

comptime fn new_cast(expr: Expr, typ: UnresolvedType) -> Expr {
    quote { ($expr) as $typ }.as_expr().unwrap()
}

comptime fn new_comptime(exprs: [Expr]) -> Expr {
    let exprs = join_expressions(exprs, quote { ; });
    quote { comptime { $exprs }}.as_expr().unwrap()
}

<<<<<<< HEAD
fn new_constructor(typ: Quoted, fields: [(Quoted, Expr)]) -> Expr {
    let fields = fields.map(
        |field: (Quoted, Expr)| {
        let (name, value) = field;
        quote { $name: $value }
    }
    ).join(quote { , });
    quote { $typ { $fields }}.as_expr().unwrap()
}

fn new_if(condition: Expr, consequence: Expr, alternative: Option<Expr>) -> Expr {
=======
comptime fn new_if(condition: Expr, consequence: Expr, alternative: Option<Expr>) -> Expr {
>>>>>>> 3d391960
    if alternative.is_some() {
        let alternative = alternative.unwrap();
        quote { if $condition { $consequence } else { $alternative }}.as_expr().unwrap()
    } else {
        quote { if $condition { $consequence } }.as_expr().unwrap()
    }
}

comptime fn new_index(object: Expr, index: Expr) -> Expr {
    quote { $object[$index] }.as_expr().unwrap()
}

comptime fn new_let(pattern: Expr, typ: Option<UnresolvedType>, expr: Expr) -> Expr {
    if typ.is_some() {
        let typ = typ.unwrap();
        quote { let $pattern : $typ = $expr; }.as_expr().unwrap()
    } else {
        quote { let $pattern = $expr; }.as_expr().unwrap()
    }
}

comptime fn new_member_access(object: Expr, name: Quoted) -> Expr {
    quote { $object.$name }.as_expr().unwrap()
}

comptime fn new_function_call(function: Expr, arguments: [Expr]) -> Expr {
    let arguments = join_expressions(arguments, quote { , });

    quote { $function($arguments) }.as_expr().unwrap()
}

comptime fn new_method_call(object: Expr, name: Quoted, generics: [UnresolvedType], arguments: [Expr]) -> Expr {
    let arguments = join_expressions(arguments, quote { , });

    if generics.len() == 0 {
        quote { $object.$name($arguments) }.as_expr().unwrap()
    } else {
        let generics = generics.map(|generic| quote { $generic }).join(quote { , });
        quote { $object.$name::<$generics>($arguments) }.as_expr().unwrap()
    }
}

comptime fn new_repeated_element_array(expr: Expr, length: Expr) -> Expr {
    quote { [$expr; $length] }.as_expr().unwrap()
}

comptime fn new_repeated_element_slice(expr: Expr, length: Expr) -> Expr {
    quote { &[$expr; $length] }.as_expr().unwrap()
}

comptime fn new_slice(exprs: [Expr]) -> Expr {
    let exprs = join_expressions(exprs, quote { , });
    quote { &[$exprs]}.as_expr().unwrap()
}

comptime fn new_tuple(exprs: [Expr]) -> Expr {
    let exprs = join_expressions(exprs, quote { , });
    quote { ($exprs) }.as_expr().unwrap()
}

comptime fn new_unary_op(op: UnaryOp, rhs: Expr) -> Expr {
    let op = op.quoted();
    quote { $op($rhs) }.as_expr().unwrap()
}

comptime fn new_unsafe(exprs: [Expr]) -> Expr {
    let exprs = join_expressions(exprs, quote { ; });
    quote { unsafe { $exprs }}.as_expr().unwrap()
}

comptime fn join_expressions(exprs: [Expr], separator: Quoted) -> Quoted {
    exprs.map(|expr: Expr| expr.quoted()).join(separator)
}<|MERGE_RESOLUTION|>--- conflicted
+++ resolved
@@ -31,16 +31,8 @@
     comptime fn as_assign(self) -> Option<(Expr, Expr)> {}
     // docs:end:as_assign
 
-<<<<<<< HEAD
     /// If this expression is a binary operator operation `<lhs> <op> <rhs>`,
     /// return the left-hand side, operator, and the right-hand side of the operation.
-=======
-    #[builtin(expr_as_integer)]
-    // docs:start:as_integer
-    comptime fn as_integer(self) -> Option<(Field, bool)> {}
-    // docs:end:as_integer
-
->>>>>>> 3d391960
     #[builtin(expr_as_binary_op)]
     // docs:start:as_binary_op
     comptime fn as_binary_op(self) -> Option<(Expr, BinaryOp, Expr)> {}
@@ -63,12 +55,8 @@
     /// expression and the type to cast to.
     // docs:start:as_cast
     #[builtin(expr_as_cast)]
-<<<<<<< HEAD
-    fn as_cast(self) -> Option<(Expr, UnresolvedType)> {}
+    comptime fn as_cast(self) -> Option<(Expr, UnresolvedType)> {}
     // docs:end:as_cast
-=======
-    comptime fn as_cast(self) -> Option<(Expr, UnresolvedType)> {}
->>>>>>> 3d391960
 
     /// If this expression is a `comptime { stmt1; stmt2; ...; stmtN }` block,
     /// return each statement in the block.
@@ -110,7 +98,7 @@
     /// as well as whether the integer is negative (true) or not (false).
     #[builtin(expr_as_integer)]
     // docs:start:as_integer
-    fn as_integer(self) -> Option<(Field, bool)> {}
+    comptime fn as_integer(self) -> Option<(Field, bool)> {}
     // docs:end:as_integer
 
     /// If this expression is a let statement, returns the let pattern as an `Expr`,
@@ -353,8 +341,7 @@
     )
 }
 
-<<<<<<< HEAD
-fn modify_constructor<Env>(expr: Expr, f: fn[Env](Expr) -> Option<Expr>) -> Option<Expr> {
+comptime fn modify_constructor<Env>(expr: Expr, f: fn[Env](Expr) -> Option<Expr>) -> Option<Expr> {
     expr.as_constructor().map(
         |expr: (Quoted, [(Quoted, Expr)])| {
         let (typ, fields) = expr;
@@ -367,10 +354,7 @@
     )
 }
 
-fn modify_function_call<Env>(expr: Expr, f: fn[Env](Expr) -> Option<Expr>) -> Option<Expr> {
-=======
 comptime fn modify_function_call<Env>(expr: Expr, f: fn[Env](Expr) -> Option<Expr>) -> Option<Expr> {
->>>>>>> 3d391960
     expr.as_function_call().map(
         |expr: (Expr, [Expr])| {
         let (function, arguments) = expr;
@@ -545,8 +529,7 @@
     quote { comptime { $exprs }}.as_expr().unwrap()
 }
 
-<<<<<<< HEAD
-fn new_constructor(typ: Quoted, fields: [(Quoted, Expr)]) -> Expr {
+comptime fn new_constructor(typ: Quoted, fields: [(Quoted, Expr)]) -> Expr {
     let fields = fields.map(
         |field: (Quoted, Expr)| {
         let (name, value) = field;
@@ -556,10 +539,7 @@
     quote { $typ { $fields }}.as_expr().unwrap()
 }
 
-fn new_if(condition: Expr, consequence: Expr, alternative: Option<Expr>) -> Expr {
-=======
 comptime fn new_if(condition: Expr, consequence: Expr, alternative: Option<Expr>) -> Expr {
->>>>>>> 3d391960
     if alternative.is_some() {
         let alternative = alternative.unwrap();
         quote { if $condition { $consequence } else { $alternative }}.as_expr().unwrap()
