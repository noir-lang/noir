--- conflicted
+++ resolved
@@ -1,18 +1,10 @@
 #[foreign(schnorr_verify)]
 // docs:start:schnorr_verify
 pub fn verify_signature<N>(
-<<<<<<< HEAD
     public_key_x: Field,
     public_key_y: Field,
     signature: [u8; 64],
     message: [u8; N]
-) -> bool {}
-=======
-    _public_key_x: Field,
-    _public_key_y: Field,
-    _signature: [u8; 64],
-    _message: [u8; N]
 ) -> bool
 // docs:end:schnorr_verify
-{}
->>>>>>> 5e3c0f1d
+{}