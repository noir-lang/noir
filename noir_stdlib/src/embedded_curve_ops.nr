use crate::ops::arith::{Add, Sub, Neg};
use crate::cmp::Eq;

<<<<<<< HEAD
=======
/// A point on the embedded elliptic curve
/// By definition, the base field of the embedded curve is the scalar field of the proof system curve, i.e the Noir Field.
/// x and y denotes the Weierstrass coordinates of the point, if is_infinite is false.
>>>>>>> 41d2ac80
struct EmbeddedCurvePoint {
    x: Field,
    y: Field,
    is_infinite: bool
}

impl EmbeddedCurvePoint {
    /// Elliptic curve point doubling operation
    /// returns the doubled point of a point P, i.e P+P
    fn double(self) -> EmbeddedCurvePoint {
        embedded_curve_add(self, self)
    }

    /// Returns the null element of the curve; 'the point at infinity'
    fn point_at_infinity() -> EmbeddedCurvePoint {
        EmbeddedCurvePoint { x: 0, y: 0, is_infinite: true }
    }
}

impl Add for EmbeddedCurvePoint {
    /// Adds two points P+Q, using the curve addition formula, and also handles point at infinity
    fn add(self, other: EmbeddedCurvePoint) -> EmbeddedCurvePoint { 
        embedded_curve_add(self, other)
    }
}

impl Sub for EmbeddedCurvePoint {
    /// Points subtraction operation, using addition and negation
    fn sub(self, other: EmbeddedCurvePoint) -> EmbeddedCurvePoint { 
        self + other.neg()
    }
}

impl Neg for EmbeddedCurvePoint {
    /// Negates a point P, i.e returns -P, by negating the y coordinate.
    /// If the point is at infinity, then the result is also at infinity.
    fn neg(self) -> EmbeddedCurvePoint { 
        EmbeddedCurvePoint {
            x: self.x,
            y: -self.y,
            is_infinite: self.is_infinite
        }
    }
}

impl Eq for EmbeddedCurvePoint {
    /// Checks whether two points are equal
    fn eq(self: Self, b: EmbeddedCurvePoint) -> bool {
        (self.is_infinite & b.is_infinite) | ((self.is_infinite == b.is_infinite) & (self.x == b.x) & (self.y == b.y))
    }
}

/// Scalar for the embedded curve represented as low and high limbs
/// By definition, the scalar field of the embedded curve is base field of the proving system curve.
/// It may not fit into a Field element, so it is represented with two Field elements; its low and high limbs.
struct EmbeddedCurveScalar {
    lo: Field,
    hi: Field,
}

impl EmbeddedCurveScalar {
    pub fn new(lo: Field, hi: Field) -> Self {
        EmbeddedCurveScalar { lo, hi }
    }

    #[field(bn254)]
    fn from_field(scalar: Field) -> EmbeddedCurveScalar {
        let (a,b) = crate::field::bn254::decompose(scalar);
        EmbeddedCurveScalar { lo: a, hi: b }
    }
}

impl Eq for EmbeddedCurveScalar {
    fn eq(self, other: Self) -> bool {
        (other.hi == self.hi) & (other.lo == self.lo)
    }
}

// Computes a multi scalar multiplication over the embedded curve.
// For bn254, We have Grumpkin and Baby JubJub.
// For bls12-381, we have JubJub and Bandersnatch.
//
// The embedded curve being used is decided by the 
// underlying proof system.
#[foreign(multi_scalar_mul)]
// docs:start:multi_scalar_mul
pub fn multi_scalar_mul<let N: u32>(
    points: [EmbeddedCurvePoint; N],
    scalars: [EmbeddedCurveScalar; N]
) -> [Field; 3]
// docs:end:multi_scalar_mul
{}

// docs:start:fixed_base_scalar_mul
pub fn fixed_base_scalar_mul(
    scalar_low: Field,
    scalar_high: Field
) -> [Field; 3]
// docs:end:fixed_base_scalar_mul
{
    let g1 = EmbeddedCurvePoint { x: 1, y: 17631683881184975370165255887551781615748388533673675138860, is_infinite: false };
    let scalar = EmbeddedCurveScalar { lo: scalar_low, hi: scalar_high };
    multi_scalar_mul([g1], [scalar])
}

// This is a hack as returning an `EmbeddedCurvePoint` from a foreign function in brillig returns a [BrilligVariable::SingleAddr; 2] rather than BrilligVariable::BrilligArray
// as is defined in the brillig bytecode format. This is a workaround which allows us to fix this without modifying the serialization format.
// docs:start:embedded_curve_add
fn embedded_curve_add(
    point1: EmbeddedCurvePoint,
    point2: EmbeddedCurvePoint
) -> EmbeddedCurvePoint
// docs:end:embedded_curve_add
{
    let point_array = embedded_curve_add_array_return(point1, point2);
    let x = point_array[0];
    let y = point_array[1];
    EmbeddedCurvePoint { x, y, is_infinite: point_array[2] == 1 }
}

#[foreign(embedded_curve_add)]
fn embedded_curve_add_array_return(_point1: EmbeddedCurvePoint, _point2: EmbeddedCurvePoint) -> [Field; 3] {}<|MERGE_RESOLUTION|>--- conflicted
+++ resolved
@@ -1,12 +1,9 @@
 use crate::ops::arith::{Add, Sub, Neg};
 use crate::cmp::Eq;
 
-<<<<<<< HEAD
-=======
 /// A point on the embedded elliptic curve
 /// By definition, the base field of the embedded curve is the scalar field of the proof system curve, i.e the Noir Field.
 /// x and y denotes the Weierstrass coordinates of the point, if is_infinite is false.
->>>>>>> 41d2ac80
 struct EmbeddedCurvePoint {
     x: Field,
     y: Field,
