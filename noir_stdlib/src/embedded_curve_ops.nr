use crate::ops::arith::{Add, Sub, Neg};
use crate::cmp::Eq;

/// A point on the embedded elliptic curve
/// By definition, the base field of the embedded curve is the scalar field of the proof system curve, i.e the Noir Field.
/// x and y denotes the Weierstrass coordinates of the point, if is_infinite is false.
pub struct EmbeddedCurvePoint {
    pub x: Field,
    pub y: Field,
    pub is_infinite: bool,
}

impl EmbeddedCurvePoint {
    /// Elliptic curve point doubling operation
    /// returns the doubled point of a point P, i.e P+P
    pub fn double(self) -> EmbeddedCurvePoint {
        embedded_curve_add(self, self)
    }

    /// Returns the null element of the curve; 'the point at infinity'
    pub fn point_at_infinity() -> EmbeddedCurvePoint {
        EmbeddedCurvePoint { x: 0, y: 0, is_infinite: true }
    }
}

impl Add for EmbeddedCurvePoint {
    /// Adds two points P+Q, using the curve addition formula, and also handles point at infinity
    fn add(self, other: EmbeddedCurvePoint) -> EmbeddedCurvePoint {
        embedded_curve_add(self, other)
    }
}

impl Sub for EmbeddedCurvePoint {
    /// Points subtraction operation, using addition and negation
    fn sub(self, other: EmbeddedCurvePoint) -> EmbeddedCurvePoint {
        self + other.neg()
    }
}

impl Neg for EmbeddedCurvePoint {
    /// Negates a point P, i.e returns -P, by negating the y coordinate.
    /// If the point is at infinity, then the result is also at infinity.
    fn neg(self) -> EmbeddedCurvePoint {
        EmbeddedCurvePoint { x: self.x, y: -self.y, is_infinite: self.is_infinite }
    }
}

impl Eq for EmbeddedCurvePoint {
    /// Checks whether two points are equal
    fn eq(self: Self, b: EmbeddedCurvePoint) -> bool {
        (self.is_infinite & b.is_infinite)
            | ((self.is_infinite == b.is_infinite) & (self.x == b.x) & (self.y == b.y))
    }
}

/// Scalar for the embedded curve represented as low and high limbs
/// By definition, the scalar field of the embedded curve is base field of the proving system curve.
/// It may not fit into a Field element, so it is represented with two Field elements; its low and high limbs.
pub struct EmbeddedCurveScalar {
    pub lo: Field,
    pub hi: Field,
}

impl EmbeddedCurveScalar {
    pub fn new(lo: Field, hi: Field) -> Self {
        EmbeddedCurveScalar { lo, hi }
    }

    #[field(bn254)]
    pub fn from_field(scalar: Field) -> EmbeddedCurveScalar {
        let (a, b) = crate::field::bn254::decompose(scalar);
        EmbeddedCurveScalar { lo: a, hi: b }
    }

    //Bytes to scalar: take the first (after the specified offset) 16 bytes of the input as the lo value, and the next 16 bytes as the hi value
    #[field(bn254)]
    pub(crate) fn from_bytes(bytes: [u8; 64], offset: u32) -> EmbeddedCurveScalar {
        let mut v = 1;
        let mut lo = 0 as Field;
        let mut hi = 0 as Field;
        for i in 0..16 {
            lo = lo + (bytes[offset + 31 - i] as Field) * v;
            hi = hi + (bytes[offset + 15 - i] as Field) * v;
            v = v * 256;
        }
        let sig_s = crate::embedded_curve_ops::EmbeddedCurveScalar { lo, hi };
        sig_s
    }
}

impl Eq for EmbeddedCurveScalar {
    fn eq(self, other: Self) -> bool {
        (other.hi == self.hi) & (other.lo == self.lo)
    }
}

// Computes a multi scalar multiplication over the embedded curve.
// For bn254, We have Grumpkin and Baby JubJub.
// For bls12-381, we have JubJub and Bandersnatch.
//
// The embedded curve being used is decided by the
// underlying proof system.
// docs:start:multi_scalar_mul
pub fn multi_scalar_mul<let N: u32>(
    points: [EmbeddedCurvePoint; N],
    scalars: [EmbeddedCurveScalar; N],
) -> EmbeddedCurvePoint
// docs:end:multi_scalar_mul
{
    let point_array = multi_scalar_mul_array_return(points, scalars);
    EmbeddedCurvePoint { x: point_array[0], y: point_array[1], is_infinite: point_array[2] as bool }
}

#[foreign(multi_scalar_mul)]
<<<<<<< HEAD
pub(crate) fn multi_scalar_mul_array_return<let N: u32>(
    points: [EmbeddedCurvePoint; N],
    scalars: [EmbeddedCurveScalar; N]
=======
fn multi_scalar_mul_array_return<let N: u32>(
    points: [EmbeddedCurvePoint; N],
    scalars: [EmbeddedCurveScalar; N],
) -> [Field; 3] {}

#[foreign(multi_scalar_mul)]
pub(crate) fn multi_scalar_mul_slice(
    points: [EmbeddedCurvePoint],
    scalars: [EmbeddedCurveScalar],
>>>>>>> 62404d7f
) -> [Field; 3] {}

// docs:start:fixed_base_scalar_mul
pub fn fixed_base_scalar_mul(scalar: EmbeddedCurveScalar) -> EmbeddedCurvePoint
// docs:end:fixed_base_scalar_mul
{
    let g1 = EmbeddedCurvePoint {
        x: 1,
        y: 17631683881184975370165255887551781615748388533673675138860,
        is_infinite: false,
    };
    multi_scalar_mul([g1], [scalar])
}

/// This function only assumes that the points are on the curve
/// It handles corner cases around the infinity point causing some overhead compared to embedded_curve_add_not_nul and embedded_curve_add_unsafe
// This is a hack because returning an `EmbeddedCurvePoint` from a foreign function in brillig returns a [BrilligVariable::SingleAddr; 2] rather than BrilligVariable::BrilligArray
// as is defined in the brillig bytecode format. This is a workaround which allows us to fix this without modifying the serialization format.
// docs:start:embedded_curve_add
pub fn embedded_curve_add(
    point1: EmbeddedCurvePoint,
    point2: EmbeddedCurvePoint,
) -> EmbeddedCurvePoint {
    // docs:end:embedded_curve_add
    let x_coordinates_match = point1.x == point2.x;
    let y_coordinates_match = point1.y == point2.y;
    let double_predicate = (x_coordinates_match & y_coordinates_match);
    let infinity_predicate = (x_coordinates_match & !y_coordinates_match);
    let point1_1 = EmbeddedCurvePoint {
        x: point1.x + (x_coordinates_match as Field),
        y: point1.y,
        is_infinite: x_coordinates_match,
    };
    // point1_1 is guaranteed to have a different abscissa than point2
    let mut result = embedded_curve_add_unsafe(point1_1, point2);
    result.is_infinite = x_coordinates_match;

    // dbl if x_match, y_match
    let double = embedded_curve_add_unsafe(point1, point1);
    result = if double_predicate { double } else { result };

    // infinity if x_match, !y_match
    if point1.is_infinite {
        result = point2;
    }
    if point2.is_infinite {
        result = point1;
    }
    let mut result_is_infinity = infinity_predicate & (!point1.is_infinite & !point2.is_infinite);
    result.is_infinite = result_is_infinity | (point1.is_infinite & point2.is_infinite);
    result
}

#[foreign(embedded_curve_add)]
fn embedded_curve_add_array_return(
    _point1: EmbeddedCurvePoint,
    _point2: EmbeddedCurvePoint,
) -> [Field; 3] {}

/// This function assumes that:
/// The points are on the curve, and
/// The points don't share an x-coordinate, and
/// Neither point is the infinity point.
/// If it is used with correct input, the function ensures the correct non-zero result is returned.
/// Except for points on the curve, the other assumptions are checked by the function. It will cause assertion failure if they are not respected.
pub fn embedded_curve_add_not_nul(
    point1: EmbeddedCurvePoint,
    point2: EmbeddedCurvePoint,
) -> EmbeddedCurvePoint {
    assert(point1.x != point2.x);
    assert(!point1.is_infinite);
    assert(!point2.is_infinite);
    embedded_curve_add_unsafe(point1, point2)
}

/// Unsafe ec addition
/// If the inputs are the same, it will perform a doubling, but only if point1 and point2 are the same variable.
/// If they have the same value but are different variables, the result will be incorrect because in this case
/// it assumes (but does not check) that the points' x-coordinates are not equal.
/// It also assumes neither point is the infinity point.
pub fn embedded_curve_add_unsafe(
    point1: EmbeddedCurvePoint,
    point2: EmbeddedCurvePoint,
) -> EmbeddedCurvePoint {
    let point_array = embedded_curve_add_array_return(point1, point2);
    let x = point_array[0];
    let y = point_array[1];

    EmbeddedCurvePoint { x, y, is_infinite: false }
}<|MERGE_RESOLUTION|>--- conflicted
+++ resolved
@@ -112,21 +112,9 @@
 }
 
 #[foreign(multi_scalar_mul)]
-<<<<<<< HEAD
 pub(crate) fn multi_scalar_mul_array_return<let N: u32>(
     points: [EmbeddedCurvePoint; N],
-    scalars: [EmbeddedCurveScalar; N]
-=======
-fn multi_scalar_mul_array_return<let N: u32>(
-    points: [EmbeddedCurvePoint; N],
     scalars: [EmbeddedCurveScalar; N],
-) -> [Field; 3] {}
-
-#[foreign(multi_scalar_mul)]
-pub(crate) fn multi_scalar_mul_slice(
-    points: [EmbeddedCurvePoint],
-    scalars: [EmbeddedCurveScalar],
->>>>>>> 62404d7f
 ) -> [Field; 3] {}
 
 // docs:start:fixed_base_scalar_mul
