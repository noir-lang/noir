--- conflicted
+++ resolved
@@ -19,12 +19,9 @@
 mod option;
 mod string;
 mod test;
-<<<<<<< HEAD
 mod cmp;
-=======
 mod ops;
 mod default;
->>>>>>> 98a50043
 mod prelude;
 
 // Oracle calls are required to be wrapped in an unconstrained function
