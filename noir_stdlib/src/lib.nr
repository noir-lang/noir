--- conflicted
+++ resolved
@@ -34,11 +34,11 @@
 // Asserts that the given value is known at compile-time.
 // Useful for debugging for-loop bounds.
 #[builtin(assert_constant)]
-<<<<<<< HEAD
 pub fn assert_constant<T>(_x: T) {}
-=======
-fn assert_constant<T>(_x: T) {}
 
+// from_field and as_field are private since they are not valid for every type.
+// `as` should be the default for users to cast between primitive types, and in the future
+// traits can be used to work with generic types.
 #[builtin(from_field)]
 fn from_field<T>(x : Field) -> T {}
 
@@ -46,21 +46,19 @@
 fn as_field<T>(x : T) -> Field {}
 
 
-fn wrapping_add<T>(x : T, y: T) -> T {
+pub fn wrapping_add<T>(x : T, y: T) -> T {
     crate::from_field(crate::as_field(x) + crate::as_field(y))
 }
 
-
-fn wrapping_sub<T>(x : T, y: T) -> T {
+pub fn wrapping_sub<T>(x : T, y: T) -> T {
     //340282366920938463463374607431768211456 is 2^128, it is used to avoid underflow
     crate::from_field(crate::as_field(x) + 340282366920938463463374607431768211456 - crate::as_field(y))
 }
 
-fn wrapping_mul<T>(x : T, y: T) -> T {
+pub fn wrapping_mul<T>(x : T, y: T) -> T {
     crate::from_field(crate::as_field(x) * crate::as_field(y))
 }
 
-fn wrapping_shift_left<T>(x : T, y: T) -> T {
+pub fn wrapping_shift_left<T>(x : T, y: T) -> T {
     crate::from_field(crate::as_field(x) * 2.pow_32(crate::as_field(y)))
-}
->>>>>>> fc48930e
+}