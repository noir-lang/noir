mod hash;
mod array;
mod merkle;
mod schnorr;
mod ecdsa_secp256k1;
mod scalar_mul;
mod sha256;
mod sha512;
<<<<<<< HEAD


 #[builtin(to_bits)]
fn to_bits(_x : Field, _bit_size: u32) -> [u1] {}

fn to_le_bytes(x : Field, byte_size: u32) -> [u8] {
    to_radix(x, 256, byte_size)
}

#[builtin(to_radix)]
//decompose _x into a _result_len vector over the _radix basis
//_radix must be less than 256
fn to_radix(_x : Field, _radix: u32, _result_len: u32) -> [u8] {}

#[builtin(println)]
fn println<T>(_input : T) {}
=======
mod field;
>>>>>>> f3293793

// Returns base^exponent. 
// ^ means to the power of and not xor
// Caution: we assume the exponent fits into 32 bits
// using a bigger bit size impacts negatively the performance and should be done only if the exponent does not fit in 32 bits
fn pow_32(base: Field, exponent: Field) -> Field {
    let mut r = 1 as Field;
    let b = field::to_le_bits(exponent, 32);

    for i in 1..33 {
        r = r*r;
        r = (b[32-i] as Field) * (r * base) + (1 - b[32-i] as Field) * r;
    };
    r
}
<|MERGE_RESOLUTION|>--- conflicted
+++ resolved
@@ -6,26 +6,10 @@
 mod scalar_mul;
 mod sha256;
 mod sha512;
-<<<<<<< HEAD
-
-
- #[builtin(to_bits)]
-fn to_bits(_x : Field, _bit_size: u32) -> [u1] {}
-
-fn to_le_bytes(x : Field, byte_size: u32) -> [u8] {
-    to_radix(x, 256, byte_size)
-}
-
-#[builtin(to_radix)]
-//decompose _x into a _result_len vector over the _radix basis
-//_radix must be less than 256
-fn to_radix(_x : Field, _radix: u32, _result_len: u32) -> [u8] {}
+mod field;
 
 #[builtin(println)]
 fn println<T>(_input : T) {}
-=======
-mod field;
->>>>>>> f3293793
 
 // Returns base^exponent. 
 // ^ means to the power of and not xor
