--- conflicted
+++ resolved
@@ -60,26 +60,7 @@
     crate::from_field(crate::as_field(x) * crate::as_field(y))
 }
 
-<<<<<<< HEAD
-pub fn wrapping_shift_left_64<T>(x : T, y: T) -> T {
-    let mut r: Field = 1;
-    let b = crate::as_field(y).to_le_bits(64);
-
-    for i in 1..65 {
-        r *= r;
-        r = (b[64-i] as Field) * (r * 2) + (1 - b[64-i] as Field) * r;
-    }
-   let a: T =  crate::from_field(crate::as_field(x) *  r);
-    a
-}
-
-
-pub fn wrapping_shift_left<T>(x : T, y: T) -> T {
-    crate::from_field(crate::as_field(x) * 2.pow_32(crate::as_field(y)))
-}
-=======
 /// Shift-left x by y bits
 /// If the result overflow the bitsize; it does not fail and returns 0 instead
 #[builtin(wrapping_shift_left)]
-pub fn wrapping_shift_left<T>(x : T, y: T) -> T {}
->>>>>>> 7d126c5f
+pub fn wrapping_shift_left<T>(x : T, y: T) -> T {}