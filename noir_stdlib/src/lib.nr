--- conflicted
+++ resolved
@@ -60,12 +60,9 @@
 
 pub fn wrapping_mul<T>(x: T, y: T) -> T {
     crate::from_field(crate::as_field(x) * crate::as_field(y))
-<<<<<<< HEAD
 }
-=======
-}
+
 /// Shift-left x by y bits
-/// If the result overflow the bitsize; it does not fail and returns 0 instead
+/// If y is greater than the bitsize; it does not fail and returns 0 instead
 #[builtin(wrapping_shift_left)]
-pub fn wrapping_shift_left<T>(_x: T, _y: T) -> T {}
->>>>>>> 80cc2935
+pub fn wrapping_shift_left<T>(_x: T, _y: T) -> T {}