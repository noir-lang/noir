--- conflicted
+++ resolved
@@ -425,20 +425,7 @@
         }
     }
 
-<<<<<<< HEAD
     // TODO: Update this test to account for the Brillig restriction that the radix must be greater than 2
-    // #[test]
-    // fn test_to_le_radix_brillig_1() {
-    //     // this test should only fail in constrained mode
-    //     if runtime::is_unconstrained() {
-    //         let field = 1;
-    //         let out: [u8; 8] = field.to_le_radix(1);
-    //         crate::println(out);
-    //         let expected = [0; 8];
-    //         assert(out == expected, "unexpected result");
-    //     }
-    // }
-=======
     #[test]
     fn test_to_le_radix_brillig_1() {
         // this test should only fail in constrained mode
@@ -450,7 +437,6 @@
             assert(out == expected, "unexpected result");
         }
     }
->>>>>>> 49d1b13a
 
     #[test(should_fail_with = "radix must be a power of 2")]
     fn test_to_le_radix_3() {
@@ -486,20 +472,7 @@
         }
     }
 
-<<<<<<< HEAD
     // TODO: Update this test to account for the Brillig restriction that the radix must be less than 512
-    // #[test]
-    // fn test_to_le_radix_brillig_512() {
-    //     // this test should only fail in constrained mode
-    //     if runtime::is_unconstrained() {
-    //         let field = 1;
-    //         let out: [u8; 8] = field.to_le_radix(512);
-    //         let mut expected = [0; 8];
-    //         expected[0] = 1;
-    //         assert(out == expected, "unexpected result");
-    //     }
-    // }
-=======
     #[test]
     fn test_to_le_radix_brillig_512() {
         // this test should only fail in constrained mode
@@ -511,7 +484,6 @@
             assert(out == expected, "unexpected result");
         }
     }
->>>>>>> 49d1b13a
 
     #[test]
     unconstrained fn test_field_less_than() {
