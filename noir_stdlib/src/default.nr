use crate::meta::derive_via;

#[derive_via(derive_default)]
// docs:start:default-trait
trait Default {
    fn default() -> Self;
}
// docs:end:default-trait

comptime fn derive_default(s: StructDefinition) -> Quoted {
<<<<<<< HEAD
    let signature = quote { fn default() -> Self };
    let for_each_field = |name| quote { $name: Default::default() };
    let join_fields_with = quote { , };
    crate::meta::make_impl(s, quote { Default }, signature, for_each_field, join_fields_with)
=======
    let typ = s.as_type();

    let impl_generics = s.generics().map(|g| quote { $g }).join(quote {,});

    let where_clause = s.generics().map(|name| quote { $name: Default }).join(quote {,});

    // `foo: Default::default(), bar: Default::default(), ...`
    let fields = s.fields().map(
        |f: (Quoted, Type)| {
        let name = f.0;
        quote { $name: Default::default() }
    }
    );
    let fields = fields.join(quote {,});

    quote {
        impl<$impl_generics> Default for $typ where $where_clause {
            fn default() -> Self {
                Self { $fields }
            }
        }
    }
>>>>>>> 966be8ed
}

impl Default for Field { fn default() -> Field { 0 } }

impl Default for u8 { fn default() -> u8 { 0 } }
impl Default for u32 { fn default() -> u32 { 0 } }
impl Default for u64 { fn default() -> u64 { 0 } }

impl Default for i8 { fn default() -> i8 { 0 } }
impl Default for i32 { fn default() -> i32 { 0 } }
impl Default for i64 { fn default() -> i64 { 0 } }

impl Default for () { fn default() -> () { () } }
impl Default for bool { fn default() -> bool { false } }

impl<T, let N: u32> Default for [T; N] where T: Default {
    fn default() -> [T; N] {
        [T::default(); N]
    }
}

impl<T> Default for [T] {
    fn default() -> [T] {
        &[]
    }
}

impl<A, B> Default for (A, B) where A: Default, B: Default {
    fn default() -> (A, B) {
        (A::default(), B::default())
    }
}

impl<A, B, C> Default for (A, B, C) where A: Default, B: Default, C: Default {
    fn default() -> (A, B, C) {
        (A::default(), B::default(), C::default())
    }
}

impl<A, B, C, D> Default for (A, B, C, D) where A: Default, B: Default, C: Default, D: Default {
    fn default() -> (A, B, C, D) {
        (A::default(), B::default(), C::default(), D::default())
    }
}

impl<A, B, C, D, E> Default for (A, B, C, D, E) where A: Default, B: Default, C: Default, D: Default, E: Default {
    fn default() -> (A, B, C, D, E) {
        (A::default(), B::default(), C::default(), D::default(), E::default())
    }
}<|MERGE_RESOLUTION|>--- conflicted
+++ resolved
@@ -8,35 +8,11 @@
 // docs:end:default-trait
 
 comptime fn derive_default(s: StructDefinition) -> Quoted {
-<<<<<<< HEAD
     let signature = quote { fn default() -> Self };
     let for_each_field = |name| quote { $name: Default::default() };
     let join_fields_with = quote { , };
-    crate::meta::make_impl(s, quote { Default }, signature, for_each_field, join_fields_with)
-=======
-    let typ = s.as_type();
-
-    let impl_generics = s.generics().map(|g| quote { $g }).join(quote {,});
-
-    let where_clause = s.generics().map(|name| quote { $name: Default }).join(quote {,});
-
-    // `foo: Default::default(), bar: Default::default(), ...`
-    let fields = s.fields().map(
-        |f: (Quoted, Type)| {
-        let name = f.0;
-        quote { $name: Default::default() }
-    }
-    );
-    let fields = fields.join(quote {,});
-
-    quote {
-        impl<$impl_generics> Default for $typ where $where_clause {
-            fn default() -> Self {
-                Self { $fields }
-            }
-        }
-    }
->>>>>>> 966be8ed
+    let body = |fields| quote { Self { $fields } };
+    crate::meta::make_impl(s, quote { Default }, signature, for_each_field, join_fields_with, body)
 }
 
 impl Default for Field { fn default() -> Field { 0 } }
