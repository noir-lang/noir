// Regular merkle tree means a append-only merkle tree (Explain why this is the only way to have privacy and alternatives if you don't want it)
// Currently we assume that it is a binary tree, so depth k implies a width of 2^k
// XXX: In the future we can add an arity parameter

// Returns the merkle root of the tree from the provided leaf, its hashpath, using a pedersen hash function.
pub fn compute_merkle_root<N>(leaf: Field, index: Field, hash_path: [Field; N]) -> Field {
    let n = hash_path.len();
    let index_bits = index.to_le_bits(n as u32);
    let mut current = leaf;
    for i in 0..n {
        let path_bit = index_bits[i] as bool;
        let (hash_left, hash_right) = if path_bit {
            (hash_path[i], current)
         } else {
            (current, hash_path[i])
         };
<<<<<<< HEAD
    // TODO(Kev): This should be changed to use pedersen_hash
      current = crate::hash::pedersen_commitment([hash_left, hash_right]).x;
=======
      current = crate::hash::pedersen_hash([hash_left, hash_right]);
>>>>>>> 3d5e43a4
    };
    current
}<|MERGE_RESOLUTION|>--- conflicted
+++ resolved
@@ -14,12 +14,7 @@
          } else {
             (current, hash_path[i])
          };
-<<<<<<< HEAD
-    // TODO(Kev): This should be changed to use pedersen_hash
-      current = crate::hash::pedersen_commitment([hash_left, hash_right]).x;
-=======
       current = crate::hash::pedersen_hash([hash_left, hash_right]);
->>>>>>> 3d5e43a4
     };
     current
 }