--- conflicted
+++ resolved
@@ -1,4 +1,5 @@
 // docs:start:ecdsa_secp256r1
+#[foreign(ecdsa_secp256r1)]
 pub fn verify_signature<let N: u32>(
     public_key_x: [u8; 32],
     public_key_y: [u8; 32],
@@ -6,41 +7,4 @@
     message_hash: [u8; N],
 ) -> bool
 // docs:end:ecdsa_secp256r1
-<<<<<<< HEAD
-{
-    _verify_signature(public_key_x, public_key_y, signature, message_hash, true)
-}
-
-#[deprecated("This method is deprecated and will be removed in 1.0.0-beta.12")]
-#[foreign(ecdsa_secp256r1)]
-pub fn _verify_signature<let N: u32>(
-    public_key_x: [u8; 32],
-    public_key_y: [u8; 32],
-    signature: [u8; 64],
-    message_hash: [u8; N],
-    predicate: bool,
-) -> bool {}
-
-// docs:start:ecdsa_secp256r1_slice
-pub fn verify_signature_slice(
-    public_key_x: [u8; 32],
-    public_key_y: [u8; 32],
-    signature: [u8; 64],
-    message_hash: [u8],
-) -> bool
-// docs:end:ecdsa_secp256r1_slice
-{
-    _verify_signature_slice(public_key_x, public_key_y, signature, message_hash, true)
-}
-
-#[foreign(ecdsa_secp256r1)]
-fn _verify_signature_slice(
-    public_key_x: [u8; 32],
-    public_key_y: [u8; 32],
-    signature: [u8; 64],
-    message_hash: [u8],
-    predicate: bool,
-) -> bool {}
-=======
-{}
->>>>>>> 38473c15
+{}