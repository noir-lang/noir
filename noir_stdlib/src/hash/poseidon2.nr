--- conflicted
+++ resolved
@@ -92,14 +92,8 @@
         result
     }
 
-<<<<<<< HEAD
-    fn hash_internal<N>(input:[Field;N], in_len:u32, is_variable_length: bool) -> Field
-    {
-        let iv : Field = (in_len as Field)*18446744073709551616;    // iv = (in_len << 64)
-=======
     fn hash_internal<N>(input: [Field; N], in_len: u32, is_variable_length: bool) -> Field {
         let iv : Field = (in_len as Field) * 18446744073709551616;
->>>>>>> a112b303
         let mut sponge = Poseidon2::new(iv);
         for i in 0..input.len() {
             if i as u32 < in_len {
