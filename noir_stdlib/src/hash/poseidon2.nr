--- conflicted
+++ resolved
@@ -1,12 +1,8 @@
-<<<<<<< HEAD
 use crate::hash::Hasher;
 use crate::default::Default;
 
 
-global rate = 3;
-=======
 global RATE = 3;
->>>>>>> a112b303
 
 struct Poseidon2 {
     cache: [Field;3],
@@ -100,14 +96,9 @@
         result
     }
 
-<<<<<<< HEAD
-    fn hash_internal<N>(input:[Field;N], in_len:u64, is_variable_length: bool) -> Field
+    fn hash_internal<N>(input: [Field; N], in_len: u64, is_variable_length: bool) -> Field
     {
-        let iv : Field = (in_len as Field)*18446744073709551616;
-=======
-    fn hash_internal<N>(input: [Field; N], in_len: u32, is_variable_length: bool) -> Field {
         let iv : Field = (in_len as Field) * 18446744073709551616;
->>>>>>> a112b303
         let mut sponge = Poseidon2::new(iv);
         for i in 0..input.len() {
             if i < in_len {
