--- conflicted
+++ resolved
@@ -95,14 +95,9 @@
         result
     }
 
-<<<<<<< HEAD
     fn hash_internal<N>(input: [Field; N], in_len: u64, is_variable_length: bool) -> Field {
-        let iv : Field = (in_len as Field) * 18446744073709551616;
-=======
-    fn hash_internal<N>(input: [Field; N], in_len: u32, is_variable_length: bool) -> Field {
         let two_pow_64 = 18446744073709551616;
         let iv : Field = (in_len as Field) * two_pow_64;
->>>>>>> 97bcae27
         let mut sponge = Poseidon2::new(iv);
         for i in 0..input.len() {
             if i < in_len {
