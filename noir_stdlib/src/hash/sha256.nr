--- conflicted
+++ resolved
@@ -509,16 +509,9 @@
 
     // Return final hash as byte array
     for j in 0..8 {
-<<<<<<< HEAD
-        let h_bytes: [u8; 4] = (state[7 - j] as Field).to_le_bytes();
-        let start_offset = 31 - 4 * j;
-        for k in 0..4 {
-            out_h[start_offset - k] = h_bytes[k];
-=======
         let h_bytes: [u8; 4] = (state[j] as Field).to_be_bytes();
         for k in 0..4 {
             out_h[4 * j + k] = h_bytes[k];
->>>>>>> 46f2215c
         }
     }
 
