pub mod poseidon;
pub mod mimc;
pub mod poseidon2;
pub mod keccak;
pub mod sha256;
pub mod sha512;

use crate::default::Default;
use crate::uint128::U128;
use crate::embedded_curve_ops::{EmbeddedCurvePoint, EmbeddedCurveScalar, multi_scalar_mul, multi_scalar_mul_array_return};
use crate::meta::derive_via;

// Kept for backwards compatibility
pub use sha256::{digest, sha256, sha256_compression, sha256_var};

#[foreign(blake2s)]
// docs:start:blake2s
pub fn blake2s<let N: u32>(input: [u8; N]) -> [u8; 32]
// docs:end:blake2s
{}

#[foreign(blake3)]
// docs:start:blake3
pub fn blake3<let N: u32>(input: [u8; N]) -> [u8; 32]
// docs:end:blake3
{}

// docs:start:pedersen_commitment
pub fn pedersen_commitment<let N: u32>(input: [Field; N]) -> EmbeddedCurvePoint {
    // docs:end:pedersen_commitment
    pedersen_commitment_with_separator(input, 0)
}

<<<<<<< HEAD
pub fn pedersen_commitment_with_separator<let N: u32>(input: [Field; N], separator: u32) -> EmbeddedCurvePoint {
    let value = __pedersen_commitment_with_separator(input, separator);
    if (value[0] == 0) & (value[1] == 0) {
        EmbeddedCurvePoint { x: 0, y: 0, is_infinite: true }
    } else {
        EmbeddedCurvePoint { x: value[0], y: value[1], is_infinite: false }
    }
}

#[foreign(pedersen_commitment)]
fn __pedersen_commitment_with_separator<let N: u32>(input: [Field; N], separator: u32) -> [Field; 2] {}

#[no_predicates]
fn pedersen_commitment_with_separator_noir<let N: u32>(input: [Field; N], separator: u32) -> EmbeddedCurvePoint {
=======
#[inline_always]
pub fn pedersen_commitment_with_separator<let N: u32>(input: [Field; N], separator: u32) -> EmbeddedCurvePoint {
>>>>>>> 70dcf4a2
    let mut points = [EmbeddedCurveScalar { lo: 0, hi: 0 }; N];
    for i in 0..N {
        // we use the unsafe version because the multi_scalar_mul will constrain the scalars.
        points[i] = from_field_unsafe(input[i]);
    }
    let generators = derive_generators("DEFAULT_DOMAIN_SEPARATOR".as_bytes(), separator);
    multi_scalar_mul(generators, points)
}

// docs:start:pedersen_hash
pub fn pedersen_hash<let N: u32>(input: [Field; N]) -> Field
// docs:end:pedersen_hash
{
    pedersen_hash_with_separator(input, 0)
}

#[no_predicates]
pub fn pedersen_hash_with_separator<let N: u32>(input: [Field; N], separator: u32) -> Field {
<<<<<<< HEAD
    let mut scalars: [EmbeddedCurveScalar; N+1] = [EmbeddedCurveScalar { lo: 0, hi: 0 }; N + 1];
    let mut generators: [EmbeddedCurvePoint; N+1] = [EmbeddedCurvePoint::point_at_infinity(); N + 1];
    let domain_generators: [EmbeddedCurvePoint; N]= derive_generators("DEFAULT_DOMAIN_SEPARATOR".as_bytes(), separator);

    for i in 0..N {
        scalars[i] = from_field_unsafe(input[i]);
        generators[i] = domain_generators[i];
    }
    scalars[N] = EmbeddedCurveScalar { lo: N as Field, hi: 0 as Field };

    let length_generator : [EmbeddedCurvePoint; 1] = derive_generators("pedersen_hash_length".as_bytes(), 0);
    generators[N] = length_generator[0];
    multi_scalar_mul_array_return(generators, scalars)[0]
=======
    let mut scalars: Vec<EmbeddedCurveScalar> = Vec::from_slice([EmbeddedCurveScalar { lo: 0, hi: 0 }; N].as_slice()); //Vec::new();

    for i in 0..N {
        scalars.set(i, from_field_unsafe(input[i]));
    }
    scalars.push(EmbeddedCurveScalar { lo: N as Field, hi: 0 as Field });
    let domain_generators :[EmbeddedCurvePoint; N]= derive_generators("DEFAULT_DOMAIN_SEPARATOR".as_bytes(), separator);
    let mut vec_generators = Vec::new();
    for i in 0..N {
        vec_generators.push(domain_generators[i]);
    }
    let length_generator : [EmbeddedCurvePoint; 1] = derive_generators("pedersen_hash_length".as_bytes(), 0);
    vec_generators.push(length_generator[0]);
    multi_scalar_mul_slice(vec_generators.slice, scalars.slice)[0]
>>>>>>> 70dcf4a2
}

#[field(bn254)]
pub fn derive_generators<let N: u32, let M: u32>(domain_separator_bytes: [u8; M], starting_index: u32) -> [EmbeddedCurvePoint; N] {
    crate::assert_constant(domain_separator_bytes);
    // TODO(https://github.com/noir-lang/noir/issues/5672): Add back assert_constant on starting_index
    __derive_generators(domain_separator_bytes, starting_index)
}

#[builtin(derive_pedersen_generators)]
#[field(bn254)]
fn __derive_generators<let N: u32, let M: u32>(domain_separator_bytes: [u8; M], starting_index: u32) -> [EmbeddedCurvePoint; N] {}

#[field(bn254)]
// Same as from_field but:
// does not assert the limbs are 128 bits
// does not assert the decomposition does not overflow the EmbeddedCurveScalar
fn from_field_unsafe(scalar: Field) -> EmbeddedCurveScalar {
    let (xlo, xhi) = unsafe {
        crate::field::bn254::decompose_hint(scalar)
    };
    // Check that the decomposition is correct
    assert_eq(scalar, xlo + crate::field::bn254::TWO_POW_128 * xhi);
    EmbeddedCurveScalar { lo: xlo, hi: xhi }
}

pub fn hash_to_field(inputs: [Field]) -> Field {
    let mut sum = 0;

    for input in inputs {
        let input_bytes: [u8; 32] = input.to_le_bytes();
        sum += crate::field::bytes32_to_field(blake2s(input_bytes));
    }

    sum
}

// docs:start:keccak256
pub fn keccak256<let N: u32>(input: [u8; N], message_size: u32) -> [u8; 32]
// docs:end:keccak256
{
    crate::hash::keccak::keccak256(input, message_size)
}

#[foreign(poseidon2_permutation)]
pub fn poseidon2_permutation<let N: u32>(_input: [Field; N], _state_length: u32) -> [Field; N] {}

// Generic hashing support.
// Partially ported and impacted by rust.

// Hash trait shall be implemented per type.
#[derive_via(derive_hash)]
pub trait Hash {
    fn hash<H>(self, state: &mut H) where H: Hasher;
}

// docs:start:derive_hash
comptime fn derive_hash(s: StructDefinition) -> Quoted {
    let name = quote { Hash };
    let signature = quote { fn hash<H>(_self: Self, _state: &mut H) where H: std::hash::Hasher };
    let for_each_field = |name| quote { _self.$name.hash(_state); };
    crate::meta::make_trait_impl(s, name, signature, for_each_field, quote {}, |fields| fields)
}
// docs:end:derive_hash

// Hasher trait shall be implemented by algorithms to provide hash-agnostic means.
// TODO: consider making the types generic here ([u8], [Field], etc.)
pub trait Hasher {
    fn finish(self) -> Field;

    fn write(&mut self, input: Field);
}

// BuildHasher is a factory trait, responsible for production of specific Hasher.
pub trait BuildHasher<H> where H: Hasher {
    fn build_hasher(self) -> H;
}

pub struct BuildHasherDefault<H>;

impl<H> BuildHasher<H> for BuildHasherDefault<H>
where
    H: Hasher + Default {
    fn build_hasher(_self: Self) -> H {
        H::default()
    }
}

impl<H> Default for BuildHasherDefault<H>
where
    H: Hasher + Default {
    fn default() -> Self {
        BuildHasherDefault {}
    }
}

impl Hash for Field {
    fn hash<H>(self, state: &mut H) where H: Hasher {
        H::write(state, self);
    }
}

impl Hash for u1 {
    fn hash<H>(self, state: &mut H) where H: Hasher {
        H::write(state, self as Field);
    }
}

impl Hash for u8 {
    fn hash<H>(self, state: &mut H) where H: Hasher {
        H::write(state, self as Field);
    }
}

impl Hash for u16 {
    fn hash<H>(self, state: &mut H) where H: Hasher {
        H::write(state, self as Field);
    }
}

impl Hash for u32 {
    fn hash<H>(self, state: &mut H) where H: Hasher {
        H::write(state, self as Field);
    }
}

impl Hash for u64 {
    fn hash<H>(self, state: &mut H) where H: Hasher {
        H::write(state, self as Field);
    }
}

impl Hash for i8 {
    fn hash<H>(self, state: &mut H) where H: Hasher {
        H::write(state, self as Field);
    }
}

impl Hash for i16 {
    fn hash<H>(self, state: &mut H) where H: Hasher {
        H::write(state, self as Field);
    }
}

impl Hash for i32 {
    fn hash<H>(self, state: &mut H) where H: Hasher {
        H::write(state, self as Field);
    }
}

impl Hash for i64 {
    fn hash<H>(self, state: &mut H) where H: Hasher {
        H::write(state, self as Field);
    }
}

impl Hash for bool {
    fn hash<H>(self, state: &mut H) where H: Hasher {
        H::write(state, self as Field);
    }
}

impl Hash for () {
    fn hash<H>(_self: Self, _state: &mut H) where H: Hasher {}
}

impl Hash for U128 {
    fn hash<H>(self, state: &mut H) where H: Hasher {
        H::write(state, self.lo as Field);
        H::write(state, self.hi as Field);
    }
}

impl<T, let N: u32> Hash for [T; N] where T: Hash {
    fn hash<H>(self, state: &mut H) where H: Hasher {
        for elem in self {
            elem.hash(state);
        }
    }
}

impl<T> Hash for [T] where T: Hash {
    fn hash<H>(self, state: &mut H) where H: Hasher {
        self.len().hash(state);
        for elem in self {
            elem.hash(state);
        }
    }
}

impl<A, B> Hash for (A, B) where A: Hash, B: Hash {
    fn hash<H>(self, state: &mut H) where H: Hasher {
        self.0.hash(state);
        self.1.hash(state);
    }
}

impl<A, B, C> Hash for (A, B, C) where A: Hash, B: Hash, C: Hash {
    fn hash<H>(self, state: &mut H) where H: Hasher {
        self.0.hash(state);
        self.1.hash(state);
        self.2.hash(state);
    }
}

impl<A, B, C, D> Hash for (A, B, C, D) where A: Hash, B: Hash, C: Hash, D: Hash {
    fn hash<H>(self, state: &mut H) where H: Hasher {
        self.0.hash(state);
        self.1.hash(state);
        self.2.hash(state);
        self.3.hash(state);
    }
}

impl<A, B, C, D, E> Hash for (A, B, C, D, E) where A: Hash, B: Hash, C: Hash, D: Hash, E: Hash {
    fn hash<H>(self, state: &mut H) where H: Hasher {
        self.0.hash(state);
        self.1.hash(state);
        self.2.hash(state);
        self.3.hash(state);
        self.4.hash(state);
    }
}

// Some test vectors for Pedersen hash and Pedersen Commitment.
// They have been generated using the same functions so the tests are for now useless
// but they will be useful when we switch to Noir implementation.
#[test]
fn assert_pedersen() {
    assert_eq(
        pedersen_hash_with_separator([1], 1), 0x1b3f4b1a83092a13d8d1a59f7acb62aba15e7002f4440f2275edb99ebbc2305f
    );
    assert_eq(
        pedersen_commitment_with_separator([1], 1), EmbeddedCurvePoint {
        x: 0x054aa86a73cb8a34525e5bbed6e43ba1198e860f5f3950268f71df4591bde402,
        y: 0x209dcfbf2cfb57f9f6046f44d71ac6faf87254afc7407c04eb621a6287cac126,
        is_infinite: false
    }
    );

    assert_eq(
        pedersen_hash_with_separator([1, 2], 2), 0x26691c129448e9ace0c66d11f0a16d9014a9e8498ee78f4d69f0083168188255
    );
    assert_eq(
        pedersen_commitment_with_separator([1, 2], 2), EmbeddedCurvePoint {
        x: 0x2e2b3b191e49541fe468ec6877721d445dcaffe41728df0a0eafeb15e87b0753,
        y: 0x2ff4482400ad3a6228be17a2af33e2bcdf41be04795f9782bd96efe7e24f8778,
        is_infinite: false
    }
    );
    assert_eq(
        pedersen_hash_with_separator([1, 2, 3], 3), 0x0bc694b7a1f8d10d2d8987d07433f26bd616a2d351bc79a3c540d85b6206dbe4
    );
    assert_eq(
        pedersen_commitment_with_separator([1, 2, 3], 3), EmbeddedCurvePoint {
        x: 0x1fee4e8cf8d2f527caa2684236b07c4b1bad7342c01b0f75e9a877a71827dc85,
        y: 0x2f9fedb9a090697ab69bf04c8bc15f7385b3e4b68c849c1536e5ae15ff138fd1,
        is_infinite: false
    }
    );
    assert_eq(
        pedersen_hash_with_separator([1, 2, 3, 4], 4), 0xdae10fb32a8408521803905981a2b300d6a35e40e798743e9322b223a5eddc
    );
    assert_eq(
        pedersen_commitment_with_separator([1, 2, 3, 4], 4), EmbeddedCurvePoint {
        x: 0x07ae3e202811e1fca39c2d81eabe6f79183978e6f12be0d3b8eda095b79bdbc9,
        y: 0x0afc6f892593db6fbba60f2da558517e279e0ae04f95758587760ba193145014,
        is_infinite: false
    }
    );
    assert_eq(
        pedersen_hash_with_separator([1, 2, 3, 4, 5], 5), 0xfc375b062c4f4f0150f7100dfb8d9b72a6d28582dd9512390b0497cdad9c22
    );
    assert_eq(
        pedersen_commitment_with_separator([1, 2, 3, 4, 5], 5), EmbeddedCurvePoint {
        x: 0x1754b12bd475a6984a1094b5109eeca9838f4f81ac89c5f0a41dbce53189bb29,
        y: 0x2da030e3cfcdc7ddad80eaf2599df6692cae0717d4e9f7bfbee8d073d5d278f7,
        is_infinite: false
    }
    );
    assert_eq(
        pedersen_hash_with_separator([1, 2, 3, 4, 5, 6], 6), 0x1696ed13dc2730062a98ac9d8f9de0661bb98829c7582f699d0273b18c86a572
    );
    assert_eq(
        pedersen_commitment_with_separator([1, 2, 3, 4, 5, 6], 6), EmbeddedCurvePoint {
        x: 0x190f6c0e97ad83e1e28da22a98aae156da083c5a4100e929b77e750d3106a697,
        y: 0x1f4b60f34ef91221a0b49756fa0705da93311a61af73d37a0c458877706616fb,
        is_infinite: false
    }
    );
    assert_eq(
        pedersen_hash_with_separator([1, 2, 3, 4, 5, 6, 7], 7), 0x128c0ff144fc66b6cb60eeac8a38e23da52992fc427b92397a7dffd71c45ede3
    );
    assert_eq(
        pedersen_commitment_with_separator([1, 2, 3, 4, 5, 6, 7], 7), EmbeddedCurvePoint {
        x: 0x015441e9d29491b06563fac16fc76abf7a9534c715421d0de85d20dbe2965939,
        y: 0x1d2575b0276f4e9087e6e07c2cb75aa1baafad127af4be5918ef8a2ef2fea8fc,
        is_infinite: false
    }
    );
    assert_eq(
        pedersen_hash_with_separator([1, 2, 3, 4, 5, 6, 7, 8], 8), 0x2f960e117482044dfc99d12fece2ef6862fba9242be4846c7c9a3e854325a55c
    );
    assert_eq(
        pedersen_commitment_with_separator([1, 2, 3, 4, 5, 6, 7, 8], 8), EmbeddedCurvePoint {
        x: 0x1657737676968887fceb6dd516382ea13b3a2c557f509811cd86d5d1199bc443,
        y: 0x1f39f0cb569040105fa1e2f156521e8b8e08261e635a2b210bdc94e8d6d65f77,
        is_infinite: false
    }
    );
    assert_eq(
        pedersen_hash_with_separator([1, 2, 3, 4, 5, 6, 7, 8, 9], 9), 0x0c96db0790602dcb166cc4699e2d306c479a76926b81c2cb2aaa92d249ec7be7
    );
    assert_eq(
        pedersen_commitment_with_separator([1, 2, 3, 4, 5, 6, 7, 8, 9], 9), EmbeddedCurvePoint {
        x: 0x0a3ceae42d14914a432aa60ec7fded4af7dad7dd4acdbf2908452675ec67e06d,
        y: 0xfc19761eaaf621ad4aec9a8b2e84a4eceffdba78f60f8b9391b0bd9345a2f2,
        is_infinite: false
    }
    );
    assert_eq(
        pedersen_hash_with_separator([1, 2, 3, 4, 5, 6, 7, 8, 9, 10], 10), 0x2cd37505871bc460a62ea1e63c7fe51149df5d0801302cf1cbc48beb8dff7e94
    );
    assert_eq(
        pedersen_commitment_with_separator([1, 2, 3, 4, 5, 6, 7, 8, 9, 10], 10), EmbeddedCurvePoint {
        x: 0x2fb3f8b3d41ddde007c8c3c62550f9a9380ee546fcc639ffbb3fd30c8d8de30c,
        y: 0x300783be23c446b11a4c0fabf6c91af148937cea15fcf5fb054abf7f752ee245,
        is_infinite: false
    }
    );
}<|MERGE_RESOLUTION|>--- conflicted
+++ resolved
@@ -31,25 +31,8 @@
     pedersen_commitment_with_separator(input, 0)
 }
 
-<<<<<<< HEAD
+#[no_predicates]
 pub fn pedersen_commitment_with_separator<let N: u32>(input: [Field; N], separator: u32) -> EmbeddedCurvePoint {
-    let value = __pedersen_commitment_with_separator(input, separator);
-    if (value[0] == 0) & (value[1] == 0) {
-        EmbeddedCurvePoint { x: 0, y: 0, is_infinite: true }
-    } else {
-        EmbeddedCurvePoint { x: value[0], y: value[1], is_infinite: false }
-    }
-}
-
-#[foreign(pedersen_commitment)]
-fn __pedersen_commitment_with_separator<let N: u32>(input: [Field; N], separator: u32) -> [Field; 2] {}
-
-#[no_predicates]
-fn pedersen_commitment_with_separator_noir<let N: u32>(input: [Field; N], separator: u32) -> EmbeddedCurvePoint {
-=======
-#[inline_always]
-pub fn pedersen_commitment_with_separator<let N: u32>(input: [Field; N], separator: u32) -> EmbeddedCurvePoint {
->>>>>>> 70dcf4a2
     let mut points = [EmbeddedCurveScalar { lo: 0, hi: 0 }; N];
     for i in 0..N {
         // we use the unsafe version because the multi_scalar_mul will constrain the scalars.
@@ -68,7 +51,6 @@
 
 #[no_predicates]
 pub fn pedersen_hash_with_separator<let N: u32>(input: [Field; N], separator: u32) -> Field {
-<<<<<<< HEAD
     let mut scalars: [EmbeddedCurveScalar; N+1] = [EmbeddedCurveScalar { lo: 0, hi: 0 }; N + 1];
     let mut generators: [EmbeddedCurvePoint; N+1] = [EmbeddedCurvePoint::point_at_infinity(); N + 1];
     let domain_generators: [EmbeddedCurvePoint; N]= derive_generators("DEFAULT_DOMAIN_SEPARATOR".as_bytes(), separator);
@@ -82,22 +64,6 @@
     let length_generator : [EmbeddedCurvePoint; 1] = derive_generators("pedersen_hash_length".as_bytes(), 0);
     generators[N] = length_generator[0];
     multi_scalar_mul_array_return(generators, scalars)[0]
-=======
-    let mut scalars: Vec<EmbeddedCurveScalar> = Vec::from_slice([EmbeddedCurveScalar { lo: 0, hi: 0 }; N].as_slice()); //Vec::new();
-
-    for i in 0..N {
-        scalars.set(i, from_field_unsafe(input[i]));
-    }
-    scalars.push(EmbeddedCurveScalar { lo: N as Field, hi: 0 as Field });
-    let domain_generators :[EmbeddedCurvePoint; N]= derive_generators("DEFAULT_DOMAIN_SEPARATOR".as_bytes(), separator);
-    let mut vec_generators = Vec::new();
-    for i in 0..N {
-        vec_generators.push(domain_generators[i]);
-    }
-    let length_generator : [EmbeddedCurvePoint; 1] = derive_generators("pedersen_hash_length".as_bytes(), 0);
-    vec_generators.push(length_generator[0]);
-    multi_scalar_mul_slice(vec_generators.slice, scalars.slice)[0]
->>>>>>> 70dcf4a2
 }
 
 #[field(bn254)]
