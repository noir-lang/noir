--- conflicted
+++ resolved
@@ -34,32 +34,11 @@
     pedersen_commitment_with_separator(input, 0)
 }
 
-<<<<<<< HEAD
-pub fn pedersen_hash_with_separator<let N: u32>(input: [Field; N], separator: u32) -> Field {
-    pedersen_hash_with_separator_noir(input, separator)
-}
-
+#[inline_always]
 pub fn pedersen_commitment_with_separator<let N: u32>(
     input: [Field; N],
     separator: u32,
 ) -> EmbeddedCurvePoint {
-    let value = __pedersen_commitment_with_separator(input, separator);
-    if (value[0] == 0) & (value[1] == 0) {
-        EmbeddedCurvePoint { x: 0, y: 0, is_infinite: true }
-    } else {
-        EmbeddedCurvePoint { x: value[0], y: value[1], is_infinite: false }
-    }
-}
-
-#[no_predicates]
-fn pedersen_commitment_with_separator_noir<let N: u32>(
-    input: [Field; N],
-    separator: u32,
-) -> EmbeddedCurvePoint {
-=======
-#[inline_always]
-pub fn pedersen_commitment_with_separator<let N: u32>(input: [Field; N], separator: u32) -> EmbeddedCurvePoint {
->>>>>>> 70dcf4a2
     let mut points = [EmbeddedCurveScalar { lo: 0, hi: 0 }; N];
     for i in 0..N {
         // we use the unsafe version because the multi_scalar_mul will constrain the scalars.
@@ -77,15 +56,9 @@
 }
 
 #[no_predicates]
-<<<<<<< HEAD
-fn pedersen_hash_with_separator_noir<let N: u32>(input: [Field; N], separator: u32) -> Field {
+pub fn pedersen_hash_with_separator<let N: u32>(input: [Field; N], separator: u32) -> Field {
     let mut scalars: Vec<EmbeddedCurveScalar> =
         Vec::from_slice([EmbeddedCurveScalar { lo: 0, hi: 0 }; N].as_slice()); //Vec::new();
-=======
-pub fn pedersen_hash_with_separator<let N: u32>(input: [Field; N], separator: u32) -> Field {
-    let mut scalars: Vec<EmbeddedCurveScalar> = Vec::from_slice([EmbeddedCurveScalar { lo: 0, hi: 0 }; N].as_slice()); //Vec::new();
-
->>>>>>> 70dcf4a2
     for i in 0..N {
         scalars.set(i, from_field_unsafe(input[i]));
     }
@@ -102,25 +75,6 @@
     multi_scalar_mul_slice(vec_generators.slice, scalars.slice)[0]
 }
 
-<<<<<<< HEAD
-// docs:start:pedersen_hash
-pub fn pedersen_hash<let N: u32>(input: [Field; N]) -> Field
-// docs:end:pedersen_hash
-{
-    pedersen_hash_with_separator_noir(input, 0)
-}
-
-#[foreign(pedersen_hash)]
-fn __pedersen_hash_with_separator<let N: u32>(input: [Field; N], separator: u32) -> Field {}
-
-#[foreign(pedersen_commitment)]
-fn __pedersen_commitment_with_separator<let N: u32>(
-    input: [Field; N],
-    separator: u32,
-) -> [Field; 2] {}
-
-=======
->>>>>>> 70dcf4a2
 #[field(bn254)]
 pub fn derive_generators<let N: u32, let M: u32>(
     domain_separator_bytes: [u8; M],
