pub mod affine {
    // Affine coordinate representation of Twisted Edwards curves
    // Points are represented by two-dimensional Cartesian coordinates.
    // Group operations are implemented in terms of those in CurveGroup (in this case, extended Twisted Edwards) coordinates
    // for reasons of efficiency.
    // See <https://eprint.iacr.org/2008/522.pdf> for details.
    use crate::cmp::Eq;
    use crate::ec::montcurve::affine::Curve as MCurve;
    use crate::ec::montcurve::affine::Point as MPoint;
    use crate::ec::swcurve::affine::Curve as SWCurve;
    use crate::ec::swcurve::affine::Point as SWPoint;
    use crate::ec::tecurve::curvegroup;

    // Curve specification
    pub struct Curve { // Twisted Edwards curve
        // Coefficients in defining equation ax^2 + y^2 = 1 + dx^2y^2
        pub a: Field,
        pub d: Field,
        // Generator as point in Cartesian coordinates
        pub gen: Point,
    }
    // Point in Cartesian coordinates
    pub struct Point {
        pub x: Field,
        pub y: Field,
    }

    impl Point {
        // Point constructor
<<<<<<< HEAD
        //#[deprecated = "It's recommmended to use the external noir-edwards library (https://github.com/noir-lang/noir-edwards)"]
=======
        // #[deprecated("It's recommmended to use the external noir-edwards library (https://github.com/noir-lang/noir-edwards)")]
>>>>>>> 5f730e82
        pub fn new(x: Field, y: Field) -> Self {
            Self { x, y }
        }

        // Check if zero
        pub fn is_zero(self) -> bool {
            self.eq(Point::zero())
        }

        // Conversion to CurveGroup coordinates
        pub fn into_group(self) -> curvegroup::Point {
            let Self { x, y } = self;

            curvegroup::Point::new(x, y, x * y, 1)
        }

        // Additive identity
        pub fn zero() -> Self {
            Point::new(0, 1)
        }

        // Negation
        pub fn negate(self) -> Self {
            let Self { x, y } = self;
            Point::new(0 - x, y)
        }

        // Map into prime-order subgroup of equivalent Montgomery curve
        pub fn into_montcurve(self) -> MPoint {
            if self.is_zero() {
                MPoint::zero()
            } else {
                let Self { x, y } = self;
                let x0 = (1 + y) / (1 - y);
                let y0 = (1 + y) / (x * (1 - y));

                MPoint::new(x0, y0)
            }
        }
    }

    impl Eq for Point {
        fn eq(self, p: Self) -> bool {
            let Self { x: x1, y: y1 } = self;
            let Self { x: x2, y: y2 } = p;

            (x1 == x2) & (y1 == y2)
        }
    }

    impl Curve {
        // Curve constructor
        pub fn new(a: Field, d: Field, gen: Point) -> Curve {
            // Check curve coefficients
            assert(a * d * (a - d) != 0);

            let curve = Curve { a, d, gen };

            // gen should be on the curve
            assert(curve.contains(curve.gen));

            curve
        }

        // Conversion to CurveGroup coordinates
        pub fn into_group(self) -> curvegroup::Curve {
            let Curve { a, d, gen } = self;

            curvegroup::Curve { a, d, gen: gen.into_group() }
        }

        // Membership check
        pub fn contains(self, p: Point) -> bool {
            let Point { x, y } = p;
            self.a * x * x + y * y == 1 + self.d * x * x * y * y
        }

        // Point addition, implemented in terms of mixed addition for reasons of efficiency
        pub fn add(self, p1: Point, p2: Point) -> Point {
            self.mixed_add(p1, p2.into_group()).into_affine()
        }

        // Mixed point addition, i.e. first argument in affine, second in CurveGroup coordinates.
        pub fn mixed_add(self, p1: Point, p2: curvegroup::Point) -> curvegroup::Point {
            let Point { x: x1, y: y1 } = p1;
            let curvegroup::Point { x: x2, y: y2, t: t2, z: z2 } = p2;

            let a = x1 * x2;
            let b = y1 * y2;
            let c = self.d * x1 * y1 * t2;
            let e = (x1 + y1) * (x2 + y2) - a - b;
            let f = z2 - c;
            let g = z2 + c;
            let h = b - self.a * a;

            let x = e * f;
            let y = g * h;
            let t = e * h;
            let z = f * g;

            curvegroup::Point::new(x, y, t, z)
        }

        // Scalar multiplication with scalar represented by a bit array (little-endian convention).
        // If k is the natural number represented by `bits`, then this computes p + ... + p k times.
        pub fn bit_mul<let N: u32>(self, bits: [u1; N], p: Point) -> Point {
            self.into_group().bit_mul(bits, p.into_group()).into_affine()
        }

        // Scalar multiplication (p + ... + p n times)
        pub fn mul(self, n: Field, p: Point) -> Point {
            self.into_group().mul(n, p.into_group()).into_affine()
        }

        // Multi-scalar multiplication (n[0]*p[0] + ... + n[N]*p[N], where * denotes scalar multiplication)
        pub fn msm<let N: u32>(self, n: [Field; N], p: [Point; N]) -> Point {
            let mut out = Point::zero();

            for i in 0..N {
                out = self.add(out, self.mul(n[i], p[i]));
            }

            out
        }

        // Point subtraction
        pub fn subtract(self, p1: Point, p2: Point) -> Point {
            self.add(p1, p2.negate())
        }

        // Conversion to equivalent Montgomery curve
        pub fn into_montcurve(self) -> MCurve {
            let j = 2 * (self.a + self.d) / (self.a - self.d);
            let k = 4 / (self.a - self.d);
            let gen_montcurve = self.gen.into_montcurve();

            MCurve::new(j, k, gen_montcurve)
        }

        // Conversion to equivalent Short Weierstrass curve
        pub fn into_swcurve(self) -> SWCurve {
            self.into_montcurve().into_swcurve()
        }

        // Point mapping into equivalent Short Weierstrass curve
        pub fn map_into_swcurve(self, p: Point) -> SWPoint {
            self.into_montcurve().map_into_swcurve(p.into_montcurve())
        }

        // Point mapping from equivalent Short Weierstrass curve
        pub fn map_from_swcurve(self, p: SWPoint) -> Point {
            self.into_montcurve().map_from_swcurve(p).into_tecurve()
        }

        // Elligator 2 map-to-curve method (via rational map)
        pub fn elligator2_map(self, u: Field) -> Point {
            self.into_montcurve().elligator2_map(u).into_tecurve()
        }

        // Simplified SWU map-to-curve method (via rational map)
        pub fn swu_map(self, z: Field, u: Field) -> Point {
            self.into_montcurve().swu_map(z, u).into_tecurve()
        }
    }
}
pub mod curvegroup {
    // CurveGroup coordinate representation of Twisted Edwards curves
    // Points are represented by four-dimensional projective coordinates, viz. extended Twisted Edwards coordinates.
    // See section 3 of <https://eprint.iacr.org/2008/522.pdf> for details.
    use crate::cmp::Eq;
    use crate::ec::montcurve::curvegroup::Curve as MCurve;
    use crate::ec::montcurve::curvegroup::Point as MPoint;
    use crate::ec::swcurve::curvegroup::Curve as SWCurve;
    use crate::ec::swcurve::curvegroup::Point as SWPoint;
    use crate::ec::tecurve::affine;

    // Curve specification
    pub struct Curve { // Twisted Edwards curve
        // Coefficients in defining equation a(x^2 + y^2)z^2 = z^4 + dx^2y^2
        pub a: Field,
        pub d: Field,
        // Generator as point in projective coordinates
        pub gen: Point,
    }
    // Point in extended twisted Edwards coordinates
    pub struct Point {
        pub x: Field,
        pub y: Field,
        pub t: Field,
        pub z: Field,
    }

    impl Point {
        // Point constructor
        pub fn new(x: Field, y: Field, t: Field, z: Field) -> Self {
            Self { x, y, t, z }
        }

        // Check if zero
        pub fn is_zero(self) -> bool {
            let Self { x, y, t, z } = self;
            (x == 0) & (y == z) & (y != 0) & (t == 0)
        }

        // Conversion to affine coordinates
        pub fn into_affine(self) -> affine::Point {
            let Self { x, y, t: _t, z } = self;

            affine::Point::new(x / z, y / z)
        }

        // Additive identity
        pub fn zero() -> Self {
            Point::new(0, 1, 0, 1)
        }

        // Negation
        pub fn negate(self) -> Self {
            let Self { x, y, t, z } = self;

            Point::new(0 - x, y, 0 - t, z)
        }

        // Map into prime-order subgroup of equivalent Montgomery curve
        pub fn into_montcurve(self) -> MPoint {
            self.into_affine().into_montcurve().into_group()
        }
    }

    impl Eq for Point {
        fn eq(self, p: Self) -> bool {
            let Self { x: x1, y: y1, t: _t1, z: z1 } = self;
            let Self { x: x2, y: y2, t: _t2, z: z2 } = p;

            (x1 * z2 == x2 * z1) & (y1 * z2 == y2 * z1)
        }
    }

    impl Curve {
        // Curve constructor
        pub fn new(a: Field, d: Field, gen: Point) -> Curve {
            // Check curve coefficients
            assert(a * d * (a - d) != 0);

            let curve = Curve { a, d, gen };

            // gen should be on the curve
            assert(curve.contains(curve.gen));

            curve
        }

        // Conversion to affine coordinates
        pub fn into_affine(self) -> affine::Curve {
            let Curve { a, d, gen } = self;

            affine::Curve { a, d, gen: gen.into_affine() }
        }

        // Membership check
        pub fn contains(self, p: Point) -> bool {
            let Point { x, y, t, z } = p;

            (z != 0)
                & (z * t == x * y)
                & (z * z * (self.a * x * x + y * y) == z * z * z * z + self.d * x * x * y * y)
        }

        // Point addition
        pub fn add(self, p1: Point, p2: Point) -> Point {
            let Point { x: x1, y: y1, t: t1, z: z1 } = p1;
            let Point { x: x2, y: y2, t: t2, z: z2 } = p2;

            let a = x1 * x2;
            let b = y1 * y2;
            let c = self.d * t1 * t2;
            let d = z1 * z2;
            let e = (x1 + y1) * (x2 + y2) - a - b;
            let f = d - c;
            let g = d + c;
            let h = b - self.a * a;

            let x = e * f;
            let y = g * h;
            let t = e * h;
            let z = f * g;

            Point::new(x, y, t, z)
        }

        // Point doubling, cf. section 3.3
        pub fn double(self, p: Point) -> Point {
            let Point { x, y, t: _t, z } = p;

            let a = x * x;
            let b = y * y;
            let c = 2 * z * z;
            let d = self.a * a;
            let e = (x + y) * (x + y) - a - b;
            let g = d + b;
            let f = g - c;
            let h = d - b;

            let x0 = e * f;
            let y0 = g * h;
            let t0 = e * h;
            let z0 = f * g;

            Point::new(x0, y0, t0, z0)
        }

        // Scalar multiplication with scalar represented by a bit array (little-endian convention).
        // If k is the natural number represented by `bits`, then this computes p + ... + p k times.
        pub fn bit_mul<let N: u32>(self, bits: [u1; N], p: Point) -> Point {
            let mut out = Point::zero();

            for i in 0..N {
                out = self.add(
                    self.add(out, out),
                    if (bits[N - i - 1] == 0) {
                        Point::zero()
                    } else {
                        p
                    },
                );
            }

            out
        }

        // Scalar multiplication (p + ... + p n times)
        pub fn mul(self, n: Field, p: Point) -> Point {
            // TODO: temporary workaround until issue 1354 is solved
            let mut n_as_bits: [u1; 254] = [0; 254];
            let tmp: [u1; 254] = n.to_le_bits();
            for i in 0..254 {
                n_as_bits[i] = tmp[i];
            }

            self.bit_mul(n_as_bits, p)
        }

        // Multi-scalar multiplication (n[0]*p[0] + ... + n[N]*p[N], where * denotes scalar multiplication)
        pub fn msm<let N: u32>(self, n: [Field; N], p: [Point; N]) -> Point {
            let mut out = Point::zero();

            for i in 0..N {
                out = self.add(out, self.mul(n[i], p[i]));
            }

            out
        }

        // Point subtraction
        pub fn subtract(self, p1: Point, p2: Point) -> Point {
            self.add(p1, p2.negate())
        }

        // Conversion to equivalent Montgomery curve
        pub fn into_montcurve(self) -> MCurve {
            self.into_affine().into_montcurve().into_group()
        }

        // Conversion to equivalent Short Weierstrass curve
        pub fn into_swcurve(self) -> SWCurve {
            self.into_montcurve().into_swcurve()
        }

        // Point mapping into equivalent short Weierstrass curve
        pub fn map_into_swcurve(self, p: Point) -> SWPoint {
            self.into_montcurve().map_into_swcurve(p.into_montcurve())
        }

        // Point mapping from equivalent short Weierstrass curve
        pub fn map_from_swcurve(self, p: SWPoint) -> Point {
            self.into_montcurve().map_from_swcurve(p).into_tecurve()
        }

        // Elligator 2 map-to-curve method (via rational maps)
        pub fn elligator2_map(self, u: Field) -> Point {
            self.into_montcurve().elligator2_map(u).into_tecurve()
        }

        // Simplified SWU map-to-curve method (via rational map)
        pub fn swu_map(self, z: Field, u: Field) -> Point {
            self.into_montcurve().swu_map(z, u).into_tecurve()
        }
    }
}<|MERGE_RESOLUTION|>--- conflicted
+++ resolved
@@ -27,11 +27,7 @@
 
     impl Point {
         // Point constructor
-<<<<<<< HEAD
-        //#[deprecated = "It's recommmended to use the external noir-edwards library (https://github.com/noir-lang/noir-edwards)"]
-=======
         // #[deprecated("It's recommmended to use the external noir-edwards library (https://github.com/noir-lang/noir-edwards)")]
->>>>>>> 5f730e82
         pub fn new(x: Field, y: Field) -> Self {
             Self { x, y }
         }
