mod affine {
    // Affine coordinate representation of Twisted Edwards curves
    // Points are represented by two-dimensional Cartesian coordinates.
    // Group operations are implemented in terms of those in CurveGroup (in this case, extended Twisted Edwards) coordinates
    // for reasons of efficiency.
    // See <https://eprint.iacr.org/2008/522.pdf> for details.
    use crate::ec::tecurve::curvegroup;
    use crate::ec::montcurve::affine::Curve as MCurve;
    use crate::ec::montcurve::affine::Point as MPoint;
    use crate::ec::swcurve::affine::Curve as SWCurve;
    use crate::ec::swcurve::affine::Point as SWPoint;
    use crate::cmp::Eq;

    // Curve specification
    struct Curve { // Twisted Edwards curve
        // Coefficients in defining equation ax^2 + y^2 = 1 + dx^2y^2
        a: Field,
        d: Field,
        // Generator as point in Cartesian coordinates
        gen: Point
    }
    // Point in Cartesian coordinates
    struct Point {
        x: Field,
        y: Field
    }

    impl Point {
        // Point constructor
        pub fn new(x: Field, y: Field) -> Self {
            Self { x, y }
        }

        // Check if zero
        pub fn is_zero(self) -> bool {
            self.eq(Point::zero())
        }

        // Conversion to CurveGroup coordinates
        fn into_group(self) -> curvegroup::Point {
            let Self {x, y} = self;

            curvegroup::Point::new(x, y, x * y, 1)
        }

        // Additive identity
        pub fn zero() -> Self {
            Point::new(0, 1)
        }

        // Negation
        fn negate(self) -> Self {
            let Self {x, y} = self;
            Point::new(0 - x, y)
        }

        // Map into prime-order subgroup of equivalent Montgomery curve
        fn into_montcurve(self) -> MPoint {
            if self.is_zero() {
                MPoint::zero()
            } else {
                let Self {x, y} = self;
                let x0 = (1 + y) / (1 - y);
                let y0 = (1 + y) / (x * (1 - y));

                MPoint::new(x0, y0)
            }
        }
    }

    impl Eq for Point {
        fn eq(self, p: Self) -> bool {
             let Self {x: x1, y: y1} = self;
            let Self {x: x2, y: y2} = p;

            (x1 == x2) & (y1 == y2)
        }
    }

    impl Curve {
        // Curve constructor
        pub fn new(a: Field, d: Field, gen: Point) -> Curve {
            // Check curve coefficients
            assert(a * d * (a - d) != 0);

            let curve = Curve { a, d, gen };

            // gen should be on the curve
            assert(curve.contains(curve.gen));

            curve
        }

        // Conversion to CurveGroup coordinates
        fn into_group(self) -> curvegroup::Curve {
            let Curve{a, d, gen} = self;

            curvegroup::Curve { a, d, gen: gen.into_group() }
        }

        // Membership check
        pub fn contains(self, p: Point) -> bool {
            let Point {x, y} = p;
            self.a * x * x + y * y == 1 + self.d * x * x * y * y
        }

        // Point addition, implemented in terms of mixed addition for reasons of efficiency
        pub fn add(self, p1: Point, p2: Point) -> Point {
            self.mixed_add(p1, p2.into_group()).into_affine()
        }

        // Mixed point addition, i.e. first argument in affine, second in CurveGroup coordinates.
        fn mixed_add(self, p1: Point, p2: curvegroup::Point) -> curvegroup::Point {
            let Point{x: x1, y: y1} = p1;
            let curvegroup::Point{x: x2, y: y2, t: t2, z: z2} = p2;

            let a = x1 * x2;
            let b = y1 * y2;
            let c = self.d * x1 * y1 * t2;
            let e = (x1 + y1) * (x2 + y2) - a - b;
            let f = z2 - c;
            let g = z2 + c;
            let h = b - self.a * a;

            let x = e * f;
            let y = g * h;
            let t = e * h;
            let z = f * g;

            curvegroup::Point::new(x, y, t, z)
        }

        // Scalar multiplication with scalar represented by a bit array (little-endian convention).
        // If k is the natural number represented by `bits`, then this computes p + ... + p k times.
        fn bit_mul<N>(self, bits: [u1; N], p: Point) -> Point {
            self.into_group().bit_mul(bits, p.into_group()).into_affine()
        }

        // Scalar multiplication (p + ... + p n times)
        fn mul(self, n: Field, p: Point) -> Point {
            self.into_group().mul(n, p.into_group()).into_affine()
        }

        // Multi-scalar multiplication (n[0]*p[0] + ... + n[N]*p[N], where * denotes scalar multiplication)
        fn msm<N>(self, n: [Field; N], p: [Point; N]) -> Point {
            let mut out = Point::zero();

            for i in 0..N {
                out = self.add(out, self.mul(n[i], p[i]));
            }

            out
        }

        // Point subtraction
        fn subtract(self, p1: Point, p2: Point) -> Point {
            self.add(p1, p2.negate())
        }

        // Conversion to equivalent Montgomery curve
        pub fn into_montcurve(self) -> MCurve {
            let j = 2 * (self.a + self.d) / (self.a - self.d);
            let k = 4 / (self.a - self.d);
            let gen_montcurve = self.gen.into_montcurve();

            MCurve::new(j, k, gen_montcurve)
        }

        // Conversion to equivalent Short Weierstraß curve
        pub fn into_swcurve(self) -> SWCurve {
            self.into_montcurve().into_swcurve()
        }

        // Point mapping into equivalent Short Weierstraß curve
        pub fn map_into_swcurve(self, p: Point) -> SWPoint {
            self.into_montcurve().map_into_swcurve(p.into_montcurve())
        }

        // Point mapping from equivalent Short Weierstraß curve
        fn map_from_swcurve(self, p: SWPoint) -> Point {
            self.into_montcurve().map_from_swcurve(p).into_tecurve()
        }

        // Elligator 2 map-to-curve method (via rational map)
        fn elligator2_map(self, u: Field) -> Point {
            self.into_montcurve().elligator2_map(u).into_tecurve()
        }

        // Simplified SWU map-to-curve method (via rational map)
        fn swu_map(self, z: Field, u: Field) -> Point {
            self.into_montcurve().swu_map(z, u).into_tecurve()
        }
    }
}
mod curvegroup {
    // CurveGroup coordinate representation of Twisted Edwards curves
    // Points are represented by four-dimensional projective coordinates, viz. extended Twisted Edwards coordinates.
    // See §3 of <https://eprint.iacr.org/2008/522.pdf> for details.
    use crate::ec::tecurve::affine;
    use crate::ec::montcurve::curvegroup::Curve as MCurve;
    use crate::ec::montcurve::curvegroup::Point as MPoint;
    use crate::ec::swcurve::curvegroup::Curve as SWCurve;
    use crate::ec::swcurve::curvegroup::Point as SWPoint;
    use crate::cmp::Eq;

    // Curve specification
    struct Curve { // Twisted Edwards curve
        // Coefficients in defining equation a(x^2 + y^2)z^2 = z^4 + dx^2y^2
        a: Field,
        d: Field,
        // Generator as point in projective coordinates
        gen: Point
    }
    // Point in extended twisted Edwards coordinates
    struct Point {
        x: Field,
        y: Field,
        t: Field,
        z: Field
    }

    impl Point {
        // Point constructor
        pub fn new(x: Field, y: Field, t: Field, z: Field) -> Self {
            Self { x, y, t, z }
        }

        // Check if zero
        pub fn is_zero(self) -> bool {
            let Self {x, y, t, z} = self;
            (x == 0) & (y == z) & (y != 0) & (t == 0)
        }

        // Conversion to affine coordinates
        pub fn into_affine(self) -> affine::Point {
            let Self {x, y, t: _t, z} = self;

            affine::Point::new(x / z, y / z)
        }

        // Additive identity
        pub fn zero() -> Self {
            Point::new(0, 1, 0, 1)
        }

        // Negation
        fn negate(self) -> Self {
            let Self {x, y, t, z} = self;

            Point::new(0 - x, y, 0 - t, z)
        }

        // Map into prime-order subgroup of equivalent Montgomery curve
        fn into_montcurve(self) -> MPoint {
            self.into_affine().into_montcurve().into_group()
        }
    }

    impl Eq for Point {
        fn eq(self, p: Self) -> bool {
            let Self {x: x1, y: y1, t: _t1, z: z1} = self;
            let Self {x: x2, y: y2, t: _t2, z:z2} = p;

            (x1*z2 == x2*z1) & (y1*z2 == y2*z1)
        }
    }

    impl Curve {
        // Curve constructor
        pub fn new(a: Field, d: Field, gen: Point) -> Curve {
            // Check curve coefficients
            assert(a * d * (a - d) != 0);

            let curve = Curve { a, d, gen };

            // gen should be on the curve
            assert(curve.contains(curve.gen));

            curve
        }

        // Conversion to affine coordinates
        pub fn into_affine(self) -> affine::Curve {
            let Curve{a, d, gen} = self;

            affine::Curve { a, d, gen: gen.into_affine() }
        }

        // Membership check
        pub fn contains(self, p: Point) -> bool {
            let Point {x, y, t, z} = p;

            (z != 0)
                & (z * t == x * y)
                & (z * z * (self.a * x * x + y * y) == z * z * z * z + self.d * x * x * y * y)
        }

        // Point addition
        pub fn add(self, p1: Point, p2: Point) -> Point {
            let Point{x: x1, y: y1, t: t1, z: z1} = p1;
            let Point{x: x2, y: y2, t: t2, z: z2} = p2;

            let a = x1 * x2;
            let b = y1 * y2;
            let c = self.d * t1 * t2;
            let d = z1 * z2;
            let e = (x1 + y1) * (x2 + y2) - a - b;
            let f = d - c;
            let g = d + c;
            let h = b - self.a * a;

            let x = e * f;
            let y = g * h;
            let t = e * h;
            let z = f * g;

            Point::new(x, y, t, z)
        }

        // Point doubling, cf. §3.3
        pub fn double(self, p: Point) -> Point {
            let Point{x, y, t: _t, z} = p;

            let a = x * x;
            let b = y * y;
            let c = 2 * z * z;
            let d = self.a * a;
            let e = (x + y) * (x + y) - a - b;
            let g = d + b;
            let f = g - c;
            let h = d - b;

            let x0 = e * f;
            let y0 = g * h;
            let t0 = e * h;
            let z0 = f * g;

            Point::new(x0, y0, t0, z0)
        }

        // Scalar multiplication with scalar represented by a bit array (little-endian convention).
        // If k is the natural number represented by `bits`, then this computes p + ... + p k times.
        fn bit_mul<N>(self, bits: [u1; N], p: Point) -> Point {
            let mut out = Point::zero();
<<<<<<< HEAD
            
            for i in 0..bits.len() {
=======

            for i in 0..N {
>>>>>>> 4dfd7f03
                out = self.add(
                    self.add(out, out),
                    if(bits[bits.len() - i - 1] == 0) {Point::zero()} else {p});
            }

            out
        }

        // Scalar multiplication (p + ... + p n times)
        pub fn mul(self, n: Field, p: Point) -> Point {
            let N_BITS = crate::field::modulus_num_bits();
<<<<<<< HEAD
            let n_as_bits = n.to_le_bits(N_BITS as u32);
=======

            // TODO: temporary workaround until issue 1354 is solved
            let mut n_as_bits: [u1; 254] = [0; 254];
            let tmp = n.to_le_bits(N_BITS as u32);
            for i in 0..254 {
                n_as_bits[i] = tmp[i];
            }

>>>>>>> 4dfd7f03
            self.bit_mul(n_as_bits, p)
        }

        // Multi-scalar multiplication (n[0]*p[0] + ... + n[N]*p[N], where * denotes scalar multiplication)
        fn msm<N>(self, n: [Field; N], p: [Point; N]) -> Point {
            let mut out = Point::zero();

            for i in 0..N {
                out = self.add(out, self.mul(n[i], p[i]));
            }

            out
        }

        // Point subtraction
        fn subtract(self, p1: Point, p2: Point) -> Point {
            self.add(p1, p2.negate())
        }

        // Conversion to equivalent Montgomery curve
        fn into_montcurve(self) -> MCurve {
            self.into_affine().into_montcurve().into_group()
        }

        // Conversion to equivalent Short Weierstraß curve
        fn into_swcurve(self) -> SWCurve {
            self.into_montcurve().into_swcurve()
        }

        // Point mapping into equivalent short Weierstraß curve
        pub fn map_into_swcurve(self, p: Point) -> SWPoint {
            self.into_montcurve().map_into_swcurve(p.into_montcurve())
        }

        // Point mapping from equivalent short Weierstraß curve
        fn map_from_swcurve(self, p: SWPoint) -> Point {
            self.into_montcurve().map_from_swcurve(p).into_tecurve()
        }

        // Elligator 2 map-to-curve method (via rational maps)
        fn elligator2_map(self, u: Field) -> Point {
            self.into_montcurve().elligator2_map(u).into_tecurve()
        }

        // Simplified SWU map-to-curve method (via rational map)
        fn swu_map(self, z: Field, u: Field) -> Point {
            self.into_montcurve().swu_map(z, u).into_tecurve()
        }
    }
}<|MERGE_RESOLUTION|>--- conflicted
+++ resolved
@@ -342,13 +342,8 @@
         // If k is the natural number represented by `bits`, then this computes p + ... + p k times.
         fn bit_mul<N>(self, bits: [u1; N], p: Point) -> Point {
             let mut out = Point::zero();
-<<<<<<< HEAD
             
             for i in 0..bits.len() {
-=======
-
-            for i in 0..N {
->>>>>>> 4dfd7f03
                 out = self.add(
                     self.add(out, out),
                     if(bits[bits.len() - i - 1] == 0) {Point::zero()} else {p});
@@ -360,18 +355,8 @@
         // Scalar multiplication (p + ... + p n times)
         pub fn mul(self, n: Field, p: Point) -> Point {
             let N_BITS = crate::field::modulus_num_bits();
-<<<<<<< HEAD
             let n_as_bits = n.to_le_bits(N_BITS as u32);
-=======
-
-            // TODO: temporary workaround until issue 1354 is solved
-            let mut n_as_bits: [u1; 254] = [0; 254];
-            let tmp = n.to_le_bits(N_BITS as u32);
-            for i in 0..254 {
-                n_as_bits[i] = tmp[i];
-            }
-
->>>>>>> 4dfd7f03
+
             self.bit_mul(n_as_bits, p)
         }
 
