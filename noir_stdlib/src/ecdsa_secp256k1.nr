--- conflicted
+++ resolved
@@ -1,18 +1,10 @@
 #[foreign(ecdsa_secp256k1)]
 // docs:start:ecdsa_secp256k1
 pub fn verify_signature<N>(
-<<<<<<< HEAD
     public_key_x: [u8; 32],
     public_key_y: [u8; 32],
     signature: [u8; 64],
     message_hash: [u8; N]
 ) -> bool {}
-=======
-    _public_key_x: [u8; 32],
-    _public_key_y: [u8; 32],
-    _signature: [u8; 64],
-    _message_hash: [u8; N]
-) -> bool
 // docs:end:ecdsa_secp256k1
-{}
->>>>>>> 5e3c0f1d
+{}