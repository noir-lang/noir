--- conflicted
+++ resolved
@@ -5,13 +5,9 @@
 // Auxiliary mappings; names as in FIPS PUB 180-4
 fn rotr64(a: u64, b: u64) -> u64 // 64-bit right rotation
 {
-<<<<<<< HEAD
-      (a >> b) | (crate::wrapping_shift_left_64(a, 64 as u64 - b))
-=======
     // None of the bits overlap between `(a >> b)` and `(a << (64 - b))`
     // Addition is then equivalent to OR, with fewer constraints.
-    (a >> b) + (a << (64 - b))
->>>>>>> 2f0b80dd
+    (a >> b) + (a << crate::wrapping_shift_left_64(a, 64 - b))
 }
 
 fn sha_ch(x: u64, y: u64, z: u64) -> u64
