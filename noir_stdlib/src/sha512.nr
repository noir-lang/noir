--- conflicted
+++ resolved
@@ -7,11 +7,7 @@
 {
     // None of the bits overlap between `(a >> b)` and `(a << (64 - b))`
     // Addition is then equivalent to OR, with fewer constraints.
-<<<<<<< HEAD
-    (a >> b) + (a << crate::wrapping_shift_left_64(a, 64 - b))
-=======
     (a >> b) + (crate::wrapping_shift_left(a, 64 - b))
->>>>>>> 7d126c5f
 }
 
 fn sha_ch(x: u64, y: u64, z: u64) -> u64
