--- conflicted
+++ resolved
@@ -136,11 +136,7 @@
             msg_block[i as Field] = 0;
             i += 1;
         } else if i < 128 {
-<<<<<<< HEAD
-            let mut len = 8 * msg.len(); // u128 unsupported
-=======
             let mut len = 8 * msg.len();
->>>>>>> 9544813f
             for j in 0..16 {
                 msg_block[127 - j] = len as u8;
                 len >>= 8;
