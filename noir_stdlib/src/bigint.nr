--- conflicted
+++ resolved
@@ -1,9 +1,5 @@
-<<<<<<< HEAD
 use crate::ops::{Add, Sub, Mul, Div};
 use crate::cmp::Eq;
-=======
-use crate::ops::{Add, Sub, Mul, Div, Rem};
->>>>>>> 10e82920
 
 global bn254_fq = [0x47, 0xFD, 0x7C, 0xD8, 0x16, 0x8C, 0x20, 0x3C, 0x8d, 0xca, 0x71, 0x68, 0x91, 0x6a, 0x81, 0x97,
                    0x5d, 0x58, 0x81, 0x81, 0xb6, 0x45, 0x50, 0xb8, 0x29, 0xa0, 0x31, 0xe1, 0x72, 0x4e, 0x64, 0x30];
@@ -41,13 +37,12 @@
         let bytes = self.to_le_bytes();
         let o_bytes = other.to_le_bytes();
         let mut result = true;
-        for i in 0..32{
+        for i in 0..32 {
             result = result & (bytes[i] == o_bytes[i]);
         }
         result
     }
 }
-
 
 trait BigField {
     fn from_le_bytes(bytes: [u8]) -> Self;
