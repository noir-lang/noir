--- conflicted
+++ resolved
@@ -1,8 +1,4 @@
-<<<<<<< HEAD
-use crate::{cmp::Eq, convert::From, static_assert};
-=======
-use crate::{cmp::Eq, convert::From, runtime::is_unconstrained};
->>>>>>> 966d8a60
+use crate::{cmp::Eq, convert::From, static_assert, runtime::is_unconstrained};
 
 /// A `BoundedVec<T, MaxLen>` is a growable storage similar to a `Vec<T>` except that it
 /// is bounded with a maximum possible length. Unlike `Vec`, `BoundedVec` is not implemented
