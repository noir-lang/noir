<<<<<<< HEAD
use crate::{cmp::Eq, convert::From, for_loop, runtime::is_unconstrained};
=======
use crate::{cmp::Eq, convert::From, runtime::is_unconstrained, static_assert};
>>>>>>> d5d6cb7c

/// A `BoundedVec<T, MaxLen>` is a growable storage similar to a `Vec<T>` except that it
/// is bounded with a maximum possible length. Unlike `Vec`, `BoundedVec` is not implemented
/// via slices and thus is not subject to the same restrictions slices are (notably, nested
/// slices - and thus nested vectors as well - are disallowed).
///
/// Since a BoundedVec is backed by a normal array under the hood, growing the BoundedVec by
/// pushing an additional element is also more efficient - the length only needs to be increased
/// by one.
///
/// For these reasons `BoundedVec<T, N>` should generally be preferred over `Vec<T>` when there
/// is a reasonable maximum bound that can be placed on the vector.
///
/// Example:
///
/// ```noir
/// let mut vector: BoundedVec<Field, 10> = BoundedVec::new();
/// for i in 0..5 {
///     vector.push(i);
/// }
/// assert(vector.len() == 5);
/// assert(vector.max_len() == 10);
/// ```
pub struct BoundedVec<T, let MaxLen: u32> {
    storage: [T; MaxLen],
    len: u32,
}

impl<T, let MaxLen: u32> BoundedVec<T, MaxLen> {
    /// Creates a new, empty vector of length zero.
    ///
    /// Since this container is backed by an array internally, it still needs an initial value
    /// to give each element. To resolve this, each element is zeroed internally. This value
    /// is guaranteed to be inaccessible unless `get_unchecked` is used.
    ///
    /// Example:
    ///
    /// ```noir
    /// let empty_vector: BoundedVec<Field, 10> = BoundedVec::new();
    /// assert(empty_vector.len() == 0);
    /// ```
    ///
    /// Note that whenever calling `new` the maximum length of the vector should always be specified
    /// via a type signature:
    ///
    /// ```noir
    /// fn good() -> BoundedVec<Field, 10> {
    ///     // Ok! MaxLen is specified with a type annotation
    ///     let v1: BoundedVec<Field, 3> = BoundedVec::new();
    ///     let v2 = BoundedVec::new();
    ///
    ///     // Ok! MaxLen is known from the type of `good`'s return value
    ///     v2
    /// }
    ///
    /// fn bad() {
    ///     // Error: Type annotation needed
    ///     // The compiler can't infer `MaxLen` from the following code:
    ///     let mut v3 = BoundedVec::new();
    ///     v3.push(5);
    /// }
    /// ```
    ///
    /// This defaulting of `MaxLen` (and numeric generics in general) to zero may change in future noir versions
    /// but for now make sure to use type annotations when using bounded vectors. Otherwise, you will receive a
    /// constraint failure at runtime when the vec is pushed to.
    pub fn new() -> Self {
        let zeroed = crate::mem::zeroed();
        BoundedVec { storage: [zeroed; MaxLen], len: 0 }
    }

    /// Retrieves an element from the vector at the given index, starting from zero.
    ///
    /// If the given index is equal to or greater than the length of the vector, this
    /// will issue a constraint failure.
    ///
    /// Example:
    ///
    /// ```noir
    /// fn foo<let N: u32>(v: BoundedVec<u32, N>) {
    ///     let first = v.get(0);
    ///     let last = v.get(v.len() - 1);
    ///     assert(first != last);
    /// }
    /// ```
    pub fn get(self, index: u32) -> T {
        assert(index < self.len, "Attempted to read past end of BoundedVec");
        self.get_unchecked(index)
    }

    /// Retrieves an element from the vector at the given index, starting from zero, without
    /// performing a bounds check.
    ///
    /// Since this function does not perform a bounds check on length before accessing the element,
    /// it is unsafe! Use at your own risk!
    ///
    /// Example:
    ///
    /// ```noir
    /// fn sum_of_first_three<let N: u32>(v: BoundedVec<u32, N>) -> u32 {
    ///     // Always ensure the length is larger than the largest
    ///     // index passed to get_unchecked
    ///     assert(v.len() > 2);
    ///     let first = v.get_unchecked(0);
    ///     let second = v.get_unchecked(1);
    ///     let third = v.get_unchecked(2);
    ///     first + second + third
    /// }
    /// ```
    pub fn get_unchecked(self, index: u32) -> T {
        self.storage[index]
    }

    /// Writes an element to the vector at the given index, starting from zero.
    ///
    /// If the given index is equal to or greater than the length of the vector, this will issue a constraint failure.
    ///
    /// Example:
    ///
    /// ```noir
    /// fn foo<let N: u32>(v: BoundedVec<u32, N>) {
    ///     let first = v.get(0);
    ///     assert(first != 42);
    ///     v.set(0, 42);
    ///     let new_first = v.get(0);
    ///     assert(new_first == 42);
    /// }
    /// ```
    pub fn set(&mut self, index: u32, value: T) {
        assert(index < self.len, "Attempted to write past end of BoundedVec");
        self.set_unchecked(index, value)
    }

    /// Writes an element to the vector at the given index, starting from zero, without performing a bounds check.
    ///
    /// Since this function does not perform a bounds check on length before accessing the element, it is unsafe! Use at your own risk!
    ///
    /// Example:
    ///
    /// ```noir
    /// fn set_unchecked_example() {
    ///     let mut vec: BoundedVec<u32, 5> = BoundedVec::new();
    ///     vec.extend_from_array([1, 2]);
    ///
    ///     // Here we're safely writing within the valid range of `vec`
    ///     // `vec` now has the value [42, 2]
    ///     vec.set_unchecked(0, 42);
    ///
    ///     // We can then safely read this value back out of `vec`.
    ///     // Notice that we use the checked version of `get` which would prevent reading unsafe values.
    ///     assert_eq(vec.get(0), 42);
    ///
    ///     // We've now written past the end of `vec`.
    ///     // As this index is still within the maximum potential length of `v`,
    ///     // it won't cause a constraint failure.
    ///     vec.set_unchecked(2, 42);
    ///     println(vec);
    ///
    ///     // This will write past the end of the maximum potential length of `vec`,
    ///     // it will then trigger a constraint failure.
    ///     vec.set_unchecked(5, 42);
    ///     println(vec);
    /// }
    /// ```
    pub fn set_unchecked(&mut self, index: u32, value: T) {
        self.storage[index] = value;
    }

    /// Pushes an element to the end of the vector. This increases the length
    /// of the vector by one.
    ///
    /// Panics if the new length of the vector will be greater than the max length.
    ///
    /// Example:
    ///
    /// ```noir
    /// let mut v: BoundedVec<Field, 2> = BoundedVec::new();
    ///
    /// v.push(1);
    /// v.push(2);
    ///
    /// // Panics with failed assertion "push out of bounds"
    /// v.push(3);
    /// ```
    pub fn push(&mut self, elem: T) {
        assert(self.len < MaxLen, "push out of bounds");

        self.storage[self.len] = elem;
        self.len += 1;
    }

    /// Returns the current length of this vector
    ///
    /// Example:
    ///
    /// ```noir
    /// let mut v: BoundedVec<Field, 4> = BoundedVec::new();
    /// assert(v.len() == 0);
    ///
    /// v.push(100);
    /// assert(v.len() == 1);
    ///
    /// v.push(200);
    /// v.push(300);
    /// v.push(400);
    /// assert(v.len() == 4);
    ///
    /// let _ = v.pop();
    /// let _ = v.pop();
    /// assert(v.len() == 2);
    /// ```
    pub fn len(self) -> u32 {
        self.len
    }

    /// Returns the maximum length of this vector. This is always
    /// equal to the `MaxLen` parameter this vector was initialized with.
    ///
    /// Example:
    ///
    /// ```noir
    /// let mut v: BoundedVec<Field, 5> = BoundedVec::new();
    ///
    /// assert(v.max_len() == 5);
    /// v.push(10);
    /// assert(v.max_len() == 5);
    /// ```
    pub fn max_len(_self: BoundedVec<T, MaxLen>) -> u32 {
        MaxLen
    }

    /// Returns the internal array within this vector.
    ///
    /// Since arrays in Noir are immutable, mutating the returned storage array will not mutate
    /// the storage held internally by this vector.
    ///
    /// Note that uninitialized elements may be zeroed out!
    ///
    /// Example:
    ///
    /// ```noir
    /// let mut v: BoundedVec<Field, 5> = BoundedVec::new();
    ///
    /// assert(v.storage() == [0, 0, 0, 0, 0]);
    ///
    /// v.push(57);
    /// assert(v.storage() == [57, 0, 0, 0, 0]);
    /// ```
    pub fn storage(self) -> [T; MaxLen] {
        self.storage
    }

    /// Pushes each element from the given array to this vector.
    ///
    /// Panics if pushing each element would cause the length of this vector
    /// to exceed the maximum length.
    ///
    /// Example:
    ///
    /// ```noir
    /// let mut vec: BoundedVec<Field, 3> = BoundedVec::new();
    /// vec.extend_from_array([2, 4]);
    ///
    /// assert(vec.len == 2);
    /// assert(vec.get(0) == 2);
    /// assert(vec.get(1) == 4);
    /// ```
    pub fn extend_from_array<let Len: u32>(&mut self, array: [T; Len]) {
        let new_len = self.len + array.len();
        assert(new_len <= MaxLen, "extend_from_array out of bounds");
        for i in 0..array.len() {
            self.storage[self.len + i] = array[i];
        }
        self.len = new_len;
    }

    /// Pushes each element from the given slice to this vector.
    ///
    /// Panics if pushing each element would cause the length of this vector
    /// to exceed the maximum length.
    ///
    /// Example:
    ///
    /// ```noir
    /// let mut vec: BoundedVec<Field, 3> = BoundedVec::new();
    /// vec.extend_from_slice(&[2, 4]);
    ///
    /// assert(vec.len == 2);
    /// assert(vec.get(0) == 2);
    /// assert(vec.get(1) == 4);
    /// ```
    pub fn extend_from_slice(&mut self, slice: [T]) {
        let new_len = self.len + slice.len();
        assert(new_len <= MaxLen, "extend_from_slice out of bounds");
        for i in 0..slice.len() {
            self.storage[self.len + i] = slice[i];
        }
        self.len = new_len;
    }

    /// Pushes each element from the other vector to this vector. The length of
    /// the other vector is left unchanged.
    ///
    /// Panics if pushing each element would cause the length of this vector
    /// to exceed the maximum length.
    ///
    /// ```noir
    /// let mut v1: BoundedVec<Field, 5> = BoundedVec::new();
    /// let mut v2: BoundedVec<Field, 7> = BoundedVec::new();
    ///
    /// v2.extend_from_array([1, 2, 3]);
    /// v1.extend_from_bounded_vec(v2);
    ///
    /// assert(v1.storage() == [1, 2, 3, 0, 0]);
    /// assert(v2.storage() == [1, 2, 3, 0, 0, 0, 0]);
    /// ```
    pub fn extend_from_bounded_vec<let Len: u32>(&mut self, vec: BoundedVec<T, Len>) {
        let append_len = vec.len();
        let new_len = self.len + append_len;
        assert(new_len <= MaxLen, "extend_from_bounded_vec out of bounds");

        let storage_ref = &mut self.storage;
        for_loop::<Len, _>(
            0,
            append_len,
            |i| { storage_ref[self.len + i] = vec.get_unchecked(i); },
        );
        self.len = new_len;
    }

    /// Creates a new vector, populating it with values derived from an array input.
    /// The maximum length of the vector is determined based on the type signature.
    ///
    /// Example:
    ///
    /// ```noir
    /// let bounded_vec: BoundedVec<Field, 10> = BoundedVec::from_array([1, 2, 3])
    /// ```
    pub fn from_array<let Len: u32>(array: [T; Len]) -> Self {
        static_assert(Len <= MaxLen, "from array out of bounds");
        let mut vec: BoundedVec<T, MaxLen> = BoundedVec::new();
        vec.extend_from_array(array);
        vec
    }

    /// Pops the element at the end of the vector. This will decrease the length
    /// of the vector by one.
    ///
    /// Panics if the vector is empty.
    ///
    /// Example:
    ///
    /// ```noir
    /// let mut v: BoundedVec<Field, 2> = BoundedVec::new();
    /// v.push(1);
    /// v.push(2);
    ///
    /// let two = v.pop();
    /// let one = v.pop();
    ///
    /// assert(two == 2);
    /// assert(one == 1);
    ///
    /// // error: cannot pop from an empty vector
    /// let _ = v.pop();
    /// ```
    pub fn pop(&mut self) -> T {
        assert(self.len > 0);
        self.len -= 1;

        let elem = self.storage[self.len];
        self.storage[self.len] = crate::mem::zeroed();
        elem
    }

    /// Returns true if the given predicate returns true for any element
    /// in this vector.
    ///
    /// Example:
    ///
    /// ```noir
    /// let mut v: BoundedVec<u32, 3> = BoundedVec::new();
    /// v.extend_from_array([2, 4, 6]);
    ///
    /// let all_even = !v.any(|elem: u32| elem % 2 != 0);
    /// assert(all_even);
    /// ```
    pub fn any<Env>(self, predicate: fn[Env](T) -> bool) -> bool {
        let mut ret = false;
        for_loop::<MaxLen, _>(0, self.len, |i| { ret |= predicate(self.storage[i]); });
        ret
    }

    /// Creates a new vector of equal size by calling a closure on each element in this vector.
    ///
    /// Example:
    ///
    /// ```noir
    /// let vec: BoundedVec<u32, 4> = BoundedVec::from_array([1, 2, 3, 4]);
    /// let result = vec.map(|value| value * 2);
    ///
    /// let expected = BoundedVec::from_array([2, 4, 6, 8]);
    /// assert_eq(result, expected);
    /// ```
    pub fn map<U, Env>(self, f: fn[Env](T) -> U) -> BoundedVec<U, MaxLen> {
        let mut ret = BoundedVec::new();
        ret.len = self.len();
        let storage_ref = &mut ret.storage;
        for_loop::<MaxLen, _>(
            0,
            self.len(),
            |i| { storage_ref[i] = f(self.get_unchecked(i)); },
        );
        ret
    }

    /// Creates a new BoundedVec from the given array and length.
    /// The given length must be less than or equal to the length of the array.
    ///
    /// This function will zero out any elements at or past index `len` of `array`.
    /// This incurs an extra runtime cost of O(MaxLen). If you are sure your array is
    /// zeroed after that index, you can use `from_parts_unchecked` to remove the extra loop.
    ///
    /// Example:
    ///
    /// ```noir
    /// let vec: BoundedVec<u32, 4> = BoundedVec::from_parts([1, 2, 3, 0], 3);
    /// assert_eq(vec.len(), 3);
    /// ```
    pub fn from_parts(mut array: [T; MaxLen], len: u32) -> Self {
        assert(len <= MaxLen);
        let zeroed = crate::mem::zeroed();

        if is_unconstrained() {
            for i in len..MaxLen {
                array[i] = zeroed;
            }
        } else {
            for i in 0..MaxLen {
                if i >= len {
                    array[i] = zeroed;
                }
            }
        }

        BoundedVec { storage: array, len }
    }

    /// Creates a new BoundedVec from the given array and length.
    /// The given length must be less than or equal to the length of the array.
    ///
    /// This function is unsafe because it expects all elements past the `len` index
    /// of `array` to be zeroed, but does not check for this internally. Use `from_parts`
    /// for a safe version of this function which does zero out any indices past the
    /// given length. Invalidating this assumption can notably cause `BoundedVec::eq`
    /// to give incorrect results since it will check even elements past `len`.
    ///
    /// Example:
    ///
    /// ```noir
    /// let vec: BoundedVec<u32, 4> = BoundedVec::from_parts_unchecked([1, 2, 3, 0], 3);
    /// assert_eq(vec.len(), 3);
    ///
    /// // invalid use!
    /// let vec1: BoundedVec<u32, 4> = BoundedVec::from_parts_unchecked([1, 2, 3, 1], 3);
    /// let vec2: BoundedVec<u32, 4> = BoundedVec::from_parts_unchecked([1, 2, 3, 2], 3);
    ///
    /// // both vecs have length 3 so we'd expect them to be equal, but this
    /// // fails because elements past the length are still checked in eq
    /// assert_eq(vec1, vec2); // fails
    /// ```
    pub fn from_parts_unchecked(array: [T; MaxLen], len: u32) -> Self {
        assert(len <= MaxLen);
        BoundedVec { storage: array, len }
    }
}

impl<T, let MaxLen: u32> Eq for BoundedVec<T, MaxLen>
where
    T: Eq,
{
    fn eq(self, other: BoundedVec<T, MaxLen>) -> bool {
        // TODO: https://github.com/noir-lang/noir/issues/4837
        //
        // We make the assumption that the user has used the proper interface for working with `BoundedVec`s
        // rather than directly manipulating the internal fields as this can result in an inconsistent internal state.
        if self.len == other.len {
            self.storage == other.storage
        } else {
            false
        }
    }
}

impl<T, let MaxLen: u32, let Len: u32> From<[T; Len]> for BoundedVec<T, MaxLen> {
    fn from(array: [T; Len]) -> BoundedVec<T, MaxLen> {
        BoundedVec::from_array(array)
    }
}

mod bounded_vec_tests {

    mod get {
        use crate::collections::bounded_vec::BoundedVec;

        #[test(should_fail_with = "Attempted to read past end of BoundedVec")]
        fn panics_when_reading_elements_past_end_of_vec() {
            let vec: BoundedVec<Field, 5> = BoundedVec::new();

            crate::println(vec.get(0));
        }
    }

    mod set {
        use crate::collections::bounded_vec::BoundedVec;

        #[test]
        fn set_updates_values_properly() {
            let mut vec = BoundedVec::from_array([0, 0, 0, 0, 0]);

            vec.set(0, 42);
            assert_eq(vec.storage, [42, 0, 0, 0, 0]);

            vec.set(1, 43);
            assert_eq(vec.storage, [42, 43, 0, 0, 0]);

            vec.set(2, 44);
            assert_eq(vec.storage, [42, 43, 44, 0, 0]);

            vec.set(1, 10);
            assert_eq(vec.storage, [42, 10, 44, 0, 0]);

            vec.set(0, 0);
            assert_eq(vec.storage, [0, 10, 44, 0, 0]);
        }

        #[test(should_fail_with = "Attempted to write past end of BoundedVec")]
        fn panics_when_writing_elements_past_end_of_vec() {
            let mut vec: BoundedVec<Field, 5> = BoundedVec::new();
            vec.set(0, 42);

            // Need to use println to avoid DIE removing the write operation.
            crate::println(vec.get(0));
        }
    }

    mod map {
        use crate::collections::bounded_vec::BoundedVec;

        #[test]
        fn applies_function_correctly() {
            // docs:start:bounded-vec-map-example
            let vec: BoundedVec<u32, 4> = BoundedVec::from_array([1, 2, 3, 4]);
            let result = vec.map(|value| value * 2);
            // docs:end:bounded-vec-map-example
            let expected = BoundedVec::from_array([2, 4, 6, 8]);

            assert_eq(result, expected);
        }

        #[test]
        fn applies_function_that_changes_return_type() {
            let vec: BoundedVec<u32, 4> = BoundedVec::from_array([1, 2, 3, 4]);
            let result = vec.map(|value| (value * 2) as Field);
            let expected: BoundedVec<Field, 4> = BoundedVec::from_array([2, 4, 6, 8]);

            assert_eq(result, expected);
        }

        #[test]
        fn does_not_apply_function_past_len() {
            let vec: BoundedVec<u32, 3> = BoundedVec::from_array([0, 1]);
            let result = vec.map(|value| if value == 0 { 5 } else { value });
            let expected = BoundedVec::from_array([5, 1]);

            assert_eq(result, expected);
            assert_eq(result.get_unchecked(2), 0);
        }
    }

    mod from_array {
        use crate::collections::bounded_vec::BoundedVec;

        #[test]
        fn empty() {
            let empty_array: [Field; 0] = [];
            let bounded_vec = BoundedVec::from_array([]);

            assert_eq(bounded_vec.max_len(), 0);
            assert_eq(bounded_vec.len(), 0);
            assert_eq(bounded_vec.storage(), empty_array);
        }

        #[test]
        fn equal_len() {
            let array = [1, 2, 3];
            let bounded_vec = BoundedVec::from_array(array);

            assert_eq(bounded_vec.max_len(), 3);
            assert_eq(bounded_vec.len(), 3);
            assert_eq(bounded_vec.storage(), array);
        }

        #[test]
        fn max_len_greater_then_array_len() {
            let array = [1, 2, 3];
            let bounded_vec: BoundedVec<Field, 10> = BoundedVec::from_array(array);

            assert_eq(bounded_vec.max_len(), 10);
            assert_eq(bounded_vec.len(), 3);
            assert_eq(bounded_vec.get(0), 1);
            assert_eq(bounded_vec.get(1), 2);
            assert_eq(bounded_vec.get(2), 3);
        }

        #[test(should_fail_with = "from array out of bounds")]
        fn max_len_lower_then_array_len() {
            let _: BoundedVec<Field, 2> = BoundedVec::from_array([0; 3]);
        }
    }

    mod trait_from {
        use crate::collections::bounded_vec::BoundedVec;
        use crate::convert::From;

        #[test]
        fn simple() {
            let array = [1, 2];
            let bounded_vec: BoundedVec<Field, 10> = BoundedVec::from(array);

            assert_eq(bounded_vec.max_len(), 10);
            assert_eq(bounded_vec.len(), 2);
            assert_eq(bounded_vec.get(0), 1);
            assert_eq(bounded_vec.get(1), 2);
        }
    }

    mod trait_eq {
        use crate::collections::bounded_vec::BoundedVec;

        #[test]
        fn empty_equality() {
            let mut bounded_vec1: BoundedVec<Field, 3> = BoundedVec::new();
            let mut bounded_vec2: BoundedVec<Field, 3> = BoundedVec::new();

            assert_eq(bounded_vec1, bounded_vec2);
        }

        #[test]
        fn inequality() {
            let mut bounded_vec1: BoundedVec<Field, 3> = BoundedVec::new();
            let mut bounded_vec2: BoundedVec<Field, 3> = BoundedVec::new();
            bounded_vec1.push(1);
            bounded_vec2.push(2);

            assert(bounded_vec1 != bounded_vec2);
        }
    }

    mod from_parts {
        use crate::collections::bounded_vec::BoundedVec;

        #[test]
        fn from_parts() {
            // docs:start:from-parts
            let vec: BoundedVec<u32, 4> = BoundedVec::from_parts([1, 2, 3, 0], 3);
            assert_eq(vec.len(), 3);

            // Any elements past the given length are zeroed out, so these
            // two BoundedVecs will be completely equal
            let vec1: BoundedVec<u32, 4> = BoundedVec::from_parts([1, 2, 3, 1], 3);
            let vec2: BoundedVec<u32, 4> = BoundedVec::from_parts([1, 2, 3, 2], 3);
            assert_eq(vec1, vec2);
            // docs:end:from-parts
        }

        #[test]
        fn from_parts_unchecked() {
            // docs:start:from-parts-unchecked
            let vec: BoundedVec<u32, 4> = BoundedVec::from_parts_unchecked([1, 2, 3, 0], 3);
            assert_eq(vec.len(), 3);

            // invalid use!
            let vec1: BoundedVec<u32, 4> = BoundedVec::from_parts_unchecked([1, 2, 3, 1], 3);
            let vec2: BoundedVec<u32, 4> = BoundedVec::from_parts_unchecked([1, 2, 3, 2], 3);

            // both vecs have length 3 so we'd expect them to be equal, but this
            // fails because elements past the length are still checked in eq
            assert(vec1 != vec2);
            // docs:end:from-parts-unchecked
        }
    }
}<|MERGE_RESOLUTION|>--- conflicted
+++ resolved
@@ -1,8 +1,4 @@
-<<<<<<< HEAD
-use crate::{cmp::Eq, convert::From, for_loop, runtime::is_unconstrained};
-=======
 use crate::{cmp::Eq, convert::From, runtime::is_unconstrained, static_assert};
->>>>>>> d5d6cb7c
 
 /// A `BoundedVec<T, MaxLen>` is a growable storage similar to a `Vec<T>` except that it
 /// is bounded with a maximum possible length. Unlike `Vec`, `BoundedVec` is not implemented
