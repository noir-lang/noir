struct BoundedVec<T, MaxLen> {
    storage: [T; MaxLen],
    len: u64,
}

impl<T, MaxLen> BoundedVec<T, MaxLen> {
    pub fn new() -> Self {
        let zeroed = crate::unsafe::zeroed();
        BoundedVec { storage: [zeroed; MaxLen], len: 0 }
    }

    pub fn get(mut self: Self, index: u64) -> T {
        assert(index < self.len);
        self.storage[index]
    }

    pub fn get_unchecked(mut self: Self, index: u64) -> T {
        self.storage[index]
    }

    pub fn push(&mut self, elem: T) {
        assert(self.len < MaxLen, "push out of bounds");

        self.storage[self.len] = elem;
        self.len += 1;
    }

    pub fn len(self) -> u64 {
        self.len
    }

    pub fn max_len(_self: BoundedVec<T, MaxLen>) -> u64 {
        MaxLen
    }

    // This is a intermediate method, while we don't have an
    // .extend method
    pub fn storage(self) -> [T; MaxLen] {
        self.storage
    }

    pub fn extend_from_array<Len>(&mut self, array: [T; Len]) {
        let new_len = self.len + array.len();
        assert(new_len <= MaxLen, "extend_from_array out of bounds");
        for i in 0..array.len() {
            self.storage[self.len + i] = array[i];
        }
        self.len = new_len;
    }

    pub fn extend_from_slice(&mut self, slice: [T]) {
        let new_len = self.len + slice.len();
        assert(new_len <= MaxLen, "extend_from_slice out of bounds");
        for i in 0..slice.len() {
            self.storage[self.len + i] = slice[i];
        }
        self.len = new_len;
    }

    pub fn extend_from_bounded_vec<Len>(&mut self, vec: BoundedVec<T, Len>) {
        let append_len = vec.len();
        let new_len = self.len + append_len;
        assert(new_len <= MaxLen, "extend_from_bounded_vec out of bounds");

        let mut exceeded_len = false;
        for i in 0..Len {
            exceeded_len |= i == append_len;
            if !exceeded_len {
                self.storage[self.len + i] = vec.get_unchecked(i);
            }
        }
        self.len = new_len;
    }

    pub fn pop(&mut self) -> T {
        assert(self.len > 0);
        self.len -= 1;

        let elem = self.storage[self.len];
        self.storage[self.len] = crate::unsafe::zeroed();
        elem
    }

    pub fn any<Env>(self, predicate: fn[Env](T) -> bool) -> bool {
        let mut ret = false;
        let mut exceeded_len = false;
        for i in 0..MaxLen {
            exceeded_len |= i == self.len;
            if !exceeded_len {
                ret |= predicate(self.storage[i]);
            }
        }
        ret
    }
<<<<<<< HEAD
=======
}

impl<T, MaxLen> Eq for BoundedVec<T, MaxLen> where T: Eq {
    fn eq(self, other: BoundedVec<T, MaxLen>) -> bool {
        // TODO: https://github.com/noir-lang/noir/issues/4837
        //
        // We make the assumption that the user has used the proper interface for working with `BoundedVec`s
        // rather than directly manipulating the internal fields as this can result in an inconsistent internal state.
        
        (self.len == other.len) & (self.storage == other.storage)
    }
}

mod bounded_vec_tests {
    // TODO: Allow imports from "super"
    use crate::collections::bounded_vec::BoundedVec;

    #[test]
    fn empty_equality() {
        let mut bounded_vec1: BoundedVec<Field, 3> = BoundedVec::new();
        let mut bounded_vec2: BoundedVec<Field, 3> = BoundedVec::new();

        assert_eq(bounded_vec1, bounded_vec2);
    }

    #[test]
    fn inequality() {
        let mut bounded_vec1: BoundedVec<Field, 3> = BoundedVec::new();
        let mut bounded_vec2: BoundedVec<Field, 3> = BoundedVec::new();
        bounded_vec1.push(1);
        bounded_vec2.push(2);

        assert(bounded_vec1 != bounded_vec2);
    }
>>>>>>> c2130e86
}<|MERGE_RESOLUTION|>--- conflicted
+++ resolved
@@ -92,8 +92,6 @@
         }
         ret
     }
-<<<<<<< HEAD
-=======
 }
 
 impl<T, MaxLen> Eq for BoundedVec<T, MaxLen> where T: Eq {
@@ -128,5 +126,4 @@
 
         assert(bounded_vec1 != bounded_vec2);
     }
->>>>>>> c2130e86
 }