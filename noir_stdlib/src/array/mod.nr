use crate::cmp::{Eq, Ord};
use crate::convert::From;
use crate::runtime::is_unconstrained;

mod check_shuffle;
mod quicksort;

impl<T, let N: u32> [T; N] {
    /// Returns the length of this array.
    ///
    /// ```noir
    /// fn len(self) -> Field
    /// ```
    ///
    /// example
    ///
    /// ```noir
    /// fn main() {
    ///     let array = [42, 42];
    ///     assert(array.len() == 2);
    /// }
    /// ```
    #[builtin(array_len)]
    pub fn len(self) -> u32 {}

    /// Returns this array as a slice.
    ///
    /// ```noir
    /// let array = [1, 2];
    /// let slice = array.as_slice();
    /// assert_eq(slice, &[1, 2]);
    /// ```
    #[builtin(as_slice)]
    pub fn as_slice(self) -> [T] {}

    /// Applies a function to each element of this array, returning a new array containing the mapped elements.
    ///
    /// Example:
    ///
    /// ```rust
    /// let a = [1, 2, 3];
    /// let b = a.map(|a| a * 2);
    /// assert_eq(b, [2, 4, 6]);
    /// ```
    pub fn map<U, Env>(self, f: fn[Env](T) -> U) -> [U; N] {
        let uninitialized = crate::mem::zeroed();
        let mut ret = [uninitialized; N];

        for i in 0..self.len() {
            ret[i] = f(self[i]);
        }

        ret
    }

    /// Applies a function to each element of this array along with its index,
    /// returning a new array containing the mapped elements.
    ///
    /// Example:
    ///
    /// ```rust
    /// let a = [1, 2, 3];
    /// let b = a.mapi(|i, a| i + a * 2);
    /// assert_eq(b, [2, 5, 8]);
    /// ```
    pub fn mapi<U, Env>(self, f: fn[Env](u32, T) -> U) -> [U; N] {
        let uninitialized = crate::mem::zeroed();
        let mut ret = [uninitialized; N];

        for i in 0..self.len() {
            ret[i] = f(i, self[i]);
        }

        ret
    }

    /// Applies a function to each element of this array.
    ///
    /// Example:
    ///
    /// ```rust
    /// let a = [1, 2, 3];
    /// let mut b = [0; 3];
    /// let mut i = 0;
    /// a.for_each(|x| {
    ///     b[i] = x;
    ///     i += 1;
    /// });
    /// assert_eq(a, b);
    /// ```
    pub fn for_each<Env>(self, f: fn[Env](T) -> ()) {
        for i in 0..self.len() {
            f(self[i]);
        }
    }

    /// Applies a function to each element of this array along with its index.
    ///
    /// Example:
    ///
    /// ```rust
    /// let a = [1, 2, 3];
    /// let mut b = [0; 3];
    /// a.for_eachi(|i, x| {
    ///     b[i] = x;
    /// });
    /// assert_eq(a, b);
    /// ```
    pub fn for_eachi<Env>(self, f: fn[Env](u32, T) -> ()) {
        for i in 0..self.len() {
            f(i, self[i]);
        }
    }

    /// Applies a function to each element of the array, returning the final accumulated value. The first
    /// parameter is the initial value.
    ///
    /// This is a left fold, so the given function will be applied to the accumulator and first element of
    /// the array, then the second, and so on. For a given call the expected result would be equivalent to:
    ///
    /// ```rust
    /// let a1 = [1];
    /// let a2 = [1, 2];
    /// let a3 = [1, 2, 3];
    ///
    /// let f = |a, b| a - b;
    /// a1.fold(10, f); //=> f(10, 1)
    /// a2.fold(10, f); //=> f(f(10, 1), 2)
    /// a3.fold(10, f); //=> f(f(f(10, 1), 2), 3)
    ///
    /// assert_eq(a3.fold(10, f), 10 - 1 - 2 - 3);
    /// ```
    pub fn fold<U, Env>(self, mut accumulator: U, f: fn[Env](U, T) -> U) -> U {
        for elem in self {
            accumulator = f(accumulator, elem);
        }
        accumulator
    }

    /// Same as fold, but uses the first element as the starting element.
    ///
    /// Requires the input array to be non-empty.
    ///
    /// Example:
    ///
    /// ```noir
    /// fn main() {
    ///     let arr = [1, 2, 3, 4];
    ///     let reduced = arr.reduce(|a, b| a + b);
    ///     assert(reduced == 10);
    /// }
    /// ```
    pub fn reduce<Env>(self, f: fn[Env](T, T) -> T) -> T {
        let mut accumulator = self[0];
        for i in 1..self.len() {
            accumulator = f(accumulator, self[i]);
        }
        accumulator
    }

    /// Returns true if all the elements in this array satisfy the given predicate.
    ///
    /// Example:
    ///
    /// ```noir
    /// fn main() {
    ///     let arr = [2, 2, 2, 2, 2];
    ///     let all = arr.all(|a| a == 2);
    ///     assert(all);
    /// }
    /// ```
    pub fn all<Env>(self, predicate: fn[Env](T) -> bool) -> bool {
        let mut ret = true;
        for elem in self {
            ret &= predicate(elem);
        }
        ret
    }

    /// Returns true if any of the elements in this array satisfy the given predicate.
    ///
    /// Example:
    ///
    /// ```noir
    /// fn main() {
    ///     let arr = [2, 2, 2, 2, 5];
    ///     let any = arr.any(|a| a == 5);
    ///     assert(any);
    /// }
    /// ```
    pub fn any<Env>(self, predicate: fn[Env](T) -> bool) -> bool {
        let mut ret = false;
        for elem in self {
            ret |= predicate(elem);
        }
        ret
    }

    /// Concatenates this array with another array.
    ///
    /// Example:
    ///
    /// ```noir
    /// fn main() {
    ///     let arr1 = [1, 2, 3, 4];
    ///     let arr2 = [6, 7, 8, 9, 10, 11];
    ///     let concatenated_arr = arr1.concat(arr2);
    ///     assert(concatenated_arr == [1, 2, 3, 4, 6, 7, 8, 9, 10, 11]);
    /// }
    /// ```
    pub fn concat<let M: u32>(self, array2: [T; M]) -> [T; N + M] {
        let mut result = [crate::mem::zeroed(); N + M];
        for i in 0..N {
            result[i] = self[i];
        }
        for i in 0..M {
            result[i + N] = array2[i];
        }
        result
    }
}

impl<T, let N: u32> [T; N]
where
    T: Ord + Eq,
{
    /// Returns a new sorted array. The original array remains untouched. Notice that this function will
    /// only work for arrays of fields or integers, not for any arbitrary type. This is because the sorting
    /// logic it uses internally is optimized specifically for these values. If you need a sort function to
    /// sort any type, you should use the `sort_via` function.
    ///
    /// Example:
    ///
    /// ```rust
    /// fn main() {
    ///     let arr = [42, 32];
    ///     let sorted = arr.sort();
    ///     assert(sorted == [32, 42]);
    /// }
    /// ```
    pub fn sort(self) -> Self {
        self.sort_via(|a, b| a <= b)
    }
}

impl<T, let N: u32> [T; N]
where
    T: Eq,
{
    /// Returns a new sorted array by sorting it with a custom comparison function.
    /// The original array remains untouched.
    /// The ordering function must return true if the first argument should be sorted to be before the second argument or is equal to the second argument.
    ///
    /// Using this method with an operator like `<` that does not return `true` for equal values will result in an assertion failure for arrays with equal elements.
    ///
    /// Example:
    ///
    /// ```rust
    /// fn main() {
    ///     let arr = [42, 32]
    ///     let sorted_ascending = arr.sort_via(|a, b| a <= b);
    ///     assert(sorted_ascending == [32, 42]); // verifies
    ///
    ///     let sorted_descending = arr.sort_via(|a, b| a >= b);
    ///     assert(sorted_descending == [32, 42]); // does not verify
    /// }
    /// ```
    pub fn sort_via(self, ordering: fn(T, T) -> bool) -> Self {
        // Safety: `sorted` array is checked to be:
        // a. a permutation of `input`'s elements
        // b. satisfying the predicate `ordering`
        let sorted = unsafe { quicksort::quicksort(self, ordering) };

        if !is_unconstrained() {
            for i in 0..N - 1 {
                assert(
                    ordering(sorted[i], sorted[i + 1]),
                    "Array has not been sorted correctly according to `ordering`.",
                );
            }
            check_shuffle::check_shuffle(self, sorted);
        }
        sorted
    }
}

impl<let N: u32> [u8; N] {
    /// Converts a byte array of type `[u8; N]` to a string. Note that this performs no UTF-8 validation -
    /// the given array is interpreted as-is as a string.
    ///
    /// Example:
    ///
    /// ```rust
    /// fn main() {
    ///     let hi = [104, 105].as_str_unchecked();
    ///     assert_eq(hi, "hi");
    /// }
    /// ```
    #[builtin(array_as_str_unchecked)]
    pub fn as_str_unchecked(self) -> str<N> {}
}

impl<let N: u32> From<str<N>> for [u8; N] {
    /// Returns an array of the string bytes.
    fn from(s: str<N>) -> Self {
        s.as_bytes()
    }
}

mod test {
    #[test]
    fn map_empty() {
        assert_eq([].map(|x| x + 1), []);
    }

<<<<<<< HEAD
    global arr_with_100_values: [u32; 100] = [
        42, 123, 87, 93, 48, 80, 50, 5, 104, 84, 70, 47, 119, 66, 71, 121, 3, 29, 42, 118, 2, 54,
        89, 44, 81, 0, 26, 106, 68, 96, 84, 48, 95, 54, 45, 32, 89, 100, 109, 19, 37, 41, 19, 98,
        53, 114, 107, 66, 6, 74, 13, 19, 105, 64, 123, 28, 44, 50, 89, 58, 123, 126, 21, 43, 86, 35,
        21, 62, 82, 0, 108, 120, 72, 72, 62, 80, 12, 71, 70, 86, 116, 73, 38, 15, 127, 81, 30, 8,
        125, 28, 26, 69, 114, 63, 27, 28, 61, 42, 13, 32,
    ];
    global expected_with_100_values: [u32; 100] = [
        0, 0, 2, 3, 5, 6, 8, 12, 13, 13, 15, 19, 19, 19, 21, 21, 26, 26, 27, 28, 28, 28, 29, 30, 32,
        32, 35, 37, 38, 41, 42, 42, 42, 43, 44, 44, 45, 47, 48, 48, 50, 50, 53, 54, 54, 58, 61, 62,
        62, 63, 64, 66, 66, 68, 69, 70, 70, 71, 71, 72, 72, 73, 74, 80, 80, 81, 81, 82, 84, 84, 86,
        86, 87, 89, 89, 89, 93, 95, 96, 98, 100, 104, 105, 106, 107, 108, 109, 114, 114, 116, 118,
        119, 120, 121, 123, 123, 123, 125, 126, 127,
    ];
    fn sort_u32(a: u32, b: u32) -> bool {
        a <= b
    }

    #[test]
    fn test_sort() {
        let mut arr: [u32; 7] = [3, 6, 8, 10, 1, 2, 1];

        let sorted = arr.sort();

        let expected: [u32; 7] = [1, 1, 2, 3, 6, 8, 10];
        assert(sorted == expected);
    }

    #[test]
    fn test_sort_100_values() {
        let mut arr: [u32; 100] = [
            42, 123, 87, 93, 48, 80, 50, 5, 104, 84, 70, 47, 119, 66, 71, 121, 3, 29, 42, 118, 2,
            54, 89, 44, 81, 0, 26, 106, 68, 96, 84, 48, 95, 54, 45, 32, 89, 100, 109, 19, 37, 41,
            19, 98, 53, 114, 107, 66, 6, 74, 13, 19, 105, 64, 123, 28, 44, 50, 89, 58, 123, 126, 21,
            43, 86, 35, 21, 62, 82, 0, 108, 120, 72, 72, 62, 80, 12, 71, 70, 86, 116, 73, 38, 15,
            127, 81, 30, 8, 125, 28, 26, 69, 114, 63, 27, 28, 61, 42, 13, 32,
        ];

        let sorted = arr.sort();

        let expected: [u32; 100] = [
            0, 0, 2, 3, 5, 6, 8, 12, 13, 13, 15, 19, 19, 19, 21, 21, 26, 26, 27, 28, 28, 28, 29, 30,
            32, 32, 35, 37, 38, 41, 42, 42, 42, 43, 44, 44, 45, 47, 48, 48, 50, 50, 53, 54, 54, 58,
            61, 62, 62, 63, 64, 66, 66, 68, 69, 70, 70, 71, 71, 72, 72, 73, 74, 80, 80, 81, 81, 82,
            84, 84, 86, 86, 87, 89, 89, 89, 93, 95, 96, 98, 100, 104, 105, 106, 107, 108, 109, 114,
            114, 116, 118, 119, 120, 121, 123, 123, 123, 125, 126, 127,
        ];
        assert(sorted == expected);
    }

    #[test]
    fn test_sort_100_values_comptime() {
        let sorted = arr_with_100_values.sort();
        assert(sorted == expected_with_100_values);
    }

    #[test]
    fn test_sort_via() {
        let mut arr: [u32; 7] = [3, 6, 8, 10, 1, 2, 1];

        let sorted = arr.sort_via(sort_u32);

        let expected: [u32; 7] = [1, 1, 2, 3, 6, 8, 10];
        assert(sorted == expected);
    }

    #[test]
    fn test_sort_via_100_values() {
        let mut arr: [u32; 100] = [
            42, 123, 87, 93, 48, 80, 50, 5, 104, 84, 70, 47, 119, 66, 71, 121, 3, 29, 42, 118, 2,
            54, 89, 44, 81, 0, 26, 106, 68, 96, 84, 48, 95, 54, 45, 32, 89, 100, 109, 19, 37, 41,
            19, 98, 53, 114, 107, 66, 6, 74, 13, 19, 105, 64, 123, 28, 44, 50, 89, 58, 123, 126, 21,
            43, 86, 35, 21, 62, 82, 0, 108, 120, 72, 72, 62, 80, 12, 71, 70, 86, 116, 73, 38, 15,
            127, 81, 30, 8, 125, 28, 26, 69, 114, 63, 27, 28, 61, 42, 13, 32,
        ];

        let sorted = arr.sort_via(sort_u32);

        let expected: [u32; 100] = [
            0, 0, 2, 3, 5, 6, 8, 12, 13, 13, 15, 19, 19, 19, 21, 21, 26, 26, 27, 28, 28, 28, 29, 30,
            32, 32, 35, 37, 38, 41, 42, 42, 42, 43, 44, 44, 45, 47, 48, 48, 50, 50, 53, 54, 54, 58,
            61, 62, 62, 63, 64, 66, 66, 68, 69, 70, 70, 71, 71, 72, 72, 73, 74, 80, 80, 81, 81, 82,
            84, 84, 86, 86, 87, 89, 89, 89, 93, 95, 96, 98, 100, 104, 105, 106, 107, 108, 109, 114,
            114, 116, 118, 119, 120, 121, 123, 123, 123, 125, 126, 127,
        ];
        assert(sorted == expected);
=======
    #[test]
    fn mapi_empty() {
        assert_eq([].mapi(|i, x| i * x + 1), []);
    }

    #[test]
    fn for_each_empty() {
        let empty_array: [Field; 0] = [];
        empty_array.for_each(|_x| assert(false));
    }

    #[test]
    fn for_eachi_empty() {
        let empty_array: [Field; 0] = [];
        empty_array.for_eachi(|_i, _x| assert(false));
    }

    #[test]
    fn map_example() {
        let a = [1, 2, 3];
        let b = a.map(|a| a * 2);
        assert_eq(b, [2, 4, 6]);
    }

    #[test]
    fn mapi_example() {
        let a = [1, 2, 3];
        let b = a.mapi(|i, a| i + a * 2);
        assert_eq(b, [2, 5, 8]);
    }

    #[test]
    fn for_each_example() {
        let a = [1, 2, 3];
        let mut b = [0, 0, 0];
        let b_ref = &mut b;
        let mut i = 0;
        let i_ref = &mut i;
        a.for_each(|x| {
            b_ref[*i_ref] = x * 2;
            *i_ref += 1;
        });
        assert_eq(b, [2, 4, 6]);
        assert_eq(i, 3);
    }

    #[test]
    fn for_eachi_example() {
        let a = [1, 2, 3];
        let mut b = [0, 0, 0];
        let b_ref = &mut b;
        a.for_eachi(|i, a| { b_ref[i] = i + a * 2; });
        assert_eq(b, [2, 5, 8]);
    }

    #[test]
    fn concat() {
        let arr1 = [1, 2, 3, 4];
        let arr2 = [6, 7, 8, 9, 10, 11];
        let concatenated_arr = arr1.concat(arr2);
        assert_eq(concatenated_arr, [1, 2, 3, 4, 6, 7, 8, 9, 10, 11]);
    }

    #[test]
    fn concat_zero_length_with_something() {
        let arr1 = [];
        let arr2 = [1];
        let concatenated_arr = arr1.concat(arr2);
        assert_eq(concatenated_arr, [1]);
    }

    #[test]
    fn concat_something_with_zero_length() {
        let arr1 = [1];
        let arr2 = [];
        let concatenated_arr = arr1.concat(arr2);
        assert_eq(concatenated_arr, [1]);
    }

    #[test]
    fn concat_zero_lengths() {
        let arr1: [Field; 0] = [];
        let arr2: [Field; 0] = [];
        let concatenated_arr = arr1.concat(arr2);
        assert_eq(concatenated_arr, []);
>>>>>>> c39f33d3
    }
}<|MERGE_RESOLUTION|>--- conflicted
+++ resolved
@@ -313,7 +313,6 @@
         assert_eq([].map(|x| x + 1), []);
     }
 
-<<<<<<< HEAD
     global arr_with_100_values: [u32; 100] = [
         42, 123, 87, 93, 48, 80, 50, 5, 104, 84, 70, 47, 119, 66, 71, 121, 3, 29, 42, 118, 2, 54,
         89, 44, 81, 0, 26, 106, 68, 96, 84, 48, 95, 54, 45, 32, 89, 100, 109, 19, 37, 41, 19, 98,
@@ -400,7 +399,7 @@
             114, 116, 118, 119, 120, 121, 123, 123, 123, 125, 126, 127,
         ];
         assert(sorted == expected);
-=======
+
     #[test]
     fn mapi_empty() {
         assert_eq([].mapi(|i, x| i * x + 1), []);
@@ -486,6 +485,5 @@
         let arr2: [Field; 0] = [];
         let concatenated_arr = arr1.concat(arr2);
         assert_eq(concatenated_arr, []);
->>>>>>> c39f33d3
     }
 }