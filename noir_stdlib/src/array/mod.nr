use crate::cmp::{Eq, Ord};
use crate::convert::From;
use crate::runtime::is_unconstrained;

mod check_shuffle;
mod quicksort;

impl<T, let N: u32> [T; N] {
    /// Returns the length of this array.
    ///
    /// ```noir
    /// fn len(self) -> Field
    /// ```
    ///
    /// example
    ///
    /// ```noir
    /// fn main() {
    ///     let array = [42, 42];
    ///     assert(array.len() == 2);
    /// }
    /// ```
    #[builtin(array_len)]
    pub fn len(self) -> u32 {}

    /// Returns this array as a slice.
    ///
    /// ```noir
    /// let array = [1, 2];
    /// let slice = array.as_slice();
    /// assert_eq(slice, &[1, 2]);
    /// ```
    #[builtin(as_slice)]
    pub fn as_slice(self) -> [T] {}

    /// Applies a function to each element of this array, returning a new array containing the mapped elements.
    ///
    /// Example:
    ///
    /// ```rust
    /// let a = [1, 2, 3];
    /// let b = a.map(|a| a * 2);
    /// assert_eq(b, [2, 4, 6]);
    /// ```
    pub fn map<U, Env>(self, f: fn[Env](T) -> U) -> [U; N] {
        let uninitialized = crate::mem::zeroed();
        let mut ret = [uninitialized; N];

        for i in 0..self.len() {
            ret[i] = f(self[i]);
        }

        ret
    }

    /// Applies a function to each element of the array, returning the final accumulated value. The first
    /// parameter is the initial value.
    ///
    /// This is a left fold, so the given function will be applied to the accumulator and first element of
    /// the array, then the second, and so on. For a given call the expected result would be equivalent to:
    ///
    /// ```rust
    /// let a1 = [1];
    /// let a2 = [1, 2];
    /// let a3 = [1, 2, 3];
    ///
    /// let f = |a, b| a - b;
    /// a1.fold(10, f); //=> f(10, 1)
    /// a2.fold(10, f); //=> f(f(10, 1), 2)
    /// a3.fold(10, f); //=> f(f(f(10, 1), 2), 3)
    ///
    /// assert_eq(a3.fold(10, f), 10 - 1 - 2 - 3);
    /// ```
    pub fn fold<U, Env>(self, mut accumulator: U, f: fn[Env](U, T) -> U) -> U {
        for elem in self {
            accumulator = f(accumulator, elem);
        }
        accumulator
    }

    /// Same as fold, but uses the first element as the starting element.
    ///
<<<<<<< HEAD
=======
    /// Requires the input array to be non-empty.
    /// 
>>>>>>> 51ae1b32
    /// Example:
    ///
    /// ```noir
    /// fn main() {
    ///     let arr = [1, 2, 3, 4];
    ///     let reduced = arr.reduce(|a, b| a + b);
    ///     assert(reduced == 10);
    /// }
    /// ```
    pub fn reduce<Env>(self, f: fn[Env](T, T) -> T) -> T {
        let mut accumulator = self[0];
        for i in 1..self.len() {
            accumulator = f(accumulator, self[i]);
        }
        accumulator
    }

    /// Returns true if all the elements in this array satisfy the given predicate.
    ///
    /// Example:
    ///
    /// ```noir
    /// fn main() {
    ///     let arr = [2, 2, 2, 2, 2];
    ///     let all = arr.all(|a| a == 2);
    ///     assert(all);
    /// }
    /// ```
    pub fn all<Env>(self, predicate: fn[Env](T) -> bool) -> bool {
        let mut ret = true;
        for elem in self {
            ret &= predicate(elem);
        }
        ret
    }

    /// Returns true if any of the elements in this array satisfy the given predicate.
    ///
    /// Example:
    ///
    /// ```noir
    /// fn main() {
    ///     let arr = [2, 2, 2, 2, 5];
    ///     let any = arr.any(|a| a == 5);
    ///     assert(any);
    /// }
    /// ```
    pub fn any<Env>(self, predicate: fn[Env](T) -> bool) -> bool {
        let mut ret = false;
        for elem in self {
            ret |= predicate(elem);
        }
        ret
    }
}

impl<T, let N: u32> [T; N]
where
    T: Ord + Eq,
{
    /// Returns a new sorted array. The original array remains untouched. Notice that this function will
    /// only work for arrays of fields or integers, not for any arbitrary type. This is because the sorting
    /// logic it uses internally is optimized specifically for these values. If you need a sort function to
    /// sort any type, you should use the `sort_via` function.
    ///
    /// Example:
    ///
    /// ```rust
    /// fn main() {
    ///     let arr = [42, 32];
    ///     let sorted = arr.sort();
    ///     assert(sorted == [32, 42]);
    /// }
    /// ```
    pub fn sort(self) -> Self {
        self.sort_via(|a: T, b: T| a <= b)
    }
}

impl<T, let N: u32> [T; N]
where
    T: Eq,
{
    /// Returns a new sorted array by sorting it with a custom comparison function.
    /// The original array remains untouched.
    /// The ordering function must return true if the first argument should be sorted to be before the second argument or is equal to the second argument.
    ///
    /// Using this method with an operator like `<` that does not return `true` for equal values will result in an assertion failure for arrays with equal elements.
    ///
    /// Example:
    ///
    /// ```rust
    /// fn main() {
    ///     let arr = [42, 32]
    ///     let sorted_ascending = arr.sort_via(|a, b| a <= b);
    ///     assert(sorted_ascending == [32, 42]); // verifies
    ///
    ///     let sorted_descending = arr.sort_via(|a, b| a >= b);
    ///     assert(sorted_descending == [32, 42]); // does not verify
    /// }
    /// ```
    pub fn sort_via<Env>(self, ordering: fn[Env](T, T) -> bool) -> Self {
        unsafe {
            // Safety: `sorted` array is checked to be:
            //   a. a permutation of `input`'s elements
            //   b. satisfying the predicate `ordering`
            let sorted = quicksort::quicksort(self, ordering);

            if !is_unconstrained() {
                for i in 0..N - 1 {
                    assert(
                        ordering(sorted[i], sorted[i + 1]),
                        "Array has not been sorted correctly according to `ordering`.",
                    );
                }
                check_shuffle::check_shuffle(self, sorted);
            }
            sorted
        }
    }
}

impl<let N: u32> [u8; N] {
    /// Converts a byte array of type `[u8; N]` to a string. Note that this performs no UTF-8 validation -
    /// the given array is interpreted as-is as a string.
    ///
    /// Example:
    ///
    /// ```rust
    /// fn main() {
    ///     let hi = [104, 105].as_str_unchecked();
    ///     assert_eq(hi, "hi");
    /// }
    /// ```
    #[builtin(array_as_str_unchecked)]
    pub fn as_str_unchecked(self) -> str<N> {}
}

impl<let N: u32> From<str<N>> for [u8; N] {
    /// Returns an array of the string bytes.
    fn from(s: str<N>) -> Self {
        s.as_bytes()
    }
}

mod test {
    #[test]
    fn map_empty() {
        assert_eq([].map(|x| x + 1), []);
    }
}<|MERGE_RESOLUTION|>--- conflicted
+++ resolved
@@ -80,11 +80,8 @@
 
     /// Same as fold, but uses the first element as the starting element.
     ///
-<<<<<<< HEAD
-=======
     /// Requires the input array to be non-empty.
-    /// 
->>>>>>> 51ae1b32
+    ///
     /// Example:
     ///
     /// ```noir
