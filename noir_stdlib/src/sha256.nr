--- conflicted
+++ resolved
@@ -7,11 +7,7 @@
 {
     // None of the bits overlap between `(a >> b)` and `(a << (32 - b))`
     // Addition is then equivalent to OR, with fewer constraints.
-<<<<<<< HEAD
-    (a >> b) + (a << crate::wrapping_shift_left(a, 32 - b)) 
-=======
     (a >> b) + (crate::wrapping_shift_left(a, 32 - b))
->>>>>>> 7d126c5f
 }
 
 fn ch(x: u32, y: u32, z: u32) -> u32
