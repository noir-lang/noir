use crate::cmp::{Eq, Ord, Ordering};
use crate::ops::{Add, BitAnd, BitOr, BitXor, Div, Mul, Not, Rem, Shl, Shr, Sub};
<<<<<<< HEAD
use crate::static_assert;
use super::convert::AsPrimitive;
=======
use super::{convert::AsPrimitive, default::Default};
>>>>>>> 8d7f1f90

global pow64: Field = 18446744073709551616; //2^64;
global pow63: Field = 9223372036854775808; // 2^63;
pub struct U128 {
    pub(crate) lo: Field,
    pub(crate) hi: Field,
}

impl U128 {

    pub fn from_u64s_le(lo: u64, hi: u64) -> U128 {
        // in order to handle multiplication, we need to represent the product of two u64 without overflow
        assert(crate::field::modulus_num_bits() as u32 > 128);
        U128 { lo: lo as Field, hi: hi as Field }
    }

    pub fn from_u64s_be(hi: u64, lo: u64) -> U128 {
        U128::from_u64s_le(lo, hi)
    }

    pub fn zero() -> U128 {
        U128 { lo: 0, hi: 0 }
    }

    pub fn one() -> U128 {
        U128 { lo: 1, hi: 0 }
    }
    pub fn from_le_bytes(bytes: [u8; 16]) -> U128 {
        let mut lo = 0;
        let mut base = 1;
        for i in 0..8 {
            lo += (bytes[i] as Field) * base;
            base *= 256;
        }
        let mut hi = 0;
        base = 1;
        for i in 8..16 {
            hi += (bytes[i] as Field) * base;
            base *= 256;
        }
        U128 { lo, hi }
    }

    pub fn to_be_bytes(self: Self) -> [u8; 16] {
        let lo: [u8; 8] = self.lo.to_be_bytes();
        let hi: [u8; 8] = self.hi.to_be_bytes();
        let mut bytes = [0; 16];
        for i in 0..8 {
            bytes[i] = hi[i];
            bytes[i + 8] = lo[i];
        }
        bytes
    }

    pub fn to_le_bytes(self: Self) -> [u8; 16] {
        let lo: [u8; 8] = self.lo.to_le_bytes();
        let hi: [u8; 8] = self.hi.to_le_bytes();
        let mut bytes = [0; 16];
        for i in 0..8 {
            bytes[i] = lo[i];
            bytes[i + 8] = hi[i];
        }
        bytes
    }

    pub fn from_hex<let N: u32>(hex: str<N>) -> U128 {
        // TODO cleanup if working
        // let N = N as u32;
        let bytes = hex.as_bytes();
        // string must starts with "0x"
        assert((bytes[0] == 48) & (bytes[1] == 120), "Invalid hexadecimal string");
        static_assert(N < 35, "Input does not fit into a U128");

        let mut lo = 0;
        let mut hi = 0;
        let mut base = 1;
        if N <= 18 {
            for i in 0..N - 2 {
                lo += U128::decode_ascii(bytes[N - i - 1]) * base;
                base = base * 16;
            }
        } else {
            for i in 0..16 {
                lo += U128::decode_ascii(bytes[N - i - 1]) * base;
                base = base * 16;
            }
            base = 1;
            for i in 17..N - 1 {
                hi += U128::decode_ascii(bytes[N - i]) * base;
                base = base * 16;
            }
        }
        U128 { lo: lo as Field, hi: hi as Field }
    }

    unconstrained fn uconstrained_check_is_upper_ascii(ascii: u8) -> bool {
        ((ascii >= 65) & (ascii <= 90)) // Between 'A' and 'Z'
    }

    pub(crate) fn decode_ascii(ascii: u8) -> Field {
        (
            if ascii < 58 {
                ascii - 48
            } else {
                let ascii = ascii
                    + 32
                        * (
                            unsafe {
                                /*@safety : optionally adds 32 and then check (below) the result is in 'a..f' range
                                    This enforces that the input is in either 'A..F' or 'a..f' range
                                */
                                U128::uconstrained_check_is_upper_ascii(ascii) as u8
                            }
                        );
                assert(ascii >= 97); // enforce >= 'a'
                assert(ascii <= 102); // enforce <= 'f'
                ascii - 87
            }
        ) as Field
    }

    // TODO: Replace with a faster version.
    // A circuit that uses this function can be slow to compute
    // (we're doing up to 127 calls to compute the quotient)
    unconstrained fn unconstrained_div(self: Self, b: U128) -> (U128, U128) {
        if b == U128::zero() {
            // Return 0,0 to avoid eternal loop
            (U128::zero(), U128::zero())
        } else if self < b {
            (U128::zero(), self)
        } else if self == b {
            (U128::one(), U128::zero())
        } else {
            let (q, r) = if b.hi as u64 >= pow63 as u64 {
                // The result of multiplication by 2 would overflow
                (U128::zero(), self)
            } else {
                self.unconstrained_div(b * U128::from_u64s_le(2, 0))
            };
            let q_mul_2 = q * U128::from_u64s_le(2, 0);
            if r < b {
                (q_mul_2, r)
            } else {
                (q_mul_2 + U128::one(), r - b)
            }
        }
    }

    pub fn from_integer<T>(i: T) -> U128
    where
        T: AsPrimitive<Field>,
    {
        let f = i.as_();
        // Reject values which would overflow a u128
        f.assert_max_bit_size::<128>();
        let lo = f as u64 as Field;
        let hi = (f - lo) / pow64;
        U128 { lo, hi }
    }

    pub fn to_integer<T>(self) -> T
    where
        Field: AsPrimitive<T>,
    {
        AsPrimitive::as_(self.lo + self.hi * pow64)
    }

    fn wrapping_mul(self: Self, b: U128) -> U128 {
        let low = self.lo * b.lo;
        let lo = low as u64 as Field;
        let carry = (low - lo) / pow64;
        let high = self.lo * b.hi + self.hi * b.lo + carry;
        let hi = high as u64 as Field;
        U128 { lo, hi }
    }
}

impl Add for U128 {
    fn add(self: Self, b: U128) -> U128 {
        let low = self.lo + b.lo;
        let lo = low as u64 as Field;
        let carry = (low - lo) / pow64;
        let high = self.hi + b.hi + carry;
        let hi = high as u64 as Field;
        assert(hi == high, "attempt to add with overflow");
        U128 { lo, hi }
    }
}

impl Sub for U128 {
    fn sub(self: Self, b: U128) -> U128 {
        let low = pow64 + self.lo - b.lo;
        let lo = low as u64 as Field;
        let borrow = (low == lo) as Field;
        let high = self.hi - b.hi - borrow;
        let hi = high as u64 as Field;
        assert(hi == high, "attempt to subtract with underflow");
        U128 { lo, hi }
    }
}

impl Mul for U128 {
    fn mul(self: Self, b: U128) -> U128 {
        assert(self.hi * b.hi == 0, "attempt to multiply with overflow");
        let low = self.lo * b.lo;
        let lo = low as u64 as Field;
        let carry = (low - lo) / pow64;
        let high = if crate::field::modulus_num_bits() as u32 > 196 {
            (self.lo + self.hi) * (b.lo + b.hi) - low + carry
        } else {
            self.lo * b.hi + self.hi * b.lo + carry
        };
        let hi = high as u64 as Field;
        assert(hi == high, "attempt to multiply with overflow");
        U128 { lo, hi }
    }
}

impl Div for U128 {
    fn div(self: Self, b: U128) -> U128 {
        unsafe {
            /*@safety : euclidian division is asserted to be correct: assert(a == b * q + r); and assert(r < b);
                Furthermore, U128 addition and multiplication ensures that b * q + r does not overflow
            */
            let (q, r) = self.unconstrained_div(b);
            let a = b * q + r;
            assert_eq(self, a);
            assert(r < b);
            q
        }
    }
}

impl Rem for U128 {
    fn rem(self: Self, b: U128) -> U128 {
        unsafe {
            //@safety : cf div() above
            let (q, r) = self.unconstrained_div(b);
            let a = b * q + r;
            assert_eq(self, a);
            assert(r < b);

            r
        }
    }
}

impl Eq for U128 {
    fn eq(self: Self, b: U128) -> bool {
        (self.lo == b.lo) & (self.hi == b.hi)
    }
}

impl Ord for U128 {
    fn cmp(self, other: Self) -> Ordering {
        let hi_ordering = (self.hi as u64).cmp((other.hi as u64));
        let lo_ordering = (self.lo as u64).cmp((other.lo as u64));

        if hi_ordering == Ordering::equal() {
            lo_ordering
        } else {
            hi_ordering
        }
    }
}

impl Not for U128 {
    fn not(self) -> U128 {
        U128 { lo: (!(self.lo as u64)) as Field, hi: (!(self.hi as u64)) as Field }
    }
}

impl BitOr for U128 {
    fn bitor(self, other: U128) -> U128 {
        U128 {
            lo: ((self.lo as u64) | (other.lo as u64)) as Field,
            hi: ((self.hi as u64) | (other.hi as u64)) as Field,
        }
    }
}

impl BitAnd for U128 {
    fn bitand(self, other: U128) -> U128 {
        U128 {
            lo: ((self.lo as u64) & (other.lo as u64)) as Field,
            hi: ((self.hi as u64) & (other.hi as u64)) as Field,
        }
    }
}

impl BitXor for U128 {
    fn bitxor(self, other: U128) -> U128 {
        U128 {
            lo: ((self.lo as u64) ^ (other.lo as u64)) as Field,
            hi: ((self.hi as u64) ^ (other.hi as u64)) as Field,
        }
    }
}

impl Shl for U128 {
    fn shl(self, other: u8) -> U128 {
        assert(other < 128, "attempt to shift left with overflow");
        let exp_bits: [u1; 7] = (other as Field).to_be_bits();

        let mut r: Field = 2;
        let mut y: Field = 1;
        for i in 1..8 {
            let bit = exp_bits[7 - i] as Field;
            y = bit * (r * y) + (1 - bit) * y;
            r *= r;
        }
        self.wrapping_mul(U128::from_integer(y))
    }
}

impl Shr for U128 {
    fn shr(self, other: u8) -> U128 {
        assert(other < 128, "attempt to shift right with overflow");
        let exp_bits: [u1; 7] = (other as Field).to_be_bits();

        let mut r: Field = 2;
        let mut y: Field = 1;
        for i in 1..8 {
            let bit = exp_bits[7 - i] as Field;
            y = bit * (r * y) + (1 - bit) * y;
            r *= r;
        }
        self / U128::from_integer(y)
    }
}

impl Default for U128 {
    fn default() -> Self {
        U128::zero()
    }
}

mod tests {
    use crate::default::Default;
    use crate::ops::Not;
    use crate::uint128::{pow63, pow64, U128};

    #[test]
    fn test_not(lo: u64, hi: u64) {
        let num = U128::from_u64s_le(lo, hi);
        let not_num = num.not();

        assert_eq(not_num.hi, (hi.not() as Field));
        assert_eq(not_num.lo, (lo.not() as Field));

        let not_not_num = not_num.not();
        assert_eq(num, not_not_num);
    }
    #[test]
    fn test_construction() {
        // Check little-endian u64 is inversed with big-endian u64 construction
        let a = U128::from_u64s_le(2, 1);
        let b = U128::from_u64s_be(1, 2);
        assert_eq(a, b);
        // Check byte construction is equivalent
        let c = U128::from_le_bytes([0, 1, 2, 3, 4, 5, 6, 7, 8, 9, 10, 11, 12, 13, 14, 15]);
        let d = U128::from_u64s_le(0x0706050403020100, 0x0f0e0d0c0b0a0908);
        assert_eq(c, d);
    }
    #[test]
    fn test_byte_decomposition() {
        let a = U128::from_u64s_le(0x0706050403020100, 0x0f0e0d0c0b0a0908);
        // Get big-endian and little-endian byte decompostions
        let le_bytes_a = a.to_le_bytes();
        let be_bytes_a = a.to_be_bytes();

        // Check equivalence
        for i in 0..16 {
            assert_eq(le_bytes_a[i], be_bytes_a[15 - i]);
        }
        // Reconstruct U128 from byte decomposition
        let b = U128::from_le_bytes(le_bytes_a);
        // Check that it's the same element
        assert_eq(a, b);
    }
    #[test]
    fn test_hex_constuction() {
        let a = U128::from_u64s_le(0x1, 0x2);
        let b = U128::from_hex("0x20000000000000001");
        assert_eq(a, b);

        let c = U128::from_hex("0xffffffffffffffffffffffffffffffff");
        let d = U128::from_u64s_le(0xffffffffffffffff, 0xffffffffffffffff);
        assert_eq(c, d);

        let e = U128::from_hex("0x00000000000000000000000000000000");
        let f = U128::from_u64s_le(0, 0);
        assert_eq(e, f);
    }

    // Ascii decode tests

    #[test]
    fn test_ascii_decode_correct_range() {
        // '0'..'9' range
        for i in 0..10 {
            let decoded = U128::decode_ascii(48 + i);
            assert_eq(decoded, i as Field);
        }
        // 'A'..'F' range
        for i in 0..6 {
            let decoded = U128::decode_ascii(65 + i);
            assert_eq(decoded, (i + 10) as Field);
        }
        // 'a'..'f' range
        for i in 0..6 {
            let decoded = U128::decode_ascii(97 + i);
            assert_eq(decoded, (i + 10) as Field);
        }
    }

    #[test(should_fail)]
    fn test_ascii_decode_range_less_than_48_fails_0() {
        crate::println(U128::decode_ascii(0));
    }
    #[test(should_fail)]
    fn test_ascii_decode_range_less_than_48_fails_1() {
        crate::println(U128::decode_ascii(47));
    }

    #[test(should_fail)]
    fn test_ascii_decode_range_58_64_fails_0() {
        let _ = U128::decode_ascii(58);
    }
    #[test(should_fail)]
    fn test_ascii_decode_range_58_64_fails_1() {
        let _ = U128::decode_ascii(64);
    }
    #[test(should_fail)]
    fn test_ascii_decode_range_71_96_fails_0() {
        let _ = U128::decode_ascii(71);
    }
    #[test(should_fail)]
    fn test_ascii_decode_range_71_96_fails_1() {
        let _ = U128::decode_ascii(96);
    }
    #[test(should_fail)]
    fn test_ascii_decode_range_greater_than_102_fails() {
        let _ = U128::decode_ascii(103);
    }

    #[test(should_fail)]
    fn test_ascii_decode_regression() {
        // This code will actually fail because of ascii_decode,
        // but in the past it was possible to create a value > (1<<128)
        let a = U128::from_hex("0x~fffffffffffffffffffffffffffffff");
        let b: Field = a.to_integer();
        let c: [u8; 17] = b.to_le_bytes();
        assert(c[16] != 0);
    }

    #[test]
    fn test_unconstrained_div() {
        // Test the potential overflow case
        let a = U128::from_u64s_le(0x0, 0xffffffffffffffff);
        let b = U128::from_u64s_le(0x0, 0xfffffffffffffffe);
        let c = U128::one();
        let d = U128::from_u64s_le(0x0, 0x1);
        unsafe {
            //@safety: testing context
            let (q, r) = a.unconstrained_div(b);
            assert_eq(q, c);
            assert_eq(r, d);
        }

        let a = U128::from_u64s_le(2, 0);
        let b = U128::one();
        // Check the case where a is a multiple of b
        unsafe {
            //@safety: testing context
            let (c, d) = a.unconstrained_div(b);
            assert_eq((c, d), (a, U128::zero()));
        }

        // Check where b is a multiple of a
        unsafe {
            //@safety: testing context
            let (c, d) = b.unconstrained_div(a);
            assert_eq((c, d), (U128::zero(), b));
        }

        // Dividing by zero returns 0,0
        let a = U128::from_u64s_le(0x1, 0x0);
        let b = U128::zero();
        unsafe {
            //@safety: testing context
            let (c, d) = a.unconstrained_div(b);
            assert_eq((c, d), (U128::zero(), U128::zero()));
        }
        // Dividing 1<<127 by 1<<127 (special case)
        let a = U128::from_u64s_le(0x0, pow63 as u64);
        let b = U128::from_u64s_le(0x0, pow63 as u64);
        unsafe {
            //@safety: testing context
            let (c, d) = a.unconstrained_div(b);
            assert_eq((c, d), (U128::one(), U128::zero()));
        }
    }

    #[test]
    fn integer_conversions() {
        // Maximum
        let start: Field = 0xffffffffffffffffffffffffffffffff;
        let a = U128::from_integer(start);
        let end = a.to_integer();
        assert_eq(start, end);

        // Minimum
        let start: Field = 0x0;
        let a = U128::from_integer(start);
        let end = a.to_integer();
        assert_eq(start, end);

        // Low limb
        let start: Field = 0xffffffffffffffff;
        let a = U128::from_integer(start);
        let end = a.to_integer();
        assert_eq(start, end);

        // High limb
        let start: Field = 0xffffffffffffffff0000000000000000;
        let a = U128::from_integer(start);
        let end = a.to_integer();
        assert_eq(start, end);
    }

    #[test]
    fn integer_conversions_fuzz(lo: u64, hi: u64) {
        let start: Field = (lo as Field) + pow64 * (hi as Field);
        let a = U128::from_integer(start);
        let end = a.to_integer();
        assert_eq(start, end);
    }

    #[test]
    fn test_wrapping_mul() {
        // 1*0==0
        assert_eq(U128::zero(), U128::zero().wrapping_mul(U128::one()));

        // 0*1==0
        assert_eq(U128::zero(), U128::one().wrapping_mul(U128::zero()));

        // 1*1==1
        assert_eq(U128::one(), U128::one().wrapping_mul(U128::one()));

        // 0 * ( 1 << 64 ) ==  0
        assert_eq(U128::zero(), U128::zero().wrapping_mul(U128::from_u64s_le(0, 1)));

        // ( 1 << 64 ) * 0 == 0
        assert_eq(U128::zero(), U128::from_u64s_le(0, 1).wrapping_mul(U128::zero()));

        // 1 * ( 1 << 64 ) == 1 << 64
        assert_eq(U128::from_u64s_le(0, 1), U128::from_u64s_le(0, 1).wrapping_mul(U128::one()));

        // ( 1 << 64 ) * 1 == 1 << 64
        assert_eq(U128::from_u64s_le(0, 1), U128::one().wrapping_mul(U128::from_u64s_le(0, 1)));

        // ( 1 << 64 ) * ( 1 << 64 ) == 1 << 64
        assert_eq(U128::zero(), U128::from_u64s_le(0, 1).wrapping_mul(U128::from_u64s_le(0, 1)));
        // -1 * -1 == 1
        assert_eq(
            U128::one(),
            U128::from_u64s_le(0xffffffffffffffff, 0xffffffffffffffff).wrapping_mul(
                U128::from_u64s_le(0xffffffffffffffff, 0xffffffffffffffff),
            ),
        );
    }

    #[test]
    fn test_default() {
        assert_eq(U128::default(), U128::zero());
    }
}<|MERGE_RESOLUTION|>--- conflicted
+++ resolved
@@ -1,11 +1,7 @@
 use crate::cmp::{Eq, Ord, Ordering};
 use crate::ops::{Add, BitAnd, BitOr, BitXor, Div, Mul, Not, Rem, Shl, Shr, Sub};
-<<<<<<< HEAD
 use crate::static_assert;
-use super::convert::AsPrimitive;
-=======
 use super::{convert::AsPrimitive, default::Default};
->>>>>>> 8d7f1f90
 
 global pow64: Field = 18446744073709551616; //2^64;
 global pow63: Field = 9223372036854775808; // 2^63;
