--- conflicted
+++ resolved
@@ -330,10 +330,7 @@
 }
 
 mod tests {
-<<<<<<< HEAD
-=======
     use crate::default::Default;
->>>>>>> 56c931a8
     use crate::ops::Not;
     use crate::uint128::{pow63, pow64, U128};
 
