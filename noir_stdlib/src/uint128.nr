--- conflicted
+++ resolved
@@ -1,5 +1,6 @@
 use crate::ops::{Add, Sub, Mul, Div, Rem, Not, BitOr, BitAnd, BitXor, Shl, Shr};
 use crate::cmp::{Eq, Ord, Ordering};
+use crate::println;
 
 global pow64 : Field = 18446744073709551616; //2^64;
 global pow63 : Field = 9223372036854775808; // 2^63;
@@ -310,9 +311,21 @@
     } 
 }
 
-<<<<<<< HEAD
 mod tests {
-    use crate::uint128::U128;
+    use crate::uint128::{U128, pow64};
+
+    #[test]
+    fn test_not() {
+        let num = U128::from_u64s_le(0, 0);
+        let not_num = num.not();
+
+        let max_u64: Field = pow64 - 1;
+        assert_eq(not_num.hi, max_u64);
+        assert_eq(not_num.lo, max_u64);
+
+        let not_not_num = not_num.not();
+        assert_eq(num, not_not_num);
+    }
     #[test]
     fn test_construction() {
         // Check little-endian u64 is inversed with big-endian u64 construction
@@ -376,14 +389,13 @@
         }
     }
 
-    //
     #[test(should_fail)]
     fn test_ascii_decode_range_less_than_48_fails_0() {
-        let _ = U128::decode_ascii(0);
+        crate::println(U128::decode_ascii(0));
     }
     #[test(should_fail)]
     fn test_ascii_decode_range_less_than_48_fails_1() {
-        let _ = U128::decode_ascii(47);
+        crate::println(U128::decode_ascii(47));
     }
 
     #[test(should_fail)]
@@ -500,21 +512,5 @@
         assert_eq(
             U128::one(), U128::from_u64s_le(0xffffffffffffffff, 0xffffffffffffffff).wrapping_mul(U128::from_u64s_le(0xffffffffffffffff, 0xffffffffffffffff))
         );
-=======
-mod test {
-    use crate::uint128::{U128, pow64};
-
-    #[test]
-    fn test_not() {
-        let num = U128::from_u64s_le(0, 0);
-        let not_num = num.not();
-
-        let max_u64: Field = pow64 - 1;
-        assert_eq(not_num.hi, max_u64);
-        assert_eq(not_num.lo, max_u64);
-
-        let not_not_num = not_num.not();
-        assert_eq(num, not_not_num);
->>>>>>> 9c6de4b2
     }
 }