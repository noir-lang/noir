impl<T> [T] {
    /// Push a new element to the end of the slice, returning a
    /// new slice with a length one greater than the
    /// original unmodified slice.
    #[builtin(slice_push_back)]
    pub fn push_back(self, elem: T) -> Self {}

    /// Push a new element to the front of the slice, returning a
    /// new slice with a length one greater than the 
    /// original unmodified slice. 
    #[builtin(slice_push_front)]
    pub fn push_front(self, elem: T) -> Self {}

    /// Remove the last element of the slice, returning the
    /// popped slice and the element in a tuple
    #[builtin(slice_pop_back)]
    pub fn pop_back(self) -> (Self, T) {}

    /// Remove the first element of the slice, returning the
    /// element and the popped slice in a tuple
    #[builtin(slice_pop_front)]
    pub fn pop_front(self) -> (T, Self) {}

    /// Insert an element at a specified index, shifting all elements 
    /// after it to the right
    #[builtin(slice_insert)]
<<<<<<< HEAD
    pub fn insert(self, index: Field, elem: T) -> Self {}
=======
    pub fn insert(self, index: u64, elem: T) -> Self {}
>>>>>>> e80c5f73

    /// Remove an element at a specified index, shifting all elements
    /// after it to the left, returning the altered slice and 
    /// the removed element
    #[builtin(slice_remove)]
<<<<<<< HEAD
    pub fn remove(self, index: Field) -> (Self, T) {}
=======
    pub fn remove(self, index: u64) -> (Self, T) {}
>>>>>>> e80c5f73

    // Append each element of the `other` slice to the end of `self`.
    // This returns a new slice and leaves both input slices unchanged.
    pub fn append(mut self, other: Self) -> Self {
        for elem in other {
            self = self.push_back(elem);
        }
        self
    }
}<|MERGE_RESOLUTION|>--- conflicted
+++ resolved
@@ -24,21 +24,13 @@
     /// Insert an element at a specified index, shifting all elements 
     /// after it to the right
     #[builtin(slice_insert)]
-<<<<<<< HEAD
-    pub fn insert(self, index: Field, elem: T) -> Self {}
-=======
     pub fn insert(self, index: u64, elem: T) -> Self {}
->>>>>>> e80c5f73
 
     /// Remove an element at a specified index, shifting all elements
     /// after it to the left, returning the altered slice and 
     /// the removed element
     #[builtin(slice_remove)]
-<<<<<<< HEAD
-    pub fn remove(self, index: Field) -> (Self, T) {}
-=======
     pub fn remove(self, index: u64) -> (Self, T) {}
->>>>>>> e80c5f73
 
     // Append each element of the `other` slice to the end of `self`.
     // This returns a new slice and leaves both input slices unchanged.
