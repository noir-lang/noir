--- conflicted
+++ resolved
@@ -123,10 +123,6 @@
 
 impl Hash for Field {
     fn hash<H>(self, state: &mut H) where H: Hasher{
-<<<<<<< HEAD
-        let input: [Field] = &[self];
-        H::write(state, input);
-=======
         H::write(state, [self]);
     }
 }
@@ -222,6 +218,5 @@
         self.2.hash(state);
         self.3.hash(state);
         self.4.hash(state);
->>>>>>> fe9a437b
     }
 }