mod poseidon;
mod mimc;

#[foreign(sha256)]
pub fn sha256<N>(_input: [u8; N]) -> [u8; 32] {}

#[foreign(blake2s)]
pub fn blake2s<N>(_input: [u8; N]) -> [u8; 32] {}

<<<<<<< HEAD
#[foreign(blake3)]
pub fn blake3<N>(_input : [u8; N]) -> [u8; 32] {}

pub fn pedersen<N>(input : [Field; N]) -> [Field; 2] {
    pedersen_with_separator(input, 0)
=======
struct PedersenPoint {
   x : Field,
   y : Field,
}

pub fn pedersen_commitment<N>(input: [Field; N]) -> PedersenPoint {
    pedersen_commitment_with_separator(input, 0)
>>>>>>> 008a4317
}

#[foreign(pedersen)]
pub fn __pedersen_commitment_with_separator<N>(_input: [Field; N], _separator: u32) -> [Field; 2] {}

pub fn pedersen_commitment_with_separator<N>(input: [Field; N], separator: u32) -> PedersenPoint {
    let values = __pedersen_commitment_with_separator(input, separator);
    PedersenPoint { x: values[0], y: values[1] }
}

pub fn pedersen_hash<N>(input: [Field; N]) -> Field {
    pedersen_hash_with_separator(input, 0)
}

#[foreign(pedersen_hash)]
pub fn pedersen_hash_with_separator<N>(_input: [Field; N], _separator: u32) -> Field {}

pub fn hash_to_field<N>(_input: [Field; N]) -> Field {
    let mut inputs_as_bytes = [];

    for i in 0..N {
        let input_bytes = _input[i].to_le_bytes(32);
        for i in 0..32 {
            inputs_as_bytes = inputs_as_bytes.push_back(input_bytes[i]);
        }
    }

    let hashed_input = blake2s(inputs_as_bytes);
    crate::field::bytes32_to_field(hashed_input)
}

#[foreign(keccak256)]
pub fn keccak256<N>(_input: [u8; N], _message_size: u32) -> [u8; 32] {}
<|MERGE_RESOLUTION|>--- conflicted
+++ resolved
@@ -7,13 +7,9 @@
 #[foreign(blake2s)]
 pub fn blake2s<N>(_input: [u8; N]) -> [u8; 32] {}
 
-<<<<<<< HEAD
 #[foreign(blake3)]
 pub fn blake3<N>(_input : [u8; N]) -> [u8; 32] {}
 
-pub fn pedersen<N>(input : [Field; N]) -> [Field; 2] {
-    pedersen_with_separator(input, 0)
-=======
 struct PedersenPoint {
    x : Field,
    y : Field,
@@ -21,7 +17,6 @@
 
 pub fn pedersen_commitment<N>(input: [Field; N]) -> PedersenPoint {
     pedersen_commitment_with_separator(input, 0)
->>>>>>> 008a4317
 }
 
 #[foreign(pedersen)]
