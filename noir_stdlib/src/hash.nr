mod poseidon;
mod mimc;

#[foreign(sha256)]
<<<<<<< HEAD
pub fn sha256<N>(input: [u8; N]) -> [u8; 32] {}

#[foreign(blake2s)]
pub fn blake2s<N>(input: [u8; N]) -> [u8; 32] {}

#[foreign(blake3)]
pub fn blake3<N>(input: [u8; N]) -> [u8; 32] {}
=======
// docs:start:sha256
pub fn sha256<N>(_input: [u8; N]) -> [u8; 32]
// docs:end:sha256
{}

#[foreign(blake2s)]
// docs:start:blake2s
pub fn blake2s<N>(_input: [u8; N]) -> [u8; 32]
// docs:end:blake2s
{}

#[foreign(blake3)]
// docs:start:blake3
pub fn blake3<N>(_input: [u8; N]) -> [u8; 32]
// docs:end:blake3
{}
>>>>>>> 5e3c0f1d

// docs:start:pedersen_commitment
struct PedersenPoint {
   x : Field,
   y : Field,
}

pub fn pedersen_commitment<N>(input: [Field; N]) -> PedersenPoint
// docs:end:pedersen_commitment
{
    pedersen_commitment_with_separator(input, 0)
}

#[foreign(pedersen_commitment)]
pub fn __pedersen_commitment_with_separator<N>(input: [Field; N], separator: u32) -> [Field; 2] {}

pub fn pedersen_commitment_with_separator<N>(input: [Field; N], separator: u32) -> PedersenPoint {
    let values = __pedersen_commitment_with_separator(input, separator);
    PedersenPoint { x: values[0], y: values[1] }
}

// docs:start:pedersen_hash
pub fn pedersen_hash<N>(input: [Field; N]) -> Field
// docs:end:pedersen_hash
{
    pedersen_hash_with_separator(input, 0)
}

#[foreign(pedersen_hash)]
pub fn pedersen_hash_with_separator<N>(input: [Field; N], separator: u32) -> Field {}

pub fn hash_to_field<N>(input: [Field; N]) -> Field {
    let mut inputs_as_bytes = [];

    for i in 0..N {
        let input_bytes = input[i].to_le_bytes(32);
        for i in 0..32 {
            inputs_as_bytes = inputs_as_bytes.push_back(input_bytes[i]);
        }
    }

    let hashed_input = blake2s(inputs_as_bytes);
    crate::field::bytes32_to_field(hashed_input)
}

#[foreign(keccak256)]
<<<<<<< HEAD
pub fn keccak256<N>(input: [u8; N], message_size: u32) -> [u8; 32] {}
=======
// docs:start:keccak256
pub fn keccak256<N>(_input: [u8; N], _message_size: u32) -> [u8; 32]
// docs:end:keccak256
{}
>>>>>>> 5e3c0f1d
<|MERGE_RESOLUTION|>--- conflicted
+++ resolved
@@ -1,33 +1,22 @@
 mod poseidon;
 mod mimc;
 
-#[foreign(sha256)]
-<<<<<<< HEAD
-pub fn sha256<N>(input: [u8; N]) -> [u8; 32] {}
-
-#[foreign(blake2s)]
-pub fn blake2s<N>(input: [u8; N]) -> [u8; 32] {}
-
-#[foreign(blake3)]
-pub fn blake3<N>(input: [u8; N]) -> [u8; 32] {}
-=======
 // docs:start:sha256
-pub fn sha256<N>(_input: [u8; N]) -> [u8; 32]
+pub fn sha256<N>(input: [u8; N]) -> [u8; 32]
 // docs:end:sha256
 {}
 
 #[foreign(blake2s)]
 // docs:start:blake2s
-pub fn blake2s<N>(_input: [u8; N]) -> [u8; 32]
+pub fn blake2s<N>(input: [u8; N]) -> [u8; 32]
 // docs:end:blake2s
 {}
 
 #[foreign(blake3)]
 // docs:start:blake3
-pub fn blake3<N>(_input: [u8; N]) -> [u8; 32]
+pub fn blake3<N>(input: [u8; N]) -> [u8; 32]
 // docs:end:blake3
 {}
->>>>>>> 5e3c0f1d
 
 // docs:start:pedersen_commitment
 struct PedersenPoint {
@@ -74,11 +63,7 @@
 }
 
 #[foreign(keccak256)]
-<<<<<<< HEAD
-pub fn keccak256<N>(input: [u8; N], message_size: u32) -> [u8; 32] {}
-=======
 // docs:start:keccak256
-pub fn keccak256<N>(_input: [u8; N], _message_size: u32) -> [u8; 32]
+pub fn keccak256<N>(input: [u8; N], message_size: u32) -> [u8; 32]
 // docs:end:keccak256
 {}
->>>>>>> 5e3c0f1d
