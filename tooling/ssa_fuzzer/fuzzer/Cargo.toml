[package]
name = "ssa_fuzzer_fuzz"
version = "0.0.1"
publish = false
edition = "2021"
license.workspace = true

[package.metadata]
cargo-fuzz = true

[lints]
workspace = true

[dependencies]
libfuzzer-sys = { version = "0.4.0", features = ["arbitrary-derive"] }
noirc_evaluator.workspace = true
noirc_driver.workspace = true
noirc_frontend.workspace = true
acvm.workspace = true
noir_ssa_executor.workspace = true
log.workspace = true
env_logger.workspace = true
bincode.workspace = true
rand.workspace = true
serde.workspace = true
serde_json.workspace = true
base64.workspace = true
sha1 = "0.10.6"
redis = { version = "0.26"}
lazy_static = { version = "1.4" }
strum_macros = "0.24"
strum = "0.24"
sha2.workspace = true
<<<<<<< HEAD
p256.workspace = true
k256.workspace = true
=======
p256 = "0.13.2"
k256 = "0.13.4"
reqwest = { version = "0.12.23", features = ["json", "blocking"] }
sancov = { git = "https://github.com/noir-lang/sancov.git", version = "0.1.0", features = ["hash_increment"] }
flate2.workspace = true
>>>>>>> 3f4b2849

[dependencies.noir_ssa_fuzzer]
path = "../"

[[bin]]
name = "acir_vs_brillig"
path = "src/acir_vs_brillig.rs"
test = false
doc = false
bench = false

[[bin]]
name = "brillig"
path = "src/brillig.rs"
test = false
doc  = false 
bench = false

[[test]]
name = "test_fuzz_target"
path = "src/fuzz_lib/mod.rs"<|MERGE_RESOLUTION|>--- conflicted
+++ resolved
@@ -31,16 +31,11 @@
 strum_macros = "0.24"
 strum = "0.24"
 sha2.workspace = true
-<<<<<<< HEAD
 p256.workspace = true
 k256.workspace = true
-=======
-p256 = "0.13.2"
-k256 = "0.13.4"
 reqwest = { version = "0.12.23", features = ["json", "blocking"] }
 sancov = { git = "https://github.com/noir-lang/sancov.git", version = "0.1.0", features = ["hash_increment"] }
 flate2.workspace = true
->>>>>>> 3f4b2849
 
 [dependencies.noir_ssa_fuzzer]
 path = "../"
