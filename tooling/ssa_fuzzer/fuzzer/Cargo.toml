[package]
name = "ssa_fuzzer_fuzz"
version = "0.0.1"
publish = false
edition = "2021"
license.workspace = true

[package.metadata]
cargo-fuzz = true

[dependencies]
libfuzzer-sys = { version = "0.4.0", features = ["arbitrary-derive"] }
noirc_evaluator.workspace = true
noirc_driver.workspace = true
acvm.workspace = true
<<<<<<< HEAD
noir_ssa_executor.workspace = true
log = "0.4"
env_logger = "0.11.6"
=======
log.workspace = true
env_logger.workspace = true
>>>>>>> b2bfdb7b

[dependencies.noir_ssa_fuzzer]
path = "../"

[[bin]]
name = "base_target"
path = "src/base_target.rs"
test = false
doc = false
bench = false<|MERGE_RESOLUTION|>--- conflicted
+++ resolved
@@ -13,14 +13,8 @@
 noirc_evaluator.workspace = true
 noirc_driver.workspace = true
 acvm.workspace = true
-<<<<<<< HEAD
-noir_ssa_executor.workspace = true
-log = "0.4"
-env_logger = "0.11.6"
-=======
 log.workspace = true
 env_logger.workspace = true
->>>>>>> b2bfdb7b
 
 [dependencies.noir_ssa_fuzzer]
 path = "../"
