#![no_main]

mod fuzz_lib;
mod mutations;

<<<<<<< HEAD
use bincode::{deserialize, serialize};
use fuzz_lib::function_context::FunctionData;
use fuzz_lib::fuzz_target_lib::fuzz_target;
=======
use bincode::serde::{borrow_decode_from_slice, encode_to_vec};
use fuzz_lib::fuzz_target_lib::{FuzzerData, fuzz_target};
>>>>>>> 11e956e4
use fuzz_lib::options::{FuzzerOptions, InstructionOptions};
use mutations::mutate;
use noirc_driver::CompileOptions;
use rand::{SeedableRng, rngs::StdRng};

libfuzzer_sys::fuzz_target!(|data: &[u8]| {
    let _ = env_logger::try_init();
    let mut compile_options = CompileOptions::default();
    if let Ok(triage_value) = std::env::var("TRIAGE") {
        match triage_value.as_str() {
            "FULL" => compile_options.show_ssa = true,
            "FINAL" => {
                compile_options.show_ssa_pass =
                    vec!["After Dead Instruction Elimination - ACIR".to_string()]
            }
            "FIRST_AND_FINAL" => {
                compile_options.show_ssa_pass = vec![
                    "After Removing Unreachable Functions (1)".to_string(),
                    "After Dead Instruction Elimination - ACIR".to_string(),
                ]
            }
            _ => (),
        }
    }

    // Disable some instructions with bugs that are not fixed yet
    let instruction_options = InstructionOptions {
        shl_enabled: false,
        shr_enabled: false,
        ..InstructionOptions::default()
    };
    let options =
        FuzzerOptions { compile_options, instruction_options, ..FuzzerOptions::default() };
<<<<<<< HEAD
    let data: Vec<FunctionData> = deserialize(data).unwrap_or(vec![FunctionData::default()]);
=======
    let data = borrow_decode_from_slice(data, bincode::config::legacy()).unwrap().0;
>>>>>>> 11e956e4
    fuzz_target(data, options);
});

libfuzzer_sys::fuzz_mutator!(|data: &mut [u8], _size: usize, max_size: usize, seed: u32| {
    let mut rng = StdRng::seed_from_u64(seed as u64);
<<<<<<< HEAD
    let mut new_fuzzer_data: Vec<FunctionData> = deserialize(data).unwrap_or_default();
    mutate(&mut new_fuzzer_data, &mut rng);
    let new_bytes = serialize(&new_fuzzer_data).unwrap();
=======
    let mut new_fuzzer_data: FuzzerData =
        borrow_decode_from_slice(data, bincode::config::legacy()).unwrap().0;
    new_fuzzer_data = mutate(new_fuzzer_data, &mut rng);
    let new_bytes = encode_to_vec(&new_fuzzer_data, bincode::config::legacy()).unwrap();
>>>>>>> 11e956e4
    if new_bytes.len() > max_size {
        return 0;
    }
    data[..new_bytes.len()].copy_from_slice(&new_bytes);
    new_bytes.len()
});<|MERGE_RESOLUTION|>--- conflicted
+++ resolved
@@ -3,14 +3,9 @@
 mod fuzz_lib;
 mod mutations;
 
-<<<<<<< HEAD
-use bincode::{deserialize, serialize};
+use bincode::serde::{borrow_decode_from_slice, encode_to_vec};
 use fuzz_lib::function_context::FunctionData;
 use fuzz_lib::fuzz_target_lib::fuzz_target;
-=======
-use bincode::serde::{borrow_decode_from_slice, encode_to_vec};
-use fuzz_lib::fuzz_target_lib::{FuzzerData, fuzz_target};
->>>>>>> 11e956e4
 use fuzz_lib::options::{FuzzerOptions, InstructionOptions};
 use mutations::mutate;
 use noirc_driver::CompileOptions;
@@ -44,26 +39,20 @@
     };
     let options =
         FuzzerOptions { compile_options, instruction_options, ..FuzzerOptions::default() };
-<<<<<<< HEAD
-    let data: Vec<FunctionData> = deserialize(data).unwrap_or(vec![FunctionData::default()]);
-=======
-    let data = borrow_decode_from_slice(data, bincode::config::legacy()).unwrap().0;
->>>>>>> 11e956e4
+    let data = borrow_decode_from_slice(data, bincode::config::legacy())
+        .unwrap_or((vec![FunctionData::default()], 1337))
+        .0;
     fuzz_target(data, options);
 });
 
 libfuzzer_sys::fuzz_mutator!(|data: &mut [u8], _size: usize, max_size: usize, seed: u32| {
     let mut rng = StdRng::seed_from_u64(seed as u64);
-<<<<<<< HEAD
-    let mut new_fuzzer_data: Vec<FunctionData> = deserialize(data).unwrap_or_default();
+    let mut new_fuzzer_data: Vec<FunctionData> =
+        borrow_decode_from_slice(data, bincode::config::legacy())
+            .unwrap_or((vec![FunctionData::default()], 1337))
+            .0;
     mutate(&mut new_fuzzer_data, &mut rng);
-    let new_bytes = serialize(&new_fuzzer_data).unwrap();
-=======
-    let mut new_fuzzer_data: FuzzerData =
-        borrow_decode_from_slice(data, bincode::config::legacy()).unwrap().0;
-    new_fuzzer_data = mutate(new_fuzzer_data, &mut rng);
     let new_bytes = encode_to_vec(&new_fuzzer_data, bincode::config::legacy()).unwrap();
->>>>>>> 11e956e4
     if new_bytes.len() > max_size {
         return 0;
     }
