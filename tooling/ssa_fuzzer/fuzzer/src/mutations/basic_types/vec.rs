--- conflicted
+++ resolved
@@ -32,16 +32,11 @@
 struct RandomDeletion;
 impl RandomDeletion {
     fn mutate<T>(rng: &mut StdRng, vec: &mut Vec<T>) {
-<<<<<<< HEAD
-        if !vec.is_empty() {
-            let index = rng.random_range(0..vec.len());
-=======
         // do not remove the last element
         // because ssa fuzzer forbids empty arrays in initial witness
         // so we must keep at least one element
         if vec.len() > 1 {
-            let index = rng.gen_range(0..vec.len());
->>>>>>> 4dda4f88
+            let index = rng.random_range(0..vec.len());
             vec.remove(index);
         }
     }
