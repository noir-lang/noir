--- conflicted
+++ resolved
@@ -21,12 +21,7 @@
                 instructions::mutate(&mut data.instruction_blocks, rng);
             }
             FuzzerDataMutationOptions::Witnesses => {
-<<<<<<< HEAD
-                let idx = rng.random_range(0..data.initial_witness.len());
-                witness_mutator::mutate(&mut data.initial_witness[idx], rng);
-=======
                 initial_witness::mutate(&mut data.initial_witness, rng);
->>>>>>> 4dda4f88
             }
         }
     }
