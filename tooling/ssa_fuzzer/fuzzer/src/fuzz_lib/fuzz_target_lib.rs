use super::NUMBER_OF_PREDEFINED_VARIABLES;
use super::NUMBER_OF_VARIABLES_INITIAL;
use super::function_context::WitnessValue;
use super::fuzzer::{Fuzzer, FuzzerData};
use super::options::FuzzerOptions;
use acvm::FieldElement;
use acvm::acir::native_types::{Witness, WitnessMap};
use noir_ssa_fuzzer::typed_value::ValueType;

fn initialize_witness_map(
    initial_witness: &[WitnessValue;
         (NUMBER_OF_VARIABLES_INITIAL - NUMBER_OF_PREDEFINED_VARIABLES) as usize],
) -> (WitnessMap<FieldElement>, Vec<FieldElement>, Vec<ValueType>) {
    let mut witness_map = WitnessMap::new();
    let mut values = vec![];
    let mut types = vec![];
    for (i, witness_value) in initial_witness.iter().enumerate() {
        let (value, type_) = match witness_value {
            WitnessValue::Field(field) => (FieldElement::from(field), ValueType::Field),
            WitnessValue::U64(u64) => (FieldElement::from(*u64), ValueType::U64),
            WitnessValue::Boolean(bool) => (FieldElement::from(*bool as u64), ValueType::Boolean),
            WitnessValue::I64(i64) => (FieldElement::from(*i64), ValueType::I64),
            WitnessValue::I32(i32) => (FieldElement::from(*i32 as u64), ValueType::I32),
        };
        witness_map.insert(Witness(i as u32), value);
        values.push(value);
        types.push(type_);
    }
    // insert true and false boolean values
    witness_map.insert(
        Witness(NUMBER_OF_VARIABLES_INITIAL - NUMBER_OF_PREDEFINED_VARIABLES),
        FieldElement::from(1_u32),
    );
    values.push(FieldElement::from(1_u32));
    types.push(ValueType::Boolean);
    witness_map.insert(
        Witness(NUMBER_OF_VARIABLES_INITIAL - NUMBER_OF_PREDEFINED_VARIABLES + 1),
        FieldElement::from(0_u32),
    );
    values.push(FieldElement::from(0_u32));
    types.push(ValueType::Boolean);
    (witness_map, values, types)
}

/// Creates ACIR and Brillig programs from the data, runs and compares them
pub(crate) fn fuzz_target(data: FuzzerData, options: FuzzerOptions) -> Option<FieldElement> {
    // to triage
    if data.instruction_blocks.is_empty() {
        return None;
    }
    let (witness_map, values, types) = initialize_witness_map(&data.initial_witness);

<<<<<<< HEAD
    let mut fuzzer = Fuzzer::new(data.instruction_blocks, values, options);
    for func in data.functions {
        log::debug!("initial_witness: {:?}", witness_map);
        log::debug!("commands: {:?}", func.commands);
        fuzzer.process_function(func, types.clone());
=======
    // to triage
    log::debug!("initial_witness: {witness_map:?}");
    log::debug!("commands: {:?}", data.commands);

    let mut fuzzer = Fuzzer::new(types, values, data.blocks, options);
    for command in data.commands {
        fuzzer.process_fuzzer_command(command);
>>>>>>> b3313157
    }
    fuzzer.finalize_and_run(witness_map)
}

#[cfg(test)]
mod tests {
    use super::*;
    use crate::function_context::{FieldRepresentation, FunctionData, FuzzerFunctionCommand};
    use crate::instruction::{Argument, Instruction, InstructionBlock};
    use libfuzzer_sys::{arbitrary, arbitrary::Arbitrary};

    fn default_witness() -> [WitnessValue; (NUMBER_OF_VARIABLES_INITIAL - 2) as usize] {
        [
            WitnessValue::Field(FieldRepresentation { high: 0, low: 0 }),
            WitnessValue::Field(FieldRepresentation { high: 0, low: 1 }),
            WitnessValue::Field(FieldRepresentation { high: 0, low: 2 }),
            WitnessValue::Field(FieldRepresentation { high: 0, low: 3 }),
            WitnessValue::Field(FieldRepresentation { high: 0, low: 4 }),
        ]
    }

    #[test]
    fn test_fuzz_target() {
        let data = FuzzerData::arbitrary(&mut arbitrary::Unstructured::new(&[1, 2, 3])).unwrap();
        fuzz_target(data, FuzzerOptions::default());
    }

    ///                b0
    ///if(LAST_BOOL) ↙   ↘ else
    ///             b1    b2
    ///              ↘   ↙
    ///                b3
    /// suppose that b1 is failing block, b2 is succeeding block
    /// jmpif uses last boolean value defined in the block as condition
    /// for first program last boolean value is false
    /// for second program sets last boolean value to true
    /// we expect that first program succeeds, second program fails
    #[test]
    fn test_jmp_if() {
        let arg_0_field = Argument { index: 0, value_type: ValueType::Field };
        let arg_1_field = Argument { index: 1, value_type: ValueType::Field };
        let failing_block = InstructionBlock {
            instructions: vec![Instruction::Div { lhs: arg_1_field, rhs: arg_0_field }], // Field(1) / Field(0)
        };
        let succeeding_block = InstructionBlock {
            instructions: vec![Instruction::AddChecked { lhs: arg_0_field, rhs: arg_1_field }],
        };
        let commands =
            vec![FuzzerFunctionCommand::InsertJmpIfBlock { block_then_idx: 0, block_else_idx: 1 }];
        let data = FuzzerData {
            instruction_blocks: vec![failing_block.clone(), succeeding_block.clone()],
            functions: vec![FunctionData {
                commands,
                return_instruction_block_idx: 1, // ends with non-failing block
                return_type: ValueType::Field,
            }],
            initial_witness: default_witness(),
        };
        let result = fuzz_target(data, FuzzerOptions::default());
        // we expect that this program executed successfully
        match result {
            Some(result) => assert_eq!(result, FieldElement::from(1_u32)),
            None => panic!("Program failed to execute"),
        }

        let arg_0_boolean = Argument { index: 0, value_type: ValueType::Boolean };
        let arg_1_boolean = Argument { index: 1, value_type: ValueType::Boolean };
        let adding_bool_block = InstructionBlock {
            instructions: vec![Instruction::Or { lhs: arg_0_boolean, rhs: arg_1_boolean }],
        };
        let commands = vec![
            FuzzerFunctionCommand::InsertSimpleInstructionBlock { instruction_block_idx: 2 }, // add boolean
            FuzzerFunctionCommand::InsertJmpIfBlock { block_then_idx: 0, block_else_idx: 1 }, // jmpif
        ];
        let data = FuzzerData {
            instruction_blocks: vec![failing_block, succeeding_block, adding_bool_block],
            functions: vec![FunctionData {
                commands,
                return_instruction_block_idx: 1, // ends with non-failing block
                return_type: ValueType::Field,
            }],
            initial_witness: default_witness(),
        };
        let result = fuzz_target(data, FuzzerOptions::default());
        // we expect that this program failed to execute
        if let Some(result) = result {
            panic!("Program executed successfully with result: {result:?}");
        }
    }

    /// fn main f0 {
    ///   b0(v0: Field, v1: Field, v2: Field, v3: Field, v4: Field, v5: u1, v6: u1):
    ///     v7 = allocate -> &mut Field
    ///     store v0 at v7
    ///     v8 = add v0, v2
    ///     store v8 at v7
    ///     v9 = load v7 -> Field
    ///     jmp b1()
    ///   b1():
    ///     v10 = add v9, v2
    ///     return v10
    /// }
    /// v0 = 0, v2 = 2, so we expect that v10 = 4
    #[test]
    fn test_mutable_variable() {
        let _ = env_logger::try_init();
        let arg_0_field = Argument { index: 0, value_type: ValueType::Field };
        let arg_2_field = Argument { index: 2, value_type: ValueType::Field };
        let arg_5_field = Argument { index: 5, value_type: ValueType::Field };
        let arg_6_field = Argument { index: 6, value_type: ValueType::Field };
        let add_to_memory_block =
            InstructionBlock { instructions: vec![Instruction::AddToMemory { lhs: arg_0_field }] };

        let typed_memory_0 = Argument { index: 0, value_type: ValueType::Field };
        let load_block = InstructionBlock {
            instructions: vec![Instruction::LoadFromMemory { memory_addr: typed_memory_0 }],
        };
        let set_block = InstructionBlock {
            instructions: vec![Instruction::SetToMemory {
                memory_addr_index: 0,
                value: arg_5_field,
            }],
        };
        let add_block = InstructionBlock {
            instructions: vec![Instruction::AddChecked { lhs: arg_0_field, rhs: arg_2_field }],
        };
        let add_block_2 = InstructionBlock {
            instructions: vec![Instruction::AddChecked { lhs: arg_6_field, rhs: arg_2_field }],
        };

        let commands = vec![
            FuzzerFunctionCommand::InsertSimpleInstructionBlock { instruction_block_idx: 0 }, // add v0 to memory
            FuzzerFunctionCommand::InsertSimpleInstructionBlock { instruction_block_idx: 3 }, // add v8 = v0 + v2 (6th field)
            FuzzerFunctionCommand::InsertSimpleInstructionBlock { instruction_block_idx: 2 }, // set v6 to memory
            FuzzerFunctionCommand::InsertSimpleInstructionBlock { instruction_block_idx: 1 }, // load from memory (v6)
        ];
        let data = FuzzerData {
            instruction_blocks: vec![
                add_to_memory_block,
                load_block,
                set_block,
                add_block,
                add_block_2,
            ],
            functions: vec![FunctionData {
                commands,
                return_instruction_block_idx: 4, // last block adds v2 to loaded value, returns the result
                return_type: ValueType::Field,
            }],
            initial_witness: default_witness(),
        };
        let result = fuzz_target(data, FuzzerOptions::default());
        match result {
            Some(result) => assert_eq!(result, FieldElement::from(4_u32)),
            None => panic!("Program failed to execute"),
        }
    }

    /// fn main(x: Field) -> pub Field {
    ///   let mut y = x;
    ///   for i in 1..10 {
    ///     y *= x;
    ///   }
    ///   y
    /// }
    /// x = 2, so we expect that y = 2 * 2 ^ 9 = 2 ^ 10
    #[test]
    fn test_simple_loop() {
        let arg_2_field = Argument { index: 2, value_type: ValueType::Field };
        let arg_5_field = Argument { index: 5, value_type: ValueType::Field };
        let arg_6_field = Argument { index: 6, value_type: ValueType::Field };

        // v8 = allocate -> &mut Field (memory address)
        // store v2 at v8
        let add_to_memory_block =
            InstructionBlock { instructions: vec![Instruction::AddToMemory { lhs: arg_2_field }] };
        let typed_memory_0 = Argument { index: 0, value_type: ValueType::Field };
        // load v8 -> Field (loads from first defined memory address, which is v8)
        let load_block = InstructionBlock {
            instructions: vec![Instruction::LoadFromMemory { memory_addr: typed_memory_0 }],
        };
        let load_mul_set_block = InstructionBlock {
            instructions: vec![
                Instruction::LoadFromMemory { memory_addr: typed_memory_0 }, // v13 = load v8 -> Field (loaded value is 5th defined field)
                Instruction::MulChecked { lhs: arg_5_field, rhs: arg_2_field }, // v14 = mul v13, v2 (v14 -- 6th defined field)
                Instruction::SetToMemory { memory_addr_index: 0, value: arg_6_field }, // store v14 at v8
            ],
        };
        let commands = vec![
            FuzzerFunctionCommand::InsertSimpleInstructionBlock { instruction_block_idx: 0 }, // add v2 to memory
            FuzzerFunctionCommand::InsertCycle { block_body_idx: 2, start_iter: 1, end_iter: 10 }, // for i in 1..10 do load_mul_set_block
        ];
        let data = FuzzerData {
            instruction_blocks: vec![add_to_memory_block, load_block, load_mul_set_block],
            functions: vec![FunctionData {
                commands,
                return_instruction_block_idx: 1, // v12 = load v8 -> Field; return v12
                return_type: ValueType::Field,
            }],
            initial_witness: default_witness(),
        };
        let result = fuzz_target(data, FuzzerOptions::default());
        match result {
            Some(result) => assert_eq!(result, FieldElement::from(1024_u32)),
            None => panic!("Program failed to execute"),
        }
    }

    /// fn main(x: Field) -> pub Field{
    ///   let mut y = x;
    ///   for i in 0..4 {
    ///     y *= x;
    ///     for j in 1..4 {
    ///       y *= x;
    ///     }
    ///   }
    ///   y
    /// }
    /// x = 2; so we expect y = x * x ^ (4 * 4) = 2 * 2 ^ 16 = 2 ^ 17
    #[test]
    fn test_nested_loop() {
        let arg_2_field = Argument { index: 2, value_type: ValueType::Field };
        let arg_5_field = Argument { index: 5, value_type: ValueType::Field };
        let arg_6_field = Argument { index: 6, value_type: ValueType::Field };
        let arg_7_field = Argument { index: 7, value_type: ValueType::Field };
        let arg_8_field = Argument { index: 8, value_type: ValueType::Field };

        // v9 = allocate -> &mut Field
        // store v2 at v9
        let add_to_memory_block =
            InstructionBlock { instructions: vec![Instruction::AddToMemory { lhs: arg_2_field }] };
        let typed_memory_0 = Argument { index: 0, value_type: ValueType::Field };
        // load v9 -> Field (loads from first defined memory address, which is v9)
        let load_block = InstructionBlock {
            instructions: vec![Instruction::LoadFromMemory { memory_addr: typed_memory_0 }],
        };
        let load_mul_set_block = InstructionBlock {
            instructions: vec![
                Instruction::LoadFromMemory { memory_addr: typed_memory_0 }, // v14 = load v9 -> Field (loaded value is 5th defined field)
                Instruction::MulChecked { lhs: arg_5_field, rhs: arg_2_field }, // v15 = mul v14, v2 (v15 -- 6th defined field)
                Instruction::SetToMemory { memory_addr_index: 0, value: arg_6_field }, // store v15 at v9
            ],
        };
        let load_mul_set_block2 = InstructionBlock {
            instructions: vec![
                Instruction::LoadFromMemory { memory_addr: typed_memory_0 }, // v18 = load v9 -> Field (loaded value is 7th defined field)
                Instruction::MulChecked { lhs: arg_7_field, rhs: arg_2_field }, // v19 = mul v18, v2 (v19 -- 8th defined field)
                Instruction::SetToMemory { memory_addr_index: 0, value: arg_8_field }, // store v19 at v9
            ],
        };
        let commands = vec![
            FuzzerFunctionCommand::InsertSimpleInstructionBlock { instruction_block_idx: 0 }, // add v2 to memory
            FuzzerFunctionCommand::InsertCycle { block_body_idx: 2, start_iter: 0, end_iter: 4 }, // for i in 0..4 do load_mul_set_block
            FuzzerFunctionCommand::InsertCycle { block_body_idx: 3, start_iter: 1, end_iter: 4 }, // for j in 1..4 do load_mul_set_block2 (added to previous loop)
        ];
        let data = FuzzerData {
            instruction_blocks: vec![
                add_to_memory_block,
                load_block,
                load_mul_set_block,
                load_mul_set_block2,
            ],
            functions: vec![FunctionData {
                commands,
                return_instruction_block_idx: 1, // v13 = load v9 -> Field; return v13
                return_type: ValueType::Field,
            }],
            initial_witness: default_witness(),
        };
        let result = fuzz_target(data, FuzzerOptions::default());
        match result {
            Some(result) => assert_eq!(result, FieldElement::from(131072_u32)),
            None => panic!("Program failed to execute"),
        }
    }

    /// Tests if fuzzer Jmp command breaks the loop
    ///
    /// fn main(x: Field) -> pub Field{
    ///   let mut y = x;
    ///   for i in 0..10 {
    ///     y *= x;
    ///   }
    ///   y *= x;
    ///   y
    /// }
    /// x = 2; so we expect that y = 2 ^ 12
    ///
    /// if Jmp command does not break the loop, we will receive the following program:
    /// fn main(x: Field) -> pub Field{
    ///   let mut y = x;
    ///   for i in 0..10 {
    ///     y *= x;
    ///     y *= x;
    ///   }
    ///   y
    /// }
    #[test]
    fn test_loop_broken_with_jmp() {
        let arg_2_field = Argument { index: 2, value_type: ValueType::Field };
        let arg_5_field = Argument { index: 5, value_type: ValueType::Field };
        let arg_6_field = Argument { index: 6, value_type: ValueType::Field };

        // v8 = allocate -> &mut Field (memory address)
        // store v2 at v8
        let add_to_memory_block =
            InstructionBlock { instructions: vec![Instruction::AddToMemory { lhs: arg_2_field }] };
        let typed_memory_0 = Argument { index: 0, value_type: ValueType::Field };

        // v14 = load v8 -> Field
        let load_block = InstructionBlock {
            instructions: vec![Instruction::LoadFromMemory { memory_addr: typed_memory_0 }],
        };

        // end block does not inherit variables defined in cycle body, so we can use this instruction block twice
        // for loop body block and for the end block
        let load_mul_set_block = InstructionBlock {
            instructions: vec![
                Instruction::LoadFromMemory { memory_addr: typed_memory_0 }, // v14 = load v8 -> Field
                Instruction::MulChecked { lhs: arg_5_field, rhs: arg_2_field }, // v15 = mul v14, v2 (v15 -- 6th defined field)
                Instruction::SetToMemory { memory_addr_index: 0, value: arg_6_field }, // store v15 at v8
            ],
        };

        let commands = vec![
            FuzzerFunctionCommand::InsertSimpleInstructionBlock { instruction_block_idx: 0 }, // add v2 to memory
            FuzzerFunctionCommand::InsertCycle { block_body_idx: 2, start_iter: 0, end_iter: 10 }, // for i in 0..10 do load_mul_set_block
            FuzzerFunctionCommand::InsertJmpBlock { block_idx: 1 }, // if we in cycle body, jmp doesn't insert new block, just jumps to the end of the cycle
            FuzzerFunctionCommand::InsertSimpleInstructionBlock { instruction_block_idx: 2 }, // load_mul_set_block
        ];
        let data = FuzzerData {
            instruction_blocks: vec![add_to_memory_block, load_block, load_mul_set_block],
            functions: vec![FunctionData {
                commands,
                return_instruction_block_idx: 1,
                return_type: ValueType::Field,
            }],
            initial_witness: default_witness(),
        };
        let result = fuzz_target(data, FuzzerOptions::default());
        match result {
            Some(result) => assert_eq!(result, FieldElement::from(4096_u32)),
            None => panic!("Program failed to execute"),
        }
    }

    /// fn main(x: Field, cond: bool) -> pub Field{
    ///   let mut y = x;
    ///   for i in 0..10 {
    ///     if cond {
    ///       y *= x;
    ///     } else {
    ///       y += x;
    ///     }
    ///   }
    ///   y
    /// }
    /// x = 2; if cond = 1: y = 2 * 2 ^ 10, if cond = 0: y = 2 + 10 * 2 = 22
    #[test]
    fn test_jmp_if_in_cycle() {
        let arg_2_field = Argument { index: 2, value_type: ValueType::Field };
        let arg_6_field = Argument { index: 6, value_type: ValueType::Field };
        let arg_7_field = Argument { index: 7, value_type: ValueType::Field };
        // v9 = allocate -> &mut Field
        // store v2 at v9
        let add_to_memory_block =
            InstructionBlock { instructions: vec![Instruction::AddToMemory { lhs: arg_2_field }] };
        let typed_memory_0 = Argument { index: 0, value_type: ValueType::Field };

        // load v9 -> Field
        let load_block = InstructionBlock {
            instructions: vec![Instruction::LoadFromMemory { memory_addr: typed_memory_0 }],
        };

        // load_*_block will be used for then and else blocks
        // then and else blocks does not share variables, so indices of arguments are the same (loaded variables from then block cannot be used in else block)
        let load_mul_set_block = InstructionBlock {
            instructions: vec![
                Instruction::LoadFromMemory { memory_addr: typed_memory_0 }, // v15 = load v9 -> Field (loaded value is 5th defined field in then block)
                Instruction::MulChecked { lhs: arg_6_field, rhs: arg_2_field }, // v16 = mul v15, v2 (v16 -- 6th defined field in then block)
                Instruction::SetToMemory { memory_addr_index: 0, value: arg_7_field }, // store v16 at v9
            ],
        };
        let load_add_set_block = InstructionBlock {
            instructions: vec![
                Instruction::LoadFromMemory { memory_addr: typed_memory_0 }, // v17 = load v9 -> Field (loaded value is 5th defined field in else block)
                Instruction::AddChecked { lhs: arg_6_field, rhs: arg_2_field }, // v18 = add v17, v2 (v18 -- 6th defined field in else block)
                Instruction::SetToMemory { memory_addr_index: 0, value: arg_7_field }, // store v18 at v9
            ],
        };
        let commands = vec![
            FuzzerFunctionCommand::InsertSimpleInstructionBlock { instruction_block_idx: 0 }, // add v2 to memory
            FuzzerFunctionCommand::InsertCycle { block_body_idx: 1, start_iter: 0, end_iter: 10 }, // for i in 0..10 do ...
            FuzzerFunctionCommand::InsertJmpIfBlock { block_then_idx: 2, block_else_idx: 3 }, // if(LAST_BOOL) { load_mul_set_block } else { load_add_set_block }
        ];
        let data = FuzzerData {
            instruction_blocks: vec![
                add_to_memory_block.clone(),
                load_block.clone(),
                load_mul_set_block.clone(),
                load_add_set_block.clone(),
            ],
            functions: vec![FunctionData {
                commands: commands.clone(),
                return_instruction_block_idx: 1,
                return_type: ValueType::Field,
            }],
            initial_witness: default_witness(),
        };
        let result = fuzz_target(data, FuzzerOptions::default());
        match result {
            Some(result) => assert_eq!(result, FieldElement::from(22_u32)),
            None => panic!("Program failed to execute"),
        }

        let arg_0_boolean = Argument { index: 0, value_type: ValueType::Boolean };
        let arg_1_boolean = Argument { index: 1, value_type: ValueType::Boolean };
        let add_boolean_block = InstructionBlock {
            instructions: vec![Instruction::Or { lhs: arg_0_boolean, rhs: arg_1_boolean }], // jmpif uses last defined boolean variable
                                                                                            // [initialize_witness_map] func inserts two boolean variables itself, first is true, last is false
                                                                                            // so by inserting new boolean = first | last, we will get last variable = true
        };

        // use the same commands, but add boolean block at the beginning
        let mut commands = commands;
        commands.insert(
            0,
            FuzzerFunctionCommand::InsertSimpleInstructionBlock { instruction_block_idx: 4 },
        ); // add true boolean
        let data = FuzzerData {
            instruction_blocks: vec![
                add_to_memory_block,
                load_block,
                load_mul_set_block,
                load_add_set_block,
                add_boolean_block,
            ],
            functions: vec![FunctionData {
                commands,
                return_instruction_block_idx: 1,
                return_type: ValueType::Field,
            }],
            initial_witness: default_witness(),
        };
        let result = fuzz_target(data, FuzzerOptions::default());
        match result {
            Some(result) => assert_eq!(result, FieldElement::from(2048_u32)),
            None => panic!("Program failed to execute"),
        }
    }

    /// brillig(inline) fn main f0 {
    ///    b0(v0: Field, v1: Field, v2: Field, v3: Field, v4: Field, v5: u1, v6: u1):
    ///      v8 = call f1(v0, v1, v2, v3, v4, v5, v6) -> Field
    ///      return v8
    ///  }
    ///  brillig(inline_always) fn f1 f1 {
    ///    b0(v0: Field, v1: Field, v2: Field, v3: Field, v4: Field, v5: u1, v6: u1):
    ///      v7 = add v2, v2
    ///      return v7
    ///  }
    ///  
    #[test]
    fn simple_function_call() {
        let dummy_var = Argument { index: 2, value_type: ValueType::I64 };
        let arg_2_field = Argument { index: 2, value_type: ValueType::Field };
        let add_block = InstructionBlock {
            instructions: vec![Instruction::AddChecked { lhs: arg_2_field, rhs: arg_2_field }],
        };
        let dummy_block = InstructionBlock {
            instructions: vec![Instruction::AddChecked { lhs: dummy_var, rhs: dummy_var }],
        };
        let args: [usize; 7] = [0, 1, 2, 3, 4, 0, 1];
        let commands1 = vec![FuzzerFunctionCommand::InsertFunctionCall { function_idx: 0, args }];
        let fuzzer_data = FuzzerData {
            instruction_blocks: vec![dummy_block, add_block],
            functions: vec![
                FunctionData {
                    commands: commands1,
                    return_instruction_block_idx: 0,
                    return_type: ValueType::Field,
                },
                FunctionData {
                    commands: vec![],
                    return_instruction_block_idx: 1,
                    return_type: ValueType::Field,
                },
            ],
            initial_witness: default_witness(),
        };
        let result = fuzz_target(fuzzer_data, FuzzerOptions::default());
        match result {
            Some(result) => assert_eq!(result, FieldElement::from(4_u32)),
            None => panic!("Program failed to execute"),
        }
    }

    /// main() { f1() + f2() } -> 8 + 4 => 12
    /// f1() { let var = f2(); var + var } -> 4 + 4 => 8
    /// f2(v2) { v2 + v2 } -> 2 + 2 => 4
    ///
    ///   brillig(inline) fn main f0 {
    ///     b0(v0: Field, v1: Field, v2: Field, v3: Field, v4: Field, v5: u1, v6: u1):
    ///       v8 = call f1(v0, v1, v2, v3, v4, v5, v6) -> Field
    ///       v10 = call f2(v0, v1, v2, v3, v4, v5, v6) -> Field
    ///       v11 = add v8, v10
    ///       return v11
    ///   }
    ///   brillig(inline_always) fn f1 f1 {
    ///     b0(v0: Field, v1: Field, v2: Field, v3: Field, v4: Field, v5: u1, v6: u1):
    ///       v8 = call f2(v0, v1, v2, v3, v4, v5, v6) -> Field
    ///       v9 = add v8, v8
    ///       return v9
    ///   }
    ///   brillig(inline_always) fn f2 f2 {
    ///     b0(v0: Field, v1: Field, v2: Field, v3: Field, v4: Field, v5: u1, v6: u1):
    ///       v7 = add v2, v2
    ///       return v7
    ///   }
    #[test]
    fn several_functions_several_calls() {
        let dummy_var = Argument { index: 2, value_type: ValueType::I64 };
        let arg_2_field = Argument { index: 2, value_type: ValueType::Field };
        let arg_5_field = Argument { index: 5, value_type: ValueType::Field };
        let arg_6_field = Argument { index: 6, value_type: ValueType::Field };
        let dummy_block = InstructionBlock {
            instructions: vec![Instruction::AddChecked { lhs: dummy_var, rhs: dummy_var }],
        };
        let add_block_f2 = InstructionBlock {
            instructions: vec![Instruction::AddChecked { lhs: arg_2_field, rhs: arg_2_field }],
        };
        let add_block_f1 = InstructionBlock {
            instructions: vec![Instruction::AddChecked { lhs: arg_5_field, rhs: arg_5_field }], // f2() + f2()
        };
        let add_block_main = InstructionBlock {
            instructions: vec![Instruction::AddChecked { lhs: arg_5_field, rhs: arg_6_field }],
        };

        let args: [usize; 7] = [0, 1, 2, 3, 4, 0, 1];
        let commands_for_main = vec![
            FuzzerFunctionCommand::InsertFunctionCall { function_idx: 0, args },
            FuzzerFunctionCommand::InsertFunctionCall { function_idx: 1, args },
            FuzzerFunctionCommand::InsertSimpleInstructionBlock { instruction_block_idx: 0 },
        ];
        let main_func = FunctionData {
            commands: commands_for_main,
            return_instruction_block_idx: 3,
            return_type: ValueType::Field,
        };
        // for f1 the only defined function is f2
        let commands_for_f1 =
            vec![FuzzerFunctionCommand::InsertFunctionCall { function_idx: 0, args }];
        let f1_func = FunctionData {
            commands: commands_for_f1,
            return_instruction_block_idx: 1,
            return_type: ValueType::Field,
        };

        let f2_func = FunctionData {
            commands: vec![],
            return_instruction_block_idx: 2,
            return_type: ValueType::Field,
        };
        let fuzzer_data = FuzzerData {
            instruction_blocks: vec![add_block_main, add_block_f1, add_block_f2, dummy_block],
            functions: vec![main_func, f1_func, f2_func],
            initial_witness: default_witness(),
        };
        let result = fuzz_target(fuzzer_data, FuzzerOptions::default());
        match result {
            Some(result) => assert_eq!(result, FieldElement::from(12_u32)),
            None => panic!("Program failed to execute"),
        }
    }

    ///   brillig(inline) fn main f0 {
    ///     b0(v0: Field, v1: Field, v2: Field, v3: Field, v4: Field, v5: u1, v6: u1):
    ///       v7 = allocate -> &mut Field
    ///       store v0 at v7
    ///       jmpif v6 then: b1, else: b2
    ///     b1():
    ///       v11 = call f1(v0, v1, v2, v3, v4, v5, v6) -> Field
    ///       store v11 at v7
    ///       jmp b3()
    ///     b2():
    ///       v9 = call f2(v0, v1, v2, v3, v4, v5, v6) -> Field
    ///       store v9 at v7
    ///       jmp b3()
    ///     b3():
    ///       v12 = load v7 -> Field
    ///       return v12
    ///   }
    ///   brillig(inline_always) fn f1 f1 {
    ///     b0(v0: Field, v1: Field, v2: Field, v3: Field, v4: Field, v5: u1, v6: u1):
    ///       v7 = add v3, v3
    ///       return v7
    ///   }
    ///   brillig(inline_always) fn f2 f2 {
    ///     b0(v0: Field, v1: Field, v2: Field, v3: Field, v4: Field, v5: u1, v6: u1):
    ///       v7 = add v2, v2
    ///       return v7
    ///   }
    #[test]
    fn call_in_if_else() {
        let _ = env_logger::try_init();
        let dummy_var = Argument { index: 2, value_type: ValueType::I64 };
        let arg_2_field = Argument { index: 2, value_type: ValueType::Field };
        let arg_3_field = Argument { index: 3, value_type: ValueType::Field };
        let arg_5_field = Argument { index: 5, value_type: ValueType::Field };

        let dummy_block = InstructionBlock {
            instructions: vec![Instruction::AddChecked { lhs: dummy_var, rhs: dummy_var }],
        };
        let add_to_memory_block =
            InstructionBlock { instructions: vec![Instruction::AddToMemory { lhs: arg_5_field }] };
        let typed_memory_0 = Argument { index: 0, value_type: ValueType::Field };
        let set_to_memory_block = InstructionBlock {
            instructions: vec![Instruction::SetToMemory {
                memory_addr_index: 0,
                value: arg_5_field,
            }],
        };
        let load_block = InstructionBlock {
            instructions: vec![Instruction::LoadFromMemory { memory_addr: typed_memory_0 }],
        };
        let add_block_f2 = InstructionBlock {
            instructions: vec![Instruction::AddChecked { lhs: arg_2_field, rhs: arg_2_field }], // v2 + v2
        };
        let add_block_f1 = InstructionBlock {
            instructions: vec![Instruction::AddChecked { lhs: arg_3_field, rhs: arg_3_field }], // v3 + v3
        };
        let f1_func = FunctionData {
            commands: vec![],
            return_instruction_block_idx: 4,
            return_type: ValueType::Field,
        };
        let f2_func = FunctionData {
            commands: vec![],
            return_instruction_block_idx: 5,
            return_type: ValueType::Field,
        };

        let args: [usize; 7] = [0, 1, 2, 3, 4, 0, 1];
        let commands_for_main = vec![
            FuzzerFunctionCommand::InsertSimpleInstructionBlock { instruction_block_idx: 1 }, // make memory address for fields
            FuzzerFunctionCommand::InsertJmpIfBlock { block_then_idx: 0, block_else_idx: 0 }, // insert dummy blocks to then and else branches (doesn't insert any opcode)
            FuzzerFunctionCommand::InsertFunctionCall { function_idx: 0, args }, // then call f1()
            FuzzerFunctionCommand::InsertSimpleInstructionBlock { instruction_block_idx: 2 }, // store the result of f1 to memory
            FuzzerFunctionCommand::SwitchToNextBlock,
            FuzzerFunctionCommand::InsertFunctionCall { function_idx: 1, args }, // else call f2()
            FuzzerFunctionCommand::InsertSimpleInstructionBlock { instruction_block_idx: 2 }, // store the result of f1 to memory
        ];
        let mut blocks = vec![
            dummy_block,
            add_to_memory_block,
            set_to_memory_block,
            load_block,
            add_block_f1,
            add_block_f2,
        ];
        let main_func = FunctionData {
            commands: commands_for_main.clone(),
            return_instruction_block_idx: 3,
            return_type: ValueType::Field,
        };
        let result = fuzz_target(
            FuzzerData {
                instruction_blocks: blocks.clone(),
                functions: vec![main_func, f1_func.clone(), f2_func.clone()],
                initial_witness: default_witness(),
            },
            FuzzerOptions::default(),
        );
        match result {
            Some(result) => assert_eq!(result, FieldElement::from(4_u32)),
            None => panic!("Program failed to execute"),
        }

        let arg_0_boolean = Argument { index: 0, value_type: ValueType::Boolean };
        let arg_1_boolean = Argument { index: 1, value_type: ValueType::Boolean };
        let add_boolean_block = InstructionBlock {
            instructions: vec![Instruction::Or { lhs: arg_0_boolean, rhs: arg_1_boolean }],
        };

        // use the same commands, but add boolean block at the beginning
        let mut commands = commands_for_main.clone();
        commands.insert(
            0,
            FuzzerFunctionCommand::InsertSimpleInstructionBlock { instruction_block_idx: 4 },
        ); // add true boolean
        log::debug!("commands: {:?}", commands);
        blocks.push(add_boolean_block);
        log::debug!("blocks: {:?}", blocks);
        let main_func = FunctionData {
            commands,
            return_instruction_block_idx: 3,
            return_type: ValueType::Field,
        };
        let fuzzer_data = FuzzerData {
            instruction_blocks: blocks.clone(),
            functions: vec![main_func, f1_func, f2_func],
            initial_witness: default_witness(),
        };
        let result = fuzz_target(fuzzer_data, FuzzerOptions::default());
        match result {
            Some(result) => assert_eq!(result, FieldElement::from(6_u32)),
            None => panic!("Program failed to execute"),
        }
    }
}<|MERGE_RESOLUTION|>--- conflicted
+++ resolved
@@ -50,21 +50,11 @@
     }
     let (witness_map, values, types) = initialize_witness_map(&data.initial_witness);
 
-<<<<<<< HEAD
     let mut fuzzer = Fuzzer::new(data.instruction_blocks, values, options);
     for func in data.functions {
         log::debug!("initial_witness: {:?}", witness_map);
         log::debug!("commands: {:?}", func.commands);
         fuzzer.process_function(func, types.clone());
-=======
-    // to triage
-    log::debug!("initial_witness: {witness_map:?}");
-    log::debug!("commands: {:?}", data.commands);
-
-    let mut fuzzer = Fuzzer::new(types, values, data.blocks, options);
-    for command in data.commands {
-        fuzzer.process_fuzzer_command(command);
->>>>>>> b3313157
     }
     fuzzer.finalize_and_run(witness_map)
 }
