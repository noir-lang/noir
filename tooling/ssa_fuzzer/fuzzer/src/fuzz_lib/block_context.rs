--- conflicted
+++ resolved
@@ -596,13 +596,7 @@
                 }
                 let p1 = p1.unwrap();
                 let p2 = p2.unwrap();
-<<<<<<< HEAD
-                let acir_point = builder.point_add(p1.clone(), p2.clone());
-=======
-                let acir_point = acir_builder.point_add(p1.clone(), p2.clone(), predicate);
-                let brillig_point = brillig_builder.point_add(p1, p2, true);
-                assert_eq!(acir_point, brillig_point);
->>>>>>> 5b65f963
+                let acir_point = builder.point_add(p1.clone(), p2.clone(), predicate);
                 for typed_value in [&acir_point.x, &acir_point.y, &acir_point.is_infinite] {
                     self.store_variable(typed_value);
                 }
@@ -628,25 +622,10 @@
                 if points_vec.len() != scalars_vec.len() {
                     unreachable!("points_vec.len() != scalars_vec.len()");
                 }
-<<<<<<< HEAD
-                let point = builder.multi_scalar_mul(points_vec.clone(), scalars_vec.clone());
+                let point =
+                    builder.multi_scalar_mul(points_vec.clone(), scalars_vec.clone(), predicate);
                 for typed_value in [&point.x, &point.y, &point.is_infinite] {
                     self.store_variable(typed_value);
-=======
-                let acir_point = acir_builder.multi_scalar_mul(
-                    points_vec.clone(),
-                    scalars_vec.clone(),
-                    predicate,
-                );
-                let brillig_point = brillig_builder.multi_scalar_mul(points_vec, scalars_vec, true);
-                assert_eq!(acir_point, brillig_point);
-                for typed_value in [&acir_point.x, &acir_point.y, &acir_point.is_infinite] {
-                    append_typed_value_to_map(
-                        &mut self.stored_variables,
-                        &typed_value.to_value_type(),
-                        typed_value.clone(),
-                    );
->>>>>>> 5b65f963
                 }
             }
             Instruction::EcdsaSecp256r1 {
@@ -675,27 +654,7 @@
                     prepared_signature.signature.clone(),
                     predicate,
                 );
-<<<<<<< HEAD
                 self.store_variable(&result);
-=======
-                assert_eq!(
-                    result.value_id,
-                    brillig_builder
-                        .ecdsa_secp256r1(
-                            prepared_signature.public_key_x,
-                            prepared_signature.public_key_y,
-                            prepared_signature.hash,
-                            prepared_signature.signature,
-                            predicate,
-                        )
-                        .value_id
-                );
-                append_typed_value_to_map(
-                    &mut self.stored_variables,
-                    &result.to_value_type(),
-                    result.clone(),
-                );
->>>>>>> 5b65f963
             }
             Instruction::EcdsaSecp256k1 {
                 msg,
@@ -723,27 +682,7 @@
                     prepared_signature.signature.clone(),
                     predicate,
                 );
-<<<<<<< HEAD
                 self.store_variable(&result);
-=======
-                assert_eq!(
-                    result.value_id,
-                    brillig_builder
-                        .ecdsa_secp256k1(
-                            prepared_signature.public_key_x,
-                            prepared_signature.public_key_y,
-                            prepared_signature.hash,
-                            prepared_signature.signature,
-                            predicate,
-                        )
-                        .value_id
-                );
-                append_typed_value_to_map(
-                    &mut self.stored_variables,
-                    &result.to_value_type(),
-                    result.clone(),
-                );
->>>>>>> 5b65f963
             }
         }
     }
