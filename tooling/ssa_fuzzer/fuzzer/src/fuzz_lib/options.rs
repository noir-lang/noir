use noirc_driver::CompileOptions;

/// Options for the instructions that can be used in the SSA blocks
#[derive(Clone, Copy, Debug)]
pub(crate) struct InstructionOptions {
    pub(crate) cast_enabled: bool,
    pub(crate) xor_enabled: bool,
    pub(crate) and_enabled: bool,
    pub(crate) or_enabled: bool,
    pub(crate) not_enabled: bool,
    pub(crate) add_enabled: bool,
    pub(crate) sub_enabled: bool,
    pub(crate) mul_enabled: bool,
    pub(crate) mod_enabled: bool,
    pub(crate) div_enabled: bool,
    pub(crate) shl_enabled: bool,
    pub(crate) shr_enabled: bool,
    pub(crate) eq_enabled: bool,
    pub(crate) lt_enabled: bool,
    pub(crate) load_enabled: bool,
    pub(crate) store_enabled: bool,
    pub(crate) alloc_enabled: bool,
}

impl Default for InstructionOptions {
    fn default() -> Self {
        Self {
            cast_enabled: true,
            xor_enabled: true,
            and_enabled: true,
            or_enabled: true,
            not_enabled: true,
            add_enabled: true,
            sub_enabled: true,
            mul_enabled: true,
            mod_enabled: true,
            div_enabled: true,
            shl_enabled: true,
            shr_enabled: true,
            eq_enabled: true,
            lt_enabled: true,
            load_enabled: true,
            store_enabled: true,
            alloc_enabled: true,
        }
    }
}

/// Options for the SSA block
#[derive(Clone, Debug)]
pub(crate) struct SsaBlockOptions {
    /// If false, we don't add constraints for idempotent morphing results
    pub(crate) constrain_idempotent_enabled: bool,
    /// Options for the instructions that can be used in the SSA block
    pub(crate) instruction_options: InstructionOptions,
}

/// Options of the program context
#[derive(Clone, Debug)]
<<<<<<< HEAD
pub struct FunctionContextOptions {
=======
pub(crate) struct FunctionContextOptions {
>>>>>>> cb6b7e34
    /// If false, we don't add constraints for idempotent morphing results
    pub(crate) idempotent_morphing_enabled: bool,
    /// Options for the program compilation
    pub(crate) compile_options: CompileOptions,
    /// Maximum number of SSA blocks in the program
    pub(crate) max_ssa_blocks_num: usize,
    /// Maximum number of instructions inserted in the program
    pub(crate) max_instructions_num: usize,
    /// Options for the instructions that can be used in the SSA block
    pub(crate) instruction_options: InstructionOptions,
    /// Options for the fuzzer commands that can be used in the SSA block
    pub(crate) fuzzer_command_options: FuzzerCommandOptions,

    /// Maximum number of iterations in the program
    pub(crate) max_iterations_num: usize,
}

impl From<FunctionContextOptions> for SsaBlockOptions {
    fn from(context_options: FunctionContextOptions) -> Self {
        SsaBlockOptions {
            constrain_idempotent_enabled: context_options.idempotent_morphing_enabled,
            instruction_options: context_options.instruction_options,
        }
    }
}

/// Options for the fuzzer commands that can be used in the program context
#[derive(Clone, Copy, Debug)]
<<<<<<< HEAD
pub struct FuzzerCommandOptions {
=======
pub(crate) struct FuzzerCommandOptions {
>>>>>>> cb6b7e34
    /// If false, we don't insert jmp_if
    pub(crate) jmp_if_enabled: bool,
    /// If false, we don't insert jmp command
    pub(crate) jmp_block_enabled: bool,
    /// If false, we don't switch to the next block
<<<<<<< HEAD
    pub switch_to_next_block_enabled: bool,
    pub loops_enabled: bool,
=======
    pub(crate) switch_to_next_block_enabled: bool,
    pub(crate) loops_enabled: bool,
>>>>>>> cb6b7e34
}

impl Default for FuzzerCommandOptions {
    fn default() -> Self {
        Self {
            jmp_if_enabled: true,
            jmp_block_enabled: true,
            switch_to_next_block_enabled: true,
            loops_enabled: true,
        }
    }
}

#[derive(Clone)]
pub(crate) struct FuzzerOptions {
    pub(crate) constrain_idempotent_morphing_enabled: bool,
    pub(crate) constant_execution_enabled: bool,
    pub(crate) compile_options: CompileOptions,
    pub(crate) max_ssa_blocks_num: usize,
    pub(crate) max_instructions_num: usize,
    pub(crate) max_iterations_num: usize,
    pub(crate) instruction_options: InstructionOptions,
    pub(crate) fuzzer_command_options: FuzzerCommandOptions,
}

impl Default for FuzzerOptions {
    fn default() -> Self {
        Self {
            constrain_idempotent_morphing_enabled: false,
            constant_execution_enabled: false,
            compile_options: CompileOptions { show_ssa: false, ..Default::default() },
            max_ssa_blocks_num: 100,
            max_instructions_num: 1000,
            max_iterations_num: 1000,
            instruction_options: InstructionOptions::default(),
            fuzzer_command_options: FuzzerCommandOptions::default(),
        }
    }
}

impl From<&FuzzerOptions> for FunctionContextOptions {
    fn from(options: &FuzzerOptions) -> FunctionContextOptions {
        FunctionContextOptions {
            idempotent_morphing_enabled: false,
            compile_options: options.compile_options.clone(),
            max_ssa_blocks_num: options.max_ssa_blocks_num,
            max_instructions_num: options.max_instructions_num,
            instruction_options: options.instruction_options,
            fuzzer_command_options: options.fuzzer_command_options,
            max_iterations_num: options.max_iterations_num,
        }
    }
}<|MERGE_RESOLUTION|>--- conflicted
+++ resolved
@@ -57,11 +57,7 @@
 
 /// Options of the program context
 #[derive(Clone, Debug)]
-<<<<<<< HEAD
 pub struct FunctionContextOptions {
-=======
-pub(crate) struct FunctionContextOptions {
->>>>>>> cb6b7e34
     /// If false, we don't add constraints for idempotent morphing results
     pub(crate) idempotent_morphing_enabled: bool,
     /// Options for the program compilation
@@ -90,23 +86,15 @@
 
 /// Options for the fuzzer commands that can be used in the program context
 #[derive(Clone, Copy, Debug)]
-<<<<<<< HEAD
 pub struct FuzzerCommandOptions {
-=======
-pub(crate) struct FuzzerCommandOptions {
->>>>>>> cb6b7e34
     /// If false, we don't insert jmp_if
     pub(crate) jmp_if_enabled: bool,
     /// If false, we don't insert jmp command
     pub(crate) jmp_block_enabled: bool,
     /// If false, we don't switch to the next block
-<<<<<<< HEAD
-    pub switch_to_next_block_enabled: bool,
-    pub loops_enabled: bool,
-=======
     pub(crate) switch_to_next_block_enabled: bool,
+    /// If false, we don't insert loops
     pub(crate) loops_enabled: bool,
->>>>>>> cb6b7e34
 }
 
 impl Default for FuzzerCommandOptions {
