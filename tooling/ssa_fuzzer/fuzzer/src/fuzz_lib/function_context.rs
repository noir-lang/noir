--- conflicted
+++ resolved
@@ -336,10 +336,6 @@
         // creates new contexts of created blocks
         let mut parent_blocks_history = self.current_block.context.parent_blocks_history.clone();
         parent_blocks_history.push_front(self.current_block.block_id);
-<<<<<<< HEAD
-        let mut block_then_context = BlockContext::new_from_context(&self.current_block.context);
-        let mut block_else_context = BlockContext::new_from_context(&self.current_block.context);
-=======
         let mut block_then_context = BlockContext {
             children_blocks: vec![],
             parent_blocks_history: parent_blocks_history.clone(),
@@ -350,7 +346,6 @@
             parent_blocks_history,
             ..self.current_block.context.clone()
         };
->>>>>>> 7503f37c
 
         // inserts instructions into created blocks
         self.switch_to_block(block_then_id);
@@ -597,12 +592,8 @@
         self.insert_jmp_instruction(block_if_id, vec![start_id.clone()]);
 
         // fill body block with instructions
-<<<<<<< HEAD
-        let mut block_body_context = BlockContext::new_from_context(&self.current_block.context);
-=======
         let mut block_body_context =
             BlockContext { children_blocks: vec![], ..self.current_block.context.clone() };
->>>>>>> 7503f37c
         self.switch_to_block(block_body_id);
         block_body_context.insert_instructions(
             self.acir_builder,
