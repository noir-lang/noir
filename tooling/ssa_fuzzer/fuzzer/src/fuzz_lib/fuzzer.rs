--- conflicted
+++ resolved
@@ -19,12 +19,8 @@
 use super::program_context::FuzzerProgramContext;
 use super::{NUMBER_OF_PREDEFINED_VARIABLES, NUMBER_OF_VARIABLES_INITIAL};
 use acvm::FieldElement;
-<<<<<<< HEAD
-use acvm::acir::native_types::{Witness, WitnessMap};
+use acvm::acir::native_types::WitnessMap;
 use libfuzzer_sys::{arbitrary, arbitrary::Arbitrary};
-=======
-use acvm::acir::native_types::WitnessMap;
->>>>>>> 92f56e71
 use noir_ssa_executor::runner::execute_single;
 use noir_ssa_fuzzer::runner::{CompareResults, run_and_compare};
 use noir_ssa_fuzzer::typed_value::ValueType;
@@ -61,65 +57,38 @@
         values: Vec<FieldElement>,
         options: FuzzerOptions,
     ) -> Self {
-<<<<<<< HEAD
-        let context_constant = match options.constant_execution_enabled {
-            true => Some(FuzzerProgramContext::new_constant_context(
+        let context_constant = if options.constant_execution_enabled {
+            Some(FuzzerProgramContext::new_constant_context(
                 FunctionContextOptions {
-=======
-        let context_constant = if options.constant_execution_enabled {
-            Some(FuzzerContext::new_constant_context(
-                initial_witness_vector,
-                types.clone(),
-                instruction_blocks.clone(),
-                ProgramContextOptions {
->>>>>>> 92f56e71
                     idempotent_morphing_enabled: false,
-                    ..ProgramContextOptions::from(&options)
+                    ..FunctionContextOptions::from(&options)
                 },
-<<<<<<< HEAD
                 instruction_blocks.clone(),
                 values.clone(),
-            )),
-            false => None,
-=======
             ))
         } else {
             None
->>>>>>> 92f56e71
         };
         let context_non_constant = Some(FuzzerProgramContext::new(
             FunctionContextOptions {
                 idempotent_morphing_enabled: false,
-                ..ProgramContextOptions::from(&options)
+                ..FunctionContextOptions::from(&options)
             },
             instruction_blocks.clone(),
             values.clone(),
         ));
         let context_non_constant_with_idempotent_morphing =
-<<<<<<< HEAD
-            match options.constrain_idempotent_morphing_enabled {
-                true => Some(FuzzerProgramContext::new(
+            if options.constrain_idempotent_morphing_enabled {
+                Some(FuzzerProgramContext::new(
                     FunctionContextOptions {
-=======
-            if options.constrain_idempotent_morphing_enabled {
-                Some(FuzzerContext::new(
-                    types,
-                    instruction_blocks,
-                    ProgramContextOptions {
->>>>>>> 92f56e71
                         idempotent_morphing_enabled: true,
-                        ..ProgramContextOptions::from(&options)
+                        ..FunctionContextOptions::from(&options)
                     },
-<<<<<<< HEAD
-                    instruction_blocks,
-                    values,
-                )),
-                false => None,
-=======
+                    instruction_blocks.clone(),
+                    values.clone(),
                 ))
             } else {
                 None
->>>>>>> 92f56e71
             };
         Self {
             context_non_constant,
@@ -140,46 +109,20 @@
         }
     }
 
-<<<<<<< HEAD
-    fn run_context(
-        &mut self,
-        context: FuzzerProgramContext,
-        initial_witness: WitnessMap<FieldElement>,
-    ) -> Option<FieldElement> {
-        let (acir_return_witness, brillig_return_witness) = context.get_return_witnesses();
-        Self::execute_and_compare(
-            context,
-            initial_witness,
-            acir_return_witness,
-            brillig_return_witness,
-        )
-    }
-
-=======
->>>>>>> 92f56e71
     /// Finalizes the function for both contexts, executes and compares the results
     pub(crate) fn finalize_and_run(
         mut self,
         initial_witness: WitnessMap<FieldElement>,
     ) -> Option<FieldElement> {
         let mut non_constant_context = self.context_non_constant.take().unwrap();
-<<<<<<< HEAD
         non_constant_context.finalize_program();
-        let non_constant_result = self.run_context(non_constant_context, initial_witness.clone());
-        if let Some(context) = self.context_constant.take() {
-            let mut constant_context = context;
-            constant_context.finalize_program();
-            let constant_result = self.run_context(constant_context, initial_witness.clone());
-=======
-        non_constant_context.finalize(return_instruction_block_idx);
         let non_constant_result =
             Self::execute_and_compare(non_constant_context, initial_witness.clone());
         if let Some(context) = self.context_constant.take() {
             let mut constant_context = context;
-            constant_context.finalize(return_instruction_block_idx);
+            constant_context.finalize_program();
             let constant_result =
                 Self::execute_and_compare(constant_context, initial_witness.clone());
->>>>>>> 92f56e71
             assert_eq!(
                 non_constant_result, constant_result,
                 "Non-constant and constant contexts should return the same result"
