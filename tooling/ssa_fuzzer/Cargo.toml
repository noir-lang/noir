--- conflicted
+++ resolved
@@ -19,15 +19,9 @@
 noirc_abi.workspace = true
 noir_ssa_executor.workspace = true
 acvm.workspace = true
-<<<<<<< HEAD
-noir_ssa_executor.workspace = true
-thiserror.workspace = true
-libfuzzer-sys = { version = "0.4.0", features = ["arbitrary-derive"] }
-=======
 im.workspace = true
 thiserror.workspace = true
 libfuzzer-sys = { workspace = true, features = ["arbitrary-derive"] }
->>>>>>> 79fb4823
 
 [dev-dependencies]
 rand.workspace = true
