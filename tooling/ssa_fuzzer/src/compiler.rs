--- conflicted
+++ resolved
@@ -18,13 +18,8 @@
     errors::{InternalError, RuntimeError},
     ssa::{
         ArtifactsAndWarnings, SsaBuilder, SsaCircuitArtifact, SsaEvaluatorOptions, SsaLogging,
-<<<<<<< HEAD
-        SsaProgramArtifact, build_optimized_ssa, function_builder::FunctionBuilder,
-        ir::call_stack::CallStack, ir::instruction::ErrorType, primary_passes, secondary_passes,
-=======
         SsaProgramArtifact, function_builder::FunctionBuilder, ir::instruction::ErrorType,
-        optimize_ssa_builder_into_acir, primary_passes, secondary_passes,
->>>>>>> 458ec579
+        optimize_ssa_builder_to_acir, primary_passes, secondary_passes,
     },
 };
 
@@ -67,7 +62,7 @@
         }
     }));
     let result = std::panic::catch_unwind(AssertUnwindSafe(|| {
-        build_optimized_ssa(builder, &options, &primary_passes(&options), secondary_passes)
+        optimize_ssa_builder_to_acir(builder, &options, &primary_passes(&options), secondary_passes)
     }));
     std::panic::set_hook(previous_hook);
     match result {
