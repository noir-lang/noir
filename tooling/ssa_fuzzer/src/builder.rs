--- conflicted
+++ resolved
@@ -335,32 +335,6 @@
         TypedValue::new(res, lhs.type_of_variable)
     }
 
-<<<<<<< HEAD
-=======
-    /// Creates an array with the given Ids of values
-    pub fn insert_make_array(&mut self, elements: Vec<u32>) -> Id<Value> {
-        let mut elems = Vec::new();
-        for elem in elements.clone() {
-            elems.push(u32_to_id_value(elem));
-        }
-        let types = vec![self.type_.clone()];
-
-        self.builder.insert_make_array(
-            im::Vector::from(elems),
-            Type::Array(Arc::new(types), elements.len() as u32),
-        )
-    }
-
-    /// Gets an element from an array at the given index
-    pub fn insert_array_get(&mut self, array: Id<Value>, index: u32) -> Id<Value> {
-        let index_var =
-            self.builder.numeric_constant(index, NumericType::Unsigned { bit_size: 32 });
-
-        let offset = ArrayOffset::None;
-        self.builder.insert_array_get(array, index_var, offset, self.type_.clone())
-    }
-
->>>>>>> 9a8a7ec4
     pub fn insert_constant(
         &mut self,
         value: impl Into<FieldElement>,
@@ -370,24 +344,8 @@
         TypedValue::new(id, type_.to_ssa_type())
     }
 
-<<<<<<< HEAD
     pub fn insert_constrain(&mut self, lhs: TypedValue, rhs: TypedValue) {
         self.builder.insert_constrain(lhs.value_id, rhs.value_id, None);
-=======
-    /// Sets an element in an array at the given index
-    pub fn insert_array_set(
-        &mut self,
-        array: Id<Value>,
-        index: u32,
-        value: Id<Value>,
-    ) -> Id<Value> {
-        let index_var =
-            self.builder.numeric_constant(index, NumericType::Unsigned { bit_size: 32 });
-
-        let mutable = false;
-        let offset = ArrayOffset::None;
-        self.builder.insert_array_set(array, index_var, value, mutable, offset)
->>>>>>> 9a8a7ec4
     }
 
     /// Gets the index of the entry block
