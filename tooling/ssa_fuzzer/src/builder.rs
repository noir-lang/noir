--- conflicted
+++ resolved
@@ -973,10 +973,6 @@
     ) -> TypedValue {
         let pub_key_x = self.bytes_to_ssa_array(pub_key_x);
         let pub_key_y = self.bytes_to_ssa_array(pub_key_y);
-<<<<<<< HEAD
-        let hash_size_id = self.builder.numeric_constant(hash_size, NumericType::U32.into());
-=======
->>>>>>> 387b9b20
         let hash = self.bytes_to_ssa_slice(hash);
         let signature = self.bytes_to_ssa_array(signature);
         let return_type = Type::Numeric(NumericType::Boolean);
@@ -986,19 +982,8 @@
             .expect("ecdsa_secp256r1 intrinsic should be available");
         let result = self.builder.insert_call(
             intrinsic,
-<<<<<<< HEAD
-            vec![
-                pub_key_x.value_id,
-                pub_key_y.value_id,
-                signature.value_id,
-                hash_size_id,
-                hash.value_id,
-            ],
-            vec![return_type.clone().into()],
-=======
             vec![pub_key_x.value_id, pub_key_y.value_id, signature.value_id, hash.value_id],
             vec![return_type.clone()],
->>>>>>> 387b9b20
         );
         assert_eq!(result.len(), 1);
         let result = result[0];
@@ -1014,10 +999,6 @@
     ) -> TypedValue {
         let pub_key_x = self.bytes_to_ssa_array(pub_key_x);
         let pub_key_y = self.bytes_to_ssa_array(pub_key_y);
-<<<<<<< HEAD
-        let hash_size_id = self.builder.numeric_constant(hash_size, NumericType::U32.into());
-=======
->>>>>>> 387b9b20
         let hash = self.bytes_to_ssa_slice(hash);
         let signature = self.bytes_to_ssa_array(signature);
         let return_type = Type::Numeric(NumericType::Boolean);
@@ -1027,19 +1008,8 @@
             .expect("ecdsa_secp256k1 intrinsic should be available");
         let result = self.builder.insert_call(
             intrinsic,
-<<<<<<< HEAD
-            vec![
-                pub_key_x.value_id,
-                pub_key_y.value_id,
-                signature.value_id,
-                hash_size_id,
-                hash.value_id,
-            ],
-            vec![return_type.clone().into()],
-=======
             vec![pub_key_x.value_id, pub_key_y.value_id, signature.value_id, hash.value_id],
             vec![return_type.clone()],
->>>>>>> 387b9b20
         );
         assert_eq!(result.len(), 1);
         let result = result[0];
