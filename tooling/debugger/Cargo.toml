--- conflicted
+++ resolved
@@ -24,12 +24,8 @@
 owo-colors = "3"
 serde_json.workspace = true
 
-<<<<<<< HEAD
 [dev-dependencies]
 assert_cmd = "2.0.12"
 rexpect = "0.5.0"
 test-binary = "3.0.1"
-=======
-[dev_dependencies]
-tempfile.workspace = true
->>>>>>> 69025e23
+tempfile.workspace = true