use acvm::acir::circuit::{Opcode, OpcodeLocation};
use acvm::pwg::{
    ACVMStatus, BrilligSolver, BrilligSolverStatus, ForeignCallWaitInfo, StepResult, ACVM,
};
use acvm::BlackBoxFunctionSolver;
use acvm::{acir::circuit::Circuit, acir::native_types::WitnessMap};

use nargo::artifacts::debug::DebugArtifact;
use nargo::errors::{ExecutionError, Location};
use nargo::ops::ForeignCallExecutor;
use nargo::NargoError;

use std::collections::{hash_set::Iter, HashSet};

#[derive(Debug)]
pub(super) enum DebugCommandResult {
    Done,
    Ok,
    BreakpointReached(OpcodeLocation),
    Error(NargoError),
}

pub(super) struct DebugContext<'a, B: BlackBoxFunctionSolver> {
    acvm: ACVM<'a, B>,
    brillig_solver: Option<BrilligSolver<'a, B>>,
    foreign_call_executor: ForeignCallExecutor,
    debug_artifact: &'a DebugArtifact,
    show_output: bool,
    breakpoints: HashSet<OpcodeLocation>,
}

impl<'a, B: BlackBoxFunctionSolver> DebugContext<'a, B> {
    pub(super) fn new(
        blackbox_solver: &'a B,
        circuit: &'a Circuit,
        debug_artifact: &'a DebugArtifact,
        initial_witness: WitnessMap,
    ) -> Self {
        Self {
            acvm: ACVM::new(blackbox_solver, &circuit.opcodes, initial_witness),
            brillig_solver: None,
            foreign_call_executor: ForeignCallExecutor::default(),
            debug_artifact,
            show_output: true,
            breakpoints: HashSet::new(),
        }
    }

    pub(super) fn get_opcodes(&self) -> &[Opcode] {
        self.acvm.opcodes()
    }

    pub(super) fn get_current_opcode_location(&self) -> Option<OpcodeLocation> {
        let ip = self.acvm.instruction_pointer();
        if ip >= self.get_opcodes().len() {
            None
        } else if let Some(ref solver) = self.brillig_solver {
            Some(OpcodeLocation::Brillig {
                acir_index: ip,
                brillig_index: solver.program_counter(),
            })
        } else {
            Some(OpcodeLocation::Acir(ip))
        }
    }

    // Returns the callstack in source code locations for the currently
    // executing opcode. This can be None if the execution finished (and
    // get_current_opcode_location() returns None) or if the opcode is not
    // mapped to a specific source location in the debug artifact (which can
    // happen for certain opcodes inserted synthetically by the compiler)
    pub(super) fn get_current_source_location(&self) -> Option<Vec<Location>> {
        self.get_current_opcode_location()
            .as_ref()
            .and_then(|location| self.debug_artifact.debug_symbols[0].opcode_location(location))
    }

    fn step_brillig_opcode(&mut self) -> DebugCommandResult {
        let Some(mut solver) = self.brillig_solver.take() else {
            unreachable!("Missing Brillig solver");
        };
        match solver.step() {
            Ok(BrilligSolverStatus::InProgress) => {
                self.brillig_solver = Some(solver);
                if self.breakpoint_reached() {
                    DebugCommandResult::BreakpointReached(
                        self.get_current_opcode_location()
                            .expect("Breakpoint reached but we have no location"),
                    )
                } else {
                    DebugCommandResult::Ok
                }
            }
            Ok(BrilligSolverStatus::Finished) => {
                let status = self.acvm.finish_brillig_with_solver(solver);
                self.handle_acvm_status(status)
            }
            Ok(BrilligSolverStatus::ForeignCallWait(foreign_call)) => {
                self.brillig_solver = Some(solver);
                self.handle_foreign_call(foreign_call)
            }
            Err(err) => DebugCommandResult::Error(NargoError::ExecutionError(
                ExecutionError::SolvingError(err),
            )),
        }
    }

    fn handle_foreign_call(&mut self, foreign_call: ForeignCallWaitInfo) -> DebugCommandResult {
        let foreign_call_result =
            self.foreign_call_executor.execute(&foreign_call, self.show_output);
        match foreign_call_result {
            Ok(foreign_call_result) => {
                self.acvm.resolve_pending_foreign_call(foreign_call_result);
                // TODO: should we retry executing the opcode somehow in this case?
                DebugCommandResult::Ok
            }
            Err(error) => DebugCommandResult::Error(error),
        }
    }

    fn handle_acvm_status(&mut self, status: ACVMStatus) -> DebugCommandResult {
        if let ACVMStatus::RequiresForeignCall(foreign_call) = status {
            return self.handle_foreign_call(foreign_call);
        }

        match status {
            ACVMStatus::Solved => DebugCommandResult::Done,
            ACVMStatus::InProgress => {
                if self.breakpoint_reached() {
                    DebugCommandResult::BreakpointReached(
                        self.get_current_opcode_location()
                            .expect("Breakpoint reached but we have no location"),
                    )
                } else {
                    DebugCommandResult::Ok
                }
            }
            ACVMStatus::Failure(error) => DebugCommandResult::Error(NargoError::ExecutionError(
                ExecutionError::SolvingError(error),
            )),
            ACVMStatus::RequiresForeignCall(_) => {
                unreachable!("Unexpected pending foreign call resolution");
            }
        }
    }

    pub(super) fn step_into_opcode(&mut self) -> DebugCommandResult {
<<<<<<< HEAD
        if matches!(self.brillig_solver, Some(_)) {
            return self.step_brillig_opcode();
        }

        match self.acvm.step_into_brillig_opcode() {
            StepResult::IntoBrillig(solver) => {
                self.brillig_solver = Some(solver);
                self.step_brillig_opcode()
=======
        if self.brillig_solver.is_some() {
            self.step_brillig_opcode()
        } else {
            match self.acvm.step_into_brillig_opcode() {
                StepResult::IntoBrillig(solver) => {
                    self.brillig_solver = Some(solver);
                    self.step_brillig_opcode()
                }
                StepResult::Status(status) => self.handle_acvm_status(status),
>>>>>>> 6b74d316
            }
            StepResult::Status(status) => self.handle_acvm_status(status),
        }
    }

    pub(super) fn step_acir_opcode(&mut self) -> DebugCommandResult {
        let status = if let Some(solver) = self.brillig_solver.take() {
            self.acvm.finish_brillig_with_solver(solver)
        } else {
            self.acvm.solve_opcode()
        };
        self.handle_acvm_status(status)
    }

    pub(super) fn next(&mut self) -> DebugCommandResult {
        let start_location = self.get_current_source_location();
        loop {
            let result = self.step_into_opcode();
            if !matches!(result, DebugCommandResult::Ok) {
                return result;
            }
            let new_location = self.get_current_source_location();
            if new_location.is_some() && new_location != start_location {
                return DebugCommandResult::Ok;
            }
        }
    }

    pub(super) fn cont(&mut self) -> DebugCommandResult {
        loop {
            let result = self.step_into_opcode();
            if !matches!(result, DebugCommandResult::Ok) {
                return result;
            }
        }
    }

    fn breakpoint_reached(&self) -> bool {
        if let Some(location) = self.get_current_opcode_location() {
            self.breakpoints.contains(&location)
        } else {
            false
        }
    }

    pub(super) fn is_valid_opcode_location(&self, location: &OpcodeLocation) -> bool {
        let opcodes = self.get_opcodes();
        match *location {
            OpcodeLocation::Acir(acir_index) => acir_index < opcodes.len(),
            OpcodeLocation::Brillig { acir_index, brillig_index } => {
                acir_index < opcodes.len()
                    && matches!(opcodes[acir_index], Opcode::Brillig(..))
                    && {
                        if let Opcode::Brillig(ref brillig) = opcodes[acir_index] {
                            brillig_index < brillig.bytecode.len()
                        } else {
                            false
                        }
                    }
            }
        }
    }

    pub(super) fn is_breakpoint_set(&self, location: &OpcodeLocation) -> bool {
        self.breakpoints.contains(location)
    }

    pub(super) fn add_breakpoint(&mut self, location: OpcodeLocation) -> bool {
        self.breakpoints.insert(location)
    }

    pub(super) fn delete_breakpoint(&mut self, location: &OpcodeLocation) -> bool {
        self.breakpoints.remove(location)
    }

    pub(super) fn iterate_breakpoints(&self) -> Iter<'_, OpcodeLocation> {
        self.breakpoints.iter()
    }

    pub(super) fn is_solved(&self) -> bool {
        matches!(self.acvm.get_status(), ACVMStatus::Solved)
    }

    pub fn finalize(self) -> WitnessMap {
        self.acvm.finalize()
    }
}<|MERGE_RESOLUTION|>--- conflicted
+++ resolved
@@ -145,8 +145,7 @@
     }
 
     pub(super) fn step_into_opcode(&mut self) -> DebugCommandResult {
-<<<<<<< HEAD
-        if matches!(self.brillig_solver, Some(_)) {
+        if self.brillig_solver.is_some() {
             return self.step_brillig_opcode();
         }
 
@@ -154,17 +153,6 @@
             StepResult::IntoBrillig(solver) => {
                 self.brillig_solver = Some(solver);
                 self.step_brillig_opcode()
-=======
-        if self.brillig_solver.is_some() {
-            self.step_brillig_opcode()
-        } else {
-            match self.acvm.step_into_brillig_opcode() {
-                StepResult::IntoBrillig(solver) => {
-                    self.brillig_solver = Some(solver);
-                    self.step_brillig_opcode()
-                }
-                StepResult::Status(status) => self.handle_acvm_status(status),
->>>>>>> 6b74d316
             }
             StepResult::Status(status) => self.handle_acvm_status(status),
         }
