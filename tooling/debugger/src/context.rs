use crate::foreign_calls::DebugForeignCallExecutor;
use acvm::acir::circuit::brillig::BrilligBytecode;
use acvm::acir::circuit::{Circuit, Opcode, OpcodeLocation};
use acvm::acir::native_types::{Witness, WitnessMap, WitnessStack};
use acvm::brillig_vm::MemoryValue;
use acvm::pwg::{
    ACVMStatus, AcirCallWaitInfo, BrilligSolver, BrilligSolverStatus, ForeignCallWaitInfo,
    OpcodeNotSolvable, StepResult, ACVM,
};
use acvm::{BlackBoxFunctionSolver, FieldElement};

use codespan_reporting::files::{Error, Files, SimpleFile};
use fm::{FileId, PathString};
use nargo::errors::{ExecutionError, Location};
use nargo::NargoError;
use noirc_artifacts::debug::{DebugArtifact, StackFrame};
use noirc_driver::DebugFile;

use thiserror::Error;

use std::collections::BTreeMap;
use std::collections::{hash_set::Iter, HashSet};

/// A Noir program is composed by
/// `n` ACIR circuits
///       |_ `m` ACIR opcodes
///                |_ Acir call
///                |_ Acir Brillig function invocation
///                           |_ `p` Brillig opcodes
///
/// The purpose of this structure is to map the opcode locations in ACIR circuits into
/// a flat contiguous address space to be able to expose them to the DAP interface.
/// In this address space, the ACIR circuits are laid out one after the other, and
/// Brillig functions called from such circuits are expanded inline, replacing
/// the `BrilligCall` ACIR opcode.
///
/// `addresses: Vec<Vec<usize>>`
///  * The outer vec is `n` sized - one element per ACIR circuit
///  * Each nested vec is `m` sized - one element per ACIR opcode in circuit
///    * Each element is the "virtual address" of such opcode
///
/// For flattening we map each ACIR circuit and ACIR opcode with a sequential address number
/// We start by assigning 0 to the very first ACIR opcode and then start accumulating by
/// traversing by depth-first
///
/// Even if the address space is continuous, the `addresses` tree only
/// keeps track of the ACIR opcodes, since the Brillig opcode addresses can be
/// calculated from the initial opcode address.
/// As a result the flattened indexed addresses list may have "holes".
///
/// If between two consequent `addresses` nodes there is a "hole" (an address jump),
/// this means that the first one is actually a ACIR Brillig call
/// which has as many brillig opcodes as `second_address - first_address`
///
#[derive(Clone, Debug, Eq, Hash, PartialEq, PartialOrd, Ord)]
pub struct AddressMap {
    addresses: Vec<Vec<usize>>,

    // virtual address of the last opcode of the program
    last_valid_address: usize,
}

impl AddressMap {
    pub(super) fn new(
        circuits: &[Circuit<FieldElement>],
        unconstrained_functions: &[BrilligBytecode<FieldElement>],
    ) -> Self {
        let opcode_address_size = |opcode: &Opcode<FieldElement>| {
            if let Opcode::BrilligCall { id, .. } = opcode {
                unconstrained_functions[*id as usize].bytecode.len()
            } else {
                1
            }
        };

        let mut addresses = Vec::with_capacity(circuits.len());
        let mut next_address = 0usize;

        for circuit in circuits {
            let mut circuit_addresses = Vec::with_capacity(circuit.opcodes.len());
            for opcode in &circuit.opcodes {
                circuit_addresses.push(next_address);
                next_address += opcode_address_size(opcode);
            }
            addresses.push(circuit_addresses);
        }

        Self { addresses, last_valid_address: next_address - 1 }
    }

    /// Returns the absolute address of the opcode at the given location.
    /// Absolute here means accounting for nested Brillig opcodes in BrilligCall
    /// opcodes.
    pub fn debug_location_to_address(&self, location: &DebugLocation) -> usize {
        let circuit_addresses = &self.addresses[location.circuit_id as usize];
        match &location.opcode_location {
            OpcodeLocation::Acir(acir_index) => circuit_addresses[*acir_index],
            OpcodeLocation::Brillig { acir_index, brillig_index } => {
                circuit_addresses[*acir_index] + *brillig_index
            }
        }
    }

    pub fn address_to_debug_location(&self, address: usize) -> Option<DebugLocation> {
        if address > self.last_valid_address {
            return None;
        }
        // We binary search if the given address is the first opcode address of each circuit id
        // if is not, this means that the address itself is "contained" in the previous
        // circuit indicated by `Err(insert_index)`
        let circuit_id =
            match self.addresses.binary_search_by(|addresses| addresses[0].cmp(&address)) {
                Ok(found_index) => found_index,
                // This means that the address is not in `insert_index` circuit
                // because is an `Err`, so it must be included in previous circuit vec of opcodes
                Err(insert_index) => insert_index - 1,
            };

        // We binary search among the selected `circuit_id`` list of opcodes
        // If Err(insert_index) this means that the given address
        // is a Brillig addresses that's contained in previous index ACIR opcode index
        let opcode_location = match self.addresses[circuit_id].binary_search(&address) {
            Ok(found_index) => OpcodeLocation::Acir(found_index),
            Err(insert_index) => {
                let acir_index = insert_index - 1;
                let base_offset = self.addresses[circuit_id][acir_index];
                let brillig_index = address - base_offset;
                OpcodeLocation::Brillig { acir_index, brillig_index }
            }
        };
        Some(DebugLocation { circuit_id: circuit_id as u32, opcode_location })
    }
}

#[derive(Clone, Copy, Debug, Eq, Hash, PartialEq, PartialOrd, Ord)]
pub struct DebugLocation {
    pub circuit_id: u32,
    pub opcode_location: OpcodeLocation,
}

impl std::fmt::Display for DebugLocation {
    fn fmt(&self, f: &mut std::fmt::Formatter<'_>) -> std::fmt::Result {
        let circuit_id = self.circuit_id;
        match self.opcode_location {
            OpcodeLocation::Acir(index) => write!(f, "{circuit_id}:{index}"),
            OpcodeLocation::Brillig { acir_index, brillig_index } => {
                write!(f, "{circuit_id}:{acir_index}.{brillig_index}")
            }
        }
    }
}

#[derive(Error, Debug)]
pub enum DebugLocationFromStrError {
    #[error("Invalid debug location string: {0}")]
    InvalidDebugLocationString(String),
}

impl std::str::FromStr for DebugLocation {
    type Err = DebugLocationFromStrError;
    fn from_str(s: &str) -> Result<Self, Self::Err> {
        let parts: Vec<_> = s.split(':').collect();
        let error = Err(DebugLocationFromStrError::InvalidDebugLocationString(s.to_string()));

        match parts.len() {
            1 => OpcodeLocation::from_str(parts[0]).map_or(error, |opcode_location| {
                Ok(DebugLocation { circuit_id: 0, opcode_location })
            }),
            2 => {
                let first_part = parts[0].parse().ok();
                let second_part = OpcodeLocation::from_str(parts[1]).ok();
                if let (Some(circuit_id), Some(opcode_location)) = (first_part, second_part) {
                    Ok(DebugLocation { circuit_id, opcode_location })
                } else {
                    error
                }
            }
            _ => error,
        }
    }
}

#[derive(Debug)]
pub enum DebugCommandResult {
    Done,
    Ok,
    BreakpointReached(DebugLocation),
    Error(NargoError<FieldElement>),
}

<<<<<<< HEAD
pub struct DebugContext<'a, B: BlackBoxFunctionSolver<FieldElement>> {
=======
pub struct ExecutionFrame<'a, B: BlackBoxFunctionSolver<FieldElement>> {
    circuit_id: u32,
    acvm: ACVM<'a, FieldElement, B>,
}

pub(super) struct DebugContext<'a, B: BlackBoxFunctionSolver<FieldElement>> {
>>>>>>> 0541568b
    acvm: ACVM<'a, FieldElement, B>,
    current_circuit_id: u32,
    brillig_solver: Option<BrilligSolver<'a, FieldElement, B>>,

    witness_stack: WitnessStack<FieldElement>,
    acvm_stack: Vec<ExecutionFrame<'a, B>>,

    backend: &'a B,
    foreign_call_executor: Box<dyn DebugForeignCallExecutor + 'a>,

    debug_artifact: &'a DebugArtifact,
    breakpoints: HashSet<DebugLocation>,
    source_to_locations: BTreeMap<FileId, Vec<(usize, DebugLocation)>>,

    circuits: &'a [Circuit<FieldElement>],
    unconstrained_functions: &'a [BrilligBytecode<FieldElement>],

    acir_opcode_addresses: AddressMap,
}

impl<'a, B: BlackBoxFunctionSolver<FieldElement>> DebugContext<'a, B> {
    pub fn new(
        blackbox_solver: &'a B,
        circuits: &'a [Circuit<FieldElement>],
        debug_artifact: &'a DebugArtifact,
        initial_witness: WitnessMap<FieldElement>,
        foreign_call_executor: Box<dyn DebugForeignCallExecutor + 'a>,
        unconstrained_functions: &'a [BrilligBytecode<FieldElement>],
    ) -> Self {
        let source_to_opcodes = build_source_to_opcode_debug_mappings(debug_artifact);
        let current_circuit_id: u32 = 0;
        let initial_circuit = &circuits[current_circuit_id as usize];
        let acir_opcode_addresses = AddressMap::new(circuits, unconstrained_functions);
        Self {
            acvm: ACVM::new(
                blackbox_solver,
                &initial_circuit.opcodes,
                initial_witness,
                unconstrained_functions,
                &initial_circuit.assert_messages,
            ),
            current_circuit_id,
            brillig_solver: None,
            witness_stack: WitnessStack::default(),
            acvm_stack: vec![],
            backend: blackbox_solver,
            foreign_call_executor,
            debug_artifact,
            breakpoints: HashSet::new(),
            source_to_locations: source_to_opcodes,
            circuits,
            unconstrained_functions,
            acir_opcode_addresses,
        }
    }

    pub(super) fn get_opcodes(&self) -> &[Opcode<FieldElement>] {
        self.acvm.opcodes()
    }

    pub(super) fn get_opcodes_of_circuit(&self, circuit_id: u32) -> &[Opcode<FieldElement>] {
        &self.circuits[circuit_id as usize].opcodes
    }

    pub(super) fn get_witness_map(&self) -> &WitnessMap<FieldElement> {
        self.acvm.witness_map()
    }

    pub(super) fn overwrite_witness(
        &mut self,
        witness: Witness,
        value: FieldElement,
    ) -> Option<FieldElement> {
        self.acvm.overwrite_witness(witness, value)
    }

<<<<<<< HEAD
    pub fn get_current_opcode_location(&self) -> Option<OpcodeLocation> {
=======
    pub(super) fn get_current_debug_location(&self) -> Option<DebugLocation> {
>>>>>>> 0541568b
        let ip = self.acvm.instruction_pointer();
        if ip >= self.get_opcodes().len() {
            None
        } else {
            let opcode_location = if let Some(ref solver) = self.brillig_solver {
                OpcodeLocation::Brillig { acir_index: ip, brillig_index: solver.program_counter() }
            } else {
                OpcodeLocation::Acir(ip)
            };
            Some(DebugLocation { circuit_id: self.current_circuit_id, opcode_location })
        }
    }

<<<<<<< HEAD
    pub fn get_call_stack(&self) -> Vec<OpcodeLocation> {
=======
    pub(super) fn get_call_stack(&self) -> Vec<DebugLocation> {
        // Build the frames from parent ACIR calls
        let mut frames: Vec<_> = self
            .acvm_stack
            .iter()
            .map(|ExecutionFrame { circuit_id, acvm }| DebugLocation {
                circuit_id: *circuit_id,
                opcode_location: OpcodeLocation::Acir(acvm.instruction_pointer()),
            })
            .collect();

        // Now add the frame(s) for the currently executing ACVM
>>>>>>> 0541568b
        let instruction_pointer = self.acvm.instruction_pointer();
        let circuit_id = self.current_circuit_id;
        if let Some(ref solver) = self.brillig_solver {
            frames.extend(solver.get_call_stack().iter().map(|program_counter| DebugLocation {
                circuit_id,
                opcode_location: OpcodeLocation::Brillig {
                    acir_index: instruction_pointer,
                    brillig_index: *program_counter,
                },
            }));
        } else if instruction_pointer < self.get_opcodes().len() {
            frames.push(DebugLocation {
                circuit_id,
                opcode_location: OpcodeLocation::Acir(instruction_pointer),
            });
        }
        frames
    }

    pub(super) fn is_source_location_in_debug_module(&self, location: &Location) -> bool {
        self.debug_artifact
            .file_map
            .get(&location.file)
            .map(is_debug_file_in_debug_crate)
            .unwrap_or(false)
    }

    /// Find an opcode location matching a source code location
    // We apply some heuristics here, and there are four possibilities for the
    // return value of this function:
    // 1. the source location is not found -> None
    // 2. an exact unique location is found (very rare) -> Some(opcode_location)
    // 3. an exact but not unique location is found, ie. a source location may
    //    be mapped to multiple opcodes, and those may be disjoint, for example for
    //    functions called multiple times throughout the program
    //    -> return the first opcode in program order that matches the source location
    // 4. exact location is not found, so an opcode for a nearby source location
    //    is returned (this again could actually be more than one opcodes)
    //    -> return the opcode for the next source line that is mapped
    pub(super) fn find_opcode_for_source_location(
        &self,
        file_id: &FileId,
        line: i64,
    ) -> Option<DebugLocation> {
        let line = line as usize;
        let line_to_opcodes = self.source_to_locations.get(file_id)?;
        let found_location = match line_to_opcodes.binary_search_by(|x| x.0.cmp(&line)) {
            Ok(index) => {
                // move backwards to find the first opcode which matches the line
                let mut index = index;
                while index > 0 && line_to_opcodes[index - 1].0 == line {
                    index -= 1;
                }
                line_to_opcodes[index].1
            }
            Err(index) => {
                if index >= line_to_opcodes.len() {
                    return None;
                }
                line_to_opcodes[index].1
            }
        };
        Some(found_location)
    }

    /// Returns the callstack in source code locations for the currently
    /// executing opcode. This can be `None` if the execution finished (and
    /// `get_current_opcode_location()` returns `None`) or if the opcode is not
    /// mapped to a specific source location in the debug artifact (which can
    /// happen for certain opcodes inserted synthetically by the compiler).
    /// This function also filters source locations that are determined to be in
    /// the internal debug module.
    pub(super) fn get_current_source_location(&self) -> Option<Vec<Location>> {
        self.get_current_debug_location()
            .as_ref()
            .map(|debug_location| self.get_source_location_for_debug_location(debug_location))
            .filter(|v: &Vec<Location>| !v.is_empty())
    }

    /// Returns the (possible) stack of source locations corresponding to the
    /// given opcode location. Due to compiler inlining it's possible for this
    /// function to return multiple source locations. An empty vector means that
    /// the given opcode location cannot be mapped back to a source location
    /// (eg. it may be pure debug instrumentation code or other synthetically
    /// produced opcode by the compiler)
<<<<<<< HEAD
    pub fn get_source_location_for_opcode_location(
=======
    pub(super) fn get_source_location_for_debug_location(
>>>>>>> 0541568b
        &self,
        debug_location: &DebugLocation,
    ) -> Vec<Location> {
        self.debug_artifact.debug_symbols[debug_location.circuit_id as usize]
            .opcode_location(&debug_location.opcode_location)
            .map(|source_locations| {
                source_locations
                    .into_iter()
                    .filter(|source_location| {
                        !self.is_source_location_in_debug_module(source_location)
                    })
                    .collect()
            })
            .unwrap_or_default()
    }

    pub fn get_filepath_for_location(&self, location: Location) -> Result<PathString, Error> {
        self.debug_artifact.name(location.file)
    }

    pub fn get_line_for_location(&self, location: Location) -> Result<usize, Error> {
        self.debug_artifact.location_line_index(location)
    }

    /// Returns the current call stack with expanded source locations. In
    /// general, the matching between opcode location and source location is 1
    /// to 1, but due to the compiler inlining functions a single opcode
    /// location may expand to multiple source locations.
    pub(super) fn get_source_call_stack(&self) -> Vec<(DebugLocation, Location)> {
        self.get_call_stack()
            .iter()
            .flat_map(|debug_location| {
                self.get_source_location_for_debug_location(debug_location)
                    .into_iter()
                    .map(|source_location| (*debug_location, source_location))
            })
            .collect()
    }

    /// Returns the absolute address of the opcode at the given location.
    pub fn debug_location_to_address(&self, location: &DebugLocation) -> usize {
        self.acir_opcode_addresses.debug_location_to_address(location)
    }

    // Returns the DebugLocation associated to the given address
    pub fn address_to_debug_location(&self, address: usize) -> Option<DebugLocation> {
        self.acir_opcode_addresses.address_to_debug_location(address)
    }

    pub(super) fn render_opcode_at_location(&self, location: &DebugLocation) -> String {
        let opcodes = self.get_opcodes_of_circuit(location.circuit_id);
        match &location.opcode_location {
            OpcodeLocation::Acir(acir_index) => {
                let opcode = &opcodes[*acir_index];
                match opcode {
                    Opcode::BrilligCall { id, .. } => {
                        let first_opcode = &self.unconstrained_functions[*id as usize].bytecode[0];
                        format!("BRILLIG {first_opcode:?}")
                    }
                    _ => format!("{opcode:?}"),
                }
            }
            OpcodeLocation::Brillig { acir_index, brillig_index } => match &opcodes[*acir_index] {
                Opcode::BrilligCall { id, .. } => {
                    let bytecode = &self.unconstrained_functions[*id as usize].bytecode;
                    let opcode = &bytecode[*brillig_index];
                    format!("      | {opcode:?}")
                }
                _ => String::from("      | invalid"),
            },
        }
    }

    fn step_brillig_opcode(&mut self) -> DebugCommandResult {
        let Some(mut solver) = self.brillig_solver.take() else {
            unreachable!("Missing Brillig solver");
        };
        match solver.step() {
            Ok(BrilligSolverStatus::InProgress) => {
                self.brillig_solver = Some(solver);
                if self.breakpoint_reached() {
                    DebugCommandResult::BreakpointReached(
                        self.get_current_debug_location()
                            .expect("Breakpoint reached but we have no location"),
                    )
                } else {
                    DebugCommandResult::Ok
                }
            }
            Ok(BrilligSolverStatus::Finished) => {
                let status = self.acvm.finish_brillig_with_solver(solver);
                self.handle_acvm_status(status)
            }
            Ok(BrilligSolverStatus::ForeignCallWait(foreign_call)) => {
                self.brillig_solver = Some(solver);
                self.handle_foreign_call(foreign_call)
            }
            Err(err) => DebugCommandResult::Error(NargoError::ExecutionError(
                ExecutionError::SolvingError(err, None),
            )),
        }
    }

    fn handle_foreign_call(
        &mut self,
        foreign_call: ForeignCallWaitInfo<FieldElement>,
    ) -> DebugCommandResult {
        let foreign_call_result = self.foreign_call_executor.execute(&foreign_call);
        match foreign_call_result {
            Ok(foreign_call_result) => {
                if let Some(mut solver) = self.brillig_solver.take() {
                    solver.resolve_pending_foreign_call(foreign_call_result);
                    self.brillig_solver = Some(solver);
                } else {
                    self.acvm.resolve_pending_foreign_call(foreign_call_result);
                }
                // TODO: should we retry executing the opcode somehow in this
                // case? Otherwise, executing a foreign call takes two debugging
                // steps.
                DebugCommandResult::Ok
            }
            Err(error) => DebugCommandResult::Error(error.into()),
        }
    }

    fn handle_acir_call(
        &mut self,
        call_info: AcirCallWaitInfo<FieldElement>,
    ) -> DebugCommandResult {
        let callee_circuit = &self.circuits[call_info.id as usize];
        let callee_witness_map = call_info.initial_witness;
        let callee_acvm = ACVM::new(
            self.backend,
            &callee_circuit.opcodes,
            callee_witness_map,
            self.unconstrained_functions,
            &callee_circuit.assert_messages,
        );
        let caller_acvm = std::mem::replace(&mut self.acvm, callee_acvm);
        self.acvm_stack
            .push(ExecutionFrame { circuit_id: self.current_circuit_id, acvm: caller_acvm });
        self.current_circuit_id = call_info.id;

        // Explicitly handling the new ACVM status here handles two edge cases:
        // 1. there is a breakpoint set at the beginning of a circuit
        // 2. the called circuit has no opcodes
        self.handle_acvm_status(self.acvm.get_status().clone())
    }

    fn handle_acir_call_finished(&mut self) -> DebugCommandResult {
        let caller_frame = self.acvm_stack.pop().expect("Execution stack should not be empty");
        let caller_acvm = caller_frame.acvm;
        let callee_acvm = std::mem::replace(&mut self.acvm, caller_acvm);
        self.current_circuit_id = caller_frame.circuit_id;
        let call_solved_witness = callee_acvm.finalize();

        let ACVMStatus::RequiresAcirCall(call_info) = self.acvm.get_status() else {
            unreachable!("Resolving an ACIR call, the caller is in an invalid state");
        };
        let acir_to_call = &self.circuits[call_info.id as usize];

        let mut call_resolved_outputs = Vec::new();
        for return_witness_index in acir_to_call.return_values.indices() {
            if let Some(return_value) = call_solved_witness.get_index(return_witness_index) {
                call_resolved_outputs.push(*return_value);
            } else {
                return DebugCommandResult::Error(
                    ExecutionError::SolvingError(
                        OpcodeNotSolvable::MissingAssignment(return_witness_index).into(),
                        None, // Missing assignment errors do not supply user-facing diagnostics so we do not need to attach a call stack
                    )
                    .into(),
                );
            }
        }
        self.acvm.resolve_pending_acir_call(call_resolved_outputs);

        DebugCommandResult::Ok
    }

    fn handle_acvm_status(&mut self, status: ACVMStatus<FieldElement>) -> DebugCommandResult {
        match status {
            ACVMStatus::Solved => {
                if self.acvm_stack.is_empty() {
                    return DebugCommandResult::Done;
                }
                self.handle_acir_call_finished()
            }
            ACVMStatus::InProgress => {
                if self.breakpoint_reached() {
                    DebugCommandResult::BreakpointReached(
                        self.get_current_debug_location()
                            .expect("Breakpoint reached but we have no location"),
                    )
                } else {
                    DebugCommandResult::Ok
                }
            }
            ACVMStatus::Failure(error) => DebugCommandResult::Error(NargoError::ExecutionError(
                ExecutionError::SolvingError(error, None),
            )),
            ACVMStatus::RequiresForeignCall(foreign_call) => self.handle_foreign_call(foreign_call),
            ACVMStatus::RequiresAcirCall(call_info) => self.handle_acir_call(call_info),
        }
    }

    pub(super) fn step_into_opcode(&mut self) -> DebugCommandResult {
        if self.brillig_solver.is_some() {
            return self.step_brillig_opcode();
        }

        match self.acvm.step_into_brillig() {
            StepResult::IntoBrillig(solver) => {
                self.brillig_solver = Some(solver);
                self.step_brillig_opcode()
            }
            StepResult::Status(status) => self.handle_acvm_status(status),
        }
    }

    fn get_current_acir_index(&self) -> Option<usize> {
        self.get_current_debug_location().map(|debug_location| {
            match debug_location.opcode_location {
                OpcodeLocation::Acir(acir_index) => acir_index,
                OpcodeLocation::Brillig { acir_index, .. } => acir_index,
            }
        })
    }

    fn step_out_of_brillig_opcode(&mut self) -> DebugCommandResult {
        let Some(start_acir_index) = self.get_current_acir_index() else {
            return DebugCommandResult::Done;
        };
        loop {
            let result = self.step_into_opcode();
            if !matches!(result, DebugCommandResult::Ok) {
                return result;
            }
            let new_acir_index = self.get_current_acir_index().unwrap();
            if new_acir_index != start_acir_index {
                return DebugCommandResult::Ok;
            }
        }
    }

    pub(super) fn is_executing_brillig(&self) -> bool {
        if self.brillig_solver.is_some() {
            return true;
        }

        match self.get_current_debug_location() {
            Some(DebugLocation { opcode_location: OpcodeLocation::Brillig { .. }, .. }) => true,
            Some(DebugLocation {
                circuit_id,
                opcode_location: OpcodeLocation::Acir(acir_index),
            }) => {
                matches!(
                    self.get_opcodes_of_circuit(circuit_id)[acir_index],
                    Opcode::BrilligCall { .. }
                )
            }
            _ => false,
        }
    }

    pub(super) fn step_acir_opcode(&mut self) -> DebugCommandResult {
        if self.is_executing_brillig() {
            self.step_out_of_brillig_opcode()
        } else {
            let status = self.acvm.solve_opcode();
            self.handle_acvm_status(status)
        }
    }

    /// Steps debugging execution until the next source location
    pub fn next_into(&mut self) -> DebugCommandResult {
        let start_location = self.get_current_source_location();
        loop {
            let result = self.step_into_opcode();
            if !matches!(result, DebugCommandResult::Ok) {
                return result;
            }
            let new_location = self.get_current_source_location();
            if new_location.is_some() && new_location != start_location {
                return DebugCommandResult::Ok;
            }
        }
    }

    /// Steps debugging execution until the next source location at the same (or
    /// less) call stack depth (eg. don't dive into function calls)
    pub(super) fn next_over(&mut self) -> DebugCommandResult {
        let start_call_stack = self.get_source_call_stack();
        loop {
            let result = self.next_into();
            if !matches!(result, DebugCommandResult::Ok) {
                return result;
            }
            let new_call_stack = self.get_source_call_stack();
            if new_call_stack.len() <= start_call_stack.len() {
                return DebugCommandResult::Ok;
            }
        }
    }

    /// Steps debugging execution until the next source location with a smaller
    /// call stack depth (eg. returning from the current function)
    pub(super) fn next_out(&mut self) -> DebugCommandResult {
        let start_call_stack = self.get_source_call_stack();
        loop {
            let result = self.next_into();
            if !matches!(result, DebugCommandResult::Ok) {
                return result;
            }
            let new_call_stack = self.get_source_call_stack();
            if new_call_stack.len() < start_call_stack.len() {
                return DebugCommandResult::Ok;
            }
        }
    }

    pub(super) fn cont(&mut self) -> DebugCommandResult {
        loop {
            let result = self.step_into_opcode();
            if !matches!(result, DebugCommandResult::Ok) {
                return result;
            }
        }
    }

    pub(super) fn get_brillig_memory(&self) -> Option<&[MemoryValue<FieldElement>]> {
        self.brillig_solver.as_ref().map(|solver| solver.get_memory())
    }

    pub(super) fn write_brillig_memory(&mut self, ptr: usize, value: FieldElement, bit_size: u32) {
        if let Some(solver) = self.brillig_solver.as_mut() {
            solver.write_memory_at(
                ptr,
                MemoryValue::new_checked(value, bit_size)
                    .expect("Invalid value for the given bit size"),
            );
        }
    }

    pub fn get_variables(&self) -> Vec<StackFrame<FieldElement>> {
        return self.foreign_call_executor.get_variables();
    }

    pub(super) fn current_stack_frame(&self) -> Option<StackFrame<FieldElement>> {
        return self.foreign_call_executor.current_stack_frame();
    }

    fn breakpoint_reached(&self) -> bool {
        if let Some(location) = self.get_current_debug_location() {
            self.breakpoints.contains(&location)
        } else {
            false
        }
    }

    pub(super) fn is_valid_debug_location(&self, location: &DebugLocation) -> bool {
        if location.circuit_id as usize >= self.circuits.len() {
            return false;
        }
        let opcodes = self.get_opcodes_of_circuit(location.circuit_id);
        match location.opcode_location {
            OpcodeLocation::Acir(acir_index) => acir_index < opcodes.len(),
            OpcodeLocation::Brillig { acir_index, brillig_index } => {
                if acir_index < opcodes.len() {
                    match &opcodes[acir_index] {
                        Opcode::BrilligCall { id, .. } => {
                            let bytecode = &self.unconstrained_functions[*id as usize].bytecode;
                            brillig_index < bytecode.len()
                        }
                        _ => false,
                    }
                } else {
                    false
                }
            }
        }
    }

    pub(super) fn is_breakpoint_set(&self, location: &DebugLocation) -> bool {
        self.breakpoints.contains(location)
    }

    pub(super) fn add_breakpoint(&mut self, location: DebugLocation) -> bool {
        self.breakpoints.insert(location)
    }

    pub(super) fn delete_breakpoint(&mut self, location: &DebugLocation) -> bool {
        self.breakpoints.remove(location)
    }

    pub(super) fn iterate_breakpoints(&self) -> Iter<'_, DebugLocation> {
        self.breakpoints.iter()
    }

    pub(super) fn clear_breakpoints(&mut self) {
        self.breakpoints.clear();
    }

    pub fn is_solved(&self) -> bool {
        matches!(self.acvm.get_status(), ACVMStatus::Solved)
    }

    pub fn finalize(mut self) -> WitnessStack<FieldElement> {
        let last_witness_map = self.acvm.finalize();
        self.witness_stack.push(0, last_witness_map);
        self.witness_stack
    }
}

fn is_debug_file_in_debug_crate(debug_file: &DebugFile) -> bool {
    debug_file.path.starts_with("__debug/")
}

/// Builds a map from FileId to an ordered vector of tuples with line
/// numbers and opcode locations corresponding to those line numbers
fn build_source_to_opcode_debug_mappings(
    debug_artifact: &DebugArtifact,
) -> BTreeMap<FileId, Vec<(usize, DebugLocation)>> {
    if debug_artifact.debug_symbols.is_empty() {
        return BTreeMap::new();
    }
    let simple_files: BTreeMap<_, _> = debug_artifact
        .file_map
        .iter()
        .filter(|(_, debug_file)| !is_debug_file_in_debug_crate(debug_file))
        .map(|(file_id, debug_file)| {
            (
                file_id,
                SimpleFile::new(debug_file.path.to_str().unwrap(), debug_file.source.as_str()),
            )
        })
        .collect();

    let mut result: BTreeMap<FileId, Vec<(usize, DebugLocation)>> = BTreeMap::new();

    for (circuit_id, debug_symbols) in debug_artifact.debug_symbols.iter().enumerate() {
        for (opcode_location, source_locations) in &debug_symbols.locations {
            source_locations.iter().for_each(|source_location| {
                let span = source_location.span;
                let file_id = source_location.file;
                let Some(file) = simple_files.get(&file_id) else {
                    return;
                };
                let Ok(line_index) = file.line_index((), span.start() as usize) else {
                    return;
                };
                let line_number = line_index + 1;

                let debug_location = DebugLocation {
                    circuit_id: circuit_id as u32,
                    opcode_location: *opcode_location,
                };
                result.entry(file_id).or_default().push((line_number, debug_location));
            });
        }
    }
    result.iter_mut().for_each(|(_, file_locations)| file_locations.sort_by_key(|x| (x.0, x.1)));

    result
}

#[cfg(test)]
mod tests {
    use super::*;

    use crate::foreign_calls::DefaultDebugForeignCallExecutor;
    use acvm::{
        acir::{
            circuit::{
                brillig::{BrilligInputs, BrilligOutputs},
                opcodes::{BlockId, BlockType},
            },
            native_types::Expression,
            AcirField,
        },
        blackbox_solver::StubbedBlackBoxSolver,
        brillig_vm::brillig::{
            BinaryFieldOp, HeapValueType, MemoryAddress, Opcode as BrilligOpcode, ValueOrArray,
        },
    };

    #[test]
    fn test_resolve_foreign_calls_stepping_into_brillig() {
        let fe_0 = FieldElement::zero();
        let fe_1 = FieldElement::one();
        let w_x = Witness(1);

        let brillig_bytecode = BrilligBytecode {
            bytecode: vec![
                BrilligOpcode::CalldataCopy {
                    destination_address: MemoryAddress(0),
                    size: 1,
                    offset: 0,
                },
                BrilligOpcode::Const {
                    destination: MemoryAddress::from(1),
                    value: fe_0,
                    bit_size: 32,
                },
                BrilligOpcode::ForeignCall {
                    function: "clear_mock".into(),
                    destinations: vec![],
                    destination_value_types: vec![],
                    inputs: vec![ValueOrArray::MemoryAddress(MemoryAddress::from(0))],
                    input_value_types: vec![HeapValueType::field()],
                },
                BrilligOpcode::Stop { return_data_offset: 0, return_data_size: 0 },
            ],
        };
        let opcodes = vec![Opcode::BrilligCall {
            id: 0,
            inputs: vec![BrilligInputs::Single(Expression {
                linear_combinations: vec![(fe_1, w_x)],
                ..Expression::default()
            })],
            outputs: vec![],
            predicate: None,
        }];
        let brillig_funcs = &vec![brillig_bytecode];
        let current_witness_index = 2;
        let circuit = Circuit { current_witness_index, opcodes, ..Circuit::default() };
        let circuits = &vec![circuit];

        let debug_symbols = vec![];
        let file_map = BTreeMap::new();
        let debug_artifact = &DebugArtifact { debug_symbols, file_map };

        let initial_witness = BTreeMap::from([(Witness(1), fe_1)]).into();

        let foreign_call_executor =
            Box::new(DefaultDebugForeignCallExecutor::from_artifact(true, debug_artifact));
        let mut context = DebugContext::new(
            &StubbedBlackBoxSolver,
            circuits,
            debug_artifact,
            initial_witness,
            foreign_call_executor,
            brillig_funcs,
        );

        assert_eq!(
            context.get_current_debug_location(),
            Some(DebugLocation { circuit_id: 0, opcode_location: OpcodeLocation::Acir(0) })
        );

        // Execute the first Brillig opcode (calldata copy)
        let result = context.step_into_opcode();
        assert!(matches!(result, DebugCommandResult::Ok));
        assert_eq!(
            context.get_current_debug_location(),
            Some(DebugLocation {
                circuit_id: 0,
                opcode_location: OpcodeLocation::Brillig { acir_index: 0, brillig_index: 1 }
            })
        );

        // execute the second Brillig opcode (const)
        let result = context.step_into_opcode();
        assert!(matches!(result, DebugCommandResult::Ok));
        assert_eq!(
            context.get_current_debug_location(),
            Some(DebugLocation {
                circuit_id: 0,
                opcode_location: OpcodeLocation::Brillig { acir_index: 0, brillig_index: 2 }
            })
        );

        // try to execute the third Brillig opcode (and resolve the foreign call)
        let result = context.step_into_opcode();
        assert!(matches!(result, DebugCommandResult::Ok));
        assert_eq!(
            context.get_current_debug_location(),
            Some(DebugLocation {
                circuit_id: 0,
                opcode_location: OpcodeLocation::Brillig { acir_index: 0, brillig_index: 2 }
            })
        );

        // retry the third Brillig opcode (foreign call should be finished)
        let result = context.step_into_opcode();
        assert!(matches!(result, DebugCommandResult::Ok));
        assert_eq!(
            context.get_current_debug_location(),
            Some(DebugLocation {
                circuit_id: 0,
                opcode_location: OpcodeLocation::Brillig { acir_index: 0, brillig_index: 3 }
            })
        );

        // last Brillig opcode
        let result = context.step_into_opcode();
        assert!(matches!(result, DebugCommandResult::Done));
        assert_eq!(context.get_current_debug_location(), None);
    }

    #[test]
    fn test_break_brillig_block_while_stepping_acir_opcodes() {
        let fe_0 = FieldElement::zero();
        let fe_1 = FieldElement::one();
        let w_x = Witness(1);
        let w_y = Witness(2);
        let w_z = Witness(3);

        // This Brillig block is equivalent to: z = x + y
        let brillig_bytecode = BrilligBytecode {
            bytecode: vec![
                BrilligOpcode::CalldataCopy {
                    destination_address: MemoryAddress(0),
                    size: 2,
                    offset: 0,
                },
                BrilligOpcode::BinaryFieldOp {
                    destination: MemoryAddress::from(0),
                    op: BinaryFieldOp::Add,
                    lhs: MemoryAddress::from(0),
                    rhs: MemoryAddress::from(1),
                },
                BrilligOpcode::Stop { return_data_offset: 0, return_data_size: 1 },
            ],
        };
        let opcodes = vec![
            // z = x + y
            Opcode::BrilligCall {
                id: 0,
                inputs: vec![
                    BrilligInputs::Single(Expression {
                        linear_combinations: vec![(fe_1, w_x)],
                        ..Expression::default()
                    }),
                    BrilligInputs::Single(Expression {
                        linear_combinations: vec![(fe_1, w_y)],
                        ..Expression::default()
                    }),
                ],
                outputs: vec![BrilligOutputs::Simple(w_z)],
                predicate: None,
            },
            // x + y - z = 0
            Opcode::AssertZero(Expression {
                mul_terms: vec![],
                linear_combinations: vec![(fe_1, w_x), (fe_1, w_y), (-fe_1, w_z)],
                q_c: fe_0,
            }),
        ];
        let current_witness_index = 3;
        let circuit = Circuit { current_witness_index, opcodes, ..Circuit::default() };
        let circuits = &vec![circuit];

        let debug_symbols = vec![];
        let file_map = BTreeMap::new();
        let debug_artifact = &DebugArtifact { debug_symbols, file_map };

        let initial_witness = BTreeMap::from([(Witness(1), fe_1), (Witness(2), fe_1)]).into();

        let foreign_call_executor =
            Box::new(DefaultDebugForeignCallExecutor::from_artifact(true, debug_artifact));
        let brillig_funcs = &vec![brillig_bytecode];
        let mut context = DebugContext::new(
            &StubbedBlackBoxSolver,
            circuits,
            debug_artifact,
            initial_witness,
            foreign_call_executor,
            brillig_funcs,
        );

        // set breakpoint
        let breakpoint_location = DebugLocation {
            circuit_id: 0,
            opcode_location: OpcodeLocation::Brillig { acir_index: 0, brillig_index: 1 },
        };
        assert!(context.add_breakpoint(breakpoint_location));

        // execute the first ACIR opcode (Brillig block) -> should reach the breakpoint instead
        let result = context.step_acir_opcode();
        assert!(matches!(result, DebugCommandResult::BreakpointReached(_)));
        assert_eq!(context.get_current_debug_location(), Some(breakpoint_location));

        // continue execution to the next ACIR opcode
        let result = context.step_acir_opcode();
        assert!(matches!(result, DebugCommandResult::Ok));
        assert_eq!(
            context.get_current_debug_location(),
            Some(DebugLocation { circuit_id: 0, opcode_location: OpcodeLocation::Acir(1) })
        );

        // last ACIR opcode
        let result = context.step_acir_opcode();
        assert!(matches!(result, DebugCommandResult::Done));
        assert_eq!(context.get_current_debug_location(), None);
    }

    #[test]
    fn test_address_debug_location_mapping() {
        let brillig_one = BrilligBytecode {
            bytecode: vec![
                BrilligOpcode::Stop { return_data_offset: 0, return_data_size: 0 },
                BrilligOpcode::Stop { return_data_offset: 0, return_data_size: 0 },
            ],
        };
        let brillig_two = BrilligBytecode {
            bytecode: vec![
                BrilligOpcode::Stop { return_data_offset: 0, return_data_size: 0 },
                BrilligOpcode::Stop { return_data_offset: 0, return_data_size: 0 },
                BrilligOpcode::Stop { return_data_offset: 0, return_data_size: 0 },
            ],
        };

        let circuit_one = Circuit {
            opcodes: vec![
                Opcode::MemoryInit {
                    block_id: BlockId(0),
                    init: vec![],
                    block_type: BlockType::Memory,
                },
                Opcode::BrilligCall { id: 0, inputs: vec![], outputs: vec![], predicate: None },
                Opcode::Call { id: 1, inputs: vec![], outputs: vec![], predicate: None },
                Opcode::AssertZero(Expression::default()),
            ],
            ..Circuit::default()
        };
        let circuit_two = Circuit {
            opcodes: vec![
                Opcode::BrilligCall { id: 1, inputs: vec![], outputs: vec![], predicate: None },
                Opcode::AssertZero(Expression::default()),
            ],
            ..Circuit::default()
        };
        let circuits = vec![circuit_one, circuit_two];
        let debug_artifact = DebugArtifact { debug_symbols: vec![], file_map: BTreeMap::new() };
        let brillig_funcs = &vec![brillig_one, brillig_two];

        let context = DebugContext::new(
            &StubbedBlackBoxSolver,
            &circuits,
            &debug_artifact,
            WitnessMap::new(),
            Box::new(DefaultDebugForeignCallExecutor::new(true)),
            brillig_funcs,
        );

        let locations =
            (0..=8).map(|address| context.address_to_debug_location(address)).collect::<Vec<_>>();

        // mapping from addresses to opcode locations
        assert_eq!(
            locations,
            vec![
                Some(DebugLocation { circuit_id: 0, opcode_location: OpcodeLocation::Acir(0) }),
                Some(DebugLocation { circuit_id: 0, opcode_location: OpcodeLocation::Acir(1) }),
                Some(DebugLocation {
                    circuit_id: 0,
                    opcode_location: OpcodeLocation::Brillig { acir_index: 1, brillig_index: 1 }
                }),
                Some(DebugLocation { circuit_id: 0, opcode_location: OpcodeLocation::Acir(2) }),
                Some(DebugLocation { circuit_id: 0, opcode_location: OpcodeLocation::Acir(3) }),
                Some(DebugLocation { circuit_id: 1, opcode_location: OpcodeLocation::Acir(0) }),
                Some(DebugLocation {
                    circuit_id: 1,
                    opcode_location: OpcodeLocation::Brillig { acir_index: 0, brillig_index: 1 }
                }),
                Some(DebugLocation {
                    circuit_id: 1,
                    opcode_location: OpcodeLocation::Brillig { acir_index: 0, brillig_index: 2 }
                }),
                Some(DebugLocation { circuit_id: 1, opcode_location: OpcodeLocation::Acir(1) }),
            ]
        );

        let addresses = locations
            .iter()
            .flatten()
            .map(|location| context.debug_location_to_address(location))
            .collect::<Vec<_>>();

        // and vice-versa
        assert_eq!(addresses, (0..=8).collect::<Vec<_>>());

        // check edge cases
        assert_eq!(None, context.address_to_debug_location(9));
        assert_eq!(
            1,
            context.debug_location_to_address(&DebugLocation {
                circuit_id: 0,
                opcode_location: OpcodeLocation::Brillig { acir_index: 1, brillig_index: 0 }
            })
        );
        assert_eq!(
            5,
            context.debug_location_to_address(&DebugLocation {
                circuit_id: 1,
                opcode_location: OpcodeLocation::Brillig { acir_index: 0, brillig_index: 0 }
            })
        );
    }
}<|MERGE_RESOLUTION|>--- conflicted
+++ resolved
@@ -188,16 +188,12 @@
     Error(NargoError<FieldElement>),
 }
 
-<<<<<<< HEAD
-pub struct DebugContext<'a, B: BlackBoxFunctionSolver<FieldElement>> {
-=======
 pub struct ExecutionFrame<'a, B: BlackBoxFunctionSolver<FieldElement>> {
     circuit_id: u32,
     acvm: ACVM<'a, FieldElement, B>,
 }
 
-pub(super) struct DebugContext<'a, B: BlackBoxFunctionSolver<FieldElement>> {
->>>>>>> 0541568b
+pub struct DebugContext<'a, B: BlackBoxFunctionSolver<FieldElement>> {
     acvm: ACVM<'a, FieldElement, B>,
     current_circuit_id: u32,
     brillig_solver: Option<BrilligSolver<'a, FieldElement, B>>,
@@ -274,11 +270,7 @@
         self.acvm.overwrite_witness(witness, value)
     }
 
-<<<<<<< HEAD
-    pub fn get_current_opcode_location(&self) -> Option<OpcodeLocation> {
-=======
-    pub(super) fn get_current_debug_location(&self) -> Option<DebugLocation> {
->>>>>>> 0541568b
+    pub fn get_current_debug_location(&self) -> Option<DebugLocation> {
         let ip = self.acvm.instruction_pointer();
         if ip >= self.get_opcodes().len() {
             None
@@ -292,10 +284,7 @@
         }
     }
 
-<<<<<<< HEAD
-    pub fn get_call_stack(&self) -> Vec<OpcodeLocation> {
-=======
-    pub(super) fn get_call_stack(&self) -> Vec<DebugLocation> {
+    pub fn get_call_stack(&self) -> Vec<DebugLocation> {
         // Build the frames from parent ACIR calls
         let mut frames: Vec<_> = self
             .acvm_stack
@@ -307,7 +296,6 @@
             .collect();
 
         // Now add the frame(s) for the currently executing ACVM
->>>>>>> 0541568b
         let instruction_pointer = self.acvm.instruction_pointer();
         let circuit_id = self.current_circuit_id;
         if let Some(ref solver) = self.brillig_solver {
@@ -393,11 +381,7 @@
     /// the given opcode location cannot be mapped back to a source location
     /// (eg. it may be pure debug instrumentation code or other synthetically
     /// produced opcode by the compiler)
-<<<<<<< HEAD
-    pub fn get_source_location_for_opcode_location(
-=======
-    pub(super) fn get_source_location_for_debug_location(
->>>>>>> 0541568b
+    pub fn get_source_location_for_debug_location(
         &self,
         debug_location: &DebugLocation,
     ) -> Vec<Location> {
