--- conflicted
+++ resolved
@@ -1141,12 +1141,8 @@
         let initial_witness = BTreeMap::from([(Witness(1), fe_1)]).into();
 
         let foreign_call_executor = Box::new(DefaultDebugForeignCallExecutor::from_artifact(
-<<<<<<< HEAD
-            PrintOutput::Stdout,
+            std::io::stdout(),
             None,
-=======
-            std::io::stdout(),
->>>>>>> 9f481045
             debug_artifact,
             None,
             String::new(),
@@ -1316,12 +1312,8 @@
         let initial_witness = BTreeMap::from([(Witness(1), fe_1), (Witness(2), fe_1)]).into();
 
         let foreign_call_executor = Box::new(DefaultDebugForeignCallExecutor::from_artifact(
-<<<<<<< HEAD
-            PrintOutput::Stdout,
+            std::io::stdout(),
             None,
-=======
-            std::io::stdout(),
->>>>>>> 9f481045
             debug_artifact,
             None,
             String::new(),
@@ -1420,16 +1412,12 @@
             &circuits,
             &debug_artifact,
             WitnessMap::new(),
-<<<<<<< HEAD
             Box::new(DefaultDebugForeignCallExecutor::new(
-                PrintOutput::Stdout,
+                std::io::stdout(),
                 None,
                 None,
                 String::new(),
             )),
-=======
-            Box::new(DefaultDebugForeignCallExecutor::new(std::io::stdout())),
->>>>>>> 9f481045
             brillig_funcs,
         );
 
