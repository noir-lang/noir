use crate::foreign_calls::DebugForeignCallExecutor;
use acvm::acir::brillig::BitSize;
use acvm::acir::circuit::brillig::{BrilligBytecode, BrilligFunctionId};
use acvm::acir::circuit::{Circuit, Opcode, OpcodeLocation};
use acvm::acir::native_types::{Witness, WitnessMap, WitnessStack};
use acvm::brillig_vm::MemoryValue;
use acvm::pwg::{
    ACVMStatus, AcirCallWaitInfo, BrilligSolver, BrilligSolverStatus, ForeignCallWaitInfo,
    OpcodeNotSolvable, StepResult, ACVM,
};
use acvm::{BlackBoxFunctionSolver, FieldElement};

use codespan_reporting::files::{Error, Files, SimpleFile};
use fm::{FileId, PathString};
use nargo::errors::{ExecutionError, Location};
use nargo::NargoError;
use noirc_artifacts::debug::{DebugArtifact, StackFrame};
use noirc_driver::DebugFile;

use thiserror::Error;

use std::collections::BTreeMap;
use std::collections::{hash_set::Iter, HashSet};

/// A Noir program is composed by
/// `n` ACIR circuits
///       |_ `m` ACIR opcodes
///                |_ Acir call
///                |_ Acir Brillig function invocation
///                           |_ `p` Brillig opcodes
///
/// The purpose of this structure is to map the opcode locations in ACIR circuits into
/// a flat contiguous address space to be able to expose them to the DAP interface.
/// In this address space, the ACIR circuits are laid out one after the other, and
/// Brillig functions called from such circuits are expanded inline, replacing
/// the `BrilligCall` ACIR opcode.
///
/// `addresses: Vec<Vec<usize>>`
///  * The outer vec is `n` sized - one element per ACIR circuit
///  * Each nested vec is `m` sized - one element per ACIR opcode in circuit
///    * Each element is the "virtual address" of such opcode
///
/// For flattening we map each ACIR circuit and ACIR opcode with a sequential address number
/// We start by assigning 0 to the very first ACIR opcode and then start accumulating by
/// traversing by depth-first
///
/// Even if the address space is continuous, the `addresses` tree only
/// keeps track of the ACIR opcodes, since the Brillig opcode addresses can be
/// calculated from the initial opcode address.
/// As a result the flattened indexed addresses list may have "holes".
///
/// If between two consequent `addresses` nodes there is a "hole" (an address jump),
/// this means that the first one is actually a ACIR Brillig call
/// which has as many brillig opcodes as `second_address - first_address`
///
#[derive(Clone, Debug, Eq, Hash, PartialEq, PartialOrd, Ord)]
pub struct AddressMap {
    addresses: Vec<Vec<usize>>,

    /// Virtual address of the last opcode of the program
    last_valid_address: usize,

    /// Maps the "holes" in the `addresses` nodes to the Brillig function ID
    /// associated with that address space.
    brillig_addresses: Vec<BrilligAddressSpace>,
}

/// Associates a BrilligFunctionId with the address space.
/// A BrilligFunctionId is found by checking whether an address is between
/// the `start_address` and `end_address`
#[derive(Clone, Copy, Debug, Eq, Hash, PartialEq, PartialOrd, Ord)]
struct BrilligAddressSpace {
    /// The start of the Brillig call address space
    start_address: usize,
    /// The end of the Brillig address space
    end_address: usize,
    /// The Brillig function id associated with this address space
    brillig_function_id: BrilligFunctionId,
}

impl AddressMap {
    pub(super) fn new(
        circuits: &[Circuit<FieldElement>],
        unconstrained_functions: &[BrilligBytecode<FieldElement>],
    ) -> Self {
        let opcode_address_size = |opcode: &Opcode<FieldElement>| {
            if let Opcode::BrilligCall { id, .. } = opcode {
                (unconstrained_functions[id.as_usize()].bytecode.len(), Some(*id))
            } else {
                (1, None)
            }
        };

        let mut addresses = Vec::with_capacity(circuits.len());
        let mut next_address = 0usize;
        let mut brillig_addresses = Vec::new();

        for circuit in circuits {
            let mut circuit_addresses = Vec::with_capacity(circuit.opcodes.len());
            for opcode in &circuit.opcodes {
                circuit_addresses.push(next_address);
                let (address_size, brillig_function_id) = opcode_address_size(opcode);
                if let Some(brillig_function_id) = brillig_function_id {
                    let brillig_address_space = BrilligAddressSpace {
                        start_address: next_address,
                        end_address: next_address + address_size,
                        brillig_function_id,
                    };
                    brillig_addresses.push(brillig_address_space);
                }
                next_address += address_size;
            }
            addresses.push(circuit_addresses);
        }

        Self { addresses, last_valid_address: next_address - 1, brillig_addresses }
    }

    /// Returns the absolute address of the opcode at the given location.
    /// Absolute here means accounting for nested Brillig opcodes in BrilligCall
    /// opcodes.
    pub fn debug_location_to_address(&self, location: &DebugLocation) -> usize {
        let circuit_addresses = &self.addresses[location.circuit_id as usize];
        match &location.opcode_location {
            OpcodeLocation::Acir(acir_index) => circuit_addresses[*acir_index],
            OpcodeLocation::Brillig { acir_index, brillig_index } => {
                circuit_addresses[*acir_index] + *brillig_index
            }
        }
    }

    pub fn address_to_debug_location(&self, address: usize) -> Option<DebugLocation> {
        if address > self.last_valid_address {
            return None;
        }
        // We binary search if the given address is the first opcode address of each circuit id
        // if is not, this means that the address itself is "contained" in the previous
        // circuit indicated by `Err(insert_index)`
        let circuit_id =
            match self.addresses.binary_search_by(|addresses| addresses[0].cmp(&address)) {
                Ok(found_index) => found_index,
                // This means that the address is not in `insert_index` circuit
                // because is an `Err`, so it must be included in previous circuit vec of opcodes
                Err(insert_index) => insert_index - 1,
            };

        // We binary search among the selected `circuit_id`` list of opcodes
        // If Err(insert_index) this means that the given address
        // is a Brillig addresses that's contained in previous index ACIR opcode index
        let (opcode_location, brillig_function_id) =
            match self.addresses[circuit_id].binary_search(&address) {
                Ok(found_index) => (OpcodeLocation::Acir(found_index), None),
                Err(insert_index) => {
                    let acir_index = insert_index - 1;
                    let base_offset = self.addresses[circuit_id][acir_index];
                    let brillig_index = address - base_offset;
                    let brillig_function_id = self
                        .brillig_addresses
                        .iter()
                        .find(|brillig_address_space| {
                            address >= brillig_address_space.start_address
                                && address <= brillig_address_space.end_address
                        })
                        .map(|brillig_address_space| brillig_address_space.brillig_function_id);
                    (OpcodeLocation::Brillig { acir_index, brillig_index }, brillig_function_id)
                }
            };

        Some(DebugLocation { circuit_id: circuit_id as u32, opcode_location, brillig_function_id })
    }
}

#[derive(Clone, Copy, Debug, Eq, Hash, PartialEq, PartialOrd, Ord)]
pub struct DebugLocation {
    pub circuit_id: u32,
    pub opcode_location: OpcodeLocation,
    pub brillig_function_id: Option<BrilligFunctionId>,
}

impl std::fmt::Display for DebugLocation {
    fn fmt(&self, f: &mut std::fmt::Formatter<'_>) -> std::fmt::Result {
        let circuit_id = self.circuit_id;
        match self.opcode_location {
            OpcodeLocation::Acir(index) => write!(f, "{circuit_id}:{index}"),
            OpcodeLocation::Brillig { acir_index, brillig_index } => {
                write!(f, "{circuit_id}:{acir_index}.{brillig_index}")
            }
        }
    }
}

#[derive(Error, Debug)]
pub enum DebugLocationFromStrError {
    #[error("Invalid debug location string: {0}")]
    InvalidDebugLocationString(String),
}

impl std::str::FromStr for DebugLocation {
    type Err = DebugLocationFromStrError;
    fn from_str(s: &str) -> Result<Self, Self::Err> {
        let parts: Vec<_> = s.split(':').collect();
        let error = Err(DebugLocationFromStrError::InvalidDebugLocationString(s.to_string()));

        match parts.len() {
            1 => OpcodeLocation::from_str(parts[0]).map_or(error, |opcode_location| {
                Ok(DebugLocation { circuit_id: 0, opcode_location, brillig_function_id: None })
            }),
            2 => {
                let first_part = parts[0].parse().ok();
                let second_part = OpcodeLocation::from_str(parts[1]).ok();
                if let (Some(circuit_id), Some(opcode_location)) = (first_part, second_part) {
                    Ok(DebugLocation { circuit_id, opcode_location, brillig_function_id: None })
                } else {
                    error
                }
            }
            _ => error,
        }
    }
}

#[derive(Debug)]
pub enum DebugCommandResult {
    Done,
    Ok,
    BreakpointReached(DebugLocation),
    Error(NargoError<FieldElement>),
}

pub struct ExecutionFrame<'a, B: BlackBoxFunctionSolver<FieldElement>> {
    circuit_id: u32,
    acvm: ACVM<'a, FieldElement, B>,
}

<<<<<<< HEAD
pub struct DebugContext<'a, B: BlackBoxFunctionSolver<FieldElement>> {
    acvm: ACVM<'a, FieldElement, B>,
=======
pub(super) struct DebugContext<'a, B: BlackBoxFunctionSolver<FieldElement>> {
    pub(crate) acvm: ACVM<'a, FieldElement, B>,
>>>>>>> 8bb39082
    current_circuit_id: u32,
    brillig_solver: Option<BrilligSolver<'a, FieldElement, B>>,

    witness_stack: WitnessStack<FieldElement>,
    acvm_stack: Vec<ExecutionFrame<'a, B>>,

    backend: &'a B,
    foreign_call_executor: Box<dyn DebugForeignCallExecutor + 'a>,

    debug_artifact: &'a DebugArtifact,
    breakpoints: HashSet<DebugLocation>,
    source_to_locations: BTreeMap<FileId, Vec<(usize, DebugLocation)>>,

    circuits: &'a [Circuit<FieldElement>],
    unconstrained_functions: &'a [BrilligBytecode<FieldElement>],

    acir_opcode_addresses: AddressMap,
}

impl<'a, B: BlackBoxFunctionSolver<FieldElement>> DebugContext<'a, B> {
    pub fn new(
        blackbox_solver: &'a B,
        circuits: &'a [Circuit<FieldElement>],
        debug_artifact: &'a DebugArtifact,
        initial_witness: WitnessMap<FieldElement>,
        foreign_call_executor: Box<dyn DebugForeignCallExecutor + 'a>,
        unconstrained_functions: &'a [BrilligBytecode<FieldElement>],
    ) -> Self {
        let source_to_opcodes = build_source_to_opcode_debug_mappings(debug_artifact);
        let current_circuit_id: u32 = 0;
        let initial_circuit = &circuits[current_circuit_id as usize];
        let acir_opcode_addresses = AddressMap::new(circuits, unconstrained_functions);
        Self {
            acvm: ACVM::new(
                blackbox_solver,
                &initial_circuit.opcodes,
                initial_witness,
                unconstrained_functions,
                &initial_circuit.assert_messages,
            ),
            current_circuit_id,
            brillig_solver: None,
            witness_stack: WitnessStack::default(),
            acvm_stack: vec![],
            backend: blackbox_solver,
            foreign_call_executor,
            debug_artifact,
            breakpoints: HashSet::new(),
            source_to_locations: source_to_opcodes,
            circuits,
            unconstrained_functions,
            acir_opcode_addresses,
        }
    }

    pub(super) fn get_opcodes(&self) -> &[Opcode<FieldElement>] {
        self.acvm.opcodes()
    }

    pub(super) fn get_opcodes_of_circuit(&self, circuit_id: u32) -> &[Opcode<FieldElement>] {
        &self.circuits[circuit_id as usize].opcodes
    }

    pub(super) fn get_witness_map(&self) -> &WitnessMap<FieldElement> {
        self.acvm.witness_map()
    }

    pub(super) fn overwrite_witness(
        &mut self,
        witness: Witness,
        value: FieldElement,
    ) -> Option<FieldElement> {
        self.acvm.overwrite_witness(witness, value)
    }

    pub fn get_current_debug_location(&self) -> Option<DebugLocation> {
        let ip = self.acvm.instruction_pointer();
        if ip >= self.get_opcodes().len() {
            None
        } else {
            let (opcode_location, brillig_function_id) =
                if let Some(ref solver) = self.brillig_solver {
                    let function_id = solver.function_id;
                    (
                        OpcodeLocation::Brillig {
                            acir_index: ip,
                            brillig_index: solver.program_counter(),
                        },
                        Some(function_id),
                    )
                } else {
                    (OpcodeLocation::Acir(ip), None)
                };
            Some(DebugLocation {
                circuit_id: self.current_circuit_id,
                brillig_function_id,
                opcode_location,
            })
        }
    }

    pub fn get_call_stack(&self) -> Vec<DebugLocation> {
        // Build the frames from parent ACIR calls
        let mut frames: Vec<_> = self
            .acvm_stack
            .iter()
            .map(|ExecutionFrame { circuit_id, acvm }| DebugLocation {
                circuit_id: *circuit_id,
                opcode_location: OpcodeLocation::Acir(acvm.instruction_pointer()),
                brillig_function_id: None,
            })
            .collect();

        // Now add the frame(s) for the currently executing ACVM
        let instruction_pointer = self.acvm.instruction_pointer();
        let circuit_id = self.current_circuit_id;
        if let Some(ref solver) = self.brillig_solver {
            frames.extend(solver.get_call_stack().iter().map(|program_counter| DebugLocation {
                circuit_id,
                opcode_location: OpcodeLocation::Brillig {
                    acir_index: instruction_pointer,
                    brillig_index: *program_counter,
                },
                brillig_function_id: Some(solver.function_id),
            }));
        } else if instruction_pointer < self.get_opcodes().len() {
            frames.push(DebugLocation {
                circuit_id,
                opcode_location: OpcodeLocation::Acir(instruction_pointer),
                brillig_function_id: None,
            });
        }
        frames
    }

    pub(super) fn is_source_location_in_debug_module(&self, location: &Location) -> bool {
        self.debug_artifact
            .file_map
            .get(&location.file)
            .map(is_debug_file_in_debug_crate)
            .unwrap_or(false)
    }

    /// Find an opcode location matching a source code location
    // We apply some heuristics here, and there are four possibilities for the
    // return value of this function:
    // 1. the source location is not found -> None
    // 2. an exact unique location is found (very rare) -> Some(opcode_location)
    // 3. an exact but not unique location is found, ie. a source location may
    //    be mapped to multiple opcodes, and those may be disjoint, for example for
    //    functions called multiple times throughout the program
    //    -> return the first opcode in program order that matches the source location
    // 4. exact location is not found, so an opcode for a nearby source location
    //    is returned (this again could actually be more than one opcodes)
    //    -> return the opcode for the next source line that is mapped
    pub(super) fn find_opcode_for_source_location(
        &self,
        file_id: &FileId,
        line: i64,
    ) -> Option<DebugLocation> {
        let line = line as usize;
        let line_to_opcodes = self.source_to_locations.get(file_id)?;
        let found_location = match line_to_opcodes.binary_search_by(|x| x.0.cmp(&line)) {
            Ok(index) => {
                // move backwards to find the first opcode which matches the line
                let mut index = index;
                while index > 0 && line_to_opcodes[index - 1].0 == line {
                    index -= 1;
                }
                line_to_opcodes[index].1
            }
            Err(index) => {
                if index >= line_to_opcodes.len() {
                    return None;
                }
                line_to_opcodes[index].1
            }
        };
        Some(found_location)
    }

    /// Returns the callstack in source code locations for the currently
    /// executing opcode. This can be `None` if the execution finished (and
    /// `get_current_opcode_location()` returns `None`) or if the opcode is not
    /// mapped to a specific source location in the debug artifact (which can
    /// happen for certain opcodes inserted synthetically by the compiler).
    /// This function also filters source locations that are determined to be in
    /// the internal debug module.
    pub(super) fn get_current_source_location(&self) -> Option<Vec<Location>> {
        self.get_current_debug_location()
            .as_ref()
            .map(|debug_location| self.get_source_location_for_debug_location(debug_location))
            .filter(|v: &Vec<Location>| !v.is_empty())
    }

    /// Returns the (possible) stack of source locations corresponding to the
    /// given opcode location. Due to compiler inlining it's possible for this
    /// function to return multiple source locations. An empty vector means that
    /// the given opcode location cannot be mapped back to a source location
    /// (eg. it may be pure debug instrumentation code or other synthetically
    /// produced opcode by the compiler)
    pub fn get_source_location_for_debug_location(
        &self,
        debug_location: &DebugLocation,
    ) -> Vec<Location> {
        self.debug_artifact.debug_symbols[debug_location.circuit_id as usize]
            .opcode_location(&debug_location.opcode_location)
            .unwrap_or_else(|| {
                if let (Some(brillig_function_id), Some(brillig_location)) = (
                    debug_location.brillig_function_id,
                    debug_location.opcode_location.to_brillig_location(),
                ) {
                    let brillig_locations = self.debug_artifact.debug_symbols
                        [debug_location.circuit_id as usize]
                        .brillig_locations
                        .get(&brillig_function_id);
                    brillig_locations.unwrap().get(&brillig_location).cloned().unwrap_or_default()
                } else {
                    vec![]
                }
            })
            .into_iter()
            .filter(|source_location| !self.is_source_location_in_debug_module(source_location))
            .collect()
    }

    pub fn get_filepath_for_location(&self, location: Location) -> Result<PathString, Error> {
        self.debug_artifact.name(location.file)
    }

    pub fn get_line_for_location(&self, location: Location) -> Result<usize, Error> {
        self.debug_artifact.location_line_index(location)
    }

    /// Returns the current call stack with expanded source locations. In
    /// general, the matching between opcode location and source location is 1
    /// to 1, but due to the compiler inlining functions a single opcode
    /// location may expand to multiple source locations.
    pub(super) fn get_source_call_stack(&self) -> Vec<(DebugLocation, Location)> {
        self.get_call_stack()
            .iter()
            .flat_map(|debug_location| {
                self.get_source_location_for_debug_location(debug_location)
                    .into_iter()
                    .map(|source_location| (*debug_location, source_location))
            })
            .collect()
    }

    /// Returns the absolute address of the opcode at the given location.
    pub fn debug_location_to_address(&self, location: &DebugLocation) -> usize {
        self.acir_opcode_addresses.debug_location_to_address(location)
    }

    // Returns the DebugLocation associated to the given address
    pub fn address_to_debug_location(&self, address: usize) -> Option<DebugLocation> {
        self.acir_opcode_addresses.address_to_debug_location(address)
    }

    pub(super) fn render_opcode_at_location(&self, location: &DebugLocation) -> String {
        let opcodes = self.get_opcodes_of_circuit(location.circuit_id);
        match &location.opcode_location {
            OpcodeLocation::Acir(acir_index) => {
                let opcode = &opcodes[*acir_index];
                match opcode {
                    Opcode::BrilligCall { id, .. } => {
                        let first_opcode = &self.unconstrained_functions[id.as_usize()].bytecode[0];
                        format!("BRILLIG {first_opcode:?}")
                    }
                    _ => format!("{opcode:?}"),
                }
            }
            OpcodeLocation::Brillig { acir_index, brillig_index } => match &opcodes[*acir_index] {
                Opcode::BrilligCall { id, .. } => {
                    let bytecode = &self.unconstrained_functions[id.as_usize()].bytecode;
                    let opcode = &bytecode[*brillig_index];
                    format!("      | {opcode:?}")
                }
                _ => String::from("      | invalid"),
            },
        }
    }

    fn step_brillig_opcode(&mut self) -> DebugCommandResult {
        let Some(mut solver) = self.brillig_solver.take() else {
            unreachable!("Missing Brillig solver");
        };
        match solver.step() {
            Ok(BrilligSolverStatus::InProgress) => {
                self.brillig_solver = Some(solver);
                if self.breakpoint_reached() {
                    DebugCommandResult::BreakpointReached(
                        self.get_current_debug_location()
                            .expect("Breakpoint reached but we have no location"),
                    )
                } else {
                    DebugCommandResult::Ok
                }
            }
            Ok(BrilligSolverStatus::Finished) => {
                let status = self.acvm.finish_brillig_with_solver(solver);
                self.handle_acvm_status(status)
            }
            Ok(BrilligSolverStatus::ForeignCallWait(foreign_call)) => {
                self.brillig_solver = Some(solver);
                self.handle_foreign_call(foreign_call)
            }
            Err(err) => DebugCommandResult::Error(NargoError::ExecutionError(
                ExecutionError::SolvingError(err, None),
            )),
        }
    }

    fn handle_foreign_call(
        &mut self,
        foreign_call: ForeignCallWaitInfo<FieldElement>,
    ) -> DebugCommandResult {
        let foreign_call_result = self.foreign_call_executor.execute(&foreign_call);
        match foreign_call_result {
            Ok(foreign_call_result) => {
                if let Some(mut solver) = self.brillig_solver.take() {
                    solver.resolve_pending_foreign_call(foreign_call_result);
                    self.brillig_solver = Some(solver);
                } else {
                    self.acvm.resolve_pending_foreign_call(foreign_call_result);
                }
                // TODO: should we retry executing the opcode somehow in this
                // case? Otherwise, executing a foreign call takes two debugging
                // steps.
                DebugCommandResult::Ok
            }
            Err(error) => DebugCommandResult::Error(error.into()),
        }
    }

    fn handle_acir_call(
        &mut self,
        call_info: AcirCallWaitInfo<FieldElement>,
    ) -> DebugCommandResult {
        let callee_circuit = &self.circuits[call_info.id.as_usize()];
        let callee_witness_map = call_info.initial_witness;
        let callee_acvm = ACVM::new(
            self.backend,
            &callee_circuit.opcodes,
            callee_witness_map,
            self.unconstrained_functions,
            &callee_circuit.assert_messages,
        );
        let caller_acvm = std::mem::replace(&mut self.acvm, callee_acvm);
        self.acvm_stack
            .push(ExecutionFrame { circuit_id: self.current_circuit_id, acvm: caller_acvm });
        self.current_circuit_id = call_info.id.0;

        // Explicitly handling the new ACVM status here handles two edge cases:
        // 1. there is a breakpoint set at the beginning of a circuit
        // 2. the called circuit has no opcodes
        self.handle_acvm_status(self.acvm.get_status().clone())
    }

    fn handle_acir_call_finished(&mut self) -> DebugCommandResult {
        let caller_frame = self.acvm_stack.pop().expect("Execution stack should not be empty");
        let caller_acvm = caller_frame.acvm;
        let callee_acvm = std::mem::replace(&mut self.acvm, caller_acvm);
        self.current_circuit_id = caller_frame.circuit_id;
        let call_solved_witness = callee_acvm.finalize();

        let ACVMStatus::RequiresAcirCall(call_info) = self.acvm.get_status() else {
            unreachable!("Resolving an ACIR call, the caller is in an invalid state");
        };
        let acir_to_call = &self.circuits[call_info.id.as_usize()];

        let mut call_resolved_outputs = Vec::new();
        for return_witness_index in acir_to_call.return_values.indices() {
            if let Some(return_value) = call_solved_witness.get_index(return_witness_index) {
                call_resolved_outputs.push(*return_value);
            } else {
                return DebugCommandResult::Error(
                    ExecutionError::SolvingError(
                        OpcodeNotSolvable::MissingAssignment(return_witness_index).into(),
                        None, // Missing assignment errors do not supply user-facing diagnostics so we do not need to attach a call stack
                    )
                    .into(),
                );
            }
        }
        self.acvm.resolve_pending_acir_call(call_resolved_outputs);

        DebugCommandResult::Ok
    }

    fn handle_acvm_status(&mut self, status: ACVMStatus<FieldElement>) -> DebugCommandResult {
        match status {
            ACVMStatus::Solved => {
                if self.acvm_stack.is_empty() {
                    return DebugCommandResult::Done;
                }
                self.handle_acir_call_finished()
            }
            ACVMStatus::InProgress => {
                if self.breakpoint_reached() {
                    DebugCommandResult::BreakpointReached(
                        self.get_current_debug_location()
                            .expect("Breakpoint reached but we have no location"),
                    )
                } else {
                    DebugCommandResult::Ok
                }
            }
            ACVMStatus::Failure(error) => DebugCommandResult::Error(NargoError::ExecutionError(
                ExecutionError::SolvingError(error, None),
            )),
            ACVMStatus::RequiresForeignCall(foreign_call) => self.handle_foreign_call(foreign_call),
            ACVMStatus::RequiresAcirCall(call_info) => self.handle_acir_call(call_info),
        }
    }

    pub(super) fn step_into_opcode(&mut self) -> DebugCommandResult {
        if self.brillig_solver.is_some() {
            return self.step_brillig_opcode();
        }

        match self.acvm.step_into_brillig() {
            StepResult::IntoBrillig(solver) => {
                self.brillig_solver = Some(solver);
                self.step_brillig_opcode()
            }
            StepResult::Status(status) => self.handle_acvm_status(status),
        }
    }

    fn get_current_acir_index(&self) -> Option<usize> {
        self.get_current_debug_location().map(|debug_location| {
            match debug_location.opcode_location {
                OpcodeLocation::Acir(acir_index) | OpcodeLocation::Brillig { acir_index, .. } => {
                    acir_index
                }
            }
        })
    }

    fn step_out_of_brillig_opcode(&mut self) -> DebugCommandResult {
        let Some(start_acir_index) = self.get_current_acir_index() else {
            return DebugCommandResult::Done;
        };
        loop {
            let result = self.step_into_opcode();
            if !matches!(result, DebugCommandResult::Ok) {
                return result;
            }
            let new_acir_index = self.get_current_acir_index().unwrap();
            if new_acir_index != start_acir_index {
                return DebugCommandResult::Ok;
            }
        }
    }

    pub(super) fn is_executing_brillig(&self) -> bool {
        if self.brillig_solver.is_some() {
            return true;
        }

        match self.get_current_debug_location() {
            Some(DebugLocation { opcode_location: OpcodeLocation::Brillig { .. }, .. }) => true,
            Some(DebugLocation {
                circuit_id,
                opcode_location: OpcodeLocation::Acir(acir_index),
                ..
            }) => {
                matches!(
                    self.get_opcodes_of_circuit(circuit_id)[acir_index],
                    Opcode::BrilligCall { .. }
                )
            }
            _ => false,
        }
    }

    pub(super) fn step_acir_opcode(&mut self) -> DebugCommandResult {
        if self.is_executing_brillig() {
            self.step_out_of_brillig_opcode()
        } else {
            let status = self.acvm.solve_opcode();
            self.handle_acvm_status(status)
        }
    }

    /// Steps debugging execution until the next source location
    pub fn next_into(&mut self) -> DebugCommandResult {
        let start_location = self.get_current_source_location();
        loop {
            let result = self.step_into_opcode();
            if !matches!(result, DebugCommandResult::Ok) {
                return result;
            }
            let new_location = self.get_current_source_location();
            if new_location.is_some() && new_location != start_location {
                return DebugCommandResult::Ok;
            }
        }
    }

    /// Steps debugging execution until the next source location at the same (or
    /// less) call stack depth (eg. don't dive into function calls)
    pub(super) fn next_over(&mut self) -> DebugCommandResult {
        let start_call_stack = self.get_source_call_stack();
        loop {
            let result = self.next_into();
            if !matches!(result, DebugCommandResult::Ok) {
                return result;
            }
            let new_call_stack = self.get_source_call_stack();
            if new_call_stack.len() <= start_call_stack.len() {
                return DebugCommandResult::Ok;
            }
        }
    }

    /// Steps debugging execution until the next source location with a smaller
    /// call stack depth (eg. returning from the current function)
    pub(super) fn next_out(&mut self) -> DebugCommandResult {
        let start_call_stack = self.get_source_call_stack();
        loop {
            let result = self.next_into();
            if !matches!(result, DebugCommandResult::Ok) {
                return result;
            }
            let new_call_stack = self.get_source_call_stack();
            if new_call_stack.len() < start_call_stack.len() {
                return DebugCommandResult::Ok;
            }
        }
    }

    pub(super) fn cont(&mut self) -> DebugCommandResult {
        loop {
            let result = self.step_into_opcode();
            if !matches!(result, DebugCommandResult::Ok) {
                return result;
            }
        }
    }

    pub(super) fn get_brillig_memory(&self) -> Option<&[MemoryValue<FieldElement>]> {
        self.brillig_solver.as_ref().map(|solver| solver.get_memory())
    }

    pub(super) fn write_brillig_memory(
        &mut self,
        ptr: usize,
        value: FieldElement,
        bit_size: BitSize,
    ) {
        if let Some(solver) = self.brillig_solver.as_mut() {
            solver.write_memory_at(
                ptr,
                MemoryValue::new_checked(value, bit_size)
                    .expect("Invalid value for the given bit size"),
            );
        }
    }

    pub fn get_variables(&self) -> Vec<StackFrame<FieldElement>> {
        return self.foreign_call_executor.get_variables();
    }

    pub(super) fn current_stack_frame(&self) -> Option<StackFrame<FieldElement>> {
        return self.foreign_call_executor.current_stack_frame();
    }

    fn breakpoint_reached(&self) -> bool {
        if let Some(location) = self.get_current_debug_location() {
            self.breakpoints.contains(&location)
        } else {
            false
        }
    }

    pub(super) fn is_valid_debug_location(&self, location: &DebugLocation) -> bool {
        if location.circuit_id as usize >= self.circuits.len() {
            return false;
        }
        let opcodes = self.get_opcodes_of_circuit(location.circuit_id);
        match location.opcode_location {
            OpcodeLocation::Acir(acir_index) => acir_index < opcodes.len(),
            OpcodeLocation::Brillig { acir_index, brillig_index } => {
                if acir_index < opcodes.len() {
                    match &opcodes[acir_index] {
                        Opcode::BrilligCall { id, .. } => {
                            let bytecode = &self.unconstrained_functions[id.as_usize()].bytecode;
                            brillig_index < bytecode.len()
                        }
                        _ => false,
                    }
                } else {
                    false
                }
            }
        }
    }

    pub(super) fn is_breakpoint_set(&self, location: &DebugLocation) -> bool {
        self.breakpoints.contains(location)
    }

    pub(super) fn add_breakpoint(&mut self, location: DebugLocation) -> bool {
        self.breakpoints.insert(location)
    }

    pub(super) fn delete_breakpoint(&mut self, location: &DebugLocation) -> bool {
        self.breakpoints.remove(location)
    }

    pub(super) fn iterate_breakpoints(&self) -> Iter<'_, DebugLocation> {
        self.breakpoints.iter()
    }

    pub(super) fn clear_breakpoints(&mut self) {
        self.breakpoints.clear();
    }

    pub fn is_solved(&self) -> bool {
        matches!(self.acvm.get_status(), ACVMStatus::Solved)
    }

    pub fn finalize(mut self) -> WitnessStack<FieldElement> {
        let last_witness_map = self.acvm.finalize();
        self.witness_stack.push(0, last_witness_map);
        self.witness_stack
    }
}

fn is_debug_file_in_debug_crate(debug_file: &DebugFile) -> bool {
    debug_file.path.starts_with("__debug/")
}

/// Builds a map from FileId to an ordered vector of tuples with line
/// numbers and opcode locations corresponding to those line numbers
fn build_source_to_opcode_debug_mappings(
    debug_artifact: &DebugArtifact,
) -> BTreeMap<FileId, Vec<(usize, DebugLocation)>> {
    if debug_artifact.debug_symbols.is_empty() {
        return BTreeMap::new();
    }
    let simple_files: BTreeMap<_, _> = debug_artifact
        .file_map
        .iter()
        .filter(|(_, debug_file)| !is_debug_file_in_debug_crate(debug_file))
        .map(|(file_id, debug_file)| {
            (
                file_id,
                SimpleFile::new(debug_file.path.to_str().unwrap(), debug_file.source.as_str()),
            )
        })
        .collect();

    let mut result: BTreeMap<FileId, Vec<(usize, DebugLocation)>> = BTreeMap::new();

    for (circuit_id, debug_symbols) in debug_artifact.debug_symbols.iter().enumerate() {
        add_opcode_locations_map(
            &debug_symbols.locations,
            &mut result,
            &simple_files,
            circuit_id,
            None,
        );

        for (brillig_function_id, brillig_locations_map) in &debug_symbols.brillig_locations {
            let brillig_locations_map = brillig_locations_map
                .iter()
                .map(|(key, val)| {
                    (
                        // TODO: this is a temporary placeholder until the debugger is updated to handle the new brillig debug locations.
                        OpcodeLocation::Brillig { acir_index: 0, brillig_index: key.0 },
                        val.clone(),
                    )
                })
                .collect();

            add_opcode_locations_map(
                &brillig_locations_map,
                &mut result,
                &simple_files,
                circuit_id,
                Some(*brillig_function_id),
            );
        }
    }
    result.iter_mut().for_each(|(_, file_locations)| file_locations.sort_by_key(|x| (x.0, x.1)));

    result
}

fn add_opcode_locations_map(
    opcode_to_locations: &BTreeMap<OpcodeLocation, Vec<Location>>,
    source_to_locations: &mut BTreeMap<FileId, Vec<(usize, DebugLocation)>>,
    simple_files: &BTreeMap<&FileId, SimpleFile<&str, &str>>,
    circuit_id: usize,
    brillig_function_id: Option<BrilligFunctionId>,
) {
    for (opcode_location, source_locations) in opcode_to_locations {
        source_locations.iter().for_each(|source_location| {
            let span = source_location.span;
            let file_id = source_location.file;
            let Some(file) = simple_files.get(&file_id) else {
                return;
            };
            let Ok(line_index) = file.line_index((), span.start() as usize) else {
                return;
            };
            let line_number = line_index + 1;

            let debug_location = DebugLocation {
                circuit_id: circuit_id as u32,
                opcode_location: *opcode_location,
                brillig_function_id,
            };
            source_to_locations.entry(file_id).or_default().push((line_number, debug_location));
        });
    }
}

#[cfg(test)]
mod tests {
    use super::*;

    use crate::foreign_calls::DefaultDebugForeignCallExecutor;
    use acvm::{
        acir::{
            brillig::{HeapVector, IntegerBitSize},
            circuit::{
                brillig::{BrilligFunctionId, BrilligInputs, BrilligOutputs},
                opcodes::{AcirFunctionId, BlockId, BlockType},
            },
            native_types::Expression,
            AcirField,
        },
        blackbox_solver::StubbedBlackBoxSolver,
        brillig_vm::brillig::{
            BinaryFieldOp, HeapValueType, MemoryAddress, Opcode as BrilligOpcode, ValueOrArray,
        },
    };
    use nargo::PrintOutput;

    #[test]
    fn test_resolve_foreign_calls_stepping_into_brillig() {
        let solver = StubbedBlackBoxSolver::default();
        let fe_1 = FieldElement::one();
        let w_x = Witness(1);

        let brillig_bytecode = BrilligBytecode {
            bytecode: vec![
                BrilligOpcode::Const {
                    destination: MemoryAddress::direct(1),
                    bit_size: BitSize::Integer(IntegerBitSize::U32),
                    value: FieldElement::from(1u64),
                },
                BrilligOpcode::Const {
                    destination: MemoryAddress::direct(2),
                    bit_size: BitSize::Integer(IntegerBitSize::U32),
                    value: FieldElement::from(0u64),
                },
                BrilligOpcode::CalldataCopy {
                    destination_address: MemoryAddress::direct(0),
                    size_address: MemoryAddress::direct(1),
                    offset_address: MemoryAddress::direct(2),
                },
                BrilligOpcode::ForeignCall {
                    function: "clear_mock".into(),
                    destinations: vec![],
                    destination_value_types: vec![],
                    inputs: vec![ValueOrArray::MemoryAddress(MemoryAddress::direct(0))],
                    input_value_types: vec![HeapValueType::field()],
                },
                BrilligOpcode::Stop {
                    return_data: HeapVector {
                        pointer: MemoryAddress::direct(2),
                        size: MemoryAddress::direct(2),
                    },
                },
            ],
        };
        let opcodes = vec![Opcode::BrilligCall {
            id: BrilligFunctionId(0),
            inputs: vec![BrilligInputs::Single(Expression {
                linear_combinations: vec![(fe_1, w_x)],
                ..Expression::default()
            })],
            outputs: vec![],
            predicate: None,
        }];
        let brillig_funcs = &[brillig_bytecode];
        let current_witness_index = 2;
        let circuit = Circuit { current_witness_index, opcodes, ..Circuit::default() };
        let circuits = &[circuit];

        let debug_symbols = vec![];
        let file_map = BTreeMap::new();
        let debug_artifact = &DebugArtifact { debug_symbols, file_map };

        let initial_witness = BTreeMap::from([(Witness(1), fe_1)]).into();

        let foreign_call_executor = Box::new(DefaultDebugForeignCallExecutor::from_artifact(
            PrintOutput::Stdout,
            debug_artifact,
        ));
        let mut context = DebugContext::new(
            &solver,
            circuits,
            debug_artifact,
            initial_witness,
            foreign_call_executor,
            brillig_funcs,
        );

        assert_eq!(
            context.get_current_debug_location(),
            Some(DebugLocation {
                circuit_id: 0,
                opcode_location: OpcodeLocation::Acir(0),
                brillig_function_id: None,
            })
        );

        // Const
        let result = context.step_into_opcode();
        assert!(matches!(result, DebugCommandResult::Ok));
        assert_eq!(
            context.get_current_debug_location(),
            Some(DebugLocation {
                circuit_id: 0,
                opcode_location: OpcodeLocation::Brillig { acir_index: 0, brillig_index: 1 },
                brillig_function_id: Some(BrilligFunctionId(0)),
            })
        );

        // Const
        let result = context.step_into_opcode();
        assert!(matches!(result, DebugCommandResult::Ok));
        assert_eq!(
            context.get_current_debug_location(),
            Some(DebugLocation {
                circuit_id: 0,
                opcode_location: OpcodeLocation::Brillig { acir_index: 0, brillig_index: 2 },
                brillig_function_id: Some(BrilligFunctionId(0)),
            })
        );

        // Calldatacopy
        let result = context.step_into_opcode();
        assert!(matches!(result, DebugCommandResult::Ok));
        assert_eq!(
            context.get_current_debug_location(),
            Some(DebugLocation {
                circuit_id: 0,
                opcode_location: OpcodeLocation::Brillig { acir_index: 0, brillig_index: 3 },
                brillig_function_id: Some(BrilligFunctionId(0)),
            })
        );

        // try to execute the Brillig opcode (and resolve the foreign call)
        let result = context.step_into_opcode();
        assert!(matches!(result, DebugCommandResult::Ok));
        assert_eq!(
            context.get_current_debug_location(),
            Some(DebugLocation {
                circuit_id: 0,
                opcode_location: OpcodeLocation::Brillig { acir_index: 0, brillig_index: 3 },
                brillig_function_id: Some(BrilligFunctionId(0)),
            })
        );

        // retry the Brillig opcode (foreign call should be finished)
        let result = context.step_into_opcode();
        assert!(matches!(result, DebugCommandResult::Ok));
        assert_eq!(
            context.get_current_debug_location(),
            Some(DebugLocation {
                circuit_id: 0,
                opcode_location: OpcodeLocation::Brillig { acir_index: 0, brillig_index: 4 },
                brillig_function_id: Some(BrilligFunctionId(0)),
            })
        );

        // last Brillig opcode
        let result = context.step_into_opcode();
        assert!(matches!(result, DebugCommandResult::Done));
        assert_eq!(context.get_current_debug_location(), None);
    }

    #[test]
    fn test_break_brillig_block_while_stepping_acir_opcodes() {
        let solver = StubbedBlackBoxSolver::default();
        let fe_0 = FieldElement::zero();
        let fe_1 = FieldElement::one();
        let w_x = Witness(1);
        let w_y = Witness(2);
        let w_z = Witness(3);

        let zero_usize = MemoryAddress::direct(2);
        let one_usize = MemoryAddress::direct(3);

        // This Brillig block is equivalent to: z = x + y
        let brillig_bytecode = BrilligBytecode {
            bytecode: vec![
                BrilligOpcode::Const {
                    destination: MemoryAddress::direct(0),
                    bit_size: BitSize::Integer(IntegerBitSize::U32),
                    value: FieldElement::from(2u64),
                },
                BrilligOpcode::Const {
                    destination: zero_usize,
                    bit_size: BitSize::Integer(IntegerBitSize::U32),
                    value: FieldElement::from(0u64),
                },
                BrilligOpcode::Const {
                    destination: one_usize,
                    bit_size: BitSize::Integer(IntegerBitSize::U32),
                    value: FieldElement::from(1u64),
                },
                BrilligOpcode::CalldataCopy {
                    destination_address: MemoryAddress::direct(0),
                    size_address: MemoryAddress::direct(0),
                    offset_address: zero_usize,
                },
                BrilligOpcode::BinaryFieldOp {
                    destination: MemoryAddress::direct(0),
                    op: BinaryFieldOp::Add,
                    lhs: MemoryAddress::direct(0),
                    rhs: MemoryAddress::direct(1),
                },
                BrilligOpcode::Stop {
                    return_data: HeapVector { pointer: zero_usize, size: one_usize },
                },
            ],
        };
        let opcodes = vec![
            // z = x + y
            Opcode::BrilligCall {
                id: BrilligFunctionId(0),
                inputs: vec![
                    BrilligInputs::Single(Expression {
                        linear_combinations: vec![(fe_1, w_x)],
                        ..Expression::default()
                    }),
                    BrilligInputs::Single(Expression {
                        linear_combinations: vec![(fe_1, w_y)],
                        ..Expression::default()
                    }),
                ],
                outputs: vec![BrilligOutputs::Simple(w_z)],
                predicate: None,
            },
            // x + y - z = 0
            Opcode::AssertZero(Expression {
                mul_terms: vec![],
                linear_combinations: vec![(fe_1, w_x), (fe_1, w_y), (-fe_1, w_z)],
                q_c: fe_0,
            }),
        ];
        let current_witness_index = 3;
        let circuit = Circuit { current_witness_index, opcodes, ..Circuit::default() };
        let circuits = &[circuit];

        let debug_symbols = vec![];
        let file_map = BTreeMap::new();
        let debug_artifact = &DebugArtifact { debug_symbols, file_map };

        let initial_witness = BTreeMap::from([(Witness(1), fe_1), (Witness(2), fe_1)]).into();

        let foreign_call_executor = Box::new(DefaultDebugForeignCallExecutor::from_artifact(
            PrintOutput::Stdout,
            debug_artifact,
        ));
        let brillig_funcs = &[brillig_bytecode];
        let mut context = DebugContext::new(
            &solver,
            circuits,
            debug_artifact,
            initial_witness,
            foreign_call_executor,
            brillig_funcs,
        );

        // set breakpoint
        let breakpoint_location = DebugLocation {
            circuit_id: 0,
            opcode_location: OpcodeLocation::Brillig { acir_index: 0, brillig_index: 1 },
            brillig_function_id: Some(BrilligFunctionId(0)),
        };
        assert!(context.add_breakpoint(breakpoint_location));

        // execute the first ACIR opcode (Brillig block) -> should reach the breakpoint instead
        let result = context.step_acir_opcode();
        assert!(matches!(result, DebugCommandResult::BreakpointReached(_)));
        assert_eq!(context.get_current_debug_location(), Some(breakpoint_location));

        // continue execution to the next ACIR opcode
        let result = context.step_acir_opcode();
        assert!(matches!(result, DebugCommandResult::Ok));
        assert_eq!(
            context.get_current_debug_location(),
            Some(DebugLocation {
                circuit_id: 0,
                opcode_location: OpcodeLocation::Acir(1),
                brillig_function_id: None
            })
        );

        // last ACIR opcode
        let result = context.step_acir_opcode();
        assert!(matches!(result, DebugCommandResult::Done));
        assert_eq!(context.get_current_debug_location(), None);
    }

    #[test]
    fn test_address_debug_location_mapping() {
        let solver = StubbedBlackBoxSolver::default();
        let brillig_one =
            BrilligBytecode { bytecode: vec![BrilligOpcode::Return, BrilligOpcode::Return] };
        let brillig_two = BrilligBytecode {
            bytecode: vec![BrilligOpcode::Return, BrilligOpcode::Return, BrilligOpcode::Return],
        };

        let circuit_one = Circuit {
            opcodes: vec![
                Opcode::MemoryInit {
                    block_id: BlockId(0),
                    init: vec![],
                    block_type: BlockType::Memory,
                },
                Opcode::BrilligCall {
                    id: BrilligFunctionId(0),
                    inputs: vec![],
                    outputs: vec![],
                    predicate: None,
                },
                Opcode::Call {
                    id: AcirFunctionId(1),
                    inputs: vec![],
                    outputs: vec![],
                    predicate: None,
                },
                Opcode::AssertZero(Expression::default()),
            ],
            ..Circuit::default()
        };
        let circuit_two = Circuit {
            opcodes: vec![
                Opcode::BrilligCall {
                    id: BrilligFunctionId(1),
                    inputs: vec![],
                    outputs: vec![],
                    predicate: None,
                },
                Opcode::AssertZero(Expression::default()),
            ],
            ..Circuit::default()
        };
        let circuits = vec![circuit_one, circuit_two];
        let debug_artifact = DebugArtifact { debug_symbols: vec![], file_map: BTreeMap::new() };
        let brillig_funcs = &[brillig_one, brillig_two];

        let context = DebugContext::new(
            &solver,
            &circuits,
            &debug_artifact,
            WitnessMap::new(),
            Box::new(DefaultDebugForeignCallExecutor::new(PrintOutput::Stdout)),
            brillig_funcs,
        );

        let locations =
            (0..=8).map(|address| context.address_to_debug_location(address)).collect::<Vec<_>>();

        // mapping from addresses to opcode locations
        assert_eq!(
            locations,
            vec![
                Some(DebugLocation {
                    circuit_id: 0,
                    opcode_location: OpcodeLocation::Acir(0),
                    brillig_function_id: None
                }),
                Some(DebugLocation {
                    circuit_id: 0,
                    opcode_location: OpcodeLocation::Acir(1),
                    brillig_function_id: None
                }),
                Some(DebugLocation {
                    circuit_id: 0,
                    opcode_location: OpcodeLocation::Brillig { acir_index: 1, brillig_index: 1 },
                    brillig_function_id: Some(BrilligFunctionId(0)),
                }),
                Some(DebugLocation {
                    circuit_id: 0,
                    opcode_location: OpcodeLocation::Acir(2),
                    brillig_function_id: None
                }),
                Some(DebugLocation {
                    circuit_id: 0,
                    opcode_location: OpcodeLocation::Acir(3),
                    brillig_function_id: None
                }),
                Some(DebugLocation {
                    circuit_id: 1,
                    opcode_location: OpcodeLocation::Acir(0),
                    brillig_function_id: None
                }),
                Some(DebugLocation {
                    circuit_id: 1,
                    opcode_location: OpcodeLocation::Brillig { acir_index: 0, brillig_index: 1 },
                    brillig_function_id: Some(BrilligFunctionId(1)),
                }),
                Some(DebugLocation {
                    circuit_id: 1,
                    opcode_location: OpcodeLocation::Brillig { acir_index: 0, brillig_index: 2 },
                    brillig_function_id: Some(BrilligFunctionId(1)),
                }),
                Some(DebugLocation {
                    circuit_id: 1,
                    opcode_location: OpcodeLocation::Acir(1),
                    brillig_function_id: None
                }),
            ]
        );

        let addresses = locations
            .iter()
            .flatten()
            .map(|location| context.debug_location_to_address(location))
            .collect::<Vec<_>>();

        // and vice-versa
        assert_eq!(addresses, (0..=8).collect::<Vec<_>>());

        // check edge cases
        assert_eq!(None, context.address_to_debug_location(9));
        assert_eq!(
            1,
            context.debug_location_to_address(&DebugLocation {
                circuit_id: 0,
                opcode_location: OpcodeLocation::Brillig { acir_index: 1, brillig_index: 0 },
                brillig_function_id: Some(BrilligFunctionId(0)),
            })
        );
        assert_eq!(
            5,
            context.debug_location_to_address(&DebugLocation {
                circuit_id: 1,
                opcode_location: OpcodeLocation::Brillig { acir_index: 0, brillig_index: 0 },
                brillig_function_id: Some(BrilligFunctionId(1)),
            })
        );
    }
}<|MERGE_RESOLUTION|>--- conflicted
+++ resolved
@@ -232,13 +232,8 @@
     acvm: ACVM<'a, FieldElement, B>,
 }
 
-<<<<<<< HEAD
 pub struct DebugContext<'a, B: BlackBoxFunctionSolver<FieldElement>> {
     acvm: ACVM<'a, FieldElement, B>,
-=======
-pub(super) struct DebugContext<'a, B: BlackBoxFunctionSolver<FieldElement>> {
-    pub(crate) acvm: ACVM<'a, FieldElement, B>,
->>>>>>> 8bb39082
     current_circuit_id: u32,
     brillig_solver: Option<BrilligSolver<'a, FieldElement, B>>,
 
