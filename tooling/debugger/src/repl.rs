use crate::context::{DebugCommandResult, DebugContext, DebugLocation};

use acvm::acir::circuit::brillig::BrilligBytecode;
use acvm::acir::circuit::{Circuit, Opcode, OpcodeLocation};
use acvm::acir::native_types::{Witness, WitnessMap, WitnessStack};
use acvm::brillig_vm::brillig::Opcode as BrilligOpcode;
use acvm::{BlackBoxFunctionSolver, FieldElement};
use noirc_driver::CompiledProgram;

use crate::foreign_calls::DefaultDebugForeignCallExecutor;
use nargo::{artifacts::debug::DebugArtifact, NargoError};

use easy_repl::{command, CommandStatus, Repl};
use noirc_printable_type::PrintableValueDisplay;
use std::cell::RefCell;

use crate::source_code_printer::print_source_code_location;

pub struct ReplDebugger<'a, B: BlackBoxFunctionSolver<FieldElement>> {
    context: DebugContext<'a, B>,
    blackbox_solver: &'a B,
    debug_artifact: &'a DebugArtifact,
    initial_witness: WitnessMap<FieldElement>,
    last_result: DebugCommandResult,

    // ACIR functions to debug
    circuits: &'a [Circuit<FieldElement>],

    // Brillig functions referenced from the ACIR circuits above
    unconstrained_functions: &'a [BrilligBytecode<FieldElement>],
}

impl<'a, B: BlackBoxFunctionSolver<FieldElement>> ReplDebugger<'a, B> {
    pub fn new(
        blackbox_solver: &'a B,
        circuits: &'a [Circuit<FieldElement>],
        debug_artifact: &'a DebugArtifact,
        initial_witness: WitnessMap<FieldElement>,
        unconstrained_functions: &'a [BrilligBytecode<FieldElement>],
    ) -> Self {
        let foreign_call_executor =
            Box::new(DefaultDebugForeignCallExecutor::from_artifact(true, debug_artifact));
        let context = DebugContext::new(
            blackbox_solver,
            circuits,
            debug_artifact,
            initial_witness.clone(),
            foreign_call_executor,
            unconstrained_functions,
        );
        let last_result = if context.get_current_debug_location().is_none() {
            // handle circuit with no opcodes
            DebugCommandResult::Done
        } else {
            DebugCommandResult::Ok
        };
        Self {
            context,
            blackbox_solver,
            circuits,
            debug_artifact,
            initial_witness,
            last_result,
            unconstrained_functions,
        }
    }

    pub fn show_current_vm_status(&self) {
        let location = self.context.get_current_debug_location();

        match location {
            None => println!("Finished execution"),
            Some(location) => {
                let circuit_id = location.circuit_id;
                let opcodes = self.context.get_opcodes_of_circuit(circuit_id);
                match &location.opcode_location {
                    OpcodeLocation::Acir(ip) => {
                        println!("At opcode {} :: {}", location, opcodes[*ip]);
                    }
                    OpcodeLocation::Brillig { acir_index, brillig_index } => {
                        let brillig_bytecode =
                            if let Opcode::BrilligCall { id, .. } = opcodes[*acir_index] {
                                &self.unconstrained_functions[id as usize].bytecode
                            } else {
                                unreachable!("Brillig location does not contain Brillig opcodes");
                            };
                        println!(
                            "At opcode {} :: {:?}",
                            location, brillig_bytecode[*brillig_index]
                        );
                    }
                }
                let locations = self.context.get_source_location_for_debug_location(&location);
                print_source_code_location(self.debug_artifact, &locations);
            }
        }
    }

    fn show_stack_frame(&self, index: usize, debug_location: &DebugLocation) {
        let opcodes = self.context.get_opcodes();
        match &debug_location.opcode_location {
            OpcodeLocation::Acir(instruction_pointer) => {
                println!(
                    "Frame #{index}, opcode {} :: {}",
                    debug_location, opcodes[*instruction_pointer]
                )
            }
            OpcodeLocation::Brillig { acir_index, brillig_index } => {
                let brillig_bytecode = if let Opcode::BrilligCall { id, .. } = opcodes[*acir_index]
                {
                    &self.unconstrained_functions[id as usize].bytecode
                } else {
                    unreachable!("Brillig location does not contain Brillig opcodes");
                };
                println!(
                    "Frame #{index}, opcode {} :: {:?}",
                    debug_location, brillig_bytecode[*brillig_index]
                );
            }
        }
        let locations = self.context.get_source_location_for_debug_location(debug_location);
        print_source_code_location(self.debug_artifact, &locations);
    }

    pub fn show_current_call_stack(&self) {
        let call_stack = self.context.get_call_stack();
        if call_stack.is_empty() {
            println!("Finished execution. Call stack empty.");
            return;
        }

        for (i, frame_location) in call_stack.iter().enumerate() {
            self.show_stack_frame(i, frame_location);
        }
    }

    fn display_opcodes(&self) {
        for i in 0..self.circuits.len() {
            self.display_opcodes_of_circuit(i as u32);
        }
    }

    fn display_opcodes_of_circuit(&self, circuit_id: u32) {
        let current_opcode_location =
            self.context.get_current_debug_location().and_then(|debug_location| {
                if debug_location.circuit_id == circuit_id {
                    Some(debug_location.opcode_location)
                } else {
                    None
                }
            });
        let opcodes = self.context.get_opcodes_of_circuit(circuit_id);
        let current_acir_index = match current_opcode_location {
            Some(OpcodeLocation::Acir(ip)) => Some(ip),
            Some(OpcodeLocation::Brillig { acir_index, .. }) => Some(acir_index),
            None => None,
        };
        let current_brillig_index = match current_opcode_location {
            Some(OpcodeLocation::Brillig { brillig_index, .. }) => brillig_index,
            _ => 0,
        };
        let outer_marker = |acir_index| {
            if current_acir_index == Some(acir_index) {
                "->"
            } else if self.context.is_breakpoint_set(&DebugLocation {
                circuit_id,
                opcode_location: OpcodeLocation::Acir(acir_index),
            }) {
                " *"
            } else {
                ""
            }
        };
        let brillig_marker = |acir_index, brillig_index| {
            if current_acir_index == Some(acir_index) && brillig_index == current_brillig_index {
                "->"
            } else if self.context.is_breakpoint_set(&DebugLocation {
                circuit_id,
                opcode_location: OpcodeLocation::Brillig { acir_index, brillig_index },
            }) {
                " *"
            } else {
                ""
            }
        };
        let print_brillig_bytecode = |acir_index, bytecode: &[BrilligOpcode<FieldElement>]| {
            for (brillig_index, brillig_opcode) in bytecode.iter().enumerate() {
                println!(
                    "{:>2}:{:>3}.{:<2} |{:2} {:?}",
                    circuit_id,
                    acir_index,
                    brillig_index,
                    brillig_marker(acir_index, brillig_index),
                    brillig_opcode
                );
            }
        };
        for (acir_index, opcode) in opcodes.iter().enumerate() {
            let marker = outer_marker(acir_index);
            match &opcode {
                Opcode::BrilligCall { id, inputs, outputs, .. } => {
                    println!(
                        "{:>2}:{:>3} {:2} BRILLIG CALL id={} inputs={:?}",
                        circuit_id, acir_index, marker, id, inputs
                    );
                    println!("          |       outputs={:?}", outputs);
                    let bytecode = &self.unconstrained_functions[*id as usize].bytecode;
                    print_brillig_bytecode(acir_index, bytecode);
                }
                _ => println!("{:>2}:{:>3} {:2} {:?}", circuit_id, acir_index, marker, opcode),
            }
        }
    }

    fn add_breakpoint_at(&mut self, location: DebugLocation) {
        if !self.context.is_valid_debug_location(&location) {
            println!("Invalid location {location}");
        } else if self.context.add_breakpoint(location) {
            println!("Added breakpoint at {location}");
        } else {
            println!("Breakpoint at {location} already set");
        }
    }

    fn delete_breakpoint_at(&mut self, location: DebugLocation) {
        if self.context.delete_breakpoint(&location) {
            println!("Breakpoint at {location} deleted");
        } else {
            println!("Breakpoint at {location} not set");
        }
    }

    fn validate_in_progress(&self) -> bool {
        match self.last_result {
            DebugCommandResult::Ok | DebugCommandResult::BreakpointReached(..) => true,
            DebugCommandResult::Done => {
                println!("Execution finished");
                false
            }
            DebugCommandResult::Error(ref error) => {
                println!("ERROR: {}", error);
                self.show_current_vm_status();
                false
            }
        }
    }

    fn handle_debug_command_result(&mut self, result: DebugCommandResult) {
        match &result {
            DebugCommandResult::BreakpointReached(location) => {
                println!("Stopped at breakpoint in opcode {}", location);
            }
            DebugCommandResult::Error(error) => {
                println!("ERROR: {}", error);
            }
            _ => (),
        }
        self.last_result = result;
        self.show_current_vm_status();
    }

    fn step_acir_opcode(&mut self) {
        if self.validate_in_progress() {
            let result = self.context.step_acir_opcode();
            self.handle_debug_command_result(result);
        }
    }

    fn step_into_opcode(&mut self) {
        if self.validate_in_progress() {
            let result = self.context.step_into_opcode();
            self.handle_debug_command_result(result);
        }
    }

    fn next_into(&mut self) {
        if self.validate_in_progress() {
            let result = self.context.next_into();
            self.handle_debug_command_result(result);
        }
    }

    fn next_over(&mut self) {
        if self.validate_in_progress() {
            let result = self.context.next_over();
            self.handle_debug_command_result(result);
        }
    }

    fn next_out(&mut self) {
        if self.validate_in_progress() {
            let result = self.context.next_out();
            self.handle_debug_command_result(result);
        }
    }

    fn cont(&mut self) {
        if self.validate_in_progress() {
            println!("(Continuing execution...)");
            let result = self.context.cont();
            self.handle_debug_command_result(result);
        }
    }

    fn restart_session(&mut self) {
        let breakpoints: Vec<DebugLocation> = self.context.iterate_breakpoints().copied().collect();
        let foreign_call_executor =
            Box::new(DefaultDebugForeignCallExecutor::from_artifact(true, self.debug_artifact));
        self.context = DebugContext::new(
            self.blackbox_solver,
            self.circuits,
            self.debug_artifact,
            self.initial_witness.clone(),
            foreign_call_executor,
            self.unconstrained_functions,
        );
        for debug_location in breakpoints {
            self.context.add_breakpoint(debug_location);
        }
        self.last_result = DebugCommandResult::Ok;
        println!("Restarted debugging session.");
        self.show_current_vm_status();
    }

    pub fn show_witness_map(&self) {
        let witness_map = self.context.get_witness_map();
        // NOTE: we need to clone() here to get the iterator
        for (witness, value) in witness_map.clone().into_iter() {
            println!("_{} = {value}", witness.witness_index());
        }
    }

    pub fn show_witness(&self, index: u32) {
        if let Some(value) = self.context.get_witness_map().get_index(index) {
            println!("_{} = {value}", index);
        }
    }

    pub fn update_witness(&mut self, index: u32, value: String) {
        let Some(field_value) = FieldElement::try_from_str(&value) else {
            println!("Invalid witness value: {value}");
            return;
        };

        let witness = Witness::from(index);
        _ = self.context.overwrite_witness(witness, field_value);
        println!("_{} = {value}", index);
    }

    pub fn show_brillig_memory(&self) {
        if !self.context.is_executing_brillig() {
            println!("Not executing a Brillig block");
            return;
        }

        let Some(memory) = self.context.get_brillig_memory() else {
            // this can happen when just entering the Brillig block since ACVM
            // would have not initialized the Brillig VM yet; in fact, the
            // Brillig code may be skipped altogether
            println!("Brillig VM memory not available");
            return;
        };

        for (index, value) in memory.iter().enumerate().filter(|(_, value)| value.bit_size() > 0) {
            println!("{index} = {}", value);
        }
    }

    pub fn write_brillig_memory(&mut self, index: usize, value: String, bit_size: u32) {
        let Some(field_value) = FieldElement::try_from_str(&value) else {
            println!("Invalid value: {value}");
            return;
        };
        if !self.context.is_executing_brillig() {
            println!("Not executing a Brillig block");
            return;
        }
        self.context.write_brillig_memory(index, field_value, bit_size);
    }

    pub fn show_vars(&self) {
        for frame in self.context.get_variables() {
            println!("{}({})", frame.function_name, frame.function_params.join(", "));
            for (var_name, value, var_type) in frame.variables.iter() {
                let printable_value =
                    PrintableValueDisplay::Plain((*value).clone(), (*var_type).clone());
                println!("  {var_name}:{var_type:?} = {}", printable_value);
            }
        }
    }

    fn is_solved(&self) -> bool {
        self.context.is_solved()
    }

    fn finalize(self) -> WitnessStack<FieldElement> {
        self.context.finalize()
    }
}

pub fn run<B: BlackBoxFunctionSolver<FieldElement>>(
    blackbox_solver: &B,
    program: CompiledProgram,
    initial_witness: WitnessMap<FieldElement>,
<<<<<<< HEAD
) -> Result<Option<WitnessStack<FieldElement>>, NargoError> {
    let circuits = &program.program.functions;
    let debug_artifact =
        &DebugArtifact { debug_symbols: program.debug, file_map: program.file_map };
    let unconstrained_functions = &program.program.unconstrained_functions;

=======
    unconstrained_functions: &[BrilligBytecode<FieldElement>],
) -> Result<Option<WitnessMap<FieldElement>>, NargoError<FieldElement>> {
>>>>>>> 1c19dfff
    let context = RefCell::new(ReplDebugger::new(
        blackbox_solver,
        circuits,
        debug_artifact,
        initial_witness,
        unconstrained_functions,
    ));
    let ref_context = &context;

    ref_context.borrow().show_current_vm_status();

    let mut repl = Repl::builder()
        .add(
            "step",
            command! {
                "step to the next ACIR opcode",
                () => || {
                    ref_context.borrow_mut().step_acir_opcode();
                    Ok(CommandStatus::Done)
                }
            },
        )
        .add(
            "into",
            command! {
                "step into to the next opcode",
                () => || {
                    ref_context.borrow_mut().step_into_opcode();
                    Ok(CommandStatus::Done)
                }
            },
        )
        .add(
            "next",
            command! {
                "step until a new source location is reached",
                () => || {
                    ref_context.borrow_mut().next_into();
                    Ok(CommandStatus::Done)
                }
            },
        )
        .add(
            "over",
            command! {
                "step until a new source location is reached without diving into function calls",
                () => || {
                    ref_context.borrow_mut().next_over();
                    Ok(CommandStatus::Done)
                }
            }
        )
        .add(
            "out",
            command! {
                "step until a new source location is reached and the current stack frame is finished",
                () => || {
                    ref_context.borrow_mut().next_out();
                    Ok(CommandStatus::Done)
                }
            }
        )
        .add(
            "continue",
            command! {
                "continue execution until the end of the program",
                () => || {
                    ref_context.borrow_mut().cont();
                    Ok(CommandStatus::Done)
                }
            },
        )
        .add(
            "restart",
            command! {
                "restart the debugging session",
                () => || {
                    ref_context.borrow_mut().restart_session();
                    Ok(CommandStatus::Done)
                }
            },
        )
        .add(
            "opcodes",
            command! {
                "display ACIR opcodes",
                () => || {
                    ref_context.borrow().display_opcodes();
                    Ok(CommandStatus::Done)
                }
            },
        )
        .add(
            "break",
            command! {
                "add a breakpoint at an opcode location",
                (LOCATION:DebugLocation) => |location| {
                    ref_context.borrow_mut().add_breakpoint_at(location);
                    Ok(CommandStatus::Done)
                }
            },
        )
        .add(
            "delete",
            command! {
                "delete breakpoint at an opcode location",
                (LOCATION:DebugLocation) => |location| {
                    ref_context.borrow_mut().delete_breakpoint_at(location);
                    Ok(CommandStatus::Done)
                }
            },
        )
        .add(
            "witness",
            command! {
                "show witness map",
                () => || {
                    ref_context.borrow().show_witness_map();
                    Ok(CommandStatus::Done)
                }
            },
        )
        .add(
            "witness",
            command! {
                "display a single witness from the witness map",
                (index: u32) => |index| {
                    ref_context.borrow().show_witness(index);
                    Ok(CommandStatus::Done)
                }
            },
        )
        .add(
            "witness",
            command! {
                "update a witness with the given value",
                (index: u32, value: String) => |index, value| {
                    ref_context.borrow_mut().update_witness(index, value);
                    Ok(CommandStatus::Done)
                }
            },
        )
        .add(
            "memory",
            command! {
                "show Brillig memory (valid when executing a Brillig block)",
                () => || {
                    ref_context.borrow().show_brillig_memory();
                    Ok(CommandStatus::Done)
                }
            },
        )
        .add(
            "memset",
            command! {
                "update a Brillig memory cell with the given value",
                (index: usize, value: String, bit_size: u32) => |index, value, bit_size| {
                    ref_context.borrow_mut().write_brillig_memory(index, value, bit_size);
                    Ok(CommandStatus::Done)
                }
            },
        )
        .add(
            "stacktrace",
            command! {
                "display the current stack trace",
                () => || {
                    ref_context.borrow().show_current_call_stack();
                    Ok(CommandStatus::Done)
                }
            },
        )
        .add(
            "vars",
            command! {
                "show variables for each function scope available at this point in execution",
                () => || {
                    ref_context.borrow_mut().show_vars();
                    Ok(CommandStatus::Done)
                }
            },
        )
        .build()
        .expect("Failed to initialize debugger repl");

    repl.run().expect("Debugger error");

    // REPL execution has finished.
    // Drop it so that we can move fields out from `context` again.
    drop(repl);

    if context.borrow().is_solved() {
        let solved_witness_stack = context.into_inner().finalize();
        Ok(Some(solved_witness_stack))
    } else {
        Ok(None)
    }
}<|MERGE_RESOLUTION|>--- conflicted
+++ resolved
@@ -402,17 +402,11 @@
     blackbox_solver: &B,
     program: CompiledProgram,
     initial_witness: WitnessMap<FieldElement>,
-<<<<<<< HEAD
-) -> Result<Option<WitnessStack<FieldElement>>, NargoError> {
+) -> Result<Option<WitnessStack<FieldElement>>, NargoError<FieldElement>> {
     let circuits = &program.program.functions;
     let debug_artifact =
         &DebugArtifact { debug_symbols: program.debug, file_map: program.file_map };
     let unconstrained_functions = &program.program.unconstrained_functions;
-
-=======
-    unconstrained_functions: &[BrilligBytecode<FieldElement>],
-) -> Result<Option<WitnessMap<FieldElement>>, NargoError<FieldElement>> {
->>>>>>> 1c19dfff
     let context = RefCell::new(ReplDebugger::new(
         blackbox_solver,
         circuits,
