--- conflicted
+++ resolved
@@ -1,23 +1,8 @@
-<<<<<<< HEAD
 use crate::DebugProject;
 use crate::context::{
     DebugCommandResult, DebugContext, DebugExecutionResult, DebugLocation, DebugStackFrame,
     RunParams,
 };
-use nargo::PrintOutput;
-=======
-use crate::context::{DebugCommandResult, DebugContext, DebugLocation};
-
-use acvm::AcirField;
-use acvm::acir::brillig::BitSize;
-use acvm::acir::circuit::brillig::{BrilligBytecode, BrilligFunctionId};
-use acvm::acir::circuit::{Circuit, Opcode, OpcodeLocation};
-use acvm::acir::native_types::{Witness, WitnessMap, WitnessStack};
-use acvm::brillig_vm::MemoryValue;
-use acvm::brillig_vm::brillig::Opcode as BrilligOpcode;
-use acvm::{BlackBoxFunctionSolver, FieldElement};
-use nargo::NargoError;
->>>>>>> 9f481045
 use noirc_driver::CompiledProgram;
 
 use crate::foreign_calls::DefaultDebugForeignCallExecutor;
@@ -103,17 +88,12 @@
         raw_source_printing: bool,
         pedantic_solving: bool,
     ) -> Self {
-<<<<<<< HEAD
         let last_result = DebugCommandResult::Ok;
 
         Self {
             command_receiver,
             status_sender,
             circuits: compiled_program.program.functions.clone(),
-=======
-        let foreign_call_executor = Box::new(DefaultDebugForeignCallExecutor::from_artifact(
-            std::io::stdout(),
->>>>>>> 9f481045
             debug_artifact,
             last_result,
             unconstrained_functions: compiled_program.program.unconstrained_functions.clone(),
@@ -457,28 +437,8 @@
         }
     }
 
-<<<<<<< HEAD
     fn restart_session(&mut self, context: &mut Context<'_>) {
         context.restart();
-=======
-    fn restart_session(&mut self) {
-        let breakpoints: Vec<DebugLocation> = self.context.iterate_breakpoints().copied().collect();
-        let foreign_call_executor = Box::new(DefaultDebugForeignCallExecutor::from_artifact(
-            std::io::stdout(),
-            self.debug_artifact,
-        ));
-        self.context = DebugContext::new(
-            self.blackbox_solver,
-            self.circuits,
-            self.debug_artifact,
-            self.initial_witness.clone(),
-            foreign_call_executor,
-            self.unconstrained_functions,
-        );
-        for debug_location in breakpoints {
-            self.context.add_breakpoint(debug_location);
-        }
->>>>>>> 9f481045
         self.last_result = DebugCommandResult::Ok;
         println!("Restarted debugging session.");
         self.show_current_vm_status(context);
@@ -680,7 +640,7 @@
     };
 
     let foreign_call_executor = Box::new(DefaultDebugForeignCallExecutor::from_artifact(
-        PrintOutput::Stdout,
+        std::io::stdout(),
         run_params.oracle_resolver_url,
         &debug_artifact,
         Some(project.root_dir),
