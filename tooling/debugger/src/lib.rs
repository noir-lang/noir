mod context;
mod dap;
pub mod errors;
mod foreign_calls;
mod repl;
mod source_code_printer;

use std::io::{Read, Write};

use ::dap::errors::ServerError;
use ::dap::server::Server;
use acvm::acir::native_types::{WitnessMap, WitnessStack};
use acvm::{BlackBoxFunctionSolver, FieldElement};

use nargo::NargoError;
use noirc_driver::CompiledProgram;

pub fn run_repl_session<B: BlackBoxFunctionSolver<FieldElement>>(
    solver: &B,
    program: CompiledProgram,
    initial_witness: WitnessMap<FieldElement>,
<<<<<<< HEAD
) -> Result<Option<WitnessStack<FieldElement>>, NargoError> {
    repl::run(solver, program, initial_witness)
=======
    unconstrained_functions: &[BrilligBytecode<FieldElement>],
) -> Result<Option<WitnessMap<FieldElement>>, NargoError<FieldElement>> {
    repl::run(blackbox_solver, circuit, &debug_artifact, initial_witness, unconstrained_functions)
>>>>>>> 1c19dfff
}

pub fn run_dap_loop<R: Read, W: Write, B: BlackBoxFunctionSolver<FieldElement>>(
    server: Server<R, W>,
    solver: &B,
    program: CompiledProgram,
    initial_witness: WitnessMap<FieldElement>,
) -> Result<(), ServerError> {
    dap::run_session(server, solver, program, initial_witness)
}<|MERGE_RESOLUTION|>--- conflicted
+++ resolved
@@ -19,14 +19,8 @@
     solver: &B,
     program: CompiledProgram,
     initial_witness: WitnessMap<FieldElement>,
-<<<<<<< HEAD
-) -> Result<Option<WitnessStack<FieldElement>>, NargoError> {
+) -> Result<Option<WitnessStack<FieldElement>>, NargoError<FieldElement> {
     repl::run(solver, program, initial_witness)
-=======
-    unconstrained_functions: &[BrilligBytecode<FieldElement>],
-) -> Result<Option<WitnessMap<FieldElement>>, NargoError<FieldElement>> {
-    repl::run(blackbox_solver, circuit, &debug_artifact, initial_witness, unconstrained_functions)
->>>>>>> 1c19dfff
 }
 
 pub fn run_dap_loop<R: Read, W: Write, B: BlackBoxFunctionSolver<FieldElement>>(
