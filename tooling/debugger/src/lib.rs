use acvm::acir::circuit::OpcodeLocation;
use acvm::pwg::{ACVMStatus, ErrorLocation, OpcodeResolutionError, ACVM};
use acvm::BlackBoxFunctionSolver;
use acvm::{acir::circuit::Circuit, acir::native_types::WitnessMap};

use nargo::artifacts::debug::DebugArtifact;
use nargo::errors::ExecutionError;
use nargo::NargoError;

use nargo::ops::ForeignCallExecutor;

use easy_repl::{command, CommandStatus, Critical, Repl};
use std::cell::{Cell, RefCell};

use owo_colors::OwoColorize;

enum SolveResult {
    Done,
    Ok,
}

struct DebugContext<'backend, B: BlackBoxFunctionSolver> {
    acvm: ACVM<'backend, B>,
    debug_artifact: DebugArtifact,
    foreign_call_executor: ForeignCallExecutor,
    circuit: &'backend Circuit,
    show_output: bool,
}

impl<'backend, B: BlackBoxFunctionSolver> DebugContext<'backend, B> {
    fn step_opcode(&mut self) -> Result<SolveResult, NargoError> {
        let solver_status = self.acvm.solve_opcode();

        match solver_status {
            ACVMStatus::Solved => Ok(SolveResult::Done),
            ACVMStatus::InProgress => Ok(SolveResult::Ok),
            ACVMStatus::Failure(error) => {
                let call_stack = match &error {
                    OpcodeResolutionError::UnsatisfiedConstrain {
                        opcode_location: ErrorLocation::Resolved(opcode_location),
                    } => Some(vec![*opcode_location]),
                    OpcodeResolutionError::BrilligFunctionFailed { call_stack, .. } => {
                        Some(call_stack.clone())
                    }
                    _ => None,
                };

                Err(NargoError::ExecutionError(match call_stack {
                    Some(call_stack) => {
                        if let Some(assert_message) = self.circuit.get_assert_message(
                            *call_stack.last().expect("Call stacks should not be empty"),
                        ) {
                            ExecutionError::AssertionFailed(assert_message.to_owned(), call_stack)
                        } else {
                            ExecutionError::SolvingError(error)
                        }
                    }
                    None => ExecutionError::SolvingError(error),
                }))
            }
            ACVMStatus::RequiresForeignCall(foreign_call) => {
                let foreign_call_result =
                    self.foreign_call_executor.execute(&foreign_call, self.show_output)?;
                self.acvm.resolve_pending_foreign_call(foreign_call_result);
                Ok(SolveResult::Ok)
            }
        }
    }

    fn show_current_vm_status(&self) {
        let ip = self.acvm.instruction_pointer();
        let opcodes = self.acvm.opcodes();
        if ip >= opcodes.len() {
            println!("Finished execution");
        } else {
            println!("Stopped at opcode {}: {}", ip, opcodes[ip]);
            Self::show_source_code_location(&OpcodeLocation::Acir(ip), &self.debug_artifact);
        }
    }

    fn show_source_code_location(location: &OpcodeLocation, debug_artifact: &DebugArtifact) {
        let locations = debug_artifact.debug_symbols[0].opcode_location(location);
        if let Some(locations) = locations {
            for loc in locations {
                let file = &debug_artifact.file_map[&loc.file];
                let source = &file.source.as_str();
                let start = loc.span.start() as usize;
                let end = loc.span.end() as usize;
<<<<<<< HEAD
                println!("At {}.nr:{start}-{end}", file.path.as_path().display());
                println!(
                    "\n{}{}{}\n",
                    &source[0..start].to_string().dimmed(),
                    &source[start..end],
                    &source[end..].to_string().dimmed(),
                );
=======
                println!("At {}:{start}-{end}", file.path.as_path().display());
                println!("\n{}\n", &source[start..end]);
>>>>>>> 4646a93f
            }
        }
    }

    fn cont(&mut self) -> Result<SolveResult, NargoError> {
        loop {
            match self.step_opcode()? {
                SolveResult::Done => break,
                SolveResult::Ok => {}
            }
        }
        Ok(SolveResult::Done)
    }

    fn finalize(self) -> WitnessMap {
        self.acvm.finalize()
    }
}

fn map_command_status(result: SolveResult) -> CommandStatus {
    match result {
        SolveResult::Ok => CommandStatus::Done,
        SolveResult::Done => CommandStatus::Quit,
    }
}

pub fn debug_circuit<B: BlackBoxFunctionSolver>(
    blackbox_solver: &B,
    circuit: &Circuit,
    debug_artifact: DebugArtifact,
    initial_witness: WitnessMap,
    show_output: bool,
) -> Result<Option<WitnessMap>, NargoError> {
    let context = RefCell::new(DebugContext {
        acvm: ACVM::new(blackbox_solver, &circuit.opcodes, initial_witness),
        foreign_call_executor: ForeignCallExecutor::default(),
        circuit,
        debug_artifact,
        show_output,
    });
    let ref_step = &context;
    let ref_cont = &context;

    let solved = Cell::new(false);

    context.borrow().show_current_vm_status();

    let handle_result = |result| {
        solved.set(matches!(result, SolveResult::Done));
        Ok(map_command_status(result))
    };

    let mut repl = Repl::builder()
        .add(
            "s",
            command! {
                "step to the next opcode",
                () => || {
                    let result = ref_step.borrow_mut().step_opcode().into_critical()?;
                    ref_step.borrow().show_current_vm_status();
                    handle_result(result)
                }
            },
        )
        .add(
            "c",
            command! {
                "continue execution until the end of the program",
                () => || {
                    println!("(Continuing execution...)");
                    let result = ref_cont.borrow_mut().cont().into_critical()?;
                    handle_result(result)
                }
            },
        )
        .build()
        .expect("Failed to initialize debugger repl");

    repl.run().expect("Debugger error");

    // REPL execution has finished.
    // Drop it so that we can move fields out from `context` again.
    drop(repl);

    if solved.get() {
        let solved_witness = context.into_inner().finalize();
        Ok(Some(solved_witness))
    } else {
        Ok(None)
    }
}<|MERGE_RESOLUTION|>--- conflicted
+++ resolved
@@ -86,18 +86,13 @@
                 let source = &file.source.as_str();
                 let start = loc.span.start() as usize;
                 let end = loc.span.end() as usize;
-<<<<<<< HEAD
-                println!("At {}.nr:{start}-{end}", file.path.as_path().display());
+                println!("At {}:{start}-{end}", file.path.as_path().display());
                 println!(
                     "\n{}{}{}\n",
                     &source[0..start].to_string().dimmed(),
                     &source[start..end],
                     &source[end..].to_string().dimmed(),
                 );
-=======
-                println!("At {}:{start}-{end}", file.path.as_path().display());
-                println!("\n{}\n", &source[start..end]);
->>>>>>> 4646a93f
             }
         }
     }
