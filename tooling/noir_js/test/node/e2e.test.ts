--- conflicted
+++ resolved
@@ -16,12 +16,7 @@
   // Proof creation
   const prover = new Backend(assert_lt_json.bytecode);
   await prover.init();
-<<<<<<< HEAD
-  const serializedWitness = witnessMapToUint8Array(solvedWitness);
   const proof = await prover.generateFinalProof(serializedWitness);
-=======
-  const proof = await prover.generateOuterProof(serializedWitness);
->>>>>>> 7006a836
 
   // Proof verification
   const isValid = await prover.verifyFinalProof(proof);
@@ -41,12 +36,7 @@
   // Proof creation
   const prover = new Backend(assert_lt_json.bytecode);
   await prover.init();
-<<<<<<< HEAD
-  const serializedWitness = witnessMapToUint8Array(solvedWitness);
   const proof = await prover.generateIntermediateProof(serializedWitness);
-=======
-  const proof = await prover.generateInnerProof(serializedWitness);
->>>>>>> 7006a836
 
   // Proof verification
   const isValid = await prover.verifyIntermediateProof(proof);
@@ -77,12 +67,7 @@
   const prover = new Backend(assert_lt_json.bytecode);
   await prover.init();
 
-<<<<<<< HEAD
-  const serializedWitness = witnessMapToUint8Array(solvedWitness);
   const proof = await prover.generateFinalProof(serializedWitness);
-=======
-  const proof = await prover.generateOuterProof(serializedWitness);
->>>>>>> 7006a836
 
   try {
     const verifier = new Backend(assert_lt_json.bytecode);
