--- conflicted
+++ resolved
@@ -1,26 +1,18 @@
 import { expect } from 'chai';
 import assert_lt_json from '../noir_compiled_examples/assert_lt/target/assert_lt.json' assert { type: 'json' };
-<<<<<<< HEAD
 import { Noir } from '../../src/index.js';
+import { CompiledCircuit } from '@noir-lang/types';
 
 const noir = new Noir(); // backendless noir
-=======
-import { generateWitness } from '@noir-lang/noir_js';
-import { CompiledCircuit } from '@noir-lang/types';
 
 const assert_lt_program = assert_lt_json as CompiledCircuit;
->>>>>>> 3b51f4df
 
 it('generates witnesses successfully', async () => {
   const inputs = {
     x: '2',
     y: '3',
   };
-<<<<<<< HEAD
-  expect(() => noir.generateWitness(assert_lt_json, inputs)).to.not.throw;
-=======
-  expect(() => generateWitness(assert_lt_program, inputs)).to.not.throw;
->>>>>>> 3b51f4df
+  expect(() => noir.generateWitness(assert_lt_program, inputs)).to.not.throw;
 });
 
 it('string input and number input are the same', async () => {
@@ -32,13 +24,8 @@
     x: 2,
     y: 3,
   };
-<<<<<<< HEAD
-  const solvedWitnessString = await noir.generateWitness(assert_lt_json, inputsString);
-  const solvedWitnessNumber = await noir.generateWitness(assert_lt_json, inputsNumber);
-=======
-  const solvedWitnessString = await generateWitness(assert_lt_program, inputsString);
-  const solvedWitnessNumber = await generateWitness(assert_lt_program, inputsNumber);
->>>>>>> 3b51f4df
+  const solvedWitnessString = await noir.generateWitness(assert_lt_program, inputsString);
+  const solvedWitnessNumber = await noir.generateWitness(assert_lt_program, inputsNumber);
   expect(solvedWitnessString).to.deep.equal(solvedWitnessNumber);
 });
 
@@ -52,13 +39,8 @@
     y: 3,
   };
 
-<<<<<<< HEAD
-  const solvedWitnessString = await noir.generateWitness(assert_lt_json, inputsString);
-  const solvedWitnessNumber = await noir.generateWitness(assert_lt_json, inputsNumber);
-=======
-  const solvedWitnessString = await generateWitness(assert_lt_program, inputsString);
-  const solvedWitnessNumber = await generateWitness(assert_lt_program, inputsNumber);
->>>>>>> 3b51f4df
+  const solvedWitnessString = await noir.generateWitness(assert_lt_program, inputsString);
+  const solvedWitnessNumber = await noir.generateWitness(assert_lt_program, inputsNumber);
   expect(solvedWitnessString).to.deep.equal(solvedWitnessNumber);
 });
 
@@ -69,11 +51,7 @@
   };
 
   try {
-<<<<<<< HEAD
-    await noir.generateWitness(assert_lt_json, inputsHexPrefix);
-=======
-    await generateWitness(assert_lt_program, inputsHexPrefix);
->>>>>>> 3b51f4df
+    await noir.generateWitness(assert_lt_program, inputsHexPrefix);
     expect.fail('Expected generatedWitness to throw, due to inputs being prefixed with 0x. Currently not supported');
   } catch (error) {
     // Successfully errored due to 0x not being supported. Update this test once/if we choose
@@ -89,11 +67,7 @@
     };
 
     try {
-<<<<<<< HEAD
-      await noir.generateWitness(assert_lt_json, inputs);
-=======
-      await generateWitness(assert_lt_program, inputs);
->>>>>>> 3b51f4df
+      await noir.generateWitness(assert_lt_program, inputs);
       expect.fail('Expected generatedWitness to throw, due to x not being convertible to a uint64');
     } catch (error) {
       const knownError = error as Error;
