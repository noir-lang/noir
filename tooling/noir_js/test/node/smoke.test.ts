import { expect } from 'chai';
import assert_lt_json from '../noir_compiled_examples/assert_lt/target/assert_lt.json' assert { type: 'json' };
<<<<<<< HEAD
import { Noir } from '../../src/index.js';
=======
>>>>>>> 35f7a9de
import { CompiledCircuit } from '@noir-lang/types';
import { Noir } from '@noir-lang/noir_js';

const noir = new Noir(); // backendless noir

const assert_lt_program = assert_lt_json as CompiledCircuit;

it('generates witnesses successfully', async () => {
  const inputs = {
    x: '2',
    y: '3',
  };
<<<<<<< HEAD
  expect(() => noir.generateWitness(assert_lt_program, inputs)).to.not.throw;
=======
  expect(() => new Noir(assert_lt_program).execute(inputs)).to.not.throw;
>>>>>>> 35f7a9de
});

it('string input and number input are the same', async () => {
  const inputsString = {
    x: '2',
    y: '3',
  };
  const inputsNumber = {
    x: 2,
    y: 3,
  };
<<<<<<< HEAD
  const solvedWitnessString = await noir.generateWitness(assert_lt_program, inputsString);
  const solvedWitnessNumber = await noir.generateWitness(assert_lt_program, inputsNumber);
=======
  const solvedWitnessString = await new Noir(assert_lt_program).execute(inputsString);
  const solvedWitnessNumber = await new Noir(assert_lt_program).execute(inputsNumber);
>>>>>>> 35f7a9de
  expect(solvedWitnessString).to.deep.equal(solvedWitnessNumber);
});

it('string input and number input are the same', async () => {
  const inputsString = {
    x: '2',
    y: '3',
  };
  const inputsNumber = {
    x: 2,
    y: 3,
  };

<<<<<<< HEAD
  const solvedWitnessString = await noir.generateWitness(assert_lt_program, inputsString);
  const solvedWitnessNumber = await noir.generateWitness(assert_lt_program, inputsNumber);
=======
  const solvedWitnessString = await new Noir(assert_lt_program).execute(inputsString);
  const solvedWitnessNumber = await new Noir(assert_lt_program).execute(inputsNumber);
>>>>>>> 35f7a9de
  expect(solvedWitnessString).to.deep.equal(solvedWitnessNumber);
});

it('0x prefixed string input for inputs will throw', async () => {
  const inputsHexPrefix = {
    x: '0x2',
    y: '0x3',
  };

  try {
<<<<<<< HEAD
    await noir.generateWitness(assert_lt_program, inputsHexPrefix);
=======
    await new Noir(assert_lt_program).execute(inputsHexPrefix);
>>>>>>> 35f7a9de
    expect.fail('Expected generatedWitness to throw, due to inputs being prefixed with 0x. Currently not supported');
  } catch (error) {
    // Successfully errored due to 0x not being supported. Update this test once/if we choose
    // to support 0x prefixed inputs.
  }
});

describe('input validation', () => {
  it('x should be a uint64 not a string', async () => {
    const inputs = {
      x: 'foo',
      y: '3',
    };

    try {
<<<<<<< HEAD
      await noir.generateWitness(assert_lt_program, inputs);
=======
      await new Noir(assert_lt_program).execute(inputs);
>>>>>>> 35f7a9de
      expect.fail('Expected generatedWitness to throw, due to x not being convertible to a uint64');
    } catch (error) {
      const knownError = error as Error;
      expect(knownError.message).to.equal(
        'Expected witness values to be integers, provided value causes `invalid digit found in string` error',
      );
    }
  });
});<|MERGE_RESOLUTION|>--- conflicted
+++ resolved
@@ -1,11 +1,7 @@
 import { expect } from 'chai';
+import { Noir } from '@noir-lang/noir_js';
+import { CompiledCircuit } from '@noir-lang/types';
 import assert_lt_json from '../noir_compiled_examples/assert_lt/target/assert_lt.json' assert { type: 'json' };
-<<<<<<< HEAD
-import { Noir } from '../../src/index.js';
-=======
->>>>>>> 35f7a9de
-import { CompiledCircuit } from '@noir-lang/types';
-import { Noir } from '@noir-lang/noir_js';
 
 const noir = new Noir(); // backendless noir
 
@@ -16,11 +12,7 @@
     x: '2',
     y: '3',
   };
-<<<<<<< HEAD
-  expect(() => noir.generateWitness(assert_lt_program, inputs)).to.not.throw;
-=======
-  expect(() => new Noir(assert_lt_program).execute(inputs)).to.not.throw;
->>>>>>> 35f7a9de
+  expect(async () => await noir.execute(inputs, assert_lt_program)).to.not.throw;
 });
 
 it('string input and number input are the same', async () => {
@@ -32,13 +24,8 @@
     x: 2,
     y: 3,
   };
-<<<<<<< HEAD
-  const solvedWitnessString = await noir.generateWitness(assert_lt_program, inputsString);
-  const solvedWitnessNumber = await noir.generateWitness(assert_lt_program, inputsNumber);
-=======
-  const solvedWitnessString = await new Noir(assert_lt_program).execute(inputsString);
-  const solvedWitnessNumber = await new Noir(assert_lt_program).execute(inputsNumber);
->>>>>>> 35f7a9de
+  const solvedWitnessString = await noir.execute(inputsString, assert_lt_program);
+  const solvedWitnessNumber = await noir.execute(inputsNumber, assert_lt_program);
   expect(solvedWitnessString).to.deep.equal(solvedWitnessNumber);
 });
 
@@ -52,13 +39,8 @@
     y: 3,
   };
 
-<<<<<<< HEAD
-  const solvedWitnessString = await noir.generateWitness(assert_lt_program, inputsString);
-  const solvedWitnessNumber = await noir.generateWitness(assert_lt_program, inputsNumber);
-=======
-  const solvedWitnessString = await new Noir(assert_lt_program).execute(inputsString);
-  const solvedWitnessNumber = await new Noir(assert_lt_program).execute(inputsNumber);
->>>>>>> 35f7a9de
+  const solvedWitnessString = await noir.execute(inputsString, assert_lt_program);
+  const solvedWitnessNumber = await noir.execute(inputsNumber, assert_lt_program);
   expect(solvedWitnessString).to.deep.equal(solvedWitnessNumber);
 });
 
@@ -69,11 +51,7 @@
   };
 
   try {
-<<<<<<< HEAD
-    await noir.generateWitness(assert_lt_program, inputsHexPrefix);
-=======
-    await new Noir(assert_lt_program).execute(inputsHexPrefix);
->>>>>>> 35f7a9de
+    await noir.execute(inputsHexPrefix, assert_lt_program);
     expect.fail('Expected generatedWitness to throw, due to inputs being prefixed with 0x. Currently not supported');
   } catch (error) {
     // Successfully errored due to 0x not being supported. Update this test once/if we choose
@@ -89,11 +67,7 @@
     };
 
     try {
-<<<<<<< HEAD
-      await noir.generateWitness(assert_lt_program, inputs);
-=======
-      await new Noir(assert_lt_program).execute(inputs);
->>>>>>> 35f7a9de
+      await noir.execute(inputs, assert_lt_program);
       expect.fail('Expected generatedWitness to throw, due to x not being convertible to a uint64');
     } catch (error) {
       const knownError = error as Error;
