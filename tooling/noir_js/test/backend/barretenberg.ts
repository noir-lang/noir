--- conflicted
+++ resolved
@@ -44,11 +44,7 @@
   //
   // The settings for this proof are the same as the settings for a "normal" proof
   // ie one that is not in the recursive setting.
-<<<<<<< HEAD
-  async generateOuterProof(decompressedWitness: Uint8Array): Promise<Uint8Array> {
-=======
-  async generateFinalProof(decompressedWitness: Uint8Array) {
->>>>>>> 71dbbb86
+  async generateFinalProof(decompressedWitness: Uint8Array): Promise<Uint8Array> {
     const makeEasyToVerifyInCircuit = false;
     return this.generateProof(decompressedWitness, makeEasyToVerifyInCircuit);
   }
@@ -64,11 +60,7 @@
   // We set `makeEasyToVerifyInCircuit` to true, which will tell the backend to
   // generate the proof using components that will make the proof
   // easier to verify in a circuit.
-<<<<<<< HEAD
-  async generateInnerProof(witness: Uint8Array): Promise<Uint8Array> {
-=======
-  async generateIntermediateProof(witness: Uint8Array) {
->>>>>>> 71dbbb86
+  async generateIntermediateProof(witness: Uint8Array): Promise<Uint8Array> {
     const makeEasyToVerifyInCircuit = true;
     return this.generateProof(witness, makeEasyToVerifyInCircuit);
   }
@@ -93,8 +85,7 @@
   // method.
   //
   // The number of public inputs denotes how many public inputs are in the inner proof.
-<<<<<<< HEAD
-  async generateInnerProofArtifacts(
+  async generateIntermediateProofArtifacts(
     proof: Uint8Array,
     numOfPublicInputs = 0,
   ): Promise<{
@@ -102,9 +93,6 @@
     vkAsFields: string[];
     vkHash: string;
   }> {
-=======
-  async generateIntermediateProofArtifacts(proof: Uint8Array, numOfPublicInputs = 0) {
->>>>>>> 71dbbb86
     const proofAsFields = await this.api.acirSerializeProofIntoFields(this.acirComposer, proof, numOfPublicInputs);
 
     // TODO: perhaps we should put this in the init function. Need to benchmark
@@ -121,21 +109,13 @@
     };
   }
 
-<<<<<<< HEAD
-  async verifyOuterProof(proof: Uint8Array): Promise<boolean> {
-=======
-  async verifyFinalProof(proof: Uint8Array) {
->>>>>>> 71dbbb86
+  async verifyFinalProof(proof: Uint8Array): Promise<boolean> {
     const makeEasyToVerifyInCircuit = false;
     const verified = await this.verifyProof(proof, makeEasyToVerifyInCircuit);
     return verified;
   }
 
-<<<<<<< HEAD
-  async verifyInnerProof(proof: Uint8Array): Promise<boolean> {
-=======
-  async verifyIntermediateProof(proof: Uint8Array) {
->>>>>>> 71dbbb86
+  async verifyIntermediateProof(proof: Uint8Array): Promise<boolean> {
     const makeEasyToVerifyInCircuit = true;
     return this.verifyProof(proof, makeEasyToVerifyInCircuit);
   }
