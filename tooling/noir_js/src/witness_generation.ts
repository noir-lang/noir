--- conflicted
+++ resolved
@@ -4,17 +4,8 @@
 import { witnessMapToUint8Array } from './serialize.js';
 
 // Generates the witnesses needed to feed into the chosen proving system
-<<<<<<< HEAD
-export async function generateWitness(compiledProgram, inputs): Promise<WitnessMap> {
+export async function generateWitness(compiledProgram, inputs): Promise<Uint8Array> {
   // Throws on ABI encoding error
-=======
-export async function generateWitness(compiledProgram, inputs): Promise<Uint8Array> {
-  // Validate inputs
-  const { isValid, error } = validateInputs(inputs, compiledProgram.abi);
-  if (!isValid) {
-    throw new Error(error?.toString());
-  }
->>>>>>> 340386ad
   const witnessMap = abiEncode(compiledProgram.abi, inputs, null);
 
   // Execute the circuit to generate the rest of the witnesses and serialize
