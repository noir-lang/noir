{
  "name": "@noir-lang/noir_js",
  "collaborators": [
    "The Noir Team <team@noir-lang.org>"
  ],
  "version": "0.12.0",
  "packageManager": "yarn@3.5.1",
  "license": "(MIT OR Apache-2.0)",
  "type": "module",
  "dependencies": {
<<<<<<< HEAD
    "@noir-lang/acvm_js": "0.26.1",
    "@noir-lang/noirc_abi": "workspace:*",
    "fflate": "^0.8.0"
=======
    "@noir-lang/acvm_js": "0.27.0",
    "@noir-lang/noirc_abi": "workspace:*"
>>>>>>> 87fea4b4
  },
  "files": [
    "lib",
    "package.json"
  ],
  "main": "lib/index.js",
  "types": "lib/index.d.ts",
  "scripts": {
    "dev": "tsc --watch",
    "build": "tsc",
    "test": "yarn test:node",
    "test:node": "mocha --timeout 25000",
    "prettier": "prettier 'src/**/*.ts'",
    "prettier:fix": "prettier --write 'src/**/*.ts' 'test/**/*.ts'",
    "lint": "NODE_NO_WARNINGS=1 eslint . --ext .ts --ignore-path ./.eslintignore  --max-warnings 0"
  },
  "devDependencies": {
    "@aztec/bb.js": "0.7.2",
    "@types/chai": "^4",
    "@types/mocha": "^10.0.1",
    "@types/node": "^20.6.2",
    "@types/prettier": "^3",
    "chai": "^4.3.8",
    "eslint": "^8.40.0",
    "eslint-plugin-prettier": "^5.0.0",
    "mocha": "^10.2.0",
    "prettier": "3.0.3",
    "ts-node": "^10.9.1",
    "typescript": "^5.2.2"
  }
}<|MERGE_RESOLUTION|>--- conflicted
+++ resolved
@@ -8,14 +8,9 @@
   "license": "(MIT OR Apache-2.0)",
   "type": "module",
   "dependencies": {
-<<<<<<< HEAD
-    "@noir-lang/acvm_js": "0.26.1",
-    "@noir-lang/noirc_abi": "workspace:*",
     "fflate": "^0.8.0"
-=======
     "@noir-lang/acvm_js": "0.27.0",
     "@noir-lang/noirc_abi": "workspace:*"
->>>>>>> 87fea4b4
   },
   "files": [
     "lib",
