{
  "name": "@noir-lang/noir_js",
  "collaborators": [
    "The Noir Team <team@noir-lang.org>"
  ],
  "version": "0.14.1",
  "packageManager": "yarn@3.5.1",
  "license": "(MIT OR Apache-2.0)",
  "dependencies": {
    "@noir-lang/acvm_js": "workspace:*",
    "@noir-lang/noirc_abi": "workspace:*",
    "fflate": "^0.8.0"
  },
  "files": [
    "lib",
    "package.json"
  ],
  "source": "src/index.ts",
<<<<<<< HEAD
  "main": "lib/cjs/index.js",
  "module": "lib/mjs/index.js",
  "exports": {
    "require": "./lib/cjs/index.js",
    "default": "./lib/mjs/index.js",
    "types": "./lib/types/index.d.ts"
=======
  "main": "lib/index.cjs",
  "module": "lib/index.mjs",
  "exports": {
    "require": "./lib/index.cjs",
    "default": "./lib/index.mjs",
    "types": "./lib/index.d.ts"
>>>>>>> c5568782
  },
  "types": "lib/types/index.d.ts",
  "scripts": {
    "dev": "tsc --watch",
    "build": "yarn run build:tsc:cjs && yarn run build:tsc:mjs && yarn run build:types && ./fixup.sh",
    "build:tsc:cjs": "tsc -p tsconfig.cjs.json",
    "build:tsc:mjs": "tsc -p tsconfig.mjs.json",
    "build:types": "tsc -p tsconfig.types.json",
    "test": "yarn test:node:esm && yarn test:node:cjs",
    "test:node:esm": "TS_NODE_PROJECT=./tsconfig.mjs.json mocha --timeout 25000 --exit --config ./.mocharc.json",
    "test:node:cjs": "TS_NODE_PROJECT=./tsconfig.cjs.json mocha --timeout 25000 --exit --config ./.mocharc.cjs.json",
    "prettier": "prettier 'src/**/*.ts'",
    "prettier:fix": "prettier --write 'src/**/*.ts' 'test/**/*.ts'",
    "lint": "NODE_NO_WARNINGS=1 eslint . --ext .ts --ignore-path ./.eslintignore  --max-warnings 0",
    "clean": "rm -rf ./lib"
    
  },
  "devDependencies": {
    "@aztec/bb.js": "0.7.2",
    "@types/chai": "^4",
    "@types/mocha": "^10.0.1",
    "@types/node": "^20.6.2",
    "@types/prettier": "^3",
    "chai": "^4.3.8",
    "eslint": "^8.40.0",
    "eslint-plugin-prettier": "^5.0.0",
    "mocha": "^10.2.0",
    "prettier": "3.0.3",
    "ts-node": "^10.9.1",
    "typescript": "^5.2.2"
  }
}<|MERGE_RESOLUTION|>--- conflicted
+++ resolved
@@ -16,21 +16,12 @@
     "package.json"
   ],
   "source": "src/index.ts",
-<<<<<<< HEAD
   "main": "lib/cjs/index.js",
-  "module": "lib/mjs/index.js",
+  "module": "lib/mjs/index.mjs",
   "exports": {
     "require": "./lib/cjs/index.js",
     "default": "./lib/mjs/index.js",
     "types": "./lib/types/index.d.ts"
-=======
-  "main": "lib/index.cjs",
-  "module": "lib/index.mjs",
-  "exports": {
-    "require": "./lib/index.cjs",
-    "default": "./lib/index.mjs",
-    "types": "./lib/index.d.ts"
->>>>>>> c5568782
   },
   "types": "lib/types/index.d.ts",
   "scripts": {
@@ -46,7 +37,6 @@
     "prettier:fix": "prettier --write 'src/**/*.ts' 'test/**/*.ts'",
     "lint": "NODE_NO_WARNINGS=1 eslint . --ext .ts --ignore-path ./.eslintignore  --max-warnings 0",
     "clean": "rm -rf ./lib"
-    
   },
   "devDependencies": {
     "@aztec/bb.js": "0.7.2",
