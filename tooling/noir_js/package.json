--- conflicted
+++ resolved
@@ -19,16 +19,12 @@
   "main": "lib/index.js",
   "types": "lib/index.d.ts",
   "scripts": {
-<<<<<<< HEAD
     "dev": "tsc --watch",
     "build": "tsc",
     "test:node": "mocha --timeout 10000",
     "prettier": "prettier 'src/**/*.ts'",
-    "prettier:fix": "prettier --write 'src/**/*.ts' 'test/**/*.ts'"
-=======
-    "build": "tsc",
+    "prettier:fix": "prettier --write 'src/**/*.ts' 'test/**/*.ts'",
     "lint": "NODE_NO_WARNINGS=1 eslint . --ext .ts --ignore-path ./.eslintignore  --max-warnings 0"
->>>>>>> 06483c77
   },
   "devDependencies": {
     "@aztec/bb.js": "0.7.2",
