use std::collections::BTreeMap;

use acvm::{
    AcirField, FieldElement,
    acir::circuit::{
<<<<<<< HEAD
        brillig::BrilligFunctionId, AcirOpcodeLocation, BrilligOpcodeLocation, ErrorSelector,
        OpcodeLocation, RawAssertionPayload, ResolvedAssertionPayload, ResolvedOpcodeLocation,
    },
    pwg::{ErrorLocation, OpcodeResolutionError},
    AcirField, FieldElement,
};
use noirc_abi::{display_abi_error, Abi, AbiErrorType};
use noirc_errors::{
    call_stack::CallStackId, debug_info::DebugInfo, reporter::ReportedErrors, CustomDiagnostic,
    FileDiagnostic,
=======
        ErrorSelector, OpcodeLocation, RawAssertionPayload, ResolvedAssertionPayload,
        ResolvedOpcodeLocation, brillig::BrilligFunctionId,
    },
    pwg::{ErrorLocation, OpcodeResolutionError},
>>>>>>> 45ad6372
};
use noirc_abi::{Abi, AbiErrorType, display_abi_error};
use noirc_errors::{CustomDiagnostic, debug_info::DebugInfo, reporter::ReportedErrors};

pub use noirc_errors::Location;

use noirc_driver::CrateName;
use thiserror::Error;

use crate::foreign_calls::ForeignCallError;

/// Errors covering situations where a package cannot be compiled.
#[derive(Debug, Error)]
pub enum CompileError {
    #[error("Package `{0}` has type `lib` but only `bin` types can be compiled")]
    LibraryCrate(CrateName),

    #[error("Package `{0}` is expected to have a `main` function but it does not")]
    MissingMainFunction(CrateName),

    /// Errors encountered while compiling the Noir program.
    /// These errors are already written to stderr.
    #[error("Aborting due to {} previous error{}", .0.error_count, if .0.error_count == 1 { "" } else { "s" })]
    ReportedErrors(ReportedErrors),
}
impl From<ReportedErrors> for CompileError {
    fn from(errors: ReportedErrors) -> Self {
        Self::ReportedErrors(errors)
    }
}

#[derive(Debug, Error)]
pub enum NargoError<F: AcirField> {
    /// Error while compiling Noir into ACIR.
    #[error("Failed to compile circuit")]
    CompilationError,

    /// ACIR circuit execution error
    #[error(transparent)]
    ExecutionError(#[from] ExecutionError<F>),

    /// Oracle handling error
    #[error(transparent)]
    ForeignCallError(#[from] ForeignCallError),
}

impl<F: AcirField> NargoError<F> {
    /// Extracts the user defined failure message from the ExecutionError
    /// If one exists.
    ///
    /// We want to extract the user defined error so that we can compare it
    /// in tests to expected failure messages
    pub fn user_defined_failure_message(
        &self,
        error_types: &BTreeMap<ErrorSelector, AbiErrorType>,
    ) -> Option<String> {
        match self {
            NargoError::ExecutionError(error) => match error {
                ExecutionError::AssertionFailed(payload, _, _) => match payload {
                    ResolvedAssertionPayload::String(message) => Some(message.to_string()),
                    ResolvedAssertionPayload::Raw(raw) => {
                        let abi_type = error_types.get(&raw.selector)?;
                        let decoded = display_abi_error(&raw.data, abi_type.clone());
                        Some(decoded.to_string())
                    }
                },
                ExecutionError::SolvingError(error, _) => match error {
                    OpcodeResolutionError::BlackBoxFunctionFailed(_, reason) => {
                        Some(reason.to_string())
                    }
                    _ => None,
                },
            },
            NargoError::ForeignCallError(error) => Some(error.to_string()),
            _ => None,
        }
    }
}

#[derive(Debug, Error)]
pub enum ExecutionError<F: AcirField> {
    #[error("Failed assertion")]
    AssertionFailed(
        ResolvedAssertionPayload<F>,
        Vec<ResolvedOpcodeLocation>,
        Option<BrilligFunctionId>,
    ),

    #[error("Failed to solve program: '{}'", .0)]
    SolvingError(OpcodeResolutionError<F>, Option<Vec<ResolvedOpcodeLocation>>),
}

/// Extracts the opcode locations from a nargo error.
fn extract_locations_from_error<F: AcirField>(
    error: &ExecutionError<F>,
    debug: &[DebugInfo],
) -> Option<Vec<Location>> {
    let mut opcode_locations = match error {
        ExecutionError::SolvingError(
            OpcodeResolutionError::BrilligFunctionFailed { .. },
            acir_call_stack,
        ) => acir_call_stack.clone(),
        ExecutionError::AssertionFailed(_, call_stack, _) => Some(call_stack.clone()),
        ExecutionError::SolvingError(
            OpcodeResolutionError::IndexOutOfBounds { opcode_location: error_location, .. },
            acir_call_stack,
        )
        | ExecutionError::SolvingError(
            OpcodeResolutionError::InvalidInputBitSize { opcode_location: error_location, .. },
            acir_call_stack,
        )
        | ExecutionError::SolvingError(
            OpcodeResolutionError::UnsatisfiedConstrain { opcode_location: error_location, .. },
            acir_call_stack,
        ) => match error_location {
            ErrorLocation::Unresolved => {
                unreachable!("Cannot resolve index for unsatisfied constraint")
            }
            ErrorLocation::Resolved(_) => acir_call_stack.clone(),
        },
        _ => None,
    }?;

    // Insert the top-level Acir location where the Brillig function failed
    for (i, resolved_location) in opcode_locations.iter().enumerate() {
        if let ResolvedOpcodeLocation {
            acir_function_index,
            opcode_location: OpcodeLocation::Brillig { acir_index, .. },
        } = resolved_location
        {
            let acir_location = ResolvedOpcodeLocation {
                acir_function_index: *acir_function_index,
                opcode_location: OpcodeLocation::Acir(*acir_index),
            };

            opcode_locations.insert(i, acir_location);
            // Go until the first brillig opcode as that means we have the start of a Brillig call stack.
            // We have to loop through the opcode locations in case we had ACIR calls
            // before the brillig function failure.
            break;
        }
    }

    let brillig_function_id = match error {
        ExecutionError::SolvingError(
            OpcodeResolutionError::BrilligFunctionFailed { function_id, .. },
            _,
        ) => Some(*function_id),
        ExecutionError::AssertionFailed(_, _, function_id) => *function_id,
        _ => None,
    };

    Some(
        opcode_locations
            .iter()
            .flat_map(|resolved_location| {
                let call_stack_id = match resolved_location.opcode_location {
                    OpcodeLocation::Acir(idx) => *debug[resolved_location.acir_function_index]
                        .acir_locations
                        .get(&AcirOpcodeLocation::new(idx))
                        .unwrap_or(&CallStackId::root()),
                    OpcodeLocation::Brillig { brillig_index, .. } => *debug
                        [resolved_location.acir_function_index]
                        .brillig_locations[&brillig_function_id.unwrap()]
                        .get(&BrilligOpcodeLocation(brillig_index))
                        .unwrap_or(&CallStackId::root()),
                };
                debug[resolved_location.acir_function_index]
                    .location_tree
                    .get_call_stack(call_stack_id)
            })
            .collect(),
    )
}

fn extract_message_from_error(
    error_types: &BTreeMap<ErrorSelector, AbiErrorType>,
    nargo_err: &NargoError<FieldElement>,
) -> String {
    match nargo_err {
        NargoError::ExecutionError(ExecutionError::AssertionFailed(
            ResolvedAssertionPayload::String(message),
            _,
            _,
        )) => {
            format!("Assertion failed: '{message}'")
        }
        NargoError::ExecutionError(ExecutionError::AssertionFailed(
            ResolvedAssertionPayload::Raw(RawAssertionPayload { selector, data }),
            ..,
        )) => {
            if let Some(error_type) = error_types.get(selector) {
                format!("Assertion failed: {}", display_abi_error(data, error_type.clone()))
            } else {
                "Assertion failed".to_string()
            }
        }
        NargoError::ExecutionError(ExecutionError::SolvingError(
            OpcodeResolutionError::IndexOutOfBounds { index, array_size, .. },
            _,
        )) => {
            format!("Index out of bounds, array has size {array_size:?}, but index was {index:?}")
        }
        NargoError::ExecutionError(ExecutionError::SolvingError(
            OpcodeResolutionError::UnsatisfiedConstrain { .. },
            _,
        )) => "Failed constraint".into(),
        _ => nargo_err.to_string(),
    }
}

/// Tries to generate a runtime diagnostic from a nargo error. It will successfully do so if it's a runtime error with a call stack.
pub fn try_to_diagnose_runtime_error(
    nargo_err: &NargoError<FieldElement>,
    abi: &Abi,
    debug: &[DebugInfo],
) -> Option<CustomDiagnostic> {
    let source_locations = match nargo_err {
        NargoError::ExecutionError(execution_error) => {
            extract_locations_from_error(execution_error, debug)?
        }
        _ => return None,
    };
    // The location of the error itself will be the location at the top
    // of the call stack (the last item in the Vec).
    let location = *source_locations.last()?;
    let message = extract_message_from_error(&abi.error_types, nargo_err);
    let error = CustomDiagnostic::simple_error(message, String::new(), location);
    Some(error.with_call_stack(source_locations))
}<|MERGE_RESOLUTION|>--- conflicted
+++ resolved
@@ -3,26 +3,22 @@
 use acvm::{
     AcirField, FieldElement,
     acir::circuit::{
-<<<<<<< HEAD
-        brillig::BrilligFunctionId, AcirOpcodeLocation, BrilligOpcodeLocation, ErrorSelector,
-        OpcodeLocation, RawAssertionPayload, ResolvedAssertionPayload, ResolvedOpcodeLocation,
+        AcirOpcodeLocation, BrilligOpcodeLocation, ErrorSelector, OpcodeLocation,
+        RawAssertionPayload, ResolvedAssertionPayload, ResolvedOpcodeLocation,
+        brillig::BrilligFunctionId,
     },
     pwg::{ErrorLocation, OpcodeResolutionError},
-    AcirField, FieldElement,
-};
-use noirc_abi::{display_abi_error, Abi, AbiErrorType};
-use noirc_errors::{
-    call_stack::CallStackId, debug_info::DebugInfo, reporter::ReportedErrors, CustomDiagnostic,
-    FileDiagnostic,
-=======
-        ErrorSelector, OpcodeLocation, RawAssertionPayload, ResolvedAssertionPayload,
-        ResolvedOpcodeLocation, brillig::BrilligFunctionId,
-    },
-    pwg::{ErrorLocation, OpcodeResolutionError},
->>>>>>> 45ad6372
 };
 use noirc_abi::{Abi, AbiErrorType, display_abi_error};
-use noirc_errors::{CustomDiagnostic, debug_info::DebugInfo, reporter::ReportedErrors};
+use noirc_errors::{
+    CustomDiagnostic,
+    call_stack::CallStackId,
+    debug_info::DebugInfo,
+    reporter::ReportedErrors,
+    //   ErrorSelector, OpcodeLocation, RawAssertionPayload, ResolvedAssertionPayload,
+    //    FileDiagnostic,      ResolvedOpcodeLocation, brillig::BrilligFunctionId,
+    //pwg::{ErrorLocation, OpcodeResolutionError}
+};
 
 pub use noirc_errors::Location;
 
