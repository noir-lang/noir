--- conflicted
+++ resolved
@@ -111,12 +111,8 @@
                     unreachable!("Execution should not stop while in `InProgress` state.")
                 }
                 ACVMStatus::Failure(error) => {
-<<<<<<< HEAD
+                    self.last_fuzzing_trace = acvm.get_brillig_fuzzing_trace();
                     match &error {
-=======
-                    self.last_fuzzing_trace = acvm.get_brillig_fuzzing_trace();
-                    let call_stack = match &error {
->>>>>>> 25fd5c22
                         OpcodeResolutionError::UnsatisfiedConstrain {
                             opcode_location: ErrorLocation::Resolved(opcode_location),
                             ..
