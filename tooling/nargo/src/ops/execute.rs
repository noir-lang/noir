use acvm::acir::circuit::brillig::BrilligBytecode;
<<<<<<< HEAD
use acvm::acir::circuit::Program;
=======
use acvm::acir::circuit::{OpcodeLocation, Program, ResolvedOpcodeLocation};
>>>>>>> 3d398239
use acvm::acir::native_types::WitnessStack;
use acvm::brillig_vm::brillig::ForeignCallResult;
use acvm::pwg::{ACVMStatus, ErrorLocation, OpcodeNotSolvable, OpcodeResolutionError, ACVM};
use acvm::BlackBoxFunctionSolver;
use acvm::{acir::circuit::Circuit, acir::native_types::WitnessMap};

use crate::errors::ExecutionError;
use crate::NargoError;

use super::foreign_calls::{ForeignCallExecutor, NargoForeignCallResult};

struct ProgramExecutor<'a, B: BlackBoxFunctionSolver, F: ForeignCallExecutor> {
    functions: &'a [Circuit],

    unconstrained_functions: &'a [BrilligBytecode],

    // This gets built as we run through the program looking at each function call
    witness_stack: WitnessStack,

    blackbox_solver: &'a B,

    foreign_call_executor: &'a mut F,
}

impl<'a, B: BlackBoxFunctionSolver, F: ForeignCallExecutor> ProgramExecutor<'a, B, F> {
    fn new(
        functions: &'a [Circuit],
        unconstrained_functions: &'a [BrilligBytecode],
        blackbox_solver: &'a B,
        foreign_call_executor: &'a mut F,
    ) -> Self {
        ProgramExecutor {
            functions,
            unconstrained_functions,
            witness_stack: WitnessStack::default(),
            blackbox_solver,
            foreign_call_executor,
        }
    }

    fn finalize(self) -> WitnessStack {
        self.witness_stack
    }

    #[tracing::instrument(level = "trace", skip_all)]
<<<<<<< HEAD
    fn execute_circuit(
        &mut self,
        circuit: &Circuit,
        initial_witness: WitnessMap,
    ) -> Result<WitnessMap, NargoError> {
=======
    fn execute_circuit(&mut self, initial_witness: WitnessMap) -> Result<WitnessMap, NargoError> {
        let circuit = &self.functions[self.current_function_index];
>>>>>>> 3d398239
        let mut acvm = ACVM::new(
            self.blackbox_solver,
            &circuit.opcodes,
            initial_witness,
            self.unconstrained_functions,
        );

        // This message should be resolved by a nargo foreign call only when we have an unsatisfied assertion.
        let mut assert_message: Option<String> = None;
        loop {
            let solver_status = acvm.solve();

            match solver_status {
                ACVMStatus::Solved => break,
                ACVMStatus::InProgress => {
                    unreachable!("Execution should not stop while in `InProgress` state.")
                }
                ACVMStatus::Failure(error) => {
                    let call_stack = match &error {
                        OpcodeResolutionError::UnsatisfiedConstrain {
                            opcode_location: ErrorLocation::Resolved(opcode_location),
                        } => Some(vec![*opcode_location]),
                        OpcodeResolutionError::BrilligFunctionFailed { call_stack, .. } => {
                            Some(call_stack.clone())
                        }
                        _ => None,
                    };

                    return Err(NargoError::ExecutionError(match call_stack {
                        Some(call_stack) => {
                            // First check whether we have a runtime assertion message that should be resolved on an ACVM failure
                            // If we do not have a runtime assertion message, we check wether the error is a brillig error with a user-defined message,
                            // and finally we should check whether the circuit has any hardcoded messages associated with a specific `OpcodeLocation`.
                            // Otherwise return the provided opcode resolution error.
                            if let Some(assert_message) = assert_message {
                                ExecutionError::AssertionFailed(
                                    assert_message.to_owned(),
                                    call_stack,
                                )
                            } else if let OpcodeResolutionError::BrilligFunctionFailed {
                                message: Some(message),
                                ..
                            } = &error
                            {
                                ExecutionError::AssertionFailed(message.to_owned(), call_stack)
                            } else if let Some(assert_message) = circuit.get_assert_message(
                                *call_stack.last().expect("Call stacks should not be empty"),
                            ) {
                                ExecutionError::AssertionFailed(
                                    assert_message.to_owned(),
                                    call_stack,
                                )
                            } else {
                                ExecutionError::SolvingError(error)
                            }
                        }
                        None => ExecutionError::SolvingError(error),
                    }));
                }
                ACVMStatus::RequiresForeignCall(foreign_call) => {
                    let foreign_call_result = self.foreign_call_executor.execute(&foreign_call)?;
                    match foreign_call_result {
                        NargoForeignCallResult::BrilligOutput(foreign_call_result) => {
                            acvm.resolve_pending_foreign_call(foreign_call_result);
                        }
                        NargoForeignCallResult::ResolvedAssertMessage(message) => {
                            if assert_message.is_some() {
                                unreachable!("Resolving an assert message should happen only once as the VM should have failed");
                            }
                            assert_message = Some(message);

                            acvm.resolve_pending_foreign_call(ForeignCallResult::default());
                        }
                    }
                }
                ACVMStatus::RequiresAcirCall(call_info) => {
                    let acir_to_call = &self.functions[call_info.id as usize];
                    let initial_witness = call_info.initial_witness;
                    let call_solved_witness =
                        self.execute_circuit(acir_to_call, initial_witness)?;
                    let mut call_resolved_outputs = Vec::new();
                    for return_witness_index in acir_to_call.return_values.indices() {
                        if let Some(return_value) =
                            call_solved_witness.get_index(return_witness_index)
                        {
                            call_resolved_outputs.push(*return_value);
                        } else {
                            return Err(ExecutionError::SolvingError(
                                OpcodeNotSolvable::MissingAssignment(return_witness_index).into(),
                            )
                            .into());
                        }
                    }
                    acvm.resolve_pending_acir_call(call_resolved_outputs);
                    self.witness_stack.push(call_info.id, call_solved_witness);
                }
            }
        }

        Ok(acvm.finalize())
    }
}

#[tracing::instrument(level = "trace", skip_all)]
pub fn execute_program<B: BlackBoxFunctionSolver, F: ForeignCallExecutor>(
    program: &Program,
    initial_witness: WitnessMap,
    blackbox_solver: &B,
    foreign_call_executor: &mut F,
) -> Result<WitnessStack, NargoError> {
<<<<<<< HEAD
    let main = &program.functions[0];

=======
>>>>>>> 3d398239
    let mut executor = ProgramExecutor::new(
        &program.functions,
        &program.unconstrained_functions,
        blackbox_solver,
        foreign_call_executor,
    );
<<<<<<< HEAD
    let main_witness = executor.execute_circuit(main, initial_witness)?;
=======
    let main_witness = executor.execute_circuit(initial_witness)?;
>>>>>>> 3d398239
    executor.witness_stack.push(0, main_witness);

    Ok(executor.finalize())
}<|MERGE_RESOLUTION|>--- conflicted
+++ resolved
@@ -1,9 +1,5 @@
 use acvm::acir::circuit::brillig::BrilligBytecode;
-<<<<<<< HEAD
-use acvm::acir::circuit::Program;
-=======
 use acvm::acir::circuit::{OpcodeLocation, Program, ResolvedOpcodeLocation};
->>>>>>> 3d398239
 use acvm::acir::native_types::WitnessStack;
 use acvm::brillig_vm::brillig::ForeignCallResult;
 use acvm::pwg::{ACVMStatus, ErrorLocation, OpcodeNotSolvable, OpcodeResolutionError, ACVM};
@@ -49,16 +45,8 @@
     }
 
     #[tracing::instrument(level = "trace", skip_all)]
-<<<<<<< HEAD
-    fn execute_circuit(
-        &mut self,
-        circuit: &Circuit,
-        initial_witness: WitnessMap,
-    ) -> Result<WitnessMap, NargoError> {
-=======
     fn execute_circuit(&mut self, initial_witness: WitnessMap) -> Result<WitnessMap, NargoError> {
         let circuit = &self.functions[self.current_function_index];
->>>>>>> 3d398239
         let mut acvm = ACVM::new(
             self.blackbox_solver,
             &circuit.opcodes,
@@ -169,22 +157,13 @@
     blackbox_solver: &B,
     foreign_call_executor: &mut F,
 ) -> Result<WitnessStack, NargoError> {
-<<<<<<< HEAD
-    let main = &program.functions[0];
-
-=======
->>>>>>> 3d398239
     let mut executor = ProgramExecutor::new(
         &program.functions,
         &program.unconstrained_functions,
         blackbox_solver,
         foreign_call_executor,
     );
-<<<<<<< HEAD
-    let main_witness = executor.execute_circuit(main, initial_witness)?;
-=======
     let main_witness = executor.execute_circuit(initial_witness)?;
->>>>>>> 3d398239
     executor.witness_stack.push(0, main_witness);
 
     Ok(executor.finalize())
