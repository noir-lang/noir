--- conflicted
+++ resolved
@@ -9,15 +9,10 @@
     mut compiled_program: CompiledProgram,
     expression_width: ExpressionWidth,
 ) -> CompiledProgram {
-<<<<<<< HEAD
-    let (optimized_circuit, location_map) =
-        acvm::compiler::compile(compiled_program.program.functions[0].clone(), expression_width);
-=======
     let (optimized_circuit, location_map) = acvm::compiler::compile(
         std::mem::take(&mut compiled_program.program.functions[0]),
         expression_width,
     );
->>>>>>> 7ddfd896
 
     compiled_program.program.functions[0] = optimized_circuit;
     compiled_program.debug.update_acir(location_map);
