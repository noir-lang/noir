use fm::FileManager;
use noirc_driver::{
    link_to_debug_crate, CompilationResult, CompileOptions, CompiledContract, CompiledProgram,
};
use noirc_frontend::debug::DebugState;
use noirc_frontend::hir::ParsedFiles;

use crate::errors::CompileError;
use crate::prepare_package;
use crate::{package::Package, workspace::Workspace};

use rayon::prelude::*;

/// Compiles workspace.
///
/// # Errors
///
/// This function will return an error if there are any compilations errors reported.
pub fn compile_workspace(
    file_manager: &FileManager,
    parsed_files: &ParsedFiles,
    workspace: &Workspace,
    compile_options: &CompileOptions,
) -> Result<(Vec<CompiledProgram>, Vec<CompiledContract>), CompileError> {
    let (binary_packages, contract_packages): (Vec<_>, Vec<_>) = workspace
        .into_iter()
        .filter(|package| !package.is_library())
        .cloned()
        .partition(|package| package.is_binary());

    // Compile all of the packages in parallel.
    let program_results: Vec<CompilationResult<CompiledProgram>> = binary_packages
        .par_iter()
        .map(|package| compile_program(file_manager, parsed_files, package, compile_options, None))
        .collect();
    let contract_results: Vec<CompilationResult<CompiledContract>> = contract_packages
        .par_iter()
        .map(|package| compile_contract(file_manager, parsed_files, package, compile_options))
        .collect();

    // Report any warnings/errors which were encountered during compilation.
    let compiled_programs: Vec<CompiledProgram> = program_results
        .into_iter()
        .map(|compilation_result| {
            report_errors(
                compilation_result,
                file_manager,
                compile_options.deny_warnings,
                compile_options.silence_warnings,
            )
        })
        .collect::<Result<_, _>>()?;
    let compiled_contracts: Vec<CompiledContract> = contract_results
        .into_iter()
        .map(|compilation_result| {
            report_errors(
                compilation_result,
                file_manager,
                compile_options.deny_warnings,
                compile_options.silence_warnings,
            )
        })
        .collect::<Result<_, _>>()?;

    Ok((compiled_programs, compiled_contracts))
}

pub fn compile_program(
    file_manager: &FileManager,
    parsed_files: &ParsedFiles,
    package: &Package,
    compile_options: &CompileOptions,
    cached_program: Option<CompiledProgram>,
) -> CompilationResult<CompiledProgram> {
    compile_program_with_debug_state(
        file_manager,
        parsed_files,
        package,
        compile_options,
        expression_width,
        cached_program,
        DebugState::default(),
    )
}

pub fn compile_program_with_debug_state(
    file_manager: &FileManager,
    parsed_files: &ParsedFiles,
    package: &Package,
    compile_options: &CompileOptions,
    expression_width: ExpressionWidth,
    cached_program: Option<CompiledProgram>,
    debug_state: DebugState,
) -> CompilationResult<CompiledProgram> {
    let (mut context, crate_id) = prepare_package(file_manager, parsed_files, package);
<<<<<<< HEAD
    link_to_debug_crate(&mut context, crate_id);
    context.debug_state = debug_state;

    let (program, warnings) =
        noirc_driver::compile_main(&mut context, crate_id, compile_options, cached_program)?;

    // Apply backend specific optimizations.
    let optimized_program = crate::ops::optimize_program(program, expression_width);

    Ok((optimized_program, warnings))
=======
    noirc_driver::compile_main(&mut context, crate_id, compile_options, cached_program)
>>>>>>> 2645c101
}

pub fn compile_contract(
    file_manager: &FileManager,
    parsed_files: &ParsedFiles,
    package: &Package,
    compile_options: &CompileOptions,
) -> CompilationResult<CompiledContract> {
    let (mut context, crate_id) = prepare_package(file_manager, parsed_files, package);
    noirc_driver::compile_contract(&mut context, crate_id, compile_options)
}

pub(crate) fn report_errors<T>(
    result: CompilationResult<T>,
    file_manager: &FileManager,
    deny_warnings: bool,
    silence_warnings: bool,
) -> Result<T, CompileError> {
    let (t, warnings) = result.map_err(|errors| {
        noirc_errors::reporter::report_all(
            file_manager.as_file_map(),
            &errors,
            deny_warnings,
            silence_warnings,
        )
    })?;

    noirc_errors::reporter::report_all(
        file_manager.as_file_map(),
        &warnings,
        deny_warnings,
        silence_warnings,
    );

    Ok(t)
}<|MERGE_RESOLUTION|>--- conflicted
+++ resolved
@@ -77,7 +77,6 @@
         parsed_files,
         package,
         compile_options,
-        expression_width,
         cached_program,
         DebugState::default(),
     )
@@ -88,25 +87,14 @@
     parsed_files: &ParsedFiles,
     package: &Package,
     compile_options: &CompileOptions,
-    expression_width: ExpressionWidth,
     cached_program: Option<CompiledProgram>,
     debug_state: DebugState,
 ) -> CompilationResult<CompiledProgram> {
     let (mut context, crate_id) = prepare_package(file_manager, parsed_files, package);
-<<<<<<< HEAD
     link_to_debug_crate(&mut context, crate_id);
     context.debug_state = debug_state;
 
-    let (program, warnings) =
-        noirc_driver::compile_main(&mut context, crate_id, compile_options, cached_program)?;
-
-    // Apply backend specific optimizations.
-    let optimized_program = crate::ops::optimize_program(program, expression_width);
-
-    Ok((optimized_program, warnings))
-=======
     noirc_driver::compile_main(&mut context, crate_id, compile_options, cached_program)
->>>>>>> 2645c101
 }
 
 pub fn compile_contract(
