--- conflicted
+++ resolved
@@ -12,19 +12,13 @@
 use noirc_frontend::hir::{Context, def_map::TestFunction};
 
 use crate::{
-<<<<<<< HEAD
+    NargoError,
     errors::try_to_diagnose_runtime_error,
     foreign_calls::{
-        layers,
+        ForeignCallError, ForeignCallExecutor, layers,
         print::PrintOutput,
         transcript::{ForeignCallLog, LoggingForeignCallExecutor},
-        ForeignCallError, ForeignCallExecutor,
     },
-=======
->>>>>>> ebaff44c
-    NargoError,
-    errors::try_to_diagnose_runtime_error,
-    foreign_calls::{ForeignCallError, ForeignCallExecutor, layers, print::PrintOutput},
 };
 
 use super::execute_program;
