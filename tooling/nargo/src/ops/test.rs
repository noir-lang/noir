--- conflicted
+++ resolved
@@ -19,12 +19,8 @@
     errors::try_to_diagnose_runtime_error,
     foreign_calls::{
         mocker::MockForeignCallExecutor, print::PrintForeignCallExecutor,
-<<<<<<< HEAD
-        rpc::RPCForeignCallExecutor, DefaultForeignCallExecutor, ForeignCall, ForeignCallError,
-        ForeignCallExecutor,
-=======
         rpc::RPCForeignCallExecutor, ForeignCall, ForeignCallExecutor,
->>>>>>> dc96de7c
+        ForeignCallError,
     },
     NargoError,
 };
