use std::{collections::VecDeque, path::Path};

use acvm::{AcirField, acir::brillig::ForeignCallResult, pwg::ForeignCallWaitInfo};
use serde::{Deserialize, Serialize};
use serde_json::json;

use super::{ForeignCallError, ForeignCallExecutor};

#[derive(Debug, thiserror::Error)]
pub enum TranscriptError {
    #[error(transparent)]
    IoError(#[from] std::io::Error),

    #[error(transparent)]
    DeserializationError(#[from] serde_json::Error),
}

#[derive(Debug, PartialEq, Clone, Serialize, Deserialize)]
struct LogItem<F> {
    call: ForeignCallWaitInfo<F>,
    result: ForeignCallResult<F>,
}

/// Log foreign calls during the execution, for testing purposes.
pub struct LoggingForeignCallExecutor<W, E> {
    pub executor: E,
    pub output: W,
}

impl<W, E> LoggingForeignCallExecutor<W, E> {
    pub fn new(executor: E, output: W) -> Self {
        Self { executor, output }
    }
}

impl<W, E, F> ForeignCallExecutor<F> for LoggingForeignCallExecutor<W, E>
where
    W: std::io::Write,
    F: AcirField + Serialize,
    E: ForeignCallExecutor<F>,
{
    fn execute(
        &mut self,
        foreign_call: &ForeignCallWaitInfo<F>,
    ) -> Result<ForeignCallResult<F>, ForeignCallError> {
        let result = self.executor.execute(foreign_call);
        if let Ok(ref result) = result {
            let log_item = || {
                // Match the JSON structure of `LogItem` without having to clone.
                let json = json!({"call": foreign_call, "result": result});
                serde_json::to_string(&json).expect("failed to serialize foreign call")
            };
<<<<<<< HEAD
            match &mut self.output {
                PrintOutput::None => (),
                PrintOutput::Stdout => println!("{}", log_item()),
                PrintOutput::String(s) => {
                    s.push_str(&log_item());
                    s.push('\n');
                }
                PrintOutput::PrintCallback(callback_fn) => {
                    callback_fn(log_item());
                }
            }
=======
            writeln!(self.output, "{}", log_item()).expect("write should succeed");
>>>>>>> df0439e9
        }
        result
    }
}

/// Replay an oracle transcript which was logged with [LoggingForeignCallExecutor].
///
/// This is expected to be the last executor in the stack, e.g. prints can be handled above it.
pub struct ReplayForeignCallExecutor<F> {
    transcript: VecDeque<LogItem<F>>,
}

impl<F: for<'a> Deserialize<'a>> ReplayForeignCallExecutor<F> {
    pub fn from_file(path: &Path) -> Result<Self, TranscriptError> {
        let contents = std::fs::read_to_string(path)?;

        let transcript =
            contents.lines().map(serde_json::from_str).collect::<Result<VecDeque<_>, _>>()?;

        Ok(Self { transcript })
    }
}

impl<F> ForeignCallExecutor<F> for ReplayForeignCallExecutor<F>
where
    F: AcirField,
{
    fn execute(
        &mut self,
        foreign_call: &ForeignCallWaitInfo<F>,
    ) -> Result<ForeignCallResult<F>, ForeignCallError> {
        let error = |msg| Err(ForeignCallError::TranscriptError(msg));
        // Verify without popping.
        if let Some(next) = self.transcript.front() {
            if next.call.function != foreign_call.function {
                let msg = format!(
                    "unexpected foreign call; expected '{}', got '{}'",
                    next.call.function, foreign_call.function
                );
                return error(msg);
            }
            if next.call.inputs != foreign_call.inputs {
                let msg = format!(
                    "unexpected foreign call inputs to '{}'; expected {:?}, got {:?}",
                    next.call.function, next.call.inputs, foreign_call.inputs
                );
                return error(msg);
            }
        }
        // Consume the next call.
        if let Some(next) = self.transcript.pop_front() {
            Ok(next.result)
        } else {
            error("unexpected foreign call; no more calls in transcript".to_string())
        }
    }
}<|MERGE_RESOLUTION|>--- conflicted
+++ resolved
@@ -50,21 +50,7 @@
                 let json = json!({"call": foreign_call, "result": result});
                 serde_json::to_string(&json).expect("failed to serialize foreign call")
             };
-<<<<<<< HEAD
-            match &mut self.output {
-                PrintOutput::None => (),
-                PrintOutput::Stdout => println!("{}", log_item()),
-                PrintOutput::String(s) => {
-                    s.push_str(&log_item());
-                    s.push('\n');
-                }
-                PrintOutput::PrintCallback(callback_fn) => {
-                    callback_fn(log_item());
-                }
-            }
-=======
             writeln!(self.output, "{}", log_item()).expect("write should succeed");
->>>>>>> df0439e9
         }
         result
     }
