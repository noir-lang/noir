--- conflicted
+++ resolved
@@ -379,7 +379,6 @@
     impl OracleResolverServer for OracleResolverImpl {
         fn resolve_foreign_call(
             &self,
-<<<<<<< HEAD
             req: ResolveForeignCallRequest<JSONSerializableFieldElement<FieldElement>>,
         ) -> Result<ForeignCallResult<JSONSerializableFieldElement<FieldElement>>, ErrorObjectOwned>
         {
@@ -387,15 +386,7 @@
             let response = match foreign_call.function.as_str() {
                 "sum" => self.sum(foreign_call.inputs[0].clone()),
                 "echo" => self.echo(foreign_call.inputs[0].clone()),
-                "id" => FieldElement::from(req.session_id as u128).into(),
-=======
-            req: ResolveForeignCallRequest<FieldElement>,
-        ) -> Result<ForeignCallResult<FieldElement>, ErrorObjectOwned> {
-            let response = match req.function_call.function.as_str() {
-                "sum" => self.sum(req.function_call.inputs[0].clone()),
-                "echo" => self.echo(req.function_call.inputs[0].clone()),
                 "id" => FieldElement::from(u128::from(req.session_id)).into(),
->>>>>>> 548c6f7e
                 _ => panic!("unexpected foreign call"),
             };
             Ok(prepare_foreign_call_result(response))
