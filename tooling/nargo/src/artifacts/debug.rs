use codespan_reporting::files::{Error, Files, SimpleFile};
use noirc_driver::{CompiledContract, CompiledProgram, DebugFile};
use noirc_errors::{debug_info::DebugInfo, Location};
use noirc_evaluator::errors::SsaReport;
use serde::{Deserialize, Serialize};
use std::{
    collections::{BTreeMap, BTreeSet},
    ops::Range,
};

use fm::{FileId, FileManager, PathString};

/// A Debug Artifact stores, for a given program, the debug info for every function
/// along with a map of file Id to the source code so locations in debug info can be mapped to source code they point to.
#[derive(Debug, Serialize, Deserialize)]
pub struct DebugArtifact {
    pub debug_symbols: Vec<DebugInfo>,
    pub file_map: BTreeMap<FileId, DebugFile>,
    pub warnings: Vec<SsaReport>,
}

impl DebugArtifact {
    pub fn new(debug_symbols: Vec<DebugInfo>, file_manager: &FileManager) -> Self {
        let mut file_map = BTreeMap::new();

        let files_with_debug_symbols: BTreeSet<FileId> = debug_symbols
            .iter()
            .flat_map(|function_symbols| {
                function_symbols
                    .locations
                    .values()
                    .flat_map(|call_stack| call_stack.iter().map(|location| location.file))
            })
            .collect();

        for file_id in files_with_debug_symbols {
            let file_source = file_manager.fetch_file(file_id);

            file_map.insert(
                file_id,
                DebugFile {
                    source: file_source.to_string(),
                    path: file_manager.path(file_id).to_path_buf(),
                },
            );
        }

        Self { debug_symbols, file_map, warnings: Vec::new() }
    }

    /// Given a location, returns its file's source code
    pub fn location_source_code(&self, location: Location) -> Result<&str, Error> {
        self.source(location.file)
    }

    /// Given a location, returns the index of the line it starts at
    pub fn location_line_index(&self, location: Location) -> Result<usize, Error> {
        let location_start = location.span.start() as usize;
        self.line_index(location.file, location_start)
    }

<<<<<<< HEAD
    /// Given a location, returns the index of the line it starts at
=======
    /// Given a location, returns the index of the line it ends at
>>>>>>> 69025e23
    pub fn location_end_line_index(&self, location: Location) -> Result<usize, Error> {
        let location_end = location.span.end() as usize;
        self.line_index(location.file, location_end)
    }

    /// Given a location, returns the line number it starts at
    pub fn location_line_number(&self, location: Location) -> Result<usize, Error> {
        let location_start = location.span.start() as usize;
        let line_index = self.line_index(location.file, location_start)?;
        self.line_number(location.file, line_index)
    }

    /// Given a location, returns the column number it starts at
    pub fn location_column_number(&self, location: Location) -> Result<usize, Error> {
        let location_start = location.span.start() as usize;
        let line_index = self.line_index(location.file, location_start)?;
        self.column_number(location.file, line_index, location_start)
    }

    /// Given a location, returns a Span relative to its line's
    /// position in the file. This is useful when processing a file's
    /// contents on a per-line-basis.
    pub fn location_in_line(&self, location: Location) -> Result<Range<usize>, Error> {
        let location_start = location.span.start() as usize;
        let location_end = location.span.end() as usize;
        let line_index = self.line_index(location.file, location_start)?;
        let line_span = self.line_range(location.file, line_index)?;

        let line_length = line_span.end - (line_span.start + 1);
        let start_in_line = location_start - line_span.start;

        // The location might continue beyond the line,
        // so we need a bounds check
        let end_in_line = location_end - line_span.start;
        let end_in_line = std::cmp::min(end_in_line, line_length);

        Ok(Range { start: start_in_line, end: end_in_line })
    }

    /// Given a location, returns a Span relative to its last line's
    /// position in the file. This is useful when processing a file's
    /// contents on a per-line-basis.
    pub fn location_in_end_line(&self, location: Location) -> Result<Range<usize>, Error> {
        let end_line_index = self.location_end_line_index(location)?;
        let line_span = self.line_range(location.file, end_line_index)?;
        let location_end = location.span.end() as usize;
        let end_in_line = location_end - line_span.start;
        Ok(Range { start: 0, end: end_in_line })
    }

    /// Given a location, returns the last line index
    /// of its file
    pub fn last_line_index(&self, location: Location) -> Result<usize, Error> {
        let source = self.source(location.file)?;
        self.line_index(location.file, source.len())
    }
}

impl From<CompiledProgram> for DebugArtifact {
    fn from(compiled_program: CompiledProgram) -> Self {
        DebugArtifact {
            debug_symbols: vec![compiled_program.debug],
            file_map: compiled_program.file_map,
            warnings: compiled_program.warnings,
        }
    }
}

impl From<&CompiledContract> for DebugArtifact {
    fn from(compiled_artifact: &CompiledContract) -> Self {
        let all_functions_debug: Vec<DebugInfo> = compiled_artifact
            .functions
            .iter()
            .map(|contract_function| contract_function.debug.clone())
            .collect();

        DebugArtifact {
            debug_symbols: all_functions_debug,
            file_map: compiled_artifact.file_map.clone(),
            warnings: compiled_artifact.warnings.clone(),
        }
    }
}

impl<'a> Files<'a> for DebugArtifact {
    type FileId = FileId;
    type Name = PathString;
    type Source = &'a str;

    fn name(&self, file_id: Self::FileId) -> Result<Self::Name, Error> {
        self.file_map.get(&file_id).ok_or(Error::FileMissing).map(|file| file.path.clone().into())
    }

    fn source(&'a self, file_id: Self::FileId) -> Result<Self::Source, Error> {
        self.file_map.get(&file_id).ok_or(Error::FileMissing).map(|file| file.source.as_ref())
    }

    fn line_index(&self, file_id: Self::FileId, byte_index: usize) -> Result<usize, Error> {
        self.file_map.get(&file_id).ok_or(Error::FileMissing).and_then(|file| {
            SimpleFile::new(PathString::from(file.path.clone()), file.source.clone())
                .line_index((), byte_index)
        })
    }

    fn line_range(&self, file_id: Self::FileId, line_index: usize) -> Result<Range<usize>, Error> {
        self.file_map.get(&file_id).ok_or(Error::FileMissing).and_then(|file| {
            SimpleFile::new(PathString::from(file.path.clone()), file.source.clone())
                .line_range((), line_index)
        })
    }
}

#[cfg(test)]
mod tests {
    use crate::artifacts::debug::DebugArtifact;
    use acvm::acir::circuit::OpcodeLocation;
    use fm::FileManager;
    use noirc_errors::{debug_info::DebugInfo, Location, Span};
    use std::collections::BTreeMap;
    use std::ops::Range;
    use std::path::Path;
    use std::path::PathBuf;
    use tempfile::{tempdir, TempDir};

    // Returns the absolute path to the file
    fn create_dummy_file(dir: &TempDir, file_name: &Path) -> PathBuf {
        let file_path = dir.path().join(file_name);
        let _file = std::fs::File::create(&file_path).unwrap();
        file_path
    }

    // Tests that location_in_line correctly handles
    // locations spanning multiple lines.
    // For example, given the snippet:
    // ```
    // permute(
    //    consts::x5_2_config(),
    //    state);
    // ```
    // We want location_in_line to return the range
    // containing `permute(`
    #[test]
    fn location_in_line_stops_at_end_of_line() {
        let source_code = r##"pub fn main(mut state: [Field; 2]) -> [Field; 2] {
    state = permute(
        consts::x5_2_config(),
        state);

    state
}"##;

        let dir = tempdir().unwrap();
        let file_name = Path::new("main.nr");
        create_dummy_file(&dir, file_name);

        let mut fm = FileManager::new(dir.path());
        let file_id = fm.add_file_with_source(file_name, source_code.to_string()).unwrap();

        // Location of
        // ```
        // permute(
        //      consts::x5_2_config(),
        //      state)
        // ```
        let loc = Location::new(Span::inclusive(63, 116), file_id);

        // We don't care about opcodes in this context,
        // we just use a dummy to construct debug_symbols
        let mut opcode_locations = BTreeMap::<OpcodeLocation, Vec<Location>>::new();
        opcode_locations.insert(OpcodeLocation::Acir(42), vec![loc]);

        let debug_symbols = vec![DebugInfo::new(opcode_locations)];
        let debug_artifact = DebugArtifact::new(debug_symbols, &fm);

        let location_in_line = debug_artifact.location_in_line(loc).expect("Expected a range");
        assert_eq!(location_in_line, Range { start: 12, end: 20 });
    }
}<|MERGE_RESOLUTION|>--- conflicted
+++ resolved
@@ -59,11 +59,7 @@
         self.line_index(location.file, location_start)
     }
 
-<<<<<<< HEAD
-    /// Given a location, returns the index of the line it starts at
-=======
     /// Given a location, returns the index of the line it ends at
->>>>>>> 69025e23
     pub fn location_end_line_index(&self, location: Location) -> Result<usize, Error> {
         let location_end = location.span.end() as usize;
         self.line_index(location.file, location_end)
