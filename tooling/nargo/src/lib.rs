#![forbid(unsafe_code)]
#![warn(unused_crate_dependencies, unused_extern_crates)]
#![warn(unreachable_pub)]
#![warn(clippy::semicolon_if_nothing_returned)]

//! Nargo is the package manager for Noir
//! This name was used because it sounds like `cargo` and
//! Noir Package Manager abbreviated is npm, which is already taken.

pub mod artifacts;
pub mod constants;
pub mod errors;
pub mod ops;
pub mod package;
pub mod workspace;

use std::collections::BTreeMap;

use fm::FileManager;
use noirc_driver::{add_dep, prepare_crate, prepare_dependency};
use noirc_frontend::{
    graph::{CrateGraph, CrateId, CrateName},
    hir::Context,
};
use package::{Dependency, Package};

pub use self::errors::NargoError;

pub fn prepare_dependencies(
    context: &mut Context,
    parent_crate: CrateId,
    dependencies: &BTreeMap<CrateName, Dependency>,
) {
    for (dep_name, dep) in dependencies.iter() {
        match dep {
            Dependency::Remote { package } | Dependency::Local { package } => {
                let crate_id = prepare_dependency(context, &package.entry_path);
                add_dep(context, parent_crate, crate_id, dep_name.clone());
                prepare_dependencies(context, crate_id, &package.dependencies);
            }
        }
    }
}

// We will pre-populate the file manager with all the files in the package
// This is so that we can avoid having to read from disk when we are compiling
//
// This does not require parsing because we are interested in the files under the src directory
// it may turn out that we do not need to include some Noir files that we add to the file
// manager
pub fn insert_all_files_for_package_into_file_manager(
    package: &Package,
    file_manager: &mut FileManager,
) {
<<<<<<< HEAD
    // Start off at the root directory of the package and add all of the files located
    // in that directory.
    let root_path = package.root_dir.clone();

    // Get all files in the package and add them to the file manager
    let paths = get_all_paths_in_dir(&root_path).expect("could not get all paths in the package");
=======
    // Start off at the entry path and read all files in the parent directory.
    let entry_path_parent = package
        .entry_path
        .parent()
        .unwrap_or_else(|| panic!("The entry path is expected to be a single file within a directory and so should have a parent {:?}", package.entry_path))
        .clone();

    // Get all files in the package and add them to the file manager
    let paths =
        get_all_paths_in_dir(entry_path_parent).expect("could not get all paths in the package");
>>>>>>> 57d2505d
    for path in paths {
        let source = std::fs::read_to_string(path.as_path())
            .unwrap_or_else(|_| panic!("could not read file {:?} into string", path));
        file_manager.add_file_with_source(path.as_path(), source);
    }

    insert_all_files_for_packages_dependencies_into_file_manager(package, file_manager);
}

// Inserts all files for the dependencies of the package into the file manager
// too
fn insert_all_files_for_packages_dependencies_into_file_manager(
    package: &Package,
    file_manager: &mut FileManager,
) {
    for (_, dep) in package.dependencies.iter() {
        match dep {
            Dependency::Local { package } | Dependency::Remote { package } => {
                insert_all_files_for_package_into_file_manager(package, file_manager);
                insert_all_files_for_packages_dependencies_into_file_manager(package, file_manager);
            }
        }
    }
}

pub fn prepare_package(package: &Package) -> (Context, CrateId) {
<<<<<<< HEAD
    // TODO: FileManager continues to leak into various crates
=======
>>>>>>> 57d2505d
    let mut fm = FileManager::new(&package.root_dir);
    insert_all_files_for_package_into_file_manager(package, &mut fm);

    let graph = CrateGraph::default();
    let mut context = Context::new(fm, graph);

    let crate_id = prepare_crate(&mut context, &package.entry_path);

    prepare_dependencies(&mut context, crate_id, &package.dependencies);

    (context, crate_id)
}

// Get all paths in the directory and subdirectories.
//
// Panics: If the path is not a path to a directory.
//
// TODO: Along with prepare_package, this function is an abstraction leak
// TODO: given that this crate should not know about the file manager.
// TODO: We can clean this up in a future refactor
fn get_all_paths_in_dir(dir: &std::path::Path) -> std::io::Result<Vec<std::path::PathBuf>> {
    assert!(dir.is_dir(), "directory {dir:?} is not a path to a directory");

    let mut paths = Vec::new();

    if dir.is_dir() {
        for entry in std::fs::read_dir(dir)? {
            let entry = entry?;
            let path = entry.path();
            if path.is_dir() {
                let mut sub_paths = get_all_paths_in_dir(&path)?;
                paths.append(&mut sub_paths);
            } else {
                paths.push(path);
            }
        }
    }

    Ok(paths)
}

#[cfg(test)]
mod tests {
    use crate::get_all_paths_in_dir;
    use std::{
        fs::{self, File},
        path::Path,
    };
    use tempfile::tempdir;

    fn create_test_dir_structure(temp_dir: &Path) -> std::io::Result<()> {
        fs::create_dir(temp_dir.join("subdir1"))?;
        File::create(temp_dir.join("subdir1/file1.txt"))?;
        fs::create_dir(temp_dir.join("subdir2"))?;
        File::create(temp_dir.join("subdir2/file2.txt"))?;
        File::create(temp_dir.join("file3.txt"))?;
        Ok(())
    }

    #[test]
    fn test_get_all_paths_in_dir() {
        let temp_dir = tempdir().expect("could not create a temporary directory");
        create_test_dir_structure(temp_dir.path())
            .expect("could not create test directory structure");

        let paths = get_all_paths_in_dir(temp_dir.path())
            .expect("could not get all paths in the test directory");

        // This should be the paths to all of the files in the directory and the subdirectory
        let expected_paths = vec![
            temp_dir.path().join("file3.txt"),
            temp_dir.path().join("subdir1/file1.txt"),
            temp_dir.path().join("subdir2/file2.txt"),
        ];

        assert_eq!(paths.len(), expected_paths.len());
        for path in expected_paths {
            assert!(paths.contains(&path));
        }
    }
}<|MERGE_RESOLUTION|>--- conflicted
+++ resolved
@@ -52,14 +52,6 @@
     package: &Package,
     file_manager: &mut FileManager,
 ) {
-<<<<<<< HEAD
-    // Start off at the root directory of the package and add all of the files located
-    // in that directory.
-    let root_path = package.root_dir.clone();
-
-    // Get all files in the package and add them to the file manager
-    let paths = get_all_paths_in_dir(&root_path).expect("could not get all paths in the package");
-=======
     // Start off at the entry path and read all files in the parent directory.
     let entry_path_parent = package
         .entry_path
@@ -70,7 +62,6 @@
     // Get all files in the package and add them to the file manager
     let paths =
         get_all_paths_in_dir(entry_path_parent).expect("could not get all paths in the package");
->>>>>>> 57d2505d
     for path in paths {
         let source = std::fs::read_to_string(path.as_path())
             .unwrap_or_else(|_| panic!("could not read file {:?} into string", path));
@@ -97,10 +88,6 @@
 }
 
 pub fn prepare_package(package: &Package) -> (Context, CrateId) {
-<<<<<<< HEAD
-    // TODO: FileManager continues to leak into various crates
-=======
->>>>>>> 57d2505d
     let mut fm = FileManager::new(&package.root_dir);
     insert_all_files_for_package_into_file_manager(package, &mut fm);
 
