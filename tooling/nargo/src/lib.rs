#![forbid(unsafe_code)]
#![warn(unused_crate_dependencies, unused_extern_crates)]
#![warn(unreachable_pub)]
#![warn(clippy::semicolon_if_nothing_returned)]

//! Nargo is the package manager for Noir
//! This name was used because it sounds like `cargo` and
//! Noir Package Manager abbreviated is npm, which is already taken.

pub mod artifacts;
pub mod constants;
pub mod errors;
pub mod ops;
pub mod package;
pub mod workspace;

use std::collections::BTreeMap;

use fm::FileManager;
use noirc_driver::{add_dep, prepare_crate, prepare_dependency};
use noirc_frontend::{
    graph::{CrateId, CrateName},
    hir::Context,
};
use package::{Dependency, Package};

pub use self::errors::NargoError;

pub fn prepare_dependencies(
    context: &mut Context,
    parent_crate: CrateId,
    dependencies: &BTreeMap<CrateName, Dependency>,
) {
    for (dep_name, dep) in dependencies.iter() {
        match dep {
            Dependency::Remote { package } | Dependency::Local { package } => {
                let crate_id = prepare_dependency(context, &package.entry_path);
                add_dep(context, parent_crate, crate_id, dep_name.clone());
                prepare_dependencies(context, crate_id, &package.dependencies);
            }
        }
    }
}

// We will pre-populate the file manager with all the files in the package
// This is so that we can avoid having to read from disk when we are compiling
//
// This does not require parsing because we are interested in the files under the src directory
// it may turn out that we do not need to include some Noir files that we add to the file
// manager
pub fn insert_all_files_for_package_into_file_manager(
    package: &Package,
    file_manager: &mut FileManager,
) {
    // Start off at the entry path and read all files in the parent directory.
    let entry_path_parent = package
        .entry_path
        .parent()
        .unwrap_or_else(|| panic!("The entry path is expected to be a single file within a directory and so should have a parent {:?}", package.entry_path))
        .clone();

    // Get all files in the package and add them to the file manager
    let paths =
        get_all_paths_in_dir(entry_path_parent).expect("could not get all paths in the package");
    for path in paths {
        let source = std::fs::read_to_string(path.as_path())
            .unwrap_or_else(|_| panic!("could not read file {:?} into string", path));
        file_manager.add_file_with_source(path.as_path(), source);
    }

    insert_all_files_for_packages_dependencies_into_file_manager(package, file_manager);
}

// Inserts all files for the dependencies of the package into the file manager
// too
fn insert_all_files_for_packages_dependencies_into_file_manager(
    package: &Package,
    file_manager: &mut FileManager,
) {
    for (_, dep) in package.dependencies.iter() {
        match dep {
            Dependency::Local { package } | Dependency::Remote { package } => {
                insert_all_files_for_package_into_file_manager(package, file_manager);
                insert_all_files_for_packages_dependencies_into_file_manager(package, file_manager);
            }
        }
    }
}

<<<<<<< HEAD
pub fn prepare_package<'file_manager>(
    file_manager: &'file_manager FileManager,
    package: &Package,
) -> (Context<'file_manager>, CrateId) {
    let graph = CrateGraph::default();
    let mut context = Context::from_ref_file_manager(file_manager, graph);
=======
pub fn prepare_package(package: &Package) -> (Context, CrateId) {
    let mut fm = FileManager::new(&package.root_dir);
    insert_all_files_for_package_into_file_manager(package, &mut fm);

    let mut context = Context::new(fm);
>>>>>>> 3fae4a03

    let crate_id = prepare_crate(&mut context, &package.entry_path);

    prepare_dependencies(&mut context, crate_id, &package.dependencies);

    (context, crate_id)
}

// Get all paths in the directory and subdirectories.
//
// Panics: If the path is not a path to a directory.
//
// TODO: Along with prepare_package, this function is an abstraction leak
// TODO: given that this crate should not know about the file manager.
// TODO: We can clean this up in a future refactor
fn get_all_paths_in_dir(dir: &std::path::Path) -> std::io::Result<Vec<std::path::PathBuf>> {
    assert!(dir.is_dir(), "directory {dir:?} is not a path to a directory");

    let mut paths = Vec::new();

    if dir.is_dir() {
        for entry in std::fs::read_dir(dir)? {
            let entry = entry?;
            let path = entry.path();
            if path.is_dir() {
                let mut sub_paths = get_all_paths_in_dir(&path)?;
                paths.append(&mut sub_paths);
            } else {
                paths.push(path);
            }
        }
    }

    Ok(paths)
}

#[cfg(test)]
mod tests {
    use crate::get_all_paths_in_dir;
    use std::{
        fs::{self, File},
        path::Path,
    };
    use tempfile::tempdir;

    fn create_test_dir_structure(temp_dir: &Path) -> std::io::Result<()> {
        fs::create_dir(temp_dir.join("subdir1"))?;
        File::create(temp_dir.join("subdir1/file1.txt"))?;
        fs::create_dir(temp_dir.join("subdir2"))?;
        File::create(temp_dir.join("subdir2/file2.txt"))?;
        File::create(temp_dir.join("file3.txt"))?;
        Ok(())
    }

    #[test]
    fn test_get_all_paths_in_dir() {
        let temp_dir = tempdir().expect("could not create a temporary directory");
        create_test_dir_structure(temp_dir.path())
            .expect("could not create test directory structure");

        let paths = get_all_paths_in_dir(temp_dir.path())
            .expect("could not get all paths in the test directory");

        // This should be the paths to all of the files in the directory and the subdirectory
        let expected_paths = vec![
            temp_dir.path().join("file3.txt"),
            temp_dir.path().join("subdir1/file1.txt"),
            temp_dir.path().join("subdir2/file2.txt"),
        ];

        assert_eq!(paths.len(), expected_paths.len());
        for path in expected_paths {
            assert!(paths.contains(&path));
        }
    }
}<|MERGE_RESOLUTION|>--- conflicted
+++ resolved
@@ -87,20 +87,12 @@
     }
 }
 
-<<<<<<< HEAD
 pub fn prepare_package<'file_manager>(
     file_manager: &'file_manager FileManager,
     package: &Package,
 ) -> (Context<'file_manager>, CrateId) {
     let graph = CrateGraph::default();
     let mut context = Context::from_ref_file_manager(file_manager, graph);
-=======
-pub fn prepare_package(package: &Package) -> (Context, CrateId) {
-    let mut fm = FileManager::new(&package.root_dir);
-    insert_all_files_for_package_into_file_manager(package, &mut fm);
-
-    let mut context = Context::new(fm);
->>>>>>> 3fae4a03
 
     let crate_id = prepare_crate(&mut context, &package.entry_path);
 
