--- conflicted
+++ resolved
@@ -30,17 +30,11 @@
 walkdir = "2.5.0"
 noir_fuzzer = { workspace = true }
 proptest = { workspace = true }
+noir_greybox_fuzzer = { workspace = true }
 
-<<<<<<< HEAD
-[target.'cfg(not(target_arch = "wasm32"))'.dependencies]
-noir_fuzzer.workspace = true
-proptest.workspace = true
-noir_greybox_fuzzer.workspace = true
-=======
 # Some dependencies are optional so we can compile to Wasm.
 tokio = { workspace = true, optional = true }
 rand = { workspace = true, optional = true }
->>>>>>> bbdf1a29
 
 [dev-dependencies]
 jsonrpsee = { workspace = true, features = ["server"] }
