--- conflicted
+++ resolved
@@ -4,11 +4,7 @@
 
 use acvm::acir::{
     circuit::{ExpressionWidth, Program},
-<<<<<<< HEAD
-    native_types::{WitnessMap, WitnessStack},
-=======
     native_types::WitnessMap,
->>>>>>> 7ddfd896
 };
 use acvm::FieldElement;
 use tempfile::tempdir;
@@ -60,11 +56,7 @@
     pub fn prove(
         &self,
         program: &Program,
-<<<<<<< HEAD
-        witness_values: WitnessStack,
-=======
         witness_values: WitnessMap,
->>>>>>> 7ddfd896
     ) -> Result<Vec<u8>, BackendError> {
         let binary_path = self.assert_binary_exists()?;
         self.assert_correct_version()?;
