// Lorem ipsum dolor sit amet, consectetur adipiscing elit, sed do eiusmod tempor incididunt ut labore et dolore magna aliqua.
// Ut enim ad minim veniam, quis nostrud exercitation ullamco laboris nisi ut aliquip ex ea commodo consequat.
// Duis aute irure dolor in reprehenderit in voluptate velit esse cillum dolore eu fugiat nulla pariatur.
// Excepteur sint occaecat cupidatat non proident, sunt in culpa qui officia deserunt mollit anim id est laborum.
contract Benchmarking {
    use aztec::protocol_types::abis::function_selector::FunctionSelector;

    use value_note::{
        utils::{decrement, increment},
        value_note::{VALUE_NOTE_LEN, ValueNote, ValueNoteMethods},
    };

    use aztec::{
        context::Context,
        log::emit_unencrypted_log,
        note::{note_getter_options::NoteGetterOptions, note_header::NoteHeader},
        state_vars::{Map, PrivateSet, PublicMutable},
        types::{
            address::AztecAddress,
            type_serialization::field_serialization::{
                FIELD_SERIALIZED_LEN, FieldSerializationMethods,
            },
        },
    };

    struct Storage {
        notes: Map<AztecAddress, PrivateSet<ValueNote, VALUE_NOTE_LEN>>,
        balances: Map<AztecAddress, PublicMutable<Field, FIELD_SERIALIZED_LEN>>,
    }

    impl Storage {
        fn init(context: Context) -> pub Self {
            Storage {
                notes: Map::new(
                    context,
                    1,
<<<<<<< HEAD
                    |context, slot| { PrivateSet::new(context, slot, ValueNoteMethods) },
=======
                    |context, slot| PrivateSet::new(context, slot, ValueNoteMethods),
>>>>>>> 3299c25c
                ),
                balances: Map::new(
                    context,
                    2,
                    |context, slot| {
                        PublicMutable::new(context, slot, FieldSerializationMethods)
                    },
                ),
            }
        }
    }

    #[aztec(private)]
    fn constructor() {}

    // Nec tincidunt praesent semper feugiat nibh sed pulvinar. Nibh nisl condimentum id venenatis a.
    #[aztec(private)]
    fn create_note(owner: Field, value: Field) {
        increment(storage.notes.at(owner), value, owner);
    }

    // Diam quam nulla porttitor massa id. Elit ullamcorper dignissim cras tincidunt lobortis feugiat.
    #[aztec(private)]
    fn recreate_note(owner: Field, index: u32) {
        let owner_notes = storage.notes.at(owner);
        let getter_options = NoteGetterOptions::new().set_limit(1).set_offset(index);
        let notes = owner_notes.get_notes(getter_options);
        let note = notes[0].unwrap_unchecked();
        owner_notes.remove(note);
        increment(owner_notes, note.value, owner);
    }

    // Ultrices in iaculis nunc sed augue lacus.
    #[aztec(public)]
    fn increment_balance(owner: Field, value: Field) {
        let current = storage.balances.at(owner).read();
        storage.balances.at(owner).write(current + value);
        let _callStackItem1 = context.call_public_function(
            context.this_address(),
            comptime { FunctionSelector::from_signature("broadcast(Field)") },
            [owner],
        );
    }

    // Est ultricies integer quis auctor elit sed. In nibh mauris cursus mattis molestie a iaculis.
    #[aztec(public)]
    fn broadcast(owner: Field) {
        emit_unencrypted_log(&mut context, storage.balances.at(owner).read());
    }
}

// Uses the token bridge contract, which tells which input token we need to talk to and handles the exit funds to L1
contract Uniswap {}<|MERGE_RESOLUTION|>--- conflicted
+++ resolved
@@ -34,11 +34,7 @@
                 notes: Map::new(
                     context,
                     1,
-<<<<<<< HEAD
-                    |context, slot| { PrivateSet::new(context, slot, ValueNoteMethods) },
-=======
                     |context, slot| PrivateSet::new(context, slot, ValueNoteMethods),
->>>>>>> 3299c25c
                 ),
                 balances: Map::new(
                     context,
