fn main(x: pub u8, y: u8) {
    // Safety: testing
    unsafe {}

    // Safety: testing
<<<<<<< HEAD
    unsafe {
        assert_eq(x, y);
    }

    // Safety: testing
=======
>>>>>>> 3cb08f51
    unsafe {
        assert_eq(x, y);
    }

    // Safety: testing
    unsafe {
        assert_eq(x, y);
    }
}<|MERGE_RESOLUTION|>--- conflicted
+++ resolved
@@ -3,14 +3,6 @@
     unsafe {}
 
     // Safety: testing
-<<<<<<< HEAD
-    unsafe {
-        assert_eq(x, y);
-    }
-
-    // Safety: testing
-=======
->>>>>>> 3cb08f51
     unsafe {
         assert_eq(x, y);
     }
