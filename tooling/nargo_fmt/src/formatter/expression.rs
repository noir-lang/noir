--- conflicted
+++ resolved
@@ -389,10 +389,6 @@
     ) -> ChunkGroup {
         let mut group = ChunkGroup::new();
         group.text(self.chunk(|formatter| {
-<<<<<<< HEAD
-            formatter.format_outer_doc_comments_checking_safety();
-=======
->>>>>>> 3cb08f51
             formatter.write_keyword(Keyword::Unsafe);
             formatter.write_space();
         }));
