use noirc_frontend::token::{
<<<<<<< HEAD
    Attribute, Attributes, FunctionAttribute, FunctionAttributeKind, FuzzingScope, MetaAttribute,
    SecondaryAttribute, SecondaryAttributeKind, TestScope, Token,
=======
    Attribute, Attributes, FunctionAttribute, FuzzingScope, MetaAttribute, MetaAttributeName,
    SecondaryAttribute, TestScope, Token,
>>>>>>> 5c1e1848
};

use crate::chunks::ChunkGroup;

use super::Formatter;

impl Formatter<'_> {
    pub(super) fn format_attributes(&mut self, attributes: Attributes) {
        let mut all_attributes = Vec::new();
        for attribute in attributes.secondary {
            all_attributes.push(Attribute::Secondary(attribute));
        }
        if let Some((function_attribute, index)) = attributes.function {
            all_attributes.insert(index, Attribute::Function(function_attribute));
        }

        // Attributes and doc comments can be mixed, so between each attribute
        // we format potential doc comments
        for attribute in all_attributes {
            self.format_outer_doc_comments();
            self.format_attribute(attribute);
        }
        self.format_outer_doc_comments();
    }

    pub(super) fn format_secondary_attributes(&mut self, attributes: Vec<SecondaryAttribute>) {
        for attribute in attributes {
            self.format_secondary_attribute(attribute);
        }
    }

    fn format_attribute(&mut self, attribute: Attribute) {
        match attribute {
            Attribute::Function(function_attribute) => {
                self.format_function_attribute(function_attribute);
            }
            Attribute::Secondary(secondary_attribute) => {
                self.format_secondary_attribute(secondary_attribute);
            }
        }
    }

    fn format_function_attribute(&mut self, attribute: FunctionAttribute) {
        self.skip_comments_and_whitespace();
        self.write_indentation();

        if !matches!(self.token, Token::AttributeStart { .. }) {
            panic!("Expected attribute start, got: {:?}", self.token);
        }

        match attribute.kind {
            FunctionAttributeKind::Foreign(_)
            | FunctionAttributeKind::Builtin(_)
            | FunctionAttributeKind::Oracle(_) => self.format_one_arg_attribute(),
            FunctionAttributeKind::Test(test_scope) => self.format_test_attribute(test_scope),
            FunctionAttributeKind::FuzzingHarness(fuzz_scope) => {
                self.format_fuzz_attribute(fuzz_scope);
            }
            FunctionAttributeKind::Fold
            | FunctionAttributeKind::NoPredicates
            | FunctionAttributeKind::InlineAlways => {
                self.format_no_args_attribute();
            }
        }

        self.write_line();
    }

    pub(super) fn format_secondary_attribute(&mut self, attribute: SecondaryAttribute) {
        self.skip_comments_and_whitespace();
        self.write_indentation();

        if !matches!(self.token, Token::AttributeStart { .. }) {
            panic!("Expected attribute start, got: {:?}", self.token);
        }

        match attribute.kind {
            SecondaryAttributeKind::Deprecated(message) => {
                self.format_deprecated_attribute(message);
            }
            SecondaryAttributeKind::ContractLibraryMethod
            | SecondaryAttributeKind::Export
            | SecondaryAttributeKind::Varargs
            | SecondaryAttributeKind::UseCallersScope => {
                self.format_no_args_attribute();
            }
            SecondaryAttributeKind::Field(_)
            | SecondaryAttributeKind::Abi(_)
            | SecondaryAttributeKind::Allow(_) => {
                self.format_one_arg_attribute();
            }
            SecondaryAttributeKind::Tag(_) => {
                self.write_and_skip_span_without_formatting(attribute.location.span);
            }
            SecondaryAttributeKind::Meta(meta_attribute) => {
                self.format_meta_attribute(meta_attribute);
            }
        }

        self.write_line();
    }

    fn format_deprecated_attribute(&mut self, message: Option<String>) {
        self.write_current_token_and_bump(); // #[
        self.skip_comments_and_whitespace();
        if message.is_some() {
            self.write_current_token_and_bump(); // deprecated
            self.write_left_paren(); // (
            self.skip_comments_and_whitespace(); // message
            self.write_current_token_and_bump(); // )
            self.write_right_paren();
        } else {
            self.write_current_token_and_bump();
        }
        self.write_right_bracket(); // ]
    }

    fn format_test_attribute(&mut self, test_scope: TestScope) {
        self.write_current_token_and_bump(); // #[
        self.skip_comments_and_whitespace();
        self.write_current_token_and_bump(); // test

        match test_scope {
            TestScope::None => (),
            TestScope::ShouldFailWith { reason: None } => {
                self.write_left_paren(); // (
                self.skip_comments_and_whitespace();
                self.write_current_token_and_bump(); // should_fail
                self.write_right_paren(); // )
            }
            TestScope::ShouldFailWith { reason: Some(..) } => {
                self.write_left_paren(); // (
                self.skip_comments_and_whitespace();
                self.write_current_token_and_bump(); // should_fail_with
                self.write_space();
                self.write_token(Token::Assign);
                self.write_space();
                self.skip_comments_and_whitespace();
                self.write_current_token_and_bump(); // "reason"
                self.write_right_paren(); // )
            }
        }

        self.write_right_bracket(); // ]
    }

    fn format_fuzz_attribute(&mut self, fuzz_scope: FuzzingScope) {
        self.write_current_token_and_bump(); // #[
        self.skip_comments_and_whitespace();
        self.write_current_token_and_bump(); // fuzz

        match fuzz_scope {
            FuzzingScope::None => (),
            FuzzingScope::OnlyFailWith { .. } => {
                self.write_left_paren(); // (
                self.skip_comments_and_whitespace();
                self.write_current_token_and_bump(); // only_fail_with
                self.write_space();
                self.write_token(Token::Assign);
                self.write_space();
                self.skip_comments_and_whitespace();
                self.write_current_token_and_bump(); // "reason"
                self.write_right_paren(); // )
            }
        }

        self.write_right_bracket(); // ]
    }

    fn format_meta_attribute(&mut self, meta_attribute: MetaAttribute) {
        self.write_current_token_and_bump(); // #[
        self.skip_comments_and_whitespace();
        match meta_attribute.name {
            MetaAttributeName::Path(path) => self.format_path(path),
            MetaAttributeName::Resolved(_) => {
                unreachable!("Resolved MetaAttributeName should not happen when formatting a file")
            }
        }
        self.skip_comments_and_whitespace();
        if self.is_at(Token::LeftParen) {
            let comments_count_before_arguments = self.written_comments_count;
            let has_arguments = !meta_attribute.arguments.is_empty();

            let mut chunk_formatter = self.chunk_formatter();
            let mut group = ChunkGroup::new();
            group.text(chunk_formatter.chunk(|formatter| {
                formatter.write_left_paren();
            }));
            chunk_formatter.format_expressions_separated_by_comma(
                meta_attribute.arguments,
                false, // force trailing comma
                &mut group,
            );
            group.text(chunk_formatter.chunk(|formatter| {
                formatter.write_right_paren();
            }));
            if has_arguments || self.written_comments_count > comments_count_before_arguments {
                self.format_chunk_group(group);
            }
        }
        self.write_right_bracket();
    }

    fn format_no_args_attribute(&mut self) {
        self.write_current_token_and_bump(); // #[
        self.skip_comments_and_whitespace();
        self.write_current_token_and_bump(); // name
        self.write_right_bracket(); // ]
    }

    fn format_one_arg_attribute(&mut self) {
        self.write_current_token_and_bump(); // #[
        self.skip_comments_and_whitespace();
        self.write_current_token_and_bump(); // name
        self.write_left_paren(); // (
        loop {
            self.skip_comments_and_whitespace();
            if self.is_at(Token::RightParen) {
                self.write_right_paren();
                break;
            } else {
                self.write_current_token_and_bump();
            }
        }
        self.write_right_bracket(); // ]
    }
}

#[cfg(test)]
mod tests {
    use crate::assert_format;

    fn assert_format_attribute(src: &str, expected: &str) {
        let src = format!("  {src} fn foo() {{}}");
        let expected = format!("{expected}\nfn foo() {{}}\n");
        assert_format(&src, &expected);
    }

    #[test]
    fn format_inner_tag_attribute() {
        let src = "  #!['foo] ";
        let expected = "#!['foo]\n";
        assert_format(src, expected);
    }

    #[test]
    fn format_deprecated_attribute() {
        let src = "  #[ deprecated ] ";
        let expected = "#[deprecated]";
        assert_format_attribute(src, expected);
    }

    #[test]
    fn format_deprecated_attribute_with_message() {
        let src = "  #[ deprecated ( \"use something else\" ) ] ";
        let expected = "#[deprecated(\"use something else\")]";
        assert_format_attribute(src, expected);
    }

    #[test]
    fn format_contract_library_method() {
        let src = "  #[ contract_library_method ] ";
        let expected = "#[contract_library_method]";
        assert_format_attribute(src, expected);
    }

    #[test]
    fn format_export() {
        let src = "  #[ export ] ";
        let expected = "#[export]";
        assert_format_attribute(src, expected);
    }

    #[test]
    fn format_varargs() {
        let src = "  #[ varargs ] ";
        let expected = "#[varargs]";
        assert_format_attribute(src, expected);
    }

    #[test]
    fn format_use_callers_scope() {
        let src = "  #[ use_callers_scope ] ";
        let expected = "#[use_callers_scope]";
        assert_format_attribute(src, expected);
    }

    #[test]
    fn format_field_attribute() {
        let src = "  #[ field ( bn256 ) ] ";
        let expected = "#[field(bn256)]";
        assert_format_attribute(src, expected);
    }

    #[test]
    fn format_abi_attribute() {
        let src = "  #[ abi ( foo ) ] ";
        let expected = "#[abi(foo)]";
        assert_format_attribute(src, expected);
    }

    #[test]
    fn format_allow_attribute() {
        let src = "  #[ allow ( unused_vars ) ] ";
        let expected = "#[allow(unused_vars)]";
        assert_format_attribute(src, expected);
    }

    #[test]
    fn format_meta_attribute_without_arguments() {
        let src = "  #[ custom  ] ";
        let expected = "#[custom]";
        assert_format_attribute(src, expected);
    }

    #[test]
    fn format_meta_attribute_without_arguments_removes_parentheses() {
        let src = "  #[ custom (  ) ] ";
        let expected = "#[custom]";
        assert_format_attribute(src, expected);
    }

    #[test]
    fn format_meta_attribute_without_arguments_but_comment() {
        let src = "  #[ custom ( /* nothing */ ) ] ";
        let expected = "#[custom( /* nothing */ )]";
        assert_format_attribute(src, expected);
    }

    #[test]
    fn format_meta_attribute_with_arguments() {
        let src = "  #[ custom ( 1 , 2,  [ 3, 4 ],  ) ] ";
        let expected = "#[custom(1, 2, [3, 4])]";
        assert_format_attribute(src, expected);
    }

    #[test]
    fn format_foreign_attribute() {
        let src = "  #[ foreign ( foo ) ] ";
        let expected = "#[foreign(foo)]";
        assert_format_attribute(src, expected);
    }

    #[test]
    fn format_recursive_attribute() {
        let src = "  #[ recursive ] ";
        let expected = "#[recursive]";
        assert_format_attribute(src, expected);
    }

    #[test]
    fn format_test_attribute() {
        let src = "  #[ test ] ";
        let expected = "#[test]";
        assert_format_attribute(src, expected);
    }

    #[test]
    fn format_test_should_fail_attribute() {
        let src = "  #[ test ( should_fail )] ";
        let expected = "#[test(should_fail)]";
        assert_format_attribute(src, expected);
    }

    #[test]
    fn format_test_should_fail_with_reason_attribute() {
        let src = "  #[ test ( should_fail_with=\"reason\" )] ";
        let expected = "#[test(should_fail_with = \"reason\")]";
        assert_format_attribute(src, expected);
    }

    #[test]
    fn format_fuzz_attribute() {
        let src = "  #[ fuzz ] ";
        let expected = "#[fuzz]";
        assert_format_attribute(src, expected);
    }

    #[test]
    fn format_test_only_fail_with_reason_attribute() {
        let src = "  #[ fuzz ( only_fail_with=\"reason\" )] ";
        let expected = "#[fuzz(only_fail_with = \"reason\")]";
        assert_format_attribute(src, expected);
    }

    #[test]
    fn format_multiple_function_attributes() {
        let src = " #[foo] #[test] #[bar]  ";
        let expected = "#[foo]\n#[test]\n#[bar]";
        assert_format_attribute(src, expected);
    }
}<|MERGE_RESOLUTION|>--- conflicted
+++ resolved
@@ -1,11 +1,6 @@
 use noirc_frontend::token::{
-<<<<<<< HEAD
     Attribute, Attributes, FunctionAttribute, FunctionAttributeKind, FuzzingScope, MetaAttribute,
-    SecondaryAttribute, SecondaryAttributeKind, TestScope, Token,
-=======
-    Attribute, Attributes, FunctionAttribute, FuzzingScope, MetaAttribute, MetaAttributeName,
-    SecondaryAttribute, TestScope, Token,
->>>>>>> 5c1e1848
+    MetaAttributeName, SecondaryAttribute, SecondaryAttributeKind, TestScope, Token,
 };
 
 use crate::chunks::ChunkGroup;
