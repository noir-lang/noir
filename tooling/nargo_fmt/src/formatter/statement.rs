--- conflicted
+++ resolved
@@ -1,13 +1,7 @@
 use noirc_frontend::{
     ast::{
-<<<<<<< HEAD
-        AssignStatement, ConstrainKind, ConstrainStatement, Expression, ExpressionKind,
-        ForLoopStatement, ForRange, LetStatement, Pattern, Statement, StatementKind,
-        UnresolvedType, UnresolvedTypeData, WhileStatement,
-=======
         AssignStatement, Expression, ExpressionKind, ForLoopStatement, ForRange, LetStatement,
-        Pattern, Statement, StatementKind, UnresolvedType, UnresolvedTypeData,
->>>>>>> 87196e94
+        Pattern, Statement, StatementKind, UnresolvedType, UnresolvedTypeData, WhileStatement,
     },
     token::{Keyword, SecondaryAttribute, Token, TokenKind},
 };
