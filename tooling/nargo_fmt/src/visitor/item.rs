use crate::{
    rewrite::{self, UseTree},
    utils::{
        append_space_if_nonempty, last_line_contains_single_line_comment, last_line_used_width,
        FindToken,
    },
    visitor::expr::{format_seq, NewlineMode},
};
use noirc_frontend::{
    ast::{NoirFunction, Visibility},
    macros_api::UnresolvedTypeData,
};
use noirc_frontend::{
    hir::resolution::errors::Span,
    parser::{Item, ItemKind},
    token::{Keyword, Token},
    ParsedModule,
};

use super::{
    expr::Tactic::{HorizontalVertical, LimitedHorizontalVertical},
    Shape,
};

impl super::FmtVisitor<'_> {
    fn format_fn_before_block(&self, func: NoirFunction, start: u32) -> (String, bool) {
        let name_span = func.name_ident().span();
        let func_span = func.span();

        let mut result = self.slice(start..name_span.end()).to_owned();

        let params_open =
            self.span_before(name_span.end()..func_span.start(), Token::LeftParen).start();

        let last_span = if func.parameters().is_empty() {
            params_open..func_span.start()
        } else {
            func.parameters().last().unwrap().span.end()..func_span.start()
        };

        let params_end = self.span_after(last_span, Token::RightParen).start();

        let params_span = params_open..params_end;
        let return_type_span = func.return_type().span;
        let return_type = self.format_return_type(return_type_span, &func, func_span, params_end);
        let parameters = func.def.parameters;

        if !func.def.generics.is_empty() {
            let full_span = name_span.end()..params_open;
            let start = self.span_before(full_span.clone(), Token::Less).start();
            let end = self.span_after(full_span, Token::Greater).start();

            let generics = func.def.generics;
            let span = (start..end).into();
            let generics = format_seq(
                self.shape(),
                "<",
                ">",
                self.fork(),
                false,
                generics,
                span,
                HorizontalVertical,
                NewlineMode::IfContainsNewLine,
                false,
            );

            result.push_str(&generics);
        }

        let parameters = if parameters.is_empty() {
            self.slice(params_span).into()
        } else {
            let fn_start = result
                .find_token_with(|token| {
                    matches!(token, Token::Keyword(Keyword::Fn | Keyword::Unconstrained))
                })
                .unwrap()
                .start();

            let slice = self.slice(fn_start..result.len() as u32);
            let indent = self.indent;
            let used_width = last_line_used_width(slice, indent.width());
            let overhead = if return_type.is_empty() { 2 } else { 3 }; // 2 = `()`, 3 = `() `
            let one_line_budget = self.budget(used_width + return_type.len() + overhead);
            let shape = Shape { width: one_line_budget, indent };

            let tactic = LimitedHorizontalVertical(one_line_budget);

            format_seq(
                shape,
                "(",
                ")",
                self.fork(),
                false,
                parameters,
                params_span.into(),
                tactic,
                NewlineMode::IfContainsNewLine,
                false,
            )
        };

        result.push_str(&parameters);
        result.push_str(&return_type);

        let maybe_comment = self.slice(params_end..func_span.start());

        (result.trim_end().to_string(), last_line_contains_single_line_comment(maybe_comment))
    }

    fn format_return_type(
        &self,
        span: Span,
        func: &NoirFunction,
        func_span: Span,
        params_end: u32,
    ) -> String {
        let mut result = String::new();

<<<<<<< HEAD
        if span.start() == span.end() {
=======
        if func.return_type().typ == UnresolvedTypeData::Unit {
>>>>>>> 0721cb24
            result.push_str(self.slice(params_end..func_span.start()));
        } else {
            result.push_str(" -> ");

            let visibility = match func.def.return_visibility {
                Visibility::Public => "pub",
                Visibility::ReturnData => "return_data",
                Visibility::Private => "",
                Visibility::CallData(_) => {
                    unreachable!("call_data cannot be used for return value")
                }
            };
            result.push_str(&append_space_if_nonempty(visibility.into()));

            let typ = rewrite::typ(self, self.shape(), func.return_type());
            result.push_str(&typ);

            let slice = self.slice(span.end()..func_span.start());
            if !slice.trim().is_empty() {
                result.push_str(slice);
            }
        }

        result
    }

    pub(crate) fn visit_file(&mut self, module: ParsedModule) {
        self.visit_module(module);
        self.format_missing_indent(self.source.len() as u32, false);
    }

    fn visit_module(&mut self, module: ParsedModule) {
        for Item { kind, span } in module.items {
            match kind {
                ItemKind::Function(func) => {
                    self.visit_function(span, func);
                }
                ItemKind::Submodules(module) => {
                    self.format_missing_indent(span.start(), true);

                    if std::mem::take(&mut self.ignore_next_node) {
                        self.push_str(self.slice(span));
                        self.last_position = span.end();
                        continue;
                    }

                    let name = module.name;
                    let after_brace = self.span_after(span, Token::LeftBrace).start();
                    self.last_position = after_brace;

                    let keyword = if module.is_contract { "contract" } else { "mod" };

                    self.push_str(&format!("{keyword} {name} "));

                    if module.contents.items.is_empty() {
                        self.visit_empty_block((after_brace - 1..span.end()).into());
                        continue;
                    } else {
                        self.push_str("{");
                        self.indent.block_indent(self.config);
                        self.visit_module(module.contents);
                    }

                    self.close_block((self.last_position..span.end() - 1).into());
                    self.last_position = span.end();
                }
                ItemKind::Impl(impl_) => {
                    self.format_missing_indent(span.start(), true);

                    if std::mem::take(&mut self.ignore_next_node) {
                        self.push_str(self.slice(span));
                        self.last_position = span.end();
                        continue;
                    }

                    let before_brace = self.span_before(span, Token::LeftBrace).start();
                    let slice = self.slice(self.last_position..before_brace).trim();
                    let after_brace = self.span_after(span, Token::LeftBrace).start();
                    self.last_position = after_brace;

                    self.push_str(&format!("{slice} "));

                    if impl_.methods.is_empty() {
                        self.visit_empty_block((after_brace - 1..span.end()).into());
                        continue;
                    } else {
                        self.push_str("{");
                        self.indent.block_indent(self.config);

                        for (method, span) in impl_.methods {
                            self.visit_function(span, method);
                        }

                        self.close_block((self.last_position..span.end() - 1).into());
                        self.last_position = span.end();
                    }
                }
                ItemKind::Import(use_tree) => {
                    let use_tree =
                        UseTree::from_ast(use_tree).rewrite_top_level(self, self.shape());
                    self.push_rewrite(use_tree, span);
                    self.last_position = span.end();
                }
                ItemKind::Struct(_)
                | ItemKind::Trait(_)
                | ItemKind::TraitImpl(_)
                | ItemKind::TypeAlias(_)
                | ItemKind::Global(_)
                | ItemKind::ModuleDecl(_) => {
                    self.push_rewrite(self.slice(span).to_string(), span);
                    self.last_position = span.end();
                }
            }
        }
    }

    fn visit_function(&mut self, span: Span, func: NoirFunction) {
        self.format_missing_indent(span.start(), true);
        if std::mem::take(&mut self.ignore_next_node) {
            self.push_str(self.slice(span));
            self.last_position = span.end();
            return;
        }
        let (fn_before_block, force_brace_newline) =
            self.format_fn_before_block(func.clone(), span.start());
        self.push_str(&fn_before_block);
        self.push_str(if force_brace_newline { "\n" } else { " " });
        self.visit_block(func.def.body, func.def.span);
    }
}<|MERGE_RESOLUTION|>--- conflicted
+++ resolved
@@ -118,11 +118,7 @@
     ) -> String {
         let mut result = String::new();
 
-<<<<<<< HEAD
-        if span.start() == span.end() {
-=======
         if func.return_type().typ == UnresolvedTypeData::Unit {
->>>>>>> 0721cb24
             result.push_str(self.slice(params_end..func_span.start()));
         } else {
             result.push_str(" -> ");
