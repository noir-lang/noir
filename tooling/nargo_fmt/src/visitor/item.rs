use noirc_frontend::{
    hir::resolution::errors::Span,
    parser::{Item, ItemKind},
    token::{Keyword, Token},
    Distinctness, NoirFunction, ParsedModule, Visibility,
};

use crate::{
    rewrite::{self, UseTree},
    utils::{last_line_contains_single_line_comment, last_line_used_width, FindToken},
    visitor::expr::{format_seq, NewlineMode},
};

use super::{
    expr::Tactic::{HorizontalVertical, LimitedHorizontalVertical},
    Shape,
};

impl super::FmtVisitor<'_> {
    fn format_fn_before_block(&self, func: NoirFunction, start: u32) -> (String, bool) {
        let name_span = func.name_ident().span();
        let func_span = func.span();

        let mut result = self.slice(start..name_span.end()).to_owned();

        let params_open =
            self.span_before(name_span.end()..func_span.start(), Token::LeftParen).start();

        let last_span = if func.parameters().is_empty() {
            params_open..func_span.start()
        } else {
            func.parameters().last().unwrap().span.end()..func_span.start()
        };

        let params_end = self.span_after(last_span, Token::RightParen).start();

        let params_span = params_open..params_end;
        let return_type_span = func.return_type().span;
        let return_type = self.format_return_type(return_type_span, &func, func_span, params_end);
        let parameters = func.def.parameters;

        if !func.def.generics.is_empty() {
            let full_span = name_span.end()..params_open;
            let start = name_span.end();
            let end = self.span_after(full_span, Token::Greater).start();

            let generics = func.def.generics;
            let span = (start..end).into();
            let generics = format_seq(
                self.shape(),
                "<",
                ">",
                self.fork(),
                false,
                generics,
                span,
                HorizontalVertical,
                NewlineMode::IfContainsNewLine,
                false,
            );

            result.push_str(&generics);
        }

        let parameters = if parameters.is_empty() {
            self.slice(params_span).into()
        } else {
            let fn_start = result
                .find_token_with(|token| {
                    matches!(token, Token::Keyword(Keyword::Fn | Keyword::Unconstrained))
                })
                .unwrap()
                .start();

            let slice = self.slice(fn_start..result.len() as u32);
            let indent = self.indent;
            let used_width = last_line_used_width(slice, indent.width());
            let overhead = if return_type.is_empty() { 2 } else { 3 }; // 2 = `()`, 3 = `() `
            let one_line_budget = self.budget(used_width + return_type.len() + overhead);
            let shape = Shape { width: one_line_budget, indent };

            let tactic = LimitedHorizontalVertical(one_line_budget);

            format_seq(
                shape,
                "(",
                ")",
                self.fork(),
                false,
                parameters,
                params_span.into(),
                tactic,
                NewlineMode::IfContainsNewLine,
                false,
            )
        };

        result.push_str(&parameters);
        result.push_str(&return_type);

        let maybe_comment = self.slice(params_end..func_span.start());

        (result.trim_end().to_string(), last_line_contains_single_line_comment(maybe_comment))
    }

    fn format_return_type(
        &self,
        return_type_span: Option<Span>,
        func: &NoirFunction,
        func_span: Span,
        params_end: u32,
    ) -> String {
        let mut result = String::new();

        if let Some(span) = return_type_span {
            result.push_str(" -> ");

            if let Distinctness::Distinct = func.def.return_distinctness {
                result.push_str("distinct ");
            }

            if let Visibility::Public = func.def.return_visibility {
                result.push_str("pub ");
            }

            let typ = rewrite::typ(self, self.shape(), func.return_type());
            result.push_str(&typ);

            let slice = self.slice(span.end()..func_span.start());
            if !slice.trim().is_empty() {
                result.push_str(slice);
            }
        } else {
            result.push_str(self.slice(params_end..func_span.start()));
        }

        result
    }

    pub(crate) fn visit_file(&mut self, module: ParsedModule) {
        self.visit_module(module);
        self.format_missing_indent(self.source.len() as u32, false);
    }

    fn visit_module(&mut self, module: ParsedModule) {
        for Item { kind, span } in module.items {
            match kind {
                ItemKind::Function(func) => {
                    self.visit_function(span, func);
                }
                ItemKind::Submodules(module) => {
                    self.format_missing_indent(span.start(), true);

                    if std::mem::take(&mut self.ignore_next_node) {
                        self.push_str(self.slice(span));
                        self.last_position = span.end();
                        continue;
                    }

                    let name = module.name;
                    let after_brace = self.span_after(span, Token::LeftBrace).start();
                    self.last_position = after_brace;

                    let keyword = if module.is_contract { "contract" } else { "mod" };

                    self.push_str(&format!("{keyword} {name} "));

                    if module.contents.items.is_empty() {
                        self.visit_empty_block((after_brace - 1..span.end()).into());
                        continue;
                    } else {
                        self.push_str("{");
                        self.indent.block_indent(self.config);
                        self.visit_module(module.contents);
                    }

                    self.close_block((self.last_position..span.end() - 1).into());
                    self.last_position = span.end();
                }
<<<<<<< HEAD
                ItemKind::Impl(impl_) => {
                    self.format_missing_indent(span.start(), true);

                    if std::mem::take(&mut self.ignore_next_node) {
                        self.push_str(self.slice(span));
                        self.last_position = span.end();
                        continue;
                    }

                    let slice =
                        self.slice(self.last_position..impl_.object_type.span.unwrap().end());
                    let after_brace = self.span_after(span, Token::LeftBrace).start();
                    self.last_position = after_brace;

                    self.push_str(&format!("{slice} "));

                    if impl_.methods.is_empty() {
                        self.visit_empty_block((after_brace - 1..span.end()).into());
                        continue;
                    } else {
                        self.push_str("{");
                        self.indent.block_indent(self.config);

                        for (method, span) in impl_.methods {
                            self.visit_function(span, method);
                        }

                        self.close_block((self.last_position..span.end() - 1).into());
                        self.last_position = span.end();
                    }
                }
                ItemKind::Import(_)
                | ItemKind::Struct(_)
=======
                ItemKind::Import(use_tree) => {
                    let use_tree =
                        UseTree::from_ast(use_tree).rewrite_top_level(self, self.shape());
                    self.push_rewrite(use_tree, span);
                    self.last_position = span.end();
                }
                ItemKind::Struct(_)
>>>>>>> bd15d30c
                | ItemKind::Trait(_)
                | ItemKind::TraitImpl(_)
                | ItemKind::TypeAlias(_)
                | ItemKind::Global(_)
                | ItemKind::ModuleDecl(_) => {
                    self.push_rewrite(self.slice(span).to_string(), span);
                    self.last_position = span.end();
                }
            }
        }
    }

    fn visit_function(&mut self, span: Span, func: NoirFunction) {
        self.format_missing_indent(span.start(), true);
        if std::mem::take(&mut self.ignore_next_node) {
            self.push_str(self.slice(span));
            self.last_position = span.end();
            return;
        }
        let (fn_before_block, force_brace_newline) =
            self.format_fn_before_block(func.clone(), span.start());
        self.push_str(&fn_before_block);
        self.push_str(if force_brace_newline { "\n" } else { " " });
        self.visit_block(func.def.body, func.def.span);
    }
}<|MERGE_RESOLUTION|>--- conflicted
+++ resolved
@@ -177,7 +177,6 @@
                     self.close_block((self.last_position..span.end() - 1).into());
                     self.last_position = span.end();
                 }
-<<<<<<< HEAD
                 ItemKind::Impl(impl_) => {
                     self.format_missing_indent(span.start(), true);
 
@@ -209,9 +208,6 @@
                         self.last_position = span.end();
                     }
                 }
-                ItemKind::Import(_)
-                | ItemKind::Struct(_)
-=======
                 ItemKind::Import(use_tree) => {
                     let use_tree =
                         UseTree::from_ast(use_tree).rewrite_top_level(self, self.shape());
@@ -219,7 +215,6 @@
                     self.last_position = span.end();
                 }
                 ItemKind::Struct(_)
->>>>>>> bd15d30c
                 | ItemKind::Trait(_)
                 | ItemKind::TraitImpl(_)
                 | ItemKind::TypeAlias(_)
