--- conflicted
+++ resolved
@@ -6,14 +6,8 @@
     },
     visitor::expr::{format_seq, NewlineMode},
 };
-<<<<<<< HEAD
-use noirc_frontend::{
-    ast::{ItemVisibility, NoirFunction, TraitImplItemKind, Visibility},
-    macros_api::UnresolvedTypeData,
-=======
 use noirc_frontend::ast::{
-    ItemVisibility, NoirFunction, TraitImplItemKind, UnresolvedTypeData, Visibility,
->>>>>>> 76eec710
+    ItemVisibility, ModuleDeclaration, NoirFunction, NoirStruct, TraitImplItemKind, Visibility,
 };
 use noirc_frontend::{
     hir::resolution::errors::Span,
@@ -282,11 +276,18 @@
                     self.push_rewrite(use_tree, span);
                     self.last_position = span.end();
                 }
+                ItemKind::ModuleDecl(ModuleDeclaration { visibility, ident, outer_attributes }) => {
+                    if !outer_attributes.is_empty() {
+                        self.push_rewrite(self.slice(span).to_string(), span);
+                        self.last_position = span.end();
+                        continue;
+                    }
+                }
+
                 ItemKind::Struct(_)
                 | ItemKind::Trait(_)
                 | ItemKind::TypeAlias(_)
                 | ItemKind::Global(..)
-                | ItemKind::ModuleDecl(_)
                 | ItemKind::InnerAttribute(_) => {
                     self.push_rewrite(self.slice(span).to_string(), span);
                     self.last_position = span.end();
