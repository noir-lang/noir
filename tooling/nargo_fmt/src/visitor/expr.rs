use noirc_frontend::{
    hir::resolution::errors::Span, ArrayLiteral, BlockExpression, Expression, ExpressionKind,
    Literal, Statement,
};

use super::FmtVisitor;
use iter_extended::vecmap;

impl FmtVisitor<'_> {
    pub(crate) fn visit_expr(&mut self, expr: Expression) {
        let span = expr.span;

        let rewrite = self.format_expr(expr);
        self.push_rewrite(rewrite, span);

        self.last_position = span.end();
    }

    fn format_expr(&self, Expression { kind, span }: Expression) -> String {
        match kind {
            ExpressionKind::Block(block) => {
                let mut visitor = FmtVisitor::new(self.source, self.config);

                visitor.block_indent = self.block_indent;
                visitor.visit_block(block, span, true);

                visitor.buffer
            }
            ExpressionKind::Prefix(prefix) => {
                format!("{}{}", prefix.operator, self.format_expr(prefix.rhs))
            }
            ExpressionKind::Cast(cast) => {
                format!("{} as {}", self.format_expr(cast.lhs), cast.r#type)
            }
            ExpressionKind::Infix(infix) => {
                format!(
                    "{} {} {}",
                    self.format_expr(infix.lhs),
                    infix.operator.contents.as_string(),
                    self.format_expr(infix.rhs)
                )
            }
<<<<<<< HEAD
            ExpressionKind::Constructor(constructor_expr) => {
                let type_str = constructor_expr.type_name.to_string();
            
                let formatted_fields = constructor_expr.fields
                    .vecmap(|(field_ident, field_value)| {
                        format!("{}: {}", field_ident, self.format_expr(field_value.clone()))
                    })
                    .join(", ");
                format!("{} {{ {} }}", type_str, formatted_fields)
=======
            ExpressionKind::Index(index_expr) => {
                let formatted_collection =
                    self.format_expr(index_expr.collection).trim_end().to_string();
                let formatted_index = self.format_expr(index_expr.index);
                format!("{}[{}]", formatted_collection, formatted_index)
>>>>>>> c48251e7
            }
            ExpressionKind::Literal(literal) => match literal {
                Literal::Integer(_) => slice!(self, span.start(), span.end()).to_string(),
                Literal::Array(ArrayLiteral::Repeated { repeated_element, length }) => {
                    format!("[{}; {length}]", self.format_expr(*repeated_element))
                }
                // TODO: Handle line breaks when array gets too long.
                Literal::Array(ArrayLiteral::Standard(exprs)) => {
                    let contents: Vec<String> =
                        exprs.into_iter().map(|expr| self.format_expr(expr)).collect();
                    format!("[{}]", contents.join(", "))
                }

                Literal::Bool(_) | Literal::Str(_) | Literal::FmtStr(_) | Literal::Unit => {
                    literal.to_string()
                }
            },
            // TODO:
            _expr => slice!(self, span.start(), span.end()).to_string(),
        }
    }

    pub(crate) fn visit_block(
        &mut self,
        block: BlockExpression,
        block_span: Span,
        should_indent: bool,
    ) {
        if block.is_empty() {
            self.visit_empty_block(block_span, should_indent);
            return;
        }

        self.last_position = block_span.start() + 1; // `{`
        self.push_str("{");

        self.trim_spaces_after_opening_brace(&block.0);

        self.with_indent(|this| {
            this.visit_stmts(block.0);
        });

        let slice = slice!(self, self.last_position, block_span.end() - 1).trim_end();
        self.push_str(slice);

        self.last_position = block_span.end();

        self.push_str("\n");
        if should_indent {
            self.push_str(&self.block_indent.to_string());
        }
        self.push_str("}");
    }

    fn trim_spaces_after_opening_brace(&mut self, block: &[Statement]) {
        if let Some(first_stmt) = block.first() {
            let slice = slice!(self, self.last_position, first_stmt.span.start());
            let len =
                slice.chars().take_while(|ch| ch.is_whitespace()).collect::<String>().rfind('\n');
            self.last_position += len.unwrap_or(0) as u32;
        }
    }

    fn visit_empty_block(&mut self, block_span: Span, should_indent: bool) {
        let slice = slice!(self, block_span.start(), block_span.end());
        let comment_str = slice[1..slice.len() - 1].trim();
        let block_str = if comment_str.is_empty() {
            "{}".to_string()
        } else {
            self.block_indent.block_indent(self.config);
            let open_indent = self.block_indent.to_string();
            self.block_indent.block_unindent(self.config);
            let close_indent =
                if should_indent { self.block_indent.to_string() } else { String::new() };

            let ret = format!("{{\n{open_indent}{comment_str}\n{close_indent}}}");
            ret
        };
        self.last_position = block_span.end();
        self.push_str(&block_str);
    }
}<|MERGE_RESOLUTION|>--- conflicted
+++ resolved
@@ -40,7 +40,6 @@
                     self.format_expr(infix.rhs)
                 )
             }
-<<<<<<< HEAD
             ExpressionKind::Constructor(constructor_expr) => {
                 let type_str = constructor_expr.type_name.to_string();
             
@@ -50,13 +49,12 @@
                     })
                     .join(", ");
                 format!("{} {{ {} }}", type_str, formatted_fields)
-=======
+            }
             ExpressionKind::Index(index_expr) => {
                 let formatted_collection =
                     self.format_expr(index_expr.collection).trim_end().to_string();
                 let formatted_index = self.format_expr(index_expr.index);
                 format!("{}[{}]", formatted_collection, formatted_index)
->>>>>>> c48251e7
             }
             ExpressionKind::Literal(literal) => match literal {
                 Literal::Integer(_) => slice!(self, span.start(), span.end()).to_string(),
