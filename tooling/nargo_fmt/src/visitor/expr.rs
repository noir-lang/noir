use noirc_frontend::{
    hir::resolution::errors::Span, ArrayLiteral, BlockExpression, Expression, ExpressionKind,
    Literal, Statement,
};

use super::FmtVisitor;

impl FmtVisitor<'_> {
    pub(crate) fn visit_expr(&mut self, expr: Expression) {
        let span = expr.span;

        let rewrite = self.format_expr(expr);
        self.push_rewrite(rewrite, span);

        self.last_position = span.end();
    }

    fn format_expr(&self, Expression { kind, span }: Expression) -> String {
        match kind {
            ExpressionKind::Block(block) => {
                let mut visitor = FmtVisitor::new(self.source, self.config);

                visitor.block_indent = self.block_indent;
                visitor.visit_block(block, span, true);

                visitor.buffer
            }
            ExpressionKind::Prefix(prefix) => {
                format!("{}{}", prefix.operator, self.format_expr(prefix.rhs))
            }
            ExpressionKind::Cast(cast) => {
                format!("{} as {}", self.format_expr(cast.lhs), cast.r#type)
            }
            ExpressionKind::Infix(infix) => {
                format!(
                    "{} {} {}",
                    self.format_expr(infix.lhs),
                    infix.operator.contents.as_string(),
                    self.format_expr(infix.rhs)
                )
            }
<<<<<<< HEAD
            ExpressionKind::If(if_expr) => {
                let condition_str = self.format_expr(if_expr.condition);
                let consequence_str = self.format_expr(if_expr.consequence);

                if let Some(alternative_expr) = &if_expr.alternative {
                    let alternative_str = self.format_expr(alternative_expr.clone());
                    format!(
                        "if {} {{\n    {}\n}} else {{\n    {}\n}}",
                        condition_str, consequence_str, alternative_str
                    )
                } else {
                    format!("if {} {{\n    {}\n}}", condition_str, consequence_str)
                }
=======
            ExpressionKind::Index(index_expr) => {
                let formatted_collection =
                    self.format_expr(index_expr.collection).trim_end().to_string();
                let formatted_index = self.format_expr(index_expr.index);
                format!("{}[{}]", formatted_collection, formatted_index)
>>>>>>> 7e402744
            }
            ExpressionKind::Literal(literal) => match literal {
                Literal::Integer(_) => slice!(self, span.start(), span.end()).to_string(),
                Literal::Array(ArrayLiteral::Repeated { repeated_element, length }) => {
                    format!("[{}; {length}]", self.format_expr(*repeated_element))
                }
                // TODO: Handle line breaks when array gets too long.
                Literal::Array(ArrayLiteral::Standard(exprs)) => {
                    let contents: Vec<String> =
                        exprs.into_iter().map(|expr| self.format_expr(expr)).collect();
                    format!("[{}]", contents.join(", "))
                }

                Literal::Bool(_) | Literal::Str(_) | Literal::FmtStr(_) | Literal::Unit => {
                    literal.to_string()
                }
            },
            // TODO:
            _expr => slice!(self, span.start(), span.end()).to_string(),
        }
    }

    pub(crate) fn visit_block(
        &mut self,
        block: BlockExpression,
        block_span: Span,
        should_indent: bool,
    ) {
        if block.is_empty() {
            self.visit_empty_block(block_span, should_indent);
            return;
        }

        self.last_position = block_span.start() + 1; // `{`
        self.push_str("{");

        self.trim_spaces_after_opening_brace(&block.0);

        self.with_indent(|this| {
            this.visit_stmts(block.0);
        });

        let slice = slice!(self, self.last_position, block_span.end() - 1).trim_end();
        self.push_str(slice);

        self.last_position = block_span.end();

        self.push_str("\n");
        if should_indent {
            self.push_str(&self.block_indent.to_string());
        }
        self.push_str("}");
    }

    fn trim_spaces_after_opening_brace(&mut self, block: &[Statement]) {
        if let Some(first_stmt) = block.first() {
            let slice = slice!(self, self.last_position, first_stmt.span.start());
            let len =
                slice.chars().take_while(|ch| ch.is_whitespace()).collect::<String>().rfind('\n');
            self.last_position += len.unwrap_or(0) as u32;
        }
    }

    fn visit_empty_block(&mut self, block_span: Span, should_indent: bool) {
        let slice = slice!(self, block_span.start(), block_span.end());
        let comment_str = slice[1..slice.len() - 1].trim();
        let block_str = if comment_str.is_empty() {
            "{}".to_string()
        } else {
            self.block_indent.block_indent(self.config);
            let open_indent = self.block_indent.to_string();
            self.block_indent.block_unindent(self.config);
            let close_indent =
                if should_indent { self.block_indent.to_string() } else { String::new() };

            let ret = format!("{{\n{open_indent}{comment_str}\n{close_indent}}}");
            ret
        };
        self.last_position = block_span.end();
        self.push_str(&block_str);
    }
}<|MERGE_RESOLUTION|>--- conflicted
+++ resolved
@@ -39,7 +39,6 @@
                     self.format_expr(infix.rhs)
                 )
             }
-<<<<<<< HEAD
             ExpressionKind::If(if_expr) => {
                 let condition_str = self.format_expr(if_expr.condition);
                 let consequence_str = self.format_expr(if_expr.consequence);
@@ -53,13 +52,12 @@
                 } else {
                     format!("if {} {{\n    {}\n}}", condition_str, consequence_str)
                 }
-=======
+            }
             ExpressionKind::Index(index_expr) => {
                 let formatted_collection =
                     self.format_expr(index_expr.collection).trim_end().to_string();
                 let formatted_index = self.format_expr(index_expr.index);
                 format!("{}[{}]", formatted_collection, formatted_index)
->>>>>>> 7e402744
             }
             ExpressionKind::Literal(literal) => match literal {
                 Literal::Integer(_) => slice!(self, span.start(), span.end()).to_string(),
