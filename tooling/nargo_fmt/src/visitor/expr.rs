--- conflicted
+++ resolved
@@ -39,7 +39,6 @@
                     self.format_expr(infix.rhs)
                 )
             }
-<<<<<<< HEAD
             ExpressionKind::MethodCall(method_call_expr) => {
                 let formatted_object = self.format_expr(method_call_expr.object).trim();
                 let formatted_args = method_call_expr
@@ -49,11 +48,10 @@
                     .collect::<Vec<_>>()
                     .join(", ");
                 format!("{}.{}({})", formatted_object, method_call_expr.method_name, formatted_args)
-=======
+            }
             ExpressionKind::MemberAccess(member_access_expr) => {
                 let lhs_str = self.format_expr(member_access_expr.lhs);
                 format!("{}.{}", lhs_str, member_access_expr.rhs)
->>>>>>> cf42de85
             }
             ExpressionKind::Index(index_expr) => {
                 let formatted_collection =
