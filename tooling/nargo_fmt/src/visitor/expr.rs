use std::ops::Range;

use noirc_frontend::{
    hir::resolution::errors::Span, token::Token, ArrayLiteral, BlockExpression, Expression,
    ExpressionKind, Literal, Statement, UnaryOp,
};

use super::{FmtVisitor, Shape};
use crate::{
    utils::{self, Expr, FindToken},
    Config,
};

impl FmtVisitor<'_> {
    pub(crate) fn visit_expr(&mut self, expr: Expression) {
        let span = expr.span;

        let rewrite = self.format_expr(expr);
        let rewrite =
            utils::recover_comment_removed(slice!(self, span.start(), span.end()), rewrite);
        self.push_rewrite(rewrite, span);

        self.last_position = span.end();
    }

    pub(crate) fn format_expr(&self, Expression { kind, mut span }: Expression) -> String {
        match kind {
            ExpressionKind::Block(block) => {
                let mut visitor = self.fork();
                visitor.visit_block(block, span, true);
                visitor.buffer
            }
            ExpressionKind::Prefix(prefix) => {
                let op = match prefix.operator {
                    UnaryOp::Minus => "-",
                    UnaryOp::Not => "!",
                    UnaryOp::MutableReference => "&mut ",
                    UnaryOp::Dereference { implicitly_added } => {
                        if implicitly_added {
                            ""
                        } else {
                            "*"
                        }
                    }
                };

                format!("{op}{}", self.format_expr(prefix.rhs))
            }
            ExpressionKind::Cast(cast) => {
                format!("{} as {}", self.format_expr(cast.lhs), cast.r#type)
            }
            ExpressionKind::Infix(infix) => {
                format!(
                    "{} {} {}",
                    self.format_expr(infix.lhs),
                    infix.operator.contents.as_string(),
                    self.format_expr(infix.rhs)
                )
            }
            ExpressionKind::Call(call_expr) => {
                let span = call_expr.func.span.end()..span.end();
                let span =
                    skip_useless_tokens(Token::LeftParen, slice!(self, span.start, span.end), span);

                let callee = self.format_expr(*call_expr.func);
                let args = format_parens(self.fork(), false, call_expr.arguments, span);

                format!("{callee}{args}")
            }
            ExpressionKind::MethodCall(method_call_expr) => {
                let span = method_call_expr.method_name.span().end()..span.end();
                let span =
                    skip_useless_tokens(Token::LeftParen, slice!(self, span.start, span.end), span);

                let object = self.format_expr(method_call_expr.object);
                let method = method_call_expr.method_name.to_string();
                let args = format_parens(self.fork(), false, method_call_expr.arguments, span);

                format!("{object}.{method}{args}")
            }
            ExpressionKind::MemberAccess(member_access_expr) => {
                let lhs_str = self.format_expr(member_access_expr.lhs);
                format!("{}.{}", lhs_str, member_access_expr.rhs)
            }
            ExpressionKind::Index(index_expr) => {
                let span = index_expr.collection.span.end()..span.end();

                let span = skip_useless_tokens(
                    Token::LeftBracket,
                    slice!(self, span.start, span.end),
                    span,
                );

                let collection = self.format_expr(index_expr.collection);
                let index = format_brackets(self.fork(), false, vec![index_expr.index], span);

                format!("{collection}{index}")
            }
            ExpressionKind::Tuple(exprs) => {
                format_parens(self.fork(), exprs.len() == 1, exprs, span)
            }
            ExpressionKind::Literal(literal) => match literal {
                Literal::Integer(_) | Literal::Bool(_) | Literal::Str(_) | Literal::FmtStr(_) => {
                    slice!(self, span.start(), span.end()).to_string()
                }
                Literal::Array(ArrayLiteral::Repeated { repeated_element, length }) => {
                    let repeated = self.format_expr(*repeated_element);
                    let length = self.format_expr(*length);

                    format!("[{repeated}; {length}]")
                }
                Literal::Array(ArrayLiteral::Standard(exprs)) => {
                    format_brackets(self.fork(), false, exprs, span)
                }
<<<<<<< HEAD
                Literal::Bool(_) | Literal::Str(_) | Literal::FmtStr(_) | Literal::Unit => {
                    literal.to_string()
                }
=======
                Literal::Unit => "()".to_string(),
>>>>>>> 26746c59
            },
            ExpressionKind::Parenthesized(mut sub_expr) => {
                let remove_nested_parens = self.config.remove_nested_parens;

                let mut leading;
                let mut trailing;

                loop {
                    let leading_span = span.start() + 1..sub_expr.span.start();
                    let trailing_span = sub_expr.span.end()..span.end() - 1;

                    leading = self.format_comment(leading_span.into());
                    trailing = self.format_comment(trailing_span.into());

                    if let ExpressionKind::Parenthesized(ref sub_sub_expr) = sub_expr.kind {
                        if remove_nested_parens && leading.is_empty() && trailing.is_empty() {
                            span = sub_expr.span;
                            sub_expr = sub_sub_expr.clone();
                            continue;
                        }
                    }

                    break;
                }

                if !leading.contains("//") && !trailing.contains("//") {
                    let sub_expr = self.format_expr(*sub_expr);
                    format!("({leading}{sub_expr}{trailing})")
                } else {
                    let mut visitor = self.fork();

                    let indent = visitor.indent.to_string_with_newline();
                    visitor.indent.block_indent(self.config);
                    let nested_indent = visitor.indent.to_string_with_newline();

                    let sub_expr = visitor.format_expr(*sub_expr);

                    let mut result = String::new();
                    result.push('(');

                    if !leading.is_empty() {
                        result.push_str(&nested_indent);
                        result.push_str(&leading);
                    }

                    result.push_str(&nested_indent);
                    result.push_str(&sub_expr);

                    if !trailing.is_empty() {
                        result.push_str(&nested_indent);
                        result.push_str(&trailing);
                    }

                    result.push_str(&indent);
                    result.push(')');

                    result
                }
            }
            // TODO:
            _expr => slice!(self, span.start(), span.end()).to_string(),
        }
    }

    pub(crate) fn visit_block(
        &mut self,
        block: BlockExpression,
        block_span: Span,
        should_indent: bool,
    ) {
        if block.is_empty() {
            self.visit_empty_block(block_span, should_indent);
            return;
        }

        self.last_position = block_span.start() + 1; // `{`
        self.push_str("{");

        self.trim_spaces_after_opening_brace(&block.0);

        self.with_indent(|this| {
            this.visit_stmts(block.0);
        });

        let slice = slice!(self, self.last_position, block_span.end() - 1).trim_end();
        self.push_str(slice);

        self.last_position = block_span.end();

        self.push_str("\n");
        if should_indent {
            self.push_str(&self.indent.to_string());
        }
        self.push_str("}");
    }

    fn trim_spaces_after_opening_brace(&mut self, block: &[Statement]) {
        if let Some(first_stmt) = block.first() {
            let slice = slice!(self, self.last_position, first_stmt.span.start());
            let len =
                slice.chars().take_while(|ch| ch.is_whitespace()).collect::<String>().rfind('\n');
            self.last_position += len.unwrap_or(0) as u32;
        }
    }

    fn visit_empty_block(&mut self, block_span: Span, should_indent: bool) {
        let slice = slice!(self, block_span.start(), block_span.end());
        let comment_str = slice[1..slice.len() - 1].trim();
        let block_str = if comment_str.is_empty() {
            "{}".to_string()
        } else {
            self.indent.block_indent(self.config);
            let open_indent = self.indent.to_string();
            self.indent.block_unindent(self.config);
            let close_indent = if should_indent { self.indent.to_string() } else { String::new() };

            let ret = format!("{{\n{open_indent}{comment_str}\n{close_indent}}}");
            ret
        };
        self.last_position = block_span.end();
        self.push_str(&block_str);
    }
}

fn format_expr_seq(
    prefix: &str,
    sufix: &str,
    mut visitor: FmtVisitor,
    trailing_comma: bool,
    exprs: Vec<Expression>,
    span: Span,
    limit: Option<usize>,
) -> String {
    visitor.indent.block_indent(visitor.config);

    let nested_indent = visitor.shape();
    let exprs: Vec<_> = utils::Exprs::new(&visitor, span, exprs).collect();
    let exprs = format_exprs(visitor.config, trailing_comma, exprs, nested_indent, limit);

    visitor.indent.block_unindent(visitor.config);

    wrap_exprs(prefix, sufix, exprs, nested_indent, visitor.shape())
}

fn format_brackets(
    visitor: FmtVisitor,
    trailing_comma: bool,
    exprs: Vec<Expression>,
    span: Span,
) -> String {
    let array_width = visitor.config.array_width;
    format_expr_seq("[", "]", visitor, trailing_comma, exprs, span, array_width.into())
}

fn format_parens(
    visitor: FmtVisitor,
    trailing_comma: bool,
    exprs: Vec<Expression>,
    span: Span,
) -> String {
    format_expr_seq("(", ")", visitor, trailing_comma, exprs, span, None)
}

fn format_exprs(
    config: &Config,
    trailing_comma: bool,
    exprs: Vec<Expr>,
    shape: Shape,
    limit: Option<usize>,
) -> String {
    let mut result = String::new();
    let indent_str = shape.indent.to_string();

    let tactic = Tactic::of(&exprs, config.short_array_element_width_threshold, limit);
    let mut exprs = exprs.into_iter().enumerate().peekable();
    let mut line_len = 0;

    while let Some((index, expr)) = exprs.next() {
        let is_first = index == 0;
        let separate = exprs.peek().is_some() || trailing_comma;

        match tactic {
            Tactic::Vertical if !is_first && !expr.value.is_empty() && !result.is_empty() => {
                result.push('\n');
                result.push_str(&indent_str);
            }
            Tactic::Horizontal if !is_first => {
                result.push(' ');
            }
            Tactic::Mixed => {
                let total_width = expr.total_width() + 1;

                if line_len > 0 && line_len + 1 + total_width > shape.width {
                    result.push('\n');
                    result.push_str(&indent_str);
                    line_len = 0;
                } else if line_len > 0 {
                    result.push(' ');
                    line_len += 1;
                }

                line_len += total_width;
            }
            _ => {}
        }

        result.push_str(&expr.leading);

        if expr.different_line {
            result.push('\n');
            result.push_str(&indent_str);
        } else if !expr.leading.is_empty() {
            result.push(' ');
        }

        result.push_str(&expr.value);

        if tactic == Tactic::Horizontal {
            result.push_str(&expr.trailing);
        }

        if separate && expr.trailing.find_token(Token::Comma).is_none() {
            result.push(',');
        }

        if matches!(tactic, Tactic::Vertical | Tactic::Mixed) {
            if !expr.different_line && !expr.trailing.is_empty() {
                result.push(' ');
            }
            result.push_str(&expr.trailing);
        }
    }

    result
}

fn wrap_exprs(
    prefix: &str,
    sufix: &str,
    exprs: String,
    nested_shape: Shape,
    shape: Shape,
) -> String {
    let first_line_width = exprs.splitn(2, '\n').next().map_or(0, |line| line.chars().count());

    if first_line_width <= shape.width {
        format!("{prefix}{exprs}{sufix}")
    } else {
        let nested_indent_str = nested_shape.indent.to_string_with_newline();
        let indent_str = shape.indent.to_string();

        format!("{prefix}{nested_indent_str}{exprs}{indent_str}{sufix}")
    }
}

#[derive(PartialEq, Eq)]
enum Tactic {
    Vertical,
    Horizontal,
    Mixed,
}

impl Tactic {
    fn of(exprs: &[Expr], max_width: usize, limit: Option<usize>) -> Self {
        let mut tactic = if exprs.iter().any(|item| {
            has_single_line_comment(&item.leading) || has_single_line_comment(&item.trailing)
        }) {
            Tactic::Vertical
        } else {
            Tactic::Horizontal
        };

        if tactic == Tactic::Vertical && no_long_exprs(exprs, max_width) {
            tactic = Tactic::Mixed;
        }

        if let Some(limit) = limit {
            let total_width: usize = exprs.iter().map(|expr| expr.total_width()).sum();
            if total_width <= limit && !exprs.iter().any(|expr| expr.is_multiline()) {
                tactic = Tactic::Horizontal;
            } else {
                tactic = Tactic::Mixed;
            }
        }

        tactic
    }
}

fn has_single_line_comment(slice: &str) -> bool {
    slice.trim_start().starts_with("//")
}

fn skip_useless_tokens(token: Token, slice: &str, mut span: Range<u32>) -> Span {
    let offset = slice.find_token(token).unwrap();
    span.start += offset;
    span.into()
}

fn no_long_exprs(exprs: &[Expr], max_width: usize) -> bool {
    exprs.iter().all(|expr| expr.value.len() <= max_width)
}<|MERGE_RESOLUTION|>--- conflicted
+++ resolved
@@ -112,13 +112,7 @@
                 Literal::Array(ArrayLiteral::Standard(exprs)) => {
                     format_brackets(self.fork(), false, exprs, span)
                 }
-<<<<<<< HEAD
-                Literal::Bool(_) | Literal::Str(_) | Literal::FmtStr(_) | Literal::Unit => {
-                    literal.to_string()
-                }
-=======
                 Literal::Unit => "()".to_string(),
->>>>>>> 26746c59
             },
             ExpressionKind::Parenthesized(mut sub_expr) => {
                 let remove_nested_parens = self.config.remove_nested_parens;
