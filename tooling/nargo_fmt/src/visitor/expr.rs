--- conflicted
+++ resolved
@@ -39,7 +39,6 @@
                     self.format_expr(infix.rhs)
                 )
             }
-<<<<<<< HEAD
             ExpressionKind::MethodCall(method_call_expr) => {
                 let formatted_object = self.format_expr(method_call_expr.object).trim();
                 let formatted_args = method_call_expr
@@ -49,13 +48,12 @@
                     .collect::<Vec<_>>()
                     .join(", ");
                 format!("{}.{}({})", formatted_object, method_call_expr.method_name, formatted_args)
-=======
+            }
             ExpressionKind::Index(index_expr) => {
                 let formatted_collection =
                     self.format_expr(index_expr.collection).trim_end().to_string();
                 let formatted_index = self.format_expr(index_expr.index);
                 format!("{}[{}]", formatted_collection, formatted_index)
->>>>>>> 4eb930a3
             }
             ExpressionKind::Literal(literal) => match literal {
                 Literal::Integer(_) => slice!(self, span.start(), span.end()).to_string(),
