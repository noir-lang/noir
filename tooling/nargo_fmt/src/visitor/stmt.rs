use std::iter::zip;

<<<<<<< HEAD
use noirc_frontend::{
    macros_api::Span, ConstrainKind, ConstrainStatement, ExpressionKind, ForRange, Statement,
    StatementKind,
=======
use noirc_frontend::macros_api::Span;

use noirc_frontend::ast::{
    ConstrainKind, ConstrainStatement, ExpressionKind, ForRange, Statement, StatementKind,
>>>>>>> 0c8175cb
};

use crate::{rewrite, visitor::expr::wrap_exprs};

use super::{expr::NewlineMode, ExpressionType};

impl super::FmtVisitor<'_> {
    pub(crate) fn visit_stmts(&mut self, stmts: Vec<Statement>) {
        let len = stmts.len();

        for (Statement { kind, span }, index) in zip(stmts, 1..) {
            let is_last = index == len;
            self.visit_stmt(kind, span, is_last);
            self.last_position = span.end();
        }
    }

    fn visit_stmt(&mut self, kind: StatementKind, span: Span, is_last: bool) {
        match kind {
            StatementKind::Expression(expr) => self.visit_expr(
                expr,
                if is_last { ExpressionType::SubExpression } else { ExpressionType::Statement },
            ),
            StatementKind::Semi(expr) => {
                self.visit_expr(expr, ExpressionType::Statement);
                self.push_str(";");
            }
            StatementKind::Let(let_stmt) => {
                let let_str = self.slice(span.start()..let_stmt.expression.span.start()).trim_end();

                let expr_str = rewrite::sub_expr(self, self.shape(), let_stmt.expression);

                self.push_rewrite(format!("{let_str} {expr_str};"), span);
            }
            StatementKind::Constrain(ConstrainStatement(expr, message, kind)) => {
                let mut nested_shape = self.shape();
                let shape = nested_shape;

                nested_shape.indent.block_indent(self.config);

                let message = message.map_or(String::new(), |message| {
                    let message = rewrite::sub_expr(self, nested_shape, message);
                    format!(", {message}")
                });

                let (callee, args) = match kind {
                    ConstrainKind::Assert | ConstrainKind::Constrain => {
                        let assertion = rewrite::sub_expr(self, nested_shape, expr);
                        let args = format!("{assertion}{message}");

                        ("assert", args)
                    }
                    ConstrainKind::AssertEq => {
                        if let ExpressionKind::Infix(infix) = expr.kind {
                            let lhs = rewrite::sub_expr(self, nested_shape, infix.lhs);
                            let rhs = rewrite::sub_expr(self, nested_shape, infix.rhs);

                            let args = format!("{lhs}, {rhs}{message}");

                            ("assert_eq", args)
                        } else {
                            unreachable!()
                        }
                    }
                };

                let args = wrap_exprs(
                    "(",
                    ")",
                    args,
                    nested_shape,
                    shape,
                    NewlineMode::IfContainsNewLineAndWidth,
                );
                let constrain = format!("{callee}{args};");

                self.push_rewrite(constrain, span);
            }
            StatementKind::For(for_stmt) => {
                let identifier = self.slice(for_stmt.identifier.span());
                let range = match for_stmt.range {
                    ForRange::Range(start, end) => format!(
                        "{}..{}",
                        rewrite::sub_expr(self, self.shape(), start),
                        rewrite::sub_expr(self, self.shape(), end)
                    ),
                    ForRange::Array(array) => rewrite::sub_expr(self, self.shape(), array),
                };
                let block = rewrite::sub_expr(self, self.shape(), for_stmt.block);

                let result = format!("for {identifier} in {range} {block}");
                self.push_rewrite(result, span);
            }
            StatementKind::Assign(_) => {
                self.push_rewrite(self.slice(span).to_string(), span);
            }
            StatementKind::Error => unreachable!(),
            StatementKind::Break => self.push_rewrite("break;".into(), span),
            StatementKind::Continue => self.push_rewrite("continue;".into(), span),
<<<<<<< HEAD
            StatementKind::CompTime(statement) => self.visit_stmt(*statement, span, is_last),
=======
            StatementKind::Comptime(statement) => self.visit_stmt(*statement, span, is_last),
>>>>>>> 0c8175cb
        }
    }
}<|MERGE_RESOLUTION|>--- conflicted
+++ resolved
@@ -1,15 +1,9 @@
 use std::iter::zip;
 
-<<<<<<< HEAD
-use noirc_frontend::{
-    macros_api::Span, ConstrainKind, ConstrainStatement, ExpressionKind, ForRange, Statement,
-    StatementKind,
-=======
 use noirc_frontend::macros_api::Span;
 
 use noirc_frontend::ast::{
     ConstrainKind, ConstrainStatement, ExpressionKind, ForRange, Statement, StatementKind,
->>>>>>> 0c8175cb
 };
 
 use crate::{rewrite, visitor::expr::wrap_exprs};
@@ -109,11 +103,7 @@
             StatementKind::Error => unreachable!(),
             StatementKind::Break => self.push_rewrite("break;".into(), span),
             StatementKind::Continue => self.push_rewrite("continue;".into(), span),
-<<<<<<< HEAD
             StatementKind::CompTime(statement) => self.visit_stmt(*statement, span, is_last),
-=======
-            StatementKind::Comptime(statement) => self.visit_stmt(*statement, span, is_last),
->>>>>>> 0c8175cb
         }
     }
 }