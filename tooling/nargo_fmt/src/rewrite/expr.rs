--- conflicted
+++ resolved
@@ -168,11 +168,7 @@
             format!("{path_string}{turbofish}")
         }
         ExpressionKind::Lambda(_) => visitor.slice(span).to_string(),
-<<<<<<< HEAD
-        ExpressionKind::Quote(_, block_span) => format!("quote {}", visitor.slice(block_span)),
-=======
         ExpressionKind::Quote(_) => visitor.slice(span).to_string(),
->>>>>>> f2f8ecc8
         ExpressionKind::Comptime(block, block_span) => {
             format!("comptime {}", rewrite_block(visitor, block, block_span))
         }
