--- conflicted
+++ resolved
@@ -45,12 +45,9 @@
     max_width: usize, 100, "Maximum width of each line";
     tab_spaces: usize, 4, "Number of spaces per tab";
     remove_nested_parens: bool, true, "Remove nested parens";
-<<<<<<< HEAD
     error_on_lost_comment: bool, true, "Error if unable to get comments";
-=======
     short_array_element_width_threshold: usize, 10, "Width threshold for an array element to be considered short";
     array_width: usize, 60, "Maximum width of an array literal before falling back to vertical formatting";
->>>>>>> 7de37c69
 }
 
 impl Config {
