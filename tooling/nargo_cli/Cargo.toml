[package]
name = "nargo_cli"
description = "Noir's package manager"
default-run = "nargo"
version.workspace = true
authors.workspace = true
edition.workspace = true
rust-version.workspace = true
license.workspace = true

[lints]
workspace = true

# See more keys and their definitions at https://doc.rust-lang.org/cargo/reference/manifest.html

# Rename binary from `nargo_cli` to `nargo`
[[bin]]
name = "nargo"
path = "src/main.rs"

[build-dependencies]
build-data.workspace = true
toml.workspace = true

[dependencies]
clap.workspace = true
fm.workspace = true
iter-extended.workspace = true
nargo.workspace = true
nargo_fmt.workspace = true
nargo_toml.workspace = true
noir_lsp.workspace = true
noir_debugger.workspace = true
<<<<<<< HEAD
noir_tracer.workspace = true
noirc_driver.workspace = true
=======
noirc_driver = { workspace = true, features = ["bn254"] }
>>>>>>> 0e8becc7
noirc_frontend = { workspace = true, features = ["bn254"] }
noirc_abi.workspace = true
noirc_errors.workspace = true
noirc_artifacts.workspace = true
acvm = { workspace = true, features = ["bn254"] }
bn254_blackbox_solver.workspace = true
toml.workspace = true
serde.workspace = true
serde_json.workspace = true
prettytable-rs = "0.10"
rayon = "1.8.0"
thiserror.workspace = true
tower.workspace = true
async-lsp = { workspace = true, features = ["client-monitor", "stdio", "tracing", "tokio"] }
const_format.workspace = true
hex.workspace = true
similar-asserts.workspace = true
termcolor = "1.1.2"
color-eyre.workspace = true
tokio = { version = "1.0", features = ["io-std", "rt"] }
dap.workspace = true
clap-markdown = { git = "https://github.com/noir-lang/clap-markdown", rev = "450d759532c88f0dba70891ceecdbc9ff8f25d2b", optional = true }
proptest.workspace = true
runtime_tracing.workspace = true

notify = "6.1.1"
notify-debouncer-full = "0.3.1"
termion = "3.0.0"

# Logs
tracing-subscriber.workspace = true
tracing-appender = "0.2.3"
time = "^0.3.35" # stanm: this is a dependency of tracing-appender and earlier
                 # versions break the build

[target.'cfg(not(unix))'.dependencies]
tokio-util = { version = "0.7.8", features = ["compat"] }

[dev-dependencies]
tempfile.workspace = true
dirs.workspace = true
assert_cmd = "2.0.8"
assert_fs = "1.0.10"
predicates = "2.1.5"
fm.workspace = true
criterion.workspace = true
pprof.workspace = true
paste = "1.0.14"
iai = "0.1.1"
test-binary = "3.0.2"

[[bench]]
name = "criterion"
harness = false

[[bench]]
name = "iai"
harness = false

[features]
codegen-docs = ["dep:clap-markdown"]<|MERGE_RESOLUTION|>--- conflicted
+++ resolved
@@ -31,12 +31,8 @@
 nargo_toml.workspace = true
 noir_lsp.workspace = true
 noir_debugger.workspace = true
-<<<<<<< HEAD
 noir_tracer.workspace = true
-noirc_driver.workspace = true
-=======
 noirc_driver = { workspace = true, features = ["bn254"] }
->>>>>>> 0e8becc7
 noirc_frontend = { workspace = true, features = ["bn254"] }
 noirc_abi.workspace = true
 noirc_errors.workspace = true
