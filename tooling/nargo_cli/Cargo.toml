--- conflicted
+++ resolved
@@ -44,11 +44,8 @@
 noir_lsp.workspace = true
 noir_artifact_cli.workspace = true
 noir_debugger.workspace = true
-<<<<<<< HEAD
+noirc_evaluator.workspace = true
 noir_tracer.workspace = true
-=======
-noirc_evaluator.workspace = true
->>>>>>> b21a44cd
 noirc_driver = { workspace = true, features = ["bn254"] }
 noirc_frontend = { workspace = true, features = ["bn254"] }
 noirc_abi.workspace = true
