--- conflicted
+++ resolved
@@ -98,14 +98,11 @@
 lazy_static.workspace = true
 light-poseidon = "0.2.0"
 
-<<<<<<< HEAD
 ark-bn254-v04 = { package = "ark-bn254", version = "^0.4.0", default-features = false, features = [
     "curve",
 ] }
 ark-ff-v04 = {  package = "ark-ff", version = "^0.4.0", default-features = false }
 
-=======
->>>>>>> ebc4d2cf
 [[bench]]
 name = "criterion"
 harness = false
