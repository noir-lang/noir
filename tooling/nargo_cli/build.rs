--- conflicted
+++ resolved
@@ -178,11 +178,7 @@
 /// These tests are ignored because of existing bugs in `nargo expand`.
 /// As the bugs are fixed these tests should be removed from this list.
 /// (some are ignored on purpose for the same reason as `IGNORED_NARGO_EXPAND_EXECUTION_TESTS`)
-<<<<<<< HEAD
-const IGNORED_NARGO_EXPAND_COMPILE_SUCCESS_EMPTY_TESTS: [&str; 15] = [
-=======
 const IGNORED_NARGO_EXPAND_COMPILE_SUCCESS_EMPTY_TESTS: [&str; 12] = [
->>>>>>> 4742c028
     // bug
     "associated_type_bounds",
     // bug
@@ -208,24 +204,16 @@
     "trait_static_methods",
     // There's no "src/main.nr" here so it's trickier to make this work
     "workspace_reexport_bug",
-<<<<<<< HEAD
-    // bug
-    "nested_trait_associated_type_regression_8252",
+    // bug
+    // "nested_trait_associated_type_regression_8252",
     // bug: the `<T as Trait>::N` syntax is dropped and becomes just `N`.
-    "associated_constants_in_as_trait_expr",
-    "trait_as_type_associated_type_not_lost",
-=======
->>>>>>> 4742c028
+    // "associated_constants_in_as_trait_expr",
+    // "trait_as_type_associated_type_not_lost",
 ];
 
 /// These tests are ignored because of existing bugs in `nargo expand`.
 /// As the bugs are fixed these tests should be removed from this list.
-<<<<<<< HEAD
-const IGNORED_NARGO_EXPAND_COMPILE_SUCCESS_NO_BUG_TESTS: [&str; 21] = [
-    "noirc_frontend_tests_arithmetic_generics_checked_casts_do_not_prevent_canonicalization",
-=======
 const IGNORED_NARGO_EXPAND_COMPILE_SUCCESS_NO_BUG_TESTS: [&str; 10] = [
->>>>>>> 4742c028
     "noirc_frontend_tests_check_trait_as_type_as_fn_parameter",
     "noirc_frontend_tests_check_trait_as_type_as_two_fn_parameters",
     "noirc_frontend_tests_enums_match_on_empty_enum",
@@ -236,13 +224,8 @@
     "noirc_frontend_tests_traits_accesses_associated_type_inside_trait_impl_using_self",
     "noirc_frontend_tests_traits_accesses_associated_type_inside_trait_using_self",
     "noirc_frontend_tests_u32_globals_as_sizes_in_types",
-<<<<<<< HEAD
-    "noirc_frontend_tests_unused_items_considers_struct_as_constructed_if_trait_method_is_called",
-    "noirc_frontend_tests_traits_associated_constant_of_generic_type_used_in_expression",
-    "noirc_frontend_tests_traits_as_trait_path_called_multiple_times_for_different_t_1",
-    "noirc_frontend_tests_traits_as_trait_path_called_multiple_times_for_different_t_2",
-=======
->>>>>>> 4742c028
+    // "noirc_frontend_tests_traits_as_trait_path_called_multiple_times_for_different_t_1",
+    // "noirc_frontend_tests_traits_as_trait_path_called_multiple_times_for_different_t_2",
 ];
 
 const IGNORED_NARGO_EXPAND_COMPILE_SUCCESS_WITH_BUG_TESTS: [&str; 1] =
