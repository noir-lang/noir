use std::fs::File;
use std::io::Write;
use std::path::{Path, PathBuf};
use std::{env, fs};

const GIT_COMMIT: &&str = &"GIT_COMMIT";

fn main() {
    // Only use build_data if the environment variable isn't set.
    if std::env::var(GIT_COMMIT).is_err() {
        build_data::set_GIT_COMMIT();
        build_data::set_GIT_DIRTY();
        build_data::no_debug_rebuilds();
    }

    let out_dir = env::var("OUT_DIR").unwrap();
    let destination = Path::new(&out_dir).join("execute.rs");
    let mut test_file = File::create(destination).unwrap();

    // Try to find the directory that Cargo sets when it is running; otherwise fallback to assuming the CWD
    // is the root of the repository and append the crate path
    let root_dir = match std::env::var("CARGO_MANIFEST_DIR") {
        Ok(dir) => PathBuf::from(dir).parent().unwrap().parent().unwrap().to_path_buf(),
        Err(_) => std::env::current_dir().unwrap(),
    };
    let test_dir = root_dir.join("test_programs");

    // Rebuild if the tests have changed
    println!("cargo:rerun-if-changed=tests");
    println!("cargo:rerun-if-changed={}", test_dir.as_os_str().to_str().unwrap());

    generate_execution_success_tests(&mut test_file, &test_dir);
    generate_execution_failure_tests(&mut test_file, &test_dir);
    generate_noir_test_success_tests(&mut test_file, &test_dir);
    generate_noir_test_failure_tests(&mut test_file, &test_dir);
    generate_compile_success_empty_tests(&mut test_file, &test_dir);
    generate_compile_success_contract_tests(&mut test_file, &test_dir);
    generate_compile_failure_tests(&mut test_file, &test_dir);
}

/// Some tests are explicitly ignored in brillig due to them failing.
/// These should be fixed and removed from this list.
const IGNORED_BRILLIG_TESTS: [&str; 11] = [
    // Takes a very long time to execute as large loops do not get simplified.
    "regression_4709",
    // bit sizes for bigint operation doesn't match up.
    "bigint",
    // ICE due to looking for function which doesn't exist.
    "fold_after_inlined_calls",
    "fold_basic",
    "fold_basic_nested_call",
    "fold_call_witness_condition",
    "fold_complex_outputs",
    "fold_distinct_return",
    "fold_fibonacci",
    "fold_numeric_generic_poseidon",
    // Expected to fail as test asserts on which runtime it is in.
    "is_unconstrained",
];

/// Certain features are only available in the elaborator.
/// We skip these tests for non-elaborator code since they are not
/// expected to work there. This can be removed once the old code is removed.
<<<<<<< HEAD
const IGNORED_NEW_FEATURE_TESTS: [&str; 11] = [
=======
const IGNORED_NEW_FEATURE_TESTS: [&str; 10] = [
>>>>>>> 2947abab
    "macros",
    "wildcard_type",
    "type_definition_annotation",
    "numeric_generics_explicit",
    "derive_impl",
    "comptime_traits",
    "comptime_slice_methods",
    "unary_operator_overloading",
    "unquote_multiple_items_from_annotation",
<<<<<<< HEAD
    "function_attribute",
    "trait_attribute",
=======
    "unquote",
>>>>>>> 2947abab
];

fn read_test_cases(
    test_data_dir: &Path,
    test_sub_dir: &str,
) -> impl Iterator<Item = (String, PathBuf)> {
    let test_data_dir = test_data_dir.join(test_sub_dir);
    let test_case_dirs =
        fs::read_dir(test_data_dir).unwrap().flatten().filter(|c| c.path().is_dir());

    test_case_dirs.into_iter().map(|dir| {
        let test_name =
            dir.file_name().into_string().expect("Directory can't be converted to string");
        if test_name.contains('-') {
            panic!(
                "Invalid test directory: {test_name}. Cannot include `-`, please convert to `_`"
            );
        }
        (test_name, dir.path())
    })
}

fn generate_test_case(
    test_file: &mut File,
    test_type: &str,
    test_name: &str,
    test_dir: &std::path::Display,
    test_content: &str,
) {
    write!(
        test_file,
        r#"
#[test]
fn {test_type}_{test_name}() {{
    let test_program_dir = PathBuf::from("{test_dir}");

    let mut nargo = Command::cargo_bin("nargo").unwrap();
    nargo.arg("--program-dir").arg(test_program_dir);
    {test_content}
}}
"#
    )
    .expect("Could not write templated test file.");
}

fn generate_execution_success_tests(test_file: &mut File, test_data_dir: &Path) {
    let test_type = "execution_success";
    let test_cases = read_test_cases(test_data_dir, test_type);
    for (test_name, test_dir) in test_cases {
        let test_dir = test_dir.display();

        generate_test_case(
            test_file,
            test_type,
            &test_name,
            &test_dir,
            r#"
                nargo.arg("execute").arg("--force");
            
                nargo.assert().success();"#,
        );

        if !IGNORED_NEW_FEATURE_TESTS.contains(&test_name.as_str()) {
            generate_test_case(
                test_file,
                test_type,
                &format!("legacy_{test_name}"),
                &test_dir,
                r#"
                nargo.arg("execute").arg("--force").arg("--use-legacy");
            
                nargo.assert().success();"#,
            );
        }

        if !IGNORED_BRILLIG_TESTS.contains(&test_name.as_str()) {
            generate_test_case(
                test_file,
                test_type,
                &format!("{test_name}_brillig"),
                &test_dir,
                r#"
                nargo.arg("execute").arg("--force").arg("--force-brillig");
            
                nargo.assert().success();"#,
            );
        }
    }
}

fn generate_execution_failure_tests(test_file: &mut File, test_data_dir: &Path) {
    let test_type = "execution_failure";
    let test_cases = read_test_cases(test_data_dir, test_type);
    for (test_name, test_dir) in test_cases {
        let test_dir = test_dir.display();

        generate_test_case(
            test_file,
            test_type,
            &test_name,
            &test_dir,
            r#"
                nargo.arg("execute").arg("--force");
            
                nargo.assert().failure().stderr(predicate::str::contains("The application panicked (crashed).").not());"#,
        );

        generate_test_case(
            test_file,
            test_type,
            &format!("legacy_{test_name}"),
            &test_dir,
            r#"
                nargo.arg("execute").arg("--force").arg("--use-legacy");
            
                nargo.assert().failure().stderr(predicate::str::contains("The application panicked (crashed).").not());"#,
        );
    }
}

fn generate_noir_test_success_tests(test_file: &mut File, test_data_dir: &Path) {
    let test_type = "noir_test_success";
    let test_cases = read_test_cases(test_data_dir, "noir_test_success");
    for (test_name, test_dir) in test_cases {
        let test_dir = test_dir.display();

        generate_test_case(
            test_file,
            test_type,
            &test_name,
            &test_dir,
            r#"
        nargo.arg("test");
        
        nargo.assert().success();"#,
        );

        generate_test_case(
            test_file,
            test_type,
            &format!("legacy_{test_name}"),
            &test_dir,
            r#"
        nargo.arg("test").arg("--use-legacy");
        
        nargo.assert().success();"#,
        );
    }
}

fn generate_noir_test_failure_tests(test_file: &mut File, test_data_dir: &Path) {
    let test_type = "noir_test_failure";
    let test_cases = read_test_cases(test_data_dir, test_type);
    for (test_name, test_dir) in test_cases {
        let test_dir = test_dir.display();
        generate_test_case(
            test_file,
            test_type,
            &test_name,
            &test_dir,
            r#"
        nargo.arg("test");
        
        nargo.assert().failure();"#,
        );

        generate_test_case(
            test_file,
            test_type,
            &format!("legacy_{test_name}"),
            &test_dir,
            r#"
        nargo.arg("test").arg("--use-legacy");
        
        nargo.assert().failure();"#,
        );
    }
}

fn generate_compile_success_empty_tests(test_file: &mut File, test_data_dir: &Path) {
    let test_type = "compile_success_empty";
    let test_cases = read_test_cases(test_data_dir, test_type);
    for (test_name, test_dir) in test_cases {
        let test_dir = test_dir.display();

        let assert_zero_opcodes = r#"
        let output = nargo.output().expect("Failed to execute command");

        if !output.status.success() {{
            panic!("`nargo info` failed with: {}", String::from_utf8(output.stderr).unwrap_or_default());
        }}
    
        // `compile_success_empty` tests should be able to compile down to an empty circuit.
        let json: serde_json::Value = serde_json::from_slice(&output.stdout).unwrap_or_else(|e| {{
            panic!("JSON was not well-formatted {:?}\n\n{:?}", e, std::str::from_utf8(&output.stdout))
        }});
        let num_opcodes = &json["programs"][0]["functions"][0]["acir_opcodes"];
        assert_eq!(num_opcodes.as_u64().expect("number of opcodes should fit in a u64"), 0);
        "#;

        generate_test_case(
            test_file,
            test_type,
            &test_name,
            &test_dir,
            &format!(
                r#"
                nargo.arg("info").arg("--json").arg("--force");
                
                {assert_zero_opcodes}"#,
            ),
        );

        if !IGNORED_NEW_FEATURE_TESTS.contains(&test_name.as_str()) {
            generate_test_case(
                test_file,
                test_type,
                &format!("legacy_{test_name}"),
                &test_dir,
                &format!(
                    r#"
                nargo.arg("info").arg("--json").arg("--force").arg("--use-legacy");
                
                {assert_zero_opcodes}"#,
                ),
            );
        }
    }
}

fn generate_compile_success_contract_tests(test_file: &mut File, test_data_dir: &Path) {
    let test_type = "compile_success_contract";
    let test_cases = read_test_cases(test_data_dir, test_type);
    for (test_name, test_dir) in test_cases {
        let test_dir = test_dir.display();

        generate_test_case(
            test_file,
            test_type,
            &test_name,
            &test_dir,
            r#"
        nargo.arg("compile").arg("--force");
        
        nargo.assert().success();"#,
        );

        generate_test_case(
            test_file,
            test_type,
            &format!("legacy_{test_name}"),
            &test_dir,
            r#"
        nargo.arg("compile").arg("--force").arg("--use-legacy");
        
        nargo.assert().success();"#,
        );
    }
}

fn generate_compile_failure_tests(test_file: &mut File, test_data_dir: &Path) {
    let test_type = "compile_failure";
    let test_cases = read_test_cases(test_data_dir, test_type);
    for (test_name, test_dir) in test_cases {
        let test_dir = test_dir.display();

        generate_test_case(
            test_file,
            test_type,
            &test_name,
            &test_dir,
            r#"nargo.arg("compile").arg("--force");
        
        nargo.assert().failure().stderr(predicate::str::contains("The application panicked (crashed).").not());"#,
        );

        if !IGNORED_NEW_FEATURE_TESTS.contains(&test_name.as_str()) {
            generate_test_case(
                test_file,
                test_type,
                &format!("legacy_{test_name}"),
                &test_dir,
                r#"
            nargo.arg("compile").arg("--force").arg("--use-legacy");
            
            nargo.assert().failure().stderr(predicate::str::contains("The application panicked (crashed).").not());"#,
            );
        }
    }
}<|MERGE_RESOLUTION|>--- conflicted
+++ resolved
@@ -61,11 +61,7 @@
 /// Certain features are only available in the elaborator.
 /// We skip these tests for non-elaborator code since they are not
 /// expected to work there. This can be removed once the old code is removed.
-<<<<<<< HEAD
-const IGNORED_NEW_FEATURE_TESTS: [&str; 11] = [
-=======
-const IGNORED_NEW_FEATURE_TESTS: [&str; 10] = [
->>>>>>> 2947abab
+const IGNORED_NEW_FEATURE_TESTS: [&str; 12] = [
     "macros",
     "wildcard_type",
     "type_definition_annotation",
@@ -75,12 +71,9 @@
     "comptime_slice_methods",
     "unary_operator_overloading",
     "unquote_multiple_items_from_annotation",
-<<<<<<< HEAD
     "function_attribute",
     "trait_attribute",
-=======
     "unquote",
->>>>>>> 2947abab
 ];
 
 fn read_test_cases(
