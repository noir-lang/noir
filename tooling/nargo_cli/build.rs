--- conflicted
+++ resolved
@@ -58,21 +58,6 @@
     "is_unconstrained",
 ];
 
-/// Certain features are only available in the elaborator.
-/// We skip these tests for non-elaborator code since they are not
-/// expected to work there. This can be removed once the old code is removed.
-const IGNORED_NEW_FEATURE_TESTS: [&str; 9] = [
-    "macros",
-    "wildcard_type",
-    "type_definition_annotation",
-    "numeric_generics_explicit",
-    "derive_impl",
-    "comptime_traits",
-    "comptime_slice_methods",
-    "unary_operator_overloading",
-    "unquote_multiple_items_from_annotation",
-];
-
 fn read_test_cases(
     test_data_dir: &Path,
     test_sub_dir: &str,
@@ -93,15 +78,6 @@
     })
 }
 
-<<<<<<< HEAD
-#[test]{brillig_ignored}
-fn execution_success_{test_name}_brillig() {{
-    let test_program_dir = PathBuf::from("{test_dir}");
-
-    let mut cmd = Command::cargo_bin("nargo").unwrap();
-    cmd.arg("--program-dir").arg(test_program_dir);
-    cmd.arg("execute").arg("--force").arg("--force-brillig");
-=======
 fn generate_test_case(
     test_file: &mut File,
     test_type: &str,
@@ -130,7 +106,6 @@
     let test_cases = read_test_cases(test_data_dir, test_type);
     for (test_name, test_dir) in test_cases {
         let test_dir = test_dir.display();
->>>>>>> 90b636e7
 
         generate_test_case(
             test_file,
@@ -142,19 +117,6 @@
             
                 nargo.assert().success();"#,
         );
-
-        if !IGNORED_NEW_FEATURE_TESTS.contains(&test_name.as_str()) {
-            generate_test_case(
-                test_file,
-                test_type,
-                &format!("legacy_{test_name}"),
-                &test_dir,
-                r#"
-                nargo.arg("execute").arg("--force").arg("--use-legacy");
-            
-                nargo.assert().success();"#,
-            );
-        }
 
         if !IGNORED_BRILLIG_TESTS.contains(&test_name.as_str()) {
             generate_test_case(
@@ -183,22 +145,6 @@
             &test_name,
             &test_dir,
             r#"
-<<<<<<< HEAD
-#[test]
-fn execution_failure_{test_name}() {{
-    let test_program_dir = PathBuf::from("{test_dir}");
-
-    let mut cmd = Command::cargo_bin("nargo").unwrap();
-    cmd.arg("--program-dir").arg(test_program_dir);
-    cmd.arg("execute").arg("--force");
-
-    cmd.assert().failure().stderr(predicate::str::contains("The application panicked (crashed).").not());
-}}
-            "#,
-            test_dir = test_dir.display(),
-        )
-        .expect("Could not write templated test file.");
-=======
                 nargo.arg("execute").arg("--force");
             
                 nargo.assert().failure().stderr(predicate::str::contains("The application panicked (crashed).").not());"#,
@@ -214,7 +160,6 @@
             
                 nargo.assert().failure().stderr(predicate::str::contains("The application panicked (crashed).").not());"#,
         );
->>>>>>> 90b636e7
     }
 }
 
@@ -235,14 +180,6 @@
         nargo.assert().success();"#,
         );
 
-<<<<<<< HEAD
-    cmd.assert().success();
-}}
-            "#,
-            test_dir = test_dir.display(),
-        )
-        .expect("Could not write templated test file.");
-=======
         generate_test_case(
             test_file,
             test_type,
@@ -253,7 +190,6 @@
         
         nargo.assert().success();"#,
         );
->>>>>>> 90b636e7
     }
 }
 
@@ -268,22 +204,6 @@
             &test_name,
             &test_dir,
             r#"
-<<<<<<< HEAD
-#[test]
-fn noir_test_failure_{test_name}() {{
-    let test_program_dir = PathBuf::from("{test_dir}");
-
-    let mut cmd = Command::cargo_bin("nargo").unwrap();
-    cmd.arg("--program-dir").arg(test_program_dir);
-    cmd.arg("test");
-
-    cmd.assert().failure();
-}}
-            "#,
-            test_dir = test_dir.display(),
-        )
-        .expect("Could not write templated test file.");
-=======
         nargo.arg("test");
         
         nargo.assert().failure();"#,
@@ -299,7 +219,6 @@
         
         nargo.assert().failure();"#,
         );
->>>>>>> 90b636e7
     }
 }
 
@@ -326,35 +245,6 @@
 
         generate_test_case(
             test_file,
-<<<<<<< HEAD
-            r#"
-#[test]
-fn compile_success_empty_{test_name}() {{
-    let test_program_dir = PathBuf::from("{test_dir}");
-    let mut cmd = Command::cargo_bin("nargo").unwrap();
-    cmd.arg("--program-dir").arg(test_program_dir);
-    cmd.arg("info");
-    cmd.arg("--json");
-    cmd.arg("--force");
-
-    let output = cmd.output().expect("Failed to execute command");
-
-    if !output.status.success() {{
-        panic!("`nargo info` failed with: {{}}", String::from_utf8(output.stderr).unwrap_or_default());
-    }}
-
-    // `compile_success_empty` tests should be able to compile down to an empty circuit.
-    let json: serde_json::Value = serde_json::from_slice(&output.stdout).unwrap_or_else(|e| {{
-        panic!("JSON was not well-formatted {{:?}}\n\n{{:?}}", e, std::str::from_utf8(&output.stdout))
-    }});
-    let num_opcodes = &json["programs"][0]["functions"][0]["acir_opcodes"];
-    assert_eq!(num_opcodes.as_u64().expect("number of opcodes should fit in a u64"), 0);
-}}
-            "#,
-            test_dir = test_dir.display(),
-        )
-        .expect("Could not write templated test file.");
-=======
             test_type,
             &test_name,
             &test_dir,
@@ -365,22 +255,6 @@
                 {assert_zero_opcodes}"#,
             ),
         );
-
-        if !IGNORED_NEW_FEATURE_TESTS.contains(&test_name.as_str()) {
-            generate_test_case(
-                test_file,
-                test_type,
-                &format!("legacy_{test_name}"),
-                &test_dir,
-                &format!(
-                    r#"
-                nargo.arg("info").arg("--json").arg("--force").arg("--use-legacy");
-                
-                {assert_zero_opcodes}"#,
-                ),
-            );
-        }
->>>>>>> 90b636e7
     }
 }
 
@@ -401,14 +275,6 @@
         nargo.assert().success();"#,
         );
 
-<<<<<<< HEAD
-    cmd.assert().success();
-}}
-            "#,
-            test_dir = test_dir.display(),
-        )
-        .expect("Could not write templated test file.");
-=======
         generate_test_case(
             test_file,
             test_type,
@@ -419,7 +285,6 @@
         
         nargo.assert().success();"#,
         );
->>>>>>> 90b636e7
     }
 }
 
@@ -431,23 +296,6 @@
 
         generate_test_case(
             test_file,
-<<<<<<< HEAD
-            r#"
-#[test]
-fn compile_failure_{test_name}() {{
-    let test_program_dir = PathBuf::from("{test_dir}");
-
-    let mut cmd = Command::cargo_bin("nargo").unwrap();
-    cmd.arg("--program-dir").arg(test_program_dir);
-    cmd.arg("compile").arg("--force");
-
-    cmd.assert().failure().stderr(predicate::str::contains("The application panicked (crashed).").not());
-}}
-            "#,
-            test_dir = test_dir.display(),
-        )
-        .expect("Could not write templated test file.");
-=======
             test_type,
             &test_name,
             &test_dir,
@@ -455,19 +303,5 @@
         
         nargo.assert().failure().stderr(predicate::str::contains("The application panicked (crashed).").not());"#,
         );
-
-        if !IGNORED_NEW_FEATURE_TESTS.contains(&test_name.as_str()) {
-            generate_test_case(
-                test_file,
-                test_type,
-                &format!("legacy_{test_name}"),
-                &test_dir,
-                r#"
-            nargo.arg("compile").arg("--force").arg("--use-legacy");
-            
-            nargo.assert().failure().stderr(predicate::str::contains("The application panicked (crashed).").not());"#,
-            );
-        }
->>>>>>> 90b636e7
     }
 }