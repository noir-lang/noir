use std::fs::File;
use std::io::Write;
use std::path::{Path, PathBuf};
use std::{env, fs};

const GIT_COMMIT: &&str = &"GIT_COMMIT";

fn main() {
    // Only use build_data if the environment variable isn't set.
    if std::env::var(GIT_COMMIT).is_err() {
        build_data::set_GIT_COMMIT();
        build_data::set_GIT_DIRTY();
        build_data::no_debug_rebuilds();
    }

    let out_dir = env::var("OUT_DIR").unwrap();
    let destination = Path::new(&out_dir).join("execute.rs");
    let mut test_file = File::create(destination).unwrap();

    // Try to find the directory that Cargo sets when it is running; otherwise fallback to assuming the CWD
    // is the root of the repository and append the crate path
    let root_dir = match std::env::var("CARGO_MANIFEST_DIR") {
        Ok(dir) => PathBuf::from(dir).parent().unwrap().parent().unwrap().to_path_buf(),
        Err(_) => std::env::current_dir().unwrap(),
    };
    let test_dir = root_dir.join("test_programs");

    // Rebuild if the tests have changed
    println!("cargo:rerun-if-changed=tests");
    println!("cargo:rerun-if-changed={}", test_dir.as_os_str().to_str().unwrap());

    generate_execution_success_tests(&mut test_file, &test_dir);
    generate_execution_failure_tests(&mut test_file, &test_dir);
    generate_noir_test_success_tests(&mut test_file, &test_dir);
    generate_noir_test_failure_tests(&mut test_file, &test_dir);
    generate_compile_success_empty_tests(&mut test_file, &test_dir);
    generate_compile_success_contract_tests(&mut test_file, &test_dir);
    generate_compile_failure_tests(&mut test_file, &test_dir);
}

/// Some tests are explicitly ignored in brillig due to them failing.
/// These should be fixed and removed from this list.
const IGNORED_BRILLIG_TESTS: [&str; 11] = [
    // Takes a very long time to execute as large loops do not get simplified.
    "regression_4709",
    // bit sizes for bigint operation doesn't match up.
    "bigint",
    // ICE due to looking for function which doesn't exist.
    "fold_after_inlined_calls",
    "fold_basic",
    "fold_basic_nested_call",
    "fold_call_witness_condition",
    "fold_complex_outputs",
    "fold_distinct_return",
    "fold_fibonacci",
    "fold_numeric_generic_poseidon",
    // Expected to fail as test asserts on which runtime it is in.
    "is_unconstrained",
];

/// TODO(https://github.com/noir-lang/noir/issues/5231): Some tests are explicitly ignored when not working with the elaborator.
/// These should be fixed and removed from this list.
const IGNORED_NON_ELABORATOR_TESTS: [&str; 1] = [
    // Explicit numeric generics are only supported in the elaborator.
    "numeric_generics_explicit",
];

/// Certain features are only available in the elaborator.
/// We skip these tests for non-elaborator code since they are not
/// expected to work there. This can be removed once the old code is removed.
const IGNORED_NEW_FEATURE_TESTS: [&str; 3] =
    ["macros", "wildcard_type", "type_definition_annotation"];

fn read_test_cases(
    test_data_dir: &Path,
    test_sub_dir: &str,
) -> impl Iterator<Item = (String, PathBuf)> {
    let test_data_dir = test_data_dir.join(test_sub_dir);
    let test_case_dirs =
        fs::read_dir(test_data_dir).unwrap().flatten().filter(|c| c.path().is_dir());

    test_case_dirs.into_iter().map(|dir| {
        let test_name =
            dir.file_name().into_string().expect("Directory can't be converted to string");
        if test_name.contains('-') {
            panic!(
                "Invalid test directory: {test_name}. Cannot include `-`, please convert to `_`"
            );
        }
        (test_name, dir.path())
    })
}

fn generate_test_case(
    test_file: &mut File,
    test_type: &str,
    test_name: &str,
    test_dir: &std::path::Display,
    test_content: &str,
) {
    write!(
        test_file,
        r#"
#[test]
fn {test_type}_{test_name}() {{
    let test_program_dir = PathBuf::from("{test_dir}");

    let mut nargo = Command::cargo_bin("nargo").unwrap();
    nargo.arg("--program-dir").arg(test_program_dir);
    {test_content}
}}
"#
    )
    .expect("Could not write templated test file.");
}

fn generate_execution_success_tests(test_file: &mut File, test_data_dir: &Path) {
    let test_type = "execution_success";
    let test_cases = read_test_cases(test_data_dir, test_type);
    for (test_name, test_dir) in test_cases {
        let test_dir = test_dir.display();

        generate_test_case(
            test_file,
            test_type,
            &test_name,
            &test_dir,
            r#"
                nargo.arg("execute").arg("--force");
            
                nargo.assert().success();"#,
        );

        if !IGNORED_NEW_FEATURE_TESTS.contains(&test_name.as_str()) {
            generate_test_case(
                test_file,
                test_type,
                &format!("legacy_{test_name}"),
                &test_dir,
                r#"
                nargo.arg("execute").arg("--force").arg("--use-legacy");
            
                nargo.assert().success();"#,
            );
        }

        if !IGNORED_BRILLIG_TESTS.contains(&test_name.as_str()) {
            generate_test_case(
                test_file,
                test_type,
                &format!("{test_name}_brillig"),
                &test_dir,
                r#"
                nargo.arg("execute").arg("--force").arg("--force-brillig");
            
                nargo.assert().success();"#,
            );
        }
    }
}

fn generate_execution_failure_tests(test_file: &mut File, test_data_dir: &Path) {
    let test_type = "execution_failure";
    let test_cases = read_test_cases(test_data_dir, test_type);
    for (test_name, test_dir) in test_cases {
        let test_dir = test_dir.display();

        generate_test_case(
            test_file,
            test_type,
            &test_name,
            &test_dir,
            r#"
                nargo.arg("execute").arg("--force");
            
                nargo.assert().failure().stderr(predicate::str::contains("The application panicked (crashed).").not());"#,
        );

        generate_test_case(
            test_file,
            test_type,
            &format!("legacy_{test_name}"),
            &test_dir,
            r#"
                nargo.arg("execute").arg("--force").arg("--use-legacy");
            
                nargo.assert().failure().stderr(predicate::str::contains("The application panicked (crashed).").not());"#,
        );
    }
}

fn generate_noir_test_success_tests(test_file: &mut File, test_data_dir: &Path) {
    let test_type = "noir_test_success";
    let test_cases = read_test_cases(test_data_dir, "noir_test_success");
    for (test_name, test_dir) in test_cases {
        let test_dir = test_dir.display();

        generate_test_case(
            test_file,
            test_type,
            &test_name,
            &test_dir,
            r#"
        nargo.arg("test");
        
        nargo.assert().success();"#,
        );

        generate_test_case(
            test_file,
            test_type,
            &format!("legacy_{test_name}"),
            &test_dir,
            r#"
        nargo.arg("test").arg("--use-legacy");
        
        nargo.assert().success();"#,
        );
    }
}

fn generate_noir_test_failure_tests(test_file: &mut File, test_data_dir: &Path) {
    let test_type = "noir_test_failure";
    let test_cases = read_test_cases(test_data_dir, test_type);
    for (test_name, test_dir) in test_cases {
        let test_dir = test_dir.display();
        generate_test_case(
            test_file,
            test_type,
            &test_name,
            &test_dir,
            r#"
        nargo.arg("test");
        
        nargo.assert().failure();"#,
        );

        generate_test_case(
            test_file,
            test_type,
            &format!("legacy_{test_name}"),
            &test_dir,
            r#"
        nargo.arg("test").arg("--use-legacy");
        
        nargo.assert().failure();"#,
        );
    }
}

fn generate_compile_success_empty_tests(test_file: &mut File, test_data_dir: &Path) {
<<<<<<< HEAD
    let test_sub_dir = "compile_success_empty";
    let test_data_dir = test_data_dir.join(test_sub_dir);

    let test_case_dirs =
        fs::read_dir(test_data_dir).unwrap().flatten().filter(|c| c.path().is_dir());

    for test_dir in test_case_dirs {
        let test_name =
            test_dir.file_name().into_string().expect("Directory can't be converted to string");
        if test_name.contains('-') {
            panic!(
                "Invalid test directory: {test_name}. Cannot include `-`, please convert to `_`"
            );
        };
        let test_dir = &test_dir.path();

        let new_feature_ignored = if IGNORED_NEW_FEATURE_TESTS.contains(&test_name.as_str()) {
            "\n#[ignore]"
        } else {
            ""
        };

        let non_elaborator_ignored = if IGNORED_NON_ELABORATOR_TESTS.contains(&test_name.as_str()) {
            "\n#[ignore]"
        } else {
            ""
        };

        write!(
            test_file,
            r#"
#[test]{new_feature_ignored}{non_elaborator_ignored}
fn compile_success_empty_legacy_{test_name}() {{

    let test_program_dir = PathBuf::from("{test_dir}");
    let mut cmd = Command::cargo_bin("nargo").unwrap();
    cmd.arg("--program-dir").arg(test_program_dir);
    cmd.arg("info");
    cmd.arg("--json");
    cmd.arg("--force");
    cmd.arg("--use-legacy");

    let output = cmd.output().expect("Failed to execute command");

    if !output.status.success() {{
        panic!("`nargo info` failed with: {{}}", String::from_utf8(output.stderr).unwrap_or_default());
    }}

    // `compile_success_empty` tests should be able to compile down to an empty circuit.
    let json: serde_json::Value = serde_json::from_slice(&output.stdout).unwrap_or_else(|e| {{
        panic!("JSON was not well-formatted {{:?}}\n\n{{:?}}", e, std::str::from_utf8(&output.stdout))
    }});
    let num_opcodes = &json["programs"][0]["functions"][0]["acir_opcodes"];
    assert_eq!(num_opcodes.as_u64().expect("number of opcodes should fit in a u64"), 0);
}}

#[test]
fn compile_success_empty_{test_name}() {{
    let test_program_dir = PathBuf::from("{test_dir}");
    let mut cmd = Command::cargo_bin("nargo").unwrap();
    cmd.arg("--program-dir").arg(test_program_dir);
    cmd.arg("info");
    cmd.arg("--json");
    cmd.arg("--force");

    let output = cmd.output().expect("Failed to execute command");

    if !output.status.success() {{
        panic!("`nargo info` failed with: {{}}", String::from_utf8(output.stderr).unwrap_or_default());
    }}

    // `compile_success_empty` tests should be able to compile down to an empty circuit.
    let json: serde_json::Value = serde_json::from_slice(&output.stdout).unwrap_or_else(|e| {{
        panic!("JSON was not well-formatted {{:?}}\n\n{{:?}}", e, std::str::from_utf8(&output.stdout))
    }});
    let num_opcodes = &json["programs"][0]["functions"][0]["acir_opcodes"];
    assert_eq!(num_opcodes.as_u64().expect("number of opcodes should fit in a u64"), 0);
}}
            "#,
            test_dir = test_dir.display(),
        )
        .expect("Could not write templated test file.");
=======
    let test_type = "compile_success_empty";
    let test_cases = read_test_cases(test_data_dir, test_type);
    for (test_name, test_dir) in test_cases {
        let test_dir = test_dir.display();

        let assert_zero_opcodes = r#"
        let output = nargo.output().expect("Failed to execute command");

        if !output.status.success() {{
            panic!("`nargo info` failed with: {}", String::from_utf8(output.stderr).unwrap_or_default());
        }}
    
        // `compile_success_empty` tests should be able to compile down to an empty circuit.
        let json: serde_json::Value = serde_json::from_slice(&output.stdout).unwrap_or_else(|e| {{
            panic!("JSON was not well-formatted {:?}\n\n{:?}", e, std::str::from_utf8(&output.stdout))
        }});
        let num_opcodes = &json["programs"][0]["functions"][0]["acir_opcodes"];
        assert_eq!(num_opcodes.as_u64().expect("number of opcodes should fit in a u64"), 0);
        "#;

        generate_test_case(
            test_file,
            test_type,
            &test_name,
            &test_dir,
            &format!(
                r#"
                nargo.arg("info").arg("--json").arg("--force");
                
                {assert_zero_opcodes}"#,
            ),
        );

        if !IGNORED_NEW_FEATURE_TESTS.contains(&test_name.as_str()) {
            generate_test_case(
                test_file,
                test_type,
                &format!("legacy_{test_name}"),
                &test_dir,
                &format!(
                    r#"
                nargo.arg("info").arg("--json").arg("--force").arg("--use-legacy");
                
                {assert_zero_opcodes}"#,
                ),
            );
        }
>>>>>>> 4c4ea2df
    }
}

fn generate_compile_success_contract_tests(test_file: &mut File, test_data_dir: &Path) {
    let test_type = "compile_success_contract";
    let test_cases = read_test_cases(test_data_dir, test_type);
    for (test_name, test_dir) in test_cases {
        let test_dir = test_dir.display();

        generate_test_case(
            test_file,
            test_type,
            &test_name,
            &test_dir,
            r#"
        nargo.arg("compile").arg("--force");
        
        nargo.assert().success();"#,
        );

        generate_test_case(
            test_file,
            test_type,
            &format!("legacy_{test_name}"),
            &test_dir,
            r#"
        nargo.arg("compile").arg("--force").arg("--use-legacy");
        
        nargo.assert().success();"#,
        );
    }
}

fn generate_compile_failure_tests(test_file: &mut File, test_data_dir: &Path) {
    let test_type = "compile_failure";
    let test_cases = read_test_cases(test_data_dir, test_type);
    for (test_name, test_dir) in test_cases {
        let test_dir = test_dir.display();

        generate_test_case(
            test_file,
            test_type,
            &test_name,
            &test_dir,
            r#"nargo.arg("compile").arg("--force");
        
        nargo.assert().failure().stderr(predicate::str::contains("The application panicked (crashed).").not());"#,
        );

        if !IGNORED_NEW_FEATURE_TESTS.contains(&test_name.as_str()) {
            generate_test_case(
                test_file,
                test_type,
                &format!("legacy_{test_name}"),
                &test_dir,
                r#"
            nargo.arg("compile").arg("--force").arg("--use-legacy");
            
            nargo.assert().failure().stderr(predicate::str::contains("The application panicked (crashed).").not());"#,
            );
        }
    }
}<|MERGE_RESOLUTION|>--- conflicted
+++ resolved
@@ -58,13 +58,6 @@
     "is_unconstrained",
 ];
 
-/// TODO(https://github.com/noir-lang/noir/issues/5231): Some tests are explicitly ignored when not working with the elaborator.
-/// These should be fixed and removed from this list.
-const IGNORED_NON_ELABORATOR_TESTS: [&str; 1] = [
-    // Explicit numeric generics are only supported in the elaborator.
-    "numeric_generics_explicit",
-];
-
 /// Certain features are only available in the elaborator.
 /// We skip these tests for non-elaborator code since they are not
 /// expected to work there. This can be removed once the old code is removed.
@@ -249,90 +242,6 @@
 }
 
 fn generate_compile_success_empty_tests(test_file: &mut File, test_data_dir: &Path) {
-<<<<<<< HEAD
-    let test_sub_dir = "compile_success_empty";
-    let test_data_dir = test_data_dir.join(test_sub_dir);
-
-    let test_case_dirs =
-        fs::read_dir(test_data_dir).unwrap().flatten().filter(|c| c.path().is_dir());
-
-    for test_dir in test_case_dirs {
-        let test_name =
-            test_dir.file_name().into_string().expect("Directory can't be converted to string");
-        if test_name.contains('-') {
-            panic!(
-                "Invalid test directory: {test_name}. Cannot include `-`, please convert to `_`"
-            );
-        };
-        let test_dir = &test_dir.path();
-
-        let new_feature_ignored = if IGNORED_NEW_FEATURE_TESTS.contains(&test_name.as_str()) {
-            "\n#[ignore]"
-        } else {
-            ""
-        };
-
-        let non_elaborator_ignored = if IGNORED_NON_ELABORATOR_TESTS.contains(&test_name.as_str()) {
-            "\n#[ignore]"
-        } else {
-            ""
-        };
-
-        write!(
-            test_file,
-            r#"
-#[test]{new_feature_ignored}{non_elaborator_ignored}
-fn compile_success_empty_legacy_{test_name}() {{
-
-    let test_program_dir = PathBuf::from("{test_dir}");
-    let mut cmd = Command::cargo_bin("nargo").unwrap();
-    cmd.arg("--program-dir").arg(test_program_dir);
-    cmd.arg("info");
-    cmd.arg("--json");
-    cmd.arg("--force");
-    cmd.arg("--use-legacy");
-
-    let output = cmd.output().expect("Failed to execute command");
-
-    if !output.status.success() {{
-        panic!("`nargo info` failed with: {{}}", String::from_utf8(output.stderr).unwrap_or_default());
-    }}
-
-    // `compile_success_empty` tests should be able to compile down to an empty circuit.
-    let json: serde_json::Value = serde_json::from_slice(&output.stdout).unwrap_or_else(|e| {{
-        panic!("JSON was not well-formatted {{:?}}\n\n{{:?}}", e, std::str::from_utf8(&output.stdout))
-    }});
-    let num_opcodes = &json["programs"][0]["functions"][0]["acir_opcodes"];
-    assert_eq!(num_opcodes.as_u64().expect("number of opcodes should fit in a u64"), 0);
-}}
-
-#[test]
-fn compile_success_empty_{test_name}() {{
-    let test_program_dir = PathBuf::from("{test_dir}");
-    let mut cmd = Command::cargo_bin("nargo").unwrap();
-    cmd.arg("--program-dir").arg(test_program_dir);
-    cmd.arg("info");
-    cmd.arg("--json");
-    cmd.arg("--force");
-
-    let output = cmd.output().expect("Failed to execute command");
-
-    if !output.status.success() {{
-        panic!("`nargo info` failed with: {{}}", String::from_utf8(output.stderr).unwrap_or_default());
-    }}
-
-    // `compile_success_empty` tests should be able to compile down to an empty circuit.
-    let json: serde_json::Value = serde_json::from_slice(&output.stdout).unwrap_or_else(|e| {{
-        panic!("JSON was not well-formatted {{:?}}\n\n{{:?}}", e, std::str::from_utf8(&output.stdout))
-    }});
-    let num_opcodes = &json["programs"][0]["functions"][0]["acir_opcodes"];
-    assert_eq!(num_opcodes.as_u64().expect("number of opcodes should fit in a u64"), 0);
-}}
-            "#,
-            test_dir = test_dir.display(),
-        )
-        .expect("Could not write templated test file.");
-=======
     let test_type = "compile_success_empty";
     let test_cases = read_test_cases(test_data_dir, test_type);
     for (test_name, test_dir) in test_cases {
@@ -380,7 +289,6 @@
                 ),
             );
         }
->>>>>>> 4c4ea2df
     }
 }
 
