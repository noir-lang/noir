--- conflicted
+++ resolved
@@ -145,13 +145,9 @@
 /// These tests are ignored because of existing bugs in `nargo expand`.
 /// As the bugs are fixed these tests should be removed from this list.
 /// (some are ignored on purpose for the same reason as `IGNORED_NARGO_EXPAND_EXECUTION_TESTS`)
-<<<<<<< HEAD
-const IGNORED_NARGO_EXPAND_COMPILE_SUCCESS_EMPTY_TESTS: [&str; 19] = [
-=======
-const IGNORED_NARGO_EXPAND_COMPILE_SUCCESS_EMPTY_TESTS: [&str; 17] = [
+const IGNORED_NARGO_EXPAND_COMPILE_SUCCESS_EMPTY_TESTS: [&str; 20] = [
     // bug
     "associated_type_bounds",
->>>>>>> 176cfd41
     // bug
     "enums",
     // There's no "src/main.nr" here so it's trickier to make this work
