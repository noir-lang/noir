--- conflicted
+++ resolved
@@ -136,16 +136,8 @@
 
 /// `nargo execute --force-comptime` ignored tests because of bugs or because some
 /// programs don't behave the same way in comptime (for example: reference counting).
-<<<<<<< HEAD
-const IGNORED_COMPTIME_INTERPRET_EXECUTION_TESTS: [&str; 9] = [
+const IGNORED_COMPTIME_INTERPRET_EXECUTION_TESTS: [&str; 8] = [
     // bugs
-    "higher_order_functions",
-=======
-const IGNORED_COMPTIME_INTERPRET_EXECUTION_TESTS: [&str; 10] = [
-    // bugs
-    "array_sort",
-    "regression_11294",
->>>>>>> bc40e892
     "regression_8755",
     "regression_9208",
     "regression_9303",
