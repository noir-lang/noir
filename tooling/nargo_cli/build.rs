use std::fs::File;
use std::io::Write;
use std::path::{Path, PathBuf};
use std::{env, fs};

const GIT_COMMIT: &&str = &"GIT_COMMIT";

fn main() {
    // Only use build_data if the environment variable isn't set.
    if std::env::var(GIT_COMMIT).is_err() {
        build_data::set_GIT_COMMIT();
        build_data::set_GIT_DIRTY();
        build_data::no_debug_rebuilds();
    }

    let out_dir = env::var("OUT_DIR").unwrap();
    let destination = Path::new(&out_dir).join("execute.rs");
    let mut test_file = File::create(destination).unwrap();

    // Try to find the directory that Cargo sets when it is running; otherwise fallback to assuming the CWD
    // is the root of the repository and append the crate path
    let root_dir = match std::env::var("CARGO_MANIFEST_DIR") {
        Ok(dir) => PathBuf::from(dir).parent().unwrap().parent().unwrap().to_path_buf(),
        Err(_) => std::env::current_dir().unwrap(),
    };
    let test_dir = root_dir.join("test_programs");

    // Rebuild if the tests have changed
    println!("cargo:rerun-if-changed=tests");
    println!("cargo:rerun-if-changed={}", test_dir.as_os_str().to_str().unwrap());

    generate_execution_success_tests(&mut test_file, &test_dir);
    generate_execution_failure_tests(&mut test_file, &test_dir);
    generate_noir_test_success_tests(&mut test_file, &test_dir);
    generate_noir_test_failure_tests(&mut test_file, &test_dir);
    generate_compile_success_empty_tests(&mut test_file, &test_dir);
    generate_compile_success_contract_tests(&mut test_file, &test_dir);
    generate_compile_failure_tests(&mut test_file, &test_dir);
}

/// Some tests are explicitly ignored in brillig due to them failing.
/// These should be fixed and removed from this list.
const IGNORED_BRILLIG_TESTS: [&str; 11] = [
    // Takes a very long time to execute as large loops do not get simplified.
    "regression_4709",
    // bit sizes for bigint operation doesn't match up.
    "bigint",
    // ICE due to looking for function which doesn't exist.
    "fold_after_inlined_calls",
    "fold_basic",
    "fold_basic_nested_call",
    "fold_call_witness_condition",
    "fold_complex_outputs",
    "fold_distinct_return",
    "fold_fibonacci",
    "fold_numeric_generic_poseidon",
    // Expected to fail as test asserts on which runtime it is in.
    "is_unconstrained",
];

/// Certain features are only available in the elaborator.
/// We skip these tests for non-elaborator code since they are not
/// expected to work there. This can be removed once the old code is removed.
const IGNORED_NEW_FEATURE_TESTS: [&str; 7] = [
    "macros",
    "wildcard_type",
    "type_definition_annotation",
    "numeric_generics_explicit",
    "derive_impl",
    "comptime_traits",
<<<<<<< HEAD
    "unary_operator_overloading",
=======
    "comptime_slice_methods",
>>>>>>> 30c50f52
];

fn read_test_cases(
    test_data_dir: &Path,
    test_sub_dir: &str,
) -> impl Iterator<Item = (String, PathBuf)> {
    let test_data_dir = test_data_dir.join(test_sub_dir);
    let test_case_dirs =
        fs::read_dir(test_data_dir).unwrap().flatten().filter(|c| c.path().is_dir());

    test_case_dirs.into_iter().map(|dir| {
        let test_name =
            dir.file_name().into_string().expect("Directory can't be converted to string");
        if test_name.contains('-') {
            panic!(
                "Invalid test directory: {test_name}. Cannot include `-`, please convert to `_`"
            );
        }
        (test_name, dir.path())
    })
}

fn generate_test_case(
    test_file: &mut File,
    test_type: &str,
    test_name: &str,
    test_dir: &std::path::Display,
    test_content: &str,
) {
    write!(
        test_file,
        r#"
#[test]
fn {test_type}_{test_name}() {{
    let test_program_dir = PathBuf::from("{test_dir}");

    let mut nargo = Command::cargo_bin("nargo").unwrap();
    nargo.arg("--program-dir").arg(test_program_dir);
    {test_content}
}}
"#
    )
    .expect("Could not write templated test file.");
}

fn generate_execution_success_tests(test_file: &mut File, test_data_dir: &Path) {
    let test_type = "execution_success";
    let test_cases = read_test_cases(test_data_dir, test_type);
    for (test_name, test_dir) in test_cases {
        let test_dir = test_dir.display();

        generate_test_case(
            test_file,
            test_type,
            &test_name,
            &test_dir,
            r#"
                nargo.arg("execute").arg("--force");
            
                nargo.assert().success();"#,
        );

        if !IGNORED_NEW_FEATURE_TESTS.contains(&test_name.as_str()) {
            generate_test_case(
                test_file,
                test_type,
                &format!("legacy_{test_name}"),
                &test_dir,
                r#"
                nargo.arg("execute").arg("--force").arg("--use-legacy");
            
                nargo.assert().success();"#,
            );
        }

        if !IGNORED_BRILLIG_TESTS.contains(&test_name.as_str()) {
            generate_test_case(
                test_file,
                test_type,
                &format!("{test_name}_brillig"),
                &test_dir,
                r#"
                nargo.arg("execute").arg("--force").arg("--force-brillig");
            
                nargo.assert().success();"#,
            );
        }
    }
}

fn generate_execution_failure_tests(test_file: &mut File, test_data_dir: &Path) {
    let test_type = "execution_failure";
    let test_cases = read_test_cases(test_data_dir, test_type);
    for (test_name, test_dir) in test_cases {
        let test_dir = test_dir.display();

        generate_test_case(
            test_file,
            test_type,
            &test_name,
            &test_dir,
            r#"
                nargo.arg("execute").arg("--force");
            
                nargo.assert().failure().stderr(predicate::str::contains("The application panicked (crashed).").not());"#,
        );

        generate_test_case(
            test_file,
            test_type,
            &format!("legacy_{test_name}"),
            &test_dir,
            r#"
                nargo.arg("execute").arg("--force").arg("--use-legacy");
            
                nargo.assert().failure().stderr(predicate::str::contains("The application panicked (crashed).").not());"#,
        );
    }
}

fn generate_noir_test_success_tests(test_file: &mut File, test_data_dir: &Path) {
    let test_type = "noir_test_success";
    let test_cases = read_test_cases(test_data_dir, "noir_test_success");
    for (test_name, test_dir) in test_cases {
        let test_dir = test_dir.display();

        generate_test_case(
            test_file,
            test_type,
            &test_name,
            &test_dir,
            r#"
        nargo.arg("test");
        
        nargo.assert().success();"#,
        );

        generate_test_case(
            test_file,
            test_type,
            &format!("legacy_{test_name}"),
            &test_dir,
            r#"
        nargo.arg("test").arg("--use-legacy");
        
        nargo.assert().success();"#,
        );
    }
}

fn generate_noir_test_failure_tests(test_file: &mut File, test_data_dir: &Path) {
    let test_type = "noir_test_failure";
    let test_cases = read_test_cases(test_data_dir, test_type);
    for (test_name, test_dir) in test_cases {
        let test_dir = test_dir.display();
        generate_test_case(
            test_file,
            test_type,
            &test_name,
            &test_dir,
            r#"
        nargo.arg("test");
        
        nargo.assert().failure();"#,
        );

        generate_test_case(
            test_file,
            test_type,
            &format!("legacy_{test_name}"),
            &test_dir,
            r#"
        nargo.arg("test").arg("--use-legacy");
        
        nargo.assert().failure();"#,
        );
    }
}

fn generate_compile_success_empty_tests(test_file: &mut File, test_data_dir: &Path) {
    let test_type = "compile_success_empty";
    let test_cases = read_test_cases(test_data_dir, test_type);
    for (test_name, test_dir) in test_cases {
        let test_dir = test_dir.display();

        let assert_zero_opcodes = r#"
        let output = nargo.output().expect("Failed to execute command");

        if !output.status.success() {{
            panic!("`nargo info` failed with: {}", String::from_utf8(output.stderr).unwrap_or_default());
        }}
    
        // `compile_success_empty` tests should be able to compile down to an empty circuit.
        let json: serde_json::Value = serde_json::from_slice(&output.stdout).unwrap_or_else(|e| {{
            panic!("JSON was not well-formatted {:?}\n\n{:?}", e, std::str::from_utf8(&output.stdout))
        }});
        let num_opcodes = &json["programs"][0]["functions"][0]["acir_opcodes"];
        assert_eq!(num_opcodes.as_u64().expect("number of opcodes should fit in a u64"), 0);
        "#;

        generate_test_case(
            test_file,
            test_type,
            &test_name,
            &test_dir,
            &format!(
                r#"
                nargo.arg("info").arg("--json").arg("--force");
                
                {assert_zero_opcodes}"#,
            ),
        );

        if !IGNORED_NEW_FEATURE_TESTS.contains(&test_name.as_str()) {
            generate_test_case(
                test_file,
                test_type,
                &format!("legacy_{test_name}"),
                &test_dir,
                &format!(
                    r#"
                nargo.arg("info").arg("--json").arg("--force").arg("--use-legacy");
                
                {assert_zero_opcodes}"#,
                ),
            );
        }
    }
}

fn generate_compile_success_contract_tests(test_file: &mut File, test_data_dir: &Path) {
    let test_type = "compile_success_contract";
    let test_cases = read_test_cases(test_data_dir, test_type);
    for (test_name, test_dir) in test_cases {
        let test_dir = test_dir.display();

        generate_test_case(
            test_file,
            test_type,
            &test_name,
            &test_dir,
            r#"
        nargo.arg("compile").arg("--force");
        
        nargo.assert().success();"#,
        );

        generate_test_case(
            test_file,
            test_type,
            &format!("legacy_{test_name}"),
            &test_dir,
            r#"
        nargo.arg("compile").arg("--force").arg("--use-legacy");
        
        nargo.assert().success();"#,
        );
    }
}

fn generate_compile_failure_tests(test_file: &mut File, test_data_dir: &Path) {
    let test_type = "compile_failure";
    let test_cases = read_test_cases(test_data_dir, test_type);
    for (test_name, test_dir) in test_cases {
        let test_dir = test_dir.display();

        generate_test_case(
            test_file,
            test_type,
            &test_name,
            &test_dir,
            r#"nargo.arg("compile").arg("--force");
        
        nargo.assert().failure().stderr(predicate::str::contains("The application panicked (crashed).").not());"#,
        );

        if !IGNORED_NEW_FEATURE_TESTS.contains(&test_name.as_str()) {
            generate_test_case(
                test_file,
                test_type,
                &format!("legacy_{test_name}"),
                &test_dir,
                r#"
            nargo.arg("compile").arg("--force").arg("--use-legacy");
            
            nargo.assert().failure().stderr(predicate::str::contains("The application panicked (crashed).").not());"#,
            );
        }
    }
}<|MERGE_RESOLUTION|>--- conflicted
+++ resolved
@@ -61,18 +61,15 @@
 /// Certain features are only available in the elaborator.
 /// We skip these tests for non-elaborator code since they are not
 /// expected to work there. This can be removed once the old code is removed.
-const IGNORED_NEW_FEATURE_TESTS: [&str; 7] = [
+const IGNORED_NEW_FEATURE_TESTS: [&str; 8] = [
     "macros",
     "wildcard_type",
     "type_definition_annotation",
     "numeric_generics_explicit",
     "derive_impl",
     "comptime_traits",
-<<<<<<< HEAD
+    "comptime_slice_methods",
     "unary_operator_overloading",
-=======
-    "comptime_slice_methods",
->>>>>>> 30c50f52
 ];
 
 fn read_test_cases(
