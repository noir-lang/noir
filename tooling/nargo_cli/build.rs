--- conflicted
+++ resolved
@@ -96,15 +96,11 @@
     vary_inliner: bool,
 }
 
-/// Generate all test cases for a given test directory.
-/// These will be executed serially, but independently from other test directories.
-<<<<<<< HEAD
-/// Be careful not to run multiple tests on the same directory concurrently because
-/// they can override each others' compilation artifact files.
-=======
-/// Running multiple tests on the same directory concurrently risks overriding each
-/// others compilation artifacts.
->>>>>>> fb1a8ca6
+/// Generate all test cases for a given test name (expected to be unique for the test directory),
+/// based on the matrix configuration. These will be executed serially, but concurrently with
+/// other test directories. Running multiple tests on the same directory would risk overriding
+/// each others compilation artifacts, which is why this method injects a mutex shared by
+/// all cases in the test matrix, as long as the test name and directory has a 1-to-1 relationship.
 fn generate_test_cases(
     test_file: &mut File,
     test_name: &str,
@@ -115,13 +111,7 @@
 ) {
     let mutex_name = format! {"TEST_MUTEX_{}", test_name.to_uppercase()};
     let brillig_cases = if matrix_config.vary_brillig { "[false, true]" } else { "[false]" };
-<<<<<<< HEAD
     let inliner_cases = if matrix_config.vary_inliner { "[i64::MIN, 0, i64::MAX]" } else { "[0]" };
-=======
-    let _inliner_cases = if matrix_config.vary_inliner { "[i64::MIN, 0, i64::MAX]" } else { "[0]" };
-    // TODO (#6429): Remove this once the failing tests are fixed.
-    let inliner_cases = "[i64::MAX]";
->>>>>>> fb1a8ca6
     write!(
         test_file,
         r#"
