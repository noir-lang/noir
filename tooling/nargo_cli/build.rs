use std::fs::File;
use std::io::Write;
use std::path::{Path, PathBuf};
use std::{env, fs};

const GIT_COMMIT: &&str = &"GIT_COMMIT";

fn main() {
    // Only use build_data if the environment variable isn't set.
    if std::env::var(GIT_COMMIT).is_err() {
        build_data::set_GIT_COMMIT();
        build_data::set_GIT_DIRTY();
        build_data::no_debug_rebuilds();
    }

    let out_dir = env::var("OUT_DIR").unwrap();
    let destination = Path::new(&out_dir).join("execute.rs");
    let mut test_file = File::create(destination).unwrap();

    // Try to find the directory that Cargo sets when it is running; otherwise fallback to assuming the CWD
    // is the root of the repository and append the crate path
    let root_dir = match std::env::var("CARGO_MANIFEST_DIR") {
        Ok(dir) => PathBuf::from(dir).parent().unwrap().parent().unwrap().to_path_buf(),
        Err(_) => std::env::current_dir().unwrap(),
    };
    let test_dir = root_dir.join("test_programs");

    // Rebuild if the tests have changed
    println!("cargo:rerun-if-changed=tests");
    println!("cargo:rerun-if-changed={}", test_dir.as_os_str().to_str().unwrap());

    generate_execution_success_tests(&mut test_file, &test_dir);
    generate_execution_failure_tests(&mut test_file, &test_dir);
    generate_noir_test_success_tests(&mut test_file, &test_dir);
    generate_noir_test_failure_tests(&mut test_file, &test_dir);
    generate_compile_success_empty_tests(&mut test_file, &test_dir);
    generate_compile_success_contract_tests(&mut test_file, &test_dir);
    generate_compile_failure_tests(&mut test_file, &test_dir);
}

/// Some tests are explicitly ignored in brillig due to them failing.
/// These should be fixed and removed from this list.
const IGNORED_BRILLIG_TESTS: [&str; 11] = [
    // Takes a very long time to execute as large loops do not get simplified.
    "regression_4709",
    // bit sizes for bigint operation doesn't match up.
    "bigint",
    // ICE due to looking for function which doesn't exist.
    "fold_after_inlined_calls",
    "fold_basic",
    "fold_basic_nested_call",
    "fold_call_witness_condition",
    "fold_complex_outputs",
    "fold_distinct_return",
    "fold_fibonacci",
    "fold_numeric_generic_poseidon",
    // Expected to fail as test asserts on which runtime it is in.
    "is_unconstrained",
];

<<<<<<< HEAD
/// TODO(https://github.com/noir-lang/noir/issues/5231): Some tests are explicitly ignored when not working with the elaborator.
/// These should be fixed and removed from this list.
const IGNORED_NON_ELABORATOR_TESTS: [&str; 1] = [
    // Explicit numeric generics are only supported in the elaborator.
    "numeric_generics_explicit",
];
=======
/// Certain comptime features are only available in the elaborator.
/// We skip these tests for non-elaborator code since they are not
/// expected to work there. This can be removed once the old code is removed.
const IGNORED_COMPTIME_TESTS: [&str; 1] = ["macros"];
>>>>>>> d6d0ae26

fn generate_execution_success_tests(test_file: &mut File, test_data_dir: &Path) {
    let test_sub_dir = "execution_success";
    let test_data_dir = test_data_dir.join(test_sub_dir);

    let test_case_dirs =
        fs::read_dir(test_data_dir).unwrap().flatten().filter(|c| c.path().is_dir());

    for test_dir in test_case_dirs {
        let test_name =
            test_dir.file_name().into_string().expect("Directory can't be converted to string");
        if test_name.contains('-') {
            panic!(
                "Invalid test directory: {test_name}. Cannot include `-`, please convert to `_`"
            );
        };
        let test_dir = &test_dir.path();

        let brillig_ignored =
            if IGNORED_BRILLIG_TESTS.contains(&test_name.as_str()) { "\n#[ignore]" } else { "" };

        write!(
            test_file,
            r#"
#[test]
fn execution_success_{test_name}() {{
    let test_program_dir = PathBuf::from("{test_dir}");

    let mut cmd = Command::cargo_bin("nargo").unwrap();
    cmd.arg("--program-dir").arg(test_program_dir);
    cmd.arg("execute").arg("--force");

    cmd.assert().success();
}}

#[test]
fn execution_success_elaborator_{test_name}() {{
    let test_program_dir = PathBuf::from("{test_dir}");

    let mut cmd = Command::cargo_bin("nargo").unwrap();
    cmd.arg("--program-dir").arg(test_program_dir);
    cmd.arg("execute").arg("--force").arg("--use-elaborator");

    cmd.assert().success();
}}

#[test]{brillig_ignored}
fn execution_success_{test_name}_brillig() {{
    let test_program_dir = PathBuf::from("{test_dir}");

    let mut cmd = Command::cargo_bin("nargo").unwrap();
    cmd.arg("--program-dir").arg(test_program_dir);
    cmd.arg("execute").arg("--force").arg("--force-brillig");

    cmd.assert().success();
}}
            "#,
            test_dir = test_dir.display(),
        )
        .expect("Could not write templated test file.");
    }
}

fn generate_execution_failure_tests(test_file: &mut File, test_data_dir: &Path) {
    let test_sub_dir = "execution_failure";
    let test_data_dir = test_data_dir.join(test_sub_dir);

    let test_case_dirs =
        fs::read_dir(test_data_dir).unwrap().flatten().filter(|c| c.path().is_dir());

    for test_dir in test_case_dirs {
        let test_name =
            test_dir.file_name().into_string().expect("Directory can't be converted to string");
        if test_name.contains('-') {
            panic!(
                "Invalid test directory: {test_name}. Cannot include `-`, please convert to `_`"
            );
        };
        let test_dir = &test_dir.path();

        write!(
            test_file,
            r#"
#[test]
fn execution_failure_{test_name}() {{
    let test_program_dir = PathBuf::from("{test_dir}");

    let mut cmd = Command::cargo_bin("nargo").unwrap();
    cmd.arg("--program-dir").arg(test_program_dir);
    cmd.arg("execute").arg("--force");

    cmd.assert().failure().stderr(predicate::str::contains("The application panicked (crashed).").not());
}}

#[test]
fn execution_failure_elaborator_{test_name}() {{
    let test_program_dir = PathBuf::from("{test_dir}");

    let mut cmd = Command::cargo_bin("nargo").unwrap();
    cmd.arg("--program-dir").arg(test_program_dir);
    cmd.arg("execute").arg("--force").arg("--use-elaborator");

    cmd.assert().failure().stderr(predicate::str::contains("The application panicked (crashed).").not());
}}
            "#,
            test_dir = test_dir.display(),
        )
        .expect("Could not write templated test file.");
    }
}

fn generate_noir_test_success_tests(test_file: &mut File, test_data_dir: &Path) {
    let test_sub_dir = "noir_test_success";
    let test_data_dir = test_data_dir.join(test_sub_dir);

    let test_case_dirs =
        fs::read_dir(test_data_dir).unwrap().flatten().filter(|c| c.path().is_dir());

    for test_dir in test_case_dirs {
        let test_name =
            test_dir.file_name().into_string().expect("Directory can't be converted to string");
        if test_name.contains('-') {
            panic!(
                "Invalid test directory: {test_name}. Cannot include `-`, please convert to `_`"
            );
        };
        let test_dir = &test_dir.path();

        write!(
            test_file,
            r#"
#[test]
fn noir_test_success_{test_name}() {{
    let test_program_dir = PathBuf::from("{test_dir}");

    let mut cmd = Command::cargo_bin("nargo").unwrap();
    cmd.arg("--program-dir").arg(test_program_dir);
    cmd.arg("test");

    cmd.assert().success();
}}

#[test]
fn noir_test_success_elaborator_{test_name}() {{
    let test_program_dir = PathBuf::from("{test_dir}");

    let mut cmd = Command::cargo_bin("nargo").unwrap();
    cmd.arg("--program-dir").arg(test_program_dir);
    cmd.arg("test").arg("--use-elaborator");

    cmd.assert().success();
}}
            "#,
            test_dir = test_dir.display(),
        )
        .expect("Could not write templated test file.");
    }
}

fn generate_noir_test_failure_tests(test_file: &mut File, test_data_dir: &Path) {
    let test_sub_dir = "noir_test_failure";
    let test_data_dir = test_data_dir.join(test_sub_dir);

    let test_case_dirs =
        fs::read_dir(test_data_dir).unwrap().flatten().filter(|c| c.path().is_dir());

    for test_dir in test_case_dirs {
        let test_name =
            test_dir.file_name().into_string().expect("Directory can't be converted to string");
        if test_name.contains('-') {
            panic!(
                "Invalid test directory: {test_name}. Cannot include `-`, please convert to `_`"
            );
        };
        let test_dir = &test_dir.path();

        write!(
            test_file,
            r#"
#[test]
fn noir_test_failure_{test_name}() {{
    let test_program_dir = PathBuf::from("{test_dir}");

    let mut cmd = Command::cargo_bin("nargo").unwrap();
    cmd.arg("--program-dir").arg(test_program_dir);
    cmd.arg("test");

    cmd.assert().failure();
}}

#[test]
fn noir_test_failure_elaborator_{test_name}() {{
    let test_program_dir = PathBuf::from("{test_dir}");

    let mut cmd = Command::cargo_bin("nargo").unwrap();
    cmd.arg("--program-dir").arg(test_program_dir);
    cmd.arg("test").arg("--use-elaborator");

    cmd.assert().failure();
}}
            "#,
            test_dir = test_dir.display(),
        )
        .expect("Could not write templated test file.");
    }
}

fn generate_compile_success_empty_tests(test_file: &mut File, test_data_dir: &Path) {
    let test_sub_dir = "compile_success_empty";
    let test_data_dir = test_data_dir.join(test_sub_dir);

    let test_case_dirs =
        fs::read_dir(test_data_dir).unwrap().flatten().filter(|c| c.path().is_dir());

    for test_dir in test_case_dirs {
        let test_name =
            test_dir.file_name().into_string().expect("Directory can't be converted to string");
        if test_name.contains('-') {
            panic!(
                "Invalid test directory: {test_name}. Cannot include `-`, please convert to `_`"
            );
        };
        let test_dir = &test_dir.path();

<<<<<<< HEAD
        let non_elaborator_ignored = if IGNORED_NON_ELABORATOR_TESTS.contains(&test_name.as_str()) {
            "\n#[ignore]"
        } else {
            ""
        };
=======
        let comptime_ignored =
            if IGNORED_COMPTIME_TESTS.contains(&test_name.as_str()) { "\n#[ignore]" } else { "" };
>>>>>>> d6d0ae26

        write!(
            test_file,
            r#"
<<<<<<< HEAD
#[test]{non_elaborator_ignored}
=======
#[test]{comptime_ignored}
>>>>>>> d6d0ae26
fn compile_success_empty_{test_name}() {{

    let test_program_dir = PathBuf::from("{test_dir}");
    let mut cmd = Command::cargo_bin("nargo").unwrap();
    cmd.arg("--program-dir").arg(test_program_dir);
    cmd.arg("info");
    cmd.arg("--json");
    cmd.arg("--force");

    let output = cmd.output().expect("Failed to execute command");

    if !output.status.success() {{
        panic!("`nargo info` failed with: {{}}", String::from_utf8(output.stderr).unwrap_or_default());
    }}

    // `compile_success_empty` tests should be able to compile down to an empty circuit.
    let json: serde_json::Value = serde_json::from_slice(&output.stdout).unwrap_or_else(|e| {{
        panic!("JSON was not well-formatted {{:?}}\n\n{{:?}}", e, std::str::from_utf8(&output.stdout))
    }});
    let num_opcodes = &json["programs"][0]["functions"][0]["acir_opcodes"];
    assert_eq!(num_opcodes.as_u64().expect("number of opcodes should fit in a u64"), 0);
}}

#[test]
fn compile_success_empty_elaborator_{test_name}() {{
    let test_program_dir = PathBuf::from("{test_dir}");
    let mut cmd = Command::cargo_bin("nargo").unwrap();
    cmd.arg("--program-dir").arg(test_program_dir);
    cmd.arg("info");
    cmd.arg("--json");
    cmd.arg("--force");
    cmd.arg("--use-elaborator");

    let output = cmd.output().expect("Failed to execute command");

    if !output.status.success() {{
        panic!("`nargo info` failed with: {{}}", String::from_utf8(output.stderr).unwrap_or_default());
    }}

    // `compile_success_empty` tests should be able to compile down to an empty circuit.
    let json: serde_json::Value = serde_json::from_slice(&output.stdout).unwrap_or_else(|e| {{
        panic!("JSON was not well-formatted {{:?}}\n\n{{:?}}", e, std::str::from_utf8(&output.stdout))
    }});
    let num_opcodes = &json["programs"][0]["functions"][0]["acir_opcodes"];
    assert_eq!(num_opcodes.as_u64().expect("number of opcodes should fit in a u64"), 0);
}}
            "#,
            test_dir = test_dir.display(),
        )
        .expect("Could not write templated test file.");
    }
}

fn generate_compile_success_contract_tests(test_file: &mut File, test_data_dir: &Path) {
    let test_sub_dir = "compile_success_contract";
    let test_data_dir = test_data_dir.join(test_sub_dir);

    let test_case_dirs =
        fs::read_dir(test_data_dir).unwrap().flatten().filter(|c| c.path().is_dir());

    for test_dir in test_case_dirs {
        let test_name =
            test_dir.file_name().into_string().expect("Directory can't be converted to string");
        if test_name.contains('-') {
            panic!(
                "Invalid test directory: {test_name}. Cannot include `-`, please convert to `_`"
            );
        };
        let test_dir = &test_dir.path();

        write!(
            test_file,
            r#"
#[test]
fn compile_success_contract_{test_name}() {{
    let test_program_dir = PathBuf::from("{test_dir}");

    let mut cmd = Command::cargo_bin("nargo").unwrap();
    cmd.arg("--program-dir").arg(test_program_dir);
    cmd.arg("compile").arg("--force");

    cmd.assert().success();
}}
#[test]
fn compile_success_contract_elaborator_{test_name}() {{
    let test_program_dir = PathBuf::from("{test_dir}");

    let mut cmd = Command::cargo_bin("nargo").unwrap();
    cmd.arg("--program-dir").arg(test_program_dir);
    cmd.arg("compile").arg("--force").arg("--use-elaborator");

    cmd.assert().success();
}}
            "#,
            test_dir = test_dir.display(),
        )
        .expect("Could not write templated test file.");
    }
}

fn generate_compile_failure_tests(test_file: &mut File, test_data_dir: &Path) {
    let test_sub_dir = "compile_failure";
    let test_data_dir = test_data_dir.join(test_sub_dir);

    let test_case_dirs =
        fs::read_dir(test_data_dir).unwrap().flatten().filter(|c| c.path().is_dir());

    for test_dir in test_case_dirs {
        let test_name =
            test_dir.file_name().into_string().expect("Directory can't be converted to string");
        if test_name.contains('-') {
            panic!(
                "Invalid test directory: {test_name}. Cannot include `-`, please convert to `_`"
            );
        };
        let test_dir = &test_dir.path();

        write!(
            test_file,
            r#"
#[test]
fn compile_failure_{test_name}() {{
    let test_program_dir = PathBuf::from("{test_dir}");

    let mut cmd = Command::cargo_bin("nargo").unwrap();
    cmd.arg("--program-dir").arg(test_program_dir);
    cmd.arg("compile").arg("--force");

    cmd.assert().failure().stderr(predicate::str::contains("The application panicked (crashed).").not());
}}
#[test]
fn compile_failure_elaborator_{test_name}() {{
    let test_program_dir = PathBuf::from("{test_dir}");

    let mut cmd = Command::cargo_bin("nargo").unwrap();
    cmd.arg("--program-dir").arg(test_program_dir);
    cmd.arg("compile").arg("--force").arg("--use-elaborator");

    cmd.assert().failure().stderr(predicate::str::contains("The application panicked (crashed).").not());
}}
            "#,
            test_dir = test_dir.display(),
        )
        .expect("Could not write templated test file.");
    }
}<|MERGE_RESOLUTION|>--- conflicted
+++ resolved
@@ -58,19 +58,16 @@
     "is_unconstrained",
 ];
 
-<<<<<<< HEAD
 /// TODO(https://github.com/noir-lang/noir/issues/5231): Some tests are explicitly ignored when not working with the elaborator.
 /// These should be fixed and removed from this list.
 const IGNORED_NON_ELABORATOR_TESTS: [&str; 1] = [
     // Explicit numeric generics are only supported in the elaborator.
     "numeric_generics_explicit",
 ];
-=======
 /// Certain comptime features are only available in the elaborator.
 /// We skip these tests for non-elaborator code since they are not
 /// expected to work there. This can be removed once the old code is removed.
 const IGNORED_COMPTIME_TESTS: [&str; 1] = ["macros"];
->>>>>>> d6d0ae26
 
 fn generate_execution_success_tests(test_file: &mut File, test_data_dir: &Path) {
     let test_sub_dir = "execution_success";
@@ -295,25 +292,19 @@
         };
         let test_dir = &test_dir.path();
 
-<<<<<<< HEAD
+        let comptime_ignored =
+            if IGNORED_COMPTIME_TESTS.contains(&test_name.as_str()) { "\n#[ignore]" } else { "" };
+
         let non_elaborator_ignored = if IGNORED_NON_ELABORATOR_TESTS.contains(&test_name.as_str()) {
             "\n#[ignore]"
         } else {
             ""
         };
-=======
-        let comptime_ignored =
-            if IGNORED_COMPTIME_TESTS.contains(&test_name.as_str()) { "\n#[ignore]" } else { "" };
->>>>>>> d6d0ae26
-
-        write!(
-            test_file,
-            r#"
-<<<<<<< HEAD
-#[test]{non_elaborator_ignored}
-=======
-#[test]{comptime_ignored}
->>>>>>> d6d0ae26
+
+        write!(
+            test_file,
+            r#"
+#[test]{comptime_ignored}{non_elaborator_ignored}
 fn compile_success_empty_{test_name}() {{
 
     let test_program_dir = PathBuf::from("{test_dir}");
