use std::fs::File;
use std::io::Write;
use std::path::{Path, PathBuf};
use std::{env, fs};

const GIT_COMMIT: &&str = &"GIT_COMMIT";

fn main() {
    // Only use build_data if the environment variable isn't set.
    if std::env::var(GIT_COMMIT).is_err() {
        build_data::set_GIT_COMMIT();
        build_data::set_GIT_DIRTY();
        build_data::no_debug_rebuilds();
    }

    let out_dir = env::var("OUT_DIR").unwrap();
    let destination = Path::new(&out_dir).join("execute.rs");
    let mut test_file = File::create(destination).unwrap();

    // Try to find the directory that Cargo sets when it is running; otherwise fallback to assuming the CWD
    // is the root of the repository and append the crate path
    let root_dir = match std::env::var("CARGO_MANIFEST_DIR") {
        Ok(dir) => PathBuf::from(dir).parent().unwrap().parent().unwrap().to_path_buf(),
        Err(_) => std::env::current_dir().unwrap(),
    };
    let test_dir = root_dir.join("test_programs");

    // Rebuild if the tests have changed
    println!("cargo:rerun-if-changed=tests");
    println!("cargo:rerun-if-changed={}", test_dir.as_os_str().to_str().unwrap());

    generate_execution_success_tests(&mut test_file, &test_dir);
    generate_execution_failure_tests(&mut test_file, &test_dir);
    generate_noir_test_success_tests(&mut test_file, &test_dir);
    generate_noir_test_failure_tests(&mut test_file, &test_dir);
    generate_compile_success_empty_tests(&mut test_file, &test_dir);
    generate_compile_success_contract_tests(&mut test_file, &test_dir);
    generate_compile_success_no_bug_tests(&mut test_file, &test_dir);
    generate_compile_failure_tests(&mut test_file, &test_dir);
}

/// Some tests are explicitly ignored in brillig due to them failing.
/// These should be fixed and removed from this list.
const IGNORED_BRILLIG_TESTS: [&str; 11] = [
    // Takes a very long time to execute as large loops do not get simplified.
    "regression_4709",
    // bit sizes for bigint operation doesn't match up.
    "bigint",
    // ICE due to looking for function which doesn't exist.
    "fold_after_inlined_calls",
    "fold_basic",
    "fold_basic_nested_call",
    "fold_call_witness_condition",
    "fold_complex_outputs",
    "fold_distinct_return",
    "fold_fibonacci",
    "fold_numeric_generic_poseidon",
    // Expected to fail as test asserts on which runtime it is in.
    "is_unconstrained",
];

<<<<<<< HEAD
/// Certain features are only available in the elaborator.
/// We skip these tests for non-elaborator code since they are not
/// expected to work there. This can be removed once the old code is removed.
const IGNORED_NEW_FEATURE_TESTS: [&str; 14] = [
    "macros",
    "wildcard_type",
    "type_definition_annotation",
    "numeric_generics_explicit",
    "derive_impl",
    "comptime_traits",
    "comptime_slice_methods",
    "unary_operator_overloading",
    "unquote_multiple_items_from_annotation",
    "comptime_trait_constraint",
    "function_attribute",
    "trait_attribute",
    "regression_5428",
    "unquote",
];

=======
>>>>>>> 6a7f593a
fn read_test_cases(
    test_data_dir: &Path,
    test_sub_dir: &str,
) -> impl Iterator<Item = (String, PathBuf)> {
    let test_data_dir = test_data_dir.join(test_sub_dir);
    let test_case_dirs =
        fs::read_dir(test_data_dir).unwrap().flatten().filter(|c| c.path().is_dir());

    test_case_dirs.into_iter().map(|dir| {
        let test_name =
            dir.file_name().into_string().expect("Directory can't be converted to string");
        if test_name.contains('-') {
            panic!(
                "Invalid test directory: {test_name}. Cannot include `-`, please convert to `_`"
            );
        }
        (test_name, dir.path())
    })
}

fn generate_test_case(
    test_file: &mut File,
    test_type: &str,
    test_name: &str,
    test_dir: &std::path::Display,
    test_content: &str,
) {
    write!(
        test_file,
        r#"
#[test]
fn {test_type}_{test_name}() {{
    let test_program_dir = PathBuf::from("{test_dir}");

    let mut nargo = Command::cargo_bin("nargo").unwrap();
    nargo.arg("--program-dir").arg(test_program_dir);
    {test_content}
}}
"#
    )
    .expect("Could not write templated test file.");
}

fn generate_execution_success_tests(test_file: &mut File, test_data_dir: &Path) {
    let test_type = "execution_success";
    let test_cases = read_test_cases(test_data_dir, test_type);
    for (test_name, test_dir) in test_cases {
        let test_dir = test_dir.display();

        generate_test_case(
            test_file,
            test_type,
            &test_name,
            &test_dir,
            r#"
                nargo.arg("execute").arg("--force");
            
                nargo.assert().success();"#,
        );

        if !IGNORED_BRILLIG_TESTS.contains(&test_name.as_str()) {
            generate_test_case(
                test_file,
                test_type,
                &format!("{test_name}_brillig"),
                &test_dir,
                r#"
                nargo.arg("execute").arg("--force").arg("--force-brillig");
            
                nargo.assert().success();"#,
            );
        }
    }
}

fn generate_execution_failure_tests(test_file: &mut File, test_data_dir: &Path) {
    let test_type = "execution_failure";
    let test_cases = read_test_cases(test_data_dir, test_type);
    for (test_name, test_dir) in test_cases {
        let test_dir = test_dir.display();

        generate_test_case(
            test_file,
            test_type,
            &test_name,
            &test_dir,
            r#"
                nargo.arg("execute").arg("--force");
            
                nargo.assert().failure().stderr(predicate::str::contains("The application panicked (crashed).").not());"#,
        );
    }
}

fn generate_noir_test_success_tests(test_file: &mut File, test_data_dir: &Path) {
    let test_type = "noir_test_success";
    let test_cases = read_test_cases(test_data_dir, "noir_test_success");
    for (test_name, test_dir) in test_cases {
        let test_dir = test_dir.display();

        generate_test_case(
            test_file,
            test_type,
            &test_name,
            &test_dir,
            r#"
        nargo.arg("test");
        
        nargo.assert().success();"#,
        );
    }
}

fn generate_noir_test_failure_tests(test_file: &mut File, test_data_dir: &Path) {
    let test_type = "noir_test_failure";
    let test_cases = read_test_cases(test_data_dir, test_type);
    for (test_name, test_dir) in test_cases {
        let test_dir = test_dir.display();
        generate_test_case(
            test_file,
            test_type,
            &test_name,
            &test_dir,
            r#"
        nargo.arg("test");
        
        nargo.assert().failure();"#,
        );
    }
}

fn generate_compile_success_empty_tests(test_file: &mut File, test_data_dir: &Path) {
    let test_type = "compile_success_empty";
    let test_cases = read_test_cases(test_data_dir, test_type);
    for (test_name, test_dir) in test_cases {
        let test_dir = test_dir.display();

        let assert_zero_opcodes = r#"
        let output = nargo.output().expect("Failed to execute command");

        if !output.status.success() {{
            panic!("`nargo info` failed with: {}", String::from_utf8(output.stderr).unwrap_or_default());
        }}
    
        // `compile_success_empty` tests should be able to compile down to an empty circuit.
        let json: serde_json::Value = serde_json::from_slice(&output.stdout).unwrap_or_else(|e| {{
            panic!("JSON was not well-formatted {:?}\n\n{:?}", e, std::str::from_utf8(&output.stdout))
        }});
        let num_opcodes = &json["programs"][0]["functions"][0]["acir_opcodes"];
        assert_eq!(num_opcodes.as_u64().expect("number of opcodes should fit in a u64"), 0);
        "#;

        generate_test_case(
            test_file,
            test_type,
            &test_name,
            &test_dir,
            &format!(
                r#"
                nargo.arg("info").arg("--json").arg("--force");
                
                {assert_zero_opcodes}"#,
            ),
        );
    }
}

fn generate_compile_success_contract_tests(test_file: &mut File, test_data_dir: &Path) {
    let test_type = "compile_success_contract";
    let test_cases = read_test_cases(test_data_dir, test_type);
    for (test_name, test_dir) in test_cases {
        let test_dir = test_dir.display();

        generate_test_case(
            test_file,
            test_type,
            &test_name,
            &test_dir,
            r#"
        nargo.arg("compile").arg("--force");
        nargo.assert().success();"#,
        );
    }
}

/// Generate tests for checking that the contract compiles and there are no "bugs" in stderr
fn generate_compile_success_no_bug_tests(test_file: &mut File, test_data_dir: &Path) {
    let test_type = "compile_success_no_bug";
    let test_cases = read_test_cases(test_data_dir, test_type);
    for (test_name, test_dir) in test_cases {
        let test_dir = test_dir.display();

        generate_test_case(
            test_file,
            test_type,
            &test_name,
            &test_dir,
            r#"
        nargo.arg("compile").arg("--force");
        nargo.assert().success().stderr(predicate::str::contains("bug:").not());"#,
        );
    }
}

fn generate_compile_failure_tests(test_file: &mut File, test_data_dir: &Path) {
    let test_type = "compile_failure";
    let test_cases = read_test_cases(test_data_dir, test_type);
    for (test_name, test_dir) in test_cases {
        let test_dir = test_dir.display();

        generate_test_case(
            test_file,
            test_type,
            &test_name,
            &test_dir,
            r#"nargo.arg("compile").arg("--force");
        
        nargo.assert().failure().stderr(predicate::str::contains("The application panicked (crashed).").not());"#,
        );
    }
}<|MERGE_RESOLUTION|>--- conflicted
+++ resolved
@@ -59,29 +59,6 @@
     "is_unconstrained",
 ];
 
-<<<<<<< HEAD
-/// Certain features are only available in the elaborator.
-/// We skip these tests for non-elaborator code since they are not
-/// expected to work there. This can be removed once the old code is removed.
-const IGNORED_NEW_FEATURE_TESTS: [&str; 14] = [
-    "macros",
-    "wildcard_type",
-    "type_definition_annotation",
-    "numeric_generics_explicit",
-    "derive_impl",
-    "comptime_traits",
-    "comptime_slice_methods",
-    "unary_operator_overloading",
-    "unquote_multiple_items_from_annotation",
-    "comptime_trait_constraint",
-    "function_attribute",
-    "trait_attribute",
-    "regression_5428",
-    "unquote",
-];
-
-=======
->>>>>>> 6a7f593a
 fn read_test_cases(
     test_data_dir: &Path,
     test_sub_dir: &str,
