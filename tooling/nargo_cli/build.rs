use std::fs::File;
use std::io::Write;
use std::path::{Path, PathBuf};
use std::{env, fs};

const GIT_COMMIT: &&str = &"GIT_COMMIT";

fn main() {
    // Only use build_data if the environment variable isn't set.
    if env::var(GIT_COMMIT).is_err() {
        build_data::set_GIT_COMMIT();
        build_data::set_GIT_DIRTY();
        build_data::no_debug_rebuilds();
    }

    let out_dir = env::var("OUT_DIR").unwrap();
    let destination = Path::new(&out_dir).join("execute.rs");
    let mut test_file = File::create(destination).unwrap();

    // Try to find the directory that Cargo sets when it is running; otherwise fallback to assuming the CWD
    // is the root of the repository and append the crate path
    let root_dir = match env::var("CARGO_MANIFEST_DIR") {
        Ok(dir) => PathBuf::from(dir).parent().unwrap().parent().unwrap().to_path_buf(),
        Err(_) => env::current_dir().unwrap(),
    };
    let test_dir = root_dir.join("test_programs");

    // Rebuild if the tests have changed
    println!("cargo:rerun-if-changed=tests");
    println!("cargo:rerun-if-changed={}", test_dir.as_os_str().to_str().unwrap());

    generate_execution_success_tests(&mut test_file, &test_dir);
    generate_execution_failure_tests(&mut test_file, &test_dir);
    generate_noir_test_success_tests(&mut test_file, &test_dir);
    generate_noir_test_failure_tests(&mut test_file, &test_dir);
    generate_compile_success_empty_tests(&mut test_file, &test_dir);
    generate_compile_success_contract_tests(&mut test_file, &test_dir);
    generate_compile_success_no_bug_tests(&mut test_file, &test_dir);
    generate_compile_success_with_bug_tests(&mut test_file, &test_dir);
    generate_compile_failure_tests(&mut test_file, &test_dir);
}

/// Some tests are explicitly ignored in brillig due to them failing.
/// These should be fixed and removed from this list.
const IGNORED_BRILLIG_TESTS: [&str; 10] = [
    // bit sizes for bigint operation doesn't match up.
    "bigint",
    // ICE due to looking for function which doesn't exist.
    "fold_after_inlined_calls",
    "fold_basic",
    "fold_basic_nested_call",
    "fold_call_witness_condition",
    "fold_complex_outputs",
    "fold_distinct_return",
    "fold_fibonacci",
    "fold_numeric_generic_poseidon",
    // Expected to fail as test asserts on which runtime it is in.
    "is_unconstrained",
];

/// Tests which aren't expected to work with the default inliner cases.
const INLINER_MIN_OVERRIDES: [(&str, i64); 1] = [
    // 0 works if PoseidonHasher::write is tagged as `inline_always`, otherwise 22.
    ("eddsa", 0),
];

/// Some tests are expected to have warnings
/// These should be fixed and removed from this list.
<<<<<<< HEAD
const TESTS_WITH_EXPECTED_WARNINGS: [&str; 3] = [
=======
const TESTS_WITH_EXPECTED_WARNINGS: [&str; 4] = [
>>>>>>> 49d1b13a
    // TODO(https://github.com/noir-lang/noir/issues/6238): remove from list once issue is closed
    "brillig_cast",
    // TODO(https://github.com/noir-lang/noir/issues/6238): remove from list once issue is closed
    "macros_in_comptime",
    // We issue a "experimental feature" warning for all enums until they're stabilized
    "enums",
<<<<<<< HEAD
=======
    "comptime_enums",
>>>>>>> 49d1b13a
];

fn read_test_cases(
    test_data_dir: &Path,
    test_sub_dir: &str,
) -> impl Iterator<Item = (String, PathBuf)> {
    let test_data_dir = test_data_dir.join(test_sub_dir);
    let test_case_dirs =
        fs::read_dir(test_data_dir).unwrap().flatten().filter(|c| c.path().is_dir());

    test_case_dirs.into_iter().filter_map(|dir| {
        // When switching git branches we might end up with non-empty directories that have a `target`
        // directory inside them but no `Nargo.toml`.
        // These "tests" would always fail, but it's okay to ignore them so we do that here.
        if !dir.path().join("Nargo.toml").exists() {
            return None;
        }

        let test_name =
            dir.file_name().into_string().expect("Directory can't be converted to string");
        if test_name.contains('-') {
            panic!(
                "Invalid test directory: {test_name}. Cannot include `-`, please convert to `_`"
            );
        }
        Some((test_name, dir.path()))
    })
}

#[derive(Default)]
struct MatrixConfig {
    // Only used with execution, and only on selected tests.
    vary_brillig: bool,
    // Only seems to have an effect on the `execute_success` cases.
    vary_inliner: bool,
    // If there is a non-default minimum inliner aggressiveness to use with the brillig tests.
    min_inliner: i64,
}

// Enum to be able to preserve readable test labels and also compare to numbers.
enum Inliner {
    Min,
    Default,
    Max,
    Custom(i64),
}

impl Inliner {
    fn value(&self) -> i64 {
        match self {
            Inliner::Min => i64::MIN,
            Inliner::Default => 0,
            Inliner::Max => i64::MAX,
            Inliner::Custom(i) => *i,
        }
    }
    fn label(&self) -> String {
        match self {
            Inliner::Min => "i64::MIN".to_string(),
            Inliner::Default => "0".to_string(),
            Inliner::Max => "i64::MAX".to_string(),
            Inliner::Custom(i) => i.to_string(),
        }
    }
}

/// Generate all test cases for a given test name (expected to be unique for the test directory),
/// based on the matrix configuration. These will be executed serially, but concurrently with
/// other test directories. Running multiple tests on the same directory would risk overriding
/// each others compilation artifacts, which is why this method injects a mutex shared by
/// all cases in the test matrix, as long as the test name and directory has a 1-to-1 relationship.
fn generate_test_cases(
    test_file: &mut File,
    test_name: &str,
    test_dir: &std::path::Display,
    test_command: &str,
    test_content: &str,
    matrix_config: &MatrixConfig,
) {
    let brillig_cases = if matrix_config.vary_brillig { vec![false, true] } else { vec![false] };
    let inliner_cases = if matrix_config.vary_inliner {
        let mut cases = vec![Inliner::Min, Inliner::Default, Inliner::Max];
        if !cases.iter().any(|c| c.value() == matrix_config.min_inliner) {
            cases.push(Inliner::Custom(matrix_config.min_inliner));
        }
        cases
    } else {
        vec![Inliner::Default]
    };

    // We can't use a `#[test_matrix(brillig_cases, inliner_cases)` if we only want to limit the
    // aggressiveness range for the brillig tests, and let them go full range on the ACIR case.
    let mut test_cases = Vec::new();
    for brillig in &brillig_cases {
        for inliner in &inliner_cases {
            if *brillig && inliner.value() < matrix_config.min_inliner {
                continue;
            }
            test_cases.push(format!(
                "#[test_case::test_case(ForceBrillig({brillig}), Inliner({}))]",
                inliner.label()
            ));
        }
    }
    let test_cases = test_cases.join("\n");

    write!(
        test_file,
        r#"
{test_cases}
fn test_{test_name}(force_brillig: ForceBrillig, inliner_aggressiveness: Inliner) {{
    let test_program_dir = PathBuf::from("{test_dir}");

    let mut nargo = Command::cargo_bin("nargo").unwrap();
    nargo.arg("--program-dir").arg(test_program_dir);
    nargo.arg("{test_command}").arg("--force");
    nargo.arg("--inliner-aggressiveness").arg(inliner_aggressiveness.0.to_string());
    // Check whether the test case is non-deterministic
    nargo.arg("--check-non-determinism");

    if force_brillig.0 {{
        nargo.arg("--force-brillig");

        // Set the maximum increase so that part of the optimization is exercised (it might fail).
        nargo.arg("--max-bytecode-increase-percent");
        nargo.arg("50");
    }}

    {test_content}
}}
"#
    )
    .expect("Could not write templated test file.");
}

fn generate_execution_success_tests(test_file: &mut File, test_data_dir: &Path) {
    let test_type = "execution_success";
    let test_cases = read_test_cases(test_data_dir, test_type);

    writeln!(
        test_file,
        "mod {test_type} {{
        use super::*;
    "
    )
    .unwrap();
    for (test_name, test_dir) in test_cases {
        let test_dir = test_dir.display();

        generate_test_cases(
            test_file,
            &test_name,
            &test_dir,
            "execute",
            r#"
                nargo.assert().success();
            "#,
            &MatrixConfig {
                vary_brillig: !IGNORED_BRILLIG_TESTS.contains(&test_name.as_str()),
                vary_inliner: true,
                min_inliner: INLINER_MIN_OVERRIDES
                    .iter()
                    .find(|(n, _)| *n == test_name.as_str())
                    .map(|(_, i)| *i)
                    .unwrap_or(i64::MIN),
            },
        );
    }
    writeln!(test_file, "}}").unwrap();
}

fn generate_execution_failure_tests(test_file: &mut File, test_data_dir: &Path) {
    let test_type = "execution_failure";
    let test_cases = read_test_cases(test_data_dir, test_type);

    writeln!(
        test_file,
        "mod {test_type} {{
        use super::*;
    "
    )
    .unwrap();
    for (test_name, test_dir) in test_cases {
        let test_dir = test_dir.display();

        generate_test_cases(
            test_file,
            &test_name,
            &test_dir,
            "execute",
            r#"
                nargo.assert().failure().stderr(predicate::str::contains("The application panicked (crashed).").not());
            "#,
            &MatrixConfig::default(),
        );
    }
    writeln!(test_file, "}}").unwrap();
}

fn generate_noir_test_success_tests(test_file: &mut File, test_data_dir: &Path) {
    let test_type = "noir_test_success";
    let test_cases = read_test_cases(test_data_dir, "noir_test_success");

    writeln!(
        test_file,
        "mod {test_type} {{
        use super::*;
    "
    )
    .unwrap();
    for (test_name, test_dir) in test_cases {
        let test_dir = test_dir.display();

        generate_test_cases(
            test_file,
            &test_name,
            &test_dir,
            "test",
            r#"
                nargo.assert().success();
            "#,
            &MatrixConfig::default(),
        );
    }
    writeln!(test_file, "}}").unwrap();
}

fn generate_noir_test_failure_tests(test_file: &mut File, test_data_dir: &Path) {
    let test_type = "noir_test_failure";
    let test_cases = read_test_cases(test_data_dir, test_type);

    writeln!(
        test_file,
        "mod {test_type} {{
        use super::*;
    "
    )
    .unwrap();
    for (test_name, test_dir) in test_cases {
        let test_dir = test_dir.display();
        generate_test_cases(
            test_file,
            &test_name,
            &test_dir,
            "test",
            r#"
                nargo.assert().failure();
            "#,
            &MatrixConfig::default(),
        );
    }
    writeln!(test_file, "}}").unwrap();
}

fn generate_compile_success_empty_tests(test_file: &mut File, test_data_dir: &Path) {
    let test_type = "compile_success_empty";
    let test_cases = read_test_cases(test_data_dir, test_type);

    writeln!(
        test_file,
        "mod {test_type} {{
        use super::*;
    "
    )
    .unwrap();
    for (test_name, test_dir) in test_cases {
        let test_dir = test_dir.display();

        let mut assert_zero_opcodes = r#"
        let output = nargo.output().expect("Failed to execute command");

        if !output.status.success() {{
            panic!("`nargo info` failed with: {}", String::from_utf8(output.stderr).unwrap_or_default());
        }}
        "#.to_string();

        if !TESTS_WITH_EXPECTED_WARNINGS.contains(&test_name.as_str()) {
            assert_zero_opcodes += r#"
            nargo.assert().success().stderr(predicate::str::contains("warning:").not());
            "#;
        }

        assert_zero_opcodes += r#"
        // `compile_success_empty` tests should be able to compile down to an empty circuit.
        let json: serde_json::Value = serde_json::from_slice(&output.stdout).unwrap_or_else(|e| {{
            panic!("JSON was not well-formatted {:?}\n\n{:?}", e, std::str::from_utf8(&output.stdout))
        }});
        let num_opcodes = &json["programs"][0]["functions"][0]["opcodes"];
        assert_eq!(num_opcodes.as_u64().expect("number of opcodes should fit in a u64"), 0, "expected the number of opcodes to be 0");
        "#;

        generate_test_cases(
            test_file,
            &test_name,
            &test_dir,
            "info",
            &format!(
                r#"
                nargo.arg("--json");
                {assert_zero_opcodes}
            "#,
            ),
            &MatrixConfig::default(),
        );
    }
    writeln!(test_file, "}}").unwrap();
}

fn generate_compile_success_contract_tests(test_file: &mut File, test_data_dir: &Path) {
    let test_type = "compile_success_contract";
    let test_cases = read_test_cases(test_data_dir, test_type);

    writeln!(
        test_file,
        "mod {test_type} {{
        use super::*;
    "
    )
    .unwrap();
    for (test_name, test_dir) in test_cases {
        let test_dir = test_dir.display();

        generate_test_cases(
            test_file,
            &test_name,
            &test_dir,
            "compile",
            r#"
                nargo.assert().success().stderr(predicate::str::contains("warning:").not());
            "#,
            &MatrixConfig::default(),
        );
    }
    writeln!(test_file, "}}").unwrap();
}

/// Generate tests for checking that the contract compiles and there are no "bugs" in stderr
fn generate_compile_success_no_bug_tests(test_file: &mut File, test_data_dir: &Path) {
    let test_type = "compile_success_no_bug";
    let test_cases = read_test_cases(test_data_dir, test_type);

    writeln!(
        test_file,
        "mod {test_type} {{
        use super::*;
    "
    )
    .unwrap();
    for (test_name, test_dir) in test_cases {
        let test_dir = test_dir.display();

        generate_test_cases(
            test_file,
            &test_name,
            &test_dir,
            "compile",
            r#"
                nargo.arg("--enable-brillig-constraints-check");
                nargo.assert().success().stderr(predicate::str::contains("bug:").not());
            "#,
            &MatrixConfig::default(),
        );
    }
    writeln!(test_file, "}}").unwrap();
}

/// Generate tests for checking that the contract compiles and there are "bugs" in stderr
fn generate_compile_success_with_bug_tests(test_file: &mut File, test_data_dir: &Path) {
    let test_type = "compile_success_with_bug";
    let test_cases = read_test_cases(test_data_dir, test_type);

    writeln!(
        test_file,
        "mod {test_type} {{
        use super::*;
    "
    )
    .unwrap();
    for (test_name, test_dir) in test_cases {
        let test_dir = test_dir.display();

        generate_test_cases(
            test_file,
            &test_name,
            &test_dir,
            "compile",
            r#"
                nargo.arg("--enable-brillig-constraints-check");
                nargo.assert().success().stderr(predicate::str::contains("bug:"));
            "#,
            &MatrixConfig::default(),
        );
    }
    writeln!(test_file, "}}").unwrap();
}

fn generate_compile_failure_tests(test_file: &mut File, test_data_dir: &Path) {
    let test_type = "compile_failure";
    let test_cases = read_test_cases(test_data_dir, test_type);

    writeln!(
        test_file,
        "mod {test_type} {{
        use super::*;
    "
    )
    .unwrap();
    for (test_name, test_dir) in test_cases {
        let test_dir = test_dir.display();

        generate_test_cases(
            test_file,
            &test_name,
            &test_dir,
            "compile",
            r#"
                nargo.assert().failure().stderr(predicate::str::contains("The application panicked (crashed).").not());
            "#,
            &MatrixConfig::default(),
        );
    }
    writeln!(test_file, "}}").unwrap();
}<|MERGE_RESOLUTION|>--- conflicted
+++ resolved
@@ -66,21 +66,14 @@
 
 /// Some tests are expected to have warnings
 /// These should be fixed and removed from this list.
-<<<<<<< HEAD
-const TESTS_WITH_EXPECTED_WARNINGS: [&str; 3] = [
-=======
 const TESTS_WITH_EXPECTED_WARNINGS: [&str; 4] = [
->>>>>>> 49d1b13a
     // TODO(https://github.com/noir-lang/noir/issues/6238): remove from list once issue is closed
     "brillig_cast",
     // TODO(https://github.com/noir-lang/noir/issues/6238): remove from list once issue is closed
     "macros_in_comptime",
     // We issue a "experimental feature" warning for all enums until they're stabilized
     "enums",
-<<<<<<< HEAD
-=======
     "comptime_enums",
->>>>>>> 49d1b13a
 ];
 
 fn read_test_cases(
