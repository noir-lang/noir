use std::fs::File;
use std::io::Write;
use std::path::{Path, PathBuf};
use std::{env, fs};

const GIT_COMMIT: &&str = &"GIT_COMMIT";

fn main() {
    // Only use build_data if the environment variable isn't set.
    if std::env::var(GIT_COMMIT).is_err() {
        build_data::set_GIT_COMMIT();
        build_data::set_GIT_DIRTY();
        build_data::no_debug_rebuilds();
    }

    let out_dir = env::var("OUT_DIR").unwrap();
    let destination = Path::new(&out_dir).join("execute.rs");
    let mut test_file = File::create(destination).unwrap();

    // Try to find the directory that Cargo sets when it is running; otherwise fallback to assuming the CWD
    // is the root of the repository and append the crate path
    let root_dir = match std::env::var("CARGO_MANIFEST_DIR") {
        Ok(dir) => PathBuf::from(dir).parent().unwrap().parent().unwrap().to_path_buf(),
        Err(_) => std::env::current_dir().unwrap(),
    };
    let test_dir = root_dir.join("test_programs");

    // Rebuild if the tests have changed
    println!("cargo:rerun-if-changed=tests");
    println!("cargo:rerun-if-changed={}", test_dir.as_os_str().to_str().unwrap());

    generate_execution_success_tests(&mut test_file, &test_dir);
    generate_execution_failure_tests(&mut test_file, &test_dir);
    generate_noir_test_success_tests(&mut test_file, &test_dir);
    generate_noir_test_failure_tests(&mut test_file, &test_dir);
    generate_compile_success_empty_tests(&mut test_file, &test_dir);
    generate_compile_success_contract_tests(&mut test_file, &test_dir);
    generate_compile_success_no_bug_tests(&mut test_file, &test_dir);
    generate_compile_failure_tests(&mut test_file, &test_dir);
}

/// Some tests are explicitly ignored in brillig due to them failing.
/// These should be fixed and removed from this list.
const IGNORED_BRILLIG_TESTS: [&str; 11] = [
    // Takes a very long time to execute as large loops do not get simplified.
    "regression_4709",
    // bit sizes for bigint operation doesn't match up.
    "bigint",
    // ICE due to looking for function which doesn't exist.
    "fold_after_inlined_calls",
    "fold_basic",
    "fold_basic_nested_call",
    "fold_call_witness_condition",
    "fold_complex_outputs",
    "fold_distinct_return",
    "fold_fibonacci",
    "fold_numeric_generic_poseidon",
    // Expected to fail as test asserts on which runtime it is in.
    "is_unconstrained",
];

/// Tests which aren't expected to work with the default inliner cases.
const INLINER_MIN_OVERRIDES: [(&str, i64); 1] = [
    // 0 works if PoseidonHasher::write is tagged as `inline_always`, otherwise 22.
    ("eddsa", 0),
];

/// Some tests are expected to have warnings
/// These should be fixed and removed from this list.
const TESTS_WITH_EXPECTED_WARNINGS: [&str; 2] = [
    // TODO(https://github.com/noir-lang/noir/issues/6238): remove from list once issue is closed
    "brillig_cast",
    // TODO(https://github.com/noir-lang/noir/issues/6238): remove from list once issue is closed
    "macros_in_comptime",
];

fn read_test_cases(
    test_data_dir: &Path,
    test_sub_dir: &str,
) -> impl Iterator<Item = (String, PathBuf)> {
    let test_data_dir = test_data_dir.join(test_sub_dir);
    let test_case_dirs =
        fs::read_dir(test_data_dir).unwrap().flatten().filter(|c| c.path().is_dir());

    test_case_dirs.into_iter().map(|dir| {
        let test_name =
            dir.file_name().into_string().expect("Directory can't be converted to string");
        if test_name.contains('-') {
            panic!(
                "Invalid test directory: {test_name}. Cannot include `-`, please convert to `_`"
            );
        }
        (test_name, dir.path())
    })
}

#[derive(Default)]
struct MatrixConfig {
    // Only used with execution, and only on selected tests.
    vary_brillig: bool,
    // Only seems to have an effect on the `execute_success` cases.
    vary_inliner: bool,
    // If there is a non-default minimum inliner aggressiveness to use with the brillig tests.
    min_inliner: i64,
}

// Enum to be able to preserve readable test labels and also compare to numbers.
enum Inliner {
    Min,
    Default,
    Max,
    Custom(i64),
}

impl Inliner {
    fn value(&self) -> i64 {
        match self {
            Inliner::Min => i64::MIN,
            Inliner::Default => 0,
            Inliner::Max => i64::MAX,
            Inliner::Custom(i) => *i,
        }
    }
    fn label(&self) -> String {
        match self {
            Inliner::Min => "i64::MIN".to_string(),
            Inliner::Default => "0".to_string(),
            Inliner::Max => "i64::MAX".to_string(),
            Inliner::Custom(i) => i.to_string(),
        }
    }
}

/// Generate all test cases for a given test name (expected to be unique for the test directory),
/// based on the matrix configuration. These will be executed serially, but concurrently with
/// other test directories. Running multiple tests on the same directory would risk overriding
/// each others compilation artifacts, which is why this method injects a mutex shared by
/// all cases in the test matrix, as long as the test name and directory has a 1-to-1 relationship.
fn generate_test_cases(
    test_file: &mut File,
    test_name: &str,
    test_dir: &std::path::Display,
    test_command: &str,
    test_content: &str,
    matrix_config: &MatrixConfig,
) {
    let brillig_cases = if matrix_config.vary_brillig { vec![false, true] } else { vec![false] };
    let inliner_cases = if matrix_config.vary_inliner {
        let mut cases = vec![Inliner::Min, Inliner::Default, Inliner::Max];
        if !cases.iter().any(|c| c.value() == matrix_config.min_inliner) {
            cases.push(Inliner::Custom(matrix_config.min_inliner));
        }
        cases
    } else {
<<<<<<< HEAD
        vec![Inliner::Max]
=======
        vec![Inliner::Default]
>>>>>>> 5f730e82
    };

    // We can't use a `#[test_matrix(brillig_cases, inliner_cases)` if we only want to limit the
    // aggressiveness range for the brillig tests, and let them go full range on the ACIR case.
    let mut test_cases = Vec::new();
    for brillig in &brillig_cases {
        for inliner in &inliner_cases {
            if *brillig && inliner.value() < matrix_config.min_inliner {
                continue;
            }
<<<<<<< HEAD
            test_cases.push(format!("#[test_case::test_case({brillig}, {})]", inliner.label()));
=======
            test_cases.push(format!(
                "#[test_case::test_case(ForceBrillig({brillig}), Inliner({}))]",
                inliner.label()
            ));
>>>>>>> 5f730e82
        }
    }
    let test_cases = test_cases.join("\n");

    // We need to isolate test cases in the same group, otherwise they overwrite each other's artifacts.
    // On CI we use `cargo nextest`, which runs tests in different processes; for this we use a file lock.
    // Locally we might be using `cargo test`, which run tests in the same process; in this case the file lock
    // wouldn't work, becuase the process itself has the lock, and it looks like it can have N instances without
    // any problems; for this reason we also use a `Mutex`.
    let mutex_name = format! {"TEST_MUTEX_{}", test_name.to_uppercase()};
    write!(
        test_file,
        r#"
lazy_static::lazy_static! {{
    /// Prevent concurrent tests in the matrix from overwriting the compilation artifacts in {test_dir}
    static ref {mutex_name}: std::sync::Mutex<()> = std::sync::Mutex::new(());
}}

{test_cases}
<<<<<<< HEAD
fn test_{test_name}(force_brillig: bool, inliner_aggressiveness: i64) {{
=======
fn test_{test_name}(force_brillig: ForceBrillig, inliner_aggressiveness: Inliner) {{
>>>>>>> 5f730e82
    let test_program_dir = PathBuf::from("{test_dir}");

    // Ignore poisoning errors if some of the matrix cases failed.
    let mutex_guard = {mutex_name}.lock().unwrap_or_else(|e| e.into_inner());

    let file_guard = file_lock::FileLock::lock(
        test_program_dir.join("Nargo.toml"),
        true,
        file_lock::FileOptions::new().read(true).write(true).append(true)
    ).expect("failed to lock Nargo.toml");

    let mut nargo = Command::cargo_bin("nargo").unwrap();
    nargo.arg("--program-dir").arg(test_program_dir);
    nargo.arg("{test_command}").arg("--force");
<<<<<<< HEAD
    nargo.arg("--inliner-aggressiveness").arg(inliner_aggressiveness.to_string());
    if force_brillig {{
=======
    nargo.arg("--inliner-aggressiveness").arg(inliner_aggressiveness.0.to_string());
    if force_brillig.0 {{
>>>>>>> 5f730e82
        nargo.arg("--force-brillig");
    }}

    {test_content}

    drop(file_guard);
    drop(mutex_guard);
}}
"#
    )
    .expect("Could not write templated test file.");
}

fn generate_execution_success_tests(test_file: &mut File, test_data_dir: &Path) {
    let test_type = "execution_success";
    let test_cases = read_test_cases(test_data_dir, test_type);

    writeln!(
        test_file,
        "mod {test_type} {{
        use super::*;
    "
    )
    .unwrap();
    for (test_name, test_dir) in test_cases {
        let test_dir = test_dir.display();

        generate_test_cases(
            test_file,
            &test_name,
            &test_dir,
            "execute",
            r#"
                nargo.assert().success();
            "#,
            &MatrixConfig {
                vary_brillig: !IGNORED_BRILLIG_TESTS.contains(&test_name.as_str()),
<<<<<<< HEAD
                vary_inliner: false,
=======
                vary_inliner: true,
>>>>>>> 5f730e82
                min_inliner: INLINER_MIN_OVERRIDES
                    .iter()
                    .find(|(n, _)| *n == test_name.as_str())
                    .map(|(_, i)| *i)
                    .unwrap_or(i64::MIN),
            },
        );
    }
    writeln!(test_file, "}}").unwrap();
}

fn generate_execution_failure_tests(test_file: &mut File, test_data_dir: &Path) {
    let test_type = "execution_failure";
    let test_cases = read_test_cases(test_data_dir, test_type);

    writeln!(
        test_file,
        "mod {test_type} {{
        use super::*;
    "
    )
    .unwrap();
    for (test_name, test_dir) in test_cases {
        let test_dir = test_dir.display();

        generate_test_cases(
            test_file,
            &test_name,
            &test_dir,
            "execute",
            r#"
                nargo.assert().failure().stderr(predicate::str::contains("The application panicked (crashed).").not());
            "#,
            &MatrixConfig::default(),
        );
    }
    writeln!(test_file, "}}").unwrap();
}

fn generate_noir_test_success_tests(test_file: &mut File, test_data_dir: &Path) {
    let test_type = "noir_test_success";
    let test_cases = read_test_cases(test_data_dir, "noir_test_success");

    writeln!(
        test_file,
        "mod {test_type} {{
        use super::*;
    "
    )
    .unwrap();
    for (test_name, test_dir) in test_cases {
        let test_dir = test_dir.display();

        generate_test_cases(
            test_file,
            &test_name,
            &test_dir,
            "test",
            r#"
                nargo.assert().success();
            "#,
            &MatrixConfig::default(),
        );
    }
    writeln!(test_file, "}}").unwrap();
}

fn generate_noir_test_failure_tests(test_file: &mut File, test_data_dir: &Path) {
    let test_type = "noir_test_failure";
    let test_cases = read_test_cases(test_data_dir, test_type);

    writeln!(
        test_file,
        "mod {test_type} {{
        use super::*;
    "
    )
    .unwrap();
    for (test_name, test_dir) in test_cases {
        let test_dir = test_dir.display();
        generate_test_cases(
            test_file,
            &test_name,
            &test_dir,
            "test",
            r#"
                nargo.assert().failure();
            "#,
            &MatrixConfig::default(),
        );
    }
    writeln!(test_file, "}}").unwrap();
}

fn generate_compile_success_empty_tests(test_file: &mut File, test_data_dir: &Path) {
    let test_type = "compile_success_empty";
    let test_cases = read_test_cases(test_data_dir, test_type);

    writeln!(
        test_file,
        "mod {test_type} {{
        use super::*;
    "
    )
    .unwrap();
    for (test_name, test_dir) in test_cases {
        let test_dir = test_dir.display();

        let mut assert_zero_opcodes = r#"
        let output = nargo.output().expect("Failed to execute command");

        if !output.status.success() {{
            panic!("`nargo info` failed with: {}", String::from_utf8(output.stderr).unwrap_or_default());
        }}
        "#.to_string();

        if !TESTS_WITH_EXPECTED_WARNINGS.contains(&test_name.as_str()) {
            assert_zero_opcodes += r#"
            nargo.assert().success().stderr(predicate::str::contains("warning:").not());
            "#;
        }

        assert_zero_opcodes += r#"
        // `compile_success_empty` tests should be able to compile down to an empty circuit.
        let json: serde_json::Value = serde_json::from_slice(&output.stdout).unwrap_or_else(|e| {{
            panic!("JSON was not well-formatted {:?}\n\n{:?}", e, std::str::from_utf8(&output.stdout))
        }});
        let num_opcodes = &json["programs"][0]["functions"][0]["opcodes"];
        assert_eq!(num_opcodes.as_u64().expect("number of opcodes should fit in a u64"), 0);
        "#;

        generate_test_cases(
            test_file,
            &test_name,
            &test_dir,
            "info",
            &format!(
                r#"
                nargo.arg("--json");
                {assert_zero_opcodes}
            "#,
            ),
            &MatrixConfig::default(),
        );
    }
    writeln!(test_file, "}}").unwrap();
}

fn generate_compile_success_contract_tests(test_file: &mut File, test_data_dir: &Path) {
    let test_type = "compile_success_contract";
    let test_cases = read_test_cases(test_data_dir, test_type);

    writeln!(
        test_file,
        "mod {test_type} {{
        use super::*;
    "
    )
    .unwrap();
    for (test_name, test_dir) in test_cases {
        let test_dir = test_dir.display();

        generate_test_cases(
            test_file,
            &test_name,
            &test_dir,
            "compile",
            r#"
                nargo.assert().success().stderr(predicate::str::contains("warning:").not());
            "#,
            &MatrixConfig::default(),
        );
    }
    writeln!(test_file, "}}").unwrap();
}

/// Generate tests for checking that the contract compiles and there are no "bugs" in stderr
fn generate_compile_success_no_bug_tests(test_file: &mut File, test_data_dir: &Path) {
    let test_type = "compile_success_no_bug";
    let test_cases = read_test_cases(test_data_dir, test_type);

    writeln!(
        test_file,
        "mod {test_type} {{
        use super::*;
    "
    )
    .unwrap();
    for (test_name, test_dir) in test_cases {
        let test_dir = test_dir.display();

        generate_test_cases(
            test_file,
            &test_name,
            &test_dir,
            "compile",
            r#"
                nargo.assert().success().stderr(predicate::str::contains("bug:").not());
            "#,
            &MatrixConfig::default(),
        );
    }
    writeln!(test_file, "}}").unwrap();
}

fn generate_compile_failure_tests(test_file: &mut File, test_data_dir: &Path) {
    let test_type = "compile_failure";
    let test_cases = read_test_cases(test_data_dir, test_type);

    writeln!(
        test_file,
        "mod {test_type} {{
        use super::*;
    "
    )
    .unwrap();
    for (test_name, test_dir) in test_cases {
        let test_dir = test_dir.display();

        generate_test_cases(
            test_file,
            &test_name,
            &test_dir,
            "compile",
            r#"
                nargo.assert().failure().stderr(predicate::str::contains("The application panicked (crashed).").not());
            "#,
            &MatrixConfig::default(),
        );
    }
    writeln!(test_file, "}}").unwrap();
}<|MERGE_RESOLUTION|>--- conflicted
+++ resolved
@@ -152,11 +152,7 @@
         }
         cases
     } else {
-<<<<<<< HEAD
-        vec![Inliner::Max]
-=======
         vec![Inliner::Default]
->>>>>>> 5f730e82
     };
 
     // We can't use a `#[test_matrix(brillig_cases, inliner_cases)` if we only want to limit the
@@ -167,14 +163,10 @@
             if *brillig && inliner.value() < matrix_config.min_inliner {
                 continue;
             }
-<<<<<<< HEAD
-            test_cases.push(format!("#[test_case::test_case({brillig}, {})]", inliner.label()));
-=======
             test_cases.push(format!(
                 "#[test_case::test_case(ForceBrillig({brillig}), Inliner({}))]",
                 inliner.label()
             ));
->>>>>>> 5f730e82
         }
     }
     let test_cases = test_cases.join("\n");
@@ -194,11 +186,7 @@
 }}
 
 {test_cases}
-<<<<<<< HEAD
-fn test_{test_name}(force_brillig: bool, inliner_aggressiveness: i64) {{
-=======
 fn test_{test_name}(force_brillig: ForceBrillig, inliner_aggressiveness: Inliner) {{
->>>>>>> 5f730e82
     let test_program_dir = PathBuf::from("{test_dir}");
 
     // Ignore poisoning errors if some of the matrix cases failed.
@@ -213,13 +201,8 @@
     let mut nargo = Command::cargo_bin("nargo").unwrap();
     nargo.arg("--program-dir").arg(test_program_dir);
     nargo.arg("{test_command}").arg("--force");
-<<<<<<< HEAD
-    nargo.arg("--inliner-aggressiveness").arg(inliner_aggressiveness.to_string());
-    if force_brillig {{
-=======
     nargo.arg("--inliner-aggressiveness").arg(inliner_aggressiveness.0.to_string());
     if force_brillig.0 {{
->>>>>>> 5f730e82
         nargo.arg("--force-brillig");
     }}
 
@@ -257,11 +240,7 @@
             "#,
             &MatrixConfig {
                 vary_brillig: !IGNORED_BRILLIG_TESTS.contains(&test_name.as_str()),
-<<<<<<< HEAD
-                vary_inliner: false,
-=======
                 vary_inliner: true,
->>>>>>> 5f730e82
                 min_inliner: INLINER_MIN_OVERRIDES
                     .iter()
                     .find(|(n, _)| *n == test_name.as_str())
