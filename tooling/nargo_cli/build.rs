--- conflicted
+++ resolved
@@ -61,7 +61,7 @@
 /// Certain features are only available in the elaborator.
 /// We skip these tests for non-elaborator code since they are not
 /// expected to work there. This can be removed once the old code is removed.
-const IGNORED_NEW_FEATURE_TESTS: [&str; 8] = [
+const IGNORED_NEW_FEATURE_TESTS: [&str; 9] = [
     "macros",
     "wildcard_type",
     "type_definition_annotation",
@@ -69,11 +69,8 @@
     "derive_impl",
     "comptime_traits",
     "comptime_slice_methods",
-<<<<<<< HEAD
     "unary_operator_overloading",
-=======
     "unquote_multiple_items_from_annotation",
->>>>>>> fa9b4446
 ];
 
 fn read_test_cases(
