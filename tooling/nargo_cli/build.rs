use std::fs::File;
use std::io::Write;
use std::path::{Path, PathBuf};
use std::{env, fs};

const GIT_COMMIT: &&str = &"GIT_COMMIT";

fn main() {
    // Only use build_data if the environment variable isn't set.
    if std::env::var(GIT_COMMIT).is_err() {
        build_data::set_GIT_COMMIT();
        build_data::set_GIT_DIRTY();
        build_data::no_debug_rebuilds();
    }

    let out_dir = env::var("OUT_DIR").unwrap();
    let destination = Path::new(&out_dir).join("execute.rs");
    let mut test_file = File::create(destination).unwrap();

    // Try to find the directory that Cargo sets when it is running; otherwise fallback to assuming the CWD
    // is the root of the repository and append the crate path
    let root_dir = match std::env::var("CARGO_MANIFEST_DIR") {
        Ok(dir) => PathBuf::from(dir).parent().unwrap().parent().unwrap().to_path_buf(),
        Err(_) => std::env::current_dir().unwrap(),
    };
    let test_dir = root_dir.join("test_programs");

    // Rebuild if the tests have changed
    println!("cargo:rerun-if-changed=tests");
    println!("cargo:rerun-if-changed={}", test_dir.as_os_str().to_str().unwrap());

    generate_execution_success_tests(&mut test_file, &test_dir);
    generate_execution_failure_tests(&mut test_file, &test_dir);
    generate_noir_test_success_tests(&mut test_file, &test_dir);
    generate_noir_test_failure_tests(&mut test_file, &test_dir);
    generate_compile_success_empty_tests(&mut test_file, &test_dir);
    generate_compile_success_contract_tests(&mut test_file, &test_dir);
    generate_compile_failure_tests(&mut test_file, &test_dir);
}

/// Some tests are explicitly ignored in brillig due to them failing.
/// These should be fixed and removed from this list.
const IGNORED_BRILLIG_TESTS: [&str; 11] = [
    // Takes a very long time to execute as large loops do not get simplified.
    "regression_4709",
    // bit sizes for bigint operation doesn't match up.
    "bigint",
    // ICE due to looking for function which doesn't exist.
    "fold_after_inlined_calls",
    "fold_basic",
    "fold_basic_nested_call",
    "fold_call_witness_condition",
    "fold_complex_outputs",
    "fold_distinct_return",
    "fold_fibonacci",
    "fold_numeric_generic_poseidon",
    // Expected to fail as test asserts on which runtime it is in.
    "is_unconstrained",
];

/// Certain features are only available in the elaborator.
/// We skip these tests for non-elaborator code since they are not
/// expected to work there. This can be removed once the old code is removed.
const IGNORED_NEW_FEATURE_TESTS: [&str; 3] =
    ["macros", "wildcard_type", "type_definition_annotation"];

fn read_test_cases(
    test_data_dir: &Path,
    test_sub_dir: &str,
) -> impl Iterator<Item = (String, PathBuf)> {
    let test_data_dir = test_data_dir.join(test_sub_dir);
    let test_case_dirs =
        fs::read_dir(test_data_dir).unwrap().flatten().filter(|c| c.path().is_dir());

    test_case_dirs.into_iter().map(|dir| {
        let test_name =
            dir.file_name().into_string().expect("Directory can't be converted to string");
        if test_name.contains('-') {
            panic!(
                "Invalid test directory: {test_name}. Cannot include `-`, please convert to `_`"
            );
        }
        (test_name, dir.path())
    })
}

fn generate_test_case(test_file: &mut File, test_type: &str, test_name: &str, test_dir: &std::path::Display, test_content: &str) {
    write!(
        test_file,
        r#"
#[test]
fn {test_type}_{test_name}() {{
    let test_program_dir = PathBuf::from("{test_dir}");

    let mut nargo = Command::cargo_bin("nargo").unwrap();
    nargo.arg("--program-dir").arg(test_program_dir);
    {test_content}
}}
"#
    )
    .expect("Could not write templated test file.");
}

fn generate_execution_success_tests(test_file: &mut File, test_data_dir: &Path) {
    let test_type = "execution_success";
    let test_cases = read_test_cases(test_data_dir, test_type);
    for (test_name, test_dir) in test_cases {
        let test_dir = test_dir.display();

        generate_test_case(
            test_file,
            test_type,
            &test_name,
            &test_dir,
            &format!(
                r#"
                nargo.arg("execute").arg("--force");
            
                nargo.assert().success();"#,
            ),
        );

        if !IGNORED_NEW_FEATURE_TESTS.contains(&test_name.as_str()) {
            generate_test_case(
                test_file,
                test_type,
                &format!("legacy_{test_name}"),
                &test_dir,

                &format!(
                    r#"
                nargo.arg("execute").arg("--force").arg("--use-legacy");
            
                nargo.assert().success();"#,
                ),
            );
        }

        if !IGNORED_BRILLIG_TESTS.contains(&test_name.as_str()) {
            generate_test_case(
                test_file,
                test_type,
                &format!("{test_name}_brillig"),
                &test_dir,

                &format!(
                    r#"
                nargo.arg("execute").arg("--force").arg("--force-brillig");
            
                nargo.assert().success();"#,
                ),
            );
        }
    }
}

fn generate_execution_failure_tests(test_file: &mut File, test_data_dir: &Path) {
    let test_type = "execution_failure";
    let test_cases = read_test_cases(test_data_dir, test_type);
    for (test_name, test_dir) in test_cases {
        let test_dir = test_dir.display();

        generate_test_case(
            test_file,
            test_type,
            &test_name,
            &test_dir,

            &format!(
                r#"
                nargo.arg("execute").arg("--force");
            
                nargo.assert().failure().stderr(predicate::str::contains("The application panicked (crashed).").not());"#,
            ),
        );

        generate_test_case(
            test_file,
            test_type,
            &format!("legacy_{test_name}"),
            &test_dir,

            &format!(
                r#"
                nargo.arg("execute").arg("--force").arg("--use-legacy");
            
                nargo.assert().failure().stderr(predicate::str::contains("The application panicked (crashed).").not());"#,
            ),
        );
    }
}

fn generate_noir_test_success_tests(test_file: &mut File, test_data_dir: &Path) {
    let test_type = "noir_test_success";
    let test_cases = read_test_cases(test_data_dir, "noir_test_success");
    for (test_name, test_dir) in test_cases {
        let test_dir = test_dir.display();

        generate_test_case(
            test_file,
            test_type,
            &test_name,
            &test_dir,

            &format!(
                r#"
        nargo.arg("test");
        
        nargo.assert().success();"#,
            ),
        );

        generate_test_case(
            test_file,
            test_type,
            &format!("legacy_{test_name}"),
            &test_dir,
            &format!(
                r#"
        nargo.arg("test").arg("--use-legacy");
        
        nargo.assert().success();"#,
            ),
        );
    }
}

fn generate_noir_test_failure_tests(test_file: &mut File, test_data_dir: &Path) {
    let test_type = "noir_test_failure";
    let test_cases = read_test_cases(test_data_dir, test_type);
    for (test_name, test_dir) in test_cases {
        let test_dir = test_dir.display();
        generate_test_case(
            test_file,
            test_type,
            &test_name,
            &test_dir,

            &format!(
                r#"
        nargo.arg("test");
        
        nargo.assert().failure();"#,
            ),
        );

        generate_test_case(
            test_file,
            test_type,
            &format!("legacy_{test_name}"),
            &test_dir,

            &format!(
                r#"
        nargo.arg("test").arg("--use-legacy");
        
        nargo.assert().failure();"#,
            ),
        );
    }
}

fn generate_compile_success_empty_tests(test_file: &mut File, test_data_dir: &Path) {
<<<<<<< HEAD
    let test_type = "compile_success_empty";
    let test_cases = read_test_cases(test_data_dir, test_type);
    for (test_name, test_dir) in test_cases {
        let test_dir = test_dir.display();

        let assert_zero_opcodes = r#"
        let output = nargo.output().expect("Failed to execute command");

        if !output.status.success() {{
            panic!("`nargo info` failed with: {}", String::from_utf8(output.stderr).unwrap_or_default());
        }}
    
        // `compile_success_empty` tests should be able to compile down to an empty circuit.
        let json: serde_json::Value = serde_json::from_slice(&output.stdout).unwrap_or_else(|e| {{
            panic!("JSON was not well-formatted {:?}\n\n{:?}", e, std::str::from_utf8(&output.stdout))
        }});
        let num_opcodes = &json["programs"][0]["functions"][0]["acir_opcodes"];
        assert_eq!(num_opcodes.as_u64().expect("number of opcodes should fit in a u64"), 0);
        "#;

        generate_test_case(
            test_file,
            test_type,
            &test_name,
            &test_dir,
            &format!(
                r#"
                nargo.arg("info").arg("--json").arg("--force");
                
                {assert_zero_opcodes}"#,
            ),
        );

        if !IGNORED_NEW_FEATURE_TESTS.contains(&test_name.as_str()) {
            generate_test_case(
                test_file,
                test_type,
                &format!("legacy_{test_name}"),
                &test_dir,
                &format!(
                    r#"
                nargo.arg("info").arg("--json").arg("--force").arg("--use-legacy");
                
                {assert_zero_opcodes}"#,
                ),
            );
        }
=======
    let test_sub_dir = "compile_success_empty";
    let test_data_dir = test_data_dir.join(test_sub_dir);

    let test_case_dirs =
        fs::read_dir(test_data_dir).unwrap().flatten().filter(|c| c.path().is_dir());

    for test_dir in test_case_dirs {
        let test_name =
            test_dir.file_name().into_string().expect("Directory can't be converted to string");
        if test_name.contains('-') {
            panic!(
                "Invalid test directory: {test_name}. Cannot include `-`, please convert to `_`"
            );
        };
        let test_dir = &test_dir.path();

        let new_feature_ignored = if IGNORED_NEW_FEATURE_TESTS.contains(&test_name.as_str()) {
            "\n#[ignore]"
        } else {
            ""
        };

        write!(
            test_file,
            r#"
#[test]{new_feature_ignored}
fn compile_success_empty_legacy_{test_name}() {{
    let test_program_dir = PathBuf::from("{test_dir}");
    let mut cmd = Command::cargo_bin("nargo").unwrap();
    cmd.arg("--program-dir").arg(test_program_dir);
    cmd.arg("info");
    cmd.arg("--json");
    cmd.arg("--force");
    cmd.arg("--use-legacy");

    let output = cmd.output().expect("Failed to execute command");

    if !output.status.success() {{
        panic!("`nargo info` failed with: {{}}", String::from_utf8(output.stderr).unwrap_or_default());
    }}

    // `compile_success_empty` tests should be able to compile down to an empty circuit.
    let json: serde_json::Value = serde_json::from_slice(&output.stdout).unwrap_or_else(|e| {{
        panic!("JSON was not well-formatted {{:?}}\n\n{{:?}}", e, std::str::from_utf8(&output.stdout))
    }});
    let num_opcodes = &json["programs"][0]["functions"][0]["acir_opcodes"];
    assert_eq!(num_opcodes.as_u64().expect("number of opcodes should fit in a u64"), 0);
}}

#[test]
fn compile_success_empty_{test_name}() {{
    let test_program_dir = PathBuf::from("{test_dir}");
    let mut cmd = Command::cargo_bin("nargo").unwrap();
    cmd.arg("--program-dir").arg(test_program_dir);
    cmd.arg("info");
    cmd.arg("--json");
    cmd.arg("--force");

    let output = cmd.output().expect("Failed to execute command");

    if !output.status.success() {{
        panic!("`nargo info` failed with: {{}}", String::from_utf8(output.stderr).unwrap_or_default());
    }}

    // `compile_success_empty` tests should be able to compile down to an empty circuit.
    let json: serde_json::Value = serde_json::from_slice(&output.stdout).unwrap_or_else(|e| {{
        panic!("JSON was not well-formatted {{:?}}\n\n{{:?}}", e, std::str::from_utf8(&output.stdout))
    }});
    let num_opcodes = &json["programs"][0]["functions"][0]["acir_opcodes"];
    assert_eq!(num_opcodes.as_u64().expect("number of opcodes should fit in a u64"), 0);
}}
            "#,
            test_dir = test_dir.display(),
        )
        .expect("Could not write templated test file.");
>>>>>>> 1a794e31
    }
}

fn generate_compile_success_contract_tests(test_file: &mut File, test_data_dir: &Path) {
    let test_type = "compile_success_contract";
    let test_cases = read_test_cases(test_data_dir, test_type);
    for (test_name, test_dir) in test_cases {
        let test_dir = test_dir.display();

        generate_test_case(
            test_file,
            test_type,
            &test_name,
            &test_dir,
            &format!(
                r#"
        nargo.arg("compile").arg("--force");
        
        nargo.assert().success();"#,
            ),
        );

        generate_test_case(
            test_file,
            test_type,
            &format!("legacy_{test_name}"),
            &test_dir,
            &format!(
                r#"
        nargo.arg("compile").arg("--force").arg("--use-legacy");
        
        nargo.assert().success();"#,
            ),
        );
    }
}

fn generate_compile_failure_tests(test_file: &mut File, test_data_dir: &Path) {
    let test_type = "compile_failure";
    let test_cases = read_test_cases(test_data_dir, test_type);
    for (test_name, test_dir) in test_cases {
        let test_dir = test_dir.display();

<<<<<<< HEAD
        generate_test_case(
            test_file,
            test_type,
            &test_name,
            &test_dir,
            &format!(
                r#"nargo.arg("compile").arg("--force");
        
        nargo.assert().failure().stderr(predicate::str::contains("The application panicked (crashed).").not());"#,
        ));

        generate_test_case(
            test_file,
            test_type,
            &format!("legacy_{test_name}"),
            &test_dir,
            &format!(
                r#"
        nargo.arg("compile").arg("--force").arg("--use-legacy");
        
        nargo.assert().failure().stderr(predicate::str::contains("The application panicked (crashed).").not());"#,
            ),
        );
=======
    for test_dir in test_case_dirs {
        let test_name =
            test_dir.file_name().into_string().expect("Directory can't be converted to string");
        if test_name.contains('-') {
            panic!(
                "Invalid test directory: {test_name}. Cannot include `-`, please convert to `_`"
            );
        };
        let test_dir = &test_dir.path();

        let new_feature_ignored = if IGNORED_NEW_FEATURE_TESTS.contains(&test_name.as_str()) {
            "\n#[ignore]"
        } else {
            ""
        };

        write!(
            test_file,
            r#"
#[test]{new_feature_ignored}
fn compile_failure_legacy_{test_name}() {{
    let test_program_dir = PathBuf::from("{test_dir}");

    let mut cmd = Command::cargo_bin("nargo").unwrap();
    cmd.arg("--program-dir").arg(test_program_dir);
    cmd.arg("compile").arg("--force").arg("--use-legacy");

    cmd.assert().failure().stderr(predicate::str::contains("The application panicked (crashed).").not());
}}
#[test]
fn compile_failure_{test_name}() {{
    let test_program_dir = PathBuf::from("{test_dir}");

    let mut cmd = Command::cargo_bin("nargo").unwrap();
    cmd.arg("--program-dir").arg(test_program_dir);
    cmd.arg("compile").arg("--force");

    cmd.assert().failure().stderr(predicate::str::contains("The application panicked (crashed).").not());
}}
            "#,
            test_dir = test_dir.display(),
        )
        .expect("Could not write templated test file.");
>>>>>>> 1a794e31
    }
}<|MERGE_RESOLUTION|>--- conflicted
+++ resolved
@@ -84,7 +84,13 @@
     })
 }
 
-fn generate_test_case(test_file: &mut File, test_type: &str, test_name: &str, test_dir: &std::path::Display, test_content: &str) {
+fn generate_test_case(
+    test_file: &mut File,
+    test_type: &str,
+    test_name: &str,
+    test_dir: &std::path::Display,
+    test_content: &str,
+) {
     write!(
         test_file,
         r#"
@@ -126,7 +132,6 @@
                 test_type,
                 &format!("legacy_{test_name}"),
                 &test_dir,
-
                 &format!(
                     r#"
                 nargo.arg("execute").arg("--force").arg("--use-legacy");
@@ -142,7 +147,6 @@
                 test_type,
                 &format!("{test_name}_brillig"),
                 &test_dir,
-
                 &format!(
                     r#"
                 nargo.arg("execute").arg("--force").arg("--force-brillig");
@@ -165,7 +169,6 @@
             test_type,
             &test_name,
             &test_dir,
-
             &format!(
                 r#"
                 nargo.arg("execute").arg("--force");
@@ -179,7 +182,6 @@
             test_type,
             &format!("legacy_{test_name}"),
             &test_dir,
-
             &format!(
                 r#"
                 nargo.arg("execute").arg("--force").arg("--use-legacy");
@@ -201,7 +203,6 @@
             test_type,
             &test_name,
             &test_dir,
-
             &format!(
                 r#"
         nargo.arg("test");
@@ -235,7 +236,6 @@
             test_type,
             &test_name,
             &test_dir,
-
             &format!(
                 r#"
         nargo.arg("test");
@@ -249,7 +249,6 @@
             test_type,
             &format!("legacy_{test_name}"),
             &test_dir,
-
             &format!(
                 r#"
         nargo.arg("test").arg("--use-legacy");
@@ -261,7 +260,6 @@
 }
 
 fn generate_compile_success_empty_tests(test_file: &mut File, test_data_dir: &Path) {
-<<<<<<< HEAD
     let test_type = "compile_success_empty";
     let test_cases = read_test_cases(test_data_dir, test_type);
     for (test_name, test_dir) in test_cases {
@@ -309,83 +307,6 @@
                 ),
             );
         }
-=======
-    let test_sub_dir = "compile_success_empty";
-    let test_data_dir = test_data_dir.join(test_sub_dir);
-
-    let test_case_dirs =
-        fs::read_dir(test_data_dir).unwrap().flatten().filter(|c| c.path().is_dir());
-
-    for test_dir in test_case_dirs {
-        let test_name =
-            test_dir.file_name().into_string().expect("Directory can't be converted to string");
-        if test_name.contains('-') {
-            panic!(
-                "Invalid test directory: {test_name}. Cannot include `-`, please convert to `_`"
-            );
-        };
-        let test_dir = &test_dir.path();
-
-        let new_feature_ignored = if IGNORED_NEW_FEATURE_TESTS.contains(&test_name.as_str()) {
-            "\n#[ignore]"
-        } else {
-            ""
-        };
-
-        write!(
-            test_file,
-            r#"
-#[test]{new_feature_ignored}
-fn compile_success_empty_legacy_{test_name}() {{
-    let test_program_dir = PathBuf::from("{test_dir}");
-    let mut cmd = Command::cargo_bin("nargo").unwrap();
-    cmd.arg("--program-dir").arg(test_program_dir);
-    cmd.arg("info");
-    cmd.arg("--json");
-    cmd.arg("--force");
-    cmd.arg("--use-legacy");
-
-    let output = cmd.output().expect("Failed to execute command");
-
-    if !output.status.success() {{
-        panic!("`nargo info` failed with: {{}}", String::from_utf8(output.stderr).unwrap_or_default());
-    }}
-
-    // `compile_success_empty` tests should be able to compile down to an empty circuit.
-    let json: serde_json::Value = serde_json::from_slice(&output.stdout).unwrap_or_else(|e| {{
-        panic!("JSON was not well-formatted {{:?}}\n\n{{:?}}", e, std::str::from_utf8(&output.stdout))
-    }});
-    let num_opcodes = &json["programs"][0]["functions"][0]["acir_opcodes"];
-    assert_eq!(num_opcodes.as_u64().expect("number of opcodes should fit in a u64"), 0);
-}}
-
-#[test]
-fn compile_success_empty_{test_name}() {{
-    let test_program_dir = PathBuf::from("{test_dir}");
-    let mut cmd = Command::cargo_bin("nargo").unwrap();
-    cmd.arg("--program-dir").arg(test_program_dir);
-    cmd.arg("info");
-    cmd.arg("--json");
-    cmd.arg("--force");
-
-    let output = cmd.output().expect("Failed to execute command");
-
-    if !output.status.success() {{
-        panic!("`nargo info` failed with: {{}}", String::from_utf8(output.stderr).unwrap_or_default());
-    }}
-
-    // `compile_success_empty` tests should be able to compile down to an empty circuit.
-    let json: serde_json::Value = serde_json::from_slice(&output.stdout).unwrap_or_else(|e| {{
-        panic!("JSON was not well-formatted {{:?}}\n\n{{:?}}", e, std::str::from_utf8(&output.stdout))
-    }});
-    let num_opcodes = &json["programs"][0]["functions"][0]["acir_opcodes"];
-    assert_eq!(num_opcodes.as_u64().expect("number of opcodes should fit in a u64"), 0);
-}}
-            "#,
-            test_dir = test_dir.display(),
-        )
-        .expect("Could not write templated test file.");
->>>>>>> 1a794e31
     }
 }
 
@@ -429,7 +350,6 @@
     for (test_name, test_dir) in test_cases {
         let test_dir = test_dir.display();
 
-<<<<<<< HEAD
         generate_test_case(
             test_file,
             test_type,
@@ -439,64 +359,22 @@
                 r#"nargo.arg("compile").arg("--force");
         
         nargo.assert().failure().stderr(predicate::str::contains("The application panicked (crashed).").not());"#,
-        ));
-
-        generate_test_case(
-            test_file,
-            test_type,
-            &format!("legacy_{test_name}"),
-            &test_dir,
-            &format!(
-                r#"
-        nargo.arg("compile").arg("--force").arg("--use-legacy");
-        
-        nargo.assert().failure().stderr(predicate::str::contains("The application panicked (crashed).").not());"#,
-            ),
-        );
-=======
-    for test_dir in test_case_dirs {
-        let test_name =
-            test_dir.file_name().into_string().expect("Directory can't be converted to string");
-        if test_name.contains('-') {
-            panic!(
-                "Invalid test directory: {test_name}. Cannot include `-`, please convert to `_`"
-            );
-        };
-        let test_dir = &test_dir.path();
-
-        let new_feature_ignored = if IGNORED_NEW_FEATURE_TESTS.contains(&test_name.as_str()) {
-            "\n#[ignore]"
-        } else {
-            ""
-        };
-
-        write!(
-            test_file,
-            r#"
-#[test]{new_feature_ignored}
-fn compile_failure_legacy_{test_name}() {{
-    let test_program_dir = PathBuf::from("{test_dir}");
-
-    let mut cmd = Command::cargo_bin("nargo").unwrap();
-    cmd.arg("--program-dir").arg(test_program_dir);
-    cmd.arg("compile").arg("--force").arg("--use-legacy");
-
-    cmd.assert().failure().stderr(predicate::str::contains("The application panicked (crashed).").not());
-}}
-#[test]
-fn compile_failure_{test_name}() {{
-    let test_program_dir = PathBuf::from("{test_dir}");
-
-    let mut cmd = Command::cargo_bin("nargo").unwrap();
-    cmd.arg("--program-dir").arg(test_program_dir);
-    cmd.arg("compile").arg("--force");
-
-    cmd.assert().failure().stderr(predicate::str::contains("The application panicked (crashed).").not());
-}}
-            "#,
-            test_dir = test_dir.display(),
-        )
-        .expect("Could not write templated test file.");
->>>>>>> 1a794e31
+            ),
+        );
+
+        if !IGNORED_NEW_FEATURE_TESTS.contains(&test_name.as_str()) {
+            generate_test_case(
+                test_file,
+                test_type,
+                &format!("legacy_{test_name}"),
+                &test_dir,
+                &format!(
+                    r#"
+            nargo.arg("compile").arg("--force").arg("--use-legacy");
+            
+            nargo.assert().failure().stderr(predicate::str::contains("The application panicked (crashed).").not());"#,
+                ),
+            );
+        }
     }
 }