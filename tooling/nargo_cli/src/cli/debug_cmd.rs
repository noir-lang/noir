--- conflicted
+++ resolved
@@ -124,17 +124,11 @@
         compile_program(
             &workspace_file_manager,
             &parsed_files,
-<<<<<<< HEAD
+            workspace,
             package,
             &compile_options,
             None,
             false,
-=======
-            workspace,
-            package,
-            &compile_options,
-            None,
->>>>>>> 325dac54
         )
     };
 
