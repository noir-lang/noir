use std::path::PathBuf;

<<<<<<< HEAD
use acvm::acir::native_types::WitnessStack;
=======
use acvm::acir::native_types::{WitnessMap, WitnessStack};
use acvm::FieldElement;
>>>>>>> f03f8aed
use bn254_blackbox_solver::Bn254BlackBoxSolver;
use clap::Args;

use fm::FileManager;
use nargo::constants::PROVER_INPUT_FILE;
use nargo::errors::CompileError;
use nargo::ops::{compile_program, compile_program_with_debug_instrumenter, report_errors};
use nargo::package::Package;
use nargo::workspace::Workspace;
use nargo::{insert_all_files_for_workspace_into_file_manager, parse_all};
use nargo_toml::{get_package_manifest, resolve_workspace_from_toml, PackageSelection};
use noirc_abi::input_parser::{Format, InputValue};
use noirc_abi::InputMap;
use noirc_driver::{
    file_manager_with_stdlib, CompileOptions, CompiledProgram, NOIR_ARTIFACT_VERSION_STRING,
};
use noirc_frontend::debug::DebugInstrumenter;
use noirc_frontend::graph::CrateName;
use noirc_frontend::hir::ParsedFiles;

use super::fs::{inputs::read_inputs_from_file, witness::save_witness_to_dir};
use super::NargoConfig;
use crate::errors::CliError;

/// Executes a circuit in debug mode
#[derive(Debug, Clone, Args)]
pub(crate) struct DebugCommand {
    /// Write the execution witness to named file
    witness_name: Option<String>,

    /// The name of the toml file which contains the inputs for the prover
    #[clap(long, short, default_value = PROVER_INPUT_FILE)]
    prover_name: String,

    /// The name of the package to execute
    #[clap(long)]
    package: Option<CrateName>,

    #[clap(flatten)]
    compile_options: CompileOptions,

    /// Force ACIR output (disabling instrumentation)
    #[clap(long)]
    acir_mode: bool,

    /// Disable vars debug instrumentation (enabled by default)
    #[clap(long)]
    skip_instrumentation: Option<bool>,
}

pub(crate) fn run(args: DebugCommand, config: NargoConfig) -> Result<(), CliError> {
    let acir_mode = args.acir_mode;
    let skip_instrumentation = args.skip_instrumentation.unwrap_or(acir_mode);

    let toml_path = get_package_manifest(&config.program_dir)?;
    let selection = args.package.map_or(PackageSelection::DefaultOrAll, PackageSelection::Selected);
    let workspace = resolve_workspace_from_toml(
        &toml_path,
        selection,
        Some(NOIR_ARTIFACT_VERSION_STRING.to_string()),
    )?;
    let target_dir = &workspace.target_directory_path();

    let Some(package) = workspace.into_iter().find(|p| p.is_binary()) else {
        println!(
            "No matching binary packages found in workspace. Only binary packages can be debugged."
        );
        return Ok(());
    };

    let compiled_program = compile_bin_package_for_debugging(
        &workspace,
        package,
        acir_mode,
        skip_instrumentation,
        args.compile_options.clone(),
    )?;

    let compiled_program =
        nargo::ops::transform_program(compiled_program, args.compile_options.expression_width);

    run_async(package, compiled_program, &args.prover_name, &args.witness_name, target_dir)
}

pub(crate) fn compile_bin_package_for_debugging(
    workspace: &Workspace,
    package: &Package,
    acir_mode: bool,
    skip_instrumentation: bool,
    compile_options: CompileOptions,
) -> Result<CompiledProgram, CompileError> {
    let mut workspace_file_manager = file_manager_with_stdlib(std::path::Path::new(""));
    insert_all_files_for_workspace_into_file_manager(workspace, &mut workspace_file_manager);
    let mut parsed_files = parse_all(&workspace_file_manager);

    let compile_options = CompileOptions {
        instrument_debug: !skip_instrumentation,
        force_brillig: !acir_mode,
        ..compile_options
    };

    let compilation_result = if !skip_instrumentation {
        let debug_state =
            instrument_package_files(&mut parsed_files, &workspace_file_manager, package);

        compile_program_with_debug_instrumenter(
            &workspace_file_manager,
            &parsed_files,
            package,
            &compile_options,
            None,
            debug_state,
        )
    } else {
        compile_program(&workspace_file_manager, &parsed_files, package, &compile_options, None)
    };

    report_errors(
        compilation_result,
        &workspace_file_manager,
        compile_options.deny_warnings,
        compile_options.silence_warnings,
    )
}

/// Add debugging instrumentation to all parsed files belonging to the package
/// being compiled
fn instrument_package_files(
    parsed_files: &mut ParsedFiles,
    file_manager: &FileManager,
    package: &Package,
) -> DebugInstrumenter {
    // Start off at the entry path and read all files in the parent directory.
    let entry_path_parent = package
        .entry_path
        .parent()
        .unwrap_or_else(|| panic!("The entry path is expected to be a single file within a directory and so should have a parent {:?}", package.entry_path));

    let mut debug_instrumenter = DebugInstrumenter::default();

    for (file_id, parsed_file) in parsed_files.iter_mut() {
        let file_path =
            file_manager.path(*file_id).expect("Parsed file ID not found in file manager");
        for ancestor in file_path.ancestors() {
            if ancestor == entry_path_parent {
                // file is in package
                debug_instrumenter.instrument_module(&mut parsed_file.0);
            }
        }
    }

    debug_instrumenter
}

fn run_async(
    package: &Package,
    program: CompiledProgram,
    prover_name: &str,
    witness_name: &Option<String>,
    target_dir: &PathBuf,
) -> Result<(), CliError> {
    use tokio::runtime::Builder;
    let runtime = Builder::new_current_thread().enable_all().build().unwrap();

    runtime.block_on(async {
        println!("[{}] Starting debugger", package.name);
        let (return_value, witness_stack) =
            debug_program_and_decode(program, package, prover_name)?;

        if let Some(solved_witness_stack) = witness_stack {
            println!("[{}] Circuit witness successfully solved", package.name);

            if let Some(return_value) = return_value {
                println!("[{}] Circuit output: {return_value:?}", package.name);
            }

            if let Some(witness_name) = witness_name {
                let witness_path =
                    save_witness_to_dir(solved_witness_stack, witness_name, target_dir)?;

                println!("[{}] Witness saved to {}", package.name, witness_path.display());
            }
        } else {
            println!("Debugger execution halted.");
        }

        Ok(())
    })
}

fn debug_program_and_decode(
    program: CompiledProgram,
    package: &Package,
    prover_name: &str,
<<<<<<< HEAD
) -> Result<(Option<InputValue>, Option<WitnessStack>), CliError> {
=======
) -> Result<(Option<InputValue>, Option<WitnessMap<FieldElement>>), CliError> {
>>>>>>> f03f8aed
    // Parse the initial witness values from Prover.toml
    let (inputs_map, _) =
        read_inputs_from_file(&package.root_dir, prover_name, Format::Toml, &program.abi)?;
    let public_abi = program.abi.clone().public_abi();
    let witness_stack = debug_program(program, &inputs_map)?;

    match witness_stack {
        Some(witness_stack) => {
            let main_witness = &witness_stack
                .peek()
                .expect("Should have at least one witness on the stack")
                .witness;
            let (_, return_value) = public_abi.decode(main_witness)?;
            Ok((return_value, Some(witness_stack)))
        }
        None => Ok((None, None)),
    }
}

pub(crate) fn debug_program(
    compiled_program: CompiledProgram,
    inputs_map: &InputMap,
<<<<<<< HEAD
) -> Result<Option<WitnessStack>, CliError> {
    let initial_witness = compiled_program.abi.encode(inputs_map, None)?;

    noir_debugger::run_repl_session(&Bn254BlackBoxSolver, compiled_program, initial_witness)
        .map_err(CliError::from)
=======
) -> Result<Option<WitnessMap<FieldElement>>, CliError> {
    let initial_witness = compiled_program.abi.encode(inputs_map, None)?;

    let debug_artifact = DebugArtifact {
        debug_symbols: compiled_program.debug.clone(),
        file_map: compiled_program.file_map.clone(),
    };

    noir_debugger::debug_circuit(
        &Bn254BlackBoxSolver,
        &compiled_program.program.functions[0],
        debug_artifact,
        initial_witness,
        &compiled_program.program.unconstrained_functions,
    )
    .map_err(CliError::from)
>>>>>>> f03f8aed
}<|MERGE_RESOLUTION|>--- conflicted
+++ resolved
@@ -1,11 +1,7 @@
 use std::path::PathBuf;
 
-<<<<<<< HEAD
 use acvm::acir::native_types::WitnessStack;
-=======
-use acvm::acir::native_types::{WitnessMap, WitnessStack};
 use acvm::FieldElement;
->>>>>>> f03f8aed
 use bn254_blackbox_solver::Bn254BlackBoxSolver;
 use clap::Args;
 
@@ -200,11 +196,7 @@
     program: CompiledProgram,
     package: &Package,
     prover_name: &str,
-<<<<<<< HEAD
-) -> Result<(Option<InputValue>, Option<WitnessStack>), CliError> {
-=======
-) -> Result<(Option<InputValue>, Option<WitnessMap<FieldElement>>), CliError> {
->>>>>>> f03f8aed
+) -> Result<(Option<InputValue>, Option<WitnessStack<FieldElement>>), CliError> {
     // Parse the initial witness values from Prover.toml
     let (inputs_map, _) =
         read_inputs_from_file(&package.root_dir, prover_name, Format::Toml, &program.abi)?;
@@ -227,28 +219,9 @@
 pub(crate) fn debug_program(
     compiled_program: CompiledProgram,
     inputs_map: &InputMap,
-<<<<<<< HEAD
-) -> Result<Option<WitnessStack>, CliError> {
+) -> Result<Option<WitnessStack<FieldElement>>, CliError> {
     let initial_witness = compiled_program.abi.encode(inputs_map, None)?;
 
     noir_debugger::run_repl_session(&Bn254BlackBoxSolver, compiled_program, initial_witness)
         .map_err(CliError::from)
-=======
-) -> Result<Option<WitnessMap<FieldElement>>, CliError> {
-    let initial_witness = compiled_program.abi.encode(inputs_map, None)?;
-
-    let debug_artifact = DebugArtifact {
-        debug_symbols: compiled_program.debug.clone(),
-        file_map: compiled_program.file_map.clone(),
-    };
-
-    noir_debugger::debug_circuit(
-        &Bn254BlackBoxSolver,
-        &compiled_program.program.functions[0],
-        debug_artifact,
-        initial_witness,
-        &compiled_program.program.unconstrained_functions,
-    )
-    .map_err(CliError::from)
->>>>>>> f03f8aed
 }