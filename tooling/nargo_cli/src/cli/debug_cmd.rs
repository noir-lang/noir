use std::path::PathBuf;

use acvm::acir::native_types::WitnessMap;
use clap::Args;

use nargo::artifacts::debug::DebugArtifact;
use nargo::constants::PROVER_INPUT_FILE;
use nargo::insert_all_files_for_package_into_file_manager;
use nargo::package::Package;
use nargo_toml::{get_package_manifest, resolve_workspace_from_toml, PackageSelection};
use noirc_abi::input_parser::{Format, InputValue};
use noirc_abi::InputMap;
use noirc_driver::{
    file_manager_with_stdlib, CompileOptions, CompiledProgram, NOIR_ARTIFACT_VERSION_STRING,
};
use noirc_frontend::graph::CrateName;

use super::compile_cmd::compile_bin_package;
use super::fs::{inputs::read_inputs_from_file, witness::save_witness_to_dir};
use super::NargoConfig;
use crate::backends::Backend;
use crate::errors::CliError;

/// Executes a circuit in debug mode
#[derive(Debug, Clone, Args)]
pub(crate) struct DebugCommand {
    /// Write the execution witness to named file
    witness_name: Option<String>,

    /// The name of the toml file which contains the inputs for the prover
    #[clap(long, short, default_value = PROVER_INPUT_FILE)]
    prover_name: String,

    /// The name of the package to execute
    #[clap(long)]
    package: Option<CrateName>,

    #[clap(flatten)]
    compile_options: CompileOptions,
}

pub(crate) fn run(
    backend: &Backend,
    args: DebugCommand,
    config: NargoConfig,
) -> Result<(), CliError> {
    let toml_path = get_package_manifest(&config.program_dir)?;
    let selection = args.package.map_or(PackageSelection::DefaultOrAll, PackageSelection::Selected);
    let workspace = resolve_workspace_from_toml(
        &toml_path,
        selection,
        Some(NOIR_ARTIFACT_VERSION_STRING.to_string()),
    )?;
    let target_dir = &workspace.target_directory_path();
    let expression_width = backend.get_backend_info()?;

    let mut workspace_file_manager = file_manager_with_stdlib(std::path::Path::new(""));
    for package in workspace.clone().into_iter() {
        insert_all_files_for_package_into_file_manager(package, &mut workspace_file_manager);
    }

    let Some(package) = workspace.into_iter().find(|p| p.is_binary()) else {
        println!(
            "No matching binary packages found in workspace. Only binary packages can be debugged."
        );
        return Ok(());
    };

<<<<<<< HEAD
    let compiled_program = compile_bin_package(
        &workspace_file_manager,
        &workspace,
        package,
        &args.compile_options,
        np_language,
    )?;
=======
    let compiled_program =
        compile_bin_package(&workspace, package, &args.compile_options, expression_width)?;
>>>>>>> 426fc344

    run_async(package, compiled_program, &args.prover_name, &args.witness_name, target_dir)
}

fn run_async(
    package: &Package,
    program: CompiledProgram,
    prover_name: &str,
    witness_name: &Option<String>,
    target_dir: &PathBuf,
) -> Result<(), CliError> {
    use tokio::runtime::Builder;
    let runtime = Builder::new_current_thread().enable_all().build().unwrap();

    runtime.block_on(async {
        println!("[{}] Starting debugger", package.name);
        let (return_value, solved_witness) =
            debug_program_and_decode(program, package, prover_name)?;

        if let Some(solved_witness) = solved_witness {
            println!("[{}] Circuit witness successfully solved", package.name);

            if let Some(return_value) = return_value {
                println!("[{}] Circuit output: {return_value:?}", package.name);
            }

            if let Some(witness_name) = witness_name {
                let witness_path = save_witness_to_dir(solved_witness, witness_name, target_dir)?;

                println!("[{}] Witness saved to {}", package.name, witness_path.display());
            }
        } else {
            println!("Debugger execution halted.");
        }

        Ok(())
    })
}

fn debug_program_and_decode(
    program: CompiledProgram,
    package: &Package,
    prover_name: &str,
) -> Result<(Option<InputValue>, Option<WitnessMap>), CliError> {
    // Parse the initial witness values from Prover.toml
    let (inputs_map, _) =
        read_inputs_from_file(&package.root_dir, prover_name, Format::Toml, &program.abi)?;
    let solved_witness = debug_program(&program, &inputs_map)?;
    let public_abi = program.abi.public_abi();

    match solved_witness {
        Some(witness) => {
            let (_, return_value) = public_abi.decode(&witness)?;
            Ok((return_value, Some(witness)))
        }
        None => Ok((None, None)),
    }
}

pub(crate) fn debug_program(
    compiled_program: &CompiledProgram,
    inputs_map: &InputMap,
) -> Result<Option<WitnessMap>, CliError> {
    #[allow(deprecated)]
    let blackbox_solver = barretenberg_blackbox_solver::BarretenbergSolver::new();

    let initial_witness = compiled_program.abi.encode(inputs_map, None)?;

    let debug_artifact = DebugArtifact {
        debug_symbols: vec![compiled_program.debug.clone()],
        file_map: compiled_program.file_map.clone(),
        warnings: compiled_program.warnings.clone(),
    };

    noir_debugger::debug_circuit(
        &blackbox_solver,
        &compiled_program.circuit,
        debug_artifact,
        initial_witness,
    )
    .map_err(CliError::from)
}<|MERGE_RESOLUTION|>--- conflicted
+++ resolved
@@ -66,18 +66,13 @@
         return Ok(());
     };
 
-<<<<<<< HEAD
     let compiled_program = compile_bin_package(
         &workspace_file_manager,
         &workspace,
         package,
         &args.compile_options,
-        np_language,
+        expression_width,
     )?;
-=======
-    let compiled_program =
-        compile_bin_package(&workspace, package, &args.compile_options, expression_width)?;
->>>>>>> 426fc344
 
     run_async(package, compiled_program, &args.prover_name, &args.witness_name, target_dir)
 }
