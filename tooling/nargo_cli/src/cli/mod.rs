--- conflicted
+++ resolved
@@ -128,28 +128,8 @@
     }
 
     // Search through parent directories to find package root if necessary.
-<<<<<<< HEAD
-    match &command {
-        NargoCommand::Check(..)
-        | NargoCommand::Fmt(..)
-        | NargoCommand::Compile(..)
-        | NargoCommand::Execute(..)
-        | NargoCommand::Export(..)
-        | NargoCommand::Debug(..)
-        | NargoCommand::Test(..)
-        | NargoCommand::Fuzz(..)
-        | NargoCommand::Info(..) => {
-            config.program_dir = find_package_root(&config.program_dir)?;
-        }
-        NargoCommand::New(..)
-        | NargoCommand::Init(..)
-        | NargoCommand::Lsp(..)
-        | NargoCommand::Dap(..)
-        | NargoCommand::GenerateCompletionScript(..) => (),
-=======
     if let Some(program_dir) = command_dir(&command, &config.program_dir)? {
         config.program_dir = program_dir;
->>>>>>> bbdf1a29
     }
 
     match command {
@@ -189,6 +169,7 @@
         NargoCommand::Execute(cmd) => cmd.package_options.scope(),
         NargoCommand::Export(cmd) => cmd.package_options.scope(),
         NargoCommand::Test(cmd) => cmd.package_options.scope(),
+        NargoCommand::Fuzz(cmd) => cmd.package_options.scope(),
         NargoCommand::Info(cmd) => cmd.package_options.scope(),
         NargoCommand::Fmt(cmd) => cmd.package_options.scope(),
         NargoCommand::Debug(cmd) => {
