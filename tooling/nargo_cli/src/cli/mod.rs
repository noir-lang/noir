use clap::{Args, Parser, Subcommand};
use const_format::formatcp;
use nargo_toml::{ManifestError, PackageSelection};
use noirc_driver::{CrateName, NOIR_ARTIFACT_VERSION_STRING};
use std::path::{Path, PathBuf};

use color_eyre::eyre;

mod fs;

mod check_cmd;
mod compile_cmd;
mod dap_cmd;
mod debug_cmd;
mod execute_cmd;
mod export_cmd;
mod fmt_cmd;
mod generate_completion_script_cmd;
mod info_cmd;
mod init_cmd;
mod lsp_cmd;
mod new_cmd;
mod prove_cmd;
mod test_cmd;
mod trace_cmd;
mod verify_cmd;

const GIT_HASH: &str = env!("GIT_COMMIT");
const IS_DIRTY: &str = env!("GIT_DIRTY");
const NARGO_VERSION: &str = env!("CARGO_PKG_VERSION");

static VERSION_STRING: &str = formatcp!(
    "version = {}\nnoirc version = {}\n(git version hash: {}, is dirty: {})",
    NARGO_VERSION,
    NOIR_ARTIFACT_VERSION_STRING,
    GIT_HASH,
    IS_DIRTY
);

#[derive(Parser, Debug)]
#[command(name="nargo", author, version=VERSION_STRING, about, long_about = None)]
struct NargoCli {
    #[command(subcommand)]
    command: NargoCommand,

    #[clap(flatten)]
    config: NargoConfig,
}

#[non_exhaustive]
#[derive(Args, Clone, Debug)]
pub(crate) struct NargoConfig {
    // REMINDER: Also change this flag in the LSP test lens if renamed
    #[arg(long, hide = true, global = true, default_value = "./")]
    program_dir: PathBuf,
}

/// Options for commands that work on either workspace or package scope.
#[derive(Args, Clone, Debug, Default)]
pub(crate) struct PackageOptions {
    /// The name of the package to run the command on.
    /// By default run on the first one found moving up along the ancestors of the current directory.
    #[clap(long, conflicts_with = "workspace")]
    package: Option<CrateName>,

    /// Run on all packages in the workspace
    #[clap(long, conflicts_with = "package")]
    workspace: bool,
}

impl PackageOptions {
    /// Decide which package to run the command on:
    /// * `package` if non-empty
    /// * all packages if `workspace` is `true`
    /// * otherwise the default package
    pub(crate) fn package_selection(&self) -> PackageSelection {
        let default_selection =
            if self.workspace { PackageSelection::All } else { PackageSelection::DefaultOrAll };

        self.package.clone().map_or(default_selection, PackageSelection::Selected)
    }

    /// Whether we need to look for the package manifest at the workspace level.
    /// If a package is specified, it might not be the current package.
    fn scope(&self) -> CommandScope {
        if self.workspace || self.package.is_some() {
            CommandScope::Workspace
        } else {
            CommandScope::CurrentPackage
        }
    }
}

enum CommandScope {
    Workspace,
    CurrentPackage,
    Any,
}

#[non_exhaustive]
#[derive(Subcommand, Clone, Debug)]
enum NargoCommand {
    Check(check_cmd::CheckCommand),
    Fmt(fmt_cmd::FormatCommand),
    #[command(alias = "build")]
    Compile(compile_cmd::CompileCommand),
    New(new_cmd::NewCommand),
    Init(init_cmd::InitCommand),
    Execute(execute_cmd::ExecuteCommand),
    #[command(hide = true)] // Hidden while the feature is being built out
    Export(export_cmd::ExportCommand),
    Debug(debug_cmd::DebugCommand),
    Prove(prove_cmd::ProveCommand),
    Verify(verify_cmd::VerifyCommand),
    Test(test_cmd::TestCommand),
    Trace(trace_cmd::TraceCommand),
    Info(info_cmd::InfoCommand),
    Lsp(lsp_cmd::LspCommand),
    #[command(hide = true)]
    Dap(dap_cmd::DapCommand),
    GenerateCompletionScript(generate_completion_script_cmd::GenerateCompletionScriptCommand),
}

#[cfg(not(feature = "codegen-docs"))]
pub(crate) fn start_cli() -> eyre::Result<()> {
    let NargoCli { command, mut config } = NargoCli::parse();

    // If the provided `program_dir` is relative, make it absolute by joining it to the current directory.
    if !config.program_dir.is_absolute() {
        config.program_dir = std::env::current_dir().unwrap().join(config.program_dir);
    }

    // Search through parent directories to find package root if necessary.
<<<<<<< HEAD
    match &command {
        NargoCommand::Check(..)
        | NargoCommand::Fmt(..)
        | NargoCommand::Compile(..)
        | NargoCommand::Execute(..)
        | NargoCommand::Export(..)
        | NargoCommand::Debug(..)
        | NargoCommand::Prove(..)
        | NargoCommand::Verify(..)
        | NargoCommand::Trace(..)
        | NargoCommand::Test(..)
        | NargoCommand::Info(..) => {
            config.program_dir = find_package_root(&config.program_dir)?;
        }
        NargoCommand::New(..)
        | NargoCommand::Init(..)
        | NargoCommand::Lsp(..)
        | NargoCommand::Dap(..)
        | NargoCommand::GenerateCompletionScript(..) => (),
=======
    if let Some(program_dir) = command_dir(&command, &config.program_dir)? {
        config.program_dir = program_dir;
>>>>>>> f9abf724
    }

    match command {
        NargoCommand::New(args) => new_cmd::run(args, config),
        NargoCommand::Init(args) => init_cmd::run(args, config),
        NargoCommand::Check(args) => check_cmd::run(args, config),
        NargoCommand::Compile(args) => compile_cmd::run(args, config),
        NargoCommand::Debug(args) => debug_cmd::run(args, config),
        NargoCommand::Execute(args) => execute_cmd::run(args, config),
        NargoCommand::Export(args) => export_cmd::run(args, config),
        NargoCommand::Prove(args) => prove_cmd::run(args, config),
        NargoCommand::Verify(args) => verify_cmd::run(args, config),
        NargoCommand::Test(args) => test_cmd::run(args, config),
        NargoCommand::Trace(args) => trace_cmd::run(args, config),
        NargoCommand::Info(args) => info_cmd::run(args, config),
        NargoCommand::Lsp(args) => lsp_cmd::run(args, config),
        NargoCommand::Dap(args) => dap_cmd::run(args, config),
        NargoCommand::Fmt(args) => fmt_cmd::run(args, config),
        NargoCommand::GenerateCompletionScript(args) => generate_completion_script_cmd::run(args),
    }?;

    Ok(())
}

#[cfg(feature = "codegen-docs")]
pub(crate) fn start_cli() -> eyre::Result<()> {
    let markdown: String = clap_markdown::help_markdown::<NargoCli>();
    println!("{markdown}");
    Ok(())
}

/// Some commands have package options, which we use here to decide whether to
/// alter `--program-dir` to point at a manifest, depending on whether we want
/// to work on a specific package or the entire workspace.
fn command_scope(cmd: &NargoCommand) -> CommandScope {
    match &cmd {
        NargoCommand::Check(cmd) => cmd.package_options.scope(),
        NargoCommand::Compile(cmd) => cmd.package_options.scope(),
        NargoCommand::Execute(cmd) => cmd.package_options.scope(),
        NargoCommand::Export(cmd) => cmd.package_options.scope(),
        NargoCommand::Test(cmd) => cmd.package_options.scope(),
        NargoCommand::Info(cmd) => cmd.package_options.scope(),
        NargoCommand::Fmt(cmd) => cmd.package_options.scope(),
        NargoCommand::Debug(cmd) => {
            if cmd.package.is_some() {
                CommandScope::Workspace
            } else {
                CommandScope::CurrentPackage
            }
        }
        NargoCommand::New(..)
        | NargoCommand::Init(..)
        | NargoCommand::Lsp(..)
        | NargoCommand::Dap(..)
        | NargoCommand::GenerateCompletionScript(..) => CommandScope::Any,
    }
}

/// A manifest directory we need to change into, if the command needs it.
fn command_dir(cmd: &NargoCommand, program_dir: &Path) -> Result<Option<PathBuf>, ManifestError> {
    let workspace = match command_scope(cmd) {
        CommandScope::Workspace => true,
        CommandScope::CurrentPackage => false,
        CommandScope::Any => return Ok(None),
    };
    Ok(Some(nargo_toml::find_root(program_dir, workspace)?))
}

#[cfg(test)]
mod tests {
    use clap::Parser;
    #[test]
    fn test_parse_invalid_expression_width() {
        let cmd = "nargo --program-dir . compile --expression-width 1";
        let res = super::NargoCli::try_parse_from(cmd.split_ascii_whitespace());

        let err = res.expect_err("should fail because of invalid width");
        assert!(err.to_string().contains("expression-width"));
        assert!(err
            .to_string()
            .contains(acvm::compiler::MIN_EXPRESSION_WIDTH.to_string().as_str()));
    }
}<|MERGE_RESOLUTION|>--- conflicted
+++ resolved
@@ -131,30 +131,8 @@
     }
 
     // Search through parent directories to find package root if necessary.
-<<<<<<< HEAD
-    match &command {
-        NargoCommand::Check(..)
-        | NargoCommand::Fmt(..)
-        | NargoCommand::Compile(..)
-        | NargoCommand::Execute(..)
-        | NargoCommand::Export(..)
-        | NargoCommand::Debug(..)
-        | NargoCommand::Prove(..)
-        | NargoCommand::Verify(..)
-        | NargoCommand::Trace(..)
-        | NargoCommand::Test(..)
-        | NargoCommand::Info(..) => {
-            config.program_dir = find_package_root(&config.program_dir)?;
-        }
-        NargoCommand::New(..)
-        | NargoCommand::Init(..)
-        | NargoCommand::Lsp(..)
-        | NargoCommand::Dap(..)
-        | NargoCommand::GenerateCompletionScript(..) => (),
-=======
     if let Some(program_dir) = command_dir(&command, &config.program_dir)? {
         config.program_dir = program_dir;
->>>>>>> f9abf724
     }
 
     match command {
@@ -210,6 +188,9 @@
         | NargoCommand::Lsp(..)
         | NargoCommand::Dap(..)
         | NargoCommand::GenerateCompletionScript(..) => CommandScope::Any,
+        NargoCommand::Prove(cmd) => cmd.package_options.scope(),
+        NargoCommand::Verify(cmd) => cmd.package_options.scope(),
+        NargoCommand::Trace(cmd) => cmd.package_options.scope(),
     }
 }
 
