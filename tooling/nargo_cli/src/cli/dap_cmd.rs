use acvm::acir::circuit::ExpressionWidth;
use clap::Args;
use dap::errors::ServerError;
use dap::events::OutputEventBody;
use dap::requests::Command;
use dap::responses::ResponseBody;
use dap::server::Server;
use dap::types::{Capabilities, OutputEventCategory};
use nargo::constants::PROVER_INPUT_FILE;
use nargo::ops::debug::{
    TestDefinition, compile_bin_package_for_debugging, compile_options_for_debugging,
    compile_test_fn_for_debugging, get_test_function_for_debug, load_workspace_files,
    prepare_package_for_debug,
};
use nargo::ops::{TestStatus, check_crate_and_report_errors, test_status_program_compile_pass};
use nargo::package::Package;
use nargo::workspace::Workspace;
use nargo_toml::{PackageSelection, get_package_manifest, resolve_workspace_from_toml};
use noir_artifact_cli::fs::inputs::read_inputs_from_file;
use noir_debugger::{DebugExecutionResult, DebugProject, RunParams};
use noirc_abi::Abi;
use noirc_driver::{CompileOptions, CompiledProgram, NOIR_ARTIFACT_VERSION_STRING};
use noirc_errors::debug_info::DebugInfo;
use noirc_frontend::graph::CrateName;
use std::io::{BufReader, BufWriter, Read, Write};
use std::path::Path;

use serde_json::Value;

use crate::errors::CliError;

use noir_debugger::errors::{DapError, LoadError};

#[derive(Debug, Clone, Args)]
pub(crate) struct DapCommand {
    /// Override the expression width requested by the backend.
    #[arg(long, value_parser = parse_expression_width, default_value = "4")]
    expression_width: ExpressionWidth,

    #[clap(long)]
    preflight_check: bool,

    #[clap(long)]
    preflight_project_folder: Option<String>,

    #[clap(long)]
    preflight_package: Option<String>,

    #[clap(long)]
    preflight_prover_name: Option<String>,

    #[clap(long)]
    preflight_generate_acir: bool,

    #[clap(long)]
    preflight_skip_instrumentation: bool,

    #[clap(long)]
    preflight_test_name: Option<String>,

    /// Use pedantic ACVM solving, i.e. double-check some black-box function
    /// assumptions when solving.
    /// This is disabled by default.
    #[arg(long, default_value = "false")]
    pedantic_solving: bool,
}

fn parse_expression_width(input: &str) -> Result<ExpressionWidth, std::io::Error> {
    use std::io::{Error, ErrorKind};

    let width = input
        .parse::<usize>()
        .map_err(|err| Error::new(ErrorKind::InvalidInput, err.to_string()))?;

    match width {
        0 => Ok(ExpressionWidth::Unbounded),
        _ => Ok(ExpressionWidth::Bounded { width }),
    }
}

fn find_workspace(project_folder: &str, package: Option<&str>) -> Option<Workspace> {
    let Ok(toml_path) = get_package_manifest(Path::new(project_folder)) else {
        eprintln!("ERROR: Failed to get package manifest");
        return None;
    };
    let package = package.and_then(|p| serde_json::from_str::<CrateName>(p).ok());
    let selection = package.map_or(PackageSelection::DefaultOrAll, PackageSelection::Selected);
    match resolve_workspace_from_toml(
        &toml_path,
        selection,
        Some(NOIR_ARTIFACT_VERSION_STRING.to_string()),
    ) {
        Ok(workspace) => Some(workspace),
        Err(err) => {
            eprintln!("ERROR: Failed to resolve workspace: {err}");
            None
        }
    }
}

fn workspace_not_found_error_msg(project_folder: &str, package: Option<&str>) -> String {
    match package {
        Some(pkg) => {
            format!(r#"Noir Debugger could not load program from {project_folder}, package {pkg}"#)
        }
        None => format!(r#"Noir Debugger could not load program from {project_folder}"#),
    }
}

fn compile_main(
    workspace: &Workspace,
    package: &Package,
    compile_options: &CompileOptions,
) -> Result<CompiledProgram, LoadError> {
    compile_bin_package_for_debugging(workspace, package, compile_options)
        .map_err(|_| LoadError::Generic("Failed to compile project".into()))
}

fn compile_test(
    workspace: &Workspace,
    package: &Package,
    compile_options: CompileOptions,
    test_name: String,
) -> Result<(CompiledProgram, TestDefinition), LoadError> {
    let (file_manager, mut parsed_files) = load_workspace_files(workspace);

    let (mut context, crate_id) =
        prepare_package_for_debug(&file_manager, &mut parsed_files, package, workspace);

    check_crate_and_report_errors(&mut context, crate_id, &compile_options)
        .map_err(|_| LoadError::Generic("Failed to compile project".into()))?;

    let test = get_test_function_for_debug(crate_id, &context, &test_name)
        .map_err(|_| LoadError::Generic("Failed to compile project".into()))?;

    let program = compile_test_fn_for_debugging(&test, &mut context, package, compile_options)
        .map_err(|_| LoadError::Generic("Failed to compile project".into()))?;
    Ok((program, test))
}

fn load_and_compile_project(
    project_folder: &str,
    package: Option<&str>,
    prover_name: &str,
    compile_options: CompileOptions,
    test_name: Option<String>,
) -> Result<(DebugProject, Option<TestDefinition>), LoadError> {
    let workspace = find_workspace(project_folder, package)
        .ok_or(LoadError::Generic(workspace_not_found_error_msg(project_folder, package)))?;
    let package = workspace
        .into_iter()
        .find(|p| p.is_binary() || p.is_contract())
        .ok_or(LoadError::Generic("No matching binary or contract packages found in workspace. Only these packages can be debugged.".into()))?;

<<<<<<< HEAD
    let compiled_program = compile_bin_package_for_debugging(
        &workspace,
        package,
        acir_mode,
        skip_instrumentation,
        CompileOptions::default(),
    )
    .map_err(|_| LoadError::Generic("Failed to compile project".into()))?;

    let compiled_program = nargo::ops::transform_program(compiled_program, expression_width, false);
=======
    let (compiled_program, test_def) = match test_name {
        None => {
            let program = compile_main(&workspace, package, &compile_options)?;
            Ok((program, None))
        }
        Some(test_name) => {
            let (program, test_def) =
                compile_test(&workspace, package, compile_options, test_name)?;
            Ok((program, Some(test_def)))
        }
    }?;
>>>>>>> 7cf7a89c

    let (inputs_map, _) = read_inputs_from_file(
        &package.root_dir.join(prover_name).with_extension("toml"),
        &compiled_program.abi,
    )
    .map_err(|e| {
        LoadError::Generic(format!("Failed to read program inputs from {prover_name}: {e}"))
    })?;
    let initial_witness = compiled_program
        .abi
        .encode(&inputs_map, None)
        .map_err(|_| LoadError::Generic("Failed to encode inputs".into()))?;

    let project = DebugProject {
        compiled_program,
        initial_witness,
        root_dir: workspace.root_dir.clone(),
        package_name: package.name.to_string(),
    };
    Ok((project, test_def))
}

fn loop_uninitialized_dap<R: Read, W: Write>(
    mut server: Server<R, W>,
    expression_width: ExpressionWidth,
    pedantic_solving: bool,
) -> Result<(), DapError> {
    while let Some(req) = server.poll_request()? {
        match req.command {
            Command::Initialize(_) => {
                let rsp = req.success(ResponseBody::Initialize(Capabilities {
                    supports_disassemble_request: Some(true),
                    supports_instruction_breakpoints: Some(true),
                    supports_stepping_granularity: Some(true),
                    ..Default::default()
                }));
                server.respond(rsp)?;
            }

            Command::Launch(ref arguments) => {
                let Some(Value::Object(ref additional_data)) = arguments.additional_data else {
                    server.respond(req.error("Missing launch arguments"))?;
                    continue;
                };
                let Some(Value::String(project_folder)) = additional_data.get("projectFolder")
                else {
                    server.respond(req.error("Missing project folder argument"))?;
                    continue;
                };

                let project_folder = project_folder.as_str();
                let package = additional_data.get("package").and_then(|v| v.as_str());
                let prover_name = additional_data
                    .get("proverName")
                    .and_then(|v| v.as_str())
                    .unwrap_or(PROVER_INPUT_FILE);

                let generate_acir =
                    additional_data.get("generateAcir").and_then(|v| v.as_bool()).unwrap_or(false);
                let skip_instrumentation = additional_data
                    .get("skipInstrumentation")
                    .and_then(|v| v.as_bool())
                    .unwrap_or(generate_acir);
                let test_name =
                    additional_data.get("testName").and_then(|v| v.as_str()).map(String::from);
                let oracle_resolver_url = additional_data
                    .get("oracleResolver")
                    .and_then(|v| v.as_str())
                    .map(String::from);

                eprintln!("Project folder: {project_folder}");
                eprintln!("Package: {}", package.unwrap_or("(default)"));
                eprintln!("Prover name: {prover_name}");

                let compile_options = compile_options_for_debugging(
                    generate_acir,
                    skip_instrumentation,
                    Some(expression_width),
                    CompileOptions::default(),
                );

                match load_and_compile_project(
                    project_folder,
                    package,
                    prover_name,
                    compile_options,
                    test_name,
                ) {
                    Ok((project, test)) => {
                        server.respond(req.ack()?)?;
                        let abi = project.compiled_program.abi.clone();
                        let debug = project.compiled_program.debug.clone();

                        let result = noir_debugger::run_dap_loop(
                            &mut server,
                            project,
                            RunParams {
                                oracle_resolver_url,
                                pedantic_solving,
                                raw_source_printing: None,
                            },
                        )?;

                        if let Some(test) = test {
                            analyze_test_result(&mut server, result, test, abi, debug)?;
                        }
                        break;
                    }
                    Err(LoadError::Generic(message)) => {
                        server.respond(req.error(message.as_str()))?;
                    }
                }
            }

            Command::Disconnect(_) => {
                server.respond(req.ack()?)?;
                break;
            }

            _ => {
                let command = req.command;
                eprintln!("ERROR: unhandled command: {command:?}");
            }
        }
    }
    Ok(())
}

fn analyze_test_result<R: Read, W: Write>(
    server: &mut Server<R, W>,
    result: DebugExecutionResult,
    test: TestDefinition,
    abi: Abi,
    debug: Vec<DebugInfo>,
) -> Result<(), ServerError> {
    let test_status = match result {
        DebugExecutionResult::Solved(result) => {
            test_status_program_compile_pass(&test.function, &abi, &debug, &Ok(result))
        }
        // Test execution failed
        DebugExecutionResult::Error(error) => {
            test_status_program_compile_pass(&test.function, &abi, &debug, &Err(error))
        }
        // Execution didn't complete
        DebugExecutionResult::Incomplete => {
            TestStatus::Fail { message: "Execution halted".into(), error_diagnostic: None }
        }
    };

    let test_result_message = match test_status {
        TestStatus::Pass => "✓ Test passed".into(),
        TestStatus::Fail { message, error_diagnostic } => {
            let basic_message = format!("x Test failed: {message}");
            match error_diagnostic {
                Some(diagnostic) => format!("{basic_message}.\n{diagnostic:#?}"),
                None => basic_message,
            }
        }
        TestStatus::CompileError(diagnostic) => format!("x Test failed.\n{diagnostic:#?}"),
        TestStatus::Skipped => "* Test skipped".into(),
    };

    server.send_event(dap::events::Event::Output(OutputEventBody {
        category: Some(OutputEventCategory::Console),
        output: test_result_message,
        ..OutputEventBody::default()
    }))
}

fn run_preflight_check(
    expression_width: ExpressionWidth,
    args: DapCommand,
) -> Result<(), DapError> {
    let project_folder = if let Some(project_folder) = args.preflight_project_folder {
        project_folder
    } else {
        return Err(DapError::PreFlightGenericError("Noir Debugger could not initialize because the IDE (for example, VS Code) did not specify a project folder to debug.".into()));
    };

    let package = args.preflight_package.as_deref();
    let test_name = args.preflight_test_name;
    let prover_name = args.preflight_prover_name.as_deref().unwrap_or(PROVER_INPUT_FILE);

    let compile_options: CompileOptions = compile_options_for_debugging(
        args.preflight_generate_acir,
        args.preflight_skip_instrumentation,
        Some(expression_width),
        CompileOptions::default(),
    );

    let _ = load_and_compile_project(
        project_folder.as_str(),
        package,
        prover_name,
        compile_options,
        test_name,
    )?;

    Ok(())
}

pub(crate) fn run(args: DapCommand) -> Result<(), CliError> {
    // When the --preflight-check flag is present, we run Noir's DAP server in "pre-flight mode", which test runs
    // the DAP initialization code without actually starting the DAP server.
    //
    // This lets the client IDE present any initialization issues (compiler version mismatches, missing prover files, etc)
    // in its own interface.
    //
    // This was necessary due to the VS Code project being reluctant to let extension authors capture
    // stderr output generated by a DAP server wrapped in DebugAdapterExecutable.
    //
    // Exposing this preflight mode lets us gracefully handle errors that happen *before*
    // the DAP loop is established, which otherwise are considered "out of band" by the maintainers of the DAP spec.
    // More details here: https://github.com/microsoft/vscode/issues/108138
    if args.preflight_check {
        return run_preflight_check(args.expression_width, args).map_err(CliError::DapError);
    }

    let output = BufWriter::new(std::io::stdout());
    let input = BufReader::new(std::io::stdin());
    let server = Server::new(input, output);

    loop_uninitialized_dap(server, args.expression_width, args.pedantic_solving)
        .map_err(CliError::DapError)
}<|MERGE_RESOLUTION|>--- conflicted
+++ resolved
@@ -152,18 +152,6 @@
         .find(|p| p.is_binary() || p.is_contract())
         .ok_or(LoadError::Generic("No matching binary or contract packages found in workspace. Only these packages can be debugged.".into()))?;
 
-<<<<<<< HEAD
-    let compiled_program = compile_bin_package_for_debugging(
-        &workspace,
-        package,
-        acir_mode,
-        skip_instrumentation,
-        CompileOptions::default(),
-    )
-    .map_err(|_| LoadError::Generic("Failed to compile project".into()))?;
-
-    let compiled_program = nargo::ops::transform_program(compiled_program, expression_width, false);
-=======
     let (compiled_program, test_def) = match test_name {
         None => {
             let program = compile_main(&workspace, package, &compile_options)?;
@@ -175,7 +163,6 @@
             Ok((program, Some(test_def)))
         }
     }?;
->>>>>>> 7cf7a89c
 
     let (inputs_map, _) = read_inputs_from_file(
         &package.root_dir.join(prover_name).with_extension("toml"),
