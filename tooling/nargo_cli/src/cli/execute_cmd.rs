--- conflicted
+++ resolved
@@ -149,18 +149,11 @@
     let solved_witness_stack_err = nargo::ops::execute_program(
         &compiled_program.program,
         initial_witness,
-<<<<<<< HEAD
-        &Bn254BlackBoxSolver,
+        &Bn254BlackBoxSolver(pedantic_solving),
         &mut DefaultForeignCallBuilder {
             output: PrintOutput::Stdout,
             enable_mocks: false,
             resolver_url: foreign_call_resolver_url.map(|s| s.to_string()),
-=======
-        &Bn254BlackBoxSolver(pedantic_solving),
-        &mut DefaultForeignCallExecutor::new(
-            PrintOutput::Stdout,
-            foreign_call_resolver_url,
->>>>>>> 724547d8
             root_path,
             package_name,
         }
