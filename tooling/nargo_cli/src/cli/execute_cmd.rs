use std::path::Path;

use acvm::acir::native_types::WitnessMap;
use clap::Args;

use nargo::artifacts::debug::DebugArtifact;
use nargo::constants::PROVER_INPUT_FILE;
use nargo::errors::try_to_diagnose_runtime_error;
use nargo::insert_all_files_for_package_into_file_manager;
use nargo::ops::DefaultForeignCallExecutor;
use nargo::package::Package;
use nargo_toml::{get_package_manifest, resolve_workspace_from_toml, PackageSelection};
use noirc_abi::input_parser::{Format, InputValue};
use noirc_abi::InputMap;
use noirc_driver::{
    file_manager_with_stdlib, CompileOptions, CompiledProgram, NOIR_ARTIFACT_VERSION_STRING,
};
use noirc_frontend::graph::CrateName;

use super::compile_cmd::compile_bin_package;
use super::fs::{inputs::read_inputs_from_file, witness::save_witness_to_dir};
use super::NargoConfig;
use crate::backends::Backend;
use crate::errors::CliError;

/// Executes a circuit to calculate its return value
#[derive(Debug, Clone, Args)]
pub(crate) struct ExecuteCommand {
    /// Write the execution witness to named file
    witness_name: Option<String>,

    /// The name of the toml file which contains the inputs for the prover
    #[clap(long, short, default_value = PROVER_INPUT_FILE)]
    prover_name: String,

    /// The name of the package to execute
    #[clap(long, conflicts_with = "workspace")]
    package: Option<CrateName>,

    /// Execute all packages in the workspace
    #[clap(long, conflicts_with = "package")]
    workspace: bool,

    #[clap(flatten)]
    compile_options: CompileOptions,
}

pub(crate) fn run(
    backend: &Backend,
    args: ExecuteCommand,
    config: NargoConfig,
) -> Result<(), CliError> {
    let toml_path = get_package_manifest(&config.program_dir)?;
    let default_selection =
        if args.workspace { PackageSelection::All } else { PackageSelection::DefaultOrAll };
    let selection = args.package.map_or(default_selection, PackageSelection::Selected);
    let workspace = resolve_workspace_from_toml(
        &toml_path,
        selection,
        Some(NOIR_ARTIFACT_VERSION_STRING.to_string()),
    )?;
    let target_dir = &workspace.target_directory_path();

<<<<<<< HEAD
    let mut workspace_file_manager = file_manager_with_stdlib(Path::new(""));

    let np_language = backend.get_backend_info_or_default();
    for package in &workspace {
        insert_all_files_for_package_into_file_manager(package, &mut workspace_file_manager);
        let compiled_program = compile_bin_package(
            &workspace_file_manager,
            &workspace,
            package,
            &args.compile_options,
            np_language,
        )?;
=======
    let expression_width = backend.get_backend_info_or_default();
    for package in &workspace {
        let compiled_program =
            compile_bin_package(&workspace, package, &args.compile_options, expression_width)?;
>>>>>>> 426fc344

        let (return_value, solved_witness) =
            execute_program_and_decode(compiled_program, package, &args.prover_name)?;

        println!("[{}] Circuit witness successfully solved", package.name);
        if let Some(return_value) = return_value {
            println!("[{}] Circuit output: {return_value:?}", package.name);
        }
        if let Some(witness_name) = &args.witness_name {
            let witness_path = save_witness_to_dir(solved_witness, witness_name, target_dir)?;

            println!("[{}] Witness saved to {}", package.name, witness_path.display());
        }
    }
    Ok(())
}

fn execute_program_and_decode(
    program: CompiledProgram,
    package: &Package,
    prover_name: &str,
) -> Result<(Option<InputValue>, WitnessMap), CliError> {
    // Parse the initial witness values from Prover.toml
    let (inputs_map, _) =
        read_inputs_from_file(&package.root_dir, prover_name, Format::Toml, &program.abi)?;
    let solved_witness = execute_program(&program, &inputs_map)?;
    let public_abi = program.abi.public_abi();
    let (_, return_value) = public_abi.decode(&solved_witness)?;

    Ok((return_value, solved_witness))
}

pub(crate) fn execute_program(
    compiled_program: &CompiledProgram,
    inputs_map: &InputMap,
) -> Result<WitnessMap, CliError> {
    #[allow(deprecated)]
    let blackbox_solver = barretenberg_blackbox_solver::BarretenbergSolver::new();

    let initial_witness = compiled_program.abi.encode(inputs_map, None)?;

    let solved_witness_err = nargo::ops::execute_circuit(
        &compiled_program.circuit,
        initial_witness,
        &blackbox_solver,
        &mut DefaultForeignCallExecutor::new(true),
    );
    match solved_witness_err {
        Ok(solved_witness) => Ok(solved_witness),
        Err(err) => {
            let debug_artifact = DebugArtifact {
                debug_symbols: vec![compiled_program.debug.clone()],
                file_map: compiled_program.file_map.clone(),
                warnings: compiled_program.warnings.clone(),
            };

            if let Some(diagnostic) = try_to_diagnose_runtime_error(&err, &compiled_program.debug) {
                diagnostic.report(&debug_artifact, false);
            }

            Err(crate::errors::CliError::NargoError(err))
        }
    }
}<|MERGE_RESOLUTION|>--- conflicted
+++ resolved
@@ -61,10 +61,9 @@
     )?;
     let target_dir = &workspace.target_directory_path();
 
-<<<<<<< HEAD
     let mut workspace_file_manager = file_manager_with_stdlib(Path::new(""));
 
-    let np_language = backend.get_backend_info_or_default();
+    let expression_width = backend.get_backend_info_or_default();
     for package in &workspace {
         insert_all_files_for_package_into_file_manager(package, &mut workspace_file_manager);
         let compiled_program = compile_bin_package(
@@ -72,14 +71,8 @@
             &workspace,
             package,
             &args.compile_options,
-            np_language,
+            expression_width,
         )?;
-=======
-    let expression_width = backend.get_backend_info_or_default();
-    for package in &workspace {
-        let compiled_program =
-            compile_bin_package(&workspace, package, &args.compile_options, expression_width)?;
->>>>>>> 426fc344
 
         let (return_value, solved_witness) =
             execute_program_and_decode(compiled_program, package, &args.prover_name)?;
