--- conflicted
+++ resolved
@@ -57,7 +57,7 @@
     let (np_language, is_opcode_supported) = backend.get_backend_info()?;
     for package in &workspace {
         let (compiled_program, debug_artifact) =
-            compile_package(package, &args.compile_options, np_language, &is_opcode_supported)?;
+            compile_bin_package(package, &args.compile_options, np_language, &is_opcode_supported)?;
 
         let (return_value, solved_witness) = execute_program_and_decode(
             compiled_program,
@@ -85,13 +85,7 @@
     package: &Package,
     prover_name: &str,
 ) -> Result<(Option<InputValue>, WitnessMap), CliError> {
-<<<<<<< HEAD
     let CompiledProgram { abi, circuit, .. } = program;
-=======
-    let (compiled_program, debug_artifact) =
-        compile_bin_package(package, compile_options, np_language, &is_opcode_supported)?;
-    let CompiledProgram { abi, circuit, .. } = compiled_program;
->>>>>>> b80cd409
 
     // Parse the initial witness values from Prover.toml
     let (inputs_map, _) =
