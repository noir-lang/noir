use clap::Args;
use nargo::constants::{PROVER_INPUT_FILE, VERIFIER_INPUT_FILE};
use nargo::package::Package;
use nargo::workspace::Workspace;
use nargo_toml::{get_package_manifest, resolve_workspace_from_toml, PackageSelection};
use noirc_abi::input_parser::Format;
use noirc_driver::{CompileOptions, CompiledProgram};
use noirc_frontend::graph::CrateName;

use super::compile_cmd::compile_bin_package;
use super::fs::{
    inputs::{read_inputs_from_file, write_inputs_to_file},
    proof::save_proof_to_dir,
};
use super::NargoConfig;
use crate::{backends::Backend, cli::execute_cmd::execute_program, errors::CliError};

/// Create proof for this program. The proof is returned as a hex encoded string.
#[derive(Debug, Clone, Args)]
pub(crate) struct ProveCommand {
    /// The name of the toml file which contains the inputs for the prover
    #[clap(long, short, default_value = PROVER_INPUT_FILE)]
    prover_name: String,

    /// The name of the toml file which contains the inputs for the verifier
    #[clap(long, short, default_value = VERIFIER_INPUT_FILE)]
    verifier_name: String,

    /// Verify proof after proving
    #[arg(long)]
    verify: bool,

    /// The name of the package to prove
    #[clap(long, conflicts_with = "workspace")]
    package: Option<CrateName>,

    /// Prove all packages in the workspace
    #[clap(long, conflicts_with = "package")]
    workspace: bool,

    #[clap(flatten)]
    compile_options: CompileOptions,
}

pub(crate) fn run(
    backend: &Backend,
    args: ProveCommand,
    config: NargoConfig,
) -> Result<(), CliError> {
    let toml_path = get_package_manifest(&config.program_dir)?;
    let default_selection =
        if args.workspace { PackageSelection::All } else { PackageSelection::DefaultOrAll };
    let selection = args.package.map_or(default_selection, PackageSelection::Selected);
    let workspace = resolve_workspace_from_toml(&toml_path, selection)?;

    let (np_language, opcode_support) = backend.get_backend_info()?;
    for package in &workspace {
        let program = compile_bin_package(
            &workspace,
            package,
            &args.compile_options,
            np_language,
            &is_opcode_supported,
        )?;

        prove_package(
            backend,
            &workspace,
            package,
            program,
            &args.prover_name,
            &args.verifier_name,
            args.verify,
<<<<<<< HEAD
=======
            &args.compile_options,
            np_language,
            &|opcode| opcode_support.is_opcode_supported(opcode),
>>>>>>> ddb05ab8
        )?;
    }

    Ok(())
}

pub(crate) fn prove_package(
    backend: &Backend,
    workspace: &Workspace,
    package: &Package,
    compiled_program: CompiledProgram,
    prover_name: &str,
    verifier_name: &str,
    check_proof: bool,
) -> Result<(), CliError> {
    // Parse the initial witness values from Prover.toml
    let (inputs_map, _) =
        read_inputs_from_file(&package.root_dir, prover_name, Format::Toml, &compiled_program.abi)?;

    let solved_witness = execute_program(&compiled_program, &inputs_map)?;

    // Write public inputs into Verifier.toml
    let public_abi = compiled_program.abi.public_abi();
    let (public_inputs, return_value) = public_abi.decode(&solved_witness)?;

    write_inputs_to_file(
        &public_inputs,
        &return_value,
        &public_abi,
        &package.root_dir,
        verifier_name,
        Format::Toml,
    )?;

    let proof = backend.prove(&compiled_program.circuit, solved_witness, false)?;

    if check_proof {
        let public_inputs = public_abi.encode(&public_inputs, return_value)?;
        let valid_proof =
            backend.verify(&proof, public_inputs, &compiled_program.circuit, false)?;

        if !valid_proof {
            return Err(CliError::InvalidProof("".into()));
        }
    }

    save_proof_to_dir(&proof, &String::from(&package.name), workspace.proofs_directory_path())?;

    Ok(())
}<|MERGE_RESOLUTION|>--- conflicted
+++ resolved
@@ -60,7 +60,7 @@
             package,
             &args.compile_options,
             np_language,
-            &is_opcode_supported,
+            &|opcode| opcode_support.is_opcode_supported(opcode),
         )?;
 
         prove_package(
@@ -71,12 +71,6 @@
             &args.prover_name,
             &args.verifier_name,
             args.verify,
-<<<<<<< HEAD
-=======
-            &args.compile_options,
-            np_language,
-            &|opcode| opcode_support.is_opcode_supported(opcode),
->>>>>>> ddb05ab8
         )?;
     }
 
