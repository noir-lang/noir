use clap::Args;
use nargo::constants::{PROVER_INPUT_FILE, VERIFIER_INPUT_FILE};
<<<<<<< HEAD
use nargo::package::{Package, PackageType};
=======
use nargo::package::Package;
use nargo::workspace::Workspace;
>>>>>>> 7d7d6329
use nargo_toml::{get_package_manifest, resolve_workspace_from_toml, PackageSelection};
use noirc_abi::input_parser::Format;
use noirc_driver::{CompileOptions, CompiledProgram, NOIR_ARTIFACT_VERSION_STRING};
use noirc_frontend::graph::CrateName;

use super::compile_cmd::compile_bin_package;
use super::fs::{
    inputs::{read_inputs_from_file, write_inputs_to_file},
    proof::save_proof_to_dir,
};
use super::NargoConfig;
use crate::{backends::Backend, cli::execute_cmd::execute_program, errors::CliError};

/// Create proof for this program. The proof is returned as a hex encoded string.
#[derive(Debug, Clone, Args)]
pub(crate) struct ProveCommand {
    /// The name of the toml file which contains the inputs for the prover
    #[clap(long, short, default_value = PROVER_INPUT_FILE)]
    prover_name: String,

    /// The name of the toml file which contains the inputs for the verifier
    #[clap(long, short, default_value = VERIFIER_INPUT_FILE)]
    verifier_name: String,

    /// Verify proof after proving
    #[arg(long)]
    verify: bool,

    /// The name of the package to prove
    #[clap(long, conflicts_with = "workspace")]
    package: Option<CrateName>,

    /// Prove all packages in the workspace
    #[clap(long, conflicts_with = "package")]
    workspace: bool,

    #[clap(flatten)]
    compile_options: CompileOptions,
}

pub(crate) fn run(
    backend: &Backend,
    args: ProveCommand,
    config: NargoConfig,
) -> Result<(), CliError> {
    let toml_path = get_package_manifest(&config.program_dir)?;
    let default_selection =
        if args.workspace { PackageSelection::All } else { PackageSelection::DefaultOrAll };
    let selection = args.package.map_or(default_selection, PackageSelection::Selected);
    let workspace = resolve_workspace_from_toml(
        &toml_path,
        selection,
        Some(NOIR_ARTIFACT_VERSION_STRING.to_string()),
    )?;

    let (np_language, opcode_support) = backend.get_backend_info()?;
    for package in &workspace {
        let program = compile_bin_package(
            &workspace,
            package,
            &args.compile_options,
            np_language,
            &|opcode| opcode_support.is_opcode_supported(opcode),
        )?;

<<<<<<< HEAD
        match package.package_type {
            PackageType::Binary => {
                prove_package(
                    backend,
                    package,
                    &args.prover_name,
                    &args.verifier_name,
                    &proof_dir,
                    circuit_build_path,
                    args.verify,
                    &args.compile_options,
                    np_language,
                    &is_opcode_supported,
                )?;
            }

            // Nargo does not support creating proofs for these package types
            PackageType::Contract | PackageType::Library => (),
        }
=======
        prove_package(
            backend,
            &workspace,
            package,
            program,
            &args.prover_name,
            &args.verifier_name,
            args.verify,
        )?;
>>>>>>> 7d7d6329
    }

    Ok(())
}

pub(crate) fn prove_package(
    backend: &Backend,
    workspace: &Workspace,
    package: &Package,
    compiled_program: CompiledProgram,
    prover_name: &str,
    verifier_name: &str,
    check_proof: bool,
) -> Result<(), CliError> {
    // Parse the initial witness values from Prover.toml
    let (inputs_map, _) =
        read_inputs_from_file(&package.root_dir, prover_name, Format::Toml, &compiled_program.abi)?;

    let solved_witness = execute_program(&compiled_program, &inputs_map)?;

    // Write public inputs into Verifier.toml
    let public_abi = compiled_program.abi.public_abi();
    let (public_inputs, return_value) = public_abi.decode(&solved_witness)?;

    write_inputs_to_file(
        &public_inputs,
        &return_value,
        &public_abi,
        &package.root_dir,
        verifier_name,
        Format::Toml,
    )?;

    let proof = backend.prove(&compiled_program.circuit, solved_witness, false)?;

    if check_proof {
        let public_inputs = public_abi.encode(&public_inputs, return_value)?;
        let valid_proof =
            backend.verify(&proof, public_inputs, &compiled_program.circuit, false)?;

        if !valid_proof {
            return Err(CliError::InvalidProof("".into()));
        }
    }

    save_proof_to_dir(&proof, &String::from(&package.name), workspace.proofs_directory_path())?;

    Ok(())
}<|MERGE_RESOLUTION|>--- conflicted
+++ resolved
@@ -1,11 +1,7 @@
 use clap::Args;
 use nargo::constants::{PROVER_INPUT_FILE, VERIFIER_INPUT_FILE};
-<<<<<<< HEAD
 use nargo::package::{Package, PackageType};
-=======
-use nargo::package::Package;
 use nargo::workspace::Workspace;
->>>>>>> 7d7d6329
 use nargo_toml::{get_package_manifest, resolve_workspace_from_toml, PackageSelection};
 use noirc_abi::input_parser::Format;
 use noirc_driver::{CompileOptions, CompiledProgram, NOIR_ARTIFACT_VERSION_STRING};
@@ -71,37 +67,23 @@
             &|opcode| opcode_support.is_opcode_supported(opcode),
         )?;
 
-<<<<<<< HEAD
         match package.package_type {
             PackageType::Binary => {
-                prove_package(
-                    backend,
-                    package,
-                    &args.prover_name,
-                    &args.verifier_name,
-                    &proof_dir,
-                    circuit_build_path,
-                    args.verify,
-                    &args.compile_options,
-                    np_language,
-                    &is_opcode_supported,
-                )?;
+              prove_package(
+                  backend,
+                  &workspace,
+                  package,
+                  program,
+                  &args.prover_name,
+                  &args.verifier_name,
+                  args.verify,
+              )?;
             }
 
             // Nargo does not support creating proofs for these package types
             PackageType::Contract | PackageType::Library => (),
         }
-=======
-        prove_package(
-            backend,
-            &workspace,
-            package,
-            program,
-            &args.prover_name,
-            &args.verifier_name,
-            args.verify,
-        )?;
->>>>>>> 7d7d6329
+
     }
 
     Ok(())
