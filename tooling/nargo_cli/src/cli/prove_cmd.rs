use std::path::Path;

use clap::Args;
use nargo::constants::{PROVER_INPUT_FILE, VERIFIER_INPUT_FILE};
use nargo::insert_all_files_for_package_into_file_manager;
use nargo::package::Package;
use nargo::workspace::Workspace;
use nargo_toml::{get_package_manifest, resolve_workspace_from_toml, PackageSelection};
use noirc_abi::input_parser::Format;
use noirc_driver::{
    file_manager_with_stdlib, CompileOptions, CompiledProgram, NOIR_ARTIFACT_VERSION_STRING,
};
use noirc_frontend::graph::CrateName;

use super::compile_cmd::compile_bin_package;
use super::fs::{
    inputs::{read_inputs_from_file, write_inputs_to_file},
    proof::save_proof_to_dir,
};
use super::NargoConfig;
use crate::{backends::Backend, cli::execute_cmd::execute_program, errors::CliError};

/// Create proof for this program. The proof is returned as a hex encoded string.
#[derive(Debug, Clone, Args)]
pub(crate) struct ProveCommand {
    /// The name of the toml file which contains the inputs for the prover
    #[clap(long, short, default_value = PROVER_INPUT_FILE)]
    prover_name: String,

    /// The name of the toml file which contains the inputs for the verifier
    #[clap(long, short, default_value = VERIFIER_INPUT_FILE)]
    verifier_name: String,

    /// Verify proof after proving
    #[arg(long)]
    verify: bool,

    /// The name of the package to prove
    #[clap(long, conflicts_with = "workspace")]
    package: Option<CrateName>,

    /// Prove all packages in the workspace
    #[clap(long, conflicts_with = "package")]
    workspace: bool,

    #[clap(flatten)]
    compile_options: CompileOptions,
}

pub(crate) fn run(
    backend: &Backend,
    args: ProveCommand,
    config: NargoConfig,
) -> Result<(), CliError> {
    let toml_path = get_package_manifest(&config.program_dir)?;
    let default_selection =
        if args.workspace { PackageSelection::All } else { PackageSelection::DefaultOrAll };
    let selection = args.package.map_or(default_selection, PackageSelection::Selected);
    let workspace = resolve_workspace_from_toml(
        &toml_path,
        selection,
        Some(NOIR_ARTIFACT_VERSION_STRING.to_string()),
    )?;

<<<<<<< HEAD
    let mut workspace_file_manager = file_manager_with_stdlib(Path::new(""));

    let np_language = backend.get_backend_info()?;
    for package in &workspace {
        insert_all_files_for_package_into_file_manager(package, &mut workspace_file_manager);
        let program = compile_bin_package(
            &workspace_file_manager,
            &workspace,
            package,
            &args.compile_options,
            np_language,
        )?;
=======
    let expression_width = backend.get_backend_info()?;
    for package in &workspace {
        let program =
            compile_bin_package(&workspace, package, &args.compile_options, expression_width)?;
>>>>>>> 426fc344

        prove_package(
            backend,
            &workspace,
            package,
            program,
            &args.prover_name,
            &args.verifier_name,
            args.verify,
        )?;
    }

    Ok(())
}

pub(crate) fn prove_package(
    backend: &Backend,
    workspace: &Workspace,
    package: &Package,
    compiled_program: CompiledProgram,
    prover_name: &str,
    verifier_name: &str,
    check_proof: bool,
) -> Result<(), CliError> {
    // Parse the initial witness values from Prover.toml
    let (inputs_map, _) =
        read_inputs_from_file(&package.root_dir, prover_name, Format::Toml, &compiled_program.abi)?;

    let solved_witness = execute_program(&compiled_program, &inputs_map)?;

    // Write public inputs into Verifier.toml
    let public_abi = compiled_program.abi.public_abi();
    let (public_inputs, return_value) = public_abi.decode(&solved_witness)?;

    write_inputs_to_file(
        &public_inputs,
        &return_value,
        &public_abi,
        &package.root_dir,
        verifier_name,
        Format::Toml,
    )?;

    let proof = backend.prove(&compiled_program.circuit, solved_witness, false)?;

    if check_proof {
        let public_inputs = public_abi.encode(&public_inputs, return_value)?;
        let valid_proof =
            backend.verify(&proof, public_inputs, &compiled_program.circuit, false)?;

        if !valid_proof {
            return Err(CliError::InvalidProof("".into()));
        }
    }

    save_proof_to_dir(&proof, &String::from(&package.name), workspace.proofs_directory_path())?;

    Ok(())
}<|MERGE_RESOLUTION|>--- conflicted
+++ resolved
@@ -62,10 +62,9 @@
         Some(NOIR_ARTIFACT_VERSION_STRING.to_string()),
     )?;
 
-<<<<<<< HEAD
     let mut workspace_file_manager = file_manager_with_stdlib(Path::new(""));
 
-    let np_language = backend.get_backend_info()?;
+    let expression_width = backend.get_backend_info()?;
     for package in &workspace {
         insert_all_files_for_package_into_file_manager(package, &mut workspace_file_manager);
         let program = compile_bin_package(
@@ -73,14 +72,8 @@
             &workspace,
             package,
             &args.compile_options,
-            np_language,
+            expression_width,
         )?;
-=======
-    let expression_width = backend.get_backend_info()?;
-    for package in &workspace {
-        let program =
-            compile_bin_package(&workspace, package, &args.compile_options, expression_width)?;
->>>>>>> 426fc344
 
         prove_package(
             backend,
