//! Use the SSA Interpreter to execute a SSA after a certain pass.

use acvm::acir::circuit::ExpressionWidth;
use fm::{FileId, FileManager};
use nargo::constants::PROVER_INPUT_FILE;
use nargo::ops::report_errors;
use nargo::package::Package;
use nargo::workspace::Workspace;
use nargo_toml::PackageSelection;
use noirc_driver::{CompilationResult, CompileOptions};

use clap::Args;
use noirc_errors::CustomDiagnostic;
use noirc_evaluator::brillig::BrilligOptions;
use noirc_evaluator::ssa::interpreter::InterpreterOptions;
use noirc_evaluator::ssa::interpreter::value::Value;
use noirc_evaluator::ssa::ssa_gen::{Ssa, generate_ssa};
use noirc_evaluator::ssa::{SsaEvaluatorOptions, SsaLogging, primary_passes};
use noirc_frontend::debug::DebugInstrumenter;
use noirc_frontend::hir::ParsedFiles;
use noirc_frontend::monomorphization::ast::Program;
use noirc_frontend::monomorphization::{monomorphize, monomorphize_debug};

use crate::errors::CliError;

use super::compile_cmd::parse_workspace;
use super::{LockType, PackageOptions, WorkspaceCommand};

/// Compile the program and interpret the SSA after each pass,
/// printing the results to the console.
#[derive(Debug, Clone, Args)]
pub(super) struct InterpretCommand {
    #[clap(flatten)]
    pub(super) package_options: PackageOptions,

    #[clap(flatten)]
    pub(super) compile_options: CompileOptions,

    /// The name of the TOML file which contains the ABI encoded inputs.
    #[clap(long, short, default_value = PROVER_INPUT_FILE)]
    prover_name: String,

    /// The name of the SSA passes we want to interpret the results at.
    ///
    /// When nothing is specified, the SSA is interpreted after all passes.
    #[clap(long)]
    ssa_pass: Vec<String>,

    /// If true, the interpreter will print each value definition to stdout.
    #[clap(long)]
    print_definitions: bool,
}

impl WorkspaceCommand for InterpretCommand {
    fn package_selection(&self) -> PackageSelection {
        self.package_options.package_selection()
    }

    fn lock_type(&self) -> LockType {
        // Does not write any artifacts.
        LockType::Shared
    }
}

pub(crate) fn run(args: InterpretCommand, workspace: Workspace) -> Result<(), CliError> {
    let (file_manager, parsed_files) = parse_workspace(&workspace, None);
    let binary_packages = workspace.into_iter().filter(|package| package.is_binary());

    let ssa_options = to_ssa_options(&args.compile_options);
    let ssa_passes = primary_passes(&ssa_options);

    for package in binary_packages {
        // Compile into monomorphized AST
        let program_result = compile_into_program(
            &file_manager,
            &parsed_files,
            &workspace,
            package,
            &args.compile_options,
        );

        // Report warnings and get the AST, or exit if the compilation failed.
        let program = report_errors(
            program_result,
            &file_manager,
            args.compile_options.deny_warnings,
            args.compile_options.silence_warnings,
        )?;

        // Parse the inputs and convert them to what the SSA interpreter expects.
        let abi = noir_ast_fuzzer::program_abi(&program);
        let prover_file = package.root_dir.join(&args.prover_name).with_extension("toml");
        let (prover_input, _) =
            noir_artifact_cli::fs::inputs::read_inputs_from_file(&prover_file, &abi)?;

        // We need to give a fresh copy of arrays each time, because the shared structures are modified.
        let ssa_args = noir_ast_fuzzer::input_values_to_ssa(&abi, &prover_input);

        // Generate the initial SSA.
        let mut ssa = generate_ssa(program)
            .map_err(|e| CliError::Generic(format!("failed to generate SSA: {e}")))?;

<<<<<<< HEAD
        print_and_interpret_ssa(&ssa_options, &args.ssa_pass, &mut ssa, "Initial SSA", &ssa_args);
=======
        let interpreter_options = InterpreterOptions { print_definitions: args.print_definitions };

        print_and_interpret_ssa(
            &ssa_options,
            &args.ssa_pass,
            &mut ssa,
            "Initial SSA",
            &ssa_input,
            interpreter_options,
        );
>>>>>>> 9580a12c

        // Run SSA passes in the pipeline and interpret the ones we are interested in.
        for (i, ssa_pass) in ssa_passes.iter().enumerate() {
            let msg = format!("{} (step {})", ssa_pass.msg(), i + 1);

            if msg_matches(&args.compile_options.skip_ssa_pass, &msg) {
                continue;
            }

            ssa = ssa_pass
                .run(ssa)
                .map_err(|e| CliError::Generic(format!("failed to run SSA pass {msg}: {e}")))?;

<<<<<<< HEAD
            print_and_interpret_ssa(&ssa_options, &args.ssa_pass, &mut ssa, &msg, &ssa_args);
=======
            print_and_interpret_ssa(
                &ssa_options,
                &args.ssa_pass,
                &mut ssa,
                &msg,
                &ssa_input,
                interpreter_options,
            );
>>>>>>> 9580a12c
        }
    }
    Ok(())
}

/// Compile the source code into the monomorphized AST, which is one step before SSA passes.
///
/// This isn't exposed through the `nargo` library operations at the moment, so this is a
/// bit of copy pasting from the functions that normally produce an artifact.
fn compile_into_program(
    file_manager: &FileManager,
    parsed_files: &ParsedFiles,
    workspace: &Workspace,
    package: &Package,
    options: &CompileOptions,
) -> CompilationResult<Program> {
    let (mut context, crate_id) = nargo::prepare_package(file_manager, parsed_files, package);
    if options.disable_comptime_printing {
        context.disable_comptime_printing();
    }
    context.debug_instrumenter = DebugInstrumenter::default();
    context.package_build_path = workspace.package_build_path(package);
    noirc_driver::link_to_debug_crate(&mut context, crate_id);
    let (_, warnings) = noirc_driver::check_crate(&mut context, crate_id, options)?;

    let main_id = context.get_main_function(&crate_id).ok_or_else(|| {
        let err = CustomDiagnostic::from_message(
            "cannot compile crate into a program as it does not contain a `main` function",
            FileId::default(),
        );
        vec![err]
    })?;

    let force_unconstrained = options.force_brillig || options.minimal_ssa;

    let monomorphize_result = if options.instrument_debug {
        monomorphize_debug(
            main_id,
            &mut context.def_interner,
            &context.debug_instrumenter,
            force_unconstrained,
        )
    } else {
        monomorphize(main_id, &mut context.def_interner, force_unconstrained)
    };

    let program = monomorphize_result.map_err(|error| vec![CustomDiagnostic::from(error)])?;

    if options.show_monomorphized {
        println!("{program}");
    }

    Ok((program, warnings))
}

fn to_ssa_options(options: &CompileOptions) -> SsaEvaluatorOptions {
    SsaEvaluatorOptions {
        ssa_logging: if !options.show_ssa_pass.is_empty() {
            SsaLogging::Contains(options.show_ssa_pass.clone())
        } else if options.show_ssa {
            SsaLogging::All
        } else {
            SsaLogging::None
        },
        brillig_options: BrilligOptions::default(),
        print_codegen_timings: false,
        expression_width: ExpressionWidth::default(),
        emit_ssa: None,
        skip_underconstrained_check: true,
        enable_brillig_constraints_check_lookback: false,
        skip_brillig_constraints_check: true,
        inliner_aggressiveness: options.inliner_aggressiveness,
        max_bytecode_increase_percent: options.max_bytecode_increase_percent,
        skip_passes: options.skip_ssa_pass.clone(),
    }
}

fn msg_matches(patterns: &[String], msg: &str) -> bool {
    let msg = msg.to_lowercase();
    patterns.iter().any(|p| msg.contains(&p.to_lowercase()))
}

fn print_ssa(options: &SsaEvaluatorOptions, ssa: &mut Ssa, msg: &str) {
    let print = match options.ssa_logging {
        SsaLogging::All => true,
        SsaLogging::None => false,
        SsaLogging::Contains(ref ps) => msg_matches(ps, msg),
    };
    if print {
        ssa.normalize_ids();
        println!("After {msg}:\n{ssa}");
    }
}

fn interpret_ssa(
    passes_to_interpret: &[String],
    ssa: &Ssa,
    msg: &str,
    args: &[Value],
    options: InterpreterOptions,
) {
    if passes_to_interpret.is_empty() || msg_matches(passes_to_interpret, msg) {
        // We need to give a fresh copy of arrays each time, because the shared structures are modified.
        let args = Value::snapshot_args(args);
        let result = ssa.interpret_with_options(args, options);
        println!("--- Interpreter result after {msg}:\n{result:?}\n---");
    }
}

fn print_and_interpret_ssa(
    options: &SsaEvaluatorOptions,
    passes_to_interpret: &[String],
    ssa: &mut Ssa,
    msg: &str,
    args: &[Value],
    interpreter_options: InterpreterOptions,
) {
    print_ssa(options, ssa, msg);
    interpret_ssa(passes_to_interpret, ssa, msg, args, interpreter_options);
}<|MERGE_RESOLUTION|>--- conflicted
+++ resolved
@@ -100,9 +100,6 @@
         let mut ssa = generate_ssa(program)
             .map_err(|e| CliError::Generic(format!("failed to generate SSA: {e}")))?;
 
-<<<<<<< HEAD
-        print_and_interpret_ssa(&ssa_options, &args.ssa_pass, &mut ssa, "Initial SSA", &ssa_args);
-=======
         let interpreter_options = InterpreterOptions { print_definitions: args.print_definitions };
 
         print_and_interpret_ssa(
@@ -110,10 +107,9 @@
             &args.ssa_pass,
             &mut ssa,
             "Initial SSA",
-            &ssa_input,
+            &ssa_args,
             interpreter_options,
         );
->>>>>>> 9580a12c
 
         // Run SSA passes in the pipeline and interpret the ones we are interested in.
         for (i, ssa_pass) in ssa_passes.iter().enumerate() {
@@ -127,18 +123,14 @@
                 .run(ssa)
                 .map_err(|e| CliError::Generic(format!("failed to run SSA pass {msg}: {e}")))?;
 
-<<<<<<< HEAD
-            print_and_interpret_ssa(&ssa_options, &args.ssa_pass, &mut ssa, &msg, &ssa_args);
-=======
             print_and_interpret_ssa(
                 &ssa_options,
                 &args.ssa_pass,
                 &mut ssa,
                 &msg,
-                &ssa_input,
+                &ssa_args,
                 interpreter_options,
             );
->>>>>>> 9580a12c
         }
     }
     Ok(())
