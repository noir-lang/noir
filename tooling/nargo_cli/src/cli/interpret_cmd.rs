--- conflicted
+++ resolved
@@ -95,12 +95,8 @@
         let (prover_input, return_value) =
             noir_artifact_cli::fs::inputs::read_inputs_from_file(&prover_file, &abi)?;
 
-<<<<<<< HEAD
         // We need to give a fresh copy of arrays each time, because the shared structures are modified.
         let ssa_args = noir_ast_fuzzer::input_values_to_ssa(&abi, &prover_input);
-=======
-        let ssa_input = noir_ast_fuzzer::input_values_to_ssa(&abi, &prover_input);
->>>>>>> c17cd417
 
         let ssa_return =
             if let (Some(return_type), Some(return_value)) = (&abi.return_type, return_value) {
@@ -120,12 +116,8 @@
             &args.ssa_pass,
             &mut ssa,
             "Initial SSA",
-<<<<<<< HEAD
             &ssa_args,
-=======
-            &ssa_input,
             &ssa_return,
->>>>>>> c17cd417
             interpreter_options,
         )?;
 
@@ -146,12 +138,8 @@
                 &args.ssa_pass,
                 &mut ssa,
                 &msg,
-<<<<<<< HEAD
                 &ssa_args,
-=======
-                &ssa_input,
                 &ssa_return,
->>>>>>> c17cd417
                 interpreter_options,
             )?;
         }
