use std::io::Write;

use acvm::{BlackBoxFunctionSolver, FieldElement};
use bn254_blackbox_solver::Bn254BlackBoxSolver;
use clap::Args;
use fm::FileManager;
use nargo::{
    insert_all_files_for_workspace_into_file_manager, ops::TestStatus, package::Package, parse_all,
    prepare_package,
};
use nargo_toml::{get_package_manifest, resolve_workspace_from_toml, PackageSelection};
use noirc_driver::{
    check_crate, compile_no_check, file_manager_with_stdlib, CompileOptions,
    NOIR_ARTIFACT_VERSION_STRING,
};
use noirc_frontend::{
    graph::CrateName,
    hir::{FunctionNameMatch, ParsedFiles},
};
use rayon::prelude::{IntoParallelIterator, ParallelBridge, ParallelIterator};
use termcolor::{Color, ColorChoice, ColorSpec, StandardStream, WriteColor};

use crate::{cli::check_cmd::check_crate_and_report_errors, errors::CliError};

use super::NargoConfig;

/// Run the tests for this program
#[derive(Debug, Clone, Args)]
#[clap(visible_alias = "t")]
pub(crate) struct TestCommand {
    /// If given, only tests with names containing this string will be run
    test_name: Option<String>,

    /// Display output of `println` statements
    #[arg(long)]
    show_output: bool,

    /// Only run tests that match exactly
    #[clap(long)]
    exact: bool,

    /// The name of the package to test
    #[clap(long, conflicts_with = "workspace")]
    package: Option<CrateName>,

    /// Test all packages in the workspace
    #[clap(long, conflicts_with = "package")]
    workspace: bool,

    #[clap(flatten)]
    compile_options: CompileOptions,

    /// JSON RPC url to solve oracle calls
    #[clap(long)]
    oracle_resolver: Option<String>,
}

pub(crate) fn run(args: TestCommand, config: NargoConfig) -> Result<(), CliError> {
    let toml_path = get_package_manifest(&config.program_dir)?;
    let default_selection =
        if args.workspace { PackageSelection::All } else { PackageSelection::DefaultOrAll };
    let selection = args.package.map_or(default_selection, PackageSelection::Selected);
    let workspace = resolve_workspace_from_toml(
        &toml_path,
        selection,
        Some(NOIR_ARTIFACT_VERSION_STRING.to_string()),
    )?;

    let mut workspace_file_manager = file_manager_with_stdlib(&workspace.root_dir);
    insert_all_files_for_workspace_into_file_manager(&workspace, &mut workspace_file_manager);
    let parsed_files = parse_all(&workspace_file_manager);

    let pattern = match &args.test_name {
        Some(name) => {
            if args.exact {
                FunctionNameMatch::Exact(name)
            } else {
                FunctionNameMatch::Contains(name)
            }
        }
        None => FunctionNameMatch::Anything,
    };

    let test_reports: Vec<Vec<(String, TestStatus)>> = workspace
        .into_iter()
        .par_bridge()
        .map(|package| {
            run_tests::<Bn254BlackBoxSolver>(
                &workspace_file_manager,
                &parsed_files,
                package,
                pattern,
                args.show_output,
                args.oracle_resolver.as_deref(),
                &args.compile_options,
            )
        })
        .collect::<Result<_, _>>()?;
    let test_report: Vec<(String, TestStatus)> = test_reports.into_iter().flatten().collect();

    if test_report.is_empty() {
        match &pattern {
            FunctionNameMatch::Exact(pattern) => {
                return Err(CliError::Generic(
                    format!("Found 0 tests matching input '{pattern}'.",),
                ))
            }
            FunctionNameMatch::Contains(pattern) => {
                return Err(CliError::Generic(format!("Found 0 tests containing '{pattern}'.",)))
            }
            // If we are running all tests in a crate, having none is not an error
            FunctionNameMatch::Anything => {}
        };
    }

    if test_report.iter().any(|(_, status)| status.failed()) {
        Err(CliError::Generic(String::new()))
    } else {
        Ok(())
    }
}

fn run_tests<S: BlackBoxFunctionSolver<FieldElement> + Default>(
    file_manager: &FileManager,
    parsed_files: &ParsedFiles,
    package: &Package,
    fn_name: FunctionNameMatch,
    show_output: bool,
    foreign_call_resolver_url: Option<&str>,
    compile_options: &CompileOptions,
) -> Result<Vec<(String, TestStatus)>, CliError> {
    let test_functions =
        get_tests_in_package(file_manager, parsed_files, package, fn_name, compile_options)?;

    let count_all = test_functions.len();

    let plural = if count_all == 1 { "" } else { "s" };
    println!("[{}] Running {count_all} test function{plural}", package.name);

    let test_report: Vec<(String, TestStatus)> = test_functions
        .into_par_iter()
        .map(|test_name| {
            let status = run_test::<S>(
                file_manager,
                parsed_files,
                package,
                &test_name,
                show_output,
                foreign_call_resolver_url,
                compile_options,
            );

            (test_name, status)
        })
        .collect();

    display_test_report(file_manager, package, compile_options, &test_report)?;
    Ok(test_report)
}

fn run_test<S: BlackBoxFunctionSolver<FieldElement> + Default>(
    file_manager: &FileManager,
    parsed_files: &ParsedFiles,
    package: &Package,
    fn_name: &str,
    show_output: bool,
    foreign_call_resolver_url: Option<&str>,
    compile_options: &CompileOptions,
) -> TestStatus {
    // This is really hacky but we can't share `Context` or `S` across threads.
    // We then need to construct a separate copy for each test.

    let (mut context, crate_id) = prepare_package(file_manager, parsed_files, package);
    check_crate(
        &mut context,
        crate_id,
        compile_options.deny_warnings,
        compile_options.disable_macros,
<<<<<<< HEAD
        compile_options.use_elaborator,
        compile_options.skip_prelude,
=======
        compile_options.use_legacy,
>>>>>>> 4c4ea2df
    )
    .expect("Any errors should have occurred when collecting test functions");

    let test_functions = context
        .get_all_test_functions_in_crate_matching(&crate_id, FunctionNameMatch::Exact(fn_name));
    let (_, test_function) = test_functions.first().expect("Test function should exist");

    let blackbox_solver = S::default();

    let test_function_has_no_arguments = context
        .def_interner
        .function_meta(&test_function.get_id())
        .function_signature()
        .0
        .is_empty();

    if test_function_has_no_arguments {
        nargo::ops::run_test(
            &blackbox_solver,
            &mut context,
            test_function,
            show_output,
            foreign_call_resolver_url,
            compile_options,
        )
    } else {
        use noir_fuzzer::FuzzedExecutor;
        use proptest::test_runner::TestRunner;

        let compiled_program =
            compile_no_check(&mut context, compile_options, test_function.get_id(), None, false);
        match compiled_program {
            Ok(compiled_program) => {
                let runner = TestRunner::default();

                let fuzzer = FuzzedExecutor::new(compiled_program.into(), runner);

                let result = fuzzer.fuzz();
                if result.success {
                    TestStatus::Pass
                } else {
                    TestStatus::Fail {
                        message: result.reason.unwrap_or_default(),
                        error_diagnostic: None,
                    }
                }
            }
            Err(err) => TestStatus::CompileError(err.into()),
        }
    }
}

fn get_tests_in_package(
    file_manager: &FileManager,
    parsed_files: &ParsedFiles,
    package: &Package,
    fn_name: FunctionNameMatch,
    compile_options: &CompileOptions,
) -> Result<Vec<String>, CliError> {
    let (mut context, crate_id) = prepare_package(file_manager, parsed_files, package);
    check_crate_and_report_errors(
        &mut context,
        crate_id,
        compile_options.deny_warnings,
        compile_options.disable_macros,
        compile_options.silence_warnings,
<<<<<<< HEAD
        compile_options.use_elaborator,
        compile_options.skip_prelude,
=======
        compile_options.use_legacy,
>>>>>>> 4c4ea2df
    )?;

    Ok(context
        .get_all_test_functions_in_crate_matching(&crate_id, fn_name)
        .into_iter()
        .map(|(test_name, _)| test_name)
        .collect())
}

fn display_test_report(
    file_manager: &FileManager,
    package: &Package,
    compile_options: &CompileOptions,
    test_report: &[(String, TestStatus)],
) -> Result<(), CliError> {
    let writer = StandardStream::stderr(ColorChoice::Always);
    let mut writer = writer.lock();

    for (test_name, test_status) in test_report {
        write!(writer, "[{}] Testing {test_name}... ", package.name)
            .expect("Failed to write to stderr");
        writer.flush().expect("Failed to flush writer");

        match &test_status {
            TestStatus::Pass { .. } => {
                writer
                    .set_color(ColorSpec::new().set_fg(Some(Color::Green)))
                    .expect("Failed to set color");
                writeln!(writer, "ok").expect("Failed to write to stderr");
            }
            TestStatus::Fail { message, error_diagnostic } => {
                writer
                    .set_color(ColorSpec::new().set_fg(Some(Color::Red)))
                    .expect("Failed to set color");
                writeln!(writer, "FAIL\n{message}\n").expect("Failed to write to stderr");
                if let Some(diag) = error_diagnostic {
                    noirc_errors::reporter::report_all(
                        file_manager.as_file_map(),
                        &[diag.clone()],
                        compile_options.deny_warnings,
                        compile_options.silence_warnings,
                    );
                }
            }
            TestStatus::CompileError(err) => {
                noirc_errors::reporter::report_all(
                    file_manager.as_file_map(),
                    &[err.clone()],
                    compile_options.deny_warnings,
                    compile_options.silence_warnings,
                );
            }
        }
        writer.reset().expect("Failed to reset writer");
    }

    write!(writer, "[{}] ", package.name).expect("Failed to write to stderr");

    let count_all = test_report.len();
    let count_failed = test_report.iter().filter(|(_, status)| status.failed()).count();
    let plural = if count_all == 1 { "" } else { "s" };
    if count_failed == 0 {
        writer.set_color(ColorSpec::new().set_fg(Some(Color::Green))).expect("Failed to set color");
        write!(writer, "{count_all} test{plural} passed").expect("Failed to write to stderr");
        writer.reset().expect("Failed to reset writer");
        writeln!(writer).expect("Failed to write to stderr");
    } else {
        let count_passed = count_all - count_failed;
        let plural_failed = if count_failed == 1 { "" } else { "s" };
        let plural_passed = if count_passed == 1 { "" } else { "s" };

        if count_passed != 0 {
            writer
                .set_color(ColorSpec::new().set_fg(Some(Color::Green)))
                .expect("Failed to set color");
            write!(writer, "{count_passed} test{plural_passed} passed, ",)
                .expect("Failed to write to stderr");
        }

        writer.set_color(ColorSpec::new().set_fg(Some(Color::Red))).expect("Failed to set color");
        writeln!(writer, "{count_failed} test{plural_failed} failed")
            .expect("Failed to write to stderr");
        writer.reset().expect("Failed to reset writer");
    }

    Ok(())
}<|MERGE_RESOLUTION|>--- conflicted
+++ resolved
@@ -176,12 +176,7 @@
         crate_id,
         compile_options.deny_warnings,
         compile_options.disable_macros,
-<<<<<<< HEAD
-        compile_options.use_elaborator,
-        compile_options.skip_prelude,
-=======
         compile_options.use_legacy,
->>>>>>> 4c4ea2df
     )
     .expect("Any errors should have occurred when collecting test functions");
 
@@ -248,12 +243,7 @@
         compile_options.deny_warnings,
         compile_options.disable_macros,
         compile_options.silence_warnings,
-<<<<<<< HEAD
-        compile_options.use_elaborator,
-        compile_options.skip_prelude,
-=======
         compile_options.use_legacy,
->>>>>>> 4c4ea2df
     )?;
 
     Ok(context
