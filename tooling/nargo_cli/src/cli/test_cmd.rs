--- conflicted
+++ resolved
@@ -176,12 +176,8 @@
         crate_id,
         compile_options.deny_warnings,
         compile_options.disable_macros,
-<<<<<<< HEAD
-        compile_options.use_elaborator,
+        compile_options.use_legacy,
         compile_options.debug_comptime_scope.clone(),
-=======
-        compile_options.use_legacy,
->>>>>>> 7bf3b492
     )
     .expect("Any errors should have occurred when collecting test functions");
 
@@ -248,12 +244,8 @@
         compile_options.deny_warnings,
         compile_options.disable_macros,
         compile_options.silence_warnings,
-<<<<<<< HEAD
-        compile_options.use_elaborator,
+        compile_options.use_legacy,
         compile_options.debug_comptime_scope.clone(),
-=======
-        compile_options.use_legacy,
->>>>>>> 7bf3b492
     )?;
 
     Ok(context
