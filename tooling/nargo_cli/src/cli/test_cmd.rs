--- conflicted
+++ resolved
@@ -176,11 +176,7 @@
         crate_id,
         compile_options.deny_warnings,
         compile_options.disable_macros,
-<<<<<<< HEAD
-=======
-        compile_options.use_legacy,
         compile_options.debug_comptime_in_file.as_deref(),
->>>>>>> 90b636e7
     )
     .expect("Any errors should have occurred when collecting test functions");
 
@@ -247,11 +243,7 @@
         compile_options.deny_warnings,
         compile_options.disable_macros,
         compile_options.silence_warnings,
-<<<<<<< HEAD
-=======
-        compile_options.use_legacy,
         compile_options.debug_comptime_in_file.as_deref(),
->>>>>>> 90b636e7
     )?;
 
     Ok(context
