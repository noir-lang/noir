--- conflicted
+++ resolved
@@ -74,20 +74,13 @@
         .cloned()
         .partition(|package| package.is_binary());
 
-<<<<<<< HEAD
+    let (np_language, opcode_support) = backend.get_backend_info()?;
     let (_, compiled_contracts) = compile_workspace(
-        backend,
         &workspace,
-        &binary_packages,
-        &contract_packages,
-=======
-    let (np_language, opcode_support) = backend.get_backend_info()?;
-    let (compiled_programs, compiled_contracts) = compile_workspace(
         &binary_packages,
         &contract_packages,
         np_language,
         &opcode_support,
->>>>>>> ddb05ab8
         &args.compile_options,
     )?;
 
@@ -100,11 +93,7 @@
 }
 
 pub(super) fn compile_workspace(
-<<<<<<< HEAD
-    backend: &Backend,
     workspace: &Workspace,
-=======
->>>>>>> ddb05ab8
     binary_packages: &[Package],
     contract_packages: &[Package],
     np_language: Language,
