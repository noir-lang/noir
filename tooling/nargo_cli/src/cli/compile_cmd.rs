--- conflicted
+++ resolved
@@ -76,10 +76,8 @@
     for (package, program) in binary_packages.into_iter().zip(compiled_programs) {
         save_program(program, &package, &circuit_dir, args.output_debug);
     }
-    for (package, contracts_with_debug_artifacts) in
-        contract_packages.into_iter().zip(compiled_contracts)
-    {
-        save_contracts(contracts_with_debug_artifacts, &package, &circuit_dir, args.output_debug);
+    for (package, contract) in contract_packages.into_iter().zip(compiled_contracts) {
+        save_contract(contract, &package, &circuit_dir, args.output_debug);
     }
 
     Ok(())
@@ -90,7 +88,7 @@
     binary_packages: &[Package],
     contract_packages: &[Package],
     compile_options: &CompileOptions,
-) -> Result<(Vec<CompiledProgram>, Vec<Vec<CompiledContract>>), CliError> {
+) -> Result<(Vec<CompiledProgram>, Vec<CompiledContract>), CliError> {
     let (np_language, is_opcode_supported) = backend.get_backend_info()?;
 
     // Compile all of the packages in parallel.
@@ -102,11 +100,7 @@
         contract_packages
             .par_iter()
             .map(|package| {
-<<<<<<< HEAD
-                compile_contracts(package, compile_options, np_language, &is_opcode_supported)
-=======
-                compile_contract(package, &args.compile_options, np_language, &is_opcode_supported)
->>>>>>> dc3358b7
+                compile_contract(package, compile_options, np_language, &is_opcode_supported)
             })
             .collect();
 
@@ -124,19 +118,7 @@
         })
         .collect::<Result<_, _>>()?;
 
-<<<<<<< HEAD
     Ok((compiled_programs, compiled_contracts))
-=======
-    // Save build artifacts to disk.
-    for (package, program) in binary_packages.into_iter().zip(compiled_programs) {
-        save_program(program, package, &circuit_dir, args.output_debug);
-    }
-    for (package, compiled_contract) in contract_packages.into_iter().zip(compiled_contracts) {
-        save_contract(compiled_contract, package, &circuit_dir, args.output_debug);
-    }
-
-    Ok(())
->>>>>>> dc3358b7
 }
 
 pub(crate) fn compile_bin_package(
@@ -157,22 +139,6 @@
     Ok(program)
 }
 
-<<<<<<< HEAD
-=======
-pub(crate) fn compile_contract_package(
-    package: &Package,
-    compile_options: &CompileOptions,
-    np_language: Language,
-    is_opcode_supported: &impl Fn(&Opcode) -> bool,
-) -> Result<CompiledContract, CliError> {
-    let (file_manager, compilation_result) =
-        compile_contract(package, compile_options, np_language, &is_opcode_supported);
-    let contract_and_debug_artifact =
-        report_errors(compilation_result, &file_manager, compile_options.deny_warnings)?;
-    Ok(contract_and_debug_artifact)
-}
-
->>>>>>> dc3358b7
 fn compile_program(
     package: &Package,
     compile_options: &CompileOptions,
