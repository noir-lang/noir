--- conflicted
+++ resolved
@@ -49,13 +49,9 @@
         Some(NOIR_ARTIFACT_VERSION_STRING.to_string()),
     )?;
 
-<<<<<<< HEAD
     let mut workspace_file_manager = file_manager_with_stdlib(Path::new(""));
 
     let np_language = backend.get_backend_info()?;
-=======
-    let expression_width = backend.get_backend_info()?;
->>>>>>> 426fc344
     for package in &workspace {
         insert_all_files_for_package_into_file_manager(package, &mut workspace_file_manager);
         let smart_contract_string = smart_contract_for_package(
@@ -86,12 +82,8 @@
     compile_options: &CompileOptions,
     expression_width: ExpressionWidth,
 ) -> Result<String, CliError> {
-<<<<<<< HEAD
     let program =
-        compile_bin_package(file_manager, workspace, package, compile_options, np_language)?;
-=======
-    let program = compile_bin_package(workspace, package, compile_options, expression_width)?;
->>>>>>> 426fc344
+        compile_bin_package(file_manager, workspace, package, compile_options, expression_width)?;
 
     let mut smart_contract_string = backend.eth_contract(&program.circuit)?;
 
