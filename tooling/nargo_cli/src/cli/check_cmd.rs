use std::path::{Path, PathBuf};

use crate::errors::CliError;

use clap::Args;
use fm::FileManager;
use iter_extended::btree_map;
use nargo::{
    errors::CompileError, insert_all_files_for_workspace_into_file_manager, ops::report_errors,
    package::Package, parse_all, prepare_package,
};
use nargo_toml::{get_package_manifest, resolve_workspace_from_toml};
use noirc_abi::input_parser::Format;
use noirc_abi::{AbiParameter, AbiType, MAIN_RETURN_NAME};
use noirc_driver::{
    check_crate, compute_function_abi, CompileOptions, CrateId, NOIR_ARTIFACT_VERSION_STRING,
};
<<<<<<< HEAD
use noirc_frontend::hir::{Context, ParsedFiles};
use strum::IntoEnumIterator;
=======
use noirc_frontend::{
    hir::{Context, ParsedFiles},
    monomorphization::monomorphize,
};
>>>>>>> fc752985

use super::NargoConfig;
use super::{fs::write_to_file, PackageOptions};

/// Checks the constraint system for errors
#[derive(Debug, Clone, Args)]
#[clap(visible_alias = "c")]
pub(crate) struct CheckCommand {
    #[clap(flatten)]
    pub(super) package_options: PackageOptions,

    /// Force overwrite of existing files
    #[clap(long = "overwrite")]
    pub(super) allow_overwrite: bool,

    #[clap(flatten)]
    compile_options: CompileOptions,

    /// Just show the hash of each paackages, without actually performing the check.
    #[clap(long, hide = true)]
    show_program_hash: bool,
}

pub(crate) fn run(args: CheckCommand, config: NargoConfig) -> Result<(), CliError> {
    let toml_path = get_package_manifest(&config.program_dir)?;
    let selection = args.package_options.package_selection();
    let workspace = resolve_workspace_from_toml(
        &toml_path,
        selection,
        Some(NOIR_ARTIFACT_VERSION_STRING.to_string()),
    )?;

    let mut workspace_file_manager = workspace.new_file_manager();
    insert_all_files_for_workspace_into_file_manager(&workspace, &mut workspace_file_manager);
    let parsed_files = parse_all(&workspace_file_manager);

    for package in &workspace {
        if args.show_program_hash {
            let (mut context, crate_id) =
                prepare_package(&workspace_file_manager, &parsed_files, package);
            check_crate(&mut context, crate_id, &args.compile_options).unwrap();
            let Some(main) = context.get_main_function(&crate_id) else {
                continue;
            };
            let program = monomorphize(main, &mut context.def_interner, false).unwrap();
            let hash = fxhash::hash64(&program);
            println!("{}: {:x}", package.name, hash);
            continue;
        }

        let any_file_written = check_package(
            &workspace_file_manager,
            &parsed_files,
            package,
            &args.compile_options,
            args.allow_overwrite,
        )?;
        if any_file_written {
            println!("[{}] Constraint system successfully built!", package.name);
        }
    }
    Ok(())
}

/// Evaluates the necessity to create or update Prover.toml and Verifier.toml based on the allow_overwrite flag and files' existence.
/// Returns `true` if any file was generated or updated, `false` otherwise.
fn check_package(
    file_manager: &FileManager,
    parsed_files: &ParsedFiles,
    package: &Package,
    compile_options: &CompileOptions,
    allow_overwrite: bool,
) -> Result<bool, CompileError> {
    let (mut context, crate_id) = prepare_package(file_manager, parsed_files, package);
    check_crate_and_report_errors(&mut context, crate_id, compile_options)?;

    if package.is_library() || package.is_contract() {
        // Libraries do not have ABIs while contracts have many, so we cannot generate a `Prover.toml` file.
        Ok(false)
    } else if let Some((parameters, _)) = compute_function_abi(&context, &crate_id) {
        let path_to_prover_input = package.prover_input_path();

        // Before writing the file, check if it exists and whether overwrite is set
        let should_write_prover = if allow_overwrite {
            true
        } else if path_to_prover_input.exists() {
            eprintln!("Note: Prover.toml already exists; use --overwrite to force overwrite.");
            false
        } else if let Some(other_path) = find_input_with_other_format(&path_to_prover_input) {
            eprintln!(
                    "An input file with a different format exists; use --overwrite to write Prover.toml anyway: {}",
                    other_path.to_string_lossy()
                );
            false
        } else {
            true
        };

        if should_write_prover {
            let prover_toml = create_input_toml_template(parameters.clone(), None);
            write_to_file(prover_toml.as_bytes(), &path_to_prover_input);
        }

        let any_file_written = should_write_prover;

        Ok(any_file_written)
    } else {
        Err(CompileError::MissingMainFunction(package.name.clone()))
    }
}

/// Check if any Prover.<ext> file exists that is *not* the one which we are about to write,
/// to avoid shadowing what the user would write with another file that a subsequent command
/// would pick up instead of the existing file.
fn find_input_with_other_format(path_to_prover_input: &Path) -> Option<PathBuf> {
    let Some(ext) = path_to_prover_input.extension().and_then(|ext| ext.to_str()) else {
        return None;
    };
    for format in Format::iter() {
        if format.ext() == ext {
            continue;
        }
        let mut other_input_path = path_to_prover_input.to_path_buf();
        other_input_path.set_extension(format.ext());
        if other_input_path.exists() {
            return Some(other_input_path);
        }
    }
    None
}

/// Generates the contents of a toml file with fields for each of the passed parameters.
fn create_input_toml_template(
    parameters: Vec<AbiParameter>,
    return_type: Option<AbiType>,
) -> String {
    /// Returns a default placeholder `toml::Value` for `typ` which
    /// complies with the structure of the specified `AbiType`.
    fn default_value(typ: AbiType) -> toml::Value {
        match typ {
            AbiType::Array { length, typ } => {
                let default_value_vec = std::iter::repeat(default_value(*typ))
                    .take(length.try_into().unwrap())
                    .collect();
                toml::Value::Array(default_value_vec)
            }
            AbiType::Struct { fields, .. } => {
                let default_value_map = toml::map::Map::from_iter(
                    fields.into_iter().map(|(name, typ)| (name, default_value(typ))),
                );
                toml::Value::Table(default_value_map)
            }
            _ => toml::Value::String("".to_owned()),
        }
    }

    let mut map =
        btree_map(parameters, |AbiParameter { name, typ, .. }| (name, default_value(typ)));

    if let Some(typ) = return_type {
        map.insert(MAIN_RETURN_NAME.to_owned(), default_value(typ));
    }

    toml::to_string(&map).unwrap()
}

/// Run the lexing, parsing, name resolution, and type checking passes and report any warnings
/// and errors found.
pub(crate) fn check_crate_and_report_errors(
    context: &mut Context,
    crate_id: CrateId,
    options: &CompileOptions,
) -> Result<(), CompileError> {
    let result = check_crate(context, crate_id, options);
    report_errors(result, &context.file_manager, options.deny_warnings, options.silence_warnings)
}

#[cfg(test)]
mod tests {
    use noirc_abi::{AbiParameter, AbiType, AbiVisibility, Sign};

    use super::create_input_toml_template;

    #[test]
    fn valid_toml_template() {
        let typed_param = |name: &str, typ: AbiType| AbiParameter {
            name: name.to_string(),
            typ,
            visibility: AbiVisibility::Public,
        };
        let parameters = vec![
            typed_param("a", AbiType::Field),
            typed_param("b", AbiType::Integer { sign: Sign::Unsigned, width: 32 }),
            typed_param("c", AbiType::Array { length: 2, typ: Box::new(AbiType::Field) }),
            typed_param(
                "d",
                AbiType::Struct {
                    path: String::from("MyStruct"),
                    fields: vec![
                        (String::from("d1"), AbiType::Field),
                        (
                            String::from("d2"),
                            AbiType::Array { length: 3, typ: Box::new(AbiType::Field) },
                        ),
                    ],
                },
            ),
            typed_param("e", AbiType::Boolean),
        ];

        let toml_str = create_input_toml_template(parameters, None);

        let expected_toml_str = r#"a = ""
b = ""
c = ["", ""]
e = ""

[d]
d1 = ""
d2 = ["", "", ""]
"#;
        assert_eq!(toml_str, expected_toml_str);
    }
}<|MERGE_RESOLUTION|>--- conflicted
+++ resolved
@@ -15,15 +15,11 @@
 use noirc_driver::{
     check_crate, compute_function_abi, CompileOptions, CrateId, NOIR_ARTIFACT_VERSION_STRING,
 };
-<<<<<<< HEAD
-use noirc_frontend::hir::{Context, ParsedFiles};
-use strum::IntoEnumIterator;
-=======
 use noirc_frontend::{
     hir::{Context, ParsedFiles},
     monomorphization::monomorphize,
 };
->>>>>>> fc752985
+use strum::IntoEnumIterator;
 
 use super::NargoConfig;
 use super::{fs::write_to_file, PackageOptions};
