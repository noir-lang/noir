use crate::errors::CliError;

use clap::Args;
use fm::FileManager;
use iter_extended::btree_map;
use nargo::{
    errors::CompileError, insert_all_files_for_workspace_into_file_manager, ops::report_errors,
    package::Package, parse_all, prepare_package,
};
use nargo_toml::{get_package_manifest, resolve_workspace_from_toml, PackageSelection};
use noirc_abi::{AbiParameter, AbiType, MAIN_RETURN_NAME};
use noirc_driver::{
    check_crate, compute_function_abi, file_manager_with_stdlib, CompileOptions,
    NOIR_ARTIFACT_VERSION_STRING,
};
use noirc_frontend::{
    graph::{CrateId, CrateName},
    hir::{Context, ParsedFiles},
};

use super::fs::write_to_file;
use super::NargoConfig;

/// Checks the constraint system for errors
#[derive(Debug, Clone, Args)]
#[clap(visible_alias = "c")]
pub(crate) struct CheckCommand {
    /// The name of the package to check
    #[clap(long, conflicts_with = "workspace")]
    package: Option<CrateName>,

    /// Check all packages in the workspace
    #[clap(long, conflicts_with = "package")]
    workspace: bool,

    /// Force overwrite of existing files
    #[clap(long = "overwrite")]
    allow_overwrite: bool,

    #[clap(flatten)]
    compile_options: CompileOptions,
}

pub(crate) fn run(args: CheckCommand, config: NargoConfig) -> Result<(), CliError> {
    let toml_path = get_package_manifest(&config.program_dir)?;
    let default_selection =
        if args.workspace { PackageSelection::All } else { PackageSelection::DefaultOrAll };
    let selection = args.package.map_or(default_selection, PackageSelection::Selected);
    let workspace = resolve_workspace_from_toml(
        &toml_path,
        selection,
        Some(NOIR_ARTIFACT_VERSION_STRING.to_string()),
    )?;

    let mut workspace_file_manager = file_manager_with_stdlib(&workspace.root_dir);
    insert_all_files_for_workspace_into_file_manager(&workspace, &mut workspace_file_manager);
    let parsed_files = parse_all(&workspace_file_manager);

    for package in &workspace {
        let any_file_written = check_package(
            &workspace_file_manager,
            &parsed_files,
            package,
            &args.compile_options,
            args.allow_overwrite,
        )?;
        if any_file_written {
            println!("[{}] Constraint system successfully built!", package.name);
        }
    }
    Ok(())
}

/// Evaluates the necessity to create or update Prover.toml and Verifier.toml based on the allow_overwrite flag and files' existence.
/// Returns `true` if any file was generated or updated, `false` otherwise.
fn check_package(
    file_manager: &FileManager,
    parsed_files: &ParsedFiles,
    package: &Package,
    compile_options: &CompileOptions,
    allow_overwrite: bool,
) -> Result<bool, CompileError> {
    let (mut context, crate_id) = prepare_package(file_manager, parsed_files, package);
    check_crate_and_report_errors(
        &mut context,
        crate_id,
        compile_options.deny_warnings,
        compile_options.disable_macros,
        compile_options.silence_warnings,
<<<<<<< HEAD
        compile_options.use_elaborator,
        compile_options.skip_prelude,
=======
        compile_options.use_legacy,
>>>>>>> 4c4ea2df
    )?;

    if package.is_library() || package.is_contract() {
        // Libraries do not have ABIs while contracts have many, so we cannot generate a `Prover.toml` file.
        Ok(false)
    } else {
        // XXX: We can have a --overwrite flag to determine if you want to overwrite the Prover/Verifier.toml files
        if let Some((parameters, _)) = compute_function_abi(&context, &crate_id) {
            let path_to_prover_input = package.prover_input_path();

            // Before writing the file, check if it exists and whether overwrite is set
            let should_write_prover = !path_to_prover_input.exists() || allow_overwrite;

            if should_write_prover {
                let prover_toml = create_input_toml_template(parameters.clone(), None);
                write_to_file(prover_toml.as_bytes(), &path_to_prover_input);
            } else {
                eprintln!("Note: Prover.toml already exists. Use --overwrite to force overwrite.");
            }

            let any_file_written = should_write_prover;

            Ok(any_file_written)
        } else {
            Err(CompileError::MissingMainFunction(package.name.clone()))
        }
    }
}

/// Generates the contents of a toml file with fields for each of the passed parameters.
fn create_input_toml_template(
    parameters: Vec<AbiParameter>,
    return_type: Option<AbiType>,
) -> String {
    /// Returns a default placeholder `toml::Value` for `typ` which
    /// complies with the structure of the specified `AbiType`.
    fn default_value(typ: AbiType) -> toml::Value {
        match typ {
            AbiType::Array { length, typ } => {
                let default_value_vec = std::iter::repeat(default_value(*typ))
                    .take(length.try_into().unwrap())
                    .collect();
                toml::Value::Array(default_value_vec)
            }
            AbiType::Struct { fields, .. } => {
                let default_value_map = toml::map::Map::from_iter(
                    fields.into_iter().map(|(name, typ)| (name, default_value(typ))),
                );
                toml::Value::Table(default_value_map)
            }
            _ => toml::Value::String("".to_owned()),
        }
    }

    let mut map =
        btree_map(parameters, |AbiParameter { name, typ, .. }| (name, default_value(typ)));

    if let Some(typ) = return_type {
        map.insert(MAIN_RETURN_NAME.to_owned(), default_value(typ));
    }

    toml::to_string(&map).unwrap()
}

/// Run the lexing, parsing, name resolution, and type checking passes and report any warnings
/// and errors found.
pub(crate) fn check_crate_and_report_errors(
    context: &mut Context,
    crate_id: CrateId,
    deny_warnings: bool,
    disable_macros: bool,
    silence_warnings: bool,
<<<<<<< HEAD
    use_elaborator: bool,
    skip_prelude: bool,
) -> Result<(), CompileError> {
    let result =
        check_crate(context, crate_id, deny_warnings, disable_macros, use_elaborator, skip_prelude);
=======
    use_legacy: bool,
) -> Result<(), CompileError> {
    let result = check_crate(context, crate_id, deny_warnings, disable_macros, use_legacy);
>>>>>>> 4c4ea2df
    report_errors(result, &context.file_manager, deny_warnings, silence_warnings)
}

#[cfg(test)]
mod tests {
    use noirc_abi::{AbiParameter, AbiType, AbiVisibility, Sign};

    use super::create_input_toml_template;

    #[test]
    fn valid_toml_template() {
        let typed_param = |name: &str, typ: AbiType| AbiParameter {
            name: name.to_string(),
            typ,
            visibility: AbiVisibility::Public,
        };
        let parameters = vec![
            typed_param("a", AbiType::Field),
            typed_param("b", AbiType::Integer { sign: Sign::Unsigned, width: 32 }),
            typed_param("c", AbiType::Array { length: 2, typ: Box::new(AbiType::Field) }),
            typed_param(
                "d",
                AbiType::Struct {
                    path: String::from("MyStruct"),
                    fields: vec![
                        (String::from("d1"), AbiType::Field),
                        (
                            String::from("d2"),
                            AbiType::Array { length: 3, typ: Box::new(AbiType::Field) },
                        ),
                    ],
                },
            ),
            typed_param("e", AbiType::Boolean),
        ];

        let toml_str = create_input_toml_template(parameters, None);

        let expected_toml_str = r#"a = ""
b = ""
c = ["", ""]
e = ""

[d]
d1 = ""
d2 = ["", "", ""]
"#;
        assert_eq!(toml_str, expected_toml_str);
    }
}<|MERGE_RESOLUTION|>--- conflicted
+++ resolved
@@ -87,12 +87,7 @@
         compile_options.deny_warnings,
         compile_options.disable_macros,
         compile_options.silence_warnings,
-<<<<<<< HEAD
-        compile_options.use_elaborator,
-        compile_options.skip_prelude,
-=======
         compile_options.use_legacy,
->>>>>>> 4c4ea2df
     )?;
 
     if package.is_library() || package.is_contract() {
@@ -165,17 +160,9 @@
     deny_warnings: bool,
     disable_macros: bool,
     silence_warnings: bool,
-<<<<<<< HEAD
-    use_elaborator: bool,
-    skip_prelude: bool,
-) -> Result<(), CompileError> {
-    let result =
-        check_crate(context, crate_id, deny_warnings, disable_macros, use_elaborator, skip_prelude);
-=======
     use_legacy: bool,
 ) -> Result<(), CompileError> {
     let result = check_crate(context, crate_id, deny_warnings, disable_macros, use_legacy);
->>>>>>> 4c4ea2df
     report_errors(result, &context.file_manager, deny_warnings, silence_warnings)
 }
 
