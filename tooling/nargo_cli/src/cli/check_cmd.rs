use crate::errors::CliError;

use clap::Args;
use fm::FileManager;
use iter_extended::btree_map;
use nargo::{
    errors::CompileError, insert_all_files_for_workspace_into_file_manager, ops::report_errors,
    package::Package, parse_all, prepare_package, workspace::Workspace,
};
use nargo_toml::PackageSelection;
use noir_artifact_cli::fs::artifact::write_to_file;
use noirc_abi::{AbiParameter, AbiType, MAIN_RETURN_NAME};
use noirc_driver::{CompileOptions, CrateId, check_crate, compute_function_abi};
use noirc_frontend::{
    hir::{Context, ParsedFiles},
    monomorphization::monomorphize,
};

<<<<<<< HEAD
use super::{LockType, WorkspaceCommand};
use super::{PackageOptions, fs::write_to_file};
=======
use super::{LockType, PackageOptions, WorkspaceCommand};
>>>>>>> 79d67679

/// Check a local package and all of its dependencies for errors
#[derive(Debug, Clone, Args)]
#[clap(visible_alias = "c")]
pub(crate) struct CheckCommand {
    #[clap(flatten)]
    pub(super) package_options: PackageOptions,

    /// Force overwrite of existing files
    #[clap(long = "overwrite")]
    pub(super) allow_overwrite: bool,

    #[clap(flatten)]
    compile_options: CompileOptions,

    /// Just show the hash of each packages, without actually performing the check.
    #[clap(long, hide = true)]
    show_program_hash: bool,
}

impl WorkspaceCommand for CheckCommand {
    fn package_selection(&self) -> PackageSelection {
        self.package_options.package_selection()
    }
    fn lock_type(&self) -> LockType {
        // Creates a `Prover.toml` template if it doesn't exist, otherwise only writes if `allow_overwrite` is true,
        // so it shouldn't lead to accidental conflicts. Doesn't produce compilation artifacts.
        LockType::None
    }
}

pub(crate) fn run(args: CheckCommand, workspace: Workspace) -> Result<(), CliError> {
    let mut workspace_file_manager = workspace.new_file_manager();
    insert_all_files_for_workspace_into_file_manager(&workspace, &mut workspace_file_manager);
    let parsed_files = parse_all(&workspace_file_manager);

    for package in &workspace {
        if args.show_program_hash {
            let (mut context, crate_id) =
                prepare_package(&workspace_file_manager, &parsed_files, package);
            check_crate(&mut context, crate_id, &args.compile_options).unwrap();
            let Some(main) = context.get_main_function(&crate_id) else {
                continue;
            };
            let program = monomorphize(main, &mut context.def_interner, false).unwrap();
            let hash = fxhash::hash64(&program);
            println!("{}: {:x}", package.name, hash);
            continue;
        }

        check_package(
            &workspace_file_manager,
            &parsed_files,
            package,
            &args.compile_options,
            args.allow_overwrite,
        )?;
    }
    Ok(())
}

/// Evaluates the necessity to create or update Prover.toml and Verifier.toml based on the allow_overwrite flag and files' existence.
/// Returns `true` if any file was generated or updated, `false` otherwise.
fn check_package(
    file_manager: &FileManager,
    parsed_files: &ParsedFiles,
    package: &Package,
    compile_options: &CompileOptions,
    allow_overwrite: bool,
) -> Result<(), CompileError> {
    let (mut context, crate_id) = prepare_package(file_manager, parsed_files, package);
    check_crate_and_report_errors(&mut context, crate_id, compile_options)?;

    if package.is_library() || package.is_contract() {
        // Libraries do not have ABIs while contracts have many, so we cannot generate a `Prover.toml` file.
        Ok(())
    } else {
        // XXX: We can have a --overwrite flag to determine if you want to overwrite the Prover/Verifier.toml files
        if let Some((parameters, _)) = compute_function_abi(&context, &crate_id) {
            let path_to_prover_input = package.prover_input_path();

            // Before writing the file, check if it exists and whether overwrite is set
            let should_write_prover = !path_to_prover_input.exists() || allow_overwrite;

            if should_write_prover {
                let prover_toml = create_input_toml_template(parameters.clone(), None);
                write_to_file(prover_toml.as_bytes(), &path_to_prover_input)
                    .expect("failed to write template");
            } else {
                eprintln!("Note: Prover.toml already exists. Use --overwrite to force overwrite.");
            }

            Ok(())
        } else {
            Err(CompileError::MissingMainFunction(package.name.clone()))
        }
    }
}

/// Generates the contents of a toml file with fields for each of the passed parameters.
fn create_input_toml_template(
    parameters: Vec<AbiParameter>,
    return_type: Option<AbiType>,
) -> String {
    /// Returns a default placeholder `toml::Value` for `typ` which
    /// complies with the structure of the specified `AbiType`.
    fn default_value(typ: AbiType) -> toml::Value {
        match typ {
            AbiType::Array { length, typ } => {
                let default_value_vec = std::iter::repeat(default_value(*typ))
                    .take(length.try_into().unwrap())
                    .collect();
                toml::Value::Array(default_value_vec)
            }
            AbiType::Struct { fields, .. } => {
                let default_value_map = toml::map::Map::from_iter(
                    fields.into_iter().map(|(name, typ)| (name, default_value(typ))),
                );
                toml::Value::Table(default_value_map)
            }
            _ => toml::Value::String("".to_owned()),
        }
    }

    let mut map =
        btree_map(parameters, |AbiParameter { name, typ, .. }| (name, default_value(typ)));

    if let Some(typ) = return_type {
        map.insert(MAIN_RETURN_NAME.to_owned(), default_value(typ));
    }

    toml::to_string(&map).unwrap()
}

/// Run the lexing, parsing, name resolution, and type checking passes and report any warnings
/// and errors found.
pub(crate) fn check_crate_and_report_errors(
    context: &mut Context,
    crate_id: CrateId,
    options: &CompileOptions,
) -> Result<(), CompileError> {
    let result = check_crate(context, crate_id, options);
    report_errors(result, &context.file_manager, options.deny_warnings, options.silence_warnings)
}

#[cfg(test)]
mod tests {
    use noirc_abi::{AbiParameter, AbiType, AbiVisibility, Sign};

    use super::create_input_toml_template;

    #[test]
    fn valid_toml_template() {
        let typed_param = |name: &str, typ: AbiType| AbiParameter {
            name: name.to_string(),
            typ,
            visibility: AbiVisibility::Public,
        };
        let parameters = vec![
            typed_param("a", AbiType::Field),
            typed_param("b", AbiType::Integer { sign: Sign::Unsigned, width: 32 }),
            typed_param("c", AbiType::Array { length: 2, typ: Box::new(AbiType::Field) }),
            typed_param(
                "d",
                AbiType::Struct {
                    path: String::from("MyStruct"),
                    fields: vec![
                        (String::from("d1"), AbiType::Field),
                        (
                            String::from("d2"),
                            AbiType::Array { length: 3, typ: Box::new(AbiType::Field) },
                        ),
                    ],
                },
            ),
            typed_param("e", AbiType::Boolean),
        ];

        let toml_str = create_input_toml_template(parameters, None);

        let expected_toml_str = r#"a = ""
b = ""
c = ["", ""]
e = ""

[d]
d1 = ""
d2 = ["", "", ""]
"#;
        assert_eq!(toml_str, expected_toml_str);
    }
}<|MERGE_RESOLUTION|>--- conflicted
+++ resolved
@@ -16,12 +16,7 @@
     monomorphization::monomorphize,
 };
 
-<<<<<<< HEAD
-use super::{LockType, WorkspaceCommand};
-use super::{PackageOptions, fs::write_to_file};
-=======
 use super::{LockType, PackageOptions, WorkspaceCommand};
->>>>>>> 79d67679
 
 /// Check a local package and all of its dependencies for errors
 #[derive(Debug, Clone, Args)]
