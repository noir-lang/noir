use acvm::acir::circuit::ExpressionWidth;
use bn254_blackbox_solver::Bn254BlackBoxSolver;
use clap::Args;
use iter_extended::vecmap;
use nargo::{
    constants::PROVER_INPUT_FILE, foreign_calls::DefaultForeignCallBuilder, package::Package,
};
use nargo_toml::{get_package_manifest, resolve_workspace_from_toml};
use noirc_abi::input_parser::Format;
use noirc_artifacts::program::ProgramArtifact;
use noirc_driver::{CompileOptions, NOIR_ARTIFACT_VERSION_STRING};
use prettytable::{row, table, Row};
use rayon::prelude::*;
use serde::Serialize;

use crate::{cli::fs::inputs::read_inputs_from_file, errors::CliError};

use super::{
    compile_cmd::{compile_workspace_full, get_target_width},
    fs::program::read_program_from_file,
    NargoConfig, PackageOptions,
};

/// Provides detailed information on each of a program's function (represented by a single circuit)
///
/// Current information provided per circuit:
/// 1. The number of ACIR opcodes
/// 2. Counts the final number gates in the circuit used by a backend
#[derive(Debug, Clone, Args)]
#[clap(visible_alias = "i")]
pub(crate) struct InfoCommand {
    #[clap(flatten)]
    pub(super) package_options: PackageOptions,

    /// Output a JSON formatted report. Changes to this format are not currently considered breaking.
    #[clap(long, hide = true)]
    json: bool,

    #[clap(long)]
    profile_execution: bool,

    /// The name of the toml file which contains the inputs for the prover
    #[clap(long, short, default_value = PROVER_INPUT_FILE)]
    prover_name: String,

    #[clap(flatten)]
    compile_options: CompileOptions,
}

pub(crate) fn run(mut args: InfoCommand, config: NargoConfig) -> Result<(), CliError> {
    let toml_path = get_package_manifest(&config.program_dir)?;
    let selection = args.package_options.package_selection();
    let workspace = resolve_workspace_from_toml(
        &toml_path,
        selection,
        Some(NOIR_ARTIFACT_VERSION_STRING.to_string()),
    )?;

    if args.profile_execution {
        // Execution profiling is only relevant with the Brillig VM
        // as a constrained circuit should have totally flattened control flow (e.g. loops and if statements).
        args.compile_options.force_brillig = true;
    }
    // Compile the full workspace in order to generate any build artifacts.
    compile_workspace_full(&workspace, &args.compile_options)?;

    let binary_packages: Vec<(Package, ProgramArtifact)> = workspace
        .into_iter()
        .filter(|package| package.is_binary())
        .map(|package| -> Result<(Package, ProgramArtifact), CliError> {
            let program_artifact_path = workspace.package_build_path(package);
            let program = read_program_from_file(program_artifact_path)?;
            Ok((package.clone(), program))
        })
        .collect::<Result<_, _>>()?;

    let program_info = if args.profile_execution {
        assert!(
            args.compile_options.force_brillig,
            "Internal CLI Error: --force-brillig must be active when --profile-execution is active"
        );
        profile_brillig_execution(
            binary_packages,
            &args.prover_name,
            args.compile_options.expression_width,
            args.compile_options.pedantic_solving,
        )?
    } else {
        binary_packages
            .into_iter()
            .par_bridge()
            .map(|(package, program)| {
                let target_width = get_target_width(
                    package.expression_width,
                    args.compile_options.expression_width,
                );
                count_opcodes_and_gates_in_program(program, &package, target_width)
            })
            .collect()
    };

    let info_report = InfoReport { programs: program_info };

    if args.json {
        // Expose machine-readable JSON data.
        println!("{}", serde_json::to_string(&info_report).unwrap());
    } else {
        // Otherwise print human-readable table.
        if !info_report.programs.is_empty() {
            let mut program_table = table!([Fm->"Package", Fm->"Function", Fm->"Expression Width", Fm->"ACIR Opcodes", Fm->"Brillig Opcodes"]);

            for program_info in info_report.programs {
                let program_rows: Vec<Row> = program_info.into();
                for row in program_rows {
                    program_table.add_row(row);
                }
            }
            program_table.printstd();
        }
    }

    Ok(())
}

#[derive(Debug, Default, Serialize)]
struct InfoReport {
    programs: Vec<ProgramInfo>,
}

#[derive(Debug, Serialize)]
struct ProgramInfo {
    package_name: String,
    #[serde(skip)]
    expression_width: ExpressionWidth,
    functions: Vec<FunctionInfo>,
    #[serde(skip)]
    unconstrained_functions_opcodes: usize,
    unconstrained_functions: Vec<FunctionInfo>,
}

impl From<ProgramInfo> for Vec<Row> {
    fn from(program_info: ProgramInfo) -> Self {
        let mut main = vecmap(program_info.functions, |function| {
            row![
                Fm->format!("{}", program_info.package_name),
                Fc->format!("{}", function.name),
                format!("{:?}", program_info.expression_width),
                Fc->format!("{}", function.opcodes),
                Fc->format!("{}", program_info.unconstrained_functions_opcodes),
            ]
        });
        main.extend(vecmap(program_info.unconstrained_functions, |function| {
            row![
                Fm->format!("{}", program_info.package_name),
                Fc->format!("{}", function.name),
                format!("N/A", ),
                Fc->format!("N/A"),
                Fc->format!("{}", function.opcodes),
            ]
        }));
        main
    }
}

#[derive(Debug, Serialize)]
struct ContractInfo {
    name: String,
    #[serde(skip)]
    expression_width: ExpressionWidth,
    // TODO(https://github.com/noir-lang/noir/issues/4720): Settle on how to display contract functions with non-inlined Acir calls
    functions: Vec<FunctionInfo>,
}

#[derive(Debug, Serialize)]
struct FunctionInfo {
    name: String,
    opcodes: usize,
}

impl From<ContractInfo> for Vec<Row> {
    fn from(contract_info: ContractInfo) -> Self {
        vecmap(contract_info.functions, |function| {
            row![
                Fm->format!("{}", contract_info.name),
                Fc->format!("{}", function.name),
                format!("{:?}", contract_info.expression_width),
                Fc->format!("{}", function.opcodes),
            ]
        })
    }
}

fn count_opcodes_and_gates_in_program(
    compiled_program: ProgramArtifact,
    package: &Package,
    expression_width: ExpressionWidth,
) -> ProgramInfo {
    let functions = compiled_program
        .bytecode
        .functions
        .into_par_iter()
        .enumerate()
        .map(|(i, function)| FunctionInfo {
            name: compiled_program.names[i].clone(),
            opcodes: function.opcodes.len(),
        })
        .collect();

    let opcodes_len: Vec<usize> = compiled_program
        .bytecode
        .unconstrained_functions
        .iter()
        .map(|func| func.bytecode.len())
        .collect();
    let unconstrained_functions_opcodes = compiled_program
        .bytecode
        .unconstrained_functions
        .into_par_iter()
        .map(|function| function.bytecode.len())
        .sum();
    let unconstrained_info: Vec<FunctionInfo> = compiled_program
        .brillig_names
        .clone()
        .iter()
        .zip(opcodes_len)
        .map(|(name, len)| FunctionInfo { name: name.clone(), opcodes: len })
        .collect();

    ProgramInfo {
        package_name: package.name.to_string(),
        expression_width,
        functions,
        unconstrained_functions_opcodes,
        unconstrained_functions: unconstrained_info,
    }
}

fn profile_brillig_execution(
    binary_packages: Vec<(Package, ProgramArtifact)>,
    prover_name: &str,
    expression_width: Option<ExpressionWidth>,
    pedantic_solving: bool,
) -> Result<Vec<ProgramInfo>, CliError> {
    let mut program_info = Vec::new();
    for (package, program_artifact) in binary_packages.iter() {
        // Parse the initial witness values from Prover.toml
        let (inputs_map, _) = read_inputs_from_file(
            &package.root_dir,
            prover_name,
            Format::Toml,
            &program_artifact.abi,
        )?;
        let initial_witness = program_artifact.abi.encode(&inputs_map, None)?;

        let (_, profiling_samples) = nargo::ops::execute_program_with_profiling(
            &program_artifact.bytecode,
            initial_witness,
<<<<<<< HEAD
            &Bn254BlackBoxSolver(pedantic_solving),
            &mut DefaultForeignCallExecutor::new(PrintOutput::None, None, None, None),
=======
            &Bn254BlackBoxSolver,
            &mut DefaultForeignCallBuilder::default().build(),
>>>>>>> 529bb16a
        )?;

        let expression_width = get_target_width(package.expression_width, expression_width);

        program_info.push(ProgramInfo {
            package_name: package.name.to_string(),
            expression_width,
            functions: vec![FunctionInfo { name: "main".to_string(), opcodes: 0 }],
            unconstrained_functions_opcodes: profiling_samples.len(),
            unconstrained_functions: vec![FunctionInfo {
                name: "main".to_string(),
                opcodes: profiling_samples.len(),
            }],
        });
    }
    Ok(program_info)
}<|MERGE_RESOLUTION|>--- conflicted
+++ resolved
@@ -255,13 +255,8 @@
         let (_, profiling_samples) = nargo::ops::execute_program_with_profiling(
             &program_artifact.bytecode,
             initial_witness,
-<<<<<<< HEAD
             &Bn254BlackBoxSolver(pedantic_solving),
-            &mut DefaultForeignCallExecutor::new(PrintOutput::None, None, None, None),
-=======
-            &Bn254BlackBoxSolver,
             &mut DefaultForeignCallBuilder::default().build(),
->>>>>>> 529bb16a
         )?;
 
         let expression_width = get_target_width(package.expression_width, expression_width);
