--- conflicted
+++ resolved
@@ -48,7 +48,6 @@
     let selection = args.package.map_or(default_selection, PackageSelection::Selected);
     let workspace = resolve_workspace_from_toml(&toml_path, selection)?;
 
-<<<<<<< HEAD
     let (binary_packages, contract_packages): (Vec<_>, Vec<_>) = workspace
         .members
         .into_iter()
@@ -64,40 +63,11 @@
             count_opcodes_and_gates_in_program(backend, program, package, np_language)
         })?;
 
-    let contract_info = try_vecmap(compiled_contracts, |contracts| {
-        count_opcodes_and_gates_in_contracts(backend, contracts, np_language)
+    let contract_info = try_vecmap(compiled_contracts, |contract| {
+        count_opcodes_and_gates_in_contract(backend, contract, np_language)
     })?;
 
-    let info_report = InfoReport {
-        programs: program_info,
-        contracts: contract_info.into_iter().flatten().collect(),
-    };
-=======
-    let mut info_report = InfoReport::default();
-
-    let (np_language, is_opcode_supported) = backend.get_backend_info()?;
-    for package in &workspace {
-        if package.is_contract() {
-            let contract_info = count_opcodes_and_gates_in_contracts(
-                backend,
-                package,
-                &args.compile_options,
-                np_language,
-                &is_opcode_supported,
-            )?;
-            info_report.contracts.push(contract_info);
-        } else {
-            let program_info = count_opcodes_and_gates_in_program(
-                backend,
-                package,
-                &args.compile_options,
-                np_language,
-                &is_opcode_supported,
-            )?;
-            info_report.programs.push(program_info);
-        }
-    }
->>>>>>> dc3358b7
+    let info_report = InfoReport { programs: program_info, contracts: contract_info };
 
     if args.json {
         // Expose machine-readable JSON data.
@@ -203,30 +173,11 @@
     })
 }
 
-fn count_opcodes_and_gates_in_contracts(
+fn count_opcodes_and_gates_in_contract(
     backend: &Backend,
-<<<<<<< HEAD
-    compiled_contracts: Vec<CompiledContract>,
+    contract: CompiledContract,
     language: Language,
-) -> Result<Vec<ContractInfo>, CliError> {
-    try_vecmap(compiled_contracts, |contract| {
-        let functions = try_vecmap(contract.functions, |function| -> Result<_, BackendError> {
-            Ok(FunctionInfo {
-                name: function.name,
-                acir_opcodes: function.bytecode.opcodes.len(),
-                circuit_size: backend.get_exact_circuit_size(&function.bytecode)?,
-            })
-        })?;
-=======
-    package: &Package,
-    compile_options: &CompileOptions,
-    np_language: Language,
-    is_opcode_supported: &impl Fn(&Opcode) -> bool,
 ) -> Result<ContractInfo, CliError> {
-    let contract =
-        compile_contract_package(package, compile_options, np_language, &is_opcode_supported)?;
-    let (language, _) = backend.get_backend_info()?;
-
     let functions = try_vecmap(contract.functions, |function| -> Result<_, BackendError> {
         Ok(FunctionInfo {
             name: function.name,
@@ -234,7 +185,6 @@
             circuit_size: backend.get_exact_circuit_size(&function.bytecode)?,
         })
     })?;
->>>>>>> dc3358b7
 
     Ok(ContractInfo { name: contract.name, language, functions })
 }