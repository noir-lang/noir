--- conflicted
+++ resolved
@@ -256,13 +256,8 @@
         let (_, profiling_samples) = nargo::ops::execute_program_with_profiling(
             &program_artifact.bytecode,
             initial_witness,
-<<<<<<< HEAD
             &Bn254BlackBoxSolver(pedantic_solving),
-            &mut DefaultForeignCallExecutor::new(false, None, None, None),
-=======
-            &Bn254BlackBoxSolver,
             &mut DefaultForeignCallExecutor::new(PrintOutput::None, None, None, None),
->>>>>>> 1b0dd414
         )?;
 
         let expression_width = get_target_width(package.expression_width, expression_width);
