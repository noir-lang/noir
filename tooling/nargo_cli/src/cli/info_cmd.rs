use acvm::acir::circuit::Opcode;
use acvm::Language;
use acvm_backend_barretenberg::BackendError;
use clap::Args;
use iter_extended::{try_vecmap, vecmap};
use nargo::package::Package;
use nargo_toml::{get_package_manifest, resolve_workspace_from_toml, PackageSelection};
use noirc_driver::CompileOptions;
use noirc_frontend::graph::CrateName;
use prettytable::{row, table, Row};
use serde::Serialize;

use crate::backends::Backend;
use crate::errors::CliError;

use super::{
    compile_cmd::{compile_bin_package, compile_contract_package},
    NargoConfig,
};

/// Provides detailed information on a circuit
///
/// Current information provided:
/// 1. The number of ACIR opcodes
/// 2. Counts the final number gates in the circuit used by a backend
#[derive(Debug, Clone, Args)]
pub(crate) struct InfoCommand {
    /// The name of the package to detail
    #[clap(long, conflicts_with = "workspace")]
    package: Option<CrateName>,

    /// Detail all packages in the workspace
    #[clap(long, conflicts_with = "package")]
    workspace: bool,

    /// Output a JSON formatted report. Changes to this format are not currently considered breaking.
    #[clap(long, hide = true)]
    json: bool,

    #[clap(flatten)]
    compile_options: CompileOptions,
}

pub(crate) fn run(
    backend: &Backend,
    args: InfoCommand,
    config: NargoConfig,
) -> Result<(), CliError> {
    let toml_path = get_package_manifest(&config.program_dir)?;
    let default_selection =
        if args.workspace { PackageSelection::All } else { PackageSelection::DefaultOrAll };
    let selection = args.package.map_or(default_selection, PackageSelection::Selected);
    let workspace = resolve_workspace_from_toml(&toml_path, selection)?;

    let mut info_report = InfoReport::default();

    let (np_language, is_opcode_supported) = backend.get_backend_info()?;
    for package in &workspace {
        if package.is_contract() {
            let contract_info = count_opcodes_and_gates_in_contracts(
                backend,
                package,
                &args.compile_options,
                np_language,
                &is_opcode_supported,
            )?;
            info_report.contracts.push(contract_info);
        } else {
            let program_info = count_opcodes_and_gates_in_program(
                backend,
                package,
                &args.compile_options,
                np_language,
                &is_opcode_supported,
            )?;
            info_report.programs.push(program_info);
        }
    }

    if args.json {
        // Expose machine-readable JSON data.
        println!("{}", serde_json::to_string(&info_report).unwrap());
    } else {
        // Otherwise print human-readable table.
        if !info_report.programs.is_empty() {
            let mut program_table = table!([Fm->"Package", Fm->"Language", Fm->"ACIR Opcodes", Fm->"Backend Circuit Size"]);

            for program in info_report.programs {
                program_table.add_row(program.into());
            }
            program_table.printstd();
        }
        if !info_report.contracts.is_empty() {
            let mut contract_table = table!([
                Fm->"Contract",
                Fm->"Function",
                Fm->"Language",
                Fm->"ACIR Opcodes",
                Fm->"Backend Circuit Size"
            ]);
            for contract_info in info_report.contracts {
                let contract_rows: Vec<Row> = contract_info.into();
                for row in contract_rows {
                    contract_table.add_row(row);
                }
            }

            contract_table.printstd();
        }
    }

    Ok(())
}

#[derive(Debug, Default, Serialize)]
struct InfoReport {
    programs: Vec<ProgramInfo>,
    contracts: Vec<ContractInfo>,
}

#[derive(Debug, Serialize)]
struct ProgramInfo {
    name: String,
    #[serde(skip)]
    language: Language,
    acir_opcodes: usize,
    circuit_size: u32,
}

impl From<ProgramInfo> for Row {
    fn from(program_info: ProgramInfo) -> Self {
        row![
            Fm->format!("{}", program_info.name),
            format!("{:?}", program_info.language),
            Fc->format!("{}", program_info.acir_opcodes),
            Fc->format!("{}", program_info.circuit_size),
        ]
    }
}

#[derive(Debug, Serialize)]
struct ContractInfo {
    name: String,
    #[serde(skip)]
    language: Language,
    functions: Vec<FunctionInfo>,
}

#[derive(Debug, Serialize)]
struct FunctionInfo {
    name: String,
    acir_opcodes: usize,
    circuit_size: u32,
}

impl From<ContractInfo> for Vec<Row> {
    fn from(contract_info: ContractInfo) -> Self {
        vecmap(contract_info.functions, |function| {
            row![
                Fm->format!("{}", contract_info.name),
                Fc->format!("{}", function.name),
                format!("{:?}", contract_info.language),
                Fc->format!("{}", function.acir_opcodes),
                Fc->format!("{}", function.circuit_size),
            ]
        })
    }
}

fn count_opcodes_and_gates_in_program(
    backend: &Backend,
    package: &Package,
    compile_options: &CompileOptions,
    np_language: Language,
    is_opcode_supported: &impl Fn(&Opcode) -> bool,
) -> Result<ProgramInfo, CliError> {
    let compiled_program =
        compile_bin_package(package, compile_options, np_language, &is_opcode_supported)?;
    let (language, _) = backend.get_backend_info()?;

    Ok(ProgramInfo {
        name: package.name.to_string(),
        language,
        acir_opcodes: compiled_program.circuit.opcodes.len(),
        circuit_size: backend.get_exact_circuit_size(&compiled_program.circuit)?,
    })
}

fn count_opcodes_and_gates_in_contracts(
    backend: &Backend,
    package: &Package,
    compile_options: &CompileOptions,
    np_language: Language,
    is_opcode_supported: &impl Fn(&Opcode) -> bool,
) -> Result<ContractInfo, CliError> {
    let (contract, _) =
        compile_contract_package(package, compile_options, np_language, &is_opcode_supported)?;
    let (language, _) = backend.get_backend_info()?;

<<<<<<< HEAD
    let functions = try_vecmap(contract.functions, |function| -> Result<_, BackendError> {
        Ok(FunctionInfo {
            name: function.name,
            acir_opcodes: function.bytecode.opcodes.len(),
            circuit_size: backend.get_exact_circuit_size(&function.bytecode)?,
        })
    })?;
=======
    try_vecmap(contracts, |contract| {
        let functions = try_vecmap(contract.functions, |function| -> Result<_, BackendError> {
            Ok(FunctionInfo {
                name: function.name,
                acir_opcodes: function.bytecode.opcodes.len(),
                circuit_size: backend.get_exact_circuit_size(&function.bytecode)?,
            })
        })?;
>>>>>>> 4bc42eb9

    Ok(ContractInfo { name: contract.name, language, functions })
}<|MERGE_RESOLUTION|>--- conflicted
+++ resolved
@@ -193,11 +193,10 @@
     np_language: Language,
     is_opcode_supported: &impl Fn(&Opcode) -> bool,
 ) -> Result<ContractInfo, CliError> {
-    let (contract, _) =
+    let contract =
         compile_contract_package(package, compile_options, np_language, &is_opcode_supported)?;
     let (language, _) = backend.get_backend_info()?;
 
-<<<<<<< HEAD
     let functions = try_vecmap(contract.functions, |function| -> Result<_, BackendError> {
         Ok(FunctionInfo {
             name: function.name,
@@ -205,16 +204,6 @@
             circuit_size: backend.get_exact_circuit_size(&function.bytecode)?,
         })
     })?;
-=======
-    try_vecmap(contracts, |contract| {
-        let functions = try_vecmap(contract.functions, |function| -> Result<_, BackendError> {
-            Ok(FunctionInfo {
-                name: function.name,
-                acir_opcodes: function.bytecode.opcodes.len(),
-                circuit_size: backend.get_exact_circuit_size(&function.bytecode)?,
-            })
-        })?;
->>>>>>> 4bc42eb9
 
     Ok(ContractInfo { name: contract.name, language, functions })
 }