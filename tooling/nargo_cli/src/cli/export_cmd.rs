use nargo::errors::CompileError;
use nargo::ops::report_errors;
use noirc_errors::FileDiagnostic;
use noirc_frontend::hir::ParsedFiles;
use rayon::prelude::*;

use fm::FileManager;
use iter_extended::try_vecmap;
use nargo::package::Package;
use nargo::prepare_package;
use nargo::workspace::Workspace;
use nargo::{insert_all_files_for_workspace_into_file_manager, parse_all};
use nargo_toml::{get_package_manifest, resolve_workspace_from_toml, PackageSelection};
use noirc_driver::{
    compile_no_check, file_manager_with_stdlib, CompileOptions, CompiledProgram,
    NOIR_ARTIFACT_VERSION_STRING,
};

use noirc_frontend::graph::CrateName;

use clap::Args;

use crate::errors::CliError;

use super::check_cmd::check_crate_and_report_errors;

use super::fs::program::save_program_to_file;
use super::NargoConfig;

/// Exports functions marked with #[export] attribute
#[derive(Debug, Clone, Args)]
pub(crate) struct ExportCommand {
    /// The name of the package to compile
    #[clap(long, conflicts_with = "workspace")]
    package: Option<CrateName>,

    /// Compile all packages in the workspace
    #[clap(long, conflicts_with = "package")]
    workspace: bool,

    #[clap(flatten)]
    compile_options: CompileOptions,
}

pub(crate) fn run(args: ExportCommand, config: NargoConfig) -> Result<(), CliError> {
    let toml_path = get_package_manifest(&config.program_dir)?;
    let default_selection =
        if args.workspace { PackageSelection::All } else { PackageSelection::DefaultOrAll };
    let selection = args.package.map_or(default_selection, PackageSelection::Selected);

    let workspace = resolve_workspace_from_toml(
        &toml_path,
        selection,
        Some(NOIR_ARTIFACT_VERSION_STRING.to_owned()),
    )?;

    let mut workspace_file_manager = file_manager_with_stdlib(&workspace.root_dir);
    insert_all_files_for_workspace_into_file_manager(&workspace, &mut workspace_file_manager);
    let parsed_files = parse_all(&workspace_file_manager);

    let library_packages: Vec<_> =
        workspace.into_iter().filter(|package| package.is_library()).collect();

    library_packages
        .par_iter()
        .map(|package| {
            compile_exported_functions(
                &workspace_file_manager,
                &parsed_files,
                &workspace,
                package,
                &args.compile_options,
            )
        })
        .collect()
}

fn compile_exported_functions(
    file_manager: &FileManager,
    parsed_files: &ParsedFiles,
    workspace: &Workspace,
    package: &Package,
    compile_options: &CompileOptions,
) -> Result<(), CliError> {
    let (mut context, crate_id) = prepare_package(file_manager, parsed_files, package);
    check_crate_and_report_errors(
        &mut context,
        crate_id,
        compile_options.deny_warnings,
        compile_options.disable_macros,
        compile_options.silence_warnings,
<<<<<<< HEAD
=======
        compile_options.use_legacy,
        compile_options.debug_comptime_in_file.as_deref(),
>>>>>>> 90b636e7
    )?;

    let exported_functions = context.get_all_exported_functions_in_crate(&crate_id);

    let exported_programs = try_vecmap(
        exported_functions,
        |(function_name, function_id)| -> Result<(String, CompiledProgram), CompileError> {
            // TODO: We should to refactor how to deal with compilation errors to avoid this.
            let program = compile_no_check(&mut context, compile_options, function_id, None, false)
                .map_err(|error| vec![FileDiagnostic::from(error)]);

            let program = report_errors(
                program.map(|program| (program, Vec::new())),
                file_manager,
                compile_options.deny_warnings,
                compile_options.silence_warnings,
            )?;

            Ok((function_name, program))
        },
    )?;

    let export_dir = workspace.export_directory_path();
    for (function_name, program) in exported_programs {
        save_program_to_file(&program.into(), &function_name.parse().unwrap(), &export_dir);
    }
    Ok(())
}<|MERGE_RESOLUTION|>--- conflicted
+++ resolved
@@ -89,11 +89,7 @@
         compile_options.deny_warnings,
         compile_options.disable_macros,
         compile_options.silence_warnings,
-<<<<<<< HEAD
-=======
-        compile_options.use_legacy,
         compile_options.debug_comptime_in_file.as_deref(),
->>>>>>> 90b636e7
     )?;
 
     let exported_functions = context.get_all_exported_functions_in_crate(&crate_id);
