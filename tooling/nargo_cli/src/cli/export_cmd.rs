use nargo::errors::CompileError;
use nargo::ops::report_errors;
use noirc_errors::FileDiagnostic;
use noirc_frontend::hir::ParsedFiles;
use rayon::prelude::*;

use fm::FileManager;
use iter_extended::try_vecmap;
use nargo::package::Package;
use nargo::prepare_package;
use nargo::workspace::Workspace;
use nargo::{insert_all_files_for_workspace_into_file_manager, parse_all};
use nargo_toml::{get_package_manifest, resolve_workspace_from_toml, PackageSelection};
use noirc_driver::{
    compile_no_check, file_manager_with_stdlib, CompileOptions, CompiledProgram,
    NOIR_ARTIFACT_VERSION_STRING,
};

use noirc_frontend::graph::CrateName;

use clap::Args;

use crate::errors::CliError;

use super::check_cmd::check_crate_and_report_errors;

use super::fs::program::save_program_to_file;
use super::NargoConfig;

/// Exports functions marked with #[export] attribute
#[derive(Debug, Clone, Args)]
pub(crate) struct ExportCommand {
    /// The name of the package to compile
    #[clap(long, conflicts_with = "workspace")]
    package: Option<CrateName>,

    /// Compile all packages in the workspace
    #[clap(long, conflicts_with = "package")]
    workspace: bool,

    #[clap(flatten)]
    compile_options: CompileOptions,
}

pub(crate) fn run(args: ExportCommand, config: NargoConfig) -> Result<(), CliError> {
    let toml_path = get_package_manifest(&config.program_dir)?;
    let default_selection =
        if args.workspace { PackageSelection::All } else { PackageSelection::DefaultOrAll };
    let selection = args.package.map_or(default_selection, PackageSelection::Selected);

    let workspace = resolve_workspace_from_toml(
        &toml_path,
        selection,
        Some(NOIR_ARTIFACT_VERSION_STRING.to_owned()),
    )?;

    let mut workspace_file_manager = file_manager_with_stdlib(&workspace.root_dir);
    insert_all_files_for_workspace_into_file_manager(&workspace, &mut workspace_file_manager);
    let parsed_files = parse_all(&workspace_file_manager);

    let library_packages: Vec<_> =
        workspace.into_iter().filter(|package| package.is_library()).collect();

    library_packages
        .par_iter()
        .map(|package| {
            compile_exported_functions(
                &workspace_file_manager,
                &parsed_files,
                &workspace,
                package,
                &args.compile_options,
            )
        })
        .collect()
}

fn compile_exported_functions(
    file_manager: &FileManager,
    parsed_files: &ParsedFiles,
    workspace: &Workspace,
    package: &Package,
    compile_options: &CompileOptions,
) -> Result<(), CliError> {
    let (mut context, crate_id) = prepare_package(file_manager, parsed_files, package);
    check_crate_and_report_errors(
        &mut context,
        crate_id,
        compile_options.deny_warnings,
        compile_options.disable_macros,
        compile_options.silence_warnings,
<<<<<<< HEAD
        compile_options.use_elaborator,
        compile_options.skip_prelude,
=======
        compile_options.use_legacy,
>>>>>>> 4c4ea2df
    )?;

    let exported_functions = context.get_all_exported_functions_in_crate(&crate_id);

    let exported_programs = try_vecmap(
        exported_functions,
        |(function_name, function_id)| -> Result<(String, CompiledProgram), CompileError> {
            // TODO: We should to refactor how to deal with compilation errors to avoid this.
            let program = compile_no_check(&mut context, compile_options, function_id, None, false)
                .map_err(|error| vec![FileDiagnostic::from(error)]);

            let program = report_errors(
                program.map(|program| (program, Vec::new())),
                file_manager,
                compile_options.deny_warnings,
                compile_options.silence_warnings,
            )?;

            Ok((function_name, program))
        },
    )?;

    let export_dir = workspace.export_directory_path();
    for (function_name, program) in exported_programs {
        save_program_to_file(&program.into(), &function_name.parse().unwrap(), &export_dir);
    }
    Ok(())
}<|MERGE_RESOLUTION|>--- conflicted
+++ resolved
@@ -89,12 +89,7 @@
         compile_options.deny_warnings,
         compile_options.disable_macros,
         compile_options.silence_warnings,
-<<<<<<< HEAD
-        compile_options.use_elaborator,
-        compile_options.skip_prelude,
-=======
         compile_options.use_legacy,
->>>>>>> 4c4ea2df
     )?;
 
     let exported_functions = context.get_all_exported_functions_in_crate(&crate_id);
