--- conflicted
+++ resolved
@@ -89,12 +89,8 @@
         compile_options.deny_warnings,
         compile_options.disable_macros,
         compile_options.silence_warnings,
-<<<<<<< HEAD
-        compile_options.use_elaborator,
+        compile_options.use_legacy,
         compile_options.debug_comptime_scope.clone(),
-=======
-        compile_options.use_legacy,
->>>>>>> 7bf3b492
     )?;
 
     let exported_functions = context.get_all_exported_functions_in_crate(&crate_id);
