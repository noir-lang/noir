--- conflicted
+++ resolved
@@ -78,15 +78,9 @@
         Err(e) => panic!("failed to compile program; brillig = {force_brillig}:\n{source}\n{e:?}"),
     };
 
-<<<<<<< HEAD
     let pedandic_solving = true;
     let blackbox_solver = bn254_blackbox_solver::Bn254BlackBoxSolver(pedandic_solving);
-    let foreign_call_executor =
-        RefCell::new(DefaultForeignCallExecutor::new(PrintOutput::None, None, None, None));
-=======
-    let blackbox_solver = bn254_blackbox_solver::Bn254BlackBoxSolver;
     let foreign_call_executor = RefCell::new(DefaultForeignCallBuilder::default().build());
->>>>>>> 529bb16a
 
     // Generate multiple input/output
     proptest!(ProptestConfig::with_cases(100), |(io in strategy)| {
