// Tests a very simple program.
// 
// The features being tested is modulo operations on brillig
fn main() {
    assert(modulo(47, 3) == 2);
    assert(modulo(2, 3) == 2);
    assert(signed_modulo(5, 3) == 2);
    assert(signed_modulo(2, 3) == 2);

<<<<<<< HEAD
    // See #3275.
    // Commented out for now since the previous values which would overflow an i4 are now a compiler error.
    // let minus_two: i4 = -2; // 14
    // let minus_three: i4 = -3; // 13
    // let minus_five: i4 = -5; // 11
=======
    let minus_two: i4 = -2; // 14
    let minus_three: i4 = -3; // 13
    let minus_five: i4 = -5; // 11
>>>>>>> 7d126c5f

    // // (5 / -3) * -3 + 2 = -1 * -3 + 2 = 3 + 2 = 5
    // assert(signed_modulo(5, minus_three) == 2);
    // // (-5 / 3) * 3 - 2 = -1 * 3 - 2 = -3 - 2 = -5
    // assert(signed_modulo(minus_five, 3) == minus_two);
    // // (-5 / -3) * -3 - 2 = 1 * -3 - 2 = -3 - 2 = -5
    // assert(signed_modulo(minus_five, minus_three) == minus_two);
}

unconstrained fn modulo(x: u32, y: u32) -> u32 {
    x % y
}

unconstrained fn signed_modulo(x: i4, y: i4) -> i4 {
    x % y
}<|MERGE_RESOLUTION|>--- conflicted
+++ resolved
@@ -7,17 +7,9 @@
     assert(signed_modulo(5, 3) == 2);
     assert(signed_modulo(2, 3) == 2);
 
-<<<<<<< HEAD
-    // See #3275.
-    // Commented out for now since the previous values which would overflow an i4 are now a compiler error.
-    // let minus_two: i4 = -2; // 14
-    // let minus_three: i4 = -3; // 13
-    // let minus_five: i4 = -5; // 11
-=======
     let minus_two: i4 = -2; // 14
     let minus_three: i4 = -3; // 13
     let minus_five: i4 = -5; // 11
->>>>>>> 7d126c5f
 
     // // (5 / -3) * -3 + 2 = -1 * -3 + 2 = 3 + 2 = 5
     // assert(signed_modulo(5, minus_three) == 2);
