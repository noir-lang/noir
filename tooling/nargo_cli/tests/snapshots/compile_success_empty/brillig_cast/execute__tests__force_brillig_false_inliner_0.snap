---
source: tooling/nargo_cli/tests/execute.rs
expression: artifact
---
{
  "noir_version": "[noir_version]",
  "hash": "[hash]",
  "abi": {
    "parameters": [],
    "return_type": null,
    "error_types": {}
  },
<<<<<<< HEAD
  "bytecode": [
    "func 0",
    "current witness index : 0",
    "private parameters indices : []",
    "public parameters indices : []",
    "return value indices : []"
  ],
  "debug_symbols": "XYxLCoAwDAXvkrUn8Coi0k9aAqEpsRWk9O5+cCFdzhveNPBoa9woBdlhXhqwOFNI0k2tT2CVmCluw3wYJWMZPww1uZ8tZ8bhn1Uc+qr4lF7X134B",
=======
  "bytecode": "H4sIAAAAAAAA/5XDsQkAAADCMAv+f7PuTgaCFm19Arunwj5IAAAA",
  "debug_symbols": "nZDRCoMwDEX/pc8+jNUh+CtjSKxRCqEtsRWG+O+LYlGEwdhTcnNzbiCz6rBNQ2Nd70dVP2fVsiWyQ0PeQLTeyXReCpVlExlRRurkCxWA0UVVu0RUqAkobUtjALfVCCzurVDoOqkS2FvCtVuKg759R6u73uFKH/jjd16XmS/1P/xx/8K/RIGxfP3YBGyhJdxln5w5ufEdspM/Htgb7BLjmrR5kv0B",
>>>>>>> 2114ae22
  "file_map": {},
  "names": [
    "main"
  ],
  "brillig_names": []
}<|MERGE_RESOLUTION|>--- conflicted
+++ resolved
@@ -10,19 +10,14 @@
     "return_type": null,
     "error_types": {}
   },
-<<<<<<< HEAD
   "bytecode": [
     "func 0",
-    "current witness index : 0",
+    "current witness index : _0",
     "private parameters indices : []",
     "public parameters indices : []",
     "return value indices : []"
   ],
-  "debug_symbols": "XYxLCoAwDAXvkrUn8Coi0k9aAqEpsRWk9O5+cCFdzhveNPBoa9woBdlhXhqwOFNI0k2tT2CVmCluw3wYJWMZPww1uZ8tZ8bhn1Uc+qr4lF7X134B",
-=======
-  "bytecode": "H4sIAAAAAAAA/5XDsQkAAADCMAv+f7PuTgaCFm19Arunwj5IAAAA",
   "debug_symbols": "nZDRCoMwDEX/pc8+jNUh+CtjSKxRCqEtsRWG+O+LYlGEwdhTcnNzbiCz6rBNQ2Nd70dVP2fVsiWyQ0PeQLTeyXReCpVlExlRRurkCxWA0UVVu0RUqAkobUtjALfVCCzurVDoOqkS2FvCtVuKg759R6u73uFKH/jjd16XmS/1P/xx/8K/RIGxfP3YBGyhJdxln5w5ufEdspM/Htgb7BLjmrR5kv0B",
->>>>>>> 2114ae22
   "file_map": {},
   "names": [
     "main"
