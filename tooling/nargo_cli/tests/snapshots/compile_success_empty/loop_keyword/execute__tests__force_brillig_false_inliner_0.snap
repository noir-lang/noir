--- conflicted
+++ resolved
@@ -17,20 +17,11 @@
     "public parameters indices : []",
     "return value indices : []"
   ],
-<<<<<<< HEAD
-  "debug_symbols": "ndLRCoMgFAbgd/G6i7Scba8yRlidQhAT02BE7z4LbREMhld2/PvOUXBBHTRuqIXqxwk9ngtqjJBSDLUcW27FqPzusmYolrU1AH4LnXKvNDegLHooJ2WGZi7d/tOkudpXy41P8wyB6vzqG/ZCwva1Zl+d/6aYsoAxrQ5O//esip7dEzzJy+AJzlM8PfwtxRclCb4oU+5PGI3zK5wyn8TzFwVJ8QxHf5n/8hVvhbm+uJkbwRsJoeydak+pfeuYxBerzdhC5wxsnfbM9/4A",
-  "file_map": {},
+  "debug_symbols": "[debug_symbols]",
+  "file_map": "[file_map]",
   "expression_width": {
     "Bounded": {
       "width": 4
     }
   }
-=======
-  "debug_symbols": "[debug_symbols]",
-  "file_map": "[file_map]",
-  "names": [
-    "main"
-  ],
-  "brillig_names": []
->>>>>>> 318ff16c
 }