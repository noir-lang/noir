---
source: tooling/nargo_cli/tests/execute.rs
expression: artifact
---
{
  "noir_version": "[noir_version]",
  "hash": "[hash]",
  "abi": {
    "parameters": [],
    "return_type": null,
    "error_types": {}
  },
<<<<<<< HEAD
  "bytecode": [
    "func 0",
    "current witness index : 0",
    "private parameters indices : []",
    "public parameters indices : []",
    "return value indices : []"
  ],
  "debug_symbols": "XYxLCoAwDAXvkrUn8Coi0k9aAqEpsRWk9O5+cCFdzhveNPBoa9woBdlhXhqwOFNI0k2tT2CVmCluw3wYJWMZPww1uZ8tZ8bhn1Uc+qr4lF7X134B",
=======
  "bytecode": "H4sIAAAAAAAA/5XDsQkAAADCMAv+f7PuTgaCFm19Arunwj5IAAAA",
  "debug_symbols": "pdLRCoMgFAbgd/Hai3JsVq8yRpidQhAV02BE7z6LrAgGw13p8fc7enEm1ELj+1qoTg+oek6osUJK0ddSc+aEVuF0mjGKZe0sQDhCpzwowywohyrlpcRoZNKvlwbD1Lo6ZkOaYQSqDWto2AkJy27Gh86+05xGnBdk5/efPSG3zRNSpni6e1qk+Mfhk94vSfQlTfHF4f/8/8W/QsW4sNeJGZkVrJGwlZ1X/JS6t4lJnDhjNYfWW1g6rVno/QE=",
>>>>>>> 2114ae22
  "file_map": {},
  "names": [
    "main"
  ],
  "brillig_names": []
}<|MERGE_RESOLUTION|>--- conflicted
+++ resolved
@@ -10,19 +10,14 @@
     "return_type": null,
     "error_types": {}
   },
-<<<<<<< HEAD
   "bytecode": [
     "func 0",
-    "current witness index : 0",
+    "current witness index : _0",
     "private parameters indices : []",
     "public parameters indices : []",
     "return value indices : []"
   ],
-  "debug_symbols": "XYxLCoAwDAXvkrUn8Coi0k9aAqEpsRWk9O5+cCFdzhveNPBoa9woBdlhXhqwOFNI0k2tT2CVmCluw3wYJWMZPww1uZ8tZ8bhn1Uc+qr4lF7X134B",
-=======
-  "bytecode": "H4sIAAAAAAAA/5XDsQkAAADCMAv+f7PuTgaCFm19Arunwj5IAAAA",
   "debug_symbols": "pdLRCoMgFAbgd/Hai3JsVq8yRpidQhAV02BE7z6LrAgGw13p8fc7enEm1ELj+1qoTg+oek6osUJK0ddSc+aEVuF0mjGKZe0sQDhCpzwowywohyrlpcRoZNKvlwbD1Lo6ZkOaYQSqDWto2AkJy27Gh86+05xGnBdk5/efPSG3zRNSpni6e1qk+Mfhk94vSfQlTfHF4f/8/8W/QsW4sNeJGZkVrJGwlZ1X/JS6t4lJnDhjNYfWW1g6rVno/QE=",
->>>>>>> 2114ae22
   "file_map": {},
   "names": [
     "main"
