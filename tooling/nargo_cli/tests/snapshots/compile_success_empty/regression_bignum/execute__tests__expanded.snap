--- conflicted
+++ resolved
@@ -53,13 +53,8 @@
     result[num_shifted_limbs] = 1_u64 << limb_shift;
     for i in 1_u32..6_u32 - num_shifted_limbs {
         {
-<<<<<<< HEAD
-            let i_3946: u32 = i + num_shifted_limbs;
-            result[i_3946] = 0_u64;
-=======
-            let i_3836: u32 = i + num_shifted_limbs;
-            result[i_3836] = 0_u64;
->>>>>>> 15a18e60
+            let i_3950: u32 = i + num_shifted_limbs;
+            result[i_3950] = 0_u64;
         }
     }
     result
