--- conflicted
+++ resolved
@@ -53,13 +53,8 @@
     result[num_shifted_limbs] = 1_u64 << limb_shift;
     for i in 1_u32..6_u32 - num_shifted_limbs {
         {
-<<<<<<< HEAD
-            let i_4354: u32 = i + num_shifted_limbs;
-            result[i_4354] = 0_u64;
-=======
             let i_4373: u32 = i + num_shifted_limbs;
             result[i_4373] = 0_u64;
->>>>>>> 1b4e2523
         }
     }
     result
