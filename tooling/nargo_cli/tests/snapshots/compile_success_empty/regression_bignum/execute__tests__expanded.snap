---
source: tooling/nargo_cli/tests/execute.rs
expression: expanded_code
---
fn main() {
    let numerator: [u64; 6] = [
        790096867046896348_u64,
        1063071665130103641_u64,
        602707730209562162_u64,
        996751591622961462_u64,
        28650_u64,
        0_u64,
    ];
    // Safety: comment added by `nargo expand`
    unsafe { __udiv_mod(numerator) };
    let denominator: [u64; 6] = [12_u64, 0_u64, 0_u64, 0_u64, 0_u64, 0_u64];
    // Safety: comment added by `nargo expand`
    let result: [u64; 6] = unsafe { __validate_gt_remainder(denominator) };
    assert(result[4_u32] == 0_u64);
    assert(result[5_u32] == 0_u64);
}

unconstrained fn __udiv_mod(remainder_u60: [u64; 6]) {
    let bit_difference: u32 = get_msb(remainder_u60);
    let _accumulator_u60: [u64; 6] = shl(bit_difference);
}

unconstrained fn __validate_gt_remainder(a_u60: [u64; 6]) -> [u64; 6] {
    let mut addend_u60: [u64; 6] = [0_u64; 6];
    let mut result_u60: [u64; 6] = [0_u64; 6];
    for i in 0_u32..6_u32 {
        result_u60[i] = a_u60[i] + addend_u60[i];
    }
    result_u60
}

unconstrained fn get_msb(val: [u64; 6]) -> u32 {
    let mut count: u32 = 0_u32;
    for i in 0_u32..6_u32 {
        let v: u64 = val[(6_u32 - 1_u32) - i];
        if v > 0_u64 {
            count = 60_u32 * ((6_u32 - 1_u32) - i);
            break;
        }
    }
    count
}

unconstrained fn shl(shift: u32) -> [u64; 6] {
    let num_shifted_limbs: u32 = shift / 60_u32;
    let limb_shift: u64 = (shift % 60_u32) as u64;
    let mut result: [u64; 6] = [0_u64; 6];
    result[num_shifted_limbs] = 1_u64 << limb_shift;
    for i in 1_u32..6_u32 - num_shifted_limbs {
        {
<<<<<<< HEAD
            let i_4137: u32 = i + num_shifted_limbs;
            result[i_4137] = 0_u64;
=======
            let i_3950: u32 = i + num_shifted_limbs;
            result[i_3950] = 0_u64;
>>>>>>> 48327c0d
        }
    }
    result
}<|MERGE_RESOLUTION|>--- conflicted
+++ resolved
@@ -53,13 +53,8 @@
     result[num_shifted_limbs] = 1_u64 << limb_shift;
     for i in 1_u32..6_u32 - num_shifted_limbs {
         {
-<<<<<<< HEAD
-            let i_4137: u32 = i + num_shifted_limbs;
-            result[i_4137] = 0_u64;
-=======
-            let i_3950: u32 = i + num_shifted_limbs;
-            result[i_3950] = 0_u64;
->>>>>>> 48327c0d
+            let i_4255: u32 = i + num_shifted_limbs;
+            result[i_4255] = 0_u64;
         }
     }
     result
