---
source: tooling/nargo_cli/tests/execute.rs
expression: expanded_code
---
fn main() {
    let numerator: [u64; 6] = [
        790096867046896348_u64,
        1063071665130103641_u64,
        602707730209562162_u64,
        996751591622961462_u64,
        28650_u64,
        0_u64,
    ];
    // Safety: comment added by `nargo expand`
    unsafe { __udiv_mod(numerator) };
    let denominator: [u64; 6] = [12_u64, 0_u64, 0_u64, 0_u64, 0_u64, 0_u64];
    // Safety: comment added by `nargo expand`
    let result: [u64; 6] = unsafe { __validate_gt_remainder(denominator) };
    assert(result[4_u32] == 0_u64);
    assert(result[5_u32] == 0_u64);
}

unconstrained fn __udiv_mod(remainder_u60: [u64; 6]) {
    let bit_difference: u32 = get_msb(remainder_u60);
    let _accumulator_u60: [u64; 6] = shl(bit_difference);
}

unconstrained fn __validate_gt_remainder(a_u60: [u64; 6]) -> [u64; 6] {
    let mut addend_u60: [u64; 6] = [0_u64; 6];
    let mut result_u60: [u64; 6] = [0_u64; 6];
    for i in 0_u32..6_u32 {
        result_u60[i] = a_u60[i] + addend_u60[i];
    }
    result_u60
}

unconstrained fn get_msb(val: [u64; 6]) -> u32 {
    let mut count: u32 = 0_u32;
    for i in 0_u32..6_u32 {
        let v: u64 = val[(6_u32 - 1_u32) - i];
        if v > 0_u64 {
            count = 60_u32 * ((6_u32 - 1_u32) - i);
            break;
        }
    }
    count
}

unconstrained fn shl(shift: u32) -> [u64; 6] {
    let num_shifted_limbs: u32 = shift / 60_u32;
    let limb_shift: u64 = (shift % 60_u32) as u64;
    let mut result: [u64; 6] = [0_u64; 6];
    result[num_shifted_limbs] = 1_u64 << limb_shift;
    for i in 1_u32..6_u32 - num_shifted_limbs {
        {
<<<<<<< HEAD
            let i_3871: u32 = i + num_shifted_limbs;
            result[i_3871] = 0_u64;
=======
            let i_3832: u32 = i + num_shifted_limbs;
            result[i_3832] = 0_u64;
>>>>>>> 38473c15
        }
    }
    result
}<|MERGE_RESOLUTION|>--- conflicted
+++ resolved
@@ -53,13 +53,8 @@
     result[num_shifted_limbs] = 1_u64 << limb_shift;
     for i in 1_u32..6_u32 - num_shifted_limbs {
         {
-<<<<<<< HEAD
-            let i_3871: u32 = i + num_shifted_limbs;
-            result[i_3871] = 0_u64;
-=======
-            let i_3832: u32 = i + num_shifted_limbs;
-            result[i_3832] = 0_u64;
->>>>>>> 38473c15
+            let i_3835: u32 = i + num_shifted_limbs;
+            result[i_3835] = 0_u64;
         }
     }
     result
