---
source: tooling/nargo_cli/tests/execute.rs
expression: expanded_code
---
fn main() {
    let numerator: [u64; 6] = [
        790096867046896348_u64,
        1063071665130103641_u64,
        602707730209562162_u64,
        996751591622961462_u64,
        28650_u64,
        0_u64,
    ];
    // Safety: comment added by `nargo expand`
    unsafe { __udiv_mod(numerator) };
    let denominator: [u64; 6] = [12_u64, 0_u64, 0_u64, 0_u64, 0_u64, 0_u64];
    // Safety: comment added by `nargo expand`
    let result: [u64; 6] = unsafe { __validate_gt_remainder(denominator) };
    assert(result[4_u32] == 0_u64);
    assert(result[5_u32] == 0_u64);
}

unconstrained fn __udiv_mod(remainder_u60: [u64; 6]) {
    let bit_difference: u32 = get_msb(remainder_u60);
    let _accumulator_u60: [u64; 6] = shl(bit_difference);
}

unconstrained fn __validate_gt_remainder(a_u60: [u64; 6]) -> [u64; 6] {
    let mut addend_u60: [u64; 6] = [0_u64; 6];
    let mut result_u60: [u64; 6] = [0_u64; 6];
    for i in 0_u32..6_u32 {
        result_u60[i] = a_u60[i] + addend_u60[i];
    }
    result_u60
}

unconstrained fn get_msb(val: [u64; 6]) -> u32 {
    let mut count: u32 = 0_u32;
    for i in 0_u32..6_u32 {
        let v: u64 = val[(6_u32 - 1_u32) - i];
        if v > 0_u64 {
            count = 60_u32 * ((6_u32 - 1_u32) - i);
            break;
        }
    }
    count
}

unconstrained fn shl(shift: u32) -> [u64; 6] {
    let num_shifted_limbs: u32 = shift / 60_u32;
    let limb_shift: u64 = (shift % 60_u32) as u64;
    let mut result: [u64; 6] = [0_u64; 6];
    result[num_shifted_limbs] = 1_u64 << limb_shift;
    for i in 1_u32..6_u32 - num_shifted_limbs {
        {
<<<<<<< HEAD
            let i_4321: u32 = i + num_shifted_limbs;
            result[i_4321] = 0_u64;
=======
            let i_4340: u32 = i + num_shifted_limbs;
            result[i_4340] = 0_u64;
>>>>>>> 3ceac8f4
        }
    }
    result
}<|MERGE_RESOLUTION|>--- conflicted
+++ resolved
@@ -53,13 +53,8 @@
     result[num_shifted_limbs] = 1_u64 << limb_shift;
     for i in 1_u32..6_u32 - num_shifted_limbs {
         {
-<<<<<<< HEAD
-            let i_4321: u32 = i + num_shifted_limbs;
-            result[i_4321] = 0_u64;
-=======
-            let i_4340: u32 = i + num_shifted_limbs;
-            result[i_4340] = 0_u64;
->>>>>>> 3ceac8f4
+            let i_4373: u32 = i + num_shifted_limbs;
+            result[i_4373] = 0_u64;
         }
     }
     result
