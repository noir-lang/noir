---
source: tooling/nargo_cli/tests/execute.rs
expression: expanded_code
---
global N: u32 = 1000;

fn main() {
    let a: [Field; 2] = id([1_Field, 2_Field]);
    let b: [Field; 3] = id([1_Field, 2_Field, 3_Field]);
    let itWorks1: MyStruct<2> = MyStruct::<2> { data: a };
    assert(itWorks1.data[1_u32] == 2_Field);
    let itWorks2: MyStruct<3> = MyStruct::<3> { data: b };
    assert(itWorks2.data[1_u32] == 2_Field);
    let c: [Field; 2] = [1_Field, 2_Field];
    let itAlsoWorks: MyStruct<2> = MyStruct::<2> { data: c };
    assert(itAlsoWorks.data[1_u32] == 2_Field);
    assert(foo(itWorks2).data[0_u32] == (itWorks2.data[0_u32] + 1_Field));
    double_numeric_generics_test();
    let my_type: MyType = PublicStorage::read::<MyType, 3>();
    assert(my_type.a == 1_Field);
    assert(my_type.b == 2_Field);
    assert(my_type.c == 3_Field);
    let foo: MyStruct<10> = baz::<10>();
    assert(foo.data == [1_Field; 10]);
}

fn id<let I: u32>(x: [Field; I]) -> [Field; I] {
    x
}

struct MyStruct<let S: u32> {
    data: [Field; S],
}

impl<let S: u32> MyStruct<S> {
    fn insert(mut self, index: Field, elem: Field) -> Self {
        assert((index as u32) < S);
        {
<<<<<<< HEAD
            let i_3980: u32 = index as u32;
            self.data[i_3980] = elem;
=======
            let i_4266: u32 = index as u32;
            self.data[i_4266] = elem;
>>>>>>> 1cc60bb7
        };
        self
    }
}

fn foo(mut s: MyStruct<3>) -> MyStruct<3> {
    s.data[0_u32] = s.data[0_u32] + 1_Field;
    s
}

fn baz<let N: u32>() -> MyStruct<N> {
    MyStruct::<N> { data: [1_Field; N] }
}

fn double<let N: u32>() -> u32 {
    N * 2_u32
}

fn double_numeric_generics_test() {
    assert(double::<9>() == 18_u32);
    assert(double::<123>() == 246_u32);
    assert(double::<15>() == 30_u32);
}

struct MyType {
    a: Field,
    b: Field,
    c: Field,
}

impl<let N: u32> Deserialize<N> for MyType {
    fn deserialize(fields: [Field; N]) -> Self {
        Self { a: fields[0_u32], b: fields[1_u32], c: fields[2_u32] }
    }
}

trait Deserialize<let N: u32> {
    fn deserialize(fields: [Field; N]) -> Self;
}

pub struct PublicStorage {}

impl PublicStorage {
    fn read<T, let N: u32>() -> T
    where
        T: Deserialize<N>,
    {
        let mut fields: [Field; N] = [0_Field; N];
        for i in 0_u32..N {
            fields[i] = (i as Field) + 1_Field;
        }
        T::deserialize(fields)
    }
}

pub struct NestedNumeric<let N: u32> {
    a: Field,
    b: InnerNumeric<N>,
}

pub struct InnerNumeric<let N: u32> {
    inner: [u32; N],
}<|MERGE_RESOLUTION|>--- conflicted
+++ resolved
@@ -36,13 +36,8 @@
     fn insert(mut self, index: Field, elem: Field) -> Self {
         assert((index as u32) < S);
         {
-<<<<<<< HEAD
-            let i_3980: u32 = index as u32;
-            self.data[i_3980] = elem;
-=======
-            let i_4266: u32 = index as u32;
-            self.data[i_4266] = elem;
->>>>>>> 1cc60bb7
+            let i_4285: u32 = index as u32;
+            self.data[i_4285] = elem;
         };
         self
     }
