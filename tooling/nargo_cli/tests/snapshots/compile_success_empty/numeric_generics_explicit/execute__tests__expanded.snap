---
source: tooling/nargo_cli/tests/execute.rs
expression: expanded_code
---
global N: u32 = 1000;

fn main() {
    let a: [Field; 2] = id([1_Field, 2_Field]);
    let b: [Field; 3] = id([1_Field, 2_Field, 3_Field]);
    let itWorks1: MyStruct<2> = MyStruct::<2> { data: a };
    assert(itWorks1.data[1_u32] == 2_Field);
    let itWorks2: MyStruct<3> = MyStruct::<3> { data: b };
    assert(itWorks2.data[1_u32] == 2_Field);
    let c: [Field; 2] = [1_Field, 2_Field];
    let itAlsoWorks: MyStruct<2> = MyStruct::<2> { data: c };
    assert(itAlsoWorks.data[1_u32] == 2_Field);
    assert(foo(itWorks2).data[0_u32] == (itWorks2.data[0_u32] + 1_Field));
    double_numeric_generics_test();
    let my_type: MyType = PublicStorage::read::<MyType, 3>();
    assert(my_type.a == 1_Field);
    assert(my_type.b == 2_Field);
    assert(my_type.c == 3_Field);
    let foo: MyStruct<10> = baz::<10>();
    assert(foo.data == [1_Field; 10]);
}

fn id<let I: u32>(x: [Field; I]) -> [Field; I] {
    x
}

struct MyStruct<let S: u32> {
    data: [Field; S],
}

impl<let S: u32> MyStruct<S> {
    fn insert(mut self, index: Field, elem: Field) -> Self {
        assert((index as u32) < S);
        {
<<<<<<< HEAD
            let i_3877: u32 = index as u32;
            self.data[i_3877] = elem;
=======
            let i_3853: u32 = index as u32;
            self.data[i_3853] = elem;
>>>>>>> 7bda5023
        };
        self
    }
}

fn foo(mut s: MyStruct<3>) -> MyStruct<3> {
    s.data[0_u32] = s.data[0_u32] + 1_Field;
    s
}

fn baz<let N: u32>() -> MyStruct<N> {
    MyStruct::<N> { data: [1_Field; N] }
}

fn double<let N: u32>() -> u32 {
    N * 2_u32
}

fn double_numeric_generics_test() {
    assert(double::<9>() == 18_u32);
    assert(double::<123>() == 246_u32);
    assert(double::<15>() == 30_u32);
}

struct MyType {
    a: Field,
    b: Field,
    c: Field,
}

impl<let N: u32> Deserialize<N> for MyType {
    fn deserialize(fields: [Field; N]) -> Self {
        Self { a: fields[0_u32], b: fields[1_u32], c: fields[2_u32] }
    }
}

trait Deserialize<let N: u32> {
    fn deserialize(fields: [Field; N]) -> Self;
}

pub struct PublicStorage {}

impl PublicStorage {
    fn read<T, let N: u32>() -> T
    where
        T: Deserialize<N>,
    {
        let mut fields: [Field; N] = [0_Field; N];
        for i in 0_u32..N {
            fields[i] = (i as Field) + 1_Field;
        }
        T::deserialize(fields)
    }
}

pub struct NestedNumeric<let N: u32> {
    a: Field,
    b: InnerNumeric<N>,
}

pub struct InnerNumeric<let N: u32> {
    inner: [u32; N],
}<|MERGE_RESOLUTION|>--- conflicted
+++ resolved
@@ -36,13 +36,8 @@
     fn insert(mut self, index: Field, elem: Field) -> Self {
         assert((index as u32) < S);
         {
-<<<<<<< HEAD
-            let i_3877: u32 = index as u32;
-            self.data[i_3877] = elem;
-=======
-            let i_3853: u32 = index as u32;
-            self.data[i_3853] = elem;
->>>>>>> 7bda5023
+            let i_3882: u32 = index as u32;
+            self.data[i_3882] = elem;
         };
         self
     }
