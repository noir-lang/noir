--- conflicted
+++ resolved
@@ -36,13 +36,8 @@
     fn insert(mut self, index: Field, elem: Field) -> Self {
         assert((index as u32) < S);
         {
-<<<<<<< HEAD
-            let i_3882: u32 = index as u32;
-            self.data[i_3882] = elem;
-=======
-            let i_3843: u32 = index as u32;
-            self.data[i_3843] = elem;
->>>>>>> 38473c15
+            let i_3846: u32 = index as u32;
+            self.data[i_3846] = elem;
         };
         self
     }
