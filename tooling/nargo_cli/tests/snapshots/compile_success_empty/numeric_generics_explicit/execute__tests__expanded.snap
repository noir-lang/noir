--- conflicted
+++ resolved
@@ -36,13 +36,8 @@
     fn insert(mut self, index: Field, elem: Field) -> Self {
         assert((index as u32) < S);
         {
-<<<<<<< HEAD
-            let i_3808: u32 = index as u32;
-            self.data[i_3808] = elem;
-=======
             let i_3807: u32 = index as u32;
             self.data[i_3807] = elem;
->>>>>>> ce2fc37f
         };
         self
     }
