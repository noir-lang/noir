---
source: tooling/nargo_cli/tests/execute.rs
expression: expanded_code
---
global N: u32 = 1000;

fn main() {
    let a: [Field; 2] = id([1_Field, 2_Field]);
    let b: [Field; 3] = id([1_Field, 2_Field, 3_Field]);
    let itWorks1: MyStruct<2> = MyStruct::<2> { data: a };
    assert(itWorks1.data[1_u32] == 2_Field);
    let itWorks2: MyStruct<3> = MyStruct::<3> { data: b };
    assert(itWorks2.data[1_u32] == 2_Field);
    let c: [Field; 2] = [1_Field, 2_Field];
    let itAlsoWorks: MyStruct<2> = MyStruct::<2> { data: c };
    assert(itAlsoWorks.data[1_u32] == 2_Field);
    assert(foo(itWorks2).data[0_u32] == (itWorks2.data[0_u32] + 1_Field));
    double_numeric_generics_test();
    let my_type: MyType = PublicStorage::read::<MyType, 3>();
    assert(my_type.a == 1_Field);
    assert(my_type.b == 2_Field);
    assert(my_type.c == 3_Field);
    let foo: MyStruct<10> = baz::<10>();
    assert(foo.data == [1_Field; 10]);
}

fn id<let I: u32>(x: [Field; I]) -> [Field; I] {
    x
}

struct MyStruct<let S: u32> {
    data: [Field; S],
}

impl<let S: u32> MyStruct<S> {
    fn insert(mut self, index: Field, elem: Field) -> Self {
        assert((index as u32) < S);
        {
<<<<<<< HEAD
            let i_3862: u32 = index as u32;
            self.data[i_3862] = elem;
=======
            let i_3961: u32 = index as u32;
            self.data[i_3961] = elem;
>>>>>>> 318ff16c
        };
        self
    }
}

fn foo(mut s: MyStruct<3>) -> MyStruct<3> {
    s.data[0_u32] = s.data[0_u32] + 1_Field;
    s
}

fn baz<let N: u32>() -> MyStruct<N> {
    MyStruct::<N> { data: [1_Field; N] }
}

fn double<let N: u32>() -> u32 {
    N * 2_u32
}

fn double_numeric_generics_test() {
    assert(double::<9>() == 18_u32);
    assert(double::<123>() == 246_u32);
    assert(double::<15>() == 30_u32);
}

struct MyType {
    a: Field,
    b: Field,
    c: Field,
}

impl<let N: u32> Deserialize<N> for MyType {
    fn deserialize(fields: [Field; N]) -> Self {
        Self { a: fields[0_u32], b: fields[1_u32], c: fields[2_u32] }
    }
}

trait Deserialize<let N: u32> {
    fn deserialize(fields: [Field; N]) -> Self;
}

pub struct PublicStorage {}

impl PublicStorage {
    fn read<T, let N: u32>() -> T
    where
        T: Deserialize<N>,
    {
        let mut fields: [Field; N] = [0_Field; N];
        for i in 0_u32..N {
            fields[i] = (i as Field) + 1_Field;
        }
        T::deserialize(fields)
    }
}

pub struct NestedNumeric<let N: u32> {
    a: Field,
    b: InnerNumeric<N>,
}

pub struct InnerNumeric<let N: u32> {
    inner: [u32; N],
}<|MERGE_RESOLUTION|>--- conflicted
+++ resolved
@@ -36,13 +36,8 @@
     fn insert(mut self, index: Field, elem: Field) -> Self {
         assert((index as u32) < S);
         {
-<<<<<<< HEAD
-            let i_3862: u32 = index as u32;
-            self.data[i_3862] = elem;
-=======
-            let i_3961: u32 = index as u32;
-            self.data[i_3961] = elem;
->>>>>>> 318ff16c
+            let i_3980: u32 = index as u32;
+            self.data[i_3980] = elem;
         };
         self
     }
