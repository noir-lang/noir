---
source: tooling/nargo_cli/tests/execute.rs
expression: artifact
---
{
  "noir_version": "[noir_version]",
  "hash": "[hash]",
  "abi": {
    "parameters": [],
    "return_type": null,
    "error_types": {
      "3117886703346944619": {
        "error_kind": "string",
        "string": ""
      }
    }
  },
  "bytecode": [
    "func 0",
    "current witness index : _0",
    "private parameters indices : []",
    "public parameters indices : []",
    "return value indices : []"
  ],
<<<<<<< HEAD
  "debug_symbols": "nZFBCoMwEEXvknUWpkVbvUopEuMogZCEMRGKePeOYloRXLSryZ+f9xNmJtZCE/ta284NrHpMrEFtjO5r45QM2lnqTjNnSdYBAajFdj5RXiLYwCobjeFslCaulwYv7VqDRHIzzsC2VCmw0waW08y/dHaOikJssLiJD57/wKfHxf0fviwSnl3O8Os5npfp+8WBf5KSSuNx4KNELRsDm+yiVTs3vHxy0sI8OgVtRFiSVo+y3w==",
  "file_map": {},
  "expression_width": {
    "Bounded": {
      "width": 4
    }
  }
=======
  "debug_symbols": "[debug_symbols]",
  "file_map": "[file_map]",
  "names": [
    "main"
  ],
  "brillig_names": []
>>>>>>> 318ff16c
}<|MERGE_RESOLUTION|>--- conflicted
+++ resolved
@@ -22,20 +22,11 @@
     "public parameters indices : []",
     "return value indices : []"
   ],
-<<<<<<< HEAD
-  "debug_symbols": "nZFBCoMwEEXvknUWpkVbvUopEuMogZCEMRGKePeOYloRXLSryZ+f9xNmJtZCE/ta284NrHpMrEFtjO5r45QM2lnqTjNnSdYBAajFdj5RXiLYwCobjeFslCaulwYv7VqDRHIzzsC2VCmw0waW08y/dHaOikJssLiJD57/wKfHxf0fviwSnl3O8Os5npfp+8WBf5KSSuNx4KNELRsDm+yiVTs3vHxy0sI8OgVtRFiSVo+y3w==",
-  "file_map": {},
+  "debug_symbols": "[debug_symbols]",
+  "file_map": "[file_map]",
   "expression_width": {
     "Bounded": {
       "width": 4
     }
   }
-=======
-  "debug_symbols": "[debug_symbols]",
-  "file_map": "[file_map]",
-  "names": [
-    "main"
-  ],
-  "brillig_names": []
->>>>>>> 318ff16c
 }