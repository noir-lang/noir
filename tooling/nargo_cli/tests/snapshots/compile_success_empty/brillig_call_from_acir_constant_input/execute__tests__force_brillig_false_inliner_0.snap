---
source: tooling/nargo_cli/tests/execute.rs
expression: artifact
---
{
  "noir_version": "[noir_version]",
  "hash": "[hash]",
  "abi": {
    "parameters": [],
    "return_type": null,
    "error_types": {
      "3117886703346944619": {
        "error_kind": "string",
        "string": ""
      }
    }
  },
<<<<<<< HEAD
  "bytecode": [
    "func 0",
    "current witness index : 0",
    "private parameters indices : []",
    "public parameters indices : []",
    "return value indices : []"
  ],
  "debug_symbols": "XYxLCoAwDAXvkrUn8Coi0k9aAqEpsRWk9O5+cCFdzhveNPBoa9woBdlhXhqwOFNI0k2tT2CVmCluw3wYJWMZPww1uZ8tZ8bhn1Uc+qr4lF7X134B",
=======
  "bytecode": "H4sIAAAAAAAA/5XDsQkAAADCMAv+f7PuTgaCFm19Arunwj5IAAAA",
  "debug_symbols": "nZFBCoMwEEXvknUWpkVbvUopEuMogZCEMRGKePeOYloRXLSryZ+f9xNmJtZCE/ta284NrHpMrEFtjO5r45QM2lnqTjNnSdYBAajFdj5RXiLYwCobjeFslCaulwYv7VqDRHIzzsC2VCmw0waW08y/dHaOikJssLiJD57/wKfHxf0fviwSnl3O8Os5npfp+8WBf5KSSuNx4KNELRsDm+yiVTs3vHxy0sI8OgVtRFiSVo+y3w==",
>>>>>>> 2114ae22
  "file_map": {},
  "names": [
    "main"
  ],
  "brillig_names": []
}<|MERGE_RESOLUTION|>--- conflicted
+++ resolved
@@ -15,19 +15,14 @@
       }
     }
   },
-<<<<<<< HEAD
   "bytecode": [
     "func 0",
-    "current witness index : 0",
+    "current witness index : _0",
     "private parameters indices : []",
     "public parameters indices : []",
     "return value indices : []"
   ],
-  "debug_symbols": "XYxLCoAwDAXvkrUn8Coi0k9aAqEpsRWk9O5+cCFdzhveNPBoa9woBdlhXhqwOFNI0k2tT2CVmCluw3wYJWMZPww1uZ8tZ8bhn1Uc+qr4lF7X134B",
-=======
-  "bytecode": "H4sIAAAAAAAA/5XDsQkAAADCMAv+f7PuTgaCFm19Arunwj5IAAAA",
   "debug_symbols": "nZFBCoMwEEXvknUWpkVbvUopEuMogZCEMRGKePeOYloRXLSryZ+f9xNmJtZCE/ta284NrHpMrEFtjO5r45QM2lnqTjNnSdYBAajFdj5RXiLYwCobjeFslCaulwYv7VqDRHIzzsC2VCmw0waW08y/dHaOikJssLiJD57/wKfHxf0fviwSnl3O8Os5npfp+8WBf5KSSuNx4KNELRsDm+yiVTs3vHxy0sI8OgVtRFiSVo+y3w==",
->>>>>>> 2114ae22
   "file_map": {},
   "names": [
     "main"
