---
source: tooling/nargo_cli/tests/execute.rs
expression: artifact
---
{
  "noir_version": "[noir_version]",
  "hash": "[hash]",
  "abi": {
    "parameters": [
      {
        "name": "x",
        "type": {
          "kind": "field"
        },
        "visibility": "private"
      }
    ],
    "return_type": null,
    "error_types": {}
  },
  "bytecode": [
    "func 0",
    "current witness index : _0",
    "private parameters indices : [_0]",
    "public parameters indices : []",
    "return value indices : []"
  ],
<<<<<<< HEAD
  "debug_symbols": "nZHdCoMgGIbvxeMOdLUfdytjhNlXCKJiGozo3vcVtrWBO9jR9/P6PIJOpIUm9rUynR3I9TaRxiutVV9rK0VQ1uB2mguyjXXwALgiuxwpJzyYQK4mal2QUei4HhqcMGsNwmNKCwKmxYrCTmlYurl40zSP8nOVYH7hL/z4ybM8X5Y88WVV5fgf9zPKWBJge/rLQA85wx0nIZX/fvVReCUaDWnsopG7NDzclmy/5ryV0EYPi2nN0P0E",
  "file_map": {},
  "expression_width": {
    "Bounded": {
      "width": 4
    }
  }
=======
  "debug_symbols": "[debug_symbols]",
  "file_map": "[file_map]",
  "names": [
    "main"
  ],
  "brillig_names": []
>>>>>>> 318ff16c
}<|MERGE_RESOLUTION|>--- conflicted
+++ resolved
@@ -25,20 +25,11 @@
     "public parameters indices : []",
     "return value indices : []"
   ],
-<<<<<<< HEAD
-  "debug_symbols": "nZHdCoMgGIbvxeMOdLUfdytjhNlXCKJiGozo3vcVtrWBO9jR9/P6PIJOpIUm9rUynR3I9TaRxiutVV9rK0VQ1uB2mguyjXXwALgiuxwpJzyYQK4mal2QUei4HhqcMGsNwmNKCwKmxYrCTmlYurl40zSP8nOVYH7hL/z4ybM8X5Y88WVV5fgf9zPKWBJge/rLQA85wx0nIZX/fvVReCUaDWnsopG7NDzclmy/5ryV0EYPi2nN0P0E",
-  "file_map": {},
+  "debug_symbols": "[debug_symbols]",
+  "file_map": "[file_map]",
   "expression_width": {
     "Bounded": {
       "width": 4
     }
   }
-=======
-  "debug_symbols": "[debug_symbols]",
-  "file_map": "[file_map]",
-  "names": [
-    "main"
-  ],
-  "brillig_names": []
->>>>>>> 318ff16c
 }