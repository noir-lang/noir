--- conflicted
+++ resolved
@@ -24,13 +24,8 @@
 fn push<let N: u32>(array: [Field; N], element: Field) -> [Field; N + 1] {
     let mut result: [Field; N + 1] = std::mem::zeroed();
     {
-<<<<<<< HEAD
-        let i_4459: u32 = array.len();
-        result[i_4459] = element;
-=======
-        let i_4456: u32 = array.len();
-        result[i_4456] = element;
->>>>>>> 1ffaa3bd
+        let i_4455: u32 = array.len();
+        result[i_4455] = element;
     };
     for i in 0_u32..array.len() {
         result[i] = array[i];
