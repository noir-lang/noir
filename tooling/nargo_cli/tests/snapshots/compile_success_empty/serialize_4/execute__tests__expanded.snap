---
source: tooling/nargo_cli/tests/execute.rs
expression: expanded_code
---
trait Serialize {
    let Size: u32;

    fn serialize(self) -> [Field; Size];
}

impl<A, B> Serialize for (A, B)
where
    A: Serialize,
    B: Serialize,
{
    let Size: u32 = <A as Serialize>::Size + <B as Serialize>::Size;

    fn serialize(self) -> [Field; <A as Serialize>::Size + <B as Serialize>::Size] {
        let mut array: [Field; <A as Serialize>::Size + <B as Serialize>::Size] =
            std::mem::zeroed();
        let a: [Field; <A as Serialize>::Size] = self.0.serialize();
        let b: [Field; <B as Serialize>::Size] = self.1.serialize();
        for i in 0_u32..a.len() {
            array[i] = a[i];
        }
        for i in 0_u32..b.len() {
            {
<<<<<<< HEAD
                let i_3853: u32 = i + a.len();
                array[i_3853] = b[i];
=======
                let i_3952: u32 = i + a.len();
                array[i_3952] = b[i];
>>>>>>> 318ff16c
            }
        }
        array
    }
}

impl<let N: u32, T> Serialize for [T; N]
where
    T: Serialize,
{
    let Size: u32 = N * <T as Serialize>::Size;

    fn serialize(self) -> [Field; N * <T as Serialize>::Size] {
        let mut array: [Field; N * <T as Serialize>::Size] = std::mem::zeroed();
        let mut array_i: u32 = 0_u32;
        {
            let ___i0: Self = self;
            for ___i1 in 0_u32..___i0.len() {
                let elem: T = ___i0[___i1];
                {
                    let elem_fields: [Field; <T as Serialize>::Size] = elem.serialize();
                    for i in 0_u32..elem_fields.len() {
                        array[array_i] = elem_fields[i];
                        array_i = array_i + 1_u32;
                    }
                }
            }
        };
        array
    }
}

impl Serialize for Field {
    let Size: u32 = 1;

    fn serialize(self) -> [Self; 1] {
        [self]
    }
}

fn main() {
    let x: (Field, [Field; 3]) = (1_Field, [2_Field, 3_Field, 4_Field]);
    assert(x.serialize().len() == 4_u32);
}<|MERGE_RESOLUTION|>--- conflicted
+++ resolved
@@ -25,13 +25,8 @@
         }
         for i in 0_u32..b.len() {
             {
-<<<<<<< HEAD
-                let i_3853: u32 = i + a.len();
-                array[i_3853] = b[i];
-=======
-                let i_3952: u32 = i + a.len();
-                array[i_3952] = b[i];
->>>>>>> 318ff16c
+                let i_3971: u32 = i + a.len();
+                array[i_3971] = b[i];
             }
         }
         array
