--- conflicted
+++ resolved
@@ -25,13 +25,8 @@
         }
         for i in 0_u32..b.len() {
             {
-<<<<<<< HEAD
-                let i_4441: u32 = i + a.len();
-                array[i_4441] = b[i];
-=======
-                let i_4447: u32 = i + a.len();
-                array[i_4447] = b[i];
->>>>>>> 94dadc7e
+                let i_4513: u32 = i + a.len();
+                array[i_4513] = b[i];
             }
         }
         array
