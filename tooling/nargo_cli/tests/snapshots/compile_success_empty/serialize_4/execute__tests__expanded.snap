---
source: tooling/nargo_cli/tests/execute.rs
expression: expanded_code
---
trait Serialize {
    let Size: u32;

    fn serialize(self) -> [Field; Size];
}

impl<A, B> Serialize for (A, B)
where
    A: Serialize,
    B: Serialize,
{
    let Size: u32 = <A as Serialize>::Size + <B as Serialize>::Size;

    fn serialize(self) -> [Field; <A as Serialize>::Size + <B as Serialize>::Size] {
        let mut array: [Field; <A as Serialize>::Size + <B as Serialize>::Size] =
            std::mem::zeroed();
        let a: [Field; <A as Serialize>::Size] = self.0.serialize();
        let b: [Field; <B as Serialize>::Size] = self.1.serialize();
        for i in 0_u32..a.len() {
            array[i] = a[i];
        }
        for i in 0_u32..b.len() {
            {
<<<<<<< HEAD
                let i_3958: u32 = i + a.len();
                array[i_3958] = b[i];
=======
                let i_3834: u32 = i + a.len();
                array[i_3834] = b[i];
>>>>>>> 3c6914c1
            }
        }
        array
    }
}

impl<let N: u32, T> Serialize for [T; N]
where
    T: Serialize,
{
    let Size: u32 = N * <T as Serialize>::Size;

    fn serialize(self) -> [Field; N * <T as Serialize>::Size] {
        let mut array: [Field; N * <T as Serialize>::Size] = std::mem::zeroed();
        let mut array_i: u32 = 0_u32;
        {
            let ___i0: Self = self;
            for ___i1 in 0_u32..___i0.len() {
                let elem: T = ___i0[___i1];
                {
                    let elem_fields: [Field; <T as Serialize>::Size] = elem.serialize();
                    for i in 0_u32..elem_fields.len() {
                        array[array_i] = elem_fields[i];
                        array_i = array_i + 1_u32;
                    }
                }
            }
        };
        array
    }
}

impl Serialize for Field {
    let Size: u32 = 1;

    fn serialize(self) -> [Self; 1] {
        [self]
    }
}

fn main() {
    let x: (Field, [Field; 3]) = (1_Field, [2_Field, 3_Field, 4_Field]);
    assert(x.serialize().len() == 4_u32);
}<|MERGE_RESOLUTION|>--- conflicted
+++ resolved
@@ -25,13 +25,8 @@
         }
         for i in 0_u32..b.len() {
             {
-<<<<<<< HEAD
-                let i_3958: u32 = i + a.len();
-                array[i_3958] = b[i];
-=======
-                let i_3834: u32 = i + a.len();
-                array[i_3834] = b[i];
->>>>>>> 3c6914c1
+                let i_3948: u32 = i + a.len();
+                array[i_3948] = b[i];
             }
         }
         array
