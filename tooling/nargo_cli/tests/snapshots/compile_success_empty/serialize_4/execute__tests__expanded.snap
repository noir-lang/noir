---
source: tooling/nargo_cli/tests/execute.rs
expression: expanded_code
---
trait Serialize {
    let Size: u32;

    fn serialize(self) -> [Field; Size];
}

impl<A, B> Serialize for (A, B)
where
    A: Serialize,
    B: Serialize,
{
    let Size: u32 = <A as Serialize>::Size + <B as Serialize>::Size;

    fn serialize(self) -> [Field; <A as Serialize>::Size + <B as Serialize>::Size] {
        let mut array: [Field; <A as Serialize>::Size + <B as Serialize>::Size] =
            std::mem::zeroed();
        let a: [Field; <A as Serialize>::Size] = self.0.serialize();
        let b: [Field; <B as Serialize>::Size] = self.1.serialize();
        for i in 0_u32..a.len() {
            array[i] = a[i];
        }
        for i in 0_u32..b.len() {
            {
<<<<<<< HEAD
                let i_4429: u32 = i + a.len();
                array[i_4429] = b[i];
=======
                let i_4394: u32 = i + a.len();
                array[i_4394] = b[i];
>>>>>>> a8918be2
            }
        }
        array
    }
}

impl<let N: u32, T> Serialize for [T; N]
where
    T: Serialize,
{
    let Size: u32 = N * <T as Serialize>::Size;

    fn serialize(self) -> [Field; N * <T as Serialize>::Size] {
        let mut array: [Field; N * <T as Serialize>::Size] = std::mem::zeroed();
        let mut array_i: u32 = 0_u32;
        {
            let ___i0: Self = self;
            for ___i1 in 0_u32..___i0.len() {
                let elem: T = ___i0[___i1];
                {
                    let elem_fields: [Field; <T as Serialize>::Size] = elem.serialize();
                    for i in 0_u32..elem_fields.len() {
                        array[array_i] = elem_fields[i];
                        array_i = array_i + 1_u32;
                    }
                }
            }
        };
        array
    }
}

impl Serialize for Field {
    let Size: u32 = 1;

    fn serialize(self) -> [Self; 1] {
        [self]
    }
}

fn main() {
    let x: (Field, [Field; 3]) = (1_Field, [2_Field, 3_Field, 4_Field]);
    assert(x.serialize().len() == 4_u32);
}<|MERGE_RESOLUTION|>--- conflicted
+++ resolved
@@ -25,13 +25,8 @@
         }
         for i in 0_u32..b.len() {
             {
-<<<<<<< HEAD
-                let i_4429: u32 = i + a.len();
-                array[i_4429] = b[i];
-=======
                 let i_4394: u32 = i + a.len();
                 array[i_4394] = b[i];
->>>>>>> a8918be2
             }
         }
         array
