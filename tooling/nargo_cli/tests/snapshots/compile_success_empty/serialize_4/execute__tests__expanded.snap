---
source: tooling/nargo_cli/tests/execute.rs
expression: expanded_code
---
trait Serialize {
    let Size: u32;

    fn serialize(self) -> [Field; Size];
}

impl<A, B> Serialize for (A, B)
where
    A: Serialize,
    B: Serialize,
{
    let Size: u32 = <A as Serialize>::Size + <B as Serialize>::Size;

    fn serialize(self) -> [Field; <A as Serialize>::Size + <B as Serialize>::Size] {
        let mut array: [Field; <A as Serialize>::Size + <B as Serialize>::Size] =
            std::mem::zeroed();
        let a: [Field; <A as Serialize>::Size] = self.0.serialize();
        let b: [Field; <B as Serialize>::Size] = self.1.serialize();
        for i in 0_u32..a.len() {
            array[i] = a[i];
        }
        for i in 0_u32..b.len() {
            {
<<<<<<< HEAD
                let i_3873: u32 = i + a.len();
                array[i_3873] = b[i];
=======
                let i_3834: u32 = i + a.len();
                array[i_3834] = b[i];
>>>>>>> 38473c15
            }
        }
        array
    }
}

impl<let N: u32, T> Serialize for [T; N]
where
    T: Serialize,
{
    let Size: u32 = N * <T as Serialize>::Size;

    fn serialize(self) -> [Field; N * <T as Serialize>::Size] {
        let mut array: [Field; N * <T as Serialize>::Size] = std::mem::zeroed();
        let mut array_i: u32 = 0_u32;
        {
            let ___i0: Self = self;
            for ___i1 in 0_u32..___i0.len() {
                let elem: T = ___i0[___i1];
                {
                    let elem_fields: [Field; <T as Serialize>::Size] = elem.serialize();
                    for i in 0_u32..elem_fields.len() {
                        array[array_i] = elem_fields[i];
                        array_i = array_i + 1_u32;
                    }
                }
            }
        };
        array
    }
}

impl Serialize for Field {
    let Size: u32 = 1;

    fn serialize(self) -> [Self; 1] {
        [self]
    }
}

fn main() {
    let x: (Field, [Field; 3]) = (1_Field, [2_Field, 3_Field, 4_Field]);
    assert(x.serialize().len() == 4_u32);
}<|MERGE_RESOLUTION|>--- conflicted
+++ resolved
@@ -25,13 +25,8 @@
         }
         for i in 0_u32..b.len() {
             {
-<<<<<<< HEAD
-                let i_3873: u32 = i + a.len();
-                array[i_3873] = b[i];
-=======
-                let i_3834: u32 = i + a.len();
-                array[i_3834] = b[i];
->>>>>>> 38473c15
+                let i_3837: u32 = i + a.len();
+                array[i_3837] = b[i];
             }
         }
         array
