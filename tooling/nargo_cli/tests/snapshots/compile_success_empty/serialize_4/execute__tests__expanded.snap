---
source: tooling/nargo_cli/tests/execute.rs
expression: expanded_code
---
trait Serialize {
    let Size: u32;

    fn serialize(self) -> [Field; Size];
}

impl<A, B> Serialize for (A, B)
where
    A: Serialize,
    B: Serialize,
{
    let Size: u32 = <A as Serialize>::Size + <B as Serialize>::Size;

    fn serialize(self) -> [Field; <A as Serialize>::Size + <B as Serialize>::Size] {
        let mut array: [Field; <A as Serialize>::Size + <B as Serialize>::Size] =
            std::mem::zeroed();
        let a: [Field; <A as Serialize>::Size] = self.0.serialize();
        let b: [Field; <B as Serialize>::Size] = self.1.serialize();
        for i in 0_u32..a.len() {
            array[i] = a[i];
        }
        for i in 0_u32..b.len() {
            {
<<<<<<< HEAD
                let i_4356: u32 = i + a.len();
                array[i_4356] = b[i];
=======
                let i_4375: u32 = i + a.len();
                array[i_4375] = b[i];
>>>>>>> 1b4e2523
            }
        }
        array
    }
}

impl<let N: u32, T> Serialize for [T; N]
where
    T: Serialize,
{
    let Size: u32 = N * <T as Serialize>::Size;

    fn serialize(self) -> [Field; N * <T as Serialize>::Size] {
        let mut array: [Field; N * <T as Serialize>::Size] = std::mem::zeroed();
        let mut array_i: u32 = 0_u32;
        {
            let ___i0: Self = self;
            for ___i1 in 0_u32..___i0.len() {
                let elem: T = ___i0[___i1];
                {
                    let elem_fields: [Field; <T as Serialize>::Size] = elem.serialize();
                    for i in 0_u32..elem_fields.len() {
                        array[array_i] = elem_fields[i];
                        array_i = array_i + 1_u32;
                    }
                }
            }
        };
        array
    }
}

impl Serialize for Field {
    let Size: u32 = 1;

    fn serialize(self) -> [Self; 1] {
        [self]
    }
}

fn main() {
    let x: (Field, [Field; 3]) = (1_Field, [2_Field, 3_Field, 4_Field]);
    assert(x.serialize().len() == 4_u32);
}<|MERGE_RESOLUTION|>--- conflicted
+++ resolved
@@ -25,13 +25,8 @@
         }
         for i in 0_u32..b.len() {
             {
-<<<<<<< HEAD
-                let i_4356: u32 = i + a.len();
-                array[i_4356] = b[i];
-=======
                 let i_4375: u32 = i + a.len();
                 array[i_4375] = b[i];
->>>>>>> 1b4e2523
             }
         }
         array
