---
source: tooling/nargo_cli/tests/execute.rs
expression: expanded_code
---
trait Serialize {
    let Size: u32;

    fn serialize(self) -> [Field; Size];
}

impl<A, B> Serialize for (A, B)
where
    A: Serialize,
    B: Serialize,
{
    let Size: u32 = <A as Serialize>::Size + <B as Serialize>::Size;

    fn serialize(self) -> [Field; <A as Serialize>::Size + <B as Serialize>::Size] {
        let mut array: [Field; <A as Serialize>::Size + <B as Serialize>::Size] =
            std::mem::zeroed();
        let a: [Field; <A as Serialize>::Size] = self.0.serialize();
        let b: [Field; <B as Serialize>::Size] = self.1.serialize();
        for i in 0_u32..a.len() {
            array[i] = a[i];
        }
        for i in 0_u32..b.len() {
            {
<<<<<<< HEAD
                let i_3868: u32 = i + a.len();
                array[i_3868] = b[i];
=======
                let i_3844: u32 = i + a.len();
                array[i_3844] = b[i];
>>>>>>> 7bda5023
            }
        }
        array
    }
}

impl<let N: u32, T> Serialize for [T; N]
where
    T: Serialize,
{
    let Size: u32 = N * <T as Serialize>::Size;

    fn serialize(self) -> [Field; N * <T as Serialize>::Size] {
        let mut array: [Field; N * <T as Serialize>::Size] = std::mem::zeroed();
        let mut array_i: u32 = 0_u32;
        {
            let ___i0: Self = self;
            for ___i1 in 0_u32..___i0.len() {
                let elem: T = ___i0[___i1];
                {
                    let elem_fields: [Field; <T as Serialize>::Size] = elem.serialize();
                    for i in 0_u32..elem_fields.len() {
                        array[array_i] = elem_fields[i];
                        array_i = array_i + 1_u32;
                    }
                }
            }
        };
        array
    }
}

impl Serialize for Field {
    let Size: u32 = 1;

    fn serialize(self) -> [Self; 1] {
        [self]
    }
}

fn main() {
    let x: (Field, [Field; 3]) = (1_Field, [2_Field, 3_Field, 4_Field]);
    assert(x.serialize().len() == 4_u32);
}<|MERGE_RESOLUTION|>--- conflicted
+++ resolved
@@ -25,13 +25,8 @@
         }
         for i in 0_u32..b.len() {
             {
-<<<<<<< HEAD
-                let i_3868: u32 = i + a.len();
-                array[i_3868] = b[i];
-=======
-                let i_3844: u32 = i + a.len();
-                array[i_3844] = b[i];
->>>>>>> 7bda5023
+                let i_3873: u32 = i + a.len();
+                array[i_3873] = b[i];
             }
         }
         array
