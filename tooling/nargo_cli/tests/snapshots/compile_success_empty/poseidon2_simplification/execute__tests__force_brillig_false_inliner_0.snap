--- conflicted
+++ resolved
@@ -17,20 +17,11 @@
     "public parameters indices : []",
     "return value indices : []"
   ],
-<<<<<<< HEAD
-  "debug_symbols": "dZBBCoMwEEXvkrULpQ1Vr1KKxDhKYEjCmAhFcveOotUWXE3+vLwPySw6aOPQGNu7UdTPWbRkEM3QoNMqGGd5O6dM7LEJBMArceJseUVgg6htRMzEpDCul0av7DqDIqZ5JsB2PLmwNwjLKWWHnV+rUm5uWX1l+WsX1/atKjf9XsjDf6T04qS0of/3ToqMahG22EerTzS8/U72//LkNHSRYGlaGXd/AA==",
-  "file_map": {},
+  "debug_symbols": "[debug_symbols]",
+  "file_map": "[file_map]",
   "expression_width": {
     "Bounded": {
       "width": 4
     }
   }
-=======
-  "debug_symbols": "[debug_symbols]",
-  "file_map": "[file_map]",
-  "names": [
-    "main"
-  ],
-  "brillig_names": []
->>>>>>> 318ff16c
 }