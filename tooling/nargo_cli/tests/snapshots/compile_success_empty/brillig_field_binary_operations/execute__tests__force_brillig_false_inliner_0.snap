---
source: tooling/nargo_cli/tests/execute.rs
expression: artifact
---
{
  "noir_version": "[noir_version]",
  "hash": "[hash]",
  "abi": {
    "parameters": [],
    "return_type": null,
    "error_types": {}
  },
<<<<<<< HEAD
  "bytecode": [
    "func 0",
    "current witness index : 0",
    "private parameters indices : []",
    "public parameters indices : []",
    "return value indices : []"
  ],
  "debug_symbols": "XYxLCoAwDAXvkrUn8Coi0k9aAqEpsRWk9O5+cCFdzhveNPBoa9woBdlhXhqwOFNI0k2tT2CVmCluw3wYJWMZPww1uZ8tZ8bhn1Uc+qr4lF7X134B",
=======
  "bytecode": "H4sIAAAAAAAA/5XDsQkAAADCMAv+f7PuTgaCFm19Arunwj5IAAAA",
  "debug_symbols": "nZHhCoMgFIXfxd/92EopepUxwuwWgqjcNBjRu+8WubXBYPTreu7xOwd0Zh20cWi07d3I6tvMWtTG6KExTsmgnaXtvGQsySYgAK3YwSfKSwQbWG2jMRmbpInbpdFLu80gkdxLxsB2NCmw1wbW05K96ctvtBD5DheifOHib55fy53neX6Gr1I/r870C576hfjsv5OSSuP3i08StWwN7LKPVh3c8PDJST/m0SnoIsKatHmU/QQ=",
>>>>>>> 2114ae22
  "file_map": {},
  "names": [
    "main"
  ],
  "brillig_names": []
}<|MERGE_RESOLUTION|>--- conflicted
+++ resolved
@@ -10,19 +10,14 @@
     "return_type": null,
     "error_types": {}
   },
-<<<<<<< HEAD
   "bytecode": [
     "func 0",
-    "current witness index : 0",
+    "current witness index : _0",
     "private parameters indices : []",
     "public parameters indices : []",
     "return value indices : []"
   ],
-  "debug_symbols": "XYxLCoAwDAXvkrUn8Coi0k9aAqEpsRWk9O5+cCFdzhveNPBoa9woBdlhXhqwOFNI0k2tT2CVmCluw3wYJWMZPww1uZ8tZ8bhn1Uc+qr4lF7X134B",
-=======
-  "bytecode": "H4sIAAAAAAAA/5XDsQkAAADCMAv+f7PuTgaCFm19Arunwj5IAAAA",
   "debug_symbols": "nZHhCoMgFIXfxd/92EopepUxwuwWgqjcNBjRu+8WubXBYPTreu7xOwd0Zh20cWi07d3I6tvMWtTG6KExTsmgnaXtvGQsySYgAK3YwSfKSwQbWG2jMRmbpInbpdFLu80gkdxLxsB2NCmw1wbW05K96ctvtBD5DheifOHib55fy53neX6Gr1I/r870C576hfjsv5OSSuP3i08StWwN7LKPVh3c8PDJST/m0SnoIsKatHmU/QQ=",
->>>>>>> 2114ae22
   "file_map": {},
   "names": [
     "main"
