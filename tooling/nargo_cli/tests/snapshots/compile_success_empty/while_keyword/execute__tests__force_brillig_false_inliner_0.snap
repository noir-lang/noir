---
source: tooling/nargo_cli/tests/execute.rs
expression: artifact
---
{
  "noir_version": "[noir_version]",
  "hash": "[hash]",
  "abi": {
    "parameters": [],
    "return_type": null,
    "error_types": {}
  },
  "bytecode": [
    "func 0",
    "current witness index : _0",
    "private parameters indices : []",
    "public parameters indices : []",
    "return value indices : []"
  ],
<<<<<<< HEAD
  "debug_symbols": "nZJLCoMwEIbvkrWLPKqoVylFoo4SCEmIiVDEuzeKsbZQKFlNZv5882IW1EPrx0aoQU+ovi+otUJKMTZSd9wJrUJ0WTMU3cZZgBBCFz1QhltQDtXKS5mhmUu/f5oMV7t13AYVZwhUH2xIOAgJ22vN3jT+jZIiwqQgJ57/z5ck8iVN4av84CnGCTzD9OAZLlN4Fvtnt5T5KbnF/mlK/5Sd86fVL8/61ef+H8HjnbDfFzdzK3gr4XAHr7qL6p4mKvFijdUd9N7ClmnXQu4X",
  "file_map": {},
  "expression_width": {
    "Bounded": {
      "width": 4
    }
  }
=======
  "debug_symbols": "[debug_symbols]",
  "file_map": "[file_map]",
  "names": [
    "main"
  ],
  "brillig_names": []
>>>>>>> 318ff16c
}<|MERGE_RESOLUTION|>--- conflicted
+++ resolved
@@ -17,20 +17,11 @@
     "public parameters indices : []",
     "return value indices : []"
   ],
-<<<<<<< HEAD
-  "debug_symbols": "nZJLCoMwEIbvkrWLPKqoVylFoo4SCEmIiVDEuzeKsbZQKFlNZv5882IW1EPrx0aoQU+ovi+otUJKMTZSd9wJrUJ0WTMU3cZZgBBCFz1QhltQDtXKS5mhmUu/f5oMV7t13AYVZwhUH2xIOAgJ22vN3jT+jZIiwqQgJ57/z5ck8iVN4av84CnGCTzD9OAZLlN4Fvtnt5T5KbnF/mlK/5Sd86fVL8/61ef+H8HjnbDfFzdzK3gr4XAHr7qL6p4mKvFijdUd9N7ClmnXQu4X",
-  "file_map": {},
+  "debug_symbols": "[debug_symbols]",
+  "file_map": "[file_map]",
   "expression_width": {
     "Bounded": {
       "width": 4
     }
   }
-=======
-  "debug_symbols": "[debug_symbols]",
-  "file_map": "[file_map]",
-  "names": [
-    "main"
-  ],
-  "brillig_names": []
->>>>>>> 318ff16c
 }