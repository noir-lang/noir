---
source: tooling/nargo_cli/tests/execute.rs
expression: artifact
---
{
  "noir_version": "[noir_version]",
  "hash": "[hash]",
  "abi": {
    "parameters": [],
    "return_type": null,
    "error_types": {}
  },
  "bytecode": [
    "func 0",
    "current witness index : _0",
    "private parameters indices : []",
    "public parameters indices : []",
    "return value indices : []"
  ],
<<<<<<< HEAD
  "debug_symbols": "XY5BCsQwCEXv4rqLWfcqw1BsaosgJtikMITefWyYQOlK/3/6tcJCc9km1jXuML4rzMYivE0SA2aO6m49B+hyykbkFty4byU00gyjFpEBDpTShvaE2mpGc/oagHTx6oErC13d+XGBge158UBjnIX+ci0abjR/Uyf942Qx0FKMrqTGPPsH",
  "file_map": {},
  "expression_width": {
    "Bounded": {
      "width": 4
    }
  }
=======
  "debug_symbols": "[debug_symbols]",
  "file_map": "[file_map]",
  "names": [
    "main"
  ],
  "brillig_names": []
>>>>>>> 318ff16c
}<|MERGE_RESOLUTION|>--- conflicted
+++ resolved
@@ -17,20 +17,11 @@
     "public parameters indices : []",
     "return value indices : []"
   ],
-<<<<<<< HEAD
-  "debug_symbols": "XY5BCsQwCEXv4rqLWfcqw1BsaosgJtikMITefWyYQOlK/3/6tcJCc9km1jXuML4rzMYivE0SA2aO6m49B+hyykbkFty4byU00gyjFpEBDpTShvaE2mpGc/oagHTx6oErC13d+XGBge158UBjnIX+ci0abjR/Uyf942Qx0FKMrqTGPPsH",
-  "file_map": {},
+  "debug_symbols": "[debug_symbols]",
+  "file_map": "[file_map]",
   "expression_width": {
     "Bounded": {
       "width": 4
     }
   }
-=======
-  "debug_symbols": "[debug_symbols]",
-  "file_map": "[file_map]",
-  "names": [
-    "main"
-  ],
-  "brillig_names": []
->>>>>>> 318ff16c
 }