--- conflicted
+++ resolved
@@ -25,13 +25,8 @@
         }
         for i in 0_u32..b.len() {
             {
-<<<<<<< HEAD
-                let i_4323: u32 = i + a.len();
-                array[i_4323] = b[i];
-=======
                 let i_4290: u32 = i + a.len();
                 array[i_4290] = b[i];
->>>>>>> b74c4824
             }
         }
         array
