---
source: tooling/nargo_cli/tests/execute.rs
expression: expanded_code
---
trait Serialize {
    let Size: u32;

    fn serialize(self) -> [Field; Size];
}

impl<A, B> Serialize for (A, B)
where
    A: Serialize,
    B: Serialize,
{
    let Size: u32 = <A as Serialize>::Size + <B as Serialize>::Size;

    fn serialize(self) -> [Field; <A as Serialize>::Size + <B as Serialize>::Size] {
        let mut array: [Field; <A as Serialize>::Size + <B as Serialize>::Size] =
            std::mem::zeroed();
        let a: [Field; <A as Serialize>::Size] = self.0.serialize();
        let b: [Field; <B as Serialize>::Size] = self.1.serialize();
        for i in 0_u32..a.len() {
            array[i] = a[i];
        }
        for i in 0_u32..b.len() {
            {
<<<<<<< HEAD
                let i_3804: u32 = i + a.len();
                array[i_3804] = b[i];
=======
                let i_3836: u32 = i + a.len();
                array[i_3836] = b[i];
>>>>>>> 8146755d
            }
        }
        array
    }
}

impl<let N: u32, T> Serialize for [T; N]
where
    T: Serialize,
{
    let Size: u32 = N * <T as Serialize>::Size;

    fn serialize(self) -> [Field; N * <T as Serialize>::Size] {
        let mut array: [Field; N * <T as Serialize>::Size] = std::mem::zeroed();
        let mut array_i: u32 = 0_u32;
        {
            let ___i0: Self = self;
            for ___i1 in 0_u32..___i0.len() {
                let elem: T = ___i0[___i1];
                {
                    let elem_fields: [Field; <T as Serialize>::Size] = elem.serialize();
                    for i in 0_u32..elem_fields.len() {
                        array[array_i] = elem_fields[i];
                        array_i = array_i + 1_u32;
                    }
                }
            }
        };
        array
    }
}

impl Serialize for Field {
    let Size: u32 = 1;

    fn serialize(self) -> [Self; 1] {
        [self]
    }
}

fn main() {
    let x: (((Field, [Field; 3]), [Field; 4]), Field) =
        (((1_Field, [2_Field, 3_Field, 4_Field]), [5_Field, 6_Field, 7_Field, 8_Field]), 9_Field);
    assert(x.serialize().len() == 9_u32);
}<|MERGE_RESOLUTION|>--- conflicted
+++ resolved
@@ -25,13 +25,8 @@
         }
         for i in 0_u32..b.len() {
             {
-<<<<<<< HEAD
-                let i_3804: u32 = i + a.len();
-                array[i_3804] = b[i];
-=======
-                let i_3836: u32 = i + a.len();
-                array[i_3836] = b[i];
->>>>>>> 8146755d
+                let i_3839: u32 = i + a.len();
+                array[i_3839] = b[i];
             }
         }
         array
