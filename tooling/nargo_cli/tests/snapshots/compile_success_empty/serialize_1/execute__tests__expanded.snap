---
source: tooling/nargo_cli/tests/execute.rs
expression: expanded_code
---
trait Serialize {
    let Size: u32;

    fn serialize(self) -> [Field; Size];
}

impl<A, B> Serialize for (A, B)
where
    A: Serialize,
    B: Serialize,
{
    let Size: u32 = <A as Serialize>::Size + <B as Serialize>::Size;

    fn serialize(self) -> [Field; <A as Serialize>::Size + <B as Serialize>::Size] {
        let mut array: [Field; <A as Serialize>::Size + <B as Serialize>::Size] =
            std::mem::zeroed();
        let a: [Field; <A as Serialize>::Size] = self.0.serialize();
        let b: [Field; <B as Serialize>::Size] = self.1.serialize();
        for i in 0_u32..a.len() {
            array[i] = a[i];
        }
        for i in 0_u32..b.len() {
            {
<<<<<<< HEAD
                let i_3865: u32 = i + a.len();
                array[i_3865] = b[i];
=======
                let i_3839: u32 = i + a.len();
                array[i_3839] = b[i];
>>>>>>> b5a94e4b
            }
        }
        array
    }
}

impl<let N: u32, T> Serialize for [T; N]
where
    T: Serialize,
{
    let Size: u32 = N * <T as Serialize>::Size;

    fn serialize(self) -> [Field; N * <T as Serialize>::Size] {
        let mut array: [Field; N * <T as Serialize>::Size] = std::mem::zeroed();
        let mut array_i: u32 = 0_u32;
        {
            let ___i0: Self = self;
            for ___i1 in 0_u32..___i0.len() {
                let elem: T = ___i0[___i1];
                {
                    let elem_fields: [Field; <T as Serialize>::Size] = elem.serialize();
                    for i in 0_u32..elem_fields.len() {
                        array[array_i] = elem_fields[i];
                        array_i = array_i + 1_u32;
                    }
                }
            }
        };
        array
    }
}

impl Serialize for Field {
    let Size: u32 = 1;

    fn serialize(self) -> [Self; 1] {
        [self]
    }
}

fn main() {
    let x: (((Field, [Field; 3]), [Field; 4]), Field) =
        (((1_Field, [2_Field, 3_Field, 4_Field]), [5_Field, 6_Field, 7_Field, 8_Field]), 9_Field);
    assert(x.serialize().len() == 9_u32);
}<|MERGE_RESOLUTION|>--- conflicted
+++ resolved
@@ -25,13 +25,8 @@
         }
         for i in 0_u32..b.len() {
             {
-<<<<<<< HEAD
-                let i_3865: u32 = i + a.len();
-                array[i_3865] = b[i];
-=======
-                let i_3839: u32 = i + a.len();
-                array[i_3839] = b[i];
->>>>>>> b5a94e4b
+                let i_3868: u32 = i + a.len();
+                array[i_3868] = b[i];
             }
         }
         array
