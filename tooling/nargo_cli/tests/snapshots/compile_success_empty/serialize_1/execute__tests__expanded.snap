---
source: tooling/nargo_cli/tests/execute.rs
expression: expanded_code
---
trait Serialize {
    let Size: u32;

    fn serialize(self) -> [Field; Size];
}

impl<A, B> Serialize for (A, B)
where
    A: Serialize,
    B: Serialize,
{
    let Size: u32 = <A as Serialize>::Size + <B as Serialize>::Size;

    fn serialize(self) -> [Field; <A as Serialize>::Size + <B as Serialize>::Size] {
        let mut array: [Field; <A as Serialize>::Size + <B as Serialize>::Size] =
            std::mem::zeroed();
        let a: [Field; <A as Serialize>::Size] = self.0.serialize();
        let b: [Field; <B as Serialize>::Size] = self.1.serialize();
        for i in 0_u32..a.len() {
            array[i] = a[i];
        }
        for i in 0_u32..b.len() {
            {
<<<<<<< HEAD
                let i_3948: u32 = i + a.len();
                array[i_3948] = b[i];
=======
                let i_3838: u32 = i + a.len();
                array[i_3838] = b[i];
>>>>>>> 15a18e60
            }
        }
        array
    }
}

impl<let N: u32, T> Serialize for [T; N]
where
    T: Serialize,
{
    let Size: u32 = N * <T as Serialize>::Size;

    fn serialize(self) -> [Field; N * <T as Serialize>::Size] {
        let mut array: [Field; N * <T as Serialize>::Size] = std::mem::zeroed();
        let mut array_i: u32 = 0_u32;
        {
            let ___i0: Self = self;
            for ___i1 in 0_u32..___i0.len() {
                let elem: T = ___i0[___i1];
                {
                    let elem_fields: [Field; <T as Serialize>::Size] = elem.serialize();
                    for i in 0_u32..elem_fields.len() {
                        array[array_i] = elem_fields[i];
                        array_i = array_i + 1_u32;
                    }
                }
            }
        };
        array
    }
}

impl Serialize for Field {
    let Size: u32 = 1;

    fn serialize(self) -> [Self; 1] {
        [self]
    }
}

fn main() {
    let x: (((Field, [Field; 3]), [Field; 4]), Field) =
        (((1_Field, [2_Field, 3_Field, 4_Field]), [5_Field, 6_Field, 7_Field, 8_Field]), 9_Field);
    assert(x.serialize().len() == 9_u32);
}<|MERGE_RESOLUTION|>--- conflicted
+++ resolved
@@ -25,13 +25,8 @@
         }
         for i in 0_u32..b.len() {
             {
-<<<<<<< HEAD
-                let i_3948: u32 = i + a.len();
-                array[i_3948] = b[i];
-=======
-                let i_3838: u32 = i + a.len();
-                array[i_3838] = b[i];
->>>>>>> 15a18e60
+                let i_3952: u32 = i + a.len();
+                array[i_3952] = b[i];
             }
         }
         array
