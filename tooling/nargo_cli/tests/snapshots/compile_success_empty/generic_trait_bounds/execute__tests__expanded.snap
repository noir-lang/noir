--- conflicted
+++ resolved
@@ -38,12 +38,7 @@
     where
         T: Trait,
     {
-<<<<<<< HEAD
-        Trait::foo(x);
-=======
-        let _: Self = self;
         x.foo();
->>>>>>> 30a491dc
     }
 }
 
