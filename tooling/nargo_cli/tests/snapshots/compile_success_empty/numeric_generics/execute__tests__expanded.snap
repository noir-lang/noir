--- conflicted
+++ resolved
@@ -27,13 +27,8 @@
     fn insert(mut self, index: Field, elem: Field) -> Self {
         assert((index as u64) < (S as u64));
         {
-<<<<<<< HEAD
-            let i_4432: u32 = index as u32;
-            self.data[i_4432] = elem;
-=======
-            let i_4438: u32 = index as u32;
-            self.data[i_4438] = elem;
->>>>>>> 94dadc7e
+            let i_4504: u32 = index as u32;
+            self.data[i_4504] = elem;
         };
         self
     }
