---
source: tooling/nargo_cli/tests/execute.rs
expression: expanded_code
---
fn main() {
    let a: [Field; 2] = id([1_Field, 2_Field]);
    let b: [Field; 3] = id([1_Field, 2_Field, 3_Field]);
    let itWorks1: MyStruct<2> = MyStruct::<2> { data: a };
    assert(itWorks1.data[1_u32] == 2_Field);
    let itWorks2: MyStruct<3> = MyStruct::<3> { data: b };
    assert(itWorks2.data[1_u32] == 2_Field);
    let c: [Field; 2] = [1_Field, 2_Field];
    let itAlsoWorks: MyStruct<2> = MyStruct::<2> { data: c };
    assert(itAlsoWorks.data[1_u32] == 2_Field);
    assert(foo(itWorks2).data[0_u32] == (itWorks2.data[0_u32] + 1_Field));
}

fn id<let I: u32>(x: [Field; I]) -> [Field; I] {
    x
}

struct MyStruct<let S: u32> {
    data: [Field; S],
}

impl<let S: u32> MyStruct<S> {
    fn insert(mut self, index: Field, elem: Field) -> Self {
        assert((index as u64) < (S as u64));
        {
<<<<<<< HEAD
            let i_4130: u32 = index as u32;
            self.data[i_4130] = elem;
=======
            let i_3943: u32 = index as u32;
            self.data[i_3943] = elem;
>>>>>>> 48327c0d
        };
        self
    }
}

fn foo(mut s: MyStruct<3>) -> MyStruct<3> {
    s.data[0_u32] = s.data[0_u32] + 1_Field;
    s
}<|MERGE_RESOLUTION|>--- conflicted
+++ resolved
@@ -27,13 +27,8 @@
     fn insert(mut self, index: Field, elem: Field) -> Self {
         assert((index as u64) < (S as u64));
         {
-<<<<<<< HEAD
-            let i_4130: u32 = index as u32;
-            self.data[i_4130] = elem;
-=======
-            let i_3943: u32 = index as u32;
-            self.data[i_3943] = elem;
->>>>>>> 48327c0d
+            let i_4248: u32 = index as u32;
+            self.data[i_4248] = elem;
         };
         self
     }
