---
source: tooling/nargo_cli/tests/execute.rs
expression: expanded_code
---
fn main() {
    let a: [Field; 2] = id([1_Field, 2_Field]);
    let b: [Field; 3] = id([1_Field, 2_Field, 3_Field]);
    let itWorks1: MyStruct<2> = MyStruct::<2> { data: a };
    assert(itWorks1.data[1_u32] == 2_Field);
    let itWorks2: MyStruct<3> = MyStruct::<3> { data: b };
    assert(itWorks2.data[1_u32] == 2_Field);
    let c: [Field; 2] = [1_Field, 2_Field];
    let itAlsoWorks: MyStruct<2> = MyStruct::<2> { data: c };
    assert(itAlsoWorks.data[1_u32] == 2_Field);
    assert(foo(itWorks2).data[0_u32] == (itWorks2.data[0_u32] + 1_Field));
}

fn id<let I: u32>(x: [Field; I]) -> [Field; I] {
    x
}

struct MyStruct<let S: u32> {
    data: [Field; S],
}

impl<let S: u32> MyStruct<S> {
    fn insert(mut self, index: Field, elem: Field) -> Self {
        assert((index as u64) < (S as u64));
        {
<<<<<<< HEAD
            let i_4314: u32 = index as u32;
            self.data[i_4314] = elem;
=======
            let i_4281: u32 = index as u32;
            self.data[i_4281] = elem;
>>>>>>> b74c4824
        };
        self
    }
}

fn foo(mut s: MyStruct<3>) -> MyStruct<3> {
    s.data[0_u32] = s.data[0_u32] + 1_Field;
    s
}<|MERGE_RESOLUTION|>--- conflicted
+++ resolved
@@ -27,13 +27,8 @@
     fn insert(mut self, index: Field, elem: Field) -> Self {
         assert((index as u64) < (S as u64));
         {
-<<<<<<< HEAD
-            let i_4314: u32 = index as u32;
-            self.data[i_4314] = elem;
-=======
             let i_4281: u32 = index as u32;
             self.data[i_4281] = elem;
->>>>>>> b74c4824
         };
         self
     }
