---
source: tooling/nargo_cli/tests/execute.rs
expression: expanded_code
---
fn main() {
    bug();
    ()
}

fn bug() {
    let mut a: ([Field; 2], Field) = ([1_Field, 2_Field], 3_Field);
    {
<<<<<<< HEAD
        let i_3778: u32 = {
            a = ([4, 5], 6);
            1
        };
        a.0[i_3778] = 7;
=======
        let i_3775: u32 = {
            a = ([4_Field, 5_Field], 6_Field);
            1_u32
        };
        a.0[i_3775] = 7_Field;
>>>>>>> 2203e14f
    };
    assert(a == ([4_Field, 7_Field], 6_Field));
}<|MERGE_RESOLUTION|>--- conflicted
+++ resolved
@@ -10,19 +10,11 @@
 fn bug() {
     let mut a: ([Field; 2], Field) = ([1_Field, 2_Field], 3_Field);
     {
-<<<<<<< HEAD
         let i_3778: u32 = {
-            a = ([4, 5], 6);
-            1
-        };
-        a.0[i_3778] = 7;
-=======
-        let i_3775: u32 = {
             a = ([4_Field, 5_Field], 6_Field);
             1_u32
         };
-        a.0[i_3775] = 7_Field;
->>>>>>> 2203e14f
+        a.0[i_3778] = 7_Field;
     };
     assert(a == ([4_Field, 7_Field], 6_Field));
 }