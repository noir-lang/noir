--- conflicted
+++ resolved
@@ -10,19 +10,11 @@
 fn bug() {
     let mut a: ([Field; 2], Field) = ([1, 2], 3);
     {
-<<<<<<< HEAD
-        let i_3776: Field = {
-            a = ([4, 5], 6);
-            1
-        };
-        a.0[i_3776] = 7;
-=======
         let i_3775: Field = {
             a = ([4, 5], 6);
             1
         };
         a.0[i_3775] = 7;
->>>>>>> ce2fc37f
     };
     assert(a == ([4, 7], 6));
 }