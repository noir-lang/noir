---
source: tooling/nargo_cli/tests/execute.rs
expression: expanded_code
---
fn main() {
    bug();
    ()
}

fn bug() {
    let mut a: ([Field; 2], Field) = ([1_Field, 2_Field], 3_Field);
    {
<<<<<<< HEAD
        let i_4286: u32 = {
            a = ([4_Field, 5_Field], 6_Field);
            1_u32
        };
        a.0[i_4286] = 7_Field;
=======
        let i_4267: u32 = {
            a = ([4_Field, 5_Field], 6_Field);
            1_u32
        };
        a.0[i_4267] = 7_Field;
>>>>>>> 1578b7c3
    };
    assert(a == ([4_Field, 7_Field], 6_Field));
}<|MERGE_RESOLUTION|>--- conflicted
+++ resolved
@@ -10,19 +10,11 @@
 fn bug() {
     let mut a: ([Field; 2], Field) = ([1_Field, 2_Field], 3_Field);
     {
-<<<<<<< HEAD
-        let i_4286: u32 = {
-            a = ([4_Field, 5_Field], 6_Field);
-            1_u32
-        };
-        a.0[i_4286] = 7_Field;
-=======
         let i_4267: u32 = {
             a = ([4_Field, 5_Field], 6_Field);
             1_u32
         };
         a.0[i_4267] = 7_Field;
->>>>>>> 1578b7c3
     };
     assert(a == ([4_Field, 7_Field], 6_Field));
 }