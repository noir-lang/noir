--- conflicted
+++ resolved
@@ -23,20 +23,15 @@
     },
     "error_types": {}
   },
-<<<<<<< HEAD
   "bytecode": [
     "func 0",
-    "current witness index : 1",
-    "private parameters indices : [0]",
+    "current witness index : _1",
+    "private parameters indices : [_0]",
     "public parameters indices : []",
-    "return value indices : [1]",
+    "return value indices : [_1]",
     "EXPR [ (-1, _0) (1, _1) 0 ]"
   ],
-  "debug_symbols": "XYxLCoAwDAXvkrUn8Coi0k9aAqEpsRWk9O5+cCFdzhveNPBoa9woBdlhXhqwOFNI0k2tT2CVmCluw3wYJWMZPww1uZ8tZ8bhn1Uc+qr4lF7X134B",
-=======
-  "bytecode": "H4sIAAAAAAAA/62QsQ2AMAwEMWIgO7aJ3bEKEc7+IyCUFFEKGjjp9cVLVzwsDeiZWXsfvRl3kcgpiOnE5MUURctuZKSmVzLmMLHsxTM6CQdVda7YGF34DYL/XPi4tuGLGXjZbjcKT/NEAQAA",
   "debug_symbols": "XY5BCsQwCEXv4rqLWfcqw1BsaosgJtikMITefWyYQOlK/3/6tcJCc9km1jXuML4rzMYivE0SA2aO6m49B+hyykbkFty4byU00gyjFpEBDpTShvaE2mpGc/oagHTx6oErC13d+XGBge158UBjnIX+ci0abjR/Uyf942Qx0FKMrqTGPPsH",
->>>>>>> 2114ae22
   "file_map": {},
   "names": [
     "main"
