--- conflicted
+++ resolved
@@ -149,28 +149,11 @@
     "unconstrained func 1",
     "[Const { destination: Direct(10), bit_size: Integer(U32), value: 2 }, Const { destination: Direct(11), bit_size: Integer(U32), value: 0 }, CalldataCopy { destination_address: Direct(0), size_address: Direct(10), offset_address: Direct(11) }, BinaryFieldOp { destination: Direct(2), op: IntegerDiv, lhs: Direct(0), rhs: Direct(1) }, BinaryFieldOp { destination: Direct(1), op: Mul, lhs: Direct(2), rhs: Direct(1) }, BinaryFieldOp { destination: Direct(1), op: Sub, lhs: Direct(0), rhs: Direct(1) }, Mov { destination: Direct(0), source: Direct(2) }, Stop { return_data: HeapVector { pointer: Direct(11), size: Direct(10) } }]"
   ],
-<<<<<<< HEAD
-  "debug_symbols": "pdXLjoIwFAbgd+maRS+nN19lMjGodUJC0CBMMjG++5zKX0YXsymrT6j/KWkP9C5O6TB/7bvhfLmJ3cddHMau77uvfX85tlN3Gfju/dGIcrmfxpT4lngZ59S1HdMwid0w930jvtt+fv7pdm2Hp1M78qhsRBpOLBc8d33Kvx7NX1r+H9VBI6yDW+O2Im+kqshTMMhT8BV5qwLyVuuavHUl72RNnsriW2sq8s6V9XOhZv0cled3Nm57fqKN89esn4sl72XN/nlT9t+TrcnTmrcb56/qH7/2v6/qf+/DpnywhHywoSZPa97VfD+iKvmoauaPcs3r9/k/+ao9duPbF1dEsVONUHJBMVkNDSSW30tloYMeBpb3TcVFncvxc2gFNTSQYK5nWQc9zPX4PdBx0UiooIa5nmcJWuighwHGRZJQQQ1Rj1CPUI9Qj1CPUI9yPe43K6GCGhqY60XWQgc9DDAuOq6neZOdghoaSNlH7oKxaw99wuF5nofjy1k6/VzLSDltr+PlmE7zmHIXPMe4L34B",
-  "file_map": {
-    "50": {
-      "source": "struct foo {\n    value: Field,\n    counter: u8,\n    dummy: u8,\n}\nstruct bar {\n    dummy: [u8; 3],\n    value: Field,\n    counter: u8,\n}\nstruct bar_field {\n    dummy: [Field; 3],\n    value: Field,\n    counter: u8,\n}\nfn main(x: [foo; 3], y: u32, z: u32) -> pub u8 {\n    let a = [y, z, x[y].counter as u32];\n    let mut b = [bar { value: 0, counter: 0, dummy: [0; 3] }; 3];\n    let mut c = [bar_field { value: 0, counter: 0, dummy: [0; 3] }; 3];\n    for i in 0..3 {\n        b[i].value = x[i].value;\n        b[i].counter = x[i].counter;\n        b[i].dummy[0] = x[i].dummy;\n        c[i].value = x[i].value;\n        c[i].counter = x[i].counter;\n        c[i].dummy[0] = x[i].dummy as Field;\n    }\n    if z == 0 {\n        // offset\n        assert(y as u8 < x[y].counter);\n        assert(y <= a[y]);\n        // first element is compatible\n        assert(y as u8 < b[y].counter);\n        // fallback\n        assert(y as u8 < c[y].counter);\n    }\n    x[0].counter\n}\n",
-      "path": ""
-    }
-  },
+  "debug_symbols": "[debug_symbols]",
+  "file_map": "[file_map]",
   "expression_width": {
     "Bounded": {
       "width": 4
     }
   }
-=======
-  "debug_symbols": "[debug_symbols]",
-  "file_map": "[file_map]",
-  "names": [
-    "main"
-  ],
-  "brillig_names": [
-    "directive_invert",
-    "directive_integer_quotient"
-  ]
->>>>>>> 318ff16c
 }