---
source: tooling/nargo_cli/tests/execute.rs
expression: artifact
---
{
  "noir_version": "[noir_version]",
  "hash": "[hash]",
  "abi": {
    "parameters": [
      {
        "name": "y",
        "type": {
          "kind": "struct",
          "path": "myStruct",
          "fields": [
            {
              "name": "foo",
              "type": {
                "kind": "integer",
                "sign": "unsigned",
                "width": 32
              }
            },
            {
              "name": "bar",
              "type": {
                "kind": "field"
              }
            }
          ]
        },
        "visibility": "public"
      }
    ],
    "return_type": null,
    "error_types": {
      "17843811134343075018": {
        "error_kind": "string",
        "string": "Stack too deep"
      }
    }
  },
<<<<<<< HEAD
  "bytecode": [
    "func 0",
    "current witness index : 1",
    "private parameters indices : []",
    "public parameters indices : [0, 1]",
    "return value indices : []",
    "BRILLIG CALL func 0: inputs: [Single(Expression { mul_terms: [], linear_combinations: [(1, Witness(0))], q_c: 0 }), Single(Expression { mul_terms: [], linear_combinations: [(1, Witness(1))], q_c: 0 })], outputs: []",
    "unconstrained func 0",
    "[Const { destination: Direct(2), bit_size: Integer(U32), value: 1 }, Const { destination: Direct(1), bit_size: Integer(U32), value: 32838 }, Const { destination: Direct(0), bit_size: Integer(U32), value: 3 }, Const { destination: Relative(3), bit_size: Integer(U32), value: 2 }, Const { destination: Relative(4), bit_size: Integer(U32), value: 0 }, CalldataCopy { destination_address: Direct(32836), size_address: Relative(3), offset_address: Relative(4) }, Cast { destination: Direct(32836), source: Direct(32836), bit_size: Integer(U32) }, Mov { destination: Relative(1), source: Direct(32836) }, Mov { destination: Relative(2), source: Direct(32837) }, Call { location: 14 }, Call { location: 15 }, Const { destination: Relative(1), bit_size: Integer(U32), value: 32838 }, Const { destination: Relative(2), bit_size: Integer(U32), value: 0 }, Stop { return_data: HeapVector { pointer: Relative(1), size: Relative(2) } }, Return, Call { location: 27 }, Const { destination: Relative(3), bit_size: Integer(U32), value: 5 }, BinaryIntOp { destination: Relative(4), op: Equals, bit_size: U32, lhs: Relative(1), rhs: Relative(3) }, JumpIf { condition: Relative(4), location: 21 }, Const { destination: Relative(5), bit_size: Integer(U32), value: 0 }, Trap { revert_data: HeapVector { pointer: Direct(1), size: Relative(5) } }, Const { destination: Relative(1), bit_size: Field, value: 7 }, BinaryFieldOp { destination: Relative(3), op: Equals, lhs: Relative(2), rhs: Relative(1) }, JumpIf { condition: Relative(3), location: 26 }, Const { destination: Relative(4), bit_size: Integer(U32), value: 0 }, Trap { revert_data: HeapVector { pointer: Direct(1), size: Relative(4) } }, Return, Const { destination: Direct(32772), bit_size: Integer(U32), value: 30720 }, BinaryIntOp { destination: Direct(32771), op: LessThan, bit_size: U32, lhs: Direct(0), rhs: Direct(32772) }, JumpIf { condition: Direct(32771), location: 32 }, IndirectConst { destination_pointer: Direct(1), bit_size: Integer(U64), value: 17843811134343075018 }, Trap { revert_data: HeapVector { pointer: Direct(1), size: Direct(2) } }, Return]"
  ],
  "debug_symbols": "ldJNCsMgEAXgu8zahT9NbbxKKcEkJgiiwZhCCbl7tbQgoZvZCE/mm8XwdhhNv82d9VNYQd13cGHQyQaf034Q6KN1zs5d/Q20POz6mV8X7Utck44JFGsFAeNHUJyK7CfrDKiGHg8CTKLFDS1arOAULdg/wZn8CS7PgqOFQIsLWjQ4ceT01NHq3plvPabND1Vb0msxp+IsMQxm3KIpFaraU67OJRE8r82r3w==",
=======
  "bytecode": "H4sIAAAAAAAA/7VUwQ6CMAwdMqKTqInGi170D4aAcOSgH7JI+A4+XRdbKXVcdHsJ2Ui7915LRyTeiOCxkLDOxDcwp4FV/4fMI5cO6TMK5PODmcO8q6AzrIqds/HYY8GK6frkr3VxVY76PPrPFeEMwH9BfhmGX8+B59aP+QXTjVme68xKjC84zcEYnb87xBavZy2G/Qb2ivGFmA3qyXdvdw7/qJVCrUdWa6A5KtEHfk8J/K7+WiQsf898JmF86i3hFUyLz4Pwp1tN1U9nI2IxzD0wf6Huqqs3qJWK4V8te//6Va016sb90AfsAYUkcZp/gvflRB3Njz67ymRdbjpTmrYtHob3yYLeuydUt66vjQgAAA==",
  "debug_symbols": "jZHBDsIgDIbfpWcOwNTpXsWYhW2dISFsQTAxC+9uGZtuBxMv/Sjl/0vaCTpswr3Wth8eUF0naJw2Rt9rM7TK68HS7QQ8BXGCSjAQZcY54zJD8gwBlSTIjCLjkHEkxMhgda69Q0zGm1b0gVE5tB4qG4xh8FQmzI8eo7IzvXJU5QzQdkQy7LXBdIrsq+a/peJSLGLJi4/8+LdeinLVy3Knv1GmWu12w4vJyWnVGFzSPth2U/Wvca2swx/d0GIXHCanzQYoXmXJCnmLqdsb",
>>>>>>> 2114ae22
  "file_map": {
    "50": {
      "source": "// Note that fields are not in alphabetical order.\n// We want to check that this ordering is maintained\nstruct myStruct {\n    foo: u32,\n    bar: Field,\n}\n\nfn main(y: pub myStruct) {\n    assert(y.foo == 5);\n    assert(y.bar == 7);\n}\n",
      "path": ""
    }
  },
  "names": [
    "main"
  ],
  "brillig_names": [
    "main"
  ]
}<|MERGE_RESOLUTION|>--- conflicted
+++ resolved
@@ -40,22 +40,17 @@
       }
     }
   },
-<<<<<<< HEAD
   "bytecode": [
     "func 0",
-    "current witness index : 1",
+    "current witness index : _1",
     "private parameters indices : []",
-    "public parameters indices : [0, 1]",
+    "public parameters indices : [_0, _1]",
     "return value indices : []",
     "BRILLIG CALL func 0: inputs: [Single(Expression { mul_terms: [], linear_combinations: [(1, Witness(0))], q_c: 0 }), Single(Expression { mul_terms: [], linear_combinations: [(1, Witness(1))], q_c: 0 })], outputs: []",
     "unconstrained func 0",
     "[Const { destination: Direct(2), bit_size: Integer(U32), value: 1 }, Const { destination: Direct(1), bit_size: Integer(U32), value: 32838 }, Const { destination: Direct(0), bit_size: Integer(U32), value: 3 }, Const { destination: Relative(3), bit_size: Integer(U32), value: 2 }, Const { destination: Relative(4), bit_size: Integer(U32), value: 0 }, CalldataCopy { destination_address: Direct(32836), size_address: Relative(3), offset_address: Relative(4) }, Cast { destination: Direct(32836), source: Direct(32836), bit_size: Integer(U32) }, Mov { destination: Relative(1), source: Direct(32836) }, Mov { destination: Relative(2), source: Direct(32837) }, Call { location: 14 }, Call { location: 15 }, Const { destination: Relative(1), bit_size: Integer(U32), value: 32838 }, Const { destination: Relative(2), bit_size: Integer(U32), value: 0 }, Stop { return_data: HeapVector { pointer: Relative(1), size: Relative(2) } }, Return, Call { location: 27 }, Const { destination: Relative(3), bit_size: Integer(U32), value: 5 }, BinaryIntOp { destination: Relative(4), op: Equals, bit_size: U32, lhs: Relative(1), rhs: Relative(3) }, JumpIf { condition: Relative(4), location: 21 }, Const { destination: Relative(5), bit_size: Integer(U32), value: 0 }, Trap { revert_data: HeapVector { pointer: Direct(1), size: Relative(5) } }, Const { destination: Relative(1), bit_size: Field, value: 7 }, BinaryFieldOp { destination: Relative(3), op: Equals, lhs: Relative(2), rhs: Relative(1) }, JumpIf { condition: Relative(3), location: 26 }, Const { destination: Relative(4), bit_size: Integer(U32), value: 0 }, Trap { revert_data: HeapVector { pointer: Direct(1), size: Relative(4) } }, Return, Const { destination: Direct(32772), bit_size: Integer(U32), value: 30720 }, BinaryIntOp { destination: Direct(32771), op: LessThan, bit_size: U32, lhs: Direct(0), rhs: Direct(32772) }, JumpIf { condition: Direct(32771), location: 32 }, IndirectConst { destination_pointer: Direct(1), bit_size: Integer(U64), value: 17843811134343075018 }, Trap { revert_data: HeapVector { pointer: Direct(1), size: Direct(2) } }, Return]"
   ],
-  "debug_symbols": "ldJNCsMgEAXgu8zahT9NbbxKKcEkJgiiwZhCCbl7tbQgoZvZCE/mm8XwdhhNv82d9VNYQd13cGHQyQaf034Q6KN1zs5d/Q20POz6mV8X7Utck44JFGsFAeNHUJyK7CfrDKiGHg8CTKLFDS1arOAULdg/wZn8CS7PgqOFQIsLWjQ4ceT01NHq3plvPabND1Vb0msxp+IsMQxm3KIpFaraU67OJRE8r82r3w==",
-=======
-  "bytecode": "H4sIAAAAAAAA/7VUwQ6CMAwdMqKTqInGi170D4aAcOSgH7JI+A4+XRdbKXVcdHsJ2Ui7915LRyTeiOCxkLDOxDcwp4FV/4fMI5cO6TMK5PODmcO8q6AzrIqds/HYY8GK6frkr3VxVY76PPrPFeEMwH9BfhmGX8+B59aP+QXTjVme68xKjC84zcEYnb87xBavZy2G/Qb2ivGFmA3qyXdvdw7/qJVCrUdWa6A5KtEHfk8J/K7+WiQsf898JmF86i3hFUyLz4Pwp1tN1U9nI2IxzD0wf6Huqqs3qJWK4V8te//6Va016sb90AfsAYUkcZp/gvflRB3Njz67ymRdbjpTmrYtHob3yYLeuydUt66vjQgAAA==",
   "debug_symbols": "jZHBDsIgDIbfpWcOwNTpXsWYhW2dISFsQTAxC+9uGZtuBxMv/Sjl/0vaCTpswr3Wth8eUF0naJw2Rt9rM7TK68HS7QQ8BXGCSjAQZcY54zJD8gwBlSTIjCLjkHEkxMhgda69Q0zGm1b0gVE5tB4qG4xh8FQmzI8eo7IzvXJU5QzQdkQy7LXBdIrsq+a/peJSLGLJi4/8+LdeinLVy3Knv1GmWu12w4vJyWnVGFzSPth2U/Wvca2swx/d0GIXHCanzQYoXmXJCnmLqdsb",
->>>>>>> 2114ae22
   "file_map": {
     "50": {
       "source": "// Note that fields are not in alphabetical order.\n// We want to check that this ordering is maintained\nstruct myStruct {\n    foo: u32,\n    bar: Field,\n}\n\nfn main(y: pub myStruct) {\n    assert(y.foo == 5);\n    assert(y.bar == 7);\n}\n",
