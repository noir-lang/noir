---
source: tooling/nargo_cli/tests/execute.rs
expression: artifact
---
{
  "noir_version": "[noir_version]",
  "hash": "[hash]",
  "abi": {
    "parameters": [
      {
        "name": "y",
        "type": {
          "kind": "struct",
          "path": "myStruct",
          "fields": [
            {
              "name": "foo",
              "type": {
                "kind": "integer",
                "sign": "unsigned",
                "width": 32
              }
            },
            {
              "name": "bar",
              "type": {
                "kind": "field"
              }
            }
          ]
        },
        "visibility": "public"
      }
    ],
    "return_type": null,
    "error_types": {}
  },
  "bytecode": [
    "func 0",
    "current witness index : _1",
    "private parameters indices : []",
    "public parameters indices : [_0, _1]",
    "return value indices : []",
    "EXPR [ (1, _0) -5 ]",
    "EXPR [ (1, _1) -7 ]"
  ],
<<<<<<< HEAD
  "debug_symbols": "jZDRCoMwDEX/Jc99UMeQ+StjSK1RCqEtsR0M8d8XxW76MNhTmtycG3pn6LFLY2vd4Cdo7jN0bIns2JI3OlrvZDovCnLbRkaUERx0oYJmdBEal4gUPDWlbWkK2m01aha1UICulyqGgyVcX4v60sVvtLxddrgqLh/8+jdflXXmq/rEP6TTxvLpx1DISQWlrC+rKVvdEe5ZDMmZQzTxFbKSwwvsDfaJcTXdNDnzBg==",
  "file_map": {
    "50": {
      "source": "// Note that fields are not in alphabetical order.\n// We want to check that this ordering is maintained\nstruct myStruct {\n    foo: u32,\n    bar: Field,\n}\n\nfn main(y: pub myStruct) {\n    assert(y.foo == 5);\n    assert(y.bar == 7);\n}\n",
      "path": ""
    }
  },
  "expression_width": {
    "Bounded": {
      "width": 4
    }
  }
=======
  "debug_symbols": "[debug_symbols]",
  "file_map": "[file_map]",
  "names": [
    "main"
  ],
  "brillig_names": []
>>>>>>> 318ff16c
}<|MERGE_RESOLUTION|>--- conflicted
+++ resolved
@@ -44,25 +44,11 @@
     "EXPR [ (1, _0) -5 ]",
     "EXPR [ (1, _1) -7 ]"
   ],
-<<<<<<< HEAD
-  "debug_symbols": "jZDRCoMwDEX/Jc99UMeQ+StjSK1RCqEtsR0M8d8XxW76MNhTmtycG3pn6LFLY2vd4Cdo7jN0bIns2JI3OlrvZDovCnLbRkaUERx0oYJmdBEal4gUPDWlbWkK2m01aha1UICulyqGgyVcX4v60sVvtLxddrgqLh/8+jdflXXmq/rEP6TTxvLpx1DISQWlrC+rKVvdEe5ZDMmZQzTxFbKSwwvsDfaJcTXdNDnzBg==",
-  "file_map": {
-    "50": {
-      "source": "// Note that fields are not in alphabetical order.\n// We want to check that this ordering is maintained\nstruct myStruct {\n    foo: u32,\n    bar: Field,\n}\n\nfn main(y: pub myStruct) {\n    assert(y.foo == 5);\n    assert(y.bar == 7);\n}\n",
-      "path": ""
-    }
-  },
+  "debug_symbols": "[debug_symbols]",
+  "file_map": "[file_map]",
   "expression_width": {
     "Bounded": {
       "width": 4
     }
   }
-=======
-  "debug_symbols": "[debug_symbols]",
-  "file_map": "[file_map]",
-  "names": [
-    "main"
-  ],
-  "brillig_names": []
->>>>>>> 318ff16c
 }