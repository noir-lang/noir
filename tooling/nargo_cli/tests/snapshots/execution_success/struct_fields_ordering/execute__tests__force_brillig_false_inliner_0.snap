--- conflicted
+++ resolved
@@ -35,21 +35,16 @@
     "return_type": null,
     "error_types": {}
   },
-<<<<<<< HEAD
   "bytecode": [
     "func 0",
-    "current witness index : 1",
+    "current witness index : _1",
     "private parameters indices : []",
-    "public parameters indices : [0, 1]",
+    "public parameters indices : [_0, _1]",
     "return value indices : []",
     "EXPR [ (1, _0) -5 ]",
     "EXPR [ (1, _1) -7 ]"
   ],
-  "debug_symbols": "bY1bCsMgFET3cr/zoYYS6lZKCT7DBVHxUSiSvdeECin088xwZhpoI+u2orchA380cEGJgsF3akDOKEfhD8pFpAKc3ucJjNfAGZn3CSw6A/xG9ucE9J/A6DIEtvwIHWRC53Bbr789fomEQjrzRVu9urTlHUcz/JiCMromcyydXZ//AA==",
-=======
-  "bytecode": "H4sIAAAAAAAA/7WQuw2AMAxECWIgO7aJ3bEKAbP/CPxSIEgHPOl03enpQnMStrTNk1B6KA3vwOsWQc/sKToSjhAtqwBL7hUVRWWOSuTKmixbAkMmx0WMfDmY/vQM33mO+1Z3+7WtuNdYAQIz7LKgAQAA",
   "debug_symbols": "jZDRCoMwDEX/Jc99UMeQ+StjSK1RCqEtsR0M8d8XxW76MNhTmtycG3pn6LFLY2vd4Cdo7jN0bIns2JI3OlrvZDovCnLbRkaUERx0oYJmdBEal4gUPDWlbWkK2m01aha1UICulyqGgyVcX4v60sVvtLxddrgqLh/8+jdflXXmq/rEP6TTxvLpx1DISQWlrC+rKVvdEe5ZDMmZQzTxFbKSwwvsDfaJcTXdNDnzBg==",
->>>>>>> 2114ae22
   "file_map": {
     "50": {
       "source": "// Note that fields are not in alphabetical order.\n// We want to check that this ordering is maintained\nstruct myStruct {\n    foo: u32,\n    bar: Field,\n}\n\nfn main(y: pub myStruct) {\n    assert(y.foo == 5);\n    assert(y.bar == 7);\n}\n",
