--- conflicted
+++ resolved
@@ -96,28 +96,11 @@
     "unconstrained func 1",
     "[Const { destination: Direct(21), bit_size: Integer(U32), value: 1 }, Const { destination: Direct(20), bit_size: Integer(U32), value: 0 }, CalldataCopy { destination_address: Direct(0), size_address: Direct(21), offset_address: Direct(20) }, Const { destination: Direct(2), bit_size: Field, value: 0 }, BinaryFieldOp { destination: Direct(3), op: Equals, lhs: Direct(0), rhs: Direct(2) }, JumpIf { condition: Direct(3), location: 8 }, Const { destination: Direct(1), bit_size: Field, value: 1 }, BinaryFieldOp { destination: Direct(0), op: Div, lhs: Direct(1), rhs: Direct(0) }, Stop { return_data: HeapVector { pointer: Direct(20), size: Direct(21) } }]"
   ],
-<<<<<<< HEAD
-  "debug_symbols": "pZTNjoIwFEbfpesuaHsvP77KZGIqVkPSAKlgMjG++1z7iaOL2cCmByjnhLSkN3UMh/m87/rTcFG7r5s6pC7G7ryPQ+unbujl6e2u1XK7n1II8ki9zYs1+hT6Se36OUatrj7O+aXL6PvMySeZLbQK/VEowVMXw+Pqrv/s4n/VOveUrWteOq/xqVzjl8vH23KjX9kVvnPV03dEG/0168ev9WMyq3zz8u1Gv97m8+f6fcudb7v08ccro3Yi2Dy6PJJsnVYsC6hVmccqj7XakVaNxLQyBWAA0UuB+LWAAAZKoAJqoMmwBWAAC6BiUbGoWKk0ggqogSbDFYABLOAAAhhAxaHiUHGoECqECqFCqBAqhAqhQqgQKoQKo8KoMCqMCqPCqDAqjAqjwlIxj0Pj6lPnDzE8D6XT3LdvZ9T0My4zyyk2pqENxzmFx+7mOdnvXw==",
-  "file_map": {
-    "50": {
-      "source": "fn main(x: u64) {\n    let two: u64 = 2;\n    let three: u64 = 3;\n    // shifts on constant values\n    assert(two << 2 == 8);\n    assert((two << 3) / 8 == two);\n    assert((three >> 1) == 1);\n    // shifts on runtime values\n    assert(x << 1 == 128);\n    assert(x >> 2 == 16);\n\n    regression_2250();\n\n    //regression for 3481\n    assert(x << 63 == 0);\n\n    assert_eq(1_u64 << 32, 0x0100000000);\n\n    //regression for 6201\n    let a: i16 = -769;\n    assert_eq(a >> 3, -97);\n\n    regression_8310();\n\n    //regression 8791\n    assert(-(x as i64) >> 62 == -1);\n    assert(a >> 14 == -1);\n}\n\nfn regression_2250() {\n    let b: u32 = 1 >> 31;\n    assert(b == 0);\n}\n\nfn regression_8310() {\n    let x: i64 = -356710612598522715;\n    let b = x >> 62;\n    assert(b == -1);\n}\n",
-      "path": ""
-    }
-  },
+  "debug_symbols": "[debug_symbols]",
+  "file_map": "[file_map]",
   "expression_width": {
     "Bounded": {
       "width": 4
     }
   }
-=======
-  "debug_symbols": "[debug_symbols]",
-  "file_map": "[file_map]",
-  "names": [
-    "main"
-  ],
-  "brillig_names": [
-    "directive_integer_quotient",
-    "directive_invert"
-  ]
->>>>>>> 318ff16c
 }