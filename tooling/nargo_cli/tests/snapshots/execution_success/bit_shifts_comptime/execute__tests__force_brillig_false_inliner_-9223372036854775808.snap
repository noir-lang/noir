---
source: tooling/nargo_cli/tests/execute.rs
expression: artifact
---
{
  "noir_version": "[noir_version]",
  "hash": "[hash]",
  "abi": {
    "parameters": [
      {
        "name": "x",
        "type": {
          "kind": "integer",
          "sign": "unsigned",
          "width": 64
        },
        "visibility": "private"
      }
    ],
    "return_type": null,
    "error_types": {}
  },
<<<<<<< HEAD
  "bytecode": [
    "func 0",
    "current witness index : 6",
    "private parameters indices : [0]",
    "public parameters indices : []",
    "return value indices : []",
    "BLACKBOX::RANGE [(_0, 64)] []",
    "BRILLIG CALL func 0: inputs: [Single(Expression { mul_terms: [], linear_combinations: [(2, Witness(0))], q_c: 0 }), Single(Expression { mul_terms: [], linear_combinations: [], q_c: 18446744073709551616 })], outputs: [Simple(Witness(1)), Simple(Witness(2))]",
    "BLACKBOX::RANGE [(_1, 1)] []",
    "EXPR [ (2, _0) (-18446744073709551616, _1) (-1, _2) 0 ]",
    "EXPR [ (1, _2) -128 ]",
    "BRILLIG CALL func 0: inputs: [Single(Expression { mul_terms: [], linear_combinations: [(1, Witness(0))], q_c: 0 }), Single(Expression { mul_terms: [], linear_combinations: [], q_c: 4 })], outputs: [Simple(Witness(3)), Simple(Witness(4))]",
    "BLACKBOX::RANGE [(_4, 2)] []",
    "EXPR [ (1, _0) (-4, _3) (-1, _4) 0 ]",
    "EXPR [ (1, _3) -16 ]",
    "BRILLIG CALL func 0: inputs: [Single(Expression { mul_terms: [], linear_combinations: [(9223372036854775808, Witness(0))], q_c: 0 }), Single(Expression { mul_terms: [], linear_combinations: [], q_c: 18446744073709551616 })], outputs: [Simple(Witness(5)), Simple(Witness(6))]",
    "BLACKBOX::RANGE [(_5, 63)] []",
    "EXPR [ (9223372036854775808, _0) (-18446744073709551616, _5) (-1, _6) 0 ]",
    "EXPR [ (1, _6) 0 ]",
    "unconstrained func 0",
    "[Const { destination: Direct(10), bit_size: Integer(U32), value: 2 }, Const { destination: Direct(11), bit_size: Integer(U32), value: 0 }, CalldataCopy { destination_address: Direct(0), size_address: Direct(10), offset_address: Direct(11) }, BinaryFieldOp { destination: Direct(2), op: IntegerDiv, lhs: Direct(0), rhs: Direct(1) }, BinaryFieldOp { destination: Direct(1), op: Mul, lhs: Direct(2), rhs: Direct(1) }, BinaryFieldOp { destination: Direct(1), op: Sub, lhs: Direct(0), rhs: Direct(1) }, Mov { destination: Direct(0), source: Direct(2) }, Stop { return_data: HeapVector { pointer: Direct(11), size: Direct(10) } }]"
  ],
  "debug_symbols": "ldLBCoQgEAbgd5lzh1KzrVdZlrCyEETDbGGJ3n0tCkoC8eY/P99cnAU63sxDLVSvJ6jeC0jdMiu0cmmBbB9NI1NbmiwzFiqEcQJcddurXBPoheRQ5en6SQDFAhwLSAAQ6oH8EdD0BNQHNBYUseAVAAXyQPkEMC4OgAnxQJZGiyxaoJC4/50LjRFSiqG+Hpkbf5kRrJH8iP2s2ktrf+PZnH40uuXdbPi2ae/c+j8=",
=======
  "bytecode": "H4sIAAAAAAAA/9VVW27DIBDEmLhtonz1IiyPGL7aq9QKvv8RaresRLbUH2EdKSOhBS8a7Y4Z6MQvhmWc87xbRp/jis9lqDyX4i/KfSt0Gwwjl66Uey830A+yooGkAnZFEtG3FUJxI5jVF+fSaBJY+NImTsFr56dLgAA++KsJ1qbgwhinOOqonU0w+2jn3GR3PxcQrh+BmHrUOx44kAw9p3lFgAcaBRi5OI1C4Uot8OwrFASNoiqiMRvlRrC2Hz1fe8FnFCWewygcPWf9djVKIGtGDR72ohxyHFAQNMqa+CAFtBplS7DWF+Ug+IwyiOcwCmedeDmWdW4B97zm+Jbjscj3fPUZ5D/tw69fKj0ei/mJ5NBESvyvDV1LErf2dhu850oOOd9zLOvFPr4B7A7CTIcLAAA=",
  "debug_symbols": "pZLPDoIwDMbfpeceYJugvIoxZEAxS5ZB5mZiiO9umeCfgxe8tFu//ZovXSfoqInn2rh+uEB1nKDxxlpzru3Q6mAGx9XpjrBe6+CJuAQfOlOj9uQCVC5ai3DVNqZHl1G7lIP2rGYI5DrO3LA3lubTHd909hsVUi6wkIcXvtvCq2ILX6zmRfEnX4oNvJTlwkul/uS/53fim26N//pxyKHKEUSKMkXF1hF23AChSLFMcQ+VQjhwM4Q8e6b8mRifZ3XV3ujG0rJKfXTtx2aF27gq6+6Nfmipi55mT0ljlw8=",
>>>>>>> 2114ae22
  "file_map": {
    "50": {
      "source": "fn main(x: u64) {\n    let two: u64 = 2;\n    let three: u64 = 3;\n    // shifts on constant values\n    assert(two << 2 == 8);\n    assert((two << 3) / 8 == two);\n    assert((three >> 1) == 1);\n    // shifts on runtime values\n    assert(x << 1 == 128);\n    assert(x >> 2 == 16);\n\n    regression_2250();\n\n    //regression for 3481\n    assert(x << 63 == 0);\n\n    assert_eq((1 as u64) << 32, 0x0100000000);\n\n    //regression for 6201\n    let a: i16 = -769;\n    assert_eq(a >> 3, -97);\n}\n\nfn regression_2250() {\n    let a: u1 = 1 >> 1;\n    assert(a == 0);\n\n    let b: u32 = 1 >> 32;\n    assert(b == 0);\n}\n",
      "path": ""
    }
  },
  "names": [
    "main"
  ],
  "brillig_names": [
    "directive_integer_quotient"
  ]
}<|MERGE_RESOLUTION|>--- conflicted
+++ resolved
@@ -20,11 +20,10 @@
     "return_type": null,
     "error_types": {}
   },
-<<<<<<< HEAD
   "bytecode": [
     "func 0",
-    "current witness index : 6",
-    "private parameters indices : [0]",
+    "current witness index : _6",
+    "private parameters indices : [_0]",
     "public parameters indices : []",
     "return value indices : []",
     "BLACKBOX::RANGE [(_0, 64)] []",
@@ -43,11 +42,7 @@
     "unconstrained func 0",
     "[Const { destination: Direct(10), bit_size: Integer(U32), value: 2 }, Const { destination: Direct(11), bit_size: Integer(U32), value: 0 }, CalldataCopy { destination_address: Direct(0), size_address: Direct(10), offset_address: Direct(11) }, BinaryFieldOp { destination: Direct(2), op: IntegerDiv, lhs: Direct(0), rhs: Direct(1) }, BinaryFieldOp { destination: Direct(1), op: Mul, lhs: Direct(2), rhs: Direct(1) }, BinaryFieldOp { destination: Direct(1), op: Sub, lhs: Direct(0), rhs: Direct(1) }, Mov { destination: Direct(0), source: Direct(2) }, Stop { return_data: HeapVector { pointer: Direct(11), size: Direct(10) } }]"
   ],
-  "debug_symbols": "ldLBCoQgEAbgd5lzh1KzrVdZlrCyEETDbGGJ3n0tCkoC8eY/P99cnAU63sxDLVSvJ6jeC0jdMiu0cmmBbB9NI1NbmiwzFiqEcQJcddurXBPoheRQ5en6SQDFAhwLSAAQ6oH8EdD0BNQHNBYUseAVAAXyQPkEMC4OgAnxQJZGiyxaoJC4/50LjRFSiqG+Hpkbf5kRrJH8iP2s2ktrf+PZnH40uuXdbPi2ae/c+j8=",
-=======
-  "bytecode": "H4sIAAAAAAAA/9VVW27DIBDEmLhtonz1IiyPGL7aq9QKvv8RaresRLbUH2EdKSOhBS8a7Y4Z6MQvhmWc87xbRp/jis9lqDyX4i/KfSt0Gwwjl66Uey830A+yooGkAnZFEtG3FUJxI5jVF+fSaBJY+NImTsFr56dLgAA++KsJ1qbgwhinOOqonU0w+2jn3GR3PxcQrh+BmHrUOx44kAw9p3lFgAcaBRi5OI1C4Uot8OwrFASNoiqiMRvlRrC2Hz1fe8FnFCWewygcPWf9djVKIGtGDR72ohxyHFAQNMqa+CAFtBplS7DWF+Ug+IwyiOcwCmedeDmWdW4B97zm+Jbjscj3fPUZ5D/tw69fKj0ei/mJ5NBESvyvDV1LErf2dhu850oOOd9zLOvFPr4B7A7CTIcLAAA=",
   "debug_symbols": "pZLPDoIwDMbfpeceYJugvIoxZEAxS5ZB5mZiiO9umeCfgxe8tFu//ZovXSfoqInn2rh+uEB1nKDxxlpzru3Q6mAGx9XpjrBe6+CJuAQfOlOj9uQCVC5ai3DVNqZHl1G7lIP2rGYI5DrO3LA3lubTHd909hsVUi6wkIcXvtvCq2ILX6zmRfEnX4oNvJTlwkul/uS/53fim26N//pxyKHKEUSKMkXF1hF23AChSLFMcQ+VQjhwM4Q8e6b8mRifZ3XV3ujG0rJKfXTtx2aF27gq6+6Nfmipi55mT0ljlw8=",
->>>>>>> 2114ae22
   "file_map": {
     "50": {
       "source": "fn main(x: u64) {\n    let two: u64 = 2;\n    let three: u64 = 3;\n    // shifts on constant values\n    assert(two << 2 == 8);\n    assert((two << 3) / 8 == two);\n    assert((three >> 1) == 1);\n    // shifts on runtime values\n    assert(x << 1 == 128);\n    assert(x >> 2 == 16);\n\n    regression_2250();\n\n    //regression for 3481\n    assert(x << 63 == 0);\n\n    assert_eq((1 as u64) << 32, 0x0100000000);\n\n    //regression for 6201\n    let a: i16 = -769;\n    assert_eq(a >> 3, -97);\n}\n\nfn regression_2250() {\n    let a: u1 = 1 >> 1;\n    assert(a == 0);\n\n    let b: u32 = 1 >> 32;\n    assert(b == 0);\n}\n",
