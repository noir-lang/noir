---
source: tooling/nargo_cli/tests/execute.rs
expression: artifact
---
{
  "noir_version": "[noir_version]",
  "hash": "[hash]",
  "abi": {
    "parameters": [
      {
        "name": "a",
        "type": {
          "kind": "integer",
          "sign": "unsigned",
          "width": 32
        },
        "visibility": "private"
      },
      {
        "name": "c",
        "type": {
          "kind": "array",
          "length": 4,
          "type": {
            "kind": "integer",
            "sign": "unsigned",
            "width": 32
          }
        },
        "visibility": "private"
      }
    ],
    "return_type": null,
    "error_types": {}
  },
  "bytecode": [
    "func 0",
    "current witness index : _10",
    "private parameters indices : [_0, _1, _2, _3, _4]",
    "public parameters indices : []",
    "return value indices : []",
    "BLACKBOX::RANGE [_0]:32 bits []",
    "BLACKBOX::RANGE [_1]:32 bits []",
    "BLACKBOX::RANGE [_2]:32 bits []",
    "BLACKBOX::RANGE [_3]:32 bits []",
    "BLACKBOX::RANGE [_4]:32 bits []",
    "BRILLIG CALL func 0: inputs: [EXPR [ (1, _0) 0 ]], outputs: [_5]",
    "EXPR [ (1, _0, _5) (1, _6) -1 ]",
    "EXPR [ (1, _0, _6) 0 ]",
    "BRILLIG CALL func 0: inputs: [EXPR [ (1, _2) -2 ]], outputs: [_7]",
    "EXPR [ (1, _2, _7) (-2, _7) (1, _8) -1 ]",
    "EXPR [ (1, _2, _8) (-2, _8) 0 ]",
    "EXPR [ (-1, _6, _8) (1, _8) 0 ]",
    "EXPR [ (-1, _2, _6) (1, _2) (2, _6) -2 ]",
    "BRILLIG CALL func 0: inputs: [EXPR [ (1, _0) -42 ]], outputs: [_9]",
    "EXPR [ (1, _0, _9) (-42, _9) (1, _10) -1 ]",
    "EXPR [ (1, _0, _10) (-42, _10) 0 ]",
    "EXPR [ (-3, _10) 0 ]",
    "unconstrained func 0",
    "[Const { destination: Direct(21), bit_size: Integer(U32), value: 1 }, Const { destination: Direct(20), bit_size: Integer(U32), value: 0 }, CalldataCopy { destination_address: Direct(0), size_address: Direct(21), offset_address: Direct(20) }, Const { destination: Direct(2), bit_size: Field, value: 0 }, BinaryFieldOp { destination: Direct(3), op: Equals, lhs: Direct(0), rhs: Direct(2) }, JumpIf { condition: Direct(3), location: 8 }, Const { destination: Direct(1), bit_size: Field, value: 1 }, BinaryFieldOp { destination: Direct(0), op: Div, lhs: Direct(1), rhs: Direct(0) }, Stop { return_data: HeapVector { pointer: Direct(20), size: Direct(21) } }]"
  ],
<<<<<<< HEAD
  "debug_symbols": "nZLBboQgEIbfZc4eUEDQV2kag4obEoKGhU0as+/eEaXdPTRpuMwPDN8w/JkdZj3G22Dcst6h/9hh9MZacxvsOqlgVoen+7OCvB2C1xqP4CWP1Ka8dgF6F62t4KFsTJfum3JJg/KYJRVoN6NiwcVYfaye1S9N/kYbRi+4Yd0Pzv/Ptyzzoi7gKakvntakhG+7zAtZwDOR/89kyfucZPM5aUt4KjPPaQkvmszLd/4Td2oy/m3igEOPhrcpihQlWldBl2JNTqlPadAVFIoFUdgp/BQscfj9UN6o0eprnJfoppfpDl9bzuT53/w66Tl6ffSVctjpNw==",
  "file_map": {
    "50": {
      "source": "fn must_be_zero(x: u8) {\n    assert(x == 0);\n}\n\nfn test3(x: u8) {\n    if x == 0 {\n        must_be_zero(x);\n    }\n}\n\nfn test4() -> [u32; 4] {\n    let b: [u32; 4] = [1, 2, 3, 4];\n    b\n}\n\nfn main(a: u32, mut c: [u32; 4]) {\n    test3(1);\n\n    if a == 0 {\n        c = test4();\n    } else {\n        assert(c[1] != 2);\n    }\n    if false {\n        c[1] = 5;\n    }\n    assert(c[1] == 2);\n\n    test5(4);\n    // Test case for function synchronisation\n    let mut c_sync = 0;\n    if a == 42 {\n        c_sync = foo2();\n    } else {\n        c_sync = foo2() + foo2();\n    }\n    assert(c_sync == 6);\n}\n\nfn test5(a: u32) {\n    if a > 1 {\n        let q = a / 2;\n        assert(q == 2);\n    }\n}\n\nfn foo2() -> Field {\n    3\n}\n",
      "path": ""
    }
  },
  "expression_width": {
    "Bounded": {
      "width": 4
    }
  }
=======
  "debug_symbols": "[debug_symbols]",
  "file_map": "[file_map]",
  "names": [
    "main"
  ],
  "brillig_names": [
    "directive_invert"
  ]
>>>>>>> 318ff16c
}<|MERGE_RESOLUTION|>--- conflicted
+++ resolved
@@ -59,27 +59,11 @@
     "unconstrained func 0",
     "[Const { destination: Direct(21), bit_size: Integer(U32), value: 1 }, Const { destination: Direct(20), bit_size: Integer(U32), value: 0 }, CalldataCopy { destination_address: Direct(0), size_address: Direct(21), offset_address: Direct(20) }, Const { destination: Direct(2), bit_size: Field, value: 0 }, BinaryFieldOp { destination: Direct(3), op: Equals, lhs: Direct(0), rhs: Direct(2) }, JumpIf { condition: Direct(3), location: 8 }, Const { destination: Direct(1), bit_size: Field, value: 1 }, BinaryFieldOp { destination: Direct(0), op: Div, lhs: Direct(1), rhs: Direct(0) }, Stop { return_data: HeapVector { pointer: Direct(20), size: Direct(21) } }]"
   ],
-<<<<<<< HEAD
-  "debug_symbols": "nZLBboQgEIbfZc4eUEDQV2kag4obEoKGhU0as+/eEaXdPTRpuMwPDN8w/JkdZj3G22Dcst6h/9hh9MZacxvsOqlgVoen+7OCvB2C1xqP4CWP1Ka8dgF6F62t4KFsTJfum3JJg/KYJRVoN6NiwcVYfaye1S9N/kYbRi+4Yd0Pzv/Ptyzzoi7gKakvntakhG+7zAtZwDOR/89kyfucZPM5aUt4KjPPaQkvmszLd/4Td2oy/m3igEOPhrcpihQlWldBl2JNTqlPadAVFIoFUdgp/BQscfj9UN6o0eprnJfoppfpDl9bzuT53/w66Tl6ffSVctjpNw==",
-  "file_map": {
-    "50": {
-      "source": "fn must_be_zero(x: u8) {\n    assert(x == 0);\n}\n\nfn test3(x: u8) {\n    if x == 0 {\n        must_be_zero(x);\n    }\n}\n\nfn test4() -> [u32; 4] {\n    let b: [u32; 4] = [1, 2, 3, 4];\n    b\n}\n\nfn main(a: u32, mut c: [u32; 4]) {\n    test3(1);\n\n    if a == 0 {\n        c = test4();\n    } else {\n        assert(c[1] != 2);\n    }\n    if false {\n        c[1] = 5;\n    }\n    assert(c[1] == 2);\n\n    test5(4);\n    // Test case for function synchronisation\n    let mut c_sync = 0;\n    if a == 42 {\n        c_sync = foo2();\n    } else {\n        c_sync = foo2() + foo2();\n    }\n    assert(c_sync == 6);\n}\n\nfn test5(a: u32) {\n    if a > 1 {\n        let q = a / 2;\n        assert(q == 2);\n    }\n}\n\nfn foo2() -> Field {\n    3\n}\n",
-      "path": ""
-    }
-  },
+  "debug_symbols": "[debug_symbols]",
+  "file_map": "[file_map]",
   "expression_width": {
     "Bounded": {
       "width": 4
     }
   }
-=======
-  "debug_symbols": "[debug_symbols]",
-  "file_map": "[file_map]",
-  "names": [
-    "main"
-  ],
-  "brillig_names": [
-    "directive_invert"
-  ]
->>>>>>> 318ff16c
 }