---
source: tooling/nargo_cli/tests/execute.rs
expression: artifact
---
{
  "noir_version": "[noir_version]",
  "hash": "[hash]",
  "abi": {
    "parameters": [
      {
        "name": "x",
        "type": {
          "kind": "integer",
          "sign": "unsigned",
          "width": 32
        },
        "visibility": "private"
      }
    ],
    "return_type": null,
    "error_types": {
      "2920182694213909827": {
        "error_kind": "string",
        "string": "attempt to subtract with overflow"
      },
      "5019202896831570965": {
        "error_kind": "string",
        "string": "attempt to add with overflow"
      }
    }
  },
  "bytecode": [
    "func 0",
    "current witness index : _1",
    "private parameters indices : [_0]",
    "public parameters indices : []",
    "return value indices : []",
    "BLACKBOX::RANGE [_0]:32 bits []",
    "CALL func 1: PREDICATE: EXPR [ 1 ]",
    "inputs: [_0], outputs: [_1]",
    "EXPR [ (1, _1) -55 ]",
    "func 1",
    "current witness index : _8",
    "private parameters indices : [_0]",
    "public parameters indices : []",
    "return value indices : [_1]",
    "BLACKBOX::RANGE [_0]:32 bits []",
    "BRILLIG CALL func 0: inputs: [EXPR [ (-1, _0) 4294967297 ], EXPR [ 4294967296 ]], outputs: [_2, _3]",
    "BLACKBOX::RANGE [_2]:1 bits []",
    "BLACKBOX::RANGE [_3]:32 bits []",
    "EXPR [ (-1, _0) (-4294967296, _2) (-1, _3) 4294967297 ]",
    "EXPR [ (-1, _0, _2) (1, _0) (1, _2) (-1, _4) -1 ]",
    "BLACKBOX::RANGE [_4]:32 bits []",
    "CALL func 1: PREDICATE: EXPR [ (-1, _2) 1 ]",
    "inputs: [_4], outputs: [_5]",
    "EXPR [ (-1, _0, _2) (1, _0) (2, _2) (-1, _6) -2 ]",
    "BLACKBOX::RANGE [_6]:32 bits []",
    "CALL func 1: PREDICATE: EXPR [ (-1, _2) 1 ]",
    "inputs: [_6], outputs: [_7]",
    "EXPR [ (-1, _2, _5) (-1, _2, _7) (1, _5) (1, _7) (-1, _8) 0 ]",
    "BLACKBOX::RANGE [_8]:32 bits []",
    "EXPR [ (-1, _0, _2) (1, _2, _8) (1, _1) (-1, _8) 0 ]",
    "unconstrained func 0",
    "[Const { destination: Direct(10), bit_size: Integer(U32), value: 2 }, Const { destination: Direct(11), bit_size: Integer(U32), value: 0 }, CalldataCopy { destination_address: Direct(0), size_address: Direct(10), offset_address: Direct(11) }, BinaryFieldOp { destination: Direct(2), op: IntegerDiv, lhs: Direct(0), rhs: Direct(1) }, BinaryFieldOp { destination: Direct(1), op: Mul, lhs: Direct(2), rhs: Direct(1) }, BinaryFieldOp { destination: Direct(1), op: Sub, lhs: Direct(0), rhs: Direct(1) }, Mov { destination: Direct(0), source: Direct(2) }, Stop { return_data: HeapVector { pointer: Direct(11), size: Direct(10) } }]"
  ],
<<<<<<< HEAD
  "debug_symbols": "zZLNqoMwEIXfZdZZGH+rr3IpEnUsgRAlTS4U8d07Bq1toRTSLro5k2TyTSaHmaDDxp1qqfvhDNXfBI2RSslTrYZWWDloOp1mBtu2tgaRjuAuT9QoDGoLlXZKMfgXyvlL51FoH60wlI0YoO4oUsFeKlxWM9vp6DUalyub8hucBdDFA32knWilefgtcKg4g5iweSlppGgUrj70Trd3ttjLuGU240YztNg5g0tRn1ua/FFby8PK8igN8JWnNz5LQvhk54Pez4uNL+IQPtv5D/t/4t9MFmniNfWa0awxyL0WUCUMDjSrDEqvPKKaFIjOKRCef2kwj/MV",
  "file_map": {
    "50": {
      "source": "fn main(x: u32) {\n    assert(fibonacci(x) == 55);\n}\n\n#[fold]\nfn fibonacci(x: u32) -> u32 {\n    if x <= 1 {\n        x\n    } else {\n        fibonacci(x - 1) + fibonacci(x - 2)\n    }\n}\n",
      "path": ""
    }
  },
  "expression_width": {
    "Bounded": {
      "width": 4
    }
  }
=======
  "debug_symbols": "[debug_symbols]",
  "file_map": "[file_map]",
  "names": [
    "main",
    "fibonacci"
  ],
  "brillig_names": [
    "directive_integer_quotient"
  ]
>>>>>>> 318ff16c
}<|MERGE_RESOLUTION|>--- conflicted
+++ resolved
@@ -63,28 +63,11 @@
     "unconstrained func 0",
     "[Const { destination: Direct(10), bit_size: Integer(U32), value: 2 }, Const { destination: Direct(11), bit_size: Integer(U32), value: 0 }, CalldataCopy { destination_address: Direct(0), size_address: Direct(10), offset_address: Direct(11) }, BinaryFieldOp { destination: Direct(2), op: IntegerDiv, lhs: Direct(0), rhs: Direct(1) }, BinaryFieldOp { destination: Direct(1), op: Mul, lhs: Direct(2), rhs: Direct(1) }, BinaryFieldOp { destination: Direct(1), op: Sub, lhs: Direct(0), rhs: Direct(1) }, Mov { destination: Direct(0), source: Direct(2) }, Stop { return_data: HeapVector { pointer: Direct(11), size: Direct(10) } }]"
   ],
-<<<<<<< HEAD
-  "debug_symbols": "zZLNqoMwEIXfZdZZGH+rr3IpEnUsgRAlTS4U8d07Bq1toRTSLro5k2TyTSaHmaDDxp1qqfvhDNXfBI2RSslTrYZWWDloOp1mBtu2tgaRjuAuT9QoDGoLlXZKMfgXyvlL51FoH60wlI0YoO4oUsFeKlxWM9vp6DUalyub8hucBdDFA32knWilefgtcKg4g5iweSlppGgUrj70Trd3ttjLuGU240YztNg5g0tRn1ua/FFby8PK8igN8JWnNz5LQvhk54Pez4uNL+IQPtv5D/t/4t9MFmniNfWa0awxyL0WUCUMDjSrDEqvPKKaFIjOKRCef2kwj/MV",
-  "file_map": {
-    "50": {
-      "source": "fn main(x: u32) {\n    assert(fibonacci(x) == 55);\n}\n\n#[fold]\nfn fibonacci(x: u32) -> u32 {\n    if x <= 1 {\n        x\n    } else {\n        fibonacci(x - 1) + fibonacci(x - 2)\n    }\n}\n",
-      "path": ""
-    }
-  },
+  "debug_symbols": "[debug_symbols]",
+  "file_map": "[file_map]",
   "expression_width": {
     "Bounded": {
       "width": 4
     }
   }
-=======
-  "debug_symbols": "[debug_symbols]",
-  "file_map": "[file_map]",
-  "names": [
-    "main",
-    "fibonacci"
-  ],
-  "brillig_names": [
-    "directive_integer_quotient"
-  ]
->>>>>>> 318ff16c
 }