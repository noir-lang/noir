---
source: tooling/nargo_cli/tests/execute.rs
expression: artifact
---
{
  "noir_version": "[noir_version]",
  "hash": "[hash]",
  "abi": {
    "parameters": [
      {
        "name": "six_as_u32",
        "type": {
          "kind": "integer",
          "sign": "unsigned",
          "width": 32
        },
        "visibility": "private"
      }
    ],
    "return_type": null,
    "error_types": {}
  },
  "bytecode": [
    "func 0",
    "current witness index : _0",
    "private parameters indices : [_0]",
    "public parameters indices : []",
    "return value indices : []",
    "EXPR [ (-1, _0) 6 ]"
  ],
<<<<<<< HEAD
  "debug_symbols": "dY/dCoMwDIXfJde90P0w8FXGkFqjFEJaYjsY4rsvit3cxa7S5OQ7zZmhxy6PrechTNDcZ+jEE/mxpeBs8oF1Oi8GStsmQdQRHHSlohXkBA1nIgNPS3lbmqLlrSYrqlYGkHutajh4wvW1mC9d/Ufr03mH68vtg1+Vf2hnnZefi6HSxWW1E287wj3FkNkdQqVXLEqJHSU47LPgardp+sEb",
  "file_map": {
    "50": {
      "source": "// Tests a very simple program.\n//\n// The features being tested is basic looping.\nfn main(six_as_u32: u32) {\n    assert_eq(loop_excl(4), six_as_u32);\n    assert_eq(loop_incl(3), six_as_u32);\n    assert(plain_loop() == six_as_u32);\n    assert(never_loop() == 0);\n\n    // Safety: testing context\n    unsafe {\n        assert(basic_break() == true)\n    }\n}\n\nfn loop_excl(x: u32) -> u32 {\n    let mut sum = 0;\n    for i in 0..x {\n        sum = sum + i;\n    }\n    sum\n}\n\nfn loop_incl(x: u32) -> u32 {\n    let mut sum = 0;\n    for i in 0..=x {\n        sum = sum + i;\n    }\n    sum\n}\n\nfn plain_loop() -> u32 {\n    let mut sum = 0;\n    for i in 0..4 {\n        sum = sum + i;\n    }\n    sum\n}\n\nfn never_loop() -> u32 {\n    let mut sum = 0;\n    for i in 4..0 {\n        sum = sum + i;\n    }\n    sum\n}\n\nunconstrained fn basic_break() -> bool {\n    for idx_e in 0..5 {\n        if (idx_e < 5) { break; };\n    }\n    true\n}\n",
      "path": ""
    }
  },
  "expression_width": {
    "Bounded": {
      "width": 4
    }
  }
=======
  "debug_symbols": "[debug_symbols]",
  "file_map": "[file_map]",
  "names": [
    "main"
  ],
  "brillig_names": []
>>>>>>> 318ff16c
}<|MERGE_RESOLUTION|>--- conflicted
+++ resolved
@@ -28,25 +28,11 @@
     "return value indices : []",
     "EXPR [ (-1, _0) 6 ]"
   ],
-<<<<<<< HEAD
-  "debug_symbols": "dY/dCoMwDIXfJde90P0w8FXGkFqjFEJaYjsY4rsvit3cxa7S5OQ7zZmhxy6PrechTNDcZ+jEE/mxpeBs8oF1Oi8GStsmQdQRHHSlohXkBA1nIgNPS3lbmqLlrSYrqlYGkHutajh4wvW1mC9d/Ufr03mH68vtg1+Vf2hnnZefi6HSxWW1E287wj3FkNkdQqVXLEqJHSU47LPgardp+sEb",
-  "file_map": {
-    "50": {
-      "source": "// Tests a very simple program.\n//\n// The features being tested is basic looping.\nfn main(six_as_u32: u32) {\n    assert_eq(loop_excl(4), six_as_u32);\n    assert_eq(loop_incl(3), six_as_u32);\n    assert(plain_loop() == six_as_u32);\n    assert(never_loop() == 0);\n\n    // Safety: testing context\n    unsafe {\n        assert(basic_break() == true)\n    }\n}\n\nfn loop_excl(x: u32) -> u32 {\n    let mut sum = 0;\n    for i in 0..x {\n        sum = sum + i;\n    }\n    sum\n}\n\nfn loop_incl(x: u32) -> u32 {\n    let mut sum = 0;\n    for i in 0..=x {\n        sum = sum + i;\n    }\n    sum\n}\n\nfn plain_loop() -> u32 {\n    let mut sum = 0;\n    for i in 0..4 {\n        sum = sum + i;\n    }\n    sum\n}\n\nfn never_loop() -> u32 {\n    let mut sum = 0;\n    for i in 4..0 {\n        sum = sum + i;\n    }\n    sum\n}\n\nunconstrained fn basic_break() -> bool {\n    for idx_e in 0..5 {\n        if (idx_e < 5) { break; };\n    }\n    true\n}\n",
-      "path": ""
-    }
-  },
+  "debug_symbols": "[debug_symbols]",
+  "file_map": "[file_map]",
   "expression_width": {
     "Bounded": {
       "width": 4
     }
   }
-=======
-  "debug_symbols": "[debug_symbols]",
-  "file_map": "[file_map]",
-  "names": [
-    "main"
-  ],
-  "brillig_names": []
->>>>>>> 318ff16c
 }