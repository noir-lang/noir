---
source: tooling/nargo_cli/tests/execute.rs
expression: artifact
---
{
  "noir_version": "[noir_version]",
  "hash": "[hash]",
  "abi": {
    "parameters": [
      {
        "name": "six_as_u32",
        "type": {
          "kind": "integer",
          "sign": "unsigned",
          "width": 32
        },
        "visibility": "private"
      }
    ],
    "return_type": null,
    "error_types": {
      "17843811134343075018": {
        "error_kind": "string",
        "string": "Stack too deep"
      }
    }
  },
  "bytecode": [
    "func 0",
    "current witness index : _0",
    "private parameters indices : [_0]",
    "public parameters indices : []",
    "return value indices : []",
    "BRILLIG CALL func 0: inputs: [EXPR [ (1, _0) 0 ]], outputs: []",
    "unconstrained func 0",
    "[Const { destination: Direct(2), bit_size: Integer(U32), value: 1 }, Const { destination: Direct(1), bit_size: Integer(U32), value: 32837 }, Const { destination: Direct(0), bit_size: Integer(U32), value: 3 }, Const { destination: Relative(2), bit_size: Integer(U32), value: 1 }, Const { destination: Relative(3), bit_size: Integer(U32), value: 0 }, CalldataCopy { destination_address: Direct(32836), size_address: Relative(2), offset_address: Relative(3) }, Cast { destination: Direct(32836), source: Direct(32836), bit_size: Integer(U32) }, Mov { destination: Relative(1), source: Direct(32836) }, Call { location: 13 }, Call { location: 14 }, Const { destination: Relative(1), bit_size: Integer(U32), value: 32837 }, Const { destination: Relative(2), bit_size: Integer(U32), value: 0 }, Stop { return_data: HeapVector { pointer: Relative(1), size: Relative(2) } }, Return, Call { location: 21 }, Const { destination: Relative(2), bit_size: Integer(U32), value: 6 }, BinaryIntOp { destination: Relative(3), op: Equals, bit_size: U32, lhs: Relative(2), rhs: Relative(1) }, JumpIf { condition: Relative(3), location: 20 }, Const { destination: Relative(4), bit_size: Integer(U32), value: 0 }, Trap { revert_data: HeapVector { pointer: Direct(1), size: Relative(4) } }, Return, Const { destination: Direct(32772), bit_size: Integer(U32), value: 30720 }, BinaryIntOp { destination: Direct(32771), op: LessThan, bit_size: U32, lhs: Direct(0), rhs: Direct(32772) }, JumpIf { condition: Direct(32771), location: 26 }, IndirectConst { destination_pointer: Direct(1), bit_size: Integer(U64), value: 17843811134343075018 }, Trap { revert_data: HeapVector { pointer: Direct(1), size: Direct(2) } }, Return]"
  ],
<<<<<<< HEAD
  "debug_symbols": "dZBNDoMgEIXvMmsWYlttvYoxBnU0JAQIQpPGcPcO/rR20c08hsf3yMwCA3ZhaqUezQxVvUDnpFJyapXphZdG0+0CWSr8BhVnwItNyk3umzxIYmRwYK13iIk65VC6FQ61h0oHpRg8hQrro9kKvaoXjtyMAeqBlAJHqTCdIvvS2X+U55cd5tfyg9+Ib6gTvXQ/k8WU5KToFO7tGHR/cv3LHs6xGetMj0NwmJJO66Fa55zlRRPTb28=",
  "file_map": {
    "50": {
      "source": "// Tests a very simple program.\n//\n// The features being tested is basic looping.\nfn main(six_as_u32: u32) {\n    assert_eq(loop_excl(4), six_as_u32);\n    assert_eq(loop_incl(3), six_as_u32);\n    assert(plain_loop() == six_as_u32);\n    assert(never_loop() == 0);\n\n    // Safety: testing context\n    unsafe {\n        assert(basic_break() == true)\n    }\n}\n\nfn loop_excl(x: u32) -> u32 {\n    let mut sum = 0;\n    for i in 0..x {\n        sum = sum + i;\n    }\n    sum\n}\n\nfn loop_incl(x: u32) -> u32 {\n    let mut sum = 0;\n    for i in 0..=x {\n        sum = sum + i;\n    }\n    sum\n}\n\nfn plain_loop() -> u32 {\n    let mut sum = 0;\n    for i in 0..4 {\n        sum = sum + i;\n    }\n    sum\n}\n\nfn never_loop() -> u32 {\n    let mut sum = 0;\n    for i in 4..0 {\n        sum = sum + i;\n    }\n    sum\n}\n\nunconstrained fn basic_break() -> bool {\n    for idx_e in 0..5 {\n        if (idx_e < 5) { break; };\n    }\n    true\n}\n",
      "path": ""
    }
  },
  "expression_width": {
    "Bounded": {
      "width": 4
    }
  }
=======
  "debug_symbols": "[debug_symbols]",
  "file_map": "[file_map]",
  "names": [
    "main"
  ],
  "brillig_names": [
    "main"
  ]
>>>>>>> 318ff16c
}<|MERGE_RESOLUTION|>--- conflicted
+++ resolved
@@ -35,27 +35,11 @@
     "unconstrained func 0",
     "[Const { destination: Direct(2), bit_size: Integer(U32), value: 1 }, Const { destination: Direct(1), bit_size: Integer(U32), value: 32837 }, Const { destination: Direct(0), bit_size: Integer(U32), value: 3 }, Const { destination: Relative(2), bit_size: Integer(U32), value: 1 }, Const { destination: Relative(3), bit_size: Integer(U32), value: 0 }, CalldataCopy { destination_address: Direct(32836), size_address: Relative(2), offset_address: Relative(3) }, Cast { destination: Direct(32836), source: Direct(32836), bit_size: Integer(U32) }, Mov { destination: Relative(1), source: Direct(32836) }, Call { location: 13 }, Call { location: 14 }, Const { destination: Relative(1), bit_size: Integer(U32), value: 32837 }, Const { destination: Relative(2), bit_size: Integer(U32), value: 0 }, Stop { return_data: HeapVector { pointer: Relative(1), size: Relative(2) } }, Return, Call { location: 21 }, Const { destination: Relative(2), bit_size: Integer(U32), value: 6 }, BinaryIntOp { destination: Relative(3), op: Equals, bit_size: U32, lhs: Relative(2), rhs: Relative(1) }, JumpIf { condition: Relative(3), location: 20 }, Const { destination: Relative(4), bit_size: Integer(U32), value: 0 }, Trap { revert_data: HeapVector { pointer: Direct(1), size: Relative(4) } }, Return, Const { destination: Direct(32772), bit_size: Integer(U32), value: 30720 }, BinaryIntOp { destination: Direct(32771), op: LessThan, bit_size: U32, lhs: Direct(0), rhs: Direct(32772) }, JumpIf { condition: Direct(32771), location: 26 }, IndirectConst { destination_pointer: Direct(1), bit_size: Integer(U64), value: 17843811134343075018 }, Trap { revert_data: HeapVector { pointer: Direct(1), size: Direct(2) } }, Return]"
   ],
-<<<<<<< HEAD
-  "debug_symbols": "dZBNDoMgEIXvMmsWYlttvYoxBnU0JAQIQpPGcPcO/rR20c08hsf3yMwCA3ZhaqUezQxVvUDnpFJyapXphZdG0+0CWSr8BhVnwItNyk3umzxIYmRwYK13iIk65VC6FQ61h0oHpRg8hQrro9kKvaoXjtyMAeqBlAJHqTCdIvvS2X+U55cd5tfyg9+Ib6gTvXQ/k8WU5KToFO7tGHR/cv3LHs6xGetMj0NwmJJO66Fa55zlRRPTb28=",
-  "file_map": {
-    "50": {
-      "source": "// Tests a very simple program.\n//\n// The features being tested is basic looping.\nfn main(six_as_u32: u32) {\n    assert_eq(loop_excl(4), six_as_u32);\n    assert_eq(loop_incl(3), six_as_u32);\n    assert(plain_loop() == six_as_u32);\n    assert(never_loop() == 0);\n\n    // Safety: testing context\n    unsafe {\n        assert(basic_break() == true)\n    }\n}\n\nfn loop_excl(x: u32) -> u32 {\n    let mut sum = 0;\n    for i in 0..x {\n        sum = sum + i;\n    }\n    sum\n}\n\nfn loop_incl(x: u32) -> u32 {\n    let mut sum = 0;\n    for i in 0..=x {\n        sum = sum + i;\n    }\n    sum\n}\n\nfn plain_loop() -> u32 {\n    let mut sum = 0;\n    for i in 0..4 {\n        sum = sum + i;\n    }\n    sum\n}\n\nfn never_loop() -> u32 {\n    let mut sum = 0;\n    for i in 4..0 {\n        sum = sum + i;\n    }\n    sum\n}\n\nunconstrained fn basic_break() -> bool {\n    for idx_e in 0..5 {\n        if (idx_e < 5) { break; };\n    }\n    true\n}\n",
-      "path": ""
-    }
-  },
+  "debug_symbols": "[debug_symbols]",
+  "file_map": "[file_map]",
   "expression_width": {
     "Bounded": {
       "width": 4
     }
   }
-=======
-  "debug_symbols": "[debug_symbols]",
-  "file_map": "[file_map]",
-  "names": [
-    "main"
-  ],
-  "brillig_names": [
-    "main"
-  ]
->>>>>>> 318ff16c
 }