---
source: tooling/nargo_cli/tests/execute.rs
expression: artifact
---
{
  "noir_version": "[noir_version]",
  "hash": "[hash]",
  "abi": {
    "parameters": [
      {
        "name": "x",
        "type": {
          "kind": "integer",
          "sign": "unsigned",
          "width": 32
        },
        "visibility": "private"
      },
      {
        "name": "y",
        "type": {
          "kind": "integer",
          "sign": "unsigned",
          "width": 32
        },
        "visibility": "public"
      }
    ],
    "return_type": null,
    "error_types": {
      "5019202896831570965": {
        "error_kind": "string",
        "string": "attempt to add with overflow"
      },
      "14225679739041873922": {
        "error_kind": "string",
        "string": "Index out of bounds"
      }
    }
  },
  "bytecode": [
    "func 0",
    "current witness index : _26",
    "private parameters indices : [_0]",
    "public parameters indices : [_1]",
    "return value indices : []",
    "BLACKBOX::RANGE [_0]:2 bits []",
    "EXPR [ (-1, _2) 3 ]",
    "EXPR [ (-1, _3) 2 ]",
    "EXPR [ (-1, _4) 1 ]",
    "EXPR [ (-1, _5) 0 ]",
    "INIT (id: 0, len: 4, witnesses: [_2, _3, _4, _5])",
    "EXPR [ (-1, _6) 1000 ]",
    "MEM (id: 0, write EXPR [ (1, _6) 0 ] at: EXPR [ (1, _0) 0 ]) ",
    "BRILLIG CALL func 0: inputs: [EXPR [ (1, _0) (-1, _1) 0 ]], outputs: [_7]",
    "EXPR [ (1, _0, _7) (-1, _1, _7) -1 ]",
    "MEM (id: 0, read at: EXPR [ (1, _5) 0 ], value: EXPR [ (1, _8) 0 ]) ",
    "MEM (id: 0, read at: EXPR [ (1, _4) 0 ], value: EXPR [ (1, _9) 0 ]) ",
    "MEM (id: 0, read at: EXPR [ (1, _3) 0 ], value: EXPR [ (1, _10) 0 ]) ",
    "MEM (id: 0, read at: EXPR [ (1, _2) 0 ], value: EXPR [ (1, _11) 0 ]) ",
    "EXPR [ (1, _8) -1000 ]",
    "EXPR [ (1, _9) -2 ]",
    "EXPR [ (1, _10) -1 ]",
    "EXPR [ (1, _11) 0 ]",
    "EXPR [ (1, _0) (-1, _12) 10 ]",
<<<<<<< HEAD
    "BLACKBOX::RANGE [_12]:32 bits []",
    "BRILLIG CALL func 1: inputs: [Single(Expression { mul_terms: [], linear_combinations: [(1, Witness(0))], q_c: 4294967292 }), Single(Expression { mul_terms: [], linear_combinations: [], q_c: 4294967296 })], outputs: [Simple(Witness(13)), Simple(Witness(14))]",
    "BLACKBOX::RANGE [_14]:32 bits []",
=======
    "BLACKBOX::RANGE [(_12, 32)] []",
    "BRILLIG CALL func 1: inputs: [EXPR [ (1, _0) 4294967292 ], EXPR [ 4294967296 ]], outputs: [_13, _14]",
    "BLACKBOX::RANGE [(_14, 32)] []",
>>>>>>> 8146755d
    "EXPR [ (1, _0) (-4294967296, _13) (-1, _14) 4294967292 ]",
    "EXPR [ (-1, _13) 0 ]",
    "INIT (id: 2, len: 4, witnesses: [_0, _4, _3, _2])",
    "MEM (id: 2, write EXPR [ (1, _12) 0 ] at: EXPR [ (1, _0) 0 ]) ",
    "EXPR [ (1, _1) (-1, _15) 5 ]",
<<<<<<< HEAD
    "BLACKBOX::RANGE [_15]:32 bits []",
    "BRILLIG CALL func 1: inputs: [Single(Expression { mul_terms: [], linear_combinations: [(1, Witness(1))], q_c: 4294967293 }), Single(Expression { mul_terms: [], linear_combinations: [], q_c: 4294967296 })], outputs: [Simple(Witness(16)), Simple(Witness(17))]",
    "BLACKBOX::RANGE [_17]:32 bits []",
=======
    "BLACKBOX::RANGE [(_15, 32)] []",
    "BRILLIG CALL func 1: inputs: [EXPR [ (1, _1) 4294967293 ], EXPR [ 4294967296 ]], outputs: [_16, _17]",
    "BLACKBOX::RANGE [(_17, 32)] []",
>>>>>>> 8146755d
    "EXPR [ (1, _1) (-4294967296, _16) (-1, _17) 4294967293 ]",
    "EXPR [ (-1, _16) 0 ]",
    "EXPR [ (-1, _18) 5 ]",
    "EXPR [ (-1, _19) 6 ]",
    "INIT (id: 3, len: 3, witnesses: [_1, _18, _19])",
    "MEM (id: 3, write EXPR [ (1, _15) 0 ] at: EXPR [ (1, _1) 0 ]) ",
    "MEM (id: 3, read at: EXPR [ (1, _5) 0 ], value: EXPR [ (1, _20) 0 ]) ",
    "MEM (id: 2, read at: EXPR [ (1, _5) 0 ], value: EXPR [ (1, _21) 0 ]) ",
    "MEM (id: 2, read at: EXPR [ (1, _4) 0 ], value: EXPR [ (1, _22) 0 ]) ",
    "MEM (id: 2, read at: EXPR [ (1, _3) 0 ], value: EXPR [ (1, _23) 0 ]) ",
    "MEM (id: 2, read at: EXPR [ (1, _2) 0 ], value: EXPR [ (1, _24) 0 ]) ",
    "MEM (id: 3, read at: EXPR [ (1, _4) 0 ], value: EXPR [ (1, _25) 0 ]) ",
    "MEM (id: 3, read at: EXPR [ (1, _3) 0 ], value: EXPR [ (1, _26) 0 ]) ",
    "EXPR [ (1, _21) -10 ]",
    "EXPR [ (-1, _1) (1, _20) 0 ]",
    "EXPR [ (1, _25) -6 ]",
    "unconstrained func 0",
    "[Const { destination: Direct(21), bit_size: Integer(U32), value: 1 }, Const { destination: Direct(20), bit_size: Integer(U32), value: 0 }, CalldataCopy { destination_address: Direct(0), size_address: Direct(21), offset_address: Direct(20) }, Const { destination: Direct(2), bit_size: Field, value: 0 }, BinaryFieldOp { destination: Direct(3), op: Equals, lhs: Direct(0), rhs: Direct(2) }, JumpIf { condition: Direct(3), location: 8 }, Const { destination: Direct(1), bit_size: Field, value: 1 }, BinaryFieldOp { destination: Direct(0), op: Div, lhs: Direct(1), rhs: Direct(0) }, Stop { return_data: HeapVector { pointer: Direct(20), size: Direct(21) } }]",
    "unconstrained func 1",
    "[Const { destination: Direct(10), bit_size: Integer(U32), value: 2 }, Const { destination: Direct(11), bit_size: Integer(U32), value: 0 }, CalldataCopy { destination_address: Direct(0), size_address: Direct(10), offset_address: Direct(11) }, BinaryFieldOp { destination: Direct(2), op: IntegerDiv, lhs: Direct(0), rhs: Direct(1) }, BinaryFieldOp { destination: Direct(1), op: Mul, lhs: Direct(2), rhs: Direct(1) }, BinaryFieldOp { destination: Direct(1), op: Sub, lhs: Direct(0), rhs: Direct(1) }, Mov { destination: Direct(0), source: Direct(2) }, Stop { return_data: HeapVector { pointer: Direct(11), size: Direct(10) } }]"
  ],
  "debug_symbols": "pZZNjqMwEIXv4jULl13+y1VGo4gkpIWESERDS6Oo7z5lU4b0AjRjNvUM5n3Y5TL4JW7NZfo4t/398SlOv17iMrRd136cu8e1HttHT3df35XIl+dxaBq6Jd76yfWsh6Yfxamfuq4SX3U3pYc+n3WfdKwH6pWVaPobKQHvbdfE1ne1uuW2FcGxGcEvdvPPfoOa/QZdiV/LxS9L/Bay35a83yvFfq/9MT/qY35rS/w+5y9IOOZXWOAP2me/Ccf8XpX4g2U/SHAHAUUVCKDzEgI4s0UA3EGgxYxAX4YwMm8EarqyUQS9jCL4slEot4wCCydil3TubOl9hFkmYrarch/hV0TYLEwFOwgLISPs295C+x8IXIrTWrmF2J2IhaW0LJStiAW5IuxhhFJlCFwRCGUIvaYT1XFEWXVaa9ZFLUzn8tejpjuMcD9z8Zuu6ms7/DirCEm1WgkQJ9oYKkWdIqZoUrQpuhQ91WklQopAZpo0wCxqFj0LAeijAUSg/QI2fkZJCQJEAR8HSBpmVZIVWBWrZiVaPNIowxp5xFWO1bOGWbVkBVbiKSo0rVmR1bASL/6yNfFUzIFnDbOiZIX5OVSskUfjw8ij92BMWEz7Vz209aVr+Dx4n/rr2/Fw/PPMPfkA+Rwe1+Y2DU1cntRHC/YX",
  "file_map": {
    "46": {
      "source": "use crate::append::Append;\n\nimpl<T> [T] {\n    /// Returns the length of the slice.\n    #[builtin(array_len)]\n    pub fn len(self) -> u32 {}\n\n    /// Push a new element to the end of the slice, returning a\n    /// new slice with a length one greater than the\n    /// original unmodified slice.\n    #[builtin(slice_push_back)]\n    pub fn push_back(self, elem: T) -> Self {}\n\n    /// Push a new element to the front of the slice, returning a\n    /// new slice with a length one greater than the\n    /// original unmodified slice.\n    #[builtin(slice_push_front)]\n    pub fn push_front(self, elem: T) -> Self {}\n\n    /// Remove the last element of the slice, returning the\n    /// popped slice and the element in a tuple\n    #[builtin(slice_pop_back)]\n    pub fn pop_back(self) -> (Self, T) {}\n\n    /// Remove the first element of the slice, returning the\n    /// element and the popped slice in a tuple\n    #[builtin(slice_pop_front)]\n    pub fn pop_front(self) -> (T, Self) {}\n\n    /// Insert an element at a specified index, shifting all elements\n    /// after it to the right\n    #[builtin(slice_insert)]\n    pub fn insert(self, index: u32, elem: T) -> Self {}\n\n    /// Remove an element at a specified index, shifting all elements\n    /// after it to the left, returning the altered slice and\n    /// the removed element\n    #[builtin(slice_remove)]\n    pub fn remove(self, index: u32) -> (Self, T) {}\n\n    /// Append each element of the `other` slice to the end of `self`.\n    /// This returns a new slice and leaves both input slices unchanged.\n    pub fn append(mut self, other: Self) -> Self {\n        for elem in other {\n            self = self.push_back(elem);\n        }\n        self\n    }\n\n    pub fn as_array<let N: u32>(self) -> [T; N] {\n        assert(self.len() == N);\n\n        let mut array = [crate::mem::zeroed(); N];\n        for i in 0..N {\n            array[i] = self[i];\n        }\n        array\n    }\n\n    // Apply a function to each element of the slice, returning a new slice\n    // containing the mapped elements.\n    pub fn map<U, Env>(self, f: fn[Env](T) -> U) -> [U] {\n        let mut ret = &[];\n        for elem in self {\n            ret = ret.push_back(f(elem));\n        }\n        ret\n    }\n\n    // Apply a function to each element of the slice with its index, returning a\n    // new slice containing the mapped elements.\n    pub fn mapi<U, Env>(self, f: fn[Env](u32, T) -> U) -> [U] {\n        let mut ret = &[];\n        let mut index = 0;\n        for elem in self {\n            ret = ret.push_back(f(index, elem));\n            index += 1;\n        }\n        ret\n    }\n\n    // Apply a function to each element of the slice\n    pub fn for_each<Env>(self, f: fn[Env](T) -> ()) {\n        for elem in self {\n            f(elem);\n        }\n    }\n\n    // Apply a function to each element of the slice with its index\n    pub fn for_eachi<Env>(self, f: fn[Env](u32, T) -> ()) {\n        let mut index = 0;\n        for elem in self {\n            f(index, elem);\n            index += 1;\n        }\n    }\n\n    // Apply a function to each element of the slice and an accumulator value,\n    // returning the final accumulated value. This function is also sometimes\n    // called `foldl`, `fold_left`, `reduce`, or `inject`.\n    pub fn fold<U, Env>(self, mut accumulator: U, f: fn[Env](U, T) -> U) -> U {\n        for elem in self {\n            accumulator = f(accumulator, elem);\n        }\n        accumulator\n    }\n\n    // Apply a function to each element of the slice and an accumulator value,\n    // returning the final accumulated value. Unlike fold, reduce uses the first\n    // element of the given slice as its starting accumulator value.\n    pub fn reduce<Env>(self, f: fn[Env](T, T) -> T) -> T {\n        let mut accumulator = self[0];\n        for i in 1..self.len() {\n            accumulator = f(accumulator, self[i]);\n        }\n        accumulator\n    }\n\n    // Returns a new slice containing only elements for which the given predicate\n    // returns true.\n    pub fn filter<Env>(self, predicate: fn[Env](T) -> bool) -> Self {\n        let mut ret = &[];\n        for elem in self {\n            if predicate(elem) {\n                ret = ret.push_back(elem);\n            }\n        }\n        ret\n    }\n\n    // Flatten each element in the slice into one value, separated by `separator`.\n    pub fn join(self, separator: T) -> T\n    where\n        T: Append,\n    {\n        let mut ret = T::empty();\n\n        if self.len() != 0 {\n            ret = self[0];\n\n            for i in 1..self.len() {\n                ret = ret.append(separator).append(self[i]);\n            }\n        }\n\n        ret\n    }\n\n    // Returns true if all elements in the slice satisfy the predicate\n    pub fn all<Env>(self, predicate: fn[Env](T) -> bool) -> bool {\n        let mut ret = true;\n        for elem in self {\n            ret &= predicate(elem);\n        }\n        ret\n    }\n\n    // Returns true if any element in the slice satisfies the predicate\n    pub fn any<Env>(self, predicate: fn[Env](T) -> bool) -> bool {\n        let mut ret = false;\n        for elem in self {\n            ret |= predicate(elem);\n        }\n        ret\n    }\n}\n\nmod test {\n    #[test]\n    fn map_empty() {\n        assert_eq(&[].map(|x| x + 1), &[]);\n    }\n\n    #[test]\n    fn mapi_empty() {\n        assert_eq(&[].mapi(|i, x| i * x + 1), &[]);\n    }\n\n    #[test]\n    fn for_each_empty() {\n        let empty_slice: [Field] = &[];\n        empty_slice.for_each(|_x| assert(false));\n    }\n\n    #[test]\n    fn for_eachi_empty() {\n        let empty_slice: [Field] = &[];\n        empty_slice.for_eachi(|_i, _x| assert(false));\n    }\n\n    #[test]\n    fn map_example() {\n        let a = &[1, 2, 3];\n        let b = a.map(|a| a * 2);\n        assert_eq(b, &[2, 4, 6]);\n    }\n\n    #[test]\n    fn mapi_example() {\n        let a = &[1, 2, 3];\n        let b = a.mapi(|i, a| i + a * 2);\n        assert_eq(b, &[2, 5, 8]);\n    }\n\n    #[test]\n    fn for_each_example() {\n        let a = &[1, 2, 3];\n        let mut b = &[];\n        let b_ref = &mut b;\n        a.for_each(|a| { *b_ref = b_ref.push_back(a * 2); });\n        assert_eq(b, &[2, 4, 6]);\n    }\n\n    #[test]\n    fn for_eachi_example() {\n        let a = &[1, 2, 3];\n        let mut b = &[];\n        let b_ref = &mut b;\n        a.for_eachi(|i, a| { *b_ref = b_ref.push_back(i + a * 2); });\n        assert_eq(b, &[2, 5, 8]);\n    }\n\n}\n",
      "path": "std/slice.nr"
    },
    "50": {
      "source": "// Converts an array into a slice.\nfn as_slice_push<T, let N: u32>(xs: [T; N]) -> [T] {\n    let mut slice = &[];\n    for elem in xs {\n        slice = slice.push_back(elem);\n    }\n    slice\n}\n\n// Expected that x == 0 and y == 1\nfn main(x: u32, y: pub u32) {\n    let xs: [Field; 0] = [];\n    let ys: [Field; 1] = [1];\n    let zs: [Field; 2] = [1, 2];\n    let ws: [Field; 3] = [1; 3];\n    let qs: [Field; 4] = [3, 2, 1, 0];\n\n    let mut dynamic: [Field; 4] = [3, 2, 1, 0];\n    let dynamic_expected: [Field; 4] = [1000, 2, 1, 0];\n    dynamic[x] = 1000;\n\n    assert(x != y);\n    assert(xs.as_slice() == as_slice_push(xs));\n    assert(ys.as_slice() == as_slice_push(ys));\n    assert(zs.as_slice() == as_slice_push(zs));\n    assert(ws.as_slice() == as_slice_push(ws));\n    assert(qs.as_slice() == as_slice_push(qs));\n\n    assert(dynamic.as_slice()[0] == dynamic_expected[0]);\n    assert(dynamic.as_slice()[1] == dynamic_expected[1]);\n    assert(dynamic.as_slice()[2] == dynamic_expected[2]);\n    assert(dynamic.as_slice()[3] == dynamic_expected[3]);\n    assert(dynamic.as_slice().len() == 4);\n\n    regression_4609_append_slices(x, y);\n    regression_4609_append_dynamic_slices(x, y);\n}\n\nfn regression_4609_append_slices(x: u32, y: u32) {\n    let sl = [x, 1, 2, 3].as_slice();\n    let sl2 = [y, 5, 6].as_slice();\n    let sl3 = sl.append(sl2);\n    assert(sl3[0] == x);\n    assert(sl3[4] == y);\n}\n\nfn regression_4609_append_dynamic_slices(x: u32, y: u32) {\n    let mut sl = [x, 1, 2, 3].as_slice();\n    sl[x] = x + 10;\n    let mut sl2 = [y, 5, 6].as_slice();\n    sl2[y] = y + 5;\n    let sl3 = sl.append(sl2);\n    assert(sl3[0] == 10);\n    assert(sl3[4] == y);\n    assert(sl3[5] == 6);\n}\n",
      "path": ""
    }
  },
  "expression_width": {
    "Bounded": {
      "width": 4
    }
  }
}<|MERGE_RESOLUTION|>--- conflicted
+++ resolved
@@ -63,29 +63,17 @@
     "EXPR [ (1, _10) -1 ]",
     "EXPR [ (1, _11) 0 ]",
     "EXPR [ (1, _0) (-1, _12) 10 ]",
-<<<<<<< HEAD
     "BLACKBOX::RANGE [_12]:32 bits []",
-    "BRILLIG CALL func 1: inputs: [Single(Expression { mul_terms: [], linear_combinations: [(1, Witness(0))], q_c: 4294967292 }), Single(Expression { mul_terms: [], linear_combinations: [], q_c: 4294967296 })], outputs: [Simple(Witness(13)), Simple(Witness(14))]",
+    "BRILLIG CALL func 1: inputs: [EXPR [ (1, _0) 4294967292 ], EXPR [ 4294967296 ]], outputs: [_13, _14]",
     "BLACKBOX::RANGE [_14]:32 bits []",
-=======
-    "BLACKBOX::RANGE [(_12, 32)] []",
-    "BRILLIG CALL func 1: inputs: [EXPR [ (1, _0) 4294967292 ], EXPR [ 4294967296 ]], outputs: [_13, _14]",
-    "BLACKBOX::RANGE [(_14, 32)] []",
->>>>>>> 8146755d
     "EXPR [ (1, _0) (-4294967296, _13) (-1, _14) 4294967292 ]",
     "EXPR [ (-1, _13) 0 ]",
     "INIT (id: 2, len: 4, witnesses: [_0, _4, _3, _2])",
     "MEM (id: 2, write EXPR [ (1, _12) 0 ] at: EXPR [ (1, _0) 0 ]) ",
     "EXPR [ (1, _1) (-1, _15) 5 ]",
-<<<<<<< HEAD
     "BLACKBOX::RANGE [_15]:32 bits []",
-    "BRILLIG CALL func 1: inputs: [Single(Expression { mul_terms: [], linear_combinations: [(1, Witness(1))], q_c: 4294967293 }), Single(Expression { mul_terms: [], linear_combinations: [], q_c: 4294967296 })], outputs: [Simple(Witness(16)), Simple(Witness(17))]",
+    "BRILLIG CALL func 1: inputs: [EXPR [ (1, _1) 4294967293 ], EXPR [ 4294967296 ]], outputs: [_16, _17]",
     "BLACKBOX::RANGE [_17]:32 bits []",
-=======
-    "BLACKBOX::RANGE [(_15, 32)] []",
-    "BRILLIG CALL func 1: inputs: [EXPR [ (1, _1) 4294967293 ], EXPR [ 4294967296 ]], outputs: [_16, _17]",
-    "BLACKBOX::RANGE [(_17, 32)] []",
->>>>>>> 8146755d
     "EXPR [ (1, _1) (-4294967296, _16) (-1, _17) 4294967293 ]",
     "EXPR [ (-1, _16) 0 ]",
     "EXPR [ (-1, _18) 5 ]",
