--- conflicted
+++ resolved
@@ -44,10 +44,6 @@
     "private parameters indices : [_0]",
     "public parameters indices : [_1]",
     "return value indices : []",
-<<<<<<< HEAD
-    "BLACKBOX::RANGE [_0]:2 bits []",
-=======
->>>>>>> 38473c15
     "EXPR [ (-1, _2) 3 ]",
     "EXPR [ (-1, _3) 2 ]",
     "EXPR [ (-1, _4) 1 ]",
