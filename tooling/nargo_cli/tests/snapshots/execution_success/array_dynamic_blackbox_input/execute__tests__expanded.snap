--- conflicted
+++ resolved
@@ -17,21 +17,12 @@
         let b: u32 = if is_right { 0_u32 } else { 32_u32 };
         for j in 0_u32..32_u32 {
             {
-<<<<<<< HEAD
-                let i_3824: u32 = j + a;
-                hash_input[i_3824] = current[j];
+                let i_3827: u32 = j + a;
+                hash_input[i_3827] = current[j];
             };
             {
-                let i_3825: u32 = j + b;
-                hash_input[i_3825] = path[offset + j];
-=======
-                let i_3794: u32 = j + a;
-                hash_input[i_3794] = current[j];
-            };
-            {
-                let i_3795: u32 = j + b;
-                hash_input[i_3795] = path[offset + j];
->>>>>>> edd42f89
+                let i_3828: u32 = j + b;
+                hash_input[i_3828] = path[offset + j];
             }
         }
         current = std::hash::blake3(hash_input);
