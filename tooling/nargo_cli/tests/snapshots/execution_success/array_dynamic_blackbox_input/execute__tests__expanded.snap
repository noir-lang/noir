--- conflicted
+++ resolved
@@ -17,21 +17,12 @@
         let b: u32 = if is_right { 0_u32 } else { 32_u32 };
         for j in 0_u32..32_u32 {
             {
-<<<<<<< HEAD
-                let i_3861: u32 = j + a;
-                hash_input[i_3861] = current[j];
+                let i_3866: u32 = j + a;
+                hash_input[i_3866] = current[j];
             };
             {
-                let i_3862: u32 = j + b;
-                hash_input[i_3862] = path[offset + j];
-=======
-                let i_3837: u32 = j + a;
-                hash_input[i_3837] = current[j];
-            };
-            {
-                let i_3838: u32 = j + b;
-                hash_input[i_3838] = path[offset + j];
->>>>>>> 7bda5023
+                let i_3867: u32 = j + b;
+                hash_input[i_3867] = path[offset + j];
             }
         }
         current = std::hash::blake3(hash_input);
