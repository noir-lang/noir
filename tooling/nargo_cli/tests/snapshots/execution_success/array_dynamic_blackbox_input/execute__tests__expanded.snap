---
source: tooling/nargo_cli/tests/execute.rs
expression: expanded_code
---
fn main(leaf: [u8; 32], path: [u8; 64], index: u32, root: [u8; 32]) {
    compute_root(leaf, path, index, root);
}

fn compute_root(leaf: [u8; 32], path: [u8; 64], _index: u32, root: [u8; 32]) {
    let mut current: [u8; 32] = leaf;
    let mut index: u32 = _index;
    for i in 0_u32..2_u32 {
        let mut hash_input: [u8; 64] = [0_u8; 64];
        let offset: u32 = i * 32_u32;
        let is_right: bool = (index & 1_u32) != 0_u32;
        let a: u32 = if is_right { 32_u32 } else { 0_u32 };
        let b: u32 = if is_right { 0_u32 } else { 32_u32 };
        for j in 0_u32..32_u32 {
            {
<<<<<<< HEAD
                let i_4354: u32 = j + a;
                hash_input[i_4354] = current[j];
            };
            {
                let i_4355: u32 = j + b;
                hash_input[i_4355] = path[offset + j];
=======
                let i_4368: u32 = j + a;
                hash_input[i_4368] = current[j];
            };
            {
                let i_4369: u32 = j + b;
                hash_input[i_4369] = path[offset + j];
>>>>>>> 0adabdfc
            }
        }
        current = std::hash::blake3(hash_input);
        index = index >> 1_u32;
    }
    assert(root == current);
}<|MERGE_RESOLUTION|>--- conflicted
+++ resolved
@@ -17,21 +17,12 @@
         let b: u32 = if is_right { 0_u32 } else { 32_u32 };
         for j in 0_u32..32_u32 {
             {
-<<<<<<< HEAD
-                let i_4354: u32 = j + a;
-                hash_input[i_4354] = current[j];
+                let i_4387: u32 = j + a;
+                hash_input[i_4387] = current[j];
             };
             {
-                let i_4355: u32 = j + b;
-                hash_input[i_4355] = path[offset + j];
-=======
-                let i_4368: u32 = j + a;
-                hash_input[i_4368] = current[j];
-            };
-            {
-                let i_4369: u32 = j + b;
-                hash_input[i_4369] = path[offset + j];
->>>>>>> 0adabdfc
+                let i_4388: u32 = j + b;
+                hash_input[i_4388] = path[offset + j];
             }
         }
         current = std::hash::blake3(hash_input);
