---
source: tooling/nargo_cli/tests/execute.rs
expression: expanded_code
---
fn main(leaf: [u8; 32], path: [u8; 64], index: u32, root: [u8; 32]) {
    compute_root(leaf, path, index, root);
}

fn compute_root(leaf: [u8; 32], path: [u8; 64], _index: u32, root: [u8; 32]) {
    let mut current: [u8; 32] = leaf;
    let mut index: u32 = _index;
    for i in 0_u32..2_u32 {
        let mut hash_input: [u8; 64] = [0_u8; 64];
        let offset: u32 = i * 32_u32;
        let is_right: bool = (index & 1_u32) != 0_u32;
        let a: u32 = if is_right { 32_u32 } else { 0_u32 };
        let b: u32 = if is_right { 0_u32 } else { 32_u32 };
        for j in 0_u32..32_u32 {
            {
<<<<<<< HEAD
                let i_3858: u32 = j + a;
                hash_input[i_3858] = current[j];
            };
            {
                let i_3859: u32 = j + b;
                hash_input[i_3859] = path[offset + j];
=======
                let i_3832: u32 = j + a;
                hash_input[i_3832] = current[j];
            };
            {
                let i_3833: u32 = j + b;
                hash_input[i_3833] = path[offset + j];
>>>>>>> b5a94e4b
            }
        }
        current = std::hash::blake3(hash_input);
        index = index >> 1_u8;
    }
    assert(root == current);
}<|MERGE_RESOLUTION|>--- conflicted
+++ resolved
@@ -17,21 +17,12 @@
         let b: u32 = if is_right { 0_u32 } else { 32_u32 };
         for j in 0_u32..32_u32 {
             {
-<<<<<<< HEAD
-                let i_3858: u32 = j + a;
-                hash_input[i_3858] = current[j];
+                let i_3861: u32 = j + a;
+                hash_input[i_3861] = current[j];
             };
             {
-                let i_3859: u32 = j + b;
-                hash_input[i_3859] = path[offset + j];
-=======
-                let i_3832: u32 = j + a;
-                hash_input[i_3832] = current[j];
-            };
-            {
-                let i_3833: u32 = j + b;
-                hash_input[i_3833] = path[offset + j];
->>>>>>> b5a94e4b
+                let i_3862: u32 = j + b;
+                hash_input[i_3862] = path[offset + j];
             }
         }
         current = std::hash::blake3(hash_input);
