--- conflicted
+++ resolved
@@ -17,21 +17,12 @@
         let b: u32 = if is_right { 0_u32 } else { 32_u32 };
         for j in 0_u32..32_u32 {
             {
-<<<<<<< HEAD
-                let i_3964: u32 = j + a;
-                hash_input[i_3964] = current[j];
+                let i_4269: u32 = j + a;
+                hash_input[i_4269] = current[j];
             };
             {
-                let i_3965: u32 = j + b;
-                hash_input[i_3965] = path[offset + j];
-=======
-                let i_4250: u32 = j + a;
-                hash_input[i_4250] = current[j];
-            };
-            {
-                let i_4251: u32 = j + b;
-                hash_input[i_4251] = path[offset + j];
->>>>>>> 1cc60bb7
+                let i_4270: u32 = j + b;
+                hash_input[i_4270] = path[offset + j];
             }
         }
         current = std::hash::blake3(hash_input);
