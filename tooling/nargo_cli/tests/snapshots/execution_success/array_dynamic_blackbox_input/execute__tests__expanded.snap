---
source: tooling/nargo_cli/tests/execute.rs
expression: expanded_code
---
fn main(leaf: [u8; 32], path: [u8; 64], index: u32, root: [u8; 32]) {
    compute_root(leaf, path, index, root);
}

fn compute_root(leaf: [u8; 32], path: [u8; 64], _index: u32, root: [u8; 32]) {
    let mut current: [u8; 32] = leaf;
    let mut index: u32 = _index;
    for i in 0_u32..2_u32 {
        let mut hash_input: [u8; 64] = [0_u8; 64];
        let offset: u32 = i * 32_u32;
        let is_right: bool = (index & 1_u32) != 0_u32;
        let a: u32 = if is_right { 32_u32 } else { 0_u32 };
        let b: u32 = if is_right { 0_u32 } else { 32_u32 };
        for j in 0_u32..32_u32 {
            {
<<<<<<< HEAD
                let i_3846: u32 = j + a;
                hash_input[i_3846] = current[j];
            };
            {
                let i_3847: u32 = j + b;
                hash_input[i_3847] = path[offset + j];
=======
                let i_3945: u32 = j + a;
                hash_input[i_3945] = current[j];
            };
            {
                let i_3946: u32 = j + b;
                hash_input[i_3946] = path[offset + j];
>>>>>>> 318ff16c
            }
        }
        current = std::hash::blake3(hash_input);
        index = index >> 1_u32;
    }
    assert(root == current);
}<|MERGE_RESOLUTION|>--- conflicted
+++ resolved
@@ -17,21 +17,12 @@
         let b: u32 = if is_right { 0_u32 } else { 32_u32 };
         for j in 0_u32..32_u32 {
             {
-<<<<<<< HEAD
-                let i_3846: u32 = j + a;
-                hash_input[i_3846] = current[j];
+                let i_3964: u32 = j + a;
+                hash_input[i_3964] = current[j];
             };
             {
-                let i_3847: u32 = j + b;
-                hash_input[i_3847] = path[offset + j];
-=======
-                let i_3945: u32 = j + a;
-                hash_input[i_3945] = current[j];
-            };
-            {
-                let i_3946: u32 = j + b;
-                hash_input[i_3946] = path[offset + j];
->>>>>>> 318ff16c
+                let i_3965: u32 = j + b;
+                hash_input[i_3965] = path[offset + j];
             }
         }
         current = std::hash::blake3(hash_input);
