---
source: tooling/nargo_cli/tests/execute.rs
expression: expanded_code
---
fn main(leaf: [u8; 32], path: [u8; 64], index: u32, root: [u8; 32]) {
    compute_root(leaf, path, index, root);
}

fn compute_root(leaf: [u8; 32], path: [u8; 64], _index: u32, root: [u8; 32]) {
    let mut current: [u8; 32] = leaf;
    let mut index: u32 = _index;
    for i in 0_u32..2_u32 {
        let mut hash_input: [u8; 64] = [0_u8; 64];
        let offset: u32 = i * 32_u32;
        let is_right: bool = (index & 1_u32) != 0_u32;
        let a: u32 = if is_right { 32_u32 } else { 0_u32 };
        let b: u32 = if is_right { 0_u32 } else { 32_u32 };
        for j in 0_u32..32_u32 {
            {
<<<<<<< HEAD
                let i_4316: u32 = j + a;
                hash_input[i_4316] = current[j];
            };
            {
                let i_4317: u32 = j + b;
                hash_input[i_4317] = path[offset + j];
=======
                let i_4335: u32 = j + a;
                hash_input[i_4335] = current[j];
            };
            {
                let i_4336: u32 = j + b;
                hash_input[i_4336] = path[offset + j];
>>>>>>> 3ceac8f4
            }
        }
        current = std::hash::blake3(hash_input);
        index = index >> 1_u32;
    }
    assert(root == current);
}<|MERGE_RESOLUTION|>--- conflicted
+++ resolved
@@ -17,21 +17,12 @@
         let b: u32 = if is_right { 0_u32 } else { 32_u32 };
         for j in 0_u32..32_u32 {
             {
-<<<<<<< HEAD
-                let i_4316: u32 = j + a;
-                hash_input[i_4316] = current[j];
+                let i_4368: u32 = j + a;
+                hash_input[i_4368] = current[j];
             };
             {
-                let i_4317: u32 = j + b;
-                hash_input[i_4317] = path[offset + j];
-=======
-                let i_4335: u32 = j + a;
-                hash_input[i_4335] = current[j];
-            };
-            {
-                let i_4336: u32 = j + b;
-                hash_input[i_4336] = path[offset + j];
->>>>>>> 3ceac8f4
+                let i_4369: u32 = j + b;
+                hash_input[i_4369] = path[offset + j];
             }
         }
         current = std::hash::blake3(hash_input);
