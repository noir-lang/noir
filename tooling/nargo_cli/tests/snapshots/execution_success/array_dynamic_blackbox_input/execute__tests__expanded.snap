---
source: tooling/nargo_cli/tests/execute.rs
expression: expanded_code
---
fn main(leaf: [u8; 32], path: [u8; 64], index: u32, root: [u8; 32]) {
    compute_root(leaf, path, index, root);
}

fn compute_root(leaf: [u8; 32], path: [u8; 64], _index: u32, root: [u8; 32]) {
    let mut current: [u8; 32] = leaf;
    let mut index: u32 = _index;
    for i in 0_u32..2_u32 {
        let mut hash_input: [u8; 64] = [0_u8; 64];
        let offset: u32 = i * 32_u32;
        let is_right: bool = (index & 1_u32) != 0_u32;
        let a: u32 = if is_right { 32_u32 } else { 0_u32 };
        let b: u32 = if is_right { 0_u32 } else { 32_u32 };
        for j in 0_u32..32_u32 {
            {
<<<<<<< HEAD
                let i_4349: u32 = j + a;
                hash_input[i_4349] = current[j];
            };
            {
                let i_4350: u32 = j + b;
                hash_input[i_4350] = path[offset + j];
=======
                let i_4368: u32 = j + a;
                hash_input[i_4368] = current[j];
            };
            {
                let i_4369: u32 = j + b;
                hash_input[i_4369] = path[offset + j];
>>>>>>> 1b4e2523
            }
        }
        current = std::hash::blake3(hash_input);
        index = index >> 1_u32;
    }
    assert(root == current);
}<|MERGE_RESOLUTION|>--- conflicted
+++ resolved
@@ -17,21 +17,12 @@
         let b: u32 = if is_right { 0_u32 } else { 32_u32 };
         for j in 0_u32..32_u32 {
             {
-<<<<<<< HEAD
-                let i_4349: u32 = j + a;
-                hash_input[i_4349] = current[j];
-            };
-            {
-                let i_4350: u32 = j + b;
-                hash_input[i_4350] = path[offset + j];
-=======
                 let i_4368: u32 = j + a;
                 hash_input[i_4368] = current[j];
             };
             {
                 let i_4369: u32 = j + b;
                 hash_input[i_4369] = path[offset + j];
->>>>>>> 1b4e2523
             }
         }
         current = std::hash::blake3(hash_input);
