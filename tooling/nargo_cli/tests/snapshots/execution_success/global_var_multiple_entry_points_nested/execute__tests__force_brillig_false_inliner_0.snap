--- conflicted
+++ resolved
@@ -43,28 +43,11 @@
     "unconstrained func 1",
     "[Const { destination: Direct(2), bit_size: Integer(U32), value: 1 }, Const { destination: Direct(1), bit_size: Integer(U32), value: 32839 }, Const { destination: Direct(0), bit_size: Integer(U32), value: 3 }, Const { destination: Relative(3), bit_size: Integer(U32), value: 2 }, Const { destination: Relative(4), bit_size: Integer(U32), value: 0 }, CalldataCopy { destination_address: Direct(32837), size_address: Relative(3), offset_address: Relative(4) }, Mov { destination: Relative(1), source: Direct(32837) }, Mov { destination: Relative(2), source: Direct(32838) }, Call { location: 13 }, Call { location: 16 }, Const { destination: Relative(1), bit_size: Integer(U32), value: 32839 }, Const { destination: Relative(2), bit_size: Integer(U32), value: 0 }, Stop { return_data: HeapVector { pointer: Relative(1), size: Relative(2) } }, Const { destination: Direct(32835), bit_size: Field, value: 2 }, Const { destination: Direct(32836), bit_size: Field, value: 3 }, Return, Call { location: 31 }, BinaryFieldOp { destination: Relative(3), op: Add, lhs: Direct(32835), rhs: Relative(1) }, BinaryFieldOp { destination: Relative(4), op: Add, lhs: Relative(3), rhs: Relative(2) }, BinaryFieldOp { destination: Relative(3), op: Equals, lhs: Relative(4), rhs: Direct(32836) }, JumpIf { condition: Relative(3), location: 23 }, Const { destination: Relative(5), bit_size: Integer(U32), value: 0 }, Trap { revert_data: HeapVector { pointer: Direct(1), size: Relative(5) } }, BinaryFieldOp { destination: Relative(3), op: Add, lhs: Direct(32836), rhs: Relative(1) }, BinaryFieldOp { destination: Relative(1), op: Add, lhs: Relative(3), rhs: Relative(2) }, Const { destination: Relative(2), bit_size: Field, value: 4 }, BinaryFieldOp { destination: Relative(3), op: Equals, lhs: Relative(1), rhs: Relative(2) }, JumpIf { condition: Relative(3), location: 30 }, Const { destination: Relative(4), bit_size: Integer(U32), value: 0 }, Trap { revert_data: HeapVector { pointer: Direct(1), size: Relative(4) } }, Return, Const { destination: Direct(32772), bit_size: Integer(U32), value: 30720 }, BinaryIntOp { destination: Direct(32771), op: LessThan, bit_size: U32, lhs: Direct(0), rhs: Direct(32772) }, JumpIf { condition: Direct(32771), location: 36 }, IndirectConst { destination_pointer: Direct(1), bit_size: Integer(U64), value: 17843811134343075018 }, Trap { revert_data: HeapVector { pointer: Direct(1), size: Direct(2) } }, Return]"
   ],
-<<<<<<< HEAD
-  "debug_symbols": "pZXfboMgFIffhWsvPPzXV1mahlramBA1VJssTd99B4Gu2eKy4I2fit/5CQI+yNmeluuxHy7jjbQfD3LyvXP99ejGzsz9OODdB6nDARRpoSKgSUsRDWlZRWgdARE0gpFWIjhpFUKQViNkhIrQEVhFP7FaDmhiANQxASBGrIREmogpwGMMiJgDMgatVIk6MdSTT0zLfTvO3tqQ/NZZHILJeDvMpB0W5ypyN25ZH7pNZlg5G4+t+IZ2OCOx4KV3Npw9q2+73lapFEmmir50UeTLEl832W9Egc9qmnwGesvn277QkHxZ8y1fbPtS6exrtc9voMBXNU++grpg/DjNPmew0y/5fpzn/nPBS3yZvx9Xm+MPdOcEALZzBvyzwPYU+KvA3jkALK9hECVrGKTM/o8ROOCV6Xr/awsHtW6065K9G9+bk7OhLdjL0OVH8XL+nHJL/h9MfuzsefE2lH37KeDxg0HF5OG1jb/dCm/zBQ==",
-  "file_map": {
-    "50": {
-      "source": "global TWO: Field = 2;\nglobal THREE: Field = 3;\n\nfn main(x: Field, y: pub Field) {\n    // Safety: testing context\n    unsafe {\n        entry_point_one(x, y);\n        entry_point_two(x, y);\n    }\n}\n\nunconstrained fn entry_point_one(x: Field, y: Field) {\n    let z = TWO + x + y;\n    assert(z == 3);\n    inner_func(x, y);\n}\n\n// Identical to `entry_point_one`\nunconstrained fn entry_point_two(x: Field, y: Field) {\n    let z = TWO + x + y;\n    assert(z == 3);\n    inner_func(x, y);\n}\n\nunconstrained fn inner_func(x: Field, y: Field) {\n    let z = TWO + x + y;\n    assert(z == 3);\n    nested_inner_func(x, y);\n}\n\nunconstrained fn nested_inner_func(x: Field, y: Field) {\n    let z = THREE + x + y;\n    assert(z == 4);\n}\n",
-      "path": ""
-    }
-  },
+  "debug_symbols": "[debug_symbols]",
+  "file_map": "[file_map]",
   "expression_width": {
     "Bounded": {
       "width": 4
     }
   }
-=======
-  "debug_symbols": "[debug_symbols]",
-  "file_map": "[file_map]",
-  "names": [
-    "main"
-  ],
-  "brillig_names": [
-    "entry_point_one",
-    "entry_point_two"
-  ]
->>>>>>> 318ff16c
 }