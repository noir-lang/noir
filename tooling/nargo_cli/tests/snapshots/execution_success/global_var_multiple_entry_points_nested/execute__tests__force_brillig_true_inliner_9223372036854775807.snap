--- conflicted
+++ resolved
@@ -30,22 +30,17 @@
       }
     }
   },
-<<<<<<< HEAD
   "bytecode": [
     "func 0",
-    "current witness index : 1",
-    "private parameters indices : [0]",
-    "public parameters indices : [1]",
+    "current witness index : _1",
+    "private parameters indices : [_0]",
+    "public parameters indices : [_1]",
     "return value indices : []",
     "BRILLIG CALL func 0: inputs: [Single(Expression { mul_terms: [], linear_combinations: [(1, Witness(0))], q_c: 0 }), Single(Expression { mul_terms: [], linear_combinations: [(1, Witness(1))], q_c: 0 })], outputs: []",
     "unconstrained func 0",
     "[Const { destination: Direct(2), bit_size: Integer(U32), value: 1 }, Const { destination: Direct(1), bit_size: Integer(U32), value: 32839 }, Const { destination: Direct(0), bit_size: Integer(U32), value: 3 }, Const { destination: Relative(3), bit_size: Integer(U32), value: 2 }, Const { destination: Relative(4), bit_size: Integer(U32), value: 0 }, CalldataCopy { destination_address: Direct(32837), size_address: Relative(3), offset_address: Relative(4) }, Mov { destination: Relative(1), source: Direct(32837) }, Mov { destination: Relative(2), source: Direct(32838) }, Call { location: 13 }, Call { location: 16 }, Const { destination: Relative(1), bit_size: Integer(U32), value: 32839 }, Const { destination: Relative(2), bit_size: Integer(U32), value: 0 }, Stop { return_data: HeapVector { pointer: Relative(1), size: Relative(2) } }, Const { destination: Direct(32835), bit_size: Field, value: 2 }, Const { destination: Direct(32836), bit_size: Field, value: 3 }, Return, Call { location: 31 }, BinaryFieldOp { destination: Relative(3), op: Add, lhs: Direct(32835), rhs: Relative(1) }, BinaryFieldOp { destination: Relative(4), op: Add, lhs: Relative(3), rhs: Relative(2) }, BinaryFieldOp { destination: Relative(3), op: Equals, lhs: Relative(4), rhs: Direct(32836) }, JumpIf { condition: Relative(3), location: 23 }, Const { destination: Relative(5), bit_size: Integer(U32), value: 0 }, Trap { revert_data: HeapVector { pointer: Direct(1), size: Relative(5) } }, BinaryFieldOp { destination: Relative(3), op: Add, lhs: Direct(32836), rhs: Relative(1) }, BinaryFieldOp { destination: Relative(1), op: Add, lhs: Relative(3), rhs: Relative(2) }, Const { destination: Relative(2), bit_size: Field, value: 4 }, BinaryFieldOp { destination: Relative(3), op: Equals, lhs: Relative(1), rhs: Relative(2) }, JumpIf { condition: Relative(3), location: 30 }, Const { destination: Relative(4), bit_size: Integer(U32), value: 0 }, Trap { revert_data: HeapVector { pointer: Direct(1), size: Relative(4) } }, Return, Const { destination: Direct(32772), bit_size: Integer(U32), value: 30720 }, BinaryIntOp { destination: Direct(32771), op: LessThan, bit_size: U32, lhs: Direct(0), rhs: Direct(32772) }, JumpIf { condition: Direct(32771), location: 36 }, IndirectConst { destination_pointer: Direct(1), bit_size: Integer(U64), value: 17843811134343075018 }, Trap { revert_data: HeapVector { pointer: Direct(1), size: Direct(2) } }, Return]"
   ],
-  "debug_symbols": "1ZXNioMwFEbfJesschPz56sMQ4kaSyBEiTowiO8+cVCQFLpphboRrxwPZ/fNqLHVdL+50HYDKr9m5LvajK4L6ZoXjKrovHf32/EzIusD5D8/9Cas5zCaOKISGMfIhia9cZH+b523qORkwQ8oFTtKJT2i3xiBeqNc5HL9qlzpXa55JqfkTDmcKadnytmLckbohjJQz1GuYEMFKZ6jQqodVTJPLj49WUOezD8yWZJiQyWQPFlcL1leL1ldL1lfLHlJ14+JzlTebuvZTqE+jOn429tsV/vY1baZol0X9jCu64owwEwkbVL/AQ==",
-=======
-  "bytecode": "H4sIAAAAAAAA/7VUTU/DMAx1ukYQJiQEB25wgXu2FnXHSnz8j4ipv6M/HVXYq/uWXjbH0uRMjp+fn506+jfHv8lq9hWdm9zp2cfrbGeIFUvydIV4nojqs6N14d/ZB1oOaYpvDBsOGU5W+IfYdiHTnyH/JijMAvh7wa/L4Mcbxvkel/gEde9p+Xh1jsT0Q/7h2C3H5fzA5wB4JeauOVnr9pThX6neJvscZz2M6u4F+8seu9nyjF5n6MU+EPSF+6D3BXNxP3TMZ3KlPw93n9nLfD3g9TZaxEeFS1AL+SPnnC5uJRf3BnXqbfppsa6n9f1FzV+AX6lvUU5zqbWl+V3Vo3397hCj1N2Msw44Y13fw/03/n+30kd/Ic+hS7uhSUP6SMdj+5tQp8kqpdMfP5PduG0JAAA=",
   "debug_symbols": "pZPLjoMgFIbf5axZcJGLvErTNKjYkBA0VCeZGN99sOpUF2zshg84fOdncyZobDU+Hy603Qv0bYIqOu/d8+G72gyuC+l2ArwsRIKmCIgCzRJK0AUCileQFXQFAy0TCtAqgYMuE8QKuUKtSF3KeUawxz2GaO2SdshPv+pNtGEAHUbvEfwYP74fvXoT3hxMTFWMwIYmMTVsnbfLbkYfG+dVwvgmEy7+dX72Sd6nYveppF/6l/JVufslv+AzTDefEZXzed7nimy+wEXOF3lfSLX7Sn7nl+SCL3Gx+ZLgk39PJ1O7eJqIeekUnam83Y7tGOpDdfjt98o+UX3satuM0S6dDmOV1hsjiIn7vKT9AQ==",
->>>>>>> 2114ae22
   "file_map": {
     "50": {
       "source": "global TWO: Field = 2;\nglobal THREE: Field = 3;\n\nfn main(x: Field, y: pub Field) {\n    // Safety: testing context\n    unsafe {\n        entry_point_one(x, y);\n        entry_point_two(x, y);\n    }\n}\n\nunconstrained fn entry_point_one(x: Field, y: Field) {\n    let z = TWO + x + y;\n    assert(z == 3);\n    inner_func(x, y);\n}\n\n// Identical to `entry_point_one`\nunconstrained fn entry_point_two(x: Field, y: Field) {\n    let z = TWO + x + y;\n    assert(z == 3);\n    inner_func(x, y);\n}\n\nunconstrained fn inner_func(x: Field, y: Field) {\n    let z = TWO + x + y;\n    assert(z == 3);\n    nested_inner_func(x, y);\n}\n\nunconstrained fn nested_inner_func(x: Field, y: Field) {\n    let z = THREE + x + y;\n    assert(z == 4);\n}\n",
