---
source: tooling/nargo_cli/tests/execute.rs
expression: artifact
---
{
  "noir_version": "[noir_version]",
  "hash": "[hash]",
  "abi": {
    "parameters": [
      {
        "name": "x",
        "type": {
          "kind": "field"
        },
        "visibility": "private"
      },
      {
        "name": "y",
        "type": {
          "kind": "field"
        },
        "visibility": "public"
      }
    ],
    "return_type": null,
    "error_types": {
      "17843811134343075018": {
        "error_kind": "string",
        "string": "Stack too deep"
      }
    }
  },
  "bytecode": [
    "func 0",
    "current witness index : _1",
    "private parameters indices : [_0]",
    "public parameters indices : [_1]",
    "return value indices : []",
    "BRILLIG CALL func 0: inputs: [EXPR [ (1, _0) 0 ], EXPR [ (1, _1) 0 ]], outputs: []",
    "unconstrained func 0",
    "[Const { destination: Direct(2), bit_size: Integer(U32), value: 1 }, Const { destination: Direct(1), bit_size: Integer(U32), value: 32839 }, Const { destination: Direct(0), bit_size: Integer(U32), value: 3 }, Const { destination: Relative(3), bit_size: Integer(U32), value: 2 }, Const { destination: Relative(4), bit_size: Integer(U32), value: 0 }, CalldataCopy { destination_address: Direct(32837), size_address: Relative(3), offset_address: Relative(4) }, Mov { destination: Relative(1), source: Direct(32837) }, Mov { destination: Relative(2), source: Direct(32838) }, Call { location: 13 }, Call { location: 16 }, Const { destination: Relative(1), bit_size: Integer(U32), value: 32839 }, Const { destination: Relative(2), bit_size: Integer(U32), value: 0 }, Stop { return_data: HeapVector { pointer: Relative(1), size: Relative(2) } }, Const { destination: Direct(32835), bit_size: Field, value: 2 }, Const { destination: Direct(32836), bit_size: Field, value: 3 }, Return, Call { location: 31 }, BinaryFieldOp { destination: Relative(3), op: Add, lhs: Direct(32835), rhs: Relative(1) }, BinaryFieldOp { destination: Relative(4), op: Add, lhs: Relative(3), rhs: Relative(2) }, BinaryFieldOp { destination: Relative(3), op: Equals, lhs: Relative(4), rhs: Direct(32836) }, JumpIf { condition: Relative(3), location: 23 }, Const { destination: Relative(5), bit_size: Integer(U32), value: 0 }, Trap { revert_data: HeapVector { pointer: Direct(1), size: Relative(5) } }, BinaryFieldOp { destination: Relative(3), op: Add, lhs: Direct(32836), rhs: Relative(1) }, BinaryFieldOp { destination: Relative(1), op: Add, lhs: Relative(3), rhs: Relative(2) }, Const { destination: Relative(2), bit_size: Field, value: 4 }, BinaryFieldOp { destination: Relative(3), op: Equals, lhs: Relative(1), rhs: Relative(2) }, JumpIf { condition: Relative(3), location: 30 }, Const { destination: Relative(4), bit_size: Integer(U32), value: 0 }, Trap { revert_data: HeapVector { pointer: Direct(1), size: Relative(4) } }, Return, Const { destination: Direct(32772), bit_size: Integer(U32), value: 30720 }, BinaryIntOp { destination: Direct(32771), op: LessThan, bit_size: U32, lhs: Direct(0), rhs: Direct(32772) }, JumpIf { condition: Direct(32771), location: 36 }, IndirectConst { destination_pointer: Direct(1), bit_size: Integer(U64), value: 17843811134343075018 }, Trap { revert_data: HeapVector { pointer: Direct(1), size: Direct(2) } }, Return]"
  ],
<<<<<<< HEAD
  "debug_symbols": "pZPLjoMgFIbf5axZcJGLvErTNKjYkBA0VCeZGN99sOpUF2zshg84fOdncyZobDU+Hy603Qv0bYIqOu/d8+G72gyuC+l2ArwsRIKmCIgCzRJK0AUCileQFXQFAy0TCtAqgYMuE8QKuUKtSF3KeUawxz2GaO2SdshPv+pNtGEAHUbvEfwYP74fvXoT3hxMTFWMwIYmMTVsnbfLbkYfG+dVwvgmEy7+dX72Sd6nYveppF/6l/JVufslv+AzTDefEZXzed7nimy+wEXOF3lfSLX7Sn7nl+SCL3Gx+ZLgk39PJ1O7eJqIeekUnam83Y7tGOpDdfjt98o+UX3satuM0S6dDmOV1hsjiIn7vKT9AQ==",
  "file_map": {
    "50": {
      "source": "global TWO: Field = 2;\nglobal THREE: Field = 3;\n\nfn main(x: Field, y: pub Field) {\n    // Safety: testing context\n    unsafe {\n        entry_point_one(x, y);\n        entry_point_two(x, y);\n    }\n}\n\nunconstrained fn entry_point_one(x: Field, y: Field) {\n    let z = TWO + x + y;\n    assert(z == 3);\n    inner_func(x, y);\n}\n\n// Identical to `entry_point_one`\nunconstrained fn entry_point_two(x: Field, y: Field) {\n    let z = TWO + x + y;\n    assert(z == 3);\n    inner_func(x, y);\n}\n\nunconstrained fn inner_func(x: Field, y: Field) {\n    let z = TWO + x + y;\n    assert(z == 3);\n    nested_inner_func(x, y);\n}\n\nunconstrained fn nested_inner_func(x: Field, y: Field) {\n    let z = THREE + x + y;\n    assert(z == 4);\n}\n",
      "path": ""
    }
  },
  "expression_width": {
    "Bounded": {
      "width": 4
    }
  }
=======
  "debug_symbols": "[debug_symbols]",
  "file_map": "[file_map]",
  "names": [
    "main"
  ],
  "brillig_names": [
    "main"
  ]
>>>>>>> 318ff16c
}<|MERGE_RESOLUTION|>--- conflicted
+++ resolved
@@ -40,27 +40,11 @@
     "unconstrained func 0",
     "[Const { destination: Direct(2), bit_size: Integer(U32), value: 1 }, Const { destination: Direct(1), bit_size: Integer(U32), value: 32839 }, Const { destination: Direct(0), bit_size: Integer(U32), value: 3 }, Const { destination: Relative(3), bit_size: Integer(U32), value: 2 }, Const { destination: Relative(4), bit_size: Integer(U32), value: 0 }, CalldataCopy { destination_address: Direct(32837), size_address: Relative(3), offset_address: Relative(4) }, Mov { destination: Relative(1), source: Direct(32837) }, Mov { destination: Relative(2), source: Direct(32838) }, Call { location: 13 }, Call { location: 16 }, Const { destination: Relative(1), bit_size: Integer(U32), value: 32839 }, Const { destination: Relative(2), bit_size: Integer(U32), value: 0 }, Stop { return_data: HeapVector { pointer: Relative(1), size: Relative(2) } }, Const { destination: Direct(32835), bit_size: Field, value: 2 }, Const { destination: Direct(32836), bit_size: Field, value: 3 }, Return, Call { location: 31 }, BinaryFieldOp { destination: Relative(3), op: Add, lhs: Direct(32835), rhs: Relative(1) }, BinaryFieldOp { destination: Relative(4), op: Add, lhs: Relative(3), rhs: Relative(2) }, BinaryFieldOp { destination: Relative(3), op: Equals, lhs: Relative(4), rhs: Direct(32836) }, JumpIf { condition: Relative(3), location: 23 }, Const { destination: Relative(5), bit_size: Integer(U32), value: 0 }, Trap { revert_data: HeapVector { pointer: Direct(1), size: Relative(5) } }, BinaryFieldOp { destination: Relative(3), op: Add, lhs: Direct(32836), rhs: Relative(1) }, BinaryFieldOp { destination: Relative(1), op: Add, lhs: Relative(3), rhs: Relative(2) }, Const { destination: Relative(2), bit_size: Field, value: 4 }, BinaryFieldOp { destination: Relative(3), op: Equals, lhs: Relative(1), rhs: Relative(2) }, JumpIf { condition: Relative(3), location: 30 }, Const { destination: Relative(4), bit_size: Integer(U32), value: 0 }, Trap { revert_data: HeapVector { pointer: Direct(1), size: Relative(4) } }, Return, Const { destination: Direct(32772), bit_size: Integer(U32), value: 30720 }, BinaryIntOp { destination: Direct(32771), op: LessThan, bit_size: U32, lhs: Direct(0), rhs: Direct(32772) }, JumpIf { condition: Direct(32771), location: 36 }, IndirectConst { destination_pointer: Direct(1), bit_size: Integer(U64), value: 17843811134343075018 }, Trap { revert_data: HeapVector { pointer: Direct(1), size: Direct(2) } }, Return]"
   ],
-<<<<<<< HEAD
-  "debug_symbols": "pZPLjoMgFIbf5axZcJGLvErTNKjYkBA0VCeZGN99sOpUF2zshg84fOdncyZobDU+Hy603Qv0bYIqOu/d8+G72gyuC+l2ArwsRIKmCIgCzRJK0AUCileQFXQFAy0TCtAqgYMuE8QKuUKtSF3KeUawxz2GaO2SdshPv+pNtGEAHUbvEfwYP74fvXoT3hxMTFWMwIYmMTVsnbfLbkYfG+dVwvgmEy7+dX72Sd6nYveppF/6l/JVufslv+AzTDefEZXzed7nimy+wEXOF3lfSLX7Sn7nl+SCL3Gx+ZLgk39PJ1O7eJqIeekUnam83Y7tGOpDdfjt98o+UX3satuM0S6dDmOV1hsjiIn7vKT9AQ==",
-  "file_map": {
-    "50": {
-      "source": "global TWO: Field = 2;\nglobal THREE: Field = 3;\n\nfn main(x: Field, y: pub Field) {\n    // Safety: testing context\n    unsafe {\n        entry_point_one(x, y);\n        entry_point_two(x, y);\n    }\n}\n\nunconstrained fn entry_point_one(x: Field, y: Field) {\n    let z = TWO + x + y;\n    assert(z == 3);\n    inner_func(x, y);\n}\n\n// Identical to `entry_point_one`\nunconstrained fn entry_point_two(x: Field, y: Field) {\n    let z = TWO + x + y;\n    assert(z == 3);\n    inner_func(x, y);\n}\n\nunconstrained fn inner_func(x: Field, y: Field) {\n    let z = TWO + x + y;\n    assert(z == 3);\n    nested_inner_func(x, y);\n}\n\nunconstrained fn nested_inner_func(x: Field, y: Field) {\n    let z = THREE + x + y;\n    assert(z == 4);\n}\n",
-      "path": ""
-    }
-  },
+  "debug_symbols": "[debug_symbols]",
+  "file_map": "[file_map]",
   "expression_width": {
     "Bounded": {
       "width": 4
     }
   }
-=======
-  "debug_symbols": "[debug_symbols]",
-  "file_map": "[file_map]",
-  "names": [
-    "main"
-  ],
-  "brillig_names": [
-    "main"
-  ]
->>>>>>> 318ff16c
 }