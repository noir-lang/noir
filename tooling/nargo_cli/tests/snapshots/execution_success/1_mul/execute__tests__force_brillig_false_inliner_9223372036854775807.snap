---
source: tooling/nargo_cli/tests/execute.rs
expression: artifact
---
{
  "noir_version": "[noir_version]",
  "hash": "[hash]",
  "abi": {
    "parameters": [
      {
        "name": "x",
        "type": {
          "kind": "integer",
          "sign": "unsigned",
          "width": 32
        },
        "visibility": "private"
      },
      {
        "name": "y",
        "type": {
          "kind": "integer",
          "sign": "unsigned",
          "width": 32
        },
        "visibility": "private"
      },
      {
        "name": "z",
        "type": {
          "kind": "integer",
          "sign": "unsigned",
          "width": 32
        },
        "visibility": "private"
      }
    ],
    "return_type": null,
    "error_types": {
      "7233212735005103307": {
        "error_kind": "string",
        "string": "attempt to multiply with overflow"
      }
    }
  },
<<<<<<< HEAD
  "bytecode": [
    "func 0",
    "current witness index : 6",
    "private parameters indices : [0, 1, 2]",
    "public parameters indices : []",
    "return value indices : []",
    "BLACKBOX::RANGE [(_0, 32)] []",
    "BLACKBOX::RANGE [(_1, 32)] []",
    "BLACKBOX::RANGE [(_2, 32)] []",
    "EXPR [ (1, _0, _1) (-1, _3) 0 ]",
    "BLACKBOX::RANGE [(_3, 32)] []",
    "EXPR [ (1, _3, _3) (-1, _4) 0 ]",
    "BLACKBOX::RANGE [(_4, 32)] []",
    "EXPR [ (1, _4, _4) (-1, _5) 0 ]",
    "BLACKBOX::RANGE [(_5, 32)] []",
    "EXPR [ (1, _5, _5) (-1, _6) 0 ]",
    "BLACKBOX::RANGE [(_6, 32)] []",
    "EXPR [ (-1, _2) (1, _6) 0 ]"
  ],
  "debug_symbols": "ldHNCoQgFAXgd7nrFmnTj73KMISVhSAaZgOD9O5jMQ4lbtx57uG7XNDCyPpt7ric1Art04JQAzVcSZcsFOdoXag80mqoNtCimmTA5OheTblnMHHBoC3z/ZXBIxWUUUCQB6QOQJUK6hjAuT8Jo/CkJhWQKMB/UIQA5ckCRUWFvaiam3Ch11wIPnfXD3XjN9Wc9oL94rTJ4dKaz+Ib7xetBjZumh2bzs6t/wI=",
=======
  "bytecode": "H4sIAAAAAAAA/7WRUQ7CIAyGx2DEGA/hEegAV968ypaxs3gAD+FJfPHBK7nFmjTLshfLn5A2LfyUD1V9Zed1olzNS1NcdF7V1EatplrFzl0puv8EFbuX+3p3CSF3bQYPvWvTgNGFOFwQECLGsUXvMwbs0pA6lyD4DFNMfiJjLTej4yx0QRZ69TdSLEwhFqYgC0P+0iyaQiyagiwa8pdmYQuxsIzFT7Xw7LUgX2kOhrw0e79iDLjMRv66v5+PWz/yfXand9jpHXd6iz7RjeSjJAYAAA==",
  "debug_symbols": "nZLNDoMgDMffpWcOgvPzVZbFoNaFhKBhsGQxvvsqG5selixeWuifX1vSztBj66+NMsN4g/o8Q2uV1ura6LGTTo2GovPCIF4bZxEpBBudqElaNA5q47VmcJfah0e3SZrgnbSkJgzQ9OQp4aA0rqeFfenkN8qL6g3zMvvg2f98xSNfFQd4kcT6gh+pL8SHTw/xuYh8Xu74C91kp+xuYpDSRxmcgs0IYpAHW0CdMiiDraA+MeDJy3FKt6wNWCVbje+5D950mzVwjykqcVEmO3bYe4trA0Gjlp4=",
>>>>>>> 2114ae22
  "file_map": {
    "50": {
      "source": "// Test unsafe integer multiplication with overflow: 12^8 = 429 981 696\n// The circuit should handle properly the growth of the bit size\nfn main(mut x: u32, y: u32, z: u32) {\n    x *= y;\n    x *= x; //144\n    x *= x; //20736\n    x *= x; //429 981 696\n    assert(x == z);\n}\n",
      "path": ""
    }
  },
  "names": [
    "main"
  ],
  "brillig_names": []
}<|MERGE_RESOLUTION|>--- conflicted
+++ resolved
@@ -43,11 +43,10 @@
       }
     }
   },
-<<<<<<< HEAD
   "bytecode": [
     "func 0",
-    "current witness index : 6",
-    "private parameters indices : [0, 1, 2]",
+    "current witness index : _6",
+    "private parameters indices : [_0, _1, _2]",
     "public parameters indices : []",
     "return value indices : []",
     "BLACKBOX::RANGE [(_0, 32)] []",
@@ -63,11 +62,7 @@
     "BLACKBOX::RANGE [(_6, 32)] []",
     "EXPR [ (-1, _2) (1, _6) 0 ]"
   ],
-  "debug_symbols": "ldHNCoQgFAXgd7nrFmnTj73KMISVhSAaZgOD9O5jMQ4lbtx57uG7XNDCyPpt7ric1Art04JQAzVcSZcsFOdoXag80mqoNtCimmTA5OheTblnMHHBoC3z/ZXBIxWUUUCQB6QOQJUK6hjAuT8Jo/CkJhWQKMB/UIQA5ckCRUWFvaiam3Ch11wIPnfXD3XjN9Wc9oL94rTJ4dKaz+Ib7xetBjZumh2bzs6t/wI=",
-=======
-  "bytecode": "H4sIAAAAAAAA/7WRUQ7CIAyGx2DEGA/hEegAV968ypaxs3gAD+FJfPHBK7nFmjTLshfLn5A2LfyUD1V9Zed1olzNS1NcdF7V1EatplrFzl0puv8EFbuX+3p3CSF3bQYPvWvTgNGFOFwQECLGsUXvMwbs0pA6lyD4DFNMfiJjLTej4yx0QRZ69TdSLEwhFqYgC0P+0iyaQiyagiwa8pdmYQuxsIzFT7Xw7LUgX2kOhrw0e79iDLjMRv66v5+PWz/yfXand9jpHXd6iz7RjeSjJAYAAA==",
   "debug_symbols": "nZLNDoMgDMffpWcOgvPzVZbFoNaFhKBhsGQxvvsqG5selixeWuifX1vSztBj66+NMsN4g/o8Q2uV1ura6LGTTo2GovPCIF4bZxEpBBudqElaNA5q47VmcJfah0e3SZrgnbSkJgzQ9OQp4aA0rqeFfenkN8qL6g3zMvvg2f98xSNfFQd4kcT6gh+pL8SHTw/xuYh8Xu74C91kp+xuYpDSRxmcgs0IYpAHW0CdMiiDraA+MeDJy3FKt6wNWCVbje+5D950mzVwjykqcVEmO3bYe4trA0Gjlp4=",
->>>>>>> 2114ae22
   "file_map": {
     "50": {
       "source": "// Test unsafe integer multiplication with overflow: 12^8 = 429 981 696\n// The circuit should handle properly the growth of the bit size\nfn main(mut x: u32, y: u32, z: u32) {\n    x *= y;\n    x *= x; //144\n    x *= x; //20736\n    x *= x; //429 981 696\n    assert(x == z);\n}\n",
