--- conflicted
+++ resolved
@@ -25,23 +25,18 @@
     "return_type": null,
     "error_types": {}
   },
-<<<<<<< HEAD
   "bytecode": [
     "func 0",
-    "current witness index : 2",
-    "private parameters indices : [0]",
-    "public parameters indices : [1]",
+    "current witness index : _2",
+    "private parameters indices : [_0]",
+    "public parameters indices : [_1]",
     "return value indices : []",
     "BRILLIG CALL func 0: inputs: [Single(Expression { mul_terms: [], linear_combinations: [(1, Witness(0)), (-1, Witness(1))], q_c: 0 })], outputs: [Simple(Witness(2))]",
     "EXPR [ (1, _0, _2) (-1, _1, _2) -1 ]",
     "unconstrained func 0",
     "[Const { destination: Direct(21), bit_size: Integer(U32), value: 1 }, Const { destination: Direct(20), bit_size: Integer(U32), value: 0 }, CalldataCopy { destination_address: Direct(0), size_address: Direct(21), offset_address: Direct(20) }, Const { destination: Direct(2), bit_size: Field, value: 0 }, BinaryFieldOp { destination: Direct(3), op: Equals, lhs: Direct(0), rhs: Direct(2) }, JumpIf { condition: Direct(3), location: 8 }, Const { destination: Direct(1), bit_size: Field, value: 1 }, BinaryFieldOp { destination: Direct(0), op: Div, lhs: Direct(1), rhs: Direct(0) }, Stop { return_data: HeapVector { pointer: Direct(20), size: Direct(21) } }]"
   ],
-  "debug_symbols": "lY1LCsMwDETvorUXTdNsfJVSgj9yEBjb+FMoJnevEhLINju9ecyog0XdlpmCiwXku4OPRlWKganDY49KUmGjUlWuIMfnJACD5es1rgIceQQ5DetHwHCvwKAzeU/LfP3L8VdlUtrjga4Fc7H1l05z9lOOBm3LuC3tjuf/",
-=======
-  "bytecode": "H4sIAAAAAAAA/7VSWw4CIQzkoVG/Ze/R8ljKn1eRyN7/CMYICWH7t+wkZAhthpmCFH+oun64VJZij9bzqgzHgL2Wg9X7Em1Bh2+wKVMAH/JKSBgofCw5V8hTTDlFSOhdwS0kt1UxOc8XSCbzKeHV5AGozvhMXe5TSOZsrD0GXrq6njjLpm/O0Ycbk3Hp9mbIyb0DHETT05WvYg811FrvffAn5/vD0Ytm7mp4VjbdWZvnF3hgTpCVBAAA",
   "debug_symbols": "dY/BDoMgDIbfpWcOOreLr7IsBrEakqaQCksWw7uvGt3cYRdK+/P99F9gwD5PnecxzNDeF+jFE/mpo+Bs8oF1uhQDR9slQdQRnHSlohXkBC1nIgNPS3l7NEfLW01WVK0MIA9a1XD0hOutmC9d/Ueby22Hm2vzwW91KQ/trPPyszFU0NYGaj3Laire9oR7ljGzO0VLr3goR/goweGQBVfTTdNv3g==",
->>>>>>> 2114ae22
   "file_map": {
     "51": {
       "source": "mod foo;\n// This is a comment.\n//\n// `main` is the entry point to a binary\n//\n// You can have a `Binary` or a `Library`\n// Release : 0.2\n//\n// To run a proof on the command line, type `cargo run prove {proof_name}`\n//\n// To verify that proof, type `cargo run verify {proof_name}`\nfn main(x: Field, y: pub Field) {\n    assert(x != foo::hello(y));\n}\n",
