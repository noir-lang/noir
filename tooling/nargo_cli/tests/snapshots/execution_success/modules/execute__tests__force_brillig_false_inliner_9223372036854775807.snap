---
source: tooling/nargo_cli/tests/execute.rs
expression: artifact
---
{
  "noir_version": "[noir_version]",
  "hash": "[hash]",
  "abi": {
    "parameters": [
      {
        "name": "x",
        "type": {
          "kind": "field"
        },
        "visibility": "private"
      },
      {
        "name": "y",
        "type": {
          "kind": "field"
        },
        "visibility": "public"
      }
    ],
    "return_type": null,
    "error_types": {}
  },
  "bytecode": [
    "func 0",
    "current witness index : _2",
    "private parameters indices : [_0]",
    "public parameters indices : [_1]",
    "return value indices : []",
    "BRILLIG CALL func 0: inputs: [EXPR [ (1, _0) (-1, _1) 0 ]], outputs: [_2]",
    "EXPR [ (1, _0, _2) (-1, _1, _2) -1 ]",
    "unconstrained func 0",
    "[Const { destination: Direct(21), bit_size: Integer(U32), value: 1 }, Const { destination: Direct(20), bit_size: Integer(U32), value: 0 }, CalldataCopy { destination_address: Direct(0), size_address: Direct(21), offset_address: Direct(20) }, Const { destination: Direct(2), bit_size: Field, value: 0 }, BinaryFieldOp { destination: Direct(3), op: Equals, lhs: Direct(0), rhs: Direct(2) }, JumpIf { condition: Direct(3), location: 8 }, Const { destination: Direct(1), bit_size: Field, value: 1 }, BinaryFieldOp { destination: Direct(0), op: Div, lhs: Direct(1), rhs: Direct(0) }, Stop { return_data: HeapVector { pointer: Direct(20), size: Direct(21) } }]"
  ],
<<<<<<< HEAD
  "debug_symbols": "dY/BDoMgDIbfpWcOOreLr7IsBrEakqaQCksWw7uvGt3cYRdK+/P99F9gwD5PnecxzNDeF+jFE/mpo+Bs8oF1uhQDR9slQdQRnHSlohXkBC1nIgNPS3l7NEfLW01WVK0MIA9a1XD0hOutmC9d/Ueby22Hm2vzwW91KQ/trPPyszFU0NYGaj3Laire9oR7ljGzO0VLr3goR/goweGQBVfTTdNv3g==",
  "file_map": {
    "51": {
      "source": "mod foo;\n// This is a comment.\n//\n// `main` is the entry point to a binary\n//\n// You can have a `Binary` or a `Library`\n// Release : 0.2\n//\n// To run a proof on the command line, type `cargo run prove {proof_name}`\n//\n// To verify that proof, type `cargo run verify {proof_name}`\nfn main(x: Field, y: pub Field) {\n    assert(x != foo::hello(y));\n}\n",
      "path": ""
    }
  },
  "expression_width": {
    "Bounded": {
      "width": 4
    }
  }
=======
  "debug_symbols": "[debug_symbols]",
  "file_map": "[file_map]",
  "names": [
    "main"
  ],
  "brillig_names": [
    "directive_invert"
  ]
>>>>>>> 318ff16c
}<|MERGE_RESOLUTION|>--- conflicted
+++ resolved
@@ -36,27 +36,11 @@
     "unconstrained func 0",
     "[Const { destination: Direct(21), bit_size: Integer(U32), value: 1 }, Const { destination: Direct(20), bit_size: Integer(U32), value: 0 }, CalldataCopy { destination_address: Direct(0), size_address: Direct(21), offset_address: Direct(20) }, Const { destination: Direct(2), bit_size: Field, value: 0 }, BinaryFieldOp { destination: Direct(3), op: Equals, lhs: Direct(0), rhs: Direct(2) }, JumpIf { condition: Direct(3), location: 8 }, Const { destination: Direct(1), bit_size: Field, value: 1 }, BinaryFieldOp { destination: Direct(0), op: Div, lhs: Direct(1), rhs: Direct(0) }, Stop { return_data: HeapVector { pointer: Direct(20), size: Direct(21) } }]"
   ],
-<<<<<<< HEAD
-  "debug_symbols": "dY/BDoMgDIbfpWcOOreLr7IsBrEakqaQCksWw7uvGt3cYRdK+/P99F9gwD5PnecxzNDeF+jFE/mpo+Bs8oF1uhQDR9slQdQRnHSlohXkBC1nIgNPS3l7NEfLW01WVK0MIA9a1XD0hOutmC9d/Ueby22Hm2vzwW91KQ/trPPyszFU0NYGaj3Laire9oR7ljGzO0VLr3goR/goweGQBVfTTdNv3g==",
-  "file_map": {
-    "51": {
-      "source": "mod foo;\n// This is a comment.\n//\n// `main` is the entry point to a binary\n//\n// You can have a `Binary` or a `Library`\n// Release : 0.2\n//\n// To run a proof on the command line, type `cargo run prove {proof_name}`\n//\n// To verify that proof, type `cargo run verify {proof_name}`\nfn main(x: Field, y: pub Field) {\n    assert(x != foo::hello(y));\n}\n",
-      "path": ""
-    }
-  },
+  "debug_symbols": "[debug_symbols]",
+  "file_map": "[file_map]",
   "expression_width": {
     "Bounded": {
       "width": 4
     }
   }
-=======
-  "debug_symbols": "[debug_symbols]",
-  "file_map": "[file_map]",
-  "names": [
-    "main"
-  ],
-  "brillig_names": [
-    "directive_invert"
-  ]
->>>>>>> 318ff16c
 }