---
source: tooling/nargo_cli/tests/execute.rs
expression: artifact
---
{
  "noir_version": "[noir_version]",
  "hash": "[hash]",
  "abi": {
    "parameters": [
      {
        "name": "x",
        "type": {
          "kind": "field"
        },
        "visibility": "public"
      }
    ],
    "return_type": {
      "abi_type": {
        "kind": "field"
      },
      "visibility": "public"
    },
    "error_types": {}
  },
<<<<<<< HEAD
  "bytecode": [
    "func 0",
    "current witness index : 1",
    "private parameters indices : []",
    "public parameters indices : [0]",
    "return value indices : [1]",
    "EXPR [ (-1, _0) (1, _1) 0 ]"
  ],
  "debug_symbols": "XYxLCoAwDAXvkrUn8Coi0k9aAqEpsRWk9O5+cCFdzhveNPBoa9woBdlhXhqwOFNI0k2tT2CVmCluw3wYJWMZPww1uZ8tZ8bhn1Uc+qr4lF7X134B",
=======
  "bytecode": "H4sIAAAAAAAA/62QQQ6AMAgExfggKGDh5ldspP9/gjHtwTS96SRkOU2yC0sD+o2sPY+ejLtI5BTEdGLyYoqiZTcyUtMrGXOYWPbiGZ2Eg6o6V2y8XfgNgv9c+Li2oTtM/tlGN6x0umFEAQAA",
  "debug_symbols": "XY5BCsQwCEXv4rqLWfcqw1BsaosgJtikMITefWyYQOlK/3/6tcJCc9km1jXuML4rzMYivE0SA2aO6m49B+hyykbkFty4byU00gyjFpEBDpTShvaE2mpGc/oagHTx6oErC13d+XGBge158UBjnIX+ci0abjR/Uyf942Qx0FKMrqTGPPsH",
>>>>>>> 2114ae22
  "file_map": {},
  "names": [
    "main"
  ],
  "brillig_names": []
}<|MERGE_RESOLUTION|>--- conflicted
+++ resolved
@@ -23,20 +23,15 @@
     },
     "error_types": {}
   },
-<<<<<<< HEAD
   "bytecode": [
     "func 0",
-    "current witness index : 1",
+    "current witness index : _1",
     "private parameters indices : []",
-    "public parameters indices : [0]",
-    "return value indices : [1]",
+    "public parameters indices : [_0]",
+    "return value indices : [_1]",
     "EXPR [ (-1, _0) (1, _1) 0 ]"
   ],
-  "debug_symbols": "XYxLCoAwDAXvkrUn8Coi0k9aAqEpsRWk9O5+cCFdzhveNPBoa9woBdlhXhqwOFNI0k2tT2CVmCluw3wYJWMZPww1uZ8tZ8bhn1Uc+qr4lF7X134B",
-=======
-  "bytecode": "H4sIAAAAAAAA/62QQQ6AMAgExfggKGDh5ldspP9/gjHtwTS96SRkOU2yC0sD+o2sPY+ejLtI5BTEdGLyYoqiZTcyUtMrGXOYWPbiGZ2Eg6o6V2y8XfgNgv9c+Li2oTtM/tlGN6x0umFEAQAA",
   "debug_symbols": "XY5BCsQwCEXv4rqLWfcqw1BsaosgJtikMITefWyYQOlK/3/6tcJCc9km1jXuML4rzMYivE0SA2aO6m49B+hyykbkFty4byU00gyjFpEBDpTShvaE2mpGc/oagHTx6oErC13d+XGBge158UBjnIX+ci0abjR/Uyf942Qx0FKMrqTGPPsH",
->>>>>>> 2114ae22
   "file_map": {},
   "names": [
     "main"
