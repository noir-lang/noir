---
source: tooling/nargo_cli/tests/execute.rs
expression: artifact
---
{
  "noir_version": "[noir_version]",
  "hash": "[hash]",
  "abi": {
    "parameters": [
      {
        "name": "x",
        "type": {
          "kind": "integer",
          "sign": "unsigned",
          "width": 32
        },
        "visibility": "private"
      },
      {
        "name": "y",
        "type": {
          "kind": "integer",
          "sign": "unsigned",
          "width": 32
        },
        "visibility": "private"
      }
    ],
    "return_type": null,
    "error_types": {
      "360331956598878543": {
        "error_kind": "string",
        "string": "attempt to bit-shift with overflow"
      },
      "9029823910880483185": {
        "error_kind": "string",
        "string": "attempt to multiply with overflow"
      },
<<<<<<< HEAD
      "9579943917905940306": {
=======
      "5795655218219125583": {
        "error_kind": "string",
        "string": "Field failed to decompose into specified 8 limbs"
      },
      "7233212735005103307": {
>>>>>>> de2a1bd4
        "error_kind": "string",
        "string": "attempt to add with overflow"
      },
      "10419109383335261722": {
        "error_kind": "string",
        "string": "attempt to subtract with overflow"
      }
    }
  },
  "bytecode": [
    "func 0",
    "current witness index : _107",
    "private parameters indices : [_0, _1]",
    "public parameters indices : []",
    "return value indices : []",
    "BLACKBOX::RANGE [(_0, 32)] []",
    "BLACKBOX::RANGE [(_1, 32)] []",
    "EXPR [ (1, _0) (1, _1) -12 ]",
    "EXPR [ (-1, _0) (1, _1) -6 ]",
    "EXPR [ (1, _0, _1) -27 ]",
    "BRILLIG CALL func 0: inputs: [Single(Expression { mul_terms: [], linear_combinations: [(1, Witness(1))], q_c: 0 })], outputs: [Simple(Witness(5))]",
    "EXPR [ (1, _1, _5) -1 ]",
    "BRILLIG CALL func 1: inputs: [Single(Expression { mul_terms: [], linear_combinations: [(1, Witness(0))], q_c: 0 }), Single(Expression { mul_terms: [], linear_combinations: [(1, Witness(1))], q_c: 0 })], outputs: [Simple(Witness(6)), Simple(Witness(7))]",
    "BLACKBOX::RANGE [(_7, 32)] []",
    "EXPR [ (1, _1) (-1, _7) (-1, _8) -1 ]",
    "BLACKBOX::RANGE [(_8, 32)] []",
    "EXPR [ (-1, _1, _6) (1, _0) (-1, _7) 0 ]",
    "EXPR [ (1, _6) 0 ]",
    "BRILLIG CALL func 0: inputs: [Single(Expression { mul_terms: [], linear_combinations: [(1, Witness(1))], q_c: 0 })], outputs: [Simple(Witness(9))]",
    "EXPR [ (1, _1, _9) -1 ]",
    "BRILLIG CALL func 1: inputs: [Single(Expression { mul_terms: [], linear_combinations: [(1, Witness(0))], q_c: 0 }), Single(Expression { mul_terms: [], linear_combinations: [(1, Witness(1))], q_c: 0 })], outputs: [Simple(Witness(10)), Simple(Witness(11))]",
    "BLACKBOX::RANGE [(_10, 32)] []",
    "EXPR [ (1, _1) (-1, _11) (-1, _12) -1 ]",
    "BLACKBOX::RANGE [(_12, 32)] []",
    "EXPR [ (-1, _1, _10) (1, _0) (-1, _11) 0 ]",
    "EXPR [ (1, _11) -3 ]",
    "BLACKBOX::AND [(_0, 32), (_1, 32)] [_13]",
    "EXPR [ (1, _13) -1 ]",
    "EXPR [ (-1, _0) (-1, _14) 4294967295 ]",
    "EXPR [ (-1, _1) (-1, _15) 4294967295 ]",
    "BLACKBOX::AND [(_14, 32), (_15, 32)] [_16]",
    "EXPR [ (-1, _16) 4294967284 ]",
    "BLACKBOX::XOR [(_0, 32), (_1, 32)] [_17]",
    "EXPR [ (1, _17) -10 ]",
    "BRILLIG CALL func 1: inputs: [Single(Expression { mul_terms: [], linear_combinations: [(1, Witness(0))], q_c: 0 }), Single(Expression { mul_terms: [], linear_combinations: [], q_c: 256 })], outputs: [Simple(Witness(18)), Simple(Witness(19))]",
    "BLACKBOX::RANGE [(_18, 24)] []",
    "BLACKBOX::RANGE [(_19, 8)] []",
    "EXPR [ (1, _0) (-256, _18) (-1, _19) 0 ]",
    "BRILLIG CALL func 1: inputs: [Single(Expression { mul_terms: [], linear_combinations: [(1, Witness(19))], q_c: 224 }), Single(Expression { mul_terms: [], linear_combinations: [], q_c: 256 })], outputs: [Simple(Witness(20)), Simple(Witness(21))]",
    "BLACKBOX::RANGE [(_20, 1)] []",
    "BLACKBOX::RANGE [(_21, 8)] []",
    "EXPR [ (1, _19) (-256, _20) (-1, _21) 224 ]",
    "BRILLIG CALL func 2: inputs: [Single(Expression { mul_terms: [], linear_combinations: [(1, Witness(19))], q_c: 0 }), Single(Expression { mul_terms: [], linear_combinations: [], q_c: 8 }), Single(Expression { mul_terms: [], linear_combinations: [], q_c: 2 })], outputs: [Array([Witness(22), Witness(23), Witness(24), Witness(25), Witness(26), Witness(27), Witness(28), Witness(29)])]",
    "BLACKBOX::RANGE [(_22, 1)] []",
    "BLACKBOX::RANGE [(_23, 1)] []",
    "BLACKBOX::RANGE [(_24, 1)] []",
    "BLACKBOX::RANGE [(_25, 1)] []",
    "BLACKBOX::RANGE [(_26, 1)] []",
    "BLACKBOX::RANGE [(_27, 1)] []",
    "BLACKBOX::RANGE [(_28, 1)] []",
    "BLACKBOX::RANGE [(_29, 1)] []",
    "EXPR [ (1, _19) (-1, _22) (-2, _23) (-4, _24) (-8, _25) (-16, _26) (-32, _27) (-64, _28) (-128, _29) 0 ]",
    "EXPR [ (1, _29, _29) (2, _29) (-1, _30) 1 ]",
    "EXPR [ (-1, _28) (-1, _31) 1 ]",
    "EXPR [ (2, _28, _30) (1, _30, _31) (-1, _32) 0 ]",
    "EXPR [ (1, _32, _32) (-1, _33) 0 ]",
    "EXPR [ (-1, _27) (-1, _34) 1 ]",
    "EXPR [ (2, _27, _33) (1, _33, _34) (-1, _35) 0 ]",
    "EXPR [ (1, _35, _35) (-1, _36) 0 ]",
    "EXPR [ (-1, _26) (-1, _37) 1 ]",
    "EXPR [ (2, _26, _36) (1, _36, _37) (-1, _38) 0 ]",
    "EXPR [ (1, _38, _38) (-1, _39) 0 ]",
    "EXPR [ (-1, _25) (-1, _40) 1 ]",
    "EXPR [ (2, _25, _39) (1, _39, _40) (-1, _41) 0 ]",
    "EXPR [ (1, _41, _41) (-1, _42) 0 ]",
    "EXPR [ (-1, _24) (-1, _43) 1 ]",
    "EXPR [ (2, _24, _42) (1, _42, _43) (-1, _44) 0 ]",
    "EXPR [ (1, _44, _44) (-1, _45) 0 ]",
    "EXPR [ (-1, _23) (-1, _46) 1 ]",
    "EXPR [ (2, _23, _45) (1, _45, _46) (-1, _47) 0 ]",
    "EXPR [ (1, _47, _47) (-1, _48) 0 ]",
    "EXPR [ (-1, _22) (-1, _49) 1 ]",
    "EXPR [ (-1, _20) (-1, _50) 1 ]",
    "EXPR [ (2, _22, _48) (1, _48, _49) (-1, _51) 0 ]",
    "EXPR [ (1, _50, _51) (-1, _52) 0 ]",
    "BRILLIG CALL func 1: inputs: [Single(Expression { mul_terms: [(1, Witness(1), Witness(52))], linear_combinations: [], q_c: 0 }), Single(Expression { mul_terms: [], linear_combinations: [], q_c: 4294967296 })], outputs: [Simple(Witness(53)), Simple(Witness(54))]",
    "BLACKBOX::RANGE [(_53, 222)] []",
    "EXPR [ (1, _1, _52) (-4294967296, _53) (-1, _54) 0 ]",
    "EXPR [ (-1, _53) (-1, _55) 5096253676302562286669017222071363378443840053029366383258766538131 ]",
    "BLACKBOX::RANGE [(_55, 222)] []",
    "BRILLIG CALL func 0: inputs: [Single(Expression { mul_terms: [], linear_combinations: [(-1, Witness(53))], q_c: 5096253676302562286669017222071363378443840053029366383258766538131 })], outputs: [Simple(Witness(56))]",
    "EXPR [ (-1, _53, _56) (5096253676302562286669017222071363378443840053029366383258766538131, _56) (1, _57) -1 ]",
    "EXPR [ (-1, _53, _57) (5096253676302562286669017222071363378443840053029366383258766538131, _57) 0 ]",
    "EXPR [ (1, _54, _57) (268435455, _57) (-1, _58) 0 ]",
    "BLACKBOX::RANGE [(_58, 32)] []",
    "EXPR [ (1, _50) -1 ]",
    "EXPR [ (1, _54) -72 ]",
    "BRILLIG CALL func 2: inputs: [Single(Expression { mul_terms: [], linear_combinations: [(1, Witness(19))], q_c: 0 }), Single(Expression { mul_terms: [], linear_combinations: [], q_c: 8 }), Single(Expression { mul_terms: [], linear_combinations: [], q_c: 2 })], outputs: [Array([Witness(59), Witness(60), Witness(61), Witness(62), Witness(63), Witness(64), Witness(65), Witness(66)])]",
    "BLACKBOX::RANGE [(_59, 1)] []",
    "BLACKBOX::RANGE [(_60, 1)] []",
    "BLACKBOX::RANGE [(_61, 1)] []",
    "BLACKBOX::RANGE [(_62, 1)] []",
    "BLACKBOX::RANGE [(_63, 1)] []",
    "BLACKBOX::RANGE [(_64, 1)] []",
    "BLACKBOX::RANGE [(_65, 1)] []",
    "BLACKBOX::RANGE [(_66, 1)] []",
    "EXPR [ (1, _19) (-1, _59) (-2, _60) (-4, _61) (-8, _62) (-16, _63) (-32, _64) (-64, _65) (-128, _66) 0 ]",
    "EXPR [ (1, _66, _66) (2, _66) (-1, _67) 1 ]",
    "EXPR [ (-1, _65) (-1, _68) 1 ]",
    "EXPR [ (2, _65, _67) (1, _67, _68) (-1, _69) 0 ]",
    "EXPR [ (1, _69, _69) (-1, _70) 0 ]",
    "EXPR [ (-1, _64) (-1, _71) 1 ]",
    "EXPR [ (2, _64, _70) (1, _70, _71) (-1, _72) 0 ]",
    "EXPR [ (1, _72, _72) (-1, _73) 0 ]",
    "EXPR [ (-1, _63) (-1, _74) 1 ]",
    "EXPR [ (2, _63, _73) (1, _73, _74) (-1, _75) 0 ]",
    "EXPR [ (1, _75, _75) (-1, _76) 0 ]",
    "EXPR [ (-1, _62) (-1, _77) 1 ]",
    "EXPR [ (2, _62, _76) (1, _76, _77) (-1, _78) 0 ]",
    "EXPR [ (1, _78, _78) (-1, _79) 0 ]",
    "EXPR [ (-1, _61) (-1, _80) 1 ]",
    "EXPR [ (2, _61, _79) (1, _79, _80) (-1, _81) 0 ]",
    "EXPR [ (1, _81, _81) (-1, _82) 0 ]",
    "EXPR [ (-1, _60) (-1, _83) 1 ]",
    "EXPR [ (2, _60, _82) (1, _82, _83) (-1, _84) 0 ]",
    "EXPR [ (1, _84, _84) (-1, _85) 0 ]",
    "EXPR [ (-1, _59) (-1, _86) 1 ]",
    "BRILLIG CALL func 0: inputs: [Single(Expression { mul_terms: [(2, Witness(85), Witness(59)), (1, Witness(85), Witness(86))], linear_combinations: [], q_c: 0 })], outputs: [Simple(Witness(87))]",
    "EXPR [ (2, _59, _85) (1, _85, _86) (-1, _88) 0 ]",
    "EXPR [ (1, _87, _88) -1 ]",
    "BRILLIG CALL func 1: inputs: [Single(Expression { mul_terms: [], linear_combinations: [(1, Witness(1))], q_c: 0 }), Single(Expression { mul_terms: [], linear_combinations: [(1, Witness(88))], q_c: 0 })], outputs: [Simple(Witness(89)), Simple(Witness(90))]",
    "BLACKBOX::RANGE [(_90, 32)] []",
    "EXPR [ (1, _88) (-1, _90) (-1, _91) -1 ]",
    "BLACKBOX::RANGE [(_91, 32)] []",
    "EXPR [ (-1, _88, _89) (1, _1) (-1, _90) 0 ]",
    "EXPR [ (1, _89) -1 ]",
    "BRILLIG CALL func 0: inputs: [Single(Expression { mul_terms: [], linear_combinations: [(1, Witness(0)), (-1, Witness(1))], q_c: 0 })], outputs: [Simple(Witness(92))]",
    "EXPR [ (1, _0, _92) (-1, _1, _92) -1 ]",
    "BRILLIG CALL func 1: inputs: [Single(Expression { mul_terms: [], linear_combinations: [(1, Witness(0)), (-1, Witness(1))], q_c: 4294967296 }), Single(Expression { mul_terms: [], linear_combinations: [], q_c: 4294967296 })], outputs: [Simple(Witness(93)), Simple(Witness(94))]",
    "BLACKBOX::RANGE [(_93, 1)] []",
    "BLACKBOX::RANGE [(_94, 32)] []",
    "EXPR [ (1, _0) (-1, _1) (-4294967296, _93) (-1, _94) 4294967296 ]",
    "BRILLIG CALL func 1: inputs: [Single(Expression { mul_terms: [], linear_combinations: [(-1, Witness(0)), (1, Witness(1))], q_c: 4294967296 }), Single(Expression { mul_terms: [], linear_combinations: [], q_c: 4294967296 })], outputs: [Simple(Witness(95)), Simple(Witness(96))]",
    "BLACKBOX::RANGE [(_95, 1)] []",
    "BLACKBOX::RANGE [(_96, 32)] []",
    "EXPR [ (-1, _0) (1, _1) (-4294967296, _95) (-1, _96) 4294967296 ]",
    "EXPR [ (-1, _93, _95) (2, _93) (-1, _97) 0 ]",
    "EXPR [ (1, _93, _97) 0 ]",
    "EXPR [ (-1, _93, _95) (2, _95) (-1, _98) 0 ]",
    "EXPR [ (1, _95, _98) (-1, _99) -1 ]",
    "BRILLIG CALL func 0: inputs: [Single(Expression { mul_terms: [], linear_combinations: [(1, Witness(99))], q_c: 0 })], outputs: [Simple(Witness(100))]",
    "EXPR [ (1, _99, _100) (1, _101) -1 ]",
    "EXPR [ (1, _99, _101) 0 ]",
    "EXPR [ (1, _93, _101) (-1, _102) 0 ]",
    "EXPR [ (-1, _95) (-1, _103) 1 ]",
    "EXPR [ (1, _95, _102) (2, _102, _103) (-1, _104) 0 ]",
    "EXPR [ (1, _102, _104) (-1, _105) 0 ]",
    "EXPR [ (-1, _101) (-1, _106) 1 ]",
    "EXPR [ (1, _95, _98) (-1, _107) 0 ]",
    "EXPR [ (1, _101, _105) (1, _106, _107) -2 ]",
    "unconstrained func 0",
    "[Const { destination: Direct(21), bit_size: Integer(U32), value: 1 }, Const { destination: Direct(20), bit_size: Integer(U32), value: 0 }, CalldataCopy { destination_address: Direct(0), size_address: Direct(21), offset_address: Direct(20) }, Const { destination: Direct(2), bit_size: Field, value: 0 }, BinaryFieldOp { destination: Direct(3), op: Equals, lhs: Direct(0), rhs: Direct(2) }, JumpIf { condition: Direct(3), location: 8 }, Const { destination: Direct(1), bit_size: Field, value: 1 }, BinaryFieldOp { destination: Direct(0), op: Div, lhs: Direct(1), rhs: Direct(0) }, Stop { return_data: HeapVector { pointer: Direct(20), size: Direct(21) } }]",
    "unconstrained func 1",
    "[Const { destination: Direct(10), bit_size: Integer(U32), value: 2 }, Const { destination: Direct(11), bit_size: Integer(U32), value: 0 }, CalldataCopy { destination_address: Direct(0), size_address: Direct(10), offset_address: Direct(11) }, BinaryFieldOp { destination: Direct(2), op: IntegerDiv, lhs: Direct(0), rhs: Direct(1) }, BinaryFieldOp { destination: Direct(1), op: Mul, lhs: Direct(2), rhs: Direct(1) }, BinaryFieldOp { destination: Direct(1), op: Sub, lhs: Direct(0), rhs: Direct(1) }, Mov { destination: Direct(0), source: Direct(2) }, Stop { return_data: HeapVector { pointer: Direct(11), size: Direct(10) } }]",
    "unconstrained func 2",
    "[Const { destination: Direct(5), bit_size: Integer(U32), value: 0 }, Const { destination: Direct(6), bit_size: Integer(U32), value: 1 }, Const { destination: Direct(7), bit_size: Integer(U32), value: 3 }, CalldataCopy { destination_address: Direct(0), size_address: Direct(7), offset_address: Direct(5) }, Cast { destination: Direct(1), source: Direct(1), bit_size: Integer(U32) }, Const { destination: Direct(9), bit_size: Integer(U32), value: 10 }, BinaryIntOp { destination: Direct(7), op: Add, bit_size: U32, lhs: Direct(9), rhs: Direct(1) }, BinaryFieldOp { destination: Direct(3), op: IntegerDiv, lhs: Direct(0), rhs: Direct(2) }, BinaryFieldOp { destination: Direct(4), op: Mul, lhs: Direct(3), rhs: Direct(2) }, BinaryFieldOp { destination: Direct(4), op: Sub, lhs: Direct(0), rhs: Direct(4) }, Store { destination_pointer: Direct(9), source: Direct(4) }, BinaryIntOp { destination: Direct(9), op: Add, bit_size: U32, lhs: Direct(9), rhs: Direct(6) }, Mov { destination: Direct(0), source: Direct(3) }, BinaryIntOp { destination: Direct(8), op: LessThan, bit_size: U32, lhs: Direct(9), rhs: Direct(7) }, JumpIf { condition: Direct(8), location: 7 }, Const { destination: Direct(9), bit_size: Integer(U32), value: 10 }, Stop { return_data: HeapVector { pointer: Direct(9), size: Direct(1) } }]"
  ],
  "debug_symbols": "pZhBbhsxDEXvMmsvREkkpVylKAInmRQGDCdw7QJF0LtXzHxO3IWmgbL6tB298EskNfbb9DQ/XH/cH07PLz+nu29v08P5cDweftwfXx73l8PLqb379mc3+cv7y3me21vTzedt1ev+PJ8u093pejzupl/74/X9j36+7k/vetmf26dhN82np6YN+Hw4zhb92X2sDv2lsSoWp5DX5fzveuqvJ4kFABKOPcJmBuIZxJH1Ka0OctdB3nCg2QGkSkMZrA5kyIGuDkrXgW44KOIJUKlhKAMH5DDiIJM7yLFfRRsAqoVBiCHUoRRWC3nIAq8WpG8hbdQxhewWKJahFFYLZchC9VbkwF0LsmEhxuoWIqehFHwXOfLAes4+yzhr10LdsJA4uoVW1SMpJN8DFh1ZXzwBLt1CjnHDQl7nQeRAQykQADLUS5LW9WmkkCXy/9fHrULkuvaSUBpKwQEiI4UoxQtRavf/x61C1ODdHHWoF0S9EDWODHVNfgrKI1Wg6luopVuFaWsiVlqHeo3dFFLemge6zrR8e7V9nnAzUvj2AeXz25B8G+rIMRKt7Uyx346pbFzPUWl9RiojE4FaOXoSqX/F561nBKofSfTHUqYvF0SOXz3OTR8xhtVH/5LJGzWVPq65dt3koSQ+daJZvr6Z+tXu2iT0j+N7e7F/PJz/+cYzxWZ4N6U23XZTnu7ahGNrkd0ki+giZZG6CAUoQaNVdNPGoXZOlKEMFahCC7QuGo3XNi8ar7mLxms7EZM9fjbNUIaKPdM1VXuqaFrslm5a7apqdgKUoBFqvMZPGcpQgSq0QOuiOUAJGqHgZfAyeBm8DF4GL4PH4DF4DB6Dx+AxeAweg8fgMXgCnoAn4Al4Ap6AJ+AJeAKegKfgKXgKnoKn4Cl4Cp6Cp+ApeAW8Yrx2rsWqrp1jSdAMZahAFVqgddEaoAQFr4JXwavgVfAqeBW8Ch6F4AF5ED1IHmQP2APxQD0oHjiZnExOJieTk8nJ5GRyMjmZnExOtqZJ781nZOs+a5slMDJbkD1gD8QDI4sFxYOKwNpnCQyoFmT7NmQBeyAeqAfFvm5YUBFYu9jEJOuXJUgeGNAG3K/9+bB/OM74+eX5enq8+TXm8vvVP/Hfa17PL4/z0/U82xx7/6xNtr8=",
  "file_map": {
    "5": {
      "source": "use crate::meta::derive_via;\n\n#[derive_via(derive_eq)]\n// docs:start:eq-trait\npub trait Eq {\n    fn eq(self, other: Self) -> bool;\n}\n// docs:end:eq-trait\n\n// docs:start:derive_eq\ncomptime fn derive_eq(s: TypeDefinition) -> Quoted {\n    let signature = quote { fn eq(_self: Self, _other: Self) -> bool };\n    let for_each_field = |name| quote { (_self.$name == _other.$name) };\n    let body = |fields| {\n        if s.fields_as_written().len() == 0 {\n            quote { true }\n        } else {\n            fields\n        }\n    };\n    crate::meta::make_trait_impl(\n        s,\n        quote { $crate::cmp::Eq },\n        signature,\n        for_each_field,\n        quote { & },\n        body,\n    )\n}\n// docs:end:derive_eq\n\nimpl Eq for Field {\n    fn eq(self, other: Field) -> bool {\n        self == other\n    }\n}\n\nimpl Eq for u128 {\n    fn eq(self, other: u128) -> bool {\n        self == other\n    }\n}\nimpl Eq for u64 {\n    fn eq(self, other: u64) -> bool {\n        self == other\n    }\n}\nimpl Eq for u32 {\n    fn eq(self, other: u32) -> bool {\n        self == other\n    }\n}\nimpl Eq for u16 {\n    fn eq(self, other: u16) -> bool {\n        self == other\n    }\n}\nimpl Eq for u8 {\n    fn eq(self, other: u8) -> bool {\n        self == other\n    }\n}\nimpl Eq for u1 {\n    fn eq(self, other: u1) -> bool {\n        self == other\n    }\n}\n\nimpl Eq for i8 {\n    fn eq(self, other: i8) -> bool {\n        self == other\n    }\n}\nimpl Eq for i16 {\n    fn eq(self, other: i16) -> bool {\n        self == other\n    }\n}\nimpl Eq for i32 {\n    fn eq(self, other: i32) -> bool {\n        self == other\n    }\n}\nimpl Eq for i64 {\n    fn eq(self, other: i64) -> bool {\n        self == other\n    }\n}\n\nimpl Eq for () {\n    fn eq(_self: Self, _other: ()) -> bool {\n        true\n    }\n}\nimpl Eq for bool {\n    fn eq(self, other: bool) -> bool {\n        self == other\n    }\n}\n\nimpl<T, let N: u32> Eq for [T; N]\nwhere\n    T: Eq,\n{\n    fn eq(self, other: [T; N]) -> bool {\n        let mut result = true;\n        for i in 0..self.len() {\n            result &= self[i].eq(other[i]);\n        }\n        result\n    }\n}\n\nimpl<T> Eq for [T]\nwhere\n    T: Eq,\n{\n    fn eq(self, other: [T]) -> bool {\n        let mut result = self.len() == other.len();\n        for i in 0..self.len() {\n            result &= self[i].eq(other[i]);\n        }\n        result\n    }\n}\n\nimpl<let N: u32> Eq for str<N> {\n    fn eq(self, other: str<N>) -> bool {\n        let self_bytes = self.as_bytes();\n        let other_bytes = other.as_bytes();\n        self_bytes == other_bytes\n    }\n}\n\nimpl<A, B> Eq for (A, B)\nwhere\n    A: Eq,\n    B: Eq,\n{\n    fn eq(self, other: (A, B)) -> bool {\n        self.0.eq(other.0) & self.1.eq(other.1)\n    }\n}\n\nimpl<A, B, C> Eq for (A, B, C)\nwhere\n    A: Eq,\n    B: Eq,\n    C: Eq,\n{\n    fn eq(self, other: (A, B, C)) -> bool {\n        self.0.eq(other.0) & self.1.eq(other.1) & self.2.eq(other.2)\n    }\n}\n\nimpl<A, B, C, D> Eq for (A, B, C, D)\nwhere\n    A: Eq,\n    B: Eq,\n    C: Eq,\n    D: Eq,\n{\n    fn eq(self, other: (A, B, C, D)) -> bool {\n        self.0.eq(other.0) & self.1.eq(other.1) & self.2.eq(other.2) & self.3.eq(other.3)\n    }\n}\n\nimpl<A, B, C, D, E> Eq for (A, B, C, D, E)\nwhere\n    A: Eq,\n    B: Eq,\n    C: Eq,\n    D: Eq,\n    E: Eq,\n{\n    fn eq(self, other: (A, B, C, D, E)) -> bool {\n        self.0.eq(other.0)\n            & self.1.eq(other.1)\n            & self.2.eq(other.2)\n            & self.3.eq(other.3)\n            & self.4.eq(other.4)\n    }\n}\n\nimpl Eq for Ordering {\n    fn eq(self, other: Ordering) -> bool {\n        self.result == other.result\n    }\n}\n\n// Noir doesn't have enums yet so we emulate (Lt | Eq | Gt) with a struct\n// that has 3 public functions for constructing the struct.\npub struct Ordering {\n    result: Field,\n}\n\nimpl Ordering {\n    // Implementation note: 0, 1, and 2 for Lt, Eq, and Gt are built\n    // into the compiler, do not change these without also updating\n    // the compiler itself!\n    pub fn less() -> Ordering {\n        Ordering { result: 0 }\n    }\n\n    pub fn equal() -> Ordering {\n        Ordering { result: 1 }\n    }\n\n    pub fn greater() -> Ordering {\n        Ordering { result: 2 }\n    }\n}\n\n#[derive_via(derive_ord)]\n// docs:start:ord-trait\npub trait Ord {\n    fn cmp(self, other: Self) -> Ordering;\n}\n// docs:end:ord-trait\n\n// docs:start:derive_ord\ncomptime fn derive_ord(s: TypeDefinition) -> Quoted {\n    let name = quote { $crate::cmp::Ord };\n    let signature = quote { fn cmp(_self: Self, _other: Self) -> $crate::cmp::Ordering };\n    let for_each_field = |name| quote {\n        if result == $crate::cmp::Ordering::equal() {\n            result = _self.$name.cmp(_other.$name);\n        }\n    };\n    let body = |fields| quote {\n        let mut result = $crate::cmp::Ordering::equal();\n        $fields\n        result\n    };\n    crate::meta::make_trait_impl(s, name, signature, for_each_field, quote {}, body)\n}\n// docs:end:derive_ord\n\n// Note: Field deliberately does not implement Ord\n\nimpl Ord for u128 {\n    fn cmp(self, other: u128) -> Ordering {\n        if self < other {\n            Ordering::less()\n        } else if self > other {\n            Ordering::greater()\n        } else {\n            Ordering::equal()\n        }\n    }\n}\nimpl Ord for u64 {\n    fn cmp(self, other: u64) -> Ordering {\n        if self < other {\n            Ordering::less()\n        } else if self > other {\n            Ordering::greater()\n        } else {\n            Ordering::equal()\n        }\n    }\n}\n\nimpl Ord for u32 {\n    fn cmp(self, other: u32) -> Ordering {\n        if self < other {\n            Ordering::less()\n        } else if self > other {\n            Ordering::greater()\n        } else {\n            Ordering::equal()\n        }\n    }\n}\n\nimpl Ord for u16 {\n    fn cmp(self, other: u16) -> Ordering {\n        if self < other {\n            Ordering::less()\n        } else if self > other {\n            Ordering::greater()\n        } else {\n            Ordering::equal()\n        }\n    }\n}\n\nimpl Ord for u8 {\n    fn cmp(self, other: u8) -> Ordering {\n        if self < other {\n            Ordering::less()\n        } else if self > other {\n            Ordering::greater()\n        } else {\n            Ordering::equal()\n        }\n    }\n}\n\nimpl Ord for i8 {\n    fn cmp(self, other: i8) -> Ordering {\n        if self < other {\n            Ordering::less()\n        } else if self > other {\n            Ordering::greater()\n        } else {\n            Ordering::equal()\n        }\n    }\n}\n\nimpl Ord for i16 {\n    fn cmp(self, other: i16) -> Ordering {\n        if self < other {\n            Ordering::less()\n        } else if self > other {\n            Ordering::greater()\n        } else {\n            Ordering::equal()\n        }\n    }\n}\n\nimpl Ord for i32 {\n    fn cmp(self, other: i32) -> Ordering {\n        if self < other {\n            Ordering::less()\n        } else if self > other {\n            Ordering::greater()\n        } else {\n            Ordering::equal()\n        }\n    }\n}\n\nimpl Ord for i64 {\n    fn cmp(self, other: i64) -> Ordering {\n        if self < other {\n            Ordering::less()\n        } else if self > other {\n            Ordering::greater()\n        } else {\n            Ordering::equal()\n        }\n    }\n}\n\nimpl Ord for () {\n    fn cmp(_self: Self, _other: ()) -> Ordering {\n        Ordering::equal()\n    }\n}\n\nimpl Ord for bool {\n    fn cmp(self, other: bool) -> Ordering {\n        if self {\n            if other {\n                Ordering::equal()\n            } else {\n                Ordering::greater()\n            }\n        } else if other {\n            Ordering::less()\n        } else {\n            Ordering::equal()\n        }\n    }\n}\n\nimpl<T, let N: u32> Ord for [T; N]\nwhere\n    T: Ord,\n{\n    // The first non-equal element of both arrays determines\n    // the ordering for the whole array.\n    fn cmp(self, other: [T; N]) -> Ordering {\n        let mut result = Ordering::equal();\n        for i in 0..self.len() {\n            if result == Ordering::equal() {\n                result = self[i].cmp(other[i]);\n            }\n        }\n        result\n    }\n}\n\nimpl<T> Ord for [T]\nwhere\n    T: Ord,\n{\n    // The first non-equal element of both arrays determines\n    // the ordering for the whole array.\n    fn cmp(self, other: [T]) -> Ordering {\n        let mut result = self.len().cmp(other.len());\n        for i in 0..self.len() {\n            if result == Ordering::equal() {\n                result = self[i].cmp(other[i]);\n            }\n        }\n        result\n    }\n}\n\nimpl<A, B> Ord for (A, B)\nwhere\n    A: Ord,\n    B: Ord,\n{\n    fn cmp(self, other: (A, B)) -> Ordering {\n        let result = self.0.cmp(other.0);\n\n        if result != Ordering::equal() {\n            result\n        } else {\n            self.1.cmp(other.1)\n        }\n    }\n}\n\nimpl<A, B, C> Ord for (A, B, C)\nwhere\n    A: Ord,\n    B: Ord,\n    C: Ord,\n{\n    fn cmp(self, other: (A, B, C)) -> Ordering {\n        let mut result = self.0.cmp(other.0);\n\n        if result == Ordering::equal() {\n            result = self.1.cmp(other.1);\n        }\n\n        if result == Ordering::equal() {\n            result = self.2.cmp(other.2);\n        }\n\n        result\n    }\n}\n\nimpl<A, B, C, D> Ord for (A, B, C, D)\nwhere\n    A: Ord,\n    B: Ord,\n    C: Ord,\n    D: Ord,\n{\n    fn cmp(self, other: (A, B, C, D)) -> Ordering {\n        let mut result = self.0.cmp(other.0);\n\n        if result == Ordering::equal() {\n            result = self.1.cmp(other.1);\n        }\n\n        if result == Ordering::equal() {\n            result = self.2.cmp(other.2);\n        }\n\n        if result == Ordering::equal() {\n            result = self.3.cmp(other.3);\n        }\n\n        result\n    }\n}\n\nimpl<A, B, C, D, E> Ord for (A, B, C, D, E)\nwhere\n    A: Ord,\n    B: Ord,\n    C: Ord,\n    D: Ord,\n    E: Ord,\n{\n    fn cmp(self, other: (A, B, C, D, E)) -> Ordering {\n        let mut result = self.0.cmp(other.0);\n\n        if result == Ordering::equal() {\n            result = self.1.cmp(other.1);\n        }\n\n        if result == Ordering::equal() {\n            result = self.2.cmp(other.2);\n        }\n\n        if result == Ordering::equal() {\n            result = self.3.cmp(other.3);\n        }\n\n        if result == Ordering::equal() {\n            result = self.4.cmp(other.4);\n        }\n\n        result\n    }\n}\n\n// Compares and returns the maximum of two values.\n//\n// Returns the second argument if the comparison determines them to be equal.\n//\n// # Examples\n//\n// ```\n// use std::cmp;\n//\n// assert_eq(cmp::max(1, 2), 2);\n// assert_eq(cmp::max(2, 2), 2);\n// ```\npub fn max<T>(v1: T, v2: T) -> T\nwhere\n    T: Ord,\n{\n    if v1 > v2 {\n        v1\n    } else {\n        v2\n    }\n}\n\n// Compares and returns the minimum of two values.\n//\n// Returns the first argument if the comparison determines them to be equal.\n//\n// # Examples\n//\n// ```\n// use std::cmp;\n//\n// assert_eq(cmp::min(1, 2), 1);\n// assert_eq(cmp::min(2, 2), 2);\n// ```\npub fn min<T>(v1: T, v2: T) -> T\nwhere\n    T: Ord,\n{\n    if v1 > v2 {\n        v2\n    } else {\n        v1\n    }\n}\n\nmod cmp_tests {\n    use crate::cmp::{max, min};\n\n    #[test]\n    fn sanity_check_min() {\n        assert_eq(min(0_u64, 1), 0);\n        assert_eq(min(0_u64, 0), 0);\n        assert_eq(min(1_u64, 1), 1);\n        assert_eq(min(255_u8, 0), 0);\n    }\n\n    #[test]\n    fn sanity_check_max() {\n        assert_eq(max(0_u64, 1), 1);\n        assert_eq(max(0_u64, 0), 0);\n        assert_eq(max(1_u64, 1), 1);\n        assert_eq(max(255_u8, 0), 255);\n    }\n}\n",
      "path": "std/cmp.nr"
    },
    "50": {
      "source": "use std::cmp::Ordering;\nuse std::ops::{Add, BitAnd, BitOr, BitXor, Div, Mul, Rem, Shl, Shr, Sub};\n\n// x = 3, y = 9\nfn main(x: u32, y: u32) {\n    let wx = Wrapper::new(x);\n    let wy = Wrapper::new(y);\n\n    // expected x and expected y values\n    let ex: u32 = 3;\n    let ey: u32 = 9;\n\n    assert((wx + wy).inner == ex + ey);\n    assert((wy - wx).inner == ey - ex);\n    assert((wx * wy).inner == ex * ey);\n    assert((wx / wy).inner == ex / ey);\n    assert((wx % wy).inner == ex % ey);\n\n    assert((wx & wy).inner == (ex & ey));\n    assert((wx | wy).inner == (ex | ey));\n    assert((wx ^ wy).inner == (ex ^ ey));\n\n    assert((wy << x as u8).inner == (ey << ex as u8));\n    assert((wy >> x as u8).inner == (ey >> ex as u8));\n\n    assert((wx == wy) == (ex == ey));\n    assert((wx < wy) == (ex < ey));\n    assert((wx <= wy) == (ex <= ey));\n    assert((wx > wy) == (ex > ey));\n    assert((wx >= wy) == (ex >= ey));\n    assert(wx.cmp(wy) == ex.cmp(ey));\n\n    // Ensure operator overloading still works with more complex types\n    let pair_ascending = Pair { x: wx, y: wy };\n    let pair_descending = Pair { x: wy, y: wx };\n\n    assert(pair_ascending != pair_descending);\n\n    assert(pair_ascending < pair_descending);\n    assert(pair_ascending <= pair_descending);\n    assert(pair_descending > pair_ascending);\n    assert(pair_descending >= pair_ascending);\n\n    assert(pair_ascending.cmp(pair_descending) == Ordering::less());\n}\n\nstruct Wrapper {\n    inner: u32,\n}\n\nimpl Wrapper {\n    fn new(inner: u32) -> Self {\n        Wrapper { inner }\n    }\n}\n\nimpl Add for Wrapper {\n    fn add(self, other: Self) -> Self {\n        Wrapper::new(self.inner + other.inner)\n    }\n}\n\nimpl Sub for Wrapper {\n    fn sub(self, other: Self) -> Self {\n        Wrapper::new(self.inner - other.inner)\n    }\n}\n\nimpl Mul for Wrapper {\n    fn mul(self, other: Self) -> Self {\n        Wrapper::new(self.inner * other.inner)\n    }\n}\n\nimpl Div for Wrapper {\n    fn div(self, other: Self) -> Self {\n        Wrapper::new(self.inner / other.inner)\n    }\n}\n\nimpl Rem for Wrapper {\n    fn rem(self, other: Self) -> Self {\n        Wrapper::new(self.inner % other.inner)\n    }\n}\n\nimpl BitAnd for Wrapper {\n    fn bitand(self, other: Self) -> Self {\n        Wrapper::new(self.inner & other.inner)\n    }\n}\n\nimpl BitOr for Wrapper {\n    fn bitor(self, other: Self) -> Self {\n        Wrapper::new(self.inner | other.inner)\n    }\n}\n\nimpl BitXor for Wrapper {\n    fn bitxor(self, other: Self) -> Self {\n        Wrapper::new(self.inner ^ other.inner)\n    }\n}\n\nimpl Shl for Wrapper {\n    fn shl(self, other: u8) -> Self {\n        Wrapper::new(self.inner << other)\n    }\n}\n\nimpl Shr for Wrapper {\n    fn shr(self, other: u8) -> Self {\n        Wrapper::new(self.inner >> other)\n    }\n}\n\nimpl Eq for Wrapper {\n    fn eq(self, other: Self) -> bool {\n        self.inner == other.inner\n    }\n}\n\nimpl Ord for Wrapper {\n    fn cmp(self, other: Self) -> Ordering {\n        self.inner.cmp(other.inner)\n    }\n}\n\nstruct Pair {\n    x: Wrapper,\n    y: Wrapper,\n}\n\nimpl Eq for Pair {\n    fn eq(self, o: Self) -> bool {\n        (self.x == o.x) & (self.y == o.y)\n    }\n}\n\nimpl Ord for Pair {\n    fn cmp(self, o: Self) -> Ordering {\n        let mut result = self.x.cmp(o.x);\n\n        if result == Ordering::equal() {\n            result = self.y.cmp(o.y);\n        }\n\n        result\n    }\n}\n",
      "path": ""
    }
  },
  "names": [
    "main"
  ],
  "brillig_names": [
    "directive_invert",
    "directive_integer_quotient",
    "directive_to_radix"
  ]
}<|MERGE_RESOLUTION|>--- conflicted
+++ resolved
@@ -36,17 +36,13 @@
         "error_kind": "string",
         "string": "attempt to multiply with overflow"
       },
-<<<<<<< HEAD
       "9579943917905940306": {
-=======
-      "5795655218219125583": {
+        "error_kind": "string",
+        "string": "attempt to add with overflow"
+      },
+      "10228475841560878567": {
         "error_kind": "string",
         "string": "Field failed to decompose into specified 8 limbs"
-      },
-      "7233212735005103307": {
->>>>>>> de2a1bd4
-        "error_kind": "string",
-        "string": "attempt to add with overflow"
       },
       "10419109383335261722": {
         "error_kind": "string",
