--- conflicted
+++ resolved
@@ -233,29 +233,11 @@
     "BLACKBOX::ECDSA_SECP256K1 [_32, _33, _34, _35, _36, _37, _38, _39, _40, _41, _42, _43, _44, _45, _46, _47, _48, _49, _50, _51, _52, _53, _54, _55, _56, _57, _58, _59, _60, _61, _62, _63, _64, _65, _66, _67, _68, _69, _70, _71, _72, _73, _74, _75, _76, _77, _78, _79, _80, _81, _82, _83, _84, _85, _86, _87, _88, _89, _90, _91, _92, _93, _94, _95, _96, _97, _98, _99, _100, _101, _102, _103, _104, _105, _106, _107, _108, _109, _110, _111, _112, _113, _114, _115, _116, _117, _118, _119, _120, _121, _122, _123, _124, _125, _126, _127, _128, _129, _130, _131, _132, _133, _134, _135, _136, _137, _138, _139, _140, _141, _142, _143, _144, _145, _146, _147, _148, _149, _150, _151, _152, _153, _154, _155, _156, _157, _158, _159, _0, _1, _2, _3, _4, _5, _6, _7, _8, _9, _10, _11, _12, _13, _14, _15, _16, _17, _18, _19, _20, _21, _22, _23, _24, _25, _26, _27, _28, _29, _30, _31, _160] [_161]",
     "EXPR [ (1, _161) -1 ]"
   ],
-<<<<<<< HEAD
-  "debug_symbols": "jZHdCoMwDIXfJde9sOp+8FXGkFqjFEpbajsY4rsvSqV6sbGr0+TkS0I6Q49dHFtlBjtB85ih80prNbbaShGUNZSdFwZ72AaPSCk4+EQ54dEEaEzUmsFL6LgVTU6YTYPw5BYM0PSk1HBQGtfXwjJdfEd5VSW4LDN+OfP8B1/c6tSA80vuwOt/NyjzBvX9tMGTIiGVP90M+LWgUkbKk5bQVMs6wCvRaUyXHaKRh0OHt9ud/SuctxL76HEdsHk08gM=",
-  "file_map": {
-    "14": {
-      "source": "// docs:start:ecdsa_secp256k1\n/// Verifies a ECDSA signature over the secp256k1 curve.\n/// - inputs:\n///     - x coordinate of public key as 32 bytes\n///     - y coordinate of public key as 32 bytes\n///     - the signature, as a 64 bytes array\n///       The signature internally will be represented as `(r, s)`,\n///       where `r` and `s` are fixed-sized big endian scalar values.\n///       As the `secp256k1` has a 256-bit modulus, we have a 64 byte signature\n///       while `r` and `s` will both be 32 bytes.\n///       We expect `s` to be normalized. This means given the curve's order,\n///       `s` should be less than or equal to `order / 2`.\n///       This is done to prevent malleability.\n///       For more context regarding malleability you can reference BIP 0062.\n///     - the hash of the message, as a vector of bytes\n/// - output: false for failure and true for success\npub fn verify_signature<let N: u32>(\n    public_key_x: [u8; 32],\n    public_key_y: [u8; 32],\n    signature: [u8; 64],\n    message_hash: [u8; N],\n) -> bool\n// docs:end:ecdsa_secp256k1\n{\n    _verify_signature(public_key_x, public_key_y, signature, message_hash, true)\n}\n\n#[foreign(ecdsa_secp256k1)]\npub fn _verify_signature<let N: u32>(\n    public_key_x: [u8; 32],\n    public_key_y: [u8; 32],\n    signature: [u8; 64],\n    message_hash: [u8; N],\n    predicate: bool,\n) -> bool {}\n",
-      "path": "std/ecdsa_secp256k1.nr"
-    },
-    "50": {
-      "source": "fn main(hashed_message: [u8; 32], pub_key_x: [u8; 32], pub_key_y: [u8; 32], signature: [u8; 64]) {\n    let valid_signature =\n        std::ecdsa_secp256k1::verify_signature(pub_key_x, pub_key_y, signature, hashed_message);\n    assert(valid_signature);\n}\n",
-      "path": ""
-    }
-  },
+  "debug_symbols": "[debug_symbols]",
+  "file_map": "[file_map]",
   "expression_width": {
     "Bounded": {
       "width": 4
     }
   }
-=======
-  "debug_symbols": "[debug_symbols]",
-  "file_map": "[file_map]",
-  "names": [
-    "main"
-  ],
-  "brillig_names": []
->>>>>>> 318ff16c
 }