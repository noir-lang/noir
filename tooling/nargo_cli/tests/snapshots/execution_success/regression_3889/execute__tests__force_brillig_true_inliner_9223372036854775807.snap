--- conflicted
+++ resolved
@@ -79,27 +79,11 @@
     "unconstrained func 0",
     "[Const { destination: Direct(2), bit_size: Integer(U32), value: 1 }, Const { destination: Direct(1), bit_size: Integer(U32), value: 32840 }, Const { destination: Direct(0), bit_size: Integer(U32), value: 3 }, Const { destination: Relative(4), bit_size: Integer(U32), value: 3 }, Const { destination: Relative(5), bit_size: Integer(U32), value: 0 }, CalldataCopy { destination_address: Direct(32836), size_address: Relative(4), offset_address: Relative(5) }, Mov { destination: Relative(1), source: Direct(32836) }, Mov { destination: Relative(2), source: Direct(32837) }, Mov { destination: Relative(3), source: Direct(32838) }, Call { location: 15 }, Call { location: 16 }, Mov { destination: Direct(32839), source: Relative(1) }, Const { destination: Relative(2), bit_size: Integer(U32), value: 32839 }, Const { destination: Relative(3), bit_size: Integer(U32), value: 1 }, Stop { return_data: HeapVector { pointer: Relative(2), size: Relative(3) } }, Return, Call { location: 20 }, BinaryFieldOp { destination: Relative(4), op: Add, lhs: Relative(1), rhs: Relative(2) }, BinaryFieldOp { destination: Relative(1), op: Add, lhs: Relative(4), rhs: Relative(3) }, Return, Const { destination: Direct(32772), bit_size: Integer(U32), value: 30720 }, BinaryIntOp { destination: Direct(32771), op: LessThan, bit_size: U32, lhs: Direct(0), rhs: Direct(32772) }, JumpIf { condition: Direct(32771), location: 25 }, IndirectConst { destination_pointer: Direct(1), bit_size: Integer(U64), value: 17843811134343075018 }, Trap { revert_data: HeapVector { pointer: Direct(1), size: Direct(2) } }, Return]"
   ],
-<<<<<<< HEAD
-  "debug_symbols": "nZDBCoQgEIbfZc4esi0KXyUizKYQRMV0YQnffTVqtw572cuM4/zfP/BvMOEYlkHq2azAug1GJ5WSy6CM4F4anX43KHKhDTBKgLbAyhgJnIrBO8QsuCDJyHKH2gPTQSkCT67CLlot13v33KVtQQD1lHoynKXC/IrkSxe/0aqiB1zV7Qev/+Gbx43v08SFdLcQYnZyko8Kj3EOWly2/mXPzRmidUbgFBxmp0uSqXZlQcq6j/naGw==",
-  "file_map": {
-    "50": {
-      "source": "mod Foo {\n    pub(crate) struct NewType {\n        pub(crate) a: Field,\n    }\n}\n\nmod Bar {\n    pub(crate) use crate::Foo::NewType;\n    pub(crate) use crate::Foo::NewType as BarStruct;\n}\n\nmod Baz {\n    pub(crate) struct Works {\n        pub(crate) a: Field,\n    }\n    pub(crate) use crate::Bar::BarStruct;\n    pub(crate) use crate::Bar::NewType;\n}\n\nfn main(works: Baz::Works, fails: Baz::BarStruct, also_fails: Bar::NewType) -> pub Field {\n    works.a + fails.a + also_fails.a\n}\n",
-      "path": ""
-    }
-  },
+  "debug_symbols": "[debug_symbols]",
+  "file_map": "[file_map]",
   "expression_width": {
     "Bounded": {
       "width": 4
     }
   }
-=======
-  "debug_symbols": "[debug_symbols]",
-  "file_map": "[file_map]",
-  "names": [
-    "main"
-  ],
-  "brillig_names": [
-    "main"
-  ]
->>>>>>> 318ff16c
 }