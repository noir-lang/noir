---
source: tooling/nargo_cli/tests/execute.rs
expression: artifact
---
{
  "noir_version": "[noir_version]",
  "hash": "[hash]",
  "abi": {
    "parameters": [
      {
        "name": "works",
        "type": {
          "kind": "struct",
          "path": "Baz::Works",
          "fields": [
            {
              "name": "a",
              "type": {
                "kind": "field"
              }
            }
          ]
        },
        "visibility": "private"
      },
      {
        "name": "fails",
        "type": {
          "kind": "struct",
          "path": "Foo::NewType",
          "fields": [
            {
              "name": "a",
              "type": {
                "kind": "field"
              }
            }
          ]
        },
        "visibility": "private"
      },
      {
        "name": "also_fails",
        "type": {
          "kind": "struct",
          "path": "Foo::NewType",
          "fields": [
            {
              "name": "a",
              "type": {
                "kind": "field"
              }
            }
          ]
        },
        "visibility": "private"
      }
    ],
    "return_type": {
      "abi_type": {
        "kind": "field"
      },
      "visibility": "public"
    },
    "error_types": {
      "17843811134343075018": {
        "error_kind": "string",
        "string": "Stack too deep"
      }
    }
  },
<<<<<<< HEAD
  "bytecode": [
    "func 0",
    "current witness index : 3",
    "private parameters indices : [0, 1, 2]",
    "public parameters indices : []",
    "return value indices : [3]",
    "BRILLIG CALL func 0: inputs: [Single(Expression { mul_terms: [], linear_combinations: [(1, Witness(0))], q_c: 0 }), Single(Expression { mul_terms: [], linear_combinations: [(1, Witness(1))], q_c: 0 }), Single(Expression { mul_terms: [], linear_combinations: [(1, Witness(2))], q_c: 0 })], outputs: [Simple(Witness(3))]",
    "unconstrained func 0",
    "[Const { destination: Direct(2), bit_size: Integer(U32), value: 1 }, Const { destination: Direct(1), bit_size: Integer(U32), value: 32840 }, Const { destination: Direct(0), bit_size: Integer(U32), value: 3 }, Const { destination: Relative(4), bit_size: Integer(U32), value: 3 }, Const { destination: Relative(5), bit_size: Integer(U32), value: 0 }, CalldataCopy { destination_address: Direct(32836), size_address: Relative(4), offset_address: Relative(5) }, Mov { destination: Relative(1), source: Direct(32836) }, Mov { destination: Relative(2), source: Direct(32837) }, Mov { destination: Relative(3), source: Direct(32838) }, Call { location: 15 }, Call { location: 16 }, Mov { destination: Direct(32839), source: Relative(1) }, Const { destination: Relative(2), bit_size: Integer(U32), value: 32839 }, Const { destination: Relative(3), bit_size: Integer(U32), value: 1 }, Stop { return_data: HeapVector { pointer: Relative(2), size: Relative(3) } }, Return, Call { location: 20 }, BinaryFieldOp { destination: Relative(4), op: Add, lhs: Relative(1), rhs: Relative(2) }, BinaryFieldOp { destination: Relative(1), op: Add, lhs: Relative(4), rhs: Relative(3) }, Return, Const { destination: Direct(32772), bit_size: Integer(U32), value: 30720 }, BinaryIntOp { destination: Direct(32771), op: LessThan, bit_size: U32, lhs: Direct(0), rhs: Direct(32772) }, JumpIf { condition: Direct(32771), location: 25 }, IndirectConst { destination_pointer: Direct(1), bit_size: Integer(U64), value: 17843811134343075018 }, Trap { revert_data: HeapVector { pointer: Direct(1), size: Direct(2) } }, Return]"
  ],
  "debug_symbols": "hY7NCoMwEITfZc85RCUovooUibpKICQhP4US8u7dlB7SXrwMO8vM8GU4cEvXqsxpA8xLBm13GZU15HJhsHmltbrW9g28Sjd+8sFJU22I0keYBzEwQHPQNXLqn0ojzIKXB4NuumlM4qdRyD2lV3LT+MU5k9kbuvhy+AfqvN3xSB4rckNLuvSc9YJmafoN",
=======
  "bytecode": "H4sIAAAAAAAA/9VVSQ7CMAzMhiAgBAIu8IpULWqPPbC8I6LqO/p0WuEoxqQXcA+MFGVxMh67TiPFC7pvEsYGrVGEPTX07jdkjFxuSp3yT3QqRp0S6dQfAxCvEsHoxNoJegu9QnbNmABL/HLyV66orHgHs/7cAqeZmH82Db+bA8+li/w4luB3DXNcZOFMsOHauhIbrrEb2BZ924g43iJfA+5d1BH8WuKLuV5KS/Ry1/t+RP+AFeThICLw96C5SN1nOXKW+gn3wnT8cZZV/Blp4J+J9ANlkB3vP8J8ifTjmOovdbalz9rct/7sm6Z4+B3hH6BQnp6hHBiwcQcAAA==",
  "debug_symbols": "nZDBCoQgEIbfZc4erJANXyUizKYQRMV0YQnffTWK6rCXvcw4zv/9A/8GE45xGZSZ7Qq822D0Smu1DNpKEZQ1+XcDWkr1Al4RqFrgdUoETsUQPGIR3JBs5IRHE4CbqDWBt9BxF61OmL0H4fOWEkAz5Z4NZ6WxvBK5aPobbVhzwM3rwtk/fMsefJ8nIZV/hJCKk1di1HiMczTytg0fd27OEJ23EqfosTjdksy1qympWZ/KtS8=",
>>>>>>> 2114ae22
  "file_map": {
    "50": {
      "source": "mod Foo {\n    struct NewType {\n        a: Field,\n    }\n}\n\nmod Bar {\n    use crate::Foo::NewType;\n    use crate::Foo::NewType as BarStruct;\n}\n\nmod Baz {\n    struct Works {\n        a: Field,\n    }\n    use crate::Bar::BarStruct;\n    use crate::Bar::NewType;\n}\n\nfn main(works: Baz::Works, fails: Baz::BarStruct, also_fails: Bar::NewType) -> pub Field {\n    works.a + fails.a + also_fails.a\n}\n",
      "path": ""
    }
  },
  "names": [
    "main"
  ],
  "brillig_names": [
    "main"
  ]
}<|MERGE_RESOLUTION|>--- conflicted
+++ resolved
@@ -69,22 +69,17 @@
       }
     }
   },
-<<<<<<< HEAD
   "bytecode": [
     "func 0",
-    "current witness index : 3",
-    "private parameters indices : [0, 1, 2]",
+    "current witness index : _3",
+    "private parameters indices : [_0, _1, _2]",
     "public parameters indices : []",
-    "return value indices : [3]",
+    "return value indices : [_3]",
     "BRILLIG CALL func 0: inputs: [Single(Expression { mul_terms: [], linear_combinations: [(1, Witness(0))], q_c: 0 }), Single(Expression { mul_terms: [], linear_combinations: [(1, Witness(1))], q_c: 0 }), Single(Expression { mul_terms: [], linear_combinations: [(1, Witness(2))], q_c: 0 })], outputs: [Simple(Witness(3))]",
     "unconstrained func 0",
     "[Const { destination: Direct(2), bit_size: Integer(U32), value: 1 }, Const { destination: Direct(1), bit_size: Integer(U32), value: 32840 }, Const { destination: Direct(0), bit_size: Integer(U32), value: 3 }, Const { destination: Relative(4), bit_size: Integer(U32), value: 3 }, Const { destination: Relative(5), bit_size: Integer(U32), value: 0 }, CalldataCopy { destination_address: Direct(32836), size_address: Relative(4), offset_address: Relative(5) }, Mov { destination: Relative(1), source: Direct(32836) }, Mov { destination: Relative(2), source: Direct(32837) }, Mov { destination: Relative(3), source: Direct(32838) }, Call { location: 15 }, Call { location: 16 }, Mov { destination: Direct(32839), source: Relative(1) }, Const { destination: Relative(2), bit_size: Integer(U32), value: 32839 }, Const { destination: Relative(3), bit_size: Integer(U32), value: 1 }, Stop { return_data: HeapVector { pointer: Relative(2), size: Relative(3) } }, Return, Call { location: 20 }, BinaryFieldOp { destination: Relative(4), op: Add, lhs: Relative(1), rhs: Relative(2) }, BinaryFieldOp { destination: Relative(1), op: Add, lhs: Relative(4), rhs: Relative(3) }, Return, Const { destination: Direct(32772), bit_size: Integer(U32), value: 30720 }, BinaryIntOp { destination: Direct(32771), op: LessThan, bit_size: U32, lhs: Direct(0), rhs: Direct(32772) }, JumpIf { condition: Direct(32771), location: 25 }, IndirectConst { destination_pointer: Direct(1), bit_size: Integer(U64), value: 17843811134343075018 }, Trap { revert_data: HeapVector { pointer: Direct(1), size: Direct(2) } }, Return]"
   ],
-  "debug_symbols": "hY7NCoMwEITfZc85RCUovooUibpKICQhP4US8u7dlB7SXrwMO8vM8GU4cEvXqsxpA8xLBm13GZU15HJhsHmltbrW9g28Sjd+8sFJU22I0keYBzEwQHPQNXLqn0ojzIKXB4NuumlM4qdRyD2lV3LT+MU5k9kbuvhy+AfqvN3xSB4rckNLuvSc9YJmafoN",
-=======
-  "bytecode": "H4sIAAAAAAAA/9VVSQ7CMAzMhiAgBAIu8IpULWqPPbC8I6LqO/p0WuEoxqQXcA+MFGVxMh67TiPFC7pvEsYGrVGEPTX07jdkjFxuSp3yT3QqRp0S6dQfAxCvEsHoxNoJegu9QnbNmABL/HLyV66orHgHs/7cAqeZmH82Db+bA8+li/w4luB3DXNcZOFMsOHauhIbrrEb2BZ924g43iJfA+5d1BH8WuKLuV5KS/Ry1/t+RP+AFeThICLw96C5SN1nOXKW+gn3wnT8cZZV/Blp4J+J9ANlkB3vP8J8ifTjmOovdbalz9rct/7sm6Z4+B3hH6BQnp6hHBiwcQcAAA==",
   "debug_symbols": "nZDBCoQgEIbfZc4erJANXyUizKYQRMV0YQnffTWK6rCXvcw4zv/9A/8GE45xGZSZ7Qq822D0Smu1DNpKEZQ1+XcDWkr1Al4RqFrgdUoETsUQPGIR3JBs5IRHE4CbqDWBt9BxF61OmL0H4fOWEkAz5Z4NZ6WxvBK5aPobbVhzwM3rwtk/fMsefJ8nIZV/hJCKk1di1HiMczTytg0fd27OEJ23EqfosTjdksy1qympWZ/KtS8=",
->>>>>>> 2114ae22
   "file_map": {
     "50": {
       "source": "mod Foo {\n    struct NewType {\n        a: Field,\n    }\n}\n\nmod Bar {\n    use crate::Foo::NewType;\n    use crate::Foo::NewType as BarStruct;\n}\n\nmod Baz {\n    struct Works {\n        a: Field,\n    }\n    use crate::Bar::BarStruct;\n    use crate::Bar::NewType;\n}\n\nfn main(works: Baz::Works, fails: Baz::BarStruct, also_fails: Bar::NewType) -> pub Field {\n    works.a + fails.a + also_fails.a\n}\n",
