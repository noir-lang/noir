---
source: tooling/nargo_cli/tests/execute.rs
expression: artifact
---
{
  "noir_version": "[noir_version]",
  "hash": "[hash]",
  "abi": {
    "parameters": [
      {
        "name": "works",
        "type": {
          "kind": "struct",
          "path": "Baz::Works",
          "fields": [
            {
              "name": "a",
              "type": {
                "kind": "field"
              }
            }
          ]
        },
        "visibility": "private"
      },
      {
        "name": "fails",
        "type": {
          "kind": "struct",
          "path": "Foo::NewType",
          "fields": [
            {
              "name": "a",
              "type": {
                "kind": "field"
              }
            }
          ]
        },
        "visibility": "private"
      },
      {
        "name": "also_fails",
        "type": {
          "kind": "struct",
          "path": "Foo::NewType",
          "fields": [
            {
              "name": "a",
              "type": {
                "kind": "field"
              }
            }
          ]
        },
        "visibility": "private"
      }
    ],
    "return_type": {
      "abi_type": {
        "kind": "field"
      },
      "visibility": "public"
    },
    "error_types": {}
  },
<<<<<<< HEAD
  "bytecode": [
    "func 0",
    "current witness index : 3",
    "private parameters indices : [0, 1, 2]",
    "public parameters indices : []",
    "return value indices : [3]",
    "EXPR [ (-1, _0) (-1, _1) (-1, _2) (1, _3) 0 ]"
  ],
  "debug_symbols": "XYxLCoAwDAXvkrUn8Coi0k9aAqEpsRWk9O5+cCFdzhveNPBoa9woBdlhXhqwOFNI0k2tT2CVmCluw3wYJWMZPww1uZ8tZ8bhn1Uc+qr4lF7X134B",
=======
  "bytecode": "H4sIAAAAAAAA/62R3QqAMAhGW/VAOrXpXa/SaL3/I/S3wViX7YB8KHJAdMPLdJUbvsw515wEC3MKPiHhBt6iCrDERVFRVHavRElZg0ULYMiU8BCjA156ulxH11i54B849XM9N87Vjwr3fGz6dqdwApReEavkAQAA",
  "debug_symbols": "nZDRCoMwDEX/Jc99EEQ2/JUxJNYohdCW2ApD/PdFUXSDvewpvTk9F9oZOmrz0DjfhxHqxwytOGY3NBwsJhe8bufFwBGbJES6ggtXK6KQT1D7zGxgQs7bpTGi32ZCUVoYIN/p1MLeMa2nxZx28Vstq3KXy9upV//49+rDf2pC6+T7xROKw5Zpj3329kLTKx7k+LEowVKXhdamjWn3Gw==",
>>>>>>> 2114ae22
  "file_map": {},
  "names": [
    "main"
  ],
  "brillig_names": []
}<|MERGE_RESOLUTION|>--- conflicted
+++ resolved
@@ -64,20 +64,15 @@
     },
     "error_types": {}
   },
-<<<<<<< HEAD
   "bytecode": [
     "func 0",
-    "current witness index : 3",
-    "private parameters indices : [0, 1, 2]",
+    "current witness index : _3",
+    "private parameters indices : [_0, _1, _2]",
     "public parameters indices : []",
-    "return value indices : [3]",
+    "return value indices : [_3]",
     "EXPR [ (-1, _0) (-1, _1) (-1, _2) (1, _3) 0 ]"
   ],
-  "debug_symbols": "XYxLCoAwDAXvkrUn8Coi0k9aAqEpsRWk9O5+cCFdzhveNPBoa9woBdlhXhqwOFNI0k2tT2CVmCluw3wYJWMZPww1uZ8tZ8bhn1Uc+qr4lF7X134B",
-=======
-  "bytecode": "H4sIAAAAAAAA/62R3QqAMAhGW/VAOrXpXa/SaL3/I/S3wViX7YB8KHJAdMPLdJUbvsw515wEC3MKPiHhBt6iCrDERVFRVHavRElZg0ULYMiU8BCjA156ulxH11i54B849XM9N87Vjwr3fGz6dqdwApReEavkAQAA",
   "debug_symbols": "nZDRCoMwDEX/Jc99EEQ2/JUxJNYohdCW2ApD/PdFUXSDvewpvTk9F9oZOmrz0DjfhxHqxwytOGY3NBwsJhe8bufFwBGbJES6ggtXK6KQT1D7zGxgQs7bpTGi32ZCUVoYIN/p1MLeMa2nxZx28Vstq3KXy9upV//49+rDf2pC6+T7xROKw5Zpj3329kLTKx7k+LEowVKXhdamjWn3Gw==",
->>>>>>> 2114ae22
   "file_map": {},
   "names": [
     "main"
