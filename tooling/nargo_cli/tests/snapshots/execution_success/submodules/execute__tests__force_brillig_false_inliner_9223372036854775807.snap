---
source: tooling/nargo_cli/tests/execute.rs
expression: artifact
---
{
  "noir_version": "[noir_version]",
  "hash": "[hash]",
  "abi": {
    "parameters": [
      {
        "name": "x",
        "type": {
          "kind": "integer",
          "sign": "unsigned",
          "width": 1
        },
        "visibility": "private"
      },
      {
        "name": "y",
        "type": {
          "kind": "integer",
          "sign": "unsigned",
          "width": 1
        },
        "visibility": "private"
      }
    ],
    "return_type": null,
    "error_types": {}
  },
  "bytecode": [
    "func 0",
    "current witness index : _1",
    "private parameters indices : [_0, _1]",
    "public parameters indices : []",
    "return value indices : []",
    "BLACKBOX::RANGE [_0]:1 bits []",
    "BLACKBOX::RANGE [_1]:1 bits []",
    "EXPR [ (-1, _0, _1) (1, _0) (1, _1) -1 ]"
  ],
<<<<<<< HEAD
  "debug_symbols": "pZBNCoMwEIXvMuss1CJar1KKxDhKICRhTApFvHtHMa0uXHU1P2++N/Bm6LGLY6vt4CZoHjN0pI3RY2uckkE7y9t5EZDGNhAir+CgM+UloQ3Q2GiMgJc0cTuavLRbDZJYzQSg7bmy4aANrt0ifnR2jVblzuZZ+aXLM55f43ldJL6u/uPvxYl/8iSVplNgUEBzW1Y70rIzuIc4RKsOmYa3T0pK3ZNT2EfC1W7T+MEH",
  "file_map": {
    "50": {
      "source": "use my_submodule::my_helper;\n\nfn main(x: u1, y: u1) {\n    my_helper();\n    my_submodule::my_bool_or(x, y);\n}\n\nmod my_submodule {\n    pub fn my_bool_or(x: u1, y: u1) {\n        assert(x | y == 1);\n    }\n\n    pub fn my_helper() {}\n}\n",
      "path": ""
    }
  },
  "expression_width": {
    "Bounded": {
      "width": 4
    }
  }
=======
  "debug_symbols": "[debug_symbols]",
  "file_map": "[file_map]",
  "names": [
    "main"
  ],
  "brillig_names": []
>>>>>>> 318ff16c
}<|MERGE_RESOLUTION|>--- conflicted
+++ resolved
@@ -39,25 +39,11 @@
     "BLACKBOX::RANGE [_1]:1 bits []",
     "EXPR [ (-1, _0, _1) (1, _0) (1, _1) -1 ]"
   ],
-<<<<<<< HEAD
-  "debug_symbols": "pZBNCoMwEIXvMuss1CJar1KKxDhKICRhTApFvHtHMa0uXHU1P2++N/Bm6LGLY6vt4CZoHjN0pI3RY2uckkE7y9t5EZDGNhAir+CgM+UloQ3Q2GiMgJc0cTuavLRbDZJYzQSg7bmy4aANrt0ifnR2jVblzuZZ+aXLM55f43ldJL6u/uPvxYl/8iSVplNgUEBzW1Y70rIzuIc4RKsOmYa3T0pK3ZNT2EfC1W7T+MEH",
-  "file_map": {
-    "50": {
-      "source": "use my_submodule::my_helper;\n\nfn main(x: u1, y: u1) {\n    my_helper();\n    my_submodule::my_bool_or(x, y);\n}\n\nmod my_submodule {\n    pub fn my_bool_or(x: u1, y: u1) {\n        assert(x | y == 1);\n    }\n\n    pub fn my_helper() {}\n}\n",
-      "path": ""
-    }
-  },
+  "debug_symbols": "[debug_symbols]",
+  "file_map": "[file_map]",
   "expression_width": {
     "Bounded": {
       "width": 4
     }
   }
-=======
-  "debug_symbols": "[debug_symbols]",
-  "file_map": "[file_map]",
-  "names": [
-    "main"
-  ],
-  "brillig_names": []
->>>>>>> 318ff16c
 }