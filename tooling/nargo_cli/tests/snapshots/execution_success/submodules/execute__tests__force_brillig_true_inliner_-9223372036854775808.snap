--- conflicted
+++ resolved
@@ -34,22 +34,17 @@
       }
     }
   },
-<<<<<<< HEAD
   "bytecode": [
     "func 0",
-    "current witness index : 1",
-    "private parameters indices : [0, 1]",
+    "current witness index : _1",
+    "private parameters indices : [_0, _1]",
     "public parameters indices : []",
     "return value indices : []",
     "BRILLIG CALL func 0: inputs: [Single(Expression { mul_terms: [], linear_combinations: [(1, Witness(0))], q_c: 0 }), Single(Expression { mul_terms: [], linear_combinations: [(1, Witness(1))], q_c: 0 })], outputs: []",
     "unconstrained func 0",
     "[Const { destination: Direct(2), bit_size: Integer(U32), value: 1 }, Const { destination: Direct(1), bit_size: Integer(U32), value: 32838 }, Const { destination: Direct(0), bit_size: Integer(U32), value: 3 }, Const { destination: Relative(3), bit_size: Integer(U32), value: 2 }, Const { destination: Relative(4), bit_size: Integer(U32), value: 0 }, CalldataCopy { destination_address: Direct(32836), size_address: Relative(3), offset_address: Relative(4) }, Cast { destination: Direct(32836), source: Direct(32836), bit_size: Integer(U1) }, Cast { destination: Direct(32837), source: Direct(32837), bit_size: Integer(U1) }, Mov { destination: Relative(1), source: Direct(32836) }, Mov { destination: Relative(2), source: Direct(32837) }, Call { location: 15 }, Call { location: 16 }, Const { destination: Relative(1), bit_size: Integer(U32), value: 32838 }, Const { destination: Relative(2), bit_size: Integer(U32), value: 0 }, Stop { return_data: HeapVector { pointer: Relative(1), size: Relative(2) } }, Return, Call { location: 25 }, Const { destination: Relative(3), bit_size: Integer(U32), value: 4 }, Mov { destination: Relative(4), source: Direct(0) }, Mov { destination: Relative(5), source: Relative(1) }, Mov { destination: Relative(6), source: Relative(2) }, BinaryIntOp { destination: Direct(0), op: Add, bit_size: U32, lhs: Direct(0), rhs: Relative(3) }, Call { location: 31 }, Mov { destination: Direct(0), source: Relative(0) }, Return, Const { destination: Direct(32772), bit_size: Integer(U32), value: 30720 }, BinaryIntOp { destination: Direct(32771), op: LessThan, bit_size: U32, lhs: Direct(0), rhs: Direct(32772) }, JumpIf { condition: Direct(32771), location: 30 }, IndirectConst { destination_pointer: Direct(1), bit_size: Integer(U64), value: 17843811134343075018 }, Trap { revert_data: HeapVector { pointer: Direct(1), size: Direct(2) } }, Return, Call { location: 25 }, BinaryIntOp { destination: Relative(3), op: Or, bit_size: U1, lhs: Relative(1), rhs: Relative(2) }, Const { destination: Relative(1), bit_size: Integer(U1), value: 1 }, JumpIf { condition: Relative(3), location: 37 }, Const { destination: Relative(2), bit_size: Integer(U32), value: 0 }, Trap { revert_data: HeapVector { pointer: Direct(1), size: Relative(2) } }, Return]"
   ],
-  "debug_symbols": "ldLdCoMgFMDxdznXXvgxV/kqY4SVhSAaZoMRvft0bBAxGOdGOOLvePPfYDDdOrXWj2EBddvAhV4nG3yetp1AF61zdmqP10DLwar3+2XWvoxL0jGBqiQB4wdQjMrMR+sMKEn3OwFWY0GDBJxiAcMCjgUCCcTPH1jNv6KuzkL8EQ0/iwtaSLS44sSep4eOVnfOfNobV98fUkzP2ZyqnGPozbBGU/o8pFk64JIImtfm1S8=",
-=======
-  "bytecode": "H4sIAAAAAAAA/7VUOw7CMAx1aAsEhEAwscAEc4DyGTvQg0RUPUePDhU2dd10ocmTovyc52fHiYIvFLYaMfYj6IJsMuzNMJw8cpmQOlUgna0kK+gH7R2x1+J8vR95DFgLvz75Hya9aUd8HvVfNOMMwH8m/jgMv5kgz7Nq84PwGwk7eYbb5MwmFzYLaH8CnIf2eK3S+emnLaEZr3CsBV+I+uGafOd/49BPvuYY61bEGqjWUso/3TkH7SXMt7zTsSMG118TiTmPqY53z3ilHWEOzd8UV22eDNfNANwfxvzqGvkT6Grn/hNhv8P5TOinHGd/6izv9lRebGmvtijSl10L/hp9NaSgm2++TmM673pfAP7+/0ToOQi/od7d2nEnPGdvbxTJibEIAAA=",
   "debug_symbols": "pZHRisMgEEX/ZZ59ULNu0vxKKcEkkyKICVYXluC/7xibbfpQKPRljtfxzhVmhRH7eO2Mm+YbtOcVem+sNdfOzoMOZnZ0uwLPRdTQCgaiKThtkLxAFMiCakNFShJIVYSvAlXwTUiJwZ7TBY+YYw7B9J1Fe3QBWhetZfCjbdwe3RbtNgbtqcsZoBuJNHAyFvMpsYebv7bW6u4VXP271dt20cjd39Sf+U/yyX8hpQfjnzaR8iRvdG/xLqfohkM3/C57Z9/k4ucBx+gxTzqsk+pZKlbxS8ppfw==",
->>>>>>> 2114ae22
   "file_map": {
     "50": {
       "source": "use my_submodule::my_helper;\n\nfn main(x: u1, y: u1) {\n    my_helper();\n    my_submodule::my_bool_or(x, y);\n}\n\nmod my_submodule {\n    pub fn my_bool_or(x: u1, y: u1) {\n        assert(x | y == 1);\n    }\n\n    pub fn my_helper() {}\n}\n",
