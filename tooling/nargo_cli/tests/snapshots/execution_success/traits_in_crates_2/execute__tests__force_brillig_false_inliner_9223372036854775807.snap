---
source: tooling/nargo_cli/tests/execute.rs
expression: artifact
---
{
  "noir_version": "[noir_version]",
  "hash": "[hash]",
  "abi": {
    "parameters": [
      {
        "name": "x",
        "type": {
          "kind": "field"
        },
        "visibility": "private"
      },
      {
        "name": "y",
        "type": {
          "kind": "field"
        },
        "visibility": "public"
      }
    ],
    "return_type": null,
    "error_types": {}
  },
  "bytecode": [
    "func 0",
    "current witness index : _1",
    "private parameters indices : [_0]",
    "public parameters indices : [_1]",
    "return value indices : []",
    "EXPR [ (1, _0) (-1, _1) 10 ]"
  ],
<<<<<<< HEAD
  "debug_symbols": "jZBNCoMwEIXvMmsXieLGq5QiMY4SCEkYE6GId+8opuqipav5efPNg7dAj10aW+MGP0HzWKAjY60ZW+u1isY73i5rAXlsIyHyCi46U0ERugiNS9YWMCub9qMpKLfXqIhVUQC6nis/HIzFrVuLkxbfUSmqA5byxOs7L3/w8sOX9cmXf/uXdear6ub/5ElpQ7fEQECznc2KjOosHikOyelLqPEVspJjD+Q19olwe7drbPAG",
  "file_map": {
    "50": {
      "source": "use crate1::MyTrait;\n\nfn main(x: Field, y: pub Field) {\n    let mut V = crate2::MyStruct { Q: x };\n    V.Add10();\n    assert(V.Q == y);\n}\n",
      "path": ""
    }
  },
  "expression_width": {
    "Bounded": {
      "width": 4
    }
  }
=======
  "debug_symbols": "[debug_symbols]",
  "file_map": "[file_map]",
  "names": [
    "main"
  ],
  "brillig_names": []
>>>>>>> 318ff16c
}<|MERGE_RESOLUTION|>--- conflicted
+++ resolved
@@ -33,25 +33,11 @@
     "return value indices : []",
     "EXPR [ (1, _0) (-1, _1) 10 ]"
   ],
-<<<<<<< HEAD
-  "debug_symbols": "jZBNCoMwEIXvMmsXieLGq5QiMY4SCEkYE6GId+8opuqipav5efPNg7dAj10aW+MGP0HzWKAjY60ZW+u1isY73i5rAXlsIyHyCi46U0ERugiNS9YWMCub9qMpKLfXqIhVUQC6nis/HIzFrVuLkxbfUSmqA5byxOs7L3/w8sOX9cmXf/uXdear6ub/5ElpQ7fEQECznc2KjOosHikOyelLqPEVspJjD+Q19olwe7drbPAG",
-  "file_map": {
-    "50": {
-      "source": "use crate1::MyTrait;\n\nfn main(x: Field, y: pub Field) {\n    let mut V = crate2::MyStruct { Q: x };\n    V.Add10();\n    assert(V.Q == y);\n}\n",
-      "path": ""
-    }
-  },
+  "debug_symbols": "[debug_symbols]",
+  "file_map": "[file_map]",
   "expression_width": {
     "Bounded": {
       "width": 4
     }
   }
-=======
-  "debug_symbols": "[debug_symbols]",
-  "file_map": "[file_map]",
-  "names": [
-    "main"
-  ],
-  "brillig_names": []
->>>>>>> 318ff16c
 }