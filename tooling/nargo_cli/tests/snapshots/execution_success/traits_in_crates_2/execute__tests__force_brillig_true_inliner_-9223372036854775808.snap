---
source: tooling/nargo_cli/tests/execute.rs
expression: artifact
---
{
  "noir_version": "[noir_version]",
  "hash": "[hash]",
  "abi": {
    "parameters": [
      {
        "name": "x",
        "type": {
          "kind": "field"
        },
        "visibility": "private"
      },
      {
        "name": "y",
        "type": {
          "kind": "field"
        },
        "visibility": "public"
      }
    ],
    "return_type": null,
    "error_types": {
      "17843811134343075018": {
        "error_kind": "string",
        "string": "Stack too deep"
      }
    }
  },
<<<<<<< HEAD
  "bytecode": [
    "func 0",
    "current witness index : 1",
    "private parameters indices : [0]",
    "public parameters indices : [1]",
    "return value indices : []",
    "BRILLIG CALL func 0: inputs: [Single(Expression { mul_terms: [], linear_combinations: [(1, Witness(0))], q_c: 0 }), Single(Expression { mul_terms: [], linear_combinations: [(1, Witness(1))], q_c: 0 })], outputs: []",
    "unconstrained func 0",
    "[Const { destination: Direct(2), bit_size: Integer(U32), value: 1 }, Const { destination: Direct(1), bit_size: Integer(U32), value: 32838 }, Const { destination: Direct(0), bit_size: Integer(U32), value: 3 }, Const { destination: Relative(3), bit_size: Integer(U32), value: 2 }, Const { destination: Relative(4), bit_size: Integer(U32), value: 0 }, CalldataCopy { destination_address: Direct(32836), size_address: Relative(3), offset_address: Relative(4) }, Mov { destination: Relative(1), source: Direct(32836) }, Mov { destination: Relative(2), source: Direct(32837) }, Call { location: 13 }, Call { location: 14 }, Const { destination: Relative(1), bit_size: Integer(U32), value: 32838 }, Const { destination: Relative(2), bit_size: Integer(U32), value: 0 }, Stop { return_data: HeapVector { pointer: Relative(1), size: Relative(2) } }, Return, Call { location: 30 }, Mov { destination: Relative(3), source: Direct(1) }, BinaryIntOp { destination: Direct(1), op: Add, bit_size: U32, lhs: Direct(1), rhs: Direct(2) }, Store { destination_pointer: Relative(3), source: Relative(1) }, Const { destination: Relative(1), bit_size: Integer(U32), value: 4 }, Mov { destination: Relative(4), source: Direct(0) }, Mov { destination: Relative(5), source: Relative(3) }, BinaryIntOp { destination: Direct(0), op: Add, bit_size: U32, lhs: Direct(0), rhs: Relative(1) }, Call { location: 36 }, Mov { destination: Direct(0), source: Relative(0) }, Load { destination: Relative(1), source_pointer: Relative(3) }, BinaryFieldOp { destination: Relative(3), op: Equals, lhs: Relative(1), rhs: Relative(2) }, JumpIf { condition: Relative(3), location: 29 }, Const { destination: Relative(4), bit_size: Integer(U32), value: 0 }, Trap { revert_data: HeapVector { pointer: Direct(1), size: Relative(4) } }, Return, Const { destination: Direct(32772), bit_size: Integer(U32), value: 30720 }, BinaryIntOp { destination: Direct(32771), op: LessThan, bit_size: U32, lhs: Direct(0), rhs: Direct(32772) }, JumpIf { condition: Direct(32771), location: 35 }, IndirectConst { destination_pointer: Direct(1), bit_size: Integer(U64), value: 17843811134343075018 }, Trap { revert_data: HeapVector { pointer: Direct(1), size: Direct(2) } }, Return, Call { location: 30 }, Load { destination: Relative(2), source_pointer: Relative(1) }, Const { destination: Relative(3), bit_size: Field, value: 10 }, BinaryFieldOp { destination: Relative(4), op: Add, lhs: Relative(2), rhs: Relative(3) }, Store { destination_pointer: Relative(1), source: Relative(4) }, Return]"
  ],
  "debug_symbols": "ldPbCoQgEAbgd5lrLzysu9WrLEtYWQiiYbawRO++GnuI6GZuxBG/GRj4F+h0Mw+1cb2foLovYH2rovEuVctKoAnGWjPU+2eg+WDF9n8alcvlFFWIUDEqCGjXpRujyffGaqgkXR8EWIkVnKIFQwuOFgItLmghTwWXXyHEUVzR4oYWBVYI9AxxPoP9dsXlX/BNlFhxoTixpuqpglGN1Z9g9LNrdzmJr1EfIjMG3+puDjqHZ5ebPFtQImRqm1q/AQ==",
=======
  "bytecode": "H4sIAAAAAAAA/71UwU7DMAx9oa0gTMAEZ7jAiVPGCtuxB/Yh0aZ+Rz99i2ZvrptctmRPqpzI6fOzHcfgCENfQE32DlPwmY6suw6LjFyupE5TSOdJqFwbpAv/TdZi3KTgrzImbCOacvGvXftnI/ll1L+0grMA/w/z12X43T3x/A9jfqi4TxgPr/yHfXKQN+R7ID+vn2ltFV+JvktNuev2FtHPsWaU64eqXSXqYxIWGNefwdxzTHtkblDTA1rOo8YU7GtUbCD+zlRqL3WH2n0JXn2O8ZLIF5F9g3S/GnX2nWzp2XsVvFCxZji/vfWQP/5q7RzHrYZzHXRfZPxGnf+k/WMij+5Cnf3KL/ql7/2v3+3ardd1CkjNGt8JOfd6PmSO3YUaFbzMGyK2fn8C5pjeRdn3PYppcdotCQAA",
  "debug_symbols": "nZHRisMgEEX/ZZ59UKfZbfMrpQSTmCKICVYXluC/76jNJvuwUPricRzvvQOzwqj7eO+Mm+YHtNcVem+sNffOzoMKZnb0ugLPhzhDKxiIS4HkFaJCVmDFqaKBVhI+Kj4rzgVYK6QKCZeCE3liSgy28C54rXP2YRqacVFeuwCti9Yy+FI2lk+PRbnCoDx1OQPtRiIZTsbqfEtsV/P/pYLjUyzELm9e18tm0yO+oxe/+bLZ9TKlG1VqMP7PflJ28kb1Vj/LKbrh0A3fy9bZ9rv4edBj9Do7HZZM5xU5w+aWctoP",
>>>>>>> 2114ae22
  "file_map": {
    "50": {
      "source": "use crate1::MyTrait;\n\nfn main(x: Field, y: pub Field) {\n    let mut V = crate2::MyStruct { Q: x };\n    V.Add10();\n    assert(V.Q == y);\n}\n",
      "path": ""
    },
    "52": {
      "source": "pub struct MyStruct {\n    pub Q: Field,\n}\n\nimpl crate1::MyTrait for MyStruct {\n    fn Add10(&mut self) {\n        self.Q += 10;\n    }\n}\n",
      "path": ""
    }
  },
  "names": [
    "main"
  ],
  "brillig_names": [
    "main"
  ]
}<|MERGE_RESOLUTION|>--- conflicted
+++ resolved
@@ -30,22 +30,17 @@
       }
     }
   },
-<<<<<<< HEAD
   "bytecode": [
     "func 0",
-    "current witness index : 1",
-    "private parameters indices : [0]",
-    "public parameters indices : [1]",
+    "current witness index : _1",
+    "private parameters indices : [_0]",
+    "public parameters indices : [_1]",
     "return value indices : []",
     "BRILLIG CALL func 0: inputs: [Single(Expression { mul_terms: [], linear_combinations: [(1, Witness(0))], q_c: 0 }), Single(Expression { mul_terms: [], linear_combinations: [(1, Witness(1))], q_c: 0 })], outputs: []",
     "unconstrained func 0",
     "[Const { destination: Direct(2), bit_size: Integer(U32), value: 1 }, Const { destination: Direct(1), bit_size: Integer(U32), value: 32838 }, Const { destination: Direct(0), bit_size: Integer(U32), value: 3 }, Const { destination: Relative(3), bit_size: Integer(U32), value: 2 }, Const { destination: Relative(4), bit_size: Integer(U32), value: 0 }, CalldataCopy { destination_address: Direct(32836), size_address: Relative(3), offset_address: Relative(4) }, Mov { destination: Relative(1), source: Direct(32836) }, Mov { destination: Relative(2), source: Direct(32837) }, Call { location: 13 }, Call { location: 14 }, Const { destination: Relative(1), bit_size: Integer(U32), value: 32838 }, Const { destination: Relative(2), bit_size: Integer(U32), value: 0 }, Stop { return_data: HeapVector { pointer: Relative(1), size: Relative(2) } }, Return, Call { location: 30 }, Mov { destination: Relative(3), source: Direct(1) }, BinaryIntOp { destination: Direct(1), op: Add, bit_size: U32, lhs: Direct(1), rhs: Direct(2) }, Store { destination_pointer: Relative(3), source: Relative(1) }, Const { destination: Relative(1), bit_size: Integer(U32), value: 4 }, Mov { destination: Relative(4), source: Direct(0) }, Mov { destination: Relative(5), source: Relative(3) }, BinaryIntOp { destination: Direct(0), op: Add, bit_size: U32, lhs: Direct(0), rhs: Relative(1) }, Call { location: 36 }, Mov { destination: Direct(0), source: Relative(0) }, Load { destination: Relative(1), source_pointer: Relative(3) }, BinaryFieldOp { destination: Relative(3), op: Equals, lhs: Relative(1), rhs: Relative(2) }, JumpIf { condition: Relative(3), location: 29 }, Const { destination: Relative(4), bit_size: Integer(U32), value: 0 }, Trap { revert_data: HeapVector { pointer: Direct(1), size: Relative(4) } }, Return, Const { destination: Direct(32772), bit_size: Integer(U32), value: 30720 }, BinaryIntOp { destination: Direct(32771), op: LessThan, bit_size: U32, lhs: Direct(0), rhs: Direct(32772) }, JumpIf { condition: Direct(32771), location: 35 }, IndirectConst { destination_pointer: Direct(1), bit_size: Integer(U64), value: 17843811134343075018 }, Trap { revert_data: HeapVector { pointer: Direct(1), size: Direct(2) } }, Return, Call { location: 30 }, Load { destination: Relative(2), source_pointer: Relative(1) }, Const { destination: Relative(3), bit_size: Field, value: 10 }, BinaryFieldOp { destination: Relative(4), op: Add, lhs: Relative(2), rhs: Relative(3) }, Store { destination_pointer: Relative(1), source: Relative(4) }, Return]"
   ],
-  "debug_symbols": "ldPbCoQgEAbgd5lrLzysu9WrLEtYWQiiYbawRO++GnuI6GZuxBG/GRj4F+h0Mw+1cb2foLovYH2rovEuVctKoAnGWjPU+2eg+WDF9n8alcvlFFWIUDEqCGjXpRujyffGaqgkXR8EWIkVnKIFQwuOFgItLmghTwWXXyHEUVzR4oYWBVYI9AxxPoP9dsXlX/BNlFhxoTixpuqpglGN1Z9g9LNrdzmJr1EfIjMG3+puDjqHZ5ebPFtQImRqm1q/AQ==",
-=======
-  "bytecode": "H4sIAAAAAAAA/71UwU7DMAx9oa0gTMAEZ7jAiVPGCtuxB/Yh0aZ+Rz99i2ZvrptctmRPqpzI6fOzHcfgCENfQE32DlPwmY6suw6LjFyupE5TSOdJqFwbpAv/TdZi3KTgrzImbCOacvGvXftnI/ll1L+0grMA/w/z12X43T3x/A9jfqi4TxgPr/yHfXKQN+R7ID+vn2ltFV+JvktNuev2FtHPsWaU64eqXSXqYxIWGNefwdxzTHtkblDTA1rOo8YU7GtUbCD+zlRqL3WH2n0JXn2O8ZLIF5F9g3S/GnX2nWzp2XsVvFCxZji/vfWQP/5q7RzHrYZzHXRfZPxGnf+k/WMij+5Cnf3KL/ql7/2v3+3ardd1CkjNGt8JOfd6PmSO3YUaFbzMGyK2fn8C5pjeRdn3PYppcdotCQAA",
   "debug_symbols": "nZHRisMgEEX/ZZ59UKfZbfMrpQSTmCKICVYXluC/76jNJvuwUPricRzvvQOzwqj7eO+Mm+YHtNcVem+sNffOzoMKZnb0ugLPhzhDKxiIS4HkFaJCVmDFqaKBVhI+Kj4rzgVYK6QKCZeCE3liSgy28C54rXP2YRqacVFeuwCti9Yy+FI2lk+PRbnCoDx1OQPtRiIZTsbqfEtsV/P/pYLjUyzELm9e18tm0yO+oxe/+bLZ9TKlG1VqMP7PflJ28kb1Vj/LKbrh0A3fy9bZ9rv4edBj9Do7HZZM5xU5w+aWctoP",
->>>>>>> 2114ae22
   "file_map": {
     "50": {
       "source": "use crate1::MyTrait;\n\nfn main(x: Field, y: pub Field) {\n    let mut V = crate2::MyStruct { Q: x };\n    V.Add10();\n    assert(V.Q == y);\n}\n",
