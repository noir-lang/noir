---
source: tooling/nargo_cli/tests/execute.rs
expression: artifact
---
{
  "noir_version": "[noir_version]",
  "hash": "[hash]",
  "abi": {
    "parameters": [
      {
        "name": "x",
        "type": {
          "kind": "field"
        },
        "visibility": "private"
      },
      {
        "name": "y",
        "type": {
          "kind": "field"
        },
        "visibility": "public"
      }
    ],
    "return_type": null,
    "error_types": {
      "17843811134343075018": {
        "error_kind": "string",
        "string": "Stack too deep"
      }
    }
  },
  "bytecode": [
    "func 0",
    "current witness index : _1",
    "private parameters indices : [_0]",
    "public parameters indices : [_1]",
    "return value indices : []",
    "BRILLIG CALL func 0: inputs: [EXPR [ (1, _0) 0 ], EXPR [ (1, _1) 0 ]], outputs: []",
    "unconstrained func 0",
    "[Const { destination: Direct(2), bit_size: Integer(U32), value: 1 }, Const { destination: Direct(1), bit_size: Integer(U32), value: 32838 }, Const { destination: Direct(0), bit_size: Integer(U32), value: 3 }, Const { destination: Relative(3), bit_size: Integer(U32), value: 2 }, Const { destination: Relative(4), bit_size: Integer(U32), value: 0 }, CalldataCopy { destination_address: Direct(32836), size_address: Relative(3), offset_address: Relative(4) }, Mov { destination: Relative(1), source: Direct(32836) }, Mov { destination: Relative(2), source: Direct(32837) }, Call { location: 13 }, Call { location: 14 }, Const { destination: Relative(1), bit_size: Integer(U32), value: 32838 }, Const { destination: Relative(2), bit_size: Integer(U32), value: 0 }, Stop { return_data: HeapVector { pointer: Relative(1), size: Relative(2) } }, Return, Call { location: 22 }, Const { destination: Relative(3), bit_size: Field, value: 10 }, BinaryFieldOp { destination: Relative(4), op: Add, lhs: Relative(1), rhs: Relative(3) }, BinaryFieldOp { destination: Relative(1), op: Equals, lhs: Relative(4), rhs: Relative(2) }, JumpIf { condition: Relative(1), location: 21 }, Const { destination: Relative(3), bit_size: Integer(U32), value: 0 }, Trap { revert_data: HeapVector { pointer: Direct(1), size: Relative(3) } }, Return, Const { destination: Direct(32772), bit_size: Integer(U32), value: 30720 }, BinaryIntOp { destination: Direct(32771), op: LessThan, bit_size: U32, lhs: Direct(0), rhs: Direct(32772) }, JumpIf { condition: Direct(32771), location: 27 }, IndirectConst { destination_pointer: Direct(1), bit_size: Integer(U64), value: 17843811134343075018 }, Trap { revert_data: HeapVector { pointer: Direct(1), size: Direct(2) } }, Return]"
  ],
<<<<<<< HEAD
  "debug_symbols": "jZHLDoMgEEX/ZdYsBGIf/krTGNSxISFoEJo0hn/v4KPqok03XIaZc2/CjNBgFR6ltm03QHEboXLaGP0oTVcrrztLryNk6eA5FIIBP81yhkKSXGa5TiJoUMbIYKVL7xATvLOjkF45tB4KG4xh8FQmTENDr+ykXjnqZgzQNqRk2GqD6RbZRmffUZ7JBeZ8w/Mjz3/w/MOLfOPF3/kiX3kpD/l3qlSt3eGDY3JyWlUGl7INtt51/atfO+uCetfV2ASHyWm3JTpvQjBxvseU9gY=",
  "file_map": {
    "50": {
      "source": "use crate1::MyTrait;\n\nfn main(x: Field, y: pub Field) {\n    let mut V = crate2::MyStruct { Q: x };\n    V.Add10();\n    assert(V.Q == y);\n}\n",
      "path": ""
    },
    "52": {
      "source": "pub struct MyStruct {\n    pub Q: Field,\n}\n\nimpl crate1::MyTrait for MyStruct {\n    fn Add10(&mut self) {\n        self.Q += 10;\n    }\n}\n",
      "path": ""
    }
  },
  "expression_width": {
    "Bounded": {
      "width": 4
    }
  }
=======
  "debug_symbols": "[debug_symbols]",
  "file_map": "[file_map]",
  "names": [
    "main"
  ],
  "brillig_names": [
    "main"
  ]
>>>>>>> 318ff16c
}<|MERGE_RESOLUTION|>--- conflicted
+++ resolved
@@ -40,31 +40,11 @@
     "unconstrained func 0",
     "[Const { destination: Direct(2), bit_size: Integer(U32), value: 1 }, Const { destination: Direct(1), bit_size: Integer(U32), value: 32838 }, Const { destination: Direct(0), bit_size: Integer(U32), value: 3 }, Const { destination: Relative(3), bit_size: Integer(U32), value: 2 }, Const { destination: Relative(4), bit_size: Integer(U32), value: 0 }, CalldataCopy { destination_address: Direct(32836), size_address: Relative(3), offset_address: Relative(4) }, Mov { destination: Relative(1), source: Direct(32836) }, Mov { destination: Relative(2), source: Direct(32837) }, Call { location: 13 }, Call { location: 14 }, Const { destination: Relative(1), bit_size: Integer(U32), value: 32838 }, Const { destination: Relative(2), bit_size: Integer(U32), value: 0 }, Stop { return_data: HeapVector { pointer: Relative(1), size: Relative(2) } }, Return, Call { location: 22 }, Const { destination: Relative(3), bit_size: Field, value: 10 }, BinaryFieldOp { destination: Relative(4), op: Add, lhs: Relative(1), rhs: Relative(3) }, BinaryFieldOp { destination: Relative(1), op: Equals, lhs: Relative(4), rhs: Relative(2) }, JumpIf { condition: Relative(1), location: 21 }, Const { destination: Relative(3), bit_size: Integer(U32), value: 0 }, Trap { revert_data: HeapVector { pointer: Direct(1), size: Relative(3) } }, Return, Const { destination: Direct(32772), bit_size: Integer(U32), value: 30720 }, BinaryIntOp { destination: Direct(32771), op: LessThan, bit_size: U32, lhs: Direct(0), rhs: Direct(32772) }, JumpIf { condition: Direct(32771), location: 27 }, IndirectConst { destination_pointer: Direct(1), bit_size: Integer(U64), value: 17843811134343075018 }, Trap { revert_data: HeapVector { pointer: Direct(1), size: Direct(2) } }, Return]"
   ],
-<<<<<<< HEAD
-  "debug_symbols": "jZHLDoMgEEX/ZdYsBGIf/krTGNSxISFoEJo0hn/v4KPqok03XIaZc2/CjNBgFR6ltm03QHEboXLaGP0oTVcrrztLryNk6eA5FIIBP81yhkKSXGa5TiJoUMbIYKVL7xATvLOjkF45tB4KG4xh8FQmTENDr+ykXjnqZgzQNqRk2GqD6RbZRmffUZ7JBeZ8w/Mjz3/w/MOLfOPF3/kiX3kpD/l3qlSt3eGDY3JyWlUGl7INtt51/atfO+uCetfV2ASHyWm3JTpvQjBxvseU9gY=",
-  "file_map": {
-    "50": {
-      "source": "use crate1::MyTrait;\n\nfn main(x: Field, y: pub Field) {\n    let mut V = crate2::MyStruct { Q: x };\n    V.Add10();\n    assert(V.Q == y);\n}\n",
-      "path": ""
-    },
-    "52": {
-      "source": "pub struct MyStruct {\n    pub Q: Field,\n}\n\nimpl crate1::MyTrait for MyStruct {\n    fn Add10(&mut self) {\n        self.Q += 10;\n    }\n}\n",
-      "path": ""
-    }
-  },
+  "debug_symbols": "[debug_symbols]",
+  "file_map": "[file_map]",
   "expression_width": {
     "Bounded": {
       "width": 4
     }
   }
-=======
-  "debug_symbols": "[debug_symbols]",
-  "file_map": "[file_map]",
-  "names": [
-    "main"
-  ],
-  "brillig_names": [
-    "main"
-  ]
->>>>>>> 318ff16c
 }