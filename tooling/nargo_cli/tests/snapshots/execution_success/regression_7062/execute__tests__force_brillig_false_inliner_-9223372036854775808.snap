---
source: tooling/nargo_cli/tests/execute.rs
expression: artifact
---
{
  "noir_version": "[noir_version]",
  "hash": "[hash]",
  "abi": {
    "parameters": [
      {
        "name": "value",
        "type": {
          "kind": "field"
        },
        "visibility": "private"
      },
      {
        "name": "index",
        "type": {
          "kind": "integer",
          "sign": "unsigned",
          "width": 32
        },
        "visibility": "private"
      }
    ],
    "return_type": null,
    "error_types": {
      "14225679739041873922": {
        "error_kind": "string",
        "string": "Index out of bounds"
      },
      "17843811134343075018": {
        "error_kind": "string",
        "string": "Stack too deep"
      }
    }
  },
  "bytecode": [
    "func 0",
    "current witness index : _8",
    "private parameters indices : [_0, _1]",
    "public parameters indices : []",
    "return value indices : []",
<<<<<<< HEAD
    "BRILLIG CALL func 1: inputs: [Single(Expression { mul_terms: [], linear_combinations: [(1, Witness(1))], q_c: 4294967294 }), Single(Expression { mul_terms: [], linear_combinations: [], q_c: 4294967296 })], outputs: [Simple(Witness(2)), Simple(Witness(3))]",
    "BLACKBOX::RANGE [_3]:32 bits []",
=======
    "BRILLIG CALL func 1: inputs: [EXPR [ (1, _1) 4294967294 ], EXPR [ 4294967296 ]], outputs: [_2, _3]",
    "BLACKBOX::RANGE [(_3, 32)] []",
>>>>>>> 8146755d
    "EXPR [ (1, _1) (-4294967296, _2) (-1, _3) 4294967294 ]",
    "EXPR [ (-1, _2) 0 ]",
    "EXPR [ (-1, _4) 0 ]",
    "EXPR [ (-1, _5) 1 ]",
    "INIT (id: 0, len: 2, witnesses: [_4, _5])",
    "MEM (id: 0, write EXPR [ (1, _0) 0 ] at: EXPR [ (1, _1) 0 ]) ",
    "BRILLIG CALL func 0: inputs: [EXPR [ 2 ], MemoryArray(0)], outputs: []",
    "MEM (id: 0, read at: EXPR [ (1, _4) 0 ], value: EXPR [ (1, _6) 0 ]) ",
    "MEM (id: 0, read at: EXPR [ (1, _5) 0 ], value: EXPR [ (1, _7) 0 ]) ",
    "BRILLIG CALL func 2: inputs: [EXPR [ (1, _6) (1, _7) 0 ]], outputs: [_8]",
    "EXPR [ (1, _6, _8) (1, _7, _8) -1 ]",
    "unconstrained func 0",
    "[Const { destination: Direct(2), bit_size: Integer(U32), value: 1 }, Const { destination: Direct(1), bit_size: Integer(U32), value: 32839 }, Const { destination: Direct(0), bit_size: Integer(U32), value: 3 }, Const { destination: Relative(3), bit_size: Integer(U32), value: 3 }, Const { destination: Relative(4), bit_size: Integer(U32), value: 0 }, CalldataCopy { destination_address: Direct(32836), size_address: Relative(3), offset_address: Relative(4) }, Cast { destination: Direct(32836), source: Direct(32836), bit_size: Integer(U32) }, Mov { destination: Relative(1), source: Direct(32836) }, Const { destination: Relative(2), bit_size: Integer(U32), value: 32837 }, Const { destination: Relative(4), bit_size: Integer(U32), value: 2 }, Const { destination: Relative(6), bit_size: Integer(U32), value: 3 }, BinaryIntOp { destination: Relative(5), op: Add, bit_size: U32, lhs: Relative(4), rhs: Relative(6) }, Mov { destination: Relative(3), source: Direct(1) }, BinaryIntOp { destination: Direct(1), op: Add, bit_size: U32, lhs: Direct(1), rhs: Relative(5) }, IndirectConst { destination_pointer: Relative(3), bit_size: Integer(U32), value: 1 }, BinaryIntOp { destination: Relative(5), op: Add, bit_size: U32, lhs: Relative(3), rhs: Direct(2) }, Store { destination_pointer: Relative(5), source: Relative(4) }, BinaryIntOp { destination: Relative(5), op: Add, bit_size: U32, lhs: Relative(5), rhs: Direct(2) }, Store { destination_pointer: Relative(5), source: Relative(4) }, Const { destination: Relative(6), bit_size: Integer(U32), value: 3 }, BinaryIntOp { destination: Relative(5), op: Add, bit_size: U32, lhs: Relative(3), rhs: Relative(6) }, Mov { destination: Direct(32771), source: Relative(2) }, Mov { destination: Direct(32772), source: Relative(5) }, Mov { destination: Direct(32773), source: Relative(4) }, Call { location: 31 }, Mov { destination: Relative(2), source: Relative(3) }, Call { location: 42 }, Call { location: 43 }, Const { destination: Relative(1), bit_size: Integer(U32), value: 32839 }, Const { destination: Relative(2), bit_size: Integer(U32), value: 0 }, Stop { return_data: HeapVector { pointer: Relative(1), size: Relative(2) } }, BinaryIntOp { destination: Direct(32775), op: Add, bit_size: U32, lhs: Direct(32771), rhs: Direct(32773) }, Mov { destination: Direct(32776), source: Direct(32771) }, Mov { destination: Direct(32777), source: Direct(32772) }, BinaryIntOp { destination: Direct(32778), op: Equals, bit_size: U32, lhs: Direct(32776), rhs: Direct(32775) }, JumpIf { condition: Direct(32778), location: 41 }, Load { destination: Direct(32774), source_pointer: Direct(32776) }, Store { destination_pointer: Direct(32777), source: Direct(32774) }, BinaryIntOp { destination: Direct(32776), op: Add, bit_size: U32, lhs: Direct(32776), rhs: Direct(2) }, BinaryIntOp { destination: Direct(32777), op: Add, bit_size: U32, lhs: Direct(32777), rhs: Direct(2) }, Jump { location: 34 }, Return, Return, Call { location: 45 }, Return, Const { destination: Direct(32772), bit_size: Integer(U32), value: 30720 }, BinaryIntOp { destination: Direct(32771), op: LessThan, bit_size: U32, lhs: Direct(0), rhs: Direct(32772) }, JumpIf { condition: Direct(32771), location: 50 }, IndirectConst { destination_pointer: Direct(1), bit_size: Integer(U64), value: 17843811134343075018 }, Trap { revert_data: HeapVector { pointer: Direct(1), size: Direct(2) } }, Return]",
    "unconstrained func 1",
    "[Const { destination: Direct(10), bit_size: Integer(U32), value: 2 }, Const { destination: Direct(11), bit_size: Integer(U32), value: 0 }, CalldataCopy { destination_address: Direct(0), size_address: Direct(10), offset_address: Direct(11) }, BinaryFieldOp { destination: Direct(2), op: IntegerDiv, lhs: Direct(0), rhs: Direct(1) }, BinaryFieldOp { destination: Direct(1), op: Mul, lhs: Direct(2), rhs: Direct(1) }, BinaryFieldOp { destination: Direct(1), op: Sub, lhs: Direct(0), rhs: Direct(1) }, Mov { destination: Direct(0), source: Direct(2) }, Stop { return_data: HeapVector { pointer: Direct(11), size: Direct(10) } }]",
    "unconstrained func 2",
    "[Const { destination: Direct(21), bit_size: Integer(U32), value: 1 }, Const { destination: Direct(20), bit_size: Integer(U32), value: 0 }, CalldataCopy { destination_address: Direct(0), size_address: Direct(21), offset_address: Direct(20) }, Const { destination: Direct(2), bit_size: Field, value: 0 }, BinaryFieldOp { destination: Direct(3), op: Equals, lhs: Direct(0), rhs: Direct(2) }, JumpIf { condition: Direct(3), location: 8 }, Const { destination: Direct(1), bit_size: Field, value: 1 }, BinaryFieldOp { destination: Direct(0), op: Div, lhs: Direct(1), rhs: Direct(0) }, Stop { return_data: HeapVector { pointer: Direct(20), size: Direct(21) } }]"
  ],
  "debug_symbols": "pdLdqoQgEADgd5lrL9R+t1eJCCtbBLFw9cAhevczenJ/LhaW9mYmnT6dYjaY5OCvvTLzcoOm3WCwSmt17fUyCqcWg7vbTiAte2elxC14qqNahZXGQWO81gR+hPbxpdsqTMxOWKxSAtJMmPHAWWkZnnby0PQ9LZMt2R0Xn+v60NXlhGacHZxl/ITnNHlO6zOe3T2rv7v/W8+zF9/hSozKvkwLUPxRBFiMPMYsxhwPIFDEWMZYxVhDkxG4QJOjQlxgQl1hQl7toTOrxKDlMYyzN+PTbLrfNVXS9K52GeXkrQydpaa20EebMZKz7v+mNi9IQbs9fMkf",
  "file_map": {
    "50": {
      "source": "fn main(value: Field, index: u32) {\n    let mut args = &[0, 1];\n    args[index] = value;\n    // Safety: n/a\n    unsafe { store(args) };\n    // Dummy test to remove the 'underconstraint bug'\n    assert(args[0] + args[1] != 0);\n}\n\npub unconstrained fn store(_: [Field]) {}\n",
      "path": ""
    }
  },
  "expression_width": {
    "Bounded": {
      "width": 4
    }
  }
}<|MERGE_RESOLUTION|>--- conflicted
+++ resolved
@@ -42,13 +42,8 @@
     "private parameters indices : [_0, _1]",
     "public parameters indices : []",
     "return value indices : []",
-<<<<<<< HEAD
-    "BRILLIG CALL func 1: inputs: [Single(Expression { mul_terms: [], linear_combinations: [(1, Witness(1))], q_c: 4294967294 }), Single(Expression { mul_terms: [], linear_combinations: [], q_c: 4294967296 })], outputs: [Simple(Witness(2)), Simple(Witness(3))]",
+    "BRILLIG CALL func 1: inputs: [EXPR [ (1, _1) 4294967294 ], EXPR [ 4294967296 ]], outputs: [_2, _3]",
     "BLACKBOX::RANGE [_3]:32 bits []",
-=======
-    "BRILLIG CALL func 1: inputs: [EXPR [ (1, _1) 4294967294 ], EXPR [ 4294967296 ]], outputs: [_2, _3]",
-    "BLACKBOX::RANGE [(_3, 32)] []",
->>>>>>> 8146755d
     "EXPR [ (1, _1) (-4294967296, _2) (-1, _3) 4294967294 ]",
     "EXPR [ (-1, _2) 0 ]",
     "EXPR [ (-1, _4) 0 ]",
