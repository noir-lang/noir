---
source: tooling/nargo_cli/tests/execute.rs
expression: expanded_code
---
fn main(x: u32) {
    regression_dynamic_slice_index(x - 1_u32, x - 4_u32);
}

fn regression_dynamic_slice_index(x: u32, y: u32) {
    let mut slice: [Field] = &[];
    for i in 0_u32..5_u32 {
        slice = slice.push_back(i as Field);
    }
    assert(slice.len() == 5_u32);
    dynamic_slice_index_set_if(slice, x, y);
    dynamic_slice_index_set_else(slice, x, y);
    dynamic_slice_index_set_nested_if_else_else(slice, x, y);
    dynamic_slice_index_set_nested_if_else_if(slice, x, y + 1_u32);
    dynamic_slice_index_if(slice, x);
    dynamic_array_index_if([0_Field, 1_Field, 2_Field, 3_Field, 4_Field], x);
    dynamic_slice_index_else(slice, x);
    dynamic_slice_merge_if(slice, x);
    dynamic_slice_merge_else(slice, x);
    dynamic_slice_merge_two_ifs(slice, x);
    dynamic_slice_merge_mutate_between_ifs(slice, x, y);
    dynamic_slice_merge_push_then_pop(slice, x, y);
}

fn dynamic_slice_index_set_if(mut slice: [Field], x: u32, y: u32) {
    assert(slice[x] == 4_Field);
    assert(slice[y] == 1_Field);
    slice[y] = 0_Field;
    assert(slice[x] == 4_Field);
    assert(slice[1_u32] == 0_Field);
    if (x as u32) < 10_u32 {
        assert(slice[x] == 4_Field);
        slice[x] = slice[x] - 2_Field;
        {
<<<<<<< HEAD
            let i_4474: u32 = x - 1_u32;
            slice[i_4474] = slice[x];
=======
            let i_4471: u32 = x - 1_u32;
            slice[i_4471] = slice[x];
>>>>>>> 1ffaa3bd
        }
    } else {
        slice[x] = 0_Field;
    };
    assert(slice[3_u32] == 2_Field);
    assert(slice[4_u32] == 2_Field);
}

fn dynamic_slice_index_set_else(mut slice: [Field], x: u32, y: u32) {
    assert(slice[x] == 4_Field);
    assert(slice[y] == 1_Field);
    slice[y] = 0_Field;
    assert(slice[x] == 4_Field);
    assert(slice[1_u32] == 0_Field);
    if (x as u32) > 10_u32 {
        assert(slice[x] == 4_Field);
        slice[x] = slice[x] - 2_Field;
        {
<<<<<<< HEAD
            let i_4475: u32 = x - 1_u32;
            slice[i_4475] = slice[x];
=======
            let i_4472: u32 = x - 1_u32;
            slice[i_4472] = slice[x];
>>>>>>> 1ffaa3bd
        }
    } else {
        slice[x] = 0_Field;
    };
    assert(slice[4_u32] == 0_Field);
}

fn dynamic_slice_index_if(mut slice: [Field], x: u32) {
    if (x as u32) < 10_u32 {
        assert(slice[x] == 4_Field);
        slice[x] = slice[x] - 2_Field;
    } else {
        assert(slice[x] == 0_Field);
    };
    assert(slice[4_u32] == 2_Field);
}

fn dynamic_array_index_if(mut array: [Field; 5], x: u32) {
    if (x as u32) < 10_u32 {
        assert(array[x] == 4_Field);
        array[x] = array[x] - 2_Field;
    } else {
        assert(array[x] == 0_Field);
    };
    assert(array[4_u32] == 2_Field);
}

fn dynamic_slice_index_else(mut slice: [Field], x: u32) {
    if (x as u32) > 10_u32 {
        assert(slice[x] == 0_Field);
    } else {
        assert(slice[x] == 4_Field);
        slice[x] = slice[x] - 2_Field;
    };
    assert(slice[4_u32] == 2_Field);
}

fn dynamic_slice_merge_if(mut slice: [Field], x: u32) {
    if (x as u32) < 10_u32 {
        assert(slice[x] == 4_Field);
        slice[x] = slice[x] - 2_Field;
        slice = slice.push_back(10_Field);
        slice[x] = 10_Field;
        assert(slice[slice.len() - 1_u32] == 10_Field);
        assert(slice.len() == 6_u32);
        slice[x] = 20_Field;
        slice[x] = slice[x] + 10_Field;
        slice = slice.push_front(11_Field);
        assert(slice[0_u32] == 11_Field);
        assert(slice.len() == 7_u32);
        assert(slice[5_u32] == 30_Field);
        slice = slice.push_front(12_Field);
        assert(slice[0_u32] == 12_Field);
        assert(slice.len() == 8_u32);
        assert(slice[6_u32] == 30_Field);
        let (popped_slice, last_elem): ([Field], Field) = slice.pop_back();
        assert(last_elem == 10_Field);
        assert(popped_slice.len() == 7_u32);
        let (first_elem, rest_of_slice): (Field, [Field]) = popped_slice.pop_front();
        assert(first_elem == 12_Field);
        assert(rest_of_slice.len() == 6_u32);
        slice = rest_of_slice.insert((x as u32) - 2_u32, 20_Field);
        assert(slice[2_u32] == 20_Field);
        assert(slice[6_u32] == 30_Field);
        assert(slice.len() == 7_u32);
        let (removed_slice, removed_elem): ([Field], Field) = slice.remove((x as u32) - 1_u32);
        slice = removed_slice;
        assert(removed_elem == 1_Field);
        assert(slice.len() == 6_u32);
    } else {
        assert(slice[x] == 0_Field);
        slice = slice.push_back(20_Field);
    };
    assert(slice.len() == 6_u32);
    assert(slice[slice.len() - 1_u32] == 30_Field);
}

fn dynamic_slice_merge_else(mut slice: [Field], x: u32) {
    if (x as u32) > 10_u32 {
        assert(slice[x] == 0_Field);
        slice[x] = 2_Field;
    } else {
        assert(slice[x] == 4_Field);
        slice[x] = slice[x] - 2_Field;
        slice = slice.push_back(10_Field);
    };
    assert(slice.len() == 6_u32);
    assert(slice[slice.len() - 1_u32] == 10_Field);
    slice = slice.push_back(20_Field);
    assert(slice.len() == 7_u32);
    assert(slice[slice.len() - 1_u32] == 20_Field);
}

fn dynamic_slice_index_set_nested_if_else_else(mut slice: [Field], x: u32, y: u32) {
    assert(slice[x] == 4_Field);
    assert(slice[y] == 1_Field);
    slice[y] = 0_Field;
    assert(slice[x] == 4_Field);
    assert(slice[1_u32] == 0_Field);
    if (x as u32) < 10_u32 {
        slice[x] = slice[x] - 2_Field;
        if y != 1_u32 {
            slice[x] = slice[x] + 20_Field;
        } else {
            if x == 5_u32 {
                assert(slice[x] == 22_Field);
            } else {
                slice[x] = 10_Field;
                slice = slice.push_back(15_Field);
                assert(slice.len() == 6_u32);
            };
            assert(slice[4_u32] == 10_Field);
        }
    } else {
        slice[x] = 0_Field;
    };
    assert(slice[4_u32] == 10_Field);
    assert(slice.len() == 6_u32);
    assert(slice[slice.len() - 1_u32] == 15_Field);
    slice = slice.push_back(20_Field);
    assert(slice.len() == 7_u32);
    assert(slice[slice.len() - 1_u32] == 20_Field);
}

fn dynamic_slice_index_set_nested_if_else_if(mut slice: [Field], x: u32, y: u32) {
    assert(slice[x] == 4_Field);
    assert(slice[y] == 2_Field);
    slice[y] = 0_Field;
    assert(slice[x] == 4_Field);
    assert(slice[2_u32] == 0_Field);
    if (x as u32) < 10_u32 {
        slice[x] = slice[x] - 2_Field;
        if y == 1_u32 {
            slice[x] = slice[x] + 20_Field;
        } else {
            if x == 4_u32 { slice[x] = 5_Field; };
            assert(slice[4_u32] == 5_Field);
        }
    } else {
        slice[x] = 0_Field;
    };
    assert(slice[4_u32] == 5_Field);
}

fn dynamic_slice_merge_two_ifs(mut slice: [Field], x: u32) {
    if (x as u32) > 10_u32 {
        assert(slice[x] == 0_Field);
        slice[x] = 2_Field;
    } else {
        assert(slice[x] == 4_Field);
        slice[x] = slice[x] - 2_Field;
        slice = slice.push_back(10_Field);
    };
    assert(slice.len() == 6_u32);
    assert(slice[slice.len() - 1_u32] == 10_Field);
    if x == 20_u32 {
        slice = slice.push_back(20_Field);
    };
    slice = slice.push_back(15_Field);
    assert(slice.len() == 7_u32);
    assert(slice[slice.len() - 1_u32] == 15_Field);
    slice = slice.push_back(20_Field);
    assert(slice.len() == 8_u32);
    assert(slice[slice.len() - 1_u32] == 20_Field);
}

fn dynamic_slice_merge_mutate_between_ifs(mut slice: [Field], x: u32, y: u32) {
    if x != y {
        slice[x] = 50_Field;
        slice = slice.push_back(y as Field);
        slice = slice.push_back(x as Field);
    } else {
        slice[x] = slice[x] - 2_Field;
        slice = slice.push_back(x as Field);
    };
    slice = slice.push_back(30_Field);
    assert(slice.len() == 8_u32);
    if x == 20_u32 {
        slice = slice.push_back(20_Field);
    };
    slice = slice.push_back(15_Field);
    if x != 20_u32 {
        slice = slice.push_back(50_Field);
    };
    slice = slice.push_back(60_Field);
    assert(slice.len() == 11_u32);
    assert(slice[x] == 50_Field);
    assert(slice[slice.len() - 4_u32] == 30_Field);
    assert(slice[slice.len() - 3_u32] == 15_Field);
    assert(slice[slice.len() - 2_u32] == 50_Field);
    assert(slice[slice.len() - 1_u32] == 60_Field);
}

fn dynamic_slice_merge_push_then_pop(mut slice: [Field], x: u32, y: u32) {
    if x != y {
        slice[x] = 5_Field;
        slice = slice.push_back(y as Field);
        slice = slice.push_back(x as Field);
        assert(slice.len() == 7_u32);
        let (popped_slice, elem): ([Field], Field) = slice.pop_back();
        assert(slice.len() == 7_u32);
        assert(elem == (x as Field));
        slice = popped_slice;
    } else {
        slice = slice.push_back(x as Field);
    };
    slice = slice.push_back(30_Field);
    assert(slice.len() == 7_u32);
    if x == 20_u32 {
        slice = slice.push_back(20_Field);
    };
    let (slice, elem): ([Field], Field) = slice.pop_back();
    assert(elem == 30_Field);
    let (_, elem): ([Field], Field) = slice.pop_back();
    assert(elem == (y as Field));
}<|MERGE_RESOLUTION|>--- conflicted
+++ resolved
@@ -36,38 +36,28 @@
         assert(slice[x] == 4_Field);
         slice[x] = slice[x] - 2_Field;
         {
-<<<<<<< HEAD
-            let i_4474: u32 = x - 1_u32;
-            slice[i_4474] = slice[x];
-=======
+            let i_4470: u32 = x - 1_u32;
+            slice[i_4470] = slice[x];
+        }
+    } else {
+        slice[x] = 0_Field;
+    };
+    assert(slice[3_u32] == 2_Field);
+    assert(slice[4_u32] == 2_Field);
+}
+
+fn dynamic_slice_index_set_else(mut slice: [Field], x: u32, y: u32) {
+    assert(slice[x] == 4_Field);
+    assert(slice[y] == 1_Field);
+    slice[y] = 0_Field;
+    assert(slice[x] == 4_Field);
+    assert(slice[1_u32] == 0_Field);
+    if (x as u32) > 10_u32 {
+        assert(slice[x] == 4_Field);
+        slice[x] = slice[x] - 2_Field;
+        {
             let i_4471: u32 = x - 1_u32;
             slice[i_4471] = slice[x];
->>>>>>> 1ffaa3bd
-        }
-    } else {
-        slice[x] = 0_Field;
-    };
-    assert(slice[3_u32] == 2_Field);
-    assert(slice[4_u32] == 2_Field);
-}
-
-fn dynamic_slice_index_set_else(mut slice: [Field], x: u32, y: u32) {
-    assert(slice[x] == 4_Field);
-    assert(slice[y] == 1_Field);
-    slice[y] = 0_Field;
-    assert(slice[x] == 4_Field);
-    assert(slice[1_u32] == 0_Field);
-    if (x as u32) > 10_u32 {
-        assert(slice[x] == 4_Field);
-        slice[x] = slice[x] - 2_Field;
-        {
-<<<<<<< HEAD
-            let i_4475: u32 = x - 1_u32;
-            slice[i_4475] = slice[x];
-=======
-            let i_4472: u32 = x - 1_u32;
-            slice[i_4472] = slice[x];
->>>>>>> 1ffaa3bd
         }
     } else {
         slice[x] = 0_Field;
