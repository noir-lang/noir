---
source: tooling/nargo_cli/tests/execute.rs
expression: expanded_code
---
fn main(x: u32) {
    regression_dynamic_slice_index(x - 1_u32, x - 4_u32);
}

fn regression_dynamic_slice_index(x: u32, y: u32) {
    let mut slice: [Field] = &[];
    for i in 0_u32..5_u32 {
        slice = slice.push_back(i as Field);
    }
    assert(slice.len() == 5_u32);
    dynamic_slice_index_set_if(slice, x, y);
    dynamic_slice_index_set_else(slice, x, y);
    dynamic_slice_index_set_nested_if_else_else(slice, x, y);
    dynamic_slice_index_set_nested_if_else_if(slice, x, y + 1_u32);
    dynamic_slice_index_if(slice, x);
    dynamic_array_index_if([0_Field, 1_Field, 2_Field, 3_Field, 4_Field], x);
    dynamic_slice_index_else(slice, x);
    dynamic_slice_merge_if(slice, x);
    dynamic_slice_merge_else(slice, x);
    dynamic_slice_merge_two_ifs(slice, x);
    dynamic_slice_merge_mutate_between_ifs(slice, x, y);
    dynamic_slice_merge_push_then_pop(slice, x, y);
}

fn dynamic_slice_index_set_if(mut slice: [Field], x: u32, y: u32) {
    assert(slice[x] == 4_Field);
    assert(slice[y] == 1_Field);
    slice[y] = 0_Field;
    assert(slice[x] == 4_Field);
    assert(slice[1_u32] == 0_Field);
    if (x as u32) < 10_u32 {
        assert(slice[x] == 4_Field);
        slice[x] = slice[x] - 2_Field;
        {
<<<<<<< HEAD
            let i_3981: u32 = x - 1_u32;
            slice[i_3981] = slice[x];
=======
            let i_3857: u32 = x - 1_u32;
            slice[i_3857] = slice[x];
>>>>>>> 3c6914c1
        }
    } else {
        slice[x] = 0_Field;
    };
    assert(slice[3_u32] == 2_Field);
    assert(slice[4_u32] == 2_Field);
}

fn dynamic_slice_index_set_else(mut slice: [Field], x: u32, y: u32) {
    assert(slice[x] == 4_Field);
    assert(slice[y] == 1_Field);
    slice[y] = 0_Field;
    assert(slice[x] == 4_Field);
    assert(slice[1_u32] == 0_Field);
    if (x as u32) > 10_u32 {
        assert(slice[x] == 4_Field);
        slice[x] = slice[x] - 2_Field;
        {
<<<<<<< HEAD
            let i_3982: u32 = x - 1_u32;
            slice[i_3982] = slice[x];
=======
            let i_3858: u32 = x - 1_u32;
            slice[i_3858] = slice[x];
>>>>>>> 3c6914c1
        }
    } else {
        slice[x] = 0_Field;
    };
    assert(slice[4_u32] == 0_Field);
}

fn dynamic_slice_index_if(mut slice: [Field], x: u32) {
    if (x as u32) < 10_u32 {
        assert(slice[x] == 4_Field);
        slice[x] = slice[x] - 2_Field;
    } else {
        assert(slice[x] == 0_Field);
    };
    assert(slice[4_u32] == 2_Field);
}

fn dynamic_array_index_if(mut array: [Field; 5], x: u32) {
    if (x as u32) < 10_u32 {
        assert(array[x] == 4_Field);
        array[x] = array[x] - 2_Field;
    } else {
        assert(array[x] == 0_Field);
    };
    assert(array[4_u32] == 2_Field);
}

fn dynamic_slice_index_else(mut slice: [Field], x: u32) {
    if (x as u32) > 10_u32 {
        assert(slice[x] == 0_Field);
    } else {
        assert(slice[x] == 4_Field);
        slice[x] = slice[x] - 2_Field;
    };
    assert(slice[4_u32] == 2_Field);
}

fn dynamic_slice_merge_if(mut slice: [Field], x: u32) {
    if (x as u32) < 10_u32 {
        assert(slice[x] == 4_Field);
        slice[x] = slice[x] - 2_Field;
        slice = slice.push_back(10_Field);
        slice[x] = 10_Field;
        assert(slice[slice.len() - 1_u32] == 10_Field);
        assert(slice.len() == 6_u32);
        slice[x] = 20_Field;
        slice[x] = slice[x] + 10_Field;
        slice = slice.push_front(11_Field);
        assert(slice[0_u32] == 11_Field);
        assert(slice.len() == 7_u32);
        assert(slice[5_u32] == 30_Field);
        slice = slice.push_front(12_Field);
        assert(slice[0_u32] == 12_Field);
        assert(slice.len() == 8_u32);
        assert(slice[6_u32] == 30_Field);
        let (popped_slice, last_elem): ([Field], Field) = slice.pop_back();
        assert(last_elem == 10_Field);
        assert(popped_slice.len() == 7_u32);
        let (first_elem, rest_of_slice): (Field, [Field]) = popped_slice.pop_front();
        assert(first_elem == 12_Field);
        assert(rest_of_slice.len() == 6_u32);
        slice = rest_of_slice.insert((x as u32) - 2_u32, 20_Field);
        assert(slice[2_u32] == 20_Field);
        assert(slice[6_u32] == 30_Field);
        assert(slice.len() == 7_u32);
        let (removed_slice, removed_elem): ([Field], Field) = slice.remove((x as u32) - 1_u32);
        slice = removed_slice;
        assert(removed_elem == 1_Field);
        assert(slice.len() == 6_u32);
    } else {
        assert(slice[x] == 0_Field);
        slice = slice.push_back(20_Field);
    };
    assert(slice.len() == 6_u32);
    assert(slice[slice.len() - 1_u32] == 30_Field);
}

fn dynamic_slice_merge_else(mut slice: [Field], x: u32) {
    if (x as u32) > 10_u32 {
        assert(slice[x] == 0_Field);
        slice[x] = 2_Field;
    } else {
        assert(slice[x] == 4_Field);
        slice[x] = slice[x] - 2_Field;
        slice = slice.push_back(10_Field);
    };
    assert(slice.len() == 6_u32);
    assert(slice[slice.len() - 1_u32] == 10_Field);
    slice = slice.push_back(20_Field);
    assert(slice.len() == 7_u32);
    assert(slice[slice.len() - 1_u32] == 20_Field);
}

fn dynamic_slice_index_set_nested_if_else_else(mut slice: [Field], x: u32, y: u32) {
    assert(slice[x] == 4_Field);
    assert(slice[y] == 1_Field);
    slice[y] = 0_Field;
    assert(slice[x] == 4_Field);
    assert(slice[1_u32] == 0_Field);
    if (x as u32) < 10_u32 {
        slice[x] = slice[x] - 2_Field;
        if y != 1_u32 {
            slice[x] = slice[x] + 20_Field;
        } else {
            if x == 5_u32 {
                assert(slice[x] == 22_Field);
            } else {
                slice[x] = 10_Field;
                slice = slice.push_back(15_Field);
                assert(slice.len() == 6_u32);
            };
            assert(slice[4_u32] == 10_Field);
        }
    } else {
        slice[x] = 0_Field;
    };
    assert(slice[4_u32] == 10_Field);
    assert(slice.len() == 6_u32);
    assert(slice[slice.len() - 1_u32] == 15_Field);
    slice = slice.push_back(20_Field);
    assert(slice.len() == 7_u32);
    assert(slice[slice.len() - 1_u32] == 20_Field);
}

fn dynamic_slice_index_set_nested_if_else_if(mut slice: [Field], x: u32, y: u32) {
    assert(slice[x] == 4_Field);
    assert(slice[y] == 2_Field);
    slice[y] = 0_Field;
    assert(slice[x] == 4_Field);
    assert(slice[2_u32] == 0_Field);
    if (x as u32) < 10_u32 {
        slice[x] = slice[x] - 2_Field;
        if y == 1_u32 {
            slice[x] = slice[x] + 20_Field;
        } else {
            if x == 4_u32 { slice[x] = 5_Field; };
            assert(slice[4_u32] == 5_Field);
        }
    } else {
        slice[x] = 0_Field;
    };
    assert(slice[4_u32] == 5_Field);
}

fn dynamic_slice_merge_two_ifs(mut slice: [Field], x: u32) {
    if (x as u32) > 10_u32 {
        assert(slice[x] == 0_Field);
        slice[x] = 2_Field;
    } else {
        assert(slice[x] == 4_Field);
        slice[x] = slice[x] - 2_Field;
        slice = slice.push_back(10_Field);
    };
    assert(slice.len() == 6_u32);
    assert(slice[slice.len() - 1_u32] == 10_Field);
    if x == 20_u32 {
        slice = slice.push_back(20_Field);
    };
    slice = slice.push_back(15_Field);
    assert(slice.len() == 7_u32);
    assert(slice[slice.len() - 1_u32] == 15_Field);
    slice = slice.push_back(20_Field);
    assert(slice.len() == 8_u32);
    assert(slice[slice.len() - 1_u32] == 20_Field);
}

fn dynamic_slice_merge_mutate_between_ifs(mut slice: [Field], x: u32, y: u32) {
    if x != y {
        slice[x] = 50_Field;
        slice = slice.push_back(y as Field);
        slice = slice.push_back(x as Field);
    } else {
        slice[x] = slice[x] - 2_Field;
        slice = slice.push_back(x as Field);
    };
    slice = slice.push_back(30_Field);
    assert(slice.len() == 8_u32);
    if x == 20_u32 {
        slice = slice.push_back(20_Field);
    };
    slice = slice.push_back(15_Field);
    if x != 20_u32 {
        slice = slice.push_back(50_Field);
    };
    slice = slice.push_back(60_Field);
    assert(slice.len() == 11_u32);
    assert(slice[x] == 50_Field);
    assert(slice[slice.len() - 4_u32] == 30_Field);
    assert(slice[slice.len() - 3_u32] == 15_Field);
    assert(slice[slice.len() - 2_u32] == 50_Field);
    assert(slice[slice.len() - 1_u32] == 60_Field);
}

fn dynamic_slice_merge_push_then_pop(mut slice: [Field], x: u32, y: u32) {
    if x != y {
        slice[x] = 5_Field;
        slice = slice.push_back(y as Field);
        slice = slice.push_back(x as Field);
        assert(slice.len() == 7_u32);
        let (popped_slice, elem): ([Field], Field) = slice.pop_back();
        assert(slice.len() == 7_u32);
        assert(elem == (x as Field));
        slice = popped_slice;
    } else {
        slice = slice.push_back(x as Field);
    };
    slice = slice.push_back(30_Field);
    assert(slice.len() == 7_u32);
    if x == 20_u32 {
        slice = slice.push_back(20_Field);
    };
    let (slice, elem): ([Field], Field) = slice.pop_back();
    assert(elem == 30_Field);
    let (_, elem): ([Field], Field) = slice.pop_back();
    assert(elem == (y as Field));
}<|MERGE_RESOLUTION|>--- conflicted
+++ resolved
@@ -36,13 +36,8 @@
         assert(slice[x] == 4_Field);
         slice[x] = slice[x] - 2_Field;
         {
-<<<<<<< HEAD
-            let i_3981: u32 = x - 1_u32;
-            slice[i_3981] = slice[x];
-=======
-            let i_3857: u32 = x - 1_u32;
-            slice[i_3857] = slice[x];
->>>>>>> 3c6914c1
+            let i_3971: u32 = x - 1_u32;
+            slice[i_3971] = slice[x];
         }
     } else {
         slice[x] = 0_Field;
@@ -61,13 +56,8 @@
         assert(slice[x] == 4_Field);
         slice[x] = slice[x] - 2_Field;
         {
-<<<<<<< HEAD
-            let i_3982: u32 = x - 1_u32;
-            slice[i_3982] = slice[x];
-=======
-            let i_3858: u32 = x - 1_u32;
-            slice[i_3858] = slice[x];
->>>>>>> 3c6914c1
+            let i_3972: u32 = x - 1_u32;
+            slice[i_3972] = slice[x];
         }
     } else {
         slice[x] = 0_Field;
