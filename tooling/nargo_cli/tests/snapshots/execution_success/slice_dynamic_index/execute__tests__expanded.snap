--- conflicted
+++ resolved
@@ -36,13 +36,8 @@
         assert(slice[x] == 4_Field);
         slice[x] = slice[x] - 2_Field;
         {
-<<<<<<< HEAD
-            let i_4162: u32 = x - 1_u32;
-            slice[i_4162] = slice[x];
-=======
-            let i_3975: u32 = x - 1_u32;
-            slice[i_3975] = slice[x];
->>>>>>> 48327c0d
+            let i_4280: u32 = x - 1_u32;
+            slice[i_4280] = slice[x];
         }
     } else {
         slice[x] = 0_Field;
@@ -61,13 +56,8 @@
         assert(slice[x] == 4_Field);
         slice[x] = slice[x] - 2_Field;
         {
-<<<<<<< HEAD
-            let i_4163: u32 = x - 1_u32;
-            slice[i_4163] = slice[x];
-=======
-            let i_3976: u32 = x - 1_u32;
-            slice[i_3976] = slice[x];
->>>>>>> 48327c0d
+            let i_4281: u32 = x - 1_u32;
+            slice[i_4281] = slice[x];
         }
     } else {
         slice[x] = 0_Field;
