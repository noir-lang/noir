---
source: tooling/nargo_cli/tests/execute.rs
expression: expanded_code
---
fn main(x: u32) {
    regression_dynamic_slice_index(x - 1_u32, x - 4_u32);
}

fn regression_dynamic_slice_index(x: u32, y: u32) {
    let mut slice: [Field] = &[];
    for i in 0_u32..5_u32 {
        slice = slice.push_back(i as Field);
    }
    assert(slice.len() == 5_u32);
    dynamic_slice_index_set_if(slice, x, y);
    dynamic_slice_index_set_else(slice, x, y);
    dynamic_slice_index_set_nested_if_else_else(slice, x, y);
    dynamic_slice_index_set_nested_if_else_if(slice, x, y + 1_u32);
    dynamic_slice_index_if(slice, x);
    dynamic_array_index_if([0_Field, 1_Field, 2_Field, 3_Field, 4_Field], x);
    dynamic_slice_index_else(slice, x);
    dynamic_slice_merge_if(slice, x);
    dynamic_slice_merge_else(slice, x);
    dynamic_slice_merge_two_ifs(slice, x);
    dynamic_slice_merge_mutate_between_ifs(slice, x, y);
    dynamic_slice_merge_push_then_pop(slice, x, y);
}

fn dynamic_slice_index_set_if(mut slice: [Field], x: u32, y: u32) {
    assert(slice[x] == 4_Field);
    assert(slice[y] == 1_Field);
    slice[y] = 0_Field;
    assert(slice[x] == 4_Field);
    assert(slice[1_u32] == 0_Field);
    if (x as u32) < 10_u32 {
        assert(slice[x] == 4_Field);
        slice[x] = slice[x] - 2_Field;
        {
<<<<<<< HEAD
            let i_4452: u32 = x - 1_u32;
            slice[i_4452] = slice[x];
=======
            let i_4417: u32 = x - 1_u32;
            slice[i_4417] = slice[x];
>>>>>>> a8918be2
        }
    } else {
        slice[x] = 0_Field;
    };
    assert(slice[3_u32] == 2_Field);
    assert(slice[4_u32] == 2_Field);
}

fn dynamic_slice_index_set_else(mut slice: [Field], x: u32, y: u32) {
    assert(slice[x] == 4_Field);
    assert(slice[y] == 1_Field);
    slice[y] = 0_Field;
    assert(slice[x] == 4_Field);
    assert(slice[1_u32] == 0_Field);
    if (x as u32) > 10_u32 {
        assert(slice[x] == 4_Field);
        slice[x] = slice[x] - 2_Field;
        {
<<<<<<< HEAD
            let i_4453: u32 = x - 1_u32;
            slice[i_4453] = slice[x];
=======
            let i_4418: u32 = x - 1_u32;
            slice[i_4418] = slice[x];
>>>>>>> a8918be2
        }
    } else {
        slice[x] = 0_Field;
    };
    assert(slice[4_u32] == 0_Field);
}

fn dynamic_slice_index_if(mut slice: [Field], x: u32) {
    if (x as u32) < 10_u32 {
        assert(slice[x] == 4_Field);
        slice[x] = slice[x] - 2_Field;
    } else {
        assert(slice[x] == 0_Field);
    };
    assert(slice[4_u32] == 2_Field);
}

fn dynamic_array_index_if(mut array: [Field; 5], x: u32) {
    if (x as u32) < 10_u32 {
        assert(array[x] == 4_Field);
        array[x] = array[x] - 2_Field;
    } else {
        assert(array[x] == 0_Field);
    };
    assert(array[4_u32] == 2_Field);
}

fn dynamic_slice_index_else(mut slice: [Field], x: u32) {
    if (x as u32) > 10_u32 {
        assert(slice[x] == 0_Field);
    } else {
        assert(slice[x] == 4_Field);
        slice[x] = slice[x] - 2_Field;
    };
    assert(slice[4_u32] == 2_Field);
}

fn dynamic_slice_merge_if(mut slice: [Field], x: u32) {
    if (x as u32) < 10_u32 {
        assert(slice[x] == 4_Field);
        slice[x] = slice[x] - 2_Field;
        slice = slice.push_back(10_Field);
        slice[x] = 10_Field;
        assert(slice[slice.len() - 1_u32] == 10_Field);
        assert(slice.len() == 6_u32);
        slice[x] = 20_Field;
        slice[x] = slice[x] + 10_Field;
        slice = slice.push_front(11_Field);
        assert(slice[0_u32] == 11_Field);
        assert(slice.len() == 7_u32);
        assert(slice[5_u32] == 30_Field);
        slice = slice.push_front(12_Field);
        assert(slice[0_u32] == 12_Field);
        assert(slice.len() == 8_u32);
        assert(slice[6_u32] == 30_Field);
        let (popped_slice, last_elem): ([Field], Field) = slice.pop_back();
        assert(last_elem == 10_Field);
        assert(popped_slice.len() == 7_u32);
        let (first_elem, rest_of_slice): (Field, [Field]) = popped_slice.pop_front();
        assert(first_elem == 12_Field);
        assert(rest_of_slice.len() == 6_u32);
        slice = rest_of_slice.insert((x as u32) - 2_u32, 20_Field);
        assert(slice[2_u32] == 20_Field);
        assert(slice[6_u32] == 30_Field);
        assert(slice.len() == 7_u32);
        let (removed_slice, removed_elem): ([Field], Field) = slice.remove((x as u32) - 1_u32);
        slice = removed_slice;
        assert(removed_elem == 1_Field);
        assert(slice.len() == 6_u32);
    } else {
        assert(slice[x] == 0_Field);
        slice = slice.push_back(20_Field);
    };
    assert(slice.len() == 6_u32);
    assert(slice[slice.len() - 1_u32] == 30_Field);
}

fn dynamic_slice_merge_else(mut slice: [Field], x: u32) {
    if (x as u32) > 10_u32 {
        assert(slice[x] == 0_Field);
        slice[x] = 2_Field;
    } else {
        assert(slice[x] == 4_Field);
        slice[x] = slice[x] - 2_Field;
        slice = slice.push_back(10_Field);
    };
    assert(slice.len() == 6_u32);
    assert(slice[slice.len() - 1_u32] == 10_Field);
    slice = slice.push_back(20_Field);
    assert(slice.len() == 7_u32);
    assert(slice[slice.len() - 1_u32] == 20_Field);
}

fn dynamic_slice_index_set_nested_if_else_else(mut slice: [Field], x: u32, y: u32) {
    assert(slice[x] == 4_Field);
    assert(slice[y] == 1_Field);
    slice[y] = 0_Field;
    assert(slice[x] == 4_Field);
    assert(slice[1_u32] == 0_Field);
    if (x as u32) < 10_u32 {
        slice[x] = slice[x] - 2_Field;
        if y != 1_u32 {
            slice[x] = slice[x] + 20_Field;
        } else {
            if x == 5_u32 {
                assert(slice[x] == 22_Field);
            } else {
                slice[x] = 10_Field;
                slice = slice.push_back(15_Field);
                assert(slice.len() == 6_u32);
            };
            assert(slice[4_u32] == 10_Field);
        }
    } else {
        slice[x] = 0_Field;
    };
    assert(slice[4_u32] == 10_Field);
    assert(slice.len() == 6_u32);
    assert(slice[slice.len() - 1_u32] == 15_Field);
    slice = slice.push_back(20_Field);
    assert(slice.len() == 7_u32);
    assert(slice[slice.len() - 1_u32] == 20_Field);
}

fn dynamic_slice_index_set_nested_if_else_if(mut slice: [Field], x: u32, y: u32) {
    assert(slice[x] == 4_Field);
    assert(slice[y] == 2_Field);
    slice[y] = 0_Field;
    assert(slice[x] == 4_Field);
    assert(slice[2_u32] == 0_Field);
    if (x as u32) < 10_u32 {
        slice[x] = slice[x] - 2_Field;
        if y == 1_u32 {
            slice[x] = slice[x] + 20_Field;
        } else {
            if x == 4_u32 { slice[x] = 5_Field; };
            assert(slice[4_u32] == 5_Field);
        }
    } else {
        slice[x] = 0_Field;
    };
    assert(slice[4_u32] == 5_Field);
}

fn dynamic_slice_merge_two_ifs(mut slice: [Field], x: u32) {
    if (x as u32) > 10_u32 {
        assert(slice[x] == 0_Field);
        slice[x] = 2_Field;
    } else {
        assert(slice[x] == 4_Field);
        slice[x] = slice[x] - 2_Field;
        slice = slice.push_back(10_Field);
    };
    assert(slice.len() == 6_u32);
    assert(slice[slice.len() - 1_u32] == 10_Field);
    if x == 20_u32 {
        slice = slice.push_back(20_Field);
    };
    slice = slice.push_back(15_Field);
    assert(slice.len() == 7_u32);
    assert(slice[slice.len() - 1_u32] == 15_Field);
    slice = slice.push_back(20_Field);
    assert(slice.len() == 8_u32);
    assert(slice[slice.len() - 1_u32] == 20_Field);
}

fn dynamic_slice_merge_mutate_between_ifs(mut slice: [Field], x: u32, y: u32) {
    if x != y {
        slice[x] = 50_Field;
        slice = slice.push_back(y as Field);
        slice = slice.push_back(x as Field);
    } else {
        slice[x] = slice[x] - 2_Field;
        slice = slice.push_back(x as Field);
    };
    slice = slice.push_back(30_Field);
    assert(slice.len() == 8_u32);
    if x == 20_u32 {
        slice = slice.push_back(20_Field);
    };
    slice = slice.push_back(15_Field);
    if x != 20_u32 {
        slice = slice.push_back(50_Field);
    };
    slice = slice.push_back(60_Field);
    assert(slice.len() == 11_u32);
    assert(slice[x] == 50_Field);
    assert(slice[slice.len() - 4_u32] == 30_Field);
    assert(slice[slice.len() - 3_u32] == 15_Field);
    assert(slice[slice.len() - 2_u32] == 50_Field);
    assert(slice[slice.len() - 1_u32] == 60_Field);
}

fn dynamic_slice_merge_push_then_pop(mut slice: [Field], x: u32, y: u32) {
    if x != y {
        slice[x] = 5_Field;
        slice = slice.push_back(y as Field);
        slice = slice.push_back(x as Field);
        assert(slice.len() == 7_u32);
        let (popped_slice, elem): ([Field], Field) = slice.pop_back();
        assert(slice.len() == 7_u32);
        assert(elem == (x as Field));
        slice = popped_slice;
    } else {
        slice = slice.push_back(x as Field);
    };
    slice = slice.push_back(30_Field);
    assert(slice.len() == 7_u32);
    if x == 20_u32 {
        slice = slice.push_back(20_Field);
    };
    let (slice, elem): ([Field], Field) = slice.pop_back();
    assert(elem == 30_Field);
    let (_, elem): ([Field], Field) = slice.pop_back();
    assert(elem == (y as Field));
}<|MERGE_RESOLUTION|>--- conflicted
+++ resolved
@@ -36,13 +36,8 @@
         assert(slice[x] == 4_Field);
         slice[x] = slice[x] - 2_Field;
         {
-<<<<<<< HEAD
-            let i_4452: u32 = x - 1_u32;
-            slice[i_4452] = slice[x];
-=======
             let i_4417: u32 = x - 1_u32;
             slice[i_4417] = slice[x];
->>>>>>> a8918be2
         }
     } else {
         slice[x] = 0_Field;
@@ -61,13 +56,8 @@
         assert(slice[x] == 4_Field);
         slice[x] = slice[x] - 2_Field;
         {
-<<<<<<< HEAD
-            let i_4453: u32 = x - 1_u32;
-            slice[i_4453] = slice[x];
-=======
             let i_4418: u32 = x - 1_u32;
             slice[i_4418] = slice[x];
->>>>>>> a8918be2
         }
     } else {
         slice[x] = 0_Field;
