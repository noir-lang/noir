---
source: tooling/nargo_cli/tests/execute.rs
expression: expanded_code
---
fn main(x: Field) {
    regression_dynamic_slice_index(x - 1, x - 4);
}

fn regression_dynamic_slice_index(x: Field, y: Field) {
    let mut slice: [Field] = &[];
    for i in 0..5 {
        slice = slice.push_back(i as Field);
    }
    assert(slice.len() == 5);
    dynamic_slice_index_set_if(slice, x, y);
    dynamic_slice_index_set_else(slice, x, y);
    dynamic_slice_index_set_nested_if_else_else(slice, x, y);
    dynamic_slice_index_set_nested_if_else_if(slice, x, y + 1);
    dynamic_slice_index_if(slice, x);
    dynamic_array_index_if([0, 1, 2, 3, 4], x);
    dynamic_slice_index_else(slice, x);
    dynamic_slice_merge_if(slice, x);
    dynamic_slice_merge_else(slice, x);
    dynamic_slice_merge_two_ifs(slice, x);
    dynamic_slice_merge_mutate_between_ifs(slice, x, y);
    dynamic_slice_merge_push_then_pop(slice, x, y);
}

fn dynamic_slice_index_set_if(mut slice: [Field], x: Field, y: Field) {
    assert(slice[x] == 4);
    assert(slice[y] == 1);
    slice[y] = 0;
    assert(slice[x] == 4);
    assert(slice[1] == 0);
    if (x as u32) < 10 {
        assert(slice[x] == 4);
        slice[x] = slice[x] - 2;
        {
<<<<<<< HEAD
            let i_3822: Field = x - 1;
            slice[i_3822] = slice[x];
=======
            let i_3821: Field = x - 1;
            slice[i_3821] = slice[x];
>>>>>>> ce2fc37f
        }
    } else {
        slice[x] = 0;
    };
    assert(slice[3] == 2);
    assert(slice[4] == 2);
}

fn dynamic_slice_index_set_else(mut slice: [Field], x: Field, y: Field) {
    assert(slice[x] == 4);
    assert(slice[y] == 1);
    slice[y] = 0;
    assert(slice[x] == 4);
    assert(slice[1] == 0);
    if (x as u32) > 10 {
        assert(slice[x] == 4);
        slice[x] = slice[x] - 2;
        {
<<<<<<< HEAD
            let i_3823: Field = x - 1;
            slice[i_3823] = slice[x];
=======
            let i_3822: Field = x - 1;
            slice[i_3822] = slice[x];
>>>>>>> ce2fc37f
        }
    } else {
        slice[x] = 0;
    };
    assert(slice[4] == 0);
}

fn dynamic_slice_index_if(mut slice: [Field], x: Field) {
    if (x as u32) < 10 {
        assert(slice[x] == 4);
        slice[x] = slice[x] - 2;
    } else {
        assert(slice[x] == 0);
    };
    assert(slice[4] == 2);
}

fn dynamic_array_index_if(mut array: [Field; 5], x: Field) {
    if (x as u32) < 10 {
        assert(array[x] == 4);
        array[x] = array[x] - 2;
    } else {
        assert(array[x] == 0);
    };
    assert(array[4] == 2);
}

fn dynamic_slice_index_else(mut slice: [Field], x: Field) {
    if (x as u32) > 10 {
        assert(slice[x] == 0);
    } else {
        assert(slice[x] == 4);
        slice[x] = slice[x] - 2;
    };
    assert(slice[4] == 2);
}

fn dynamic_slice_merge_if(mut slice: [Field], x: Field) {
    if (x as u32) < 10 {
        assert(slice[x] == 4);
        slice[x] = slice[x] - 2;
        slice = slice.push_back(10);
        slice[x] = 10;
        assert(slice[slice.len() - 1] == 10);
        assert(slice.len() == 6);
        slice[x] = 20;
        slice[x] = slice[x] + 10;
        slice = slice.push_front(11);
        assert(slice[0] == 11);
        assert(slice.len() == 7);
        assert(slice[5] == 30);
        slice = slice.push_front(12);
        assert(slice[0] == 12);
        assert(slice.len() == 8);
        assert(slice[6] == 30);
        let (popped_slice, last_elem): ([Field], Field) = slice.pop_back();
        assert(last_elem == 10);
        assert(popped_slice.len() == 7);
        let (first_elem, rest_of_slice): (Field, [Field]) = popped_slice.pop_front();
        assert(first_elem == 12);
        assert(rest_of_slice.len() == 6);
        slice = rest_of_slice.insert((x as u32) - 2, 20);
        assert(slice[2] == 20);
        assert(slice[6] == 30);
        assert(slice.len() == 7);
        let (removed_slice, removed_elem): ([Field], Field) = slice.remove((x as u32) - 1);
        slice = removed_slice;
        assert(removed_elem == 1);
        assert(slice.len() == 6);
    } else {
        assert(slice[x] == 0);
        slice = slice.push_back(20);
    };
    assert(slice.len() == 6);
    assert(slice[slice.len() - 1] == 30);
}

fn dynamic_slice_merge_else(mut slice: [Field], x: Field) {
    if (x as u32) > 10 {
        assert(slice[x] == 0);
        slice[x] = 2;
    } else {
        assert(slice[x] == 4);
        slice[x] = slice[x] - 2;
        slice = slice.push_back(10);
    };
    assert(slice.len() == 6);
    assert(slice[slice.len() - 1] == 10);
    slice = slice.push_back(20);
    assert(slice.len() == 7);
    assert(slice[slice.len() - 1] == 20);
}

fn dynamic_slice_index_set_nested_if_else_else(mut slice: [Field], x: Field, y: Field) {
    assert(slice[x] == 4);
    assert(slice[y] == 1);
    slice[y] = 0;
    assert(slice[x] == 4);
    assert(slice[1] == 0);
    if (x as u32) < 10 {
        slice[x] = slice[x] - 2;
        if y != 1 {
            slice[x] = slice[x] + 20;
        } else {
            if x == 5 {
                assert(slice[x] == 22);
            } else {
                slice[x] = 10;
                slice = slice.push_back(15);
                assert(slice.len() == 6);
            };
            assert(slice[4] == 10);
        }
    } else {
        slice[x] = 0;
    };
    assert(slice[4] == 10);
    assert(slice.len() == 6);
    assert(slice[slice.len() - 1] == 15);
    slice = slice.push_back(20);
    assert(slice.len() == 7);
    assert(slice[slice.len() - 1] == 20);
}

fn dynamic_slice_index_set_nested_if_else_if(mut slice: [Field], x: Field, y: Field) {
    assert(slice[x] == 4);
    assert(slice[y] == 2);
    slice[y] = 0;
    assert(slice[x] == 4);
    assert(slice[2] == 0);
    if (x as u32) < 10 {
        slice[x] = slice[x] - 2;
        if y == 1 {
            slice[x] = slice[x] + 20;
        } else {
            if x == 4 { slice[x] = 5; };
            assert(slice[4] == 5);
        }
    } else {
        slice[x] = 0;
    };
    assert(slice[4] == 5);
}

fn dynamic_slice_merge_two_ifs(mut slice: [Field], x: Field) {
    if (x as u32) > 10 {
        assert(slice[x] == 0);
        slice[x] = 2;
    } else {
        assert(slice[x] == 4);
        slice[x] = slice[x] - 2;
        slice = slice.push_back(10);
    };
    assert(slice.len() == 6);
    assert(slice[slice.len() - 1] == 10);
    if x == 20 { slice = slice.push_back(20); };
    slice = slice.push_back(15);
    assert(slice.len() == 7);
    assert(slice[slice.len() - 1] == 15);
    slice = slice.push_back(20);
    assert(slice.len() == 8);
    assert(slice[slice.len() - 1] == 20);
}

fn dynamic_slice_merge_mutate_between_ifs(mut slice: [Field], x: Field, y: Field) {
    if x != y {
        slice[x] = 50;
        slice = slice.push_back(y);
        slice = slice.push_back(x);
    } else {
        slice[x] = slice[x] - 2;
        slice = slice.push_back(x);
    };
    slice = slice.push_back(30);
    assert(slice.len() == 8);
    if x == 20 { slice = slice.push_back(20); };
    slice = slice.push_back(15);
    if x != 20 { slice = slice.push_back(50); };
    slice = slice.push_back(60);
    assert(slice.len() == 11);
    assert(slice[x] == 50);
    assert(slice[slice.len() - 4] == 30);
    assert(slice[slice.len() - 3] == 15);
    assert(slice[slice.len() - 2] == 50);
    assert(slice[slice.len() - 1] == 60);
}

fn dynamic_slice_merge_push_then_pop(mut slice: [Field], x: Field, y: Field) {
    if x != y {
        slice[x] = 5;
        slice = slice.push_back(y);
        slice = slice.push_back(x);
        assert(slice.len() == 7);
        let (popped_slice, elem): ([Field], Field) = slice.pop_back();
        assert(slice.len() == 7);
        assert(elem == x);
        slice = popped_slice;
    } else {
        slice = slice.push_back(x);
    };
    slice = slice.push_back(30);
    assert(slice.len() == 7);
    if x == 20 { slice = slice.push_back(20); };
    let (slice, elem): ([Field], Field) = slice.pop_back();
    assert(elem == 30);
    let (_, elem): ([Field], Field) = slice.pop_back();
    assert(elem == y);
}<|MERGE_RESOLUTION|>--- conflicted
+++ resolved
@@ -36,38 +36,28 @@
         assert(slice[x] == 4);
         slice[x] = slice[x] - 2;
         {
-<<<<<<< HEAD
+            let i_3821: Field = x - 1;
+            slice[i_3821] = slice[x];
+        }
+    } else {
+        slice[x] = 0;
+    };
+    assert(slice[3] == 2);
+    assert(slice[4] == 2);
+}
+
+fn dynamic_slice_index_set_else(mut slice: [Field], x: Field, y: Field) {
+    assert(slice[x] == 4);
+    assert(slice[y] == 1);
+    slice[y] = 0;
+    assert(slice[x] == 4);
+    assert(slice[1] == 0);
+    if (x as u32) > 10 {
+        assert(slice[x] == 4);
+        slice[x] = slice[x] - 2;
+        {
             let i_3822: Field = x - 1;
             slice[i_3822] = slice[x];
-=======
-            let i_3821: Field = x - 1;
-            slice[i_3821] = slice[x];
->>>>>>> ce2fc37f
-        }
-    } else {
-        slice[x] = 0;
-    };
-    assert(slice[3] == 2);
-    assert(slice[4] == 2);
-}
-
-fn dynamic_slice_index_set_else(mut slice: [Field], x: Field, y: Field) {
-    assert(slice[x] == 4);
-    assert(slice[y] == 1);
-    slice[y] = 0;
-    assert(slice[x] == 4);
-    assert(slice[1] == 0);
-    if (x as u32) > 10 {
-        assert(slice[x] == 4);
-        slice[x] = slice[x] - 2;
-        {
-<<<<<<< HEAD
-            let i_3823: Field = x - 1;
-            slice[i_3823] = slice[x];
-=======
-            let i_3822: Field = x - 1;
-            slice[i_3822] = slice[x];
->>>>>>> ce2fc37f
         }
     } else {
         slice[x] = 0;
