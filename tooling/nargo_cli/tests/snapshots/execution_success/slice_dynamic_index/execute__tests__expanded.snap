---
source: tooling/nargo_cli/tests/execute.rs
expression: expanded_code
---
fn main(x: u32) {
    regression_dynamic_slice_index(x - 1_u32, x - 4_u32);
}

fn regression_dynamic_slice_index(x: u32, y: u32) {
    let mut slice: [Field] = &[];
    for i in 0_u32..5_u32 {
        slice = slice.push_back(i as Field);
    }
    assert(slice.len() == 5_u32);
    dynamic_slice_index_set_if(slice, x, y);
    dynamic_slice_index_set_else(slice, x, y);
    dynamic_slice_index_set_nested_if_else_else(slice, x, y);
    dynamic_slice_index_set_nested_if_else_if(slice, x, y + 1_u32);
    dynamic_slice_index_if(slice, x);
    dynamic_array_index_if([0_Field, 1_Field, 2_Field, 3_Field, 4_Field], x);
    dynamic_slice_index_else(slice, x);
    dynamic_slice_merge_if(slice, x);
    dynamic_slice_merge_else(slice, x);
    dynamic_slice_merge_two_ifs(slice, x);
    dynamic_slice_merge_mutate_between_ifs(slice, x, y);
    dynamic_slice_merge_push_then_pop(slice, x, y);
}

fn dynamic_slice_index_set_if(mut slice: [Field], x: u32, y: u32) {
    assert(slice[x] == 4_Field);
    assert(slice[y] == 1_Field);
    slice[y] = 0_Field;
    assert(slice[x] == 4_Field);
    assert(slice[1_u32] == 0_Field);
    if (x as u32) < 10_u32 {
        assert(slice[x] == 4_Field);
        slice[x] = slice[x] - 2_Field;
        {
<<<<<<< HEAD
            let i_3876: u32 = x - 1_u32;
            slice[i_3876] = slice[x];
=======
            let i_3975: u32 = x - 1_u32;
            slice[i_3975] = slice[x];
>>>>>>> 318ff16c
        }
    } else {
        slice[x] = 0_Field;
    };
    assert(slice[3_u32] == 2_Field);
    assert(slice[4_u32] == 2_Field);
}

fn dynamic_slice_index_set_else(mut slice: [Field], x: u32, y: u32) {
    assert(slice[x] == 4_Field);
    assert(slice[y] == 1_Field);
    slice[y] = 0_Field;
    assert(slice[x] == 4_Field);
    assert(slice[1_u32] == 0_Field);
    if (x as u32) > 10_u32 {
        assert(slice[x] == 4_Field);
        slice[x] = slice[x] - 2_Field;
        {
<<<<<<< HEAD
            let i_3877: u32 = x - 1_u32;
            slice[i_3877] = slice[x];
=======
            let i_3976: u32 = x - 1_u32;
            slice[i_3976] = slice[x];
>>>>>>> 318ff16c
        }
    } else {
        slice[x] = 0_Field;
    };
    assert(slice[4_u32] == 0_Field);
}

fn dynamic_slice_index_if(mut slice: [Field], x: u32) {
    if (x as u32) < 10_u32 {
        assert(slice[x] == 4_Field);
        slice[x] = slice[x] - 2_Field;
    } else {
        assert(slice[x] == 0_Field);
    };
    assert(slice[4_u32] == 2_Field);
}

fn dynamic_array_index_if(mut array: [Field; 5], x: u32) {
    if (x as u32) < 10_u32 {
        assert(array[x] == 4_Field);
        array[x] = array[x] - 2_Field;
    } else {
        assert(array[x] == 0_Field);
    };
    assert(array[4_u32] == 2_Field);
}

fn dynamic_slice_index_else(mut slice: [Field], x: u32) {
    if (x as u32) > 10_u32 {
        assert(slice[x] == 0_Field);
    } else {
        assert(slice[x] == 4_Field);
        slice[x] = slice[x] - 2_Field;
    };
    assert(slice[4_u32] == 2_Field);
}

fn dynamic_slice_merge_if(mut slice: [Field], x: u32) {
    if (x as u32) < 10_u32 {
        assert(slice[x] == 4_Field);
        slice[x] = slice[x] - 2_Field;
        slice = slice.push_back(10_Field);
        slice[x] = 10_Field;
        assert(slice[slice.len() - 1_u32] == 10_Field);
        assert(slice.len() == 6_u32);
        slice[x] = 20_Field;
        slice[x] = slice[x] + 10_Field;
        slice = slice.push_front(11_Field);
        assert(slice[0_u32] == 11_Field);
        assert(slice.len() == 7_u32);
        assert(slice[5_u32] == 30_Field);
        slice = slice.push_front(12_Field);
        assert(slice[0_u32] == 12_Field);
        assert(slice.len() == 8_u32);
        assert(slice[6_u32] == 30_Field);
        let (popped_slice, last_elem): ([Field], Field) = slice.pop_back();
        assert(last_elem == 10_Field);
        assert(popped_slice.len() == 7_u32);
        let (first_elem, rest_of_slice): (Field, [Field]) = popped_slice.pop_front();
        assert(first_elem == 12_Field);
        assert(rest_of_slice.len() == 6_u32);
        slice = rest_of_slice.insert((x as u32) - 2_u32, 20_Field);
        assert(slice[2_u32] == 20_Field);
        assert(slice[6_u32] == 30_Field);
        assert(slice.len() == 7_u32);
        let (removed_slice, removed_elem): ([Field], Field) = slice.remove((x as u32) - 1_u32);
        slice = removed_slice;
        assert(removed_elem == 1_Field);
        assert(slice.len() == 6_u32);
    } else {
        assert(slice[x] == 0_Field);
        slice = slice.push_back(20_Field);
    };
    assert(slice.len() == 6_u32);
    assert(slice[slice.len() - 1_u32] == 30_Field);
}

fn dynamic_slice_merge_else(mut slice: [Field], x: u32) {
    if (x as u32) > 10_u32 {
        assert(slice[x] == 0_Field);
        slice[x] = 2_Field;
    } else {
        assert(slice[x] == 4_Field);
        slice[x] = slice[x] - 2_Field;
        slice = slice.push_back(10_Field);
    };
    assert(slice.len() == 6_u32);
    assert(slice[slice.len() - 1_u32] == 10_Field);
    slice = slice.push_back(20_Field);
    assert(slice.len() == 7_u32);
    assert(slice[slice.len() - 1_u32] == 20_Field);
}

fn dynamic_slice_index_set_nested_if_else_else(mut slice: [Field], x: u32, y: u32) {
    assert(slice[x] == 4_Field);
    assert(slice[y] == 1_Field);
    slice[y] = 0_Field;
    assert(slice[x] == 4_Field);
    assert(slice[1_u32] == 0_Field);
    if (x as u32) < 10_u32 {
        slice[x] = slice[x] - 2_Field;
        if y != 1_u32 {
            slice[x] = slice[x] + 20_Field;
        } else {
            if x == 5_u32 {
                assert(slice[x] == 22_Field);
            } else {
                slice[x] = 10_Field;
                slice = slice.push_back(15_Field);
                assert(slice.len() == 6_u32);
            };
            assert(slice[4_u32] == 10_Field);
        }
    } else {
        slice[x] = 0_Field;
    };
    assert(slice[4_u32] == 10_Field);
    assert(slice.len() == 6_u32);
    assert(slice[slice.len() - 1_u32] == 15_Field);
    slice = slice.push_back(20_Field);
    assert(slice.len() == 7_u32);
    assert(slice[slice.len() - 1_u32] == 20_Field);
}

fn dynamic_slice_index_set_nested_if_else_if(mut slice: [Field], x: u32, y: u32) {
    assert(slice[x] == 4_Field);
    assert(slice[y] == 2_Field);
    slice[y] = 0_Field;
    assert(slice[x] == 4_Field);
    assert(slice[2_u32] == 0_Field);
    if (x as u32) < 10_u32 {
        slice[x] = slice[x] - 2_Field;
        if y == 1_u32 {
            slice[x] = slice[x] + 20_Field;
        } else {
            if x == 4_u32 { slice[x] = 5_Field; };
            assert(slice[4_u32] == 5_Field);
        }
    } else {
        slice[x] = 0_Field;
    };
    assert(slice[4_u32] == 5_Field);
}

fn dynamic_slice_merge_two_ifs(mut slice: [Field], x: u32) {
    if (x as u32) > 10_u32 {
        assert(slice[x] == 0_Field);
        slice[x] = 2_Field;
    } else {
        assert(slice[x] == 4_Field);
        slice[x] = slice[x] - 2_Field;
        slice = slice.push_back(10_Field);
    };
    assert(slice.len() == 6_u32);
    assert(slice[slice.len() - 1_u32] == 10_Field);
    if x == 20_u32 {
        slice = slice.push_back(20_Field);
    };
    slice = slice.push_back(15_Field);
    assert(slice.len() == 7_u32);
    assert(slice[slice.len() - 1_u32] == 15_Field);
    slice = slice.push_back(20_Field);
    assert(slice.len() == 8_u32);
    assert(slice[slice.len() - 1_u32] == 20_Field);
}

fn dynamic_slice_merge_mutate_between_ifs(mut slice: [Field], x: u32, y: u32) {
    if x != y {
        slice[x] = 50_Field;
        slice = slice.push_back(y as Field);
        slice = slice.push_back(x as Field);
    } else {
        slice[x] = slice[x] - 2_Field;
        slice = slice.push_back(x as Field);
    };
    slice = slice.push_back(30_Field);
    assert(slice.len() == 8_u32);
    if x == 20_u32 {
        slice = slice.push_back(20_Field);
    };
    slice = slice.push_back(15_Field);
    if x != 20_u32 {
        slice = slice.push_back(50_Field);
    };
    slice = slice.push_back(60_Field);
    assert(slice.len() == 11_u32);
    assert(slice[x] == 50_Field);
    assert(slice[slice.len() - 4_u32] == 30_Field);
    assert(slice[slice.len() - 3_u32] == 15_Field);
    assert(slice[slice.len() - 2_u32] == 50_Field);
    assert(slice[slice.len() - 1_u32] == 60_Field);
}

fn dynamic_slice_merge_push_then_pop(mut slice: [Field], x: u32, y: u32) {
    if x != y {
        slice[x] = 5_Field;
        slice = slice.push_back(y as Field);
        slice = slice.push_back(x as Field);
        assert(slice.len() == 7_u32);
        let (popped_slice, elem): ([Field], Field) = slice.pop_back();
        assert(slice.len() == 7_u32);
        assert(elem == (x as Field));
        slice = popped_slice;
    } else {
        slice = slice.push_back(x as Field);
    };
    slice = slice.push_back(30_Field);
    assert(slice.len() == 7_u32);
    if x == 20_u32 {
        slice = slice.push_back(20_Field);
    };
    let (slice, elem): ([Field], Field) = slice.pop_back();
    assert(elem == 30_Field);
    let (_, elem): ([Field], Field) = slice.pop_back();
    assert(elem == (y as Field));
}<|MERGE_RESOLUTION|>--- conflicted
+++ resolved
@@ -36,13 +36,8 @@
         assert(slice[x] == 4_Field);
         slice[x] = slice[x] - 2_Field;
         {
-<<<<<<< HEAD
-            let i_3876: u32 = x - 1_u32;
-            slice[i_3876] = slice[x];
-=======
-            let i_3975: u32 = x - 1_u32;
-            slice[i_3975] = slice[x];
->>>>>>> 318ff16c
+            let i_3994: u32 = x - 1_u32;
+            slice[i_3994] = slice[x];
         }
     } else {
         slice[x] = 0_Field;
@@ -61,13 +56,8 @@
         assert(slice[x] == 4_Field);
         slice[x] = slice[x] - 2_Field;
         {
-<<<<<<< HEAD
-            let i_3877: u32 = x - 1_u32;
-            slice[i_3877] = slice[x];
-=======
-            let i_3976: u32 = x - 1_u32;
-            slice[i_3976] = slice[x];
->>>>>>> 318ff16c
+            let i_3995: u32 = x - 1_u32;
+            slice[i_3995] = slice[x];
         }
     } else {
         slice[x] = 0_Field;
