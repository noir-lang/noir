---
source: tooling/nargo_cli/tests/execute.rs
expression: expanded_code
---
fn main(x: u32) {
    regression_dynamic_slice_index(x - 1_u32, x - 4_u32);
}

fn regression_dynamic_slice_index(x: u32, y: u32) {
    let mut slice: [Field] = &[];
    for i in 0_u32..5_u32 {
        slice = slice.push_back(i as Field);
    }
    assert(slice.len() == 5_u32);
    dynamic_slice_index_set_if(slice, x, y);
    dynamic_slice_index_set_else(slice, x, y);
    dynamic_slice_index_set_nested_if_else_else(slice, x, y);
    dynamic_slice_index_set_nested_if_else_if(slice, x, y + 1_u32);
    dynamic_slice_index_if(slice, x);
    dynamic_array_index_if([0_Field, 1_Field, 2_Field, 3_Field, 4_Field], x);
    dynamic_slice_index_else(slice, x);
    dynamic_slice_merge_if(slice, x);
    dynamic_slice_merge_else(slice, x);
    dynamic_slice_merge_two_ifs(slice, x);
    dynamic_slice_merge_mutate_between_ifs(slice, x, y);
    dynamic_slice_merge_push_then_pop(slice, x, y);
}

fn dynamic_slice_index_set_if(mut slice: [Field], x: u32, y: u32) {
    assert(slice[x] == 4_Field);
    assert(slice[y] == 1_Field);
    slice[y] = 0_Field;
    assert(slice[x] == 4_Field);
    assert(slice[1_u32] == 0_Field);
    if (x as u32) < 10_u32 {
        assert(slice[x] == 4_Field);
        slice[x] = slice[x] - 2_Field;
        {
<<<<<<< HEAD
            let i_3824: u32 = x - 1;
            slice[i_3824] = slice[x];
=======
            let i_3814: u32 = x - 1_u32;
            slice[i_3814] = slice[x];
>>>>>>> cc54d862
        }
    } else {
        slice[x] = 0_Field;
    };
    assert(slice[3_u32] == 2_Field);
    assert(slice[4_u32] == 2_Field);
}

fn dynamic_slice_index_set_else(mut slice: [Field], x: u32, y: u32) {
    assert(slice[x] == 4_Field);
    assert(slice[y] == 1_Field);
    slice[y] = 0_Field;
    assert(slice[x] == 4_Field);
    assert(slice[1_u32] == 0_Field);
    if (x as u32) > 10_u32 {
        assert(slice[x] == 4_Field);
        slice[x] = slice[x] - 2_Field;
        {
<<<<<<< HEAD
            let i_3825: u32 = x - 1;
            slice[i_3825] = slice[x];
=======
            let i_3815: u32 = x - 1_u32;
            slice[i_3815] = slice[x];
>>>>>>> cc54d862
        }
    } else {
        slice[x] = 0_Field;
    };
    assert(slice[4_u32] == 0_Field);
}

fn dynamic_slice_index_if(mut slice: [Field], x: u32) {
    if (x as u32) < 10_u32 {
        assert(slice[x] == 4_Field);
        slice[x] = slice[x] - 2_Field;
    } else {
        assert(slice[x] == 0_Field);
    };
    assert(slice[4_u32] == 2_Field);
}

fn dynamic_array_index_if(mut array: [Field; 5], x: u32) {
    if (x as u32) < 10_u32 {
        assert(array[x] == 4_Field);
        array[x] = array[x] - 2_Field;
    } else {
        assert(array[x] == 0_Field);
    };
    assert(array[4_u32] == 2_Field);
}

fn dynamic_slice_index_else(mut slice: [Field], x: u32) {
    if (x as u32) > 10_u32 {
        assert(slice[x] == 0_Field);
    } else {
        assert(slice[x] == 4_Field);
        slice[x] = slice[x] - 2_Field;
    };
    assert(slice[4_u32] == 2_Field);
}

fn dynamic_slice_merge_if(mut slice: [Field], x: u32) {
    if (x as u32) < 10_u32 {
        assert(slice[x] == 4_Field);
        slice[x] = slice[x] - 2_Field;
        slice = slice.push_back(10_Field);
        slice[x] = 10_Field;
        assert(slice[slice.len() - 1_u32] == 10_Field);
        assert(slice.len() == 6_u32);
        slice[x] = 20_Field;
        slice[x] = slice[x] + 10_Field;
        slice = slice.push_front(11_Field);
        assert(slice[0_u32] == 11_Field);
        assert(slice.len() == 7_u32);
        assert(slice[5_u32] == 30_Field);
        slice = slice.push_front(12_Field);
        assert(slice[0_u32] == 12_Field);
        assert(slice.len() == 8_u32);
        assert(slice[6_u32] == 30_Field);
        let (popped_slice, last_elem): ([Field], Field) = slice.pop_back();
        assert(last_elem == 10_Field);
        assert(popped_slice.len() == 7_u32);
        let (first_elem, rest_of_slice): (Field, [Field]) = popped_slice.pop_front();
        assert(first_elem == 12_Field);
        assert(rest_of_slice.len() == 6_u32);
        slice = rest_of_slice.insert((x as u32) - 2_u32, 20_Field);
        assert(slice[2_u32] == 20_Field);
        assert(slice[6_u32] == 30_Field);
        assert(slice.len() == 7_u32);
        let (removed_slice, removed_elem): ([Field], Field) = slice.remove((x as u32) - 1_u32);
        slice = removed_slice;
        assert(removed_elem == 1_Field);
        assert(slice.len() == 6_u32);
    } else {
        assert(slice[x] == 0_Field);
        slice = slice.push_back(20_Field);
    };
    assert(slice.len() == 6_u32);
    assert(slice[slice.len() - 1_u32] == 30_Field);
}

fn dynamic_slice_merge_else(mut slice: [Field], x: u32) {
    if (x as u32) > 10_u32 {
        assert(slice[x] == 0_Field);
        slice[x] = 2_Field;
    } else {
        assert(slice[x] == 4_Field);
        slice[x] = slice[x] - 2_Field;
        slice = slice.push_back(10_Field);
    };
    assert(slice.len() == 6_u32);
    assert(slice[slice.len() - 1_u32] == 10_Field);
    slice = slice.push_back(20_Field);
    assert(slice.len() == 7_u32);
    assert(slice[slice.len() - 1_u32] == 20_Field);
}

fn dynamic_slice_index_set_nested_if_else_else(mut slice: [Field], x: u32, y: u32) {
    assert(slice[x] == 4_Field);
    assert(slice[y] == 1_Field);
    slice[y] = 0_Field;
    assert(slice[x] == 4_Field);
    assert(slice[1_u32] == 0_Field);
    if (x as u32) < 10_u32 {
        slice[x] = slice[x] - 2_Field;
        if y != 1_u32 {
            slice[x] = slice[x] + 20_Field;
        } else {
            if x == 5_u32 {
                assert(slice[x] == 22_Field);
            } else {
                slice[x] = 10_Field;
                slice = slice.push_back(15_Field);
                assert(slice.len() == 6_u32);
            };
            assert(slice[4_u32] == 10_Field);
        }
    } else {
        slice[x] = 0_Field;
    };
    assert(slice[4_u32] == 10_Field);
    assert(slice.len() == 6_u32);
    assert(slice[slice.len() - 1_u32] == 15_Field);
    slice = slice.push_back(20_Field);
    assert(slice.len() == 7_u32);
    assert(slice[slice.len() - 1_u32] == 20_Field);
}

fn dynamic_slice_index_set_nested_if_else_if(mut slice: [Field], x: u32, y: u32) {
    assert(slice[x] == 4_Field);
    assert(slice[y] == 2_Field);
    slice[y] = 0_Field;
    assert(slice[x] == 4_Field);
    assert(slice[2_u32] == 0_Field);
    if (x as u32) < 10_u32 {
        slice[x] = slice[x] - 2_Field;
        if y == 1_u32 {
            slice[x] = slice[x] + 20_Field;
        } else {
            if x == 4_u32 { slice[x] = 5_Field; };
            assert(slice[4_u32] == 5_Field);
        }
    } else {
        slice[x] = 0_Field;
    };
    assert(slice[4_u32] == 5_Field);
}

fn dynamic_slice_merge_two_ifs(mut slice: [Field], x: u32) {
    if (x as u32) > 10_u32 {
        assert(slice[x] == 0_Field);
        slice[x] = 2_Field;
    } else {
        assert(slice[x] == 4_Field);
        slice[x] = slice[x] - 2_Field;
        slice = slice.push_back(10_Field);
    };
    assert(slice.len() == 6_u32);
    assert(slice[slice.len() - 1_u32] == 10_Field);
    if x == 20_u32 {
        slice = slice.push_back(20_Field);
    };
    slice = slice.push_back(15_Field);
    assert(slice.len() == 7_u32);
    assert(slice[slice.len() - 1_u32] == 15_Field);
    slice = slice.push_back(20_Field);
    assert(slice.len() == 8_u32);
    assert(slice[slice.len() - 1_u32] == 20_Field);
}

fn dynamic_slice_merge_mutate_between_ifs(mut slice: [Field], x: u32, y: u32) {
    if x != y {
        slice[x] = 50_Field;
        slice = slice.push_back(y as Field);
        slice = slice.push_back(x as Field);
    } else {
        slice[x] = slice[x] - 2_Field;
        slice = slice.push_back(x as Field);
    };
    slice = slice.push_back(30_Field);
    assert(slice.len() == 8_u32);
    if x == 20_u32 {
        slice = slice.push_back(20_Field);
    };
    slice = slice.push_back(15_Field);
    if x != 20_u32 {
        slice = slice.push_back(50_Field);
    };
    slice = slice.push_back(60_Field);
    assert(slice.len() == 11_u32);
    assert(slice[x] == 50_Field);
    assert(slice[slice.len() - 4_u32] == 30_Field);
    assert(slice[slice.len() - 3_u32] == 15_Field);
    assert(slice[slice.len() - 2_u32] == 50_Field);
    assert(slice[slice.len() - 1_u32] == 60_Field);
}

fn dynamic_slice_merge_push_then_pop(mut slice: [Field], x: u32, y: u32) {
    if x != y {
        slice[x] = 5_Field;
        slice = slice.push_back(y as Field);
        slice = slice.push_back(x as Field);
        assert(slice.len() == 7_u32);
        let (popped_slice, elem): ([Field], Field) = slice.pop_back();
        assert(slice.len() == 7_u32);
        assert(elem == (x as Field));
        slice = popped_slice;
    } else {
        slice = slice.push_back(x as Field);
    };
    slice = slice.push_back(30_Field);
    assert(slice.len() == 7_u32);
    if x == 20_u32 {
        slice = slice.push_back(20_Field);
    };
    let (slice, elem): ([Field], Field) = slice.pop_back();
    assert(elem == 30_Field);
    let (_, elem): ([Field], Field) = slice.pop_back();
    assert(elem == (y as Field));
}<|MERGE_RESOLUTION|>--- conflicted
+++ resolved
@@ -36,13 +36,8 @@
         assert(slice[x] == 4_Field);
         slice[x] = slice[x] - 2_Field;
         {
-<<<<<<< HEAD
-            let i_3824: u32 = x - 1;
-            slice[i_3824] = slice[x];
-=======
             let i_3814: u32 = x - 1_u32;
             slice[i_3814] = slice[x];
->>>>>>> cc54d862
         }
     } else {
         slice[x] = 0_Field;
@@ -61,13 +56,8 @@
         assert(slice[x] == 4_Field);
         slice[x] = slice[x] - 2_Field;
         {
-<<<<<<< HEAD
-            let i_3825: u32 = x - 1;
-            slice[i_3825] = slice[x];
-=======
             let i_3815: u32 = x - 1_u32;
             slice[i_3815] = slice[x];
->>>>>>> cc54d862
         }
     } else {
         slice[x] = 0_Field;
