--- conflicted
+++ resolved
@@ -36,13 +36,8 @@
         assert(slice[x] == 4_Field);
         slice[x] = slice[x] - 2_Field;
         {
-<<<<<<< HEAD
-            let i_3971: u32 = x - 1_u32;
-            slice[i_3971] = slice[x];
-=======
-            let i_3861: u32 = x - 1_u32;
-            slice[i_3861] = slice[x];
->>>>>>> 15a18e60
+            let i_3975: u32 = x - 1_u32;
+            slice[i_3975] = slice[x];
         }
     } else {
         slice[x] = 0_Field;
@@ -61,13 +56,8 @@
         assert(slice[x] == 4_Field);
         slice[x] = slice[x] - 2_Field;
         {
-<<<<<<< HEAD
-            let i_3972: u32 = x - 1_u32;
-            slice[i_3972] = slice[x];
-=======
-            let i_3862: u32 = x - 1_u32;
-            slice[i_3862] = slice[x];
->>>>>>> 15a18e60
+            let i_3976: u32 = x - 1_u32;
+            slice[i_3976] = slice[x];
         }
     } else {
         slice[x] = 0_Field;
