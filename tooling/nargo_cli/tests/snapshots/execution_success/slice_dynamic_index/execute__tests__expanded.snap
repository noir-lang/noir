--- conflicted
+++ resolved
@@ -36,13 +36,8 @@
         assert(slice[x] == 4_Field);
         slice[x] = slice[x] - 2_Field;
         {
-<<<<<<< HEAD
-            let i_3994: u32 = x - 1_u32;
-            slice[i_3994] = slice[x];
-=======
-            let i_4280: u32 = x - 1_u32;
-            slice[i_4280] = slice[x];
->>>>>>> 1cc60bb7
+            let i_4299: u32 = x - 1_u32;
+            slice[i_4299] = slice[x];
         }
     } else {
         slice[x] = 0_Field;
@@ -61,13 +56,8 @@
         assert(slice[x] == 4_Field);
         slice[x] = slice[x] - 2_Field;
         {
-<<<<<<< HEAD
-            let i_3995: u32 = x - 1_u32;
-            slice[i_3995] = slice[x];
-=======
-            let i_4281: u32 = x - 1_u32;
-            slice[i_4281] = slice[x];
->>>>>>> 1cc60bb7
+            let i_4300: u32 = x - 1_u32;
+            slice[i_4300] = slice[x];
         }
     } else {
         slice[x] = 0_Field;
