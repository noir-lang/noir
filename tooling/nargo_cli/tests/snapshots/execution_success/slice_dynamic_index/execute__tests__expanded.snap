--- conflicted
+++ resolved
@@ -36,13 +36,8 @@
         assert(slice[x] == 4);
         slice[x] = slice[x] - 2;
         {
-<<<<<<< HEAD
             let i_3824: Field = x - 1;
             slice[i_3824] = slice[x];
-=======
-            let i_3821: u32 = x - 1;
-            slice[i_3821] = slice[x];
->>>>>>> ad0284d6
         }
     } else {
         slice[x] = 0;
@@ -61,13 +56,8 @@
         assert(slice[x] == 4);
         slice[x] = slice[x] - 2;
         {
-<<<<<<< HEAD
             let i_3825: Field = x - 1;
             slice[i_3825] = slice[x];
-=======
-            let i_3822: u32 = x - 1;
-            slice[i_3822] = slice[x];
->>>>>>> ad0284d6
         }
     } else {
         slice[x] = 0;
