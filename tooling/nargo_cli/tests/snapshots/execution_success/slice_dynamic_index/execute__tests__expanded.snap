---
source: tooling/nargo_cli/tests/execute.rs
expression: expanded_code
---
fn main(x: u32) {
    regression_dynamic_slice_index(x - 1_u32, x - 4_u32);
}

fn regression_dynamic_slice_index(x: u32, y: u32) {
    let mut slice: [Field] = &[];
    for i in 0_u32..5_u32 {
        slice = slice.push_back(i as Field);
    }
    assert(slice.len() == 5_u32);
    dynamic_slice_index_set_if(slice, x, y);
    dynamic_slice_index_set_else(slice, x, y);
    dynamic_slice_index_set_nested_if_else_else(slice, x, y);
    dynamic_slice_index_set_nested_if_else_if(slice, x, y + 1_u32);
    dynamic_slice_index_if(slice, x);
    dynamic_array_index_if([0_Field, 1_Field, 2_Field, 3_Field, 4_Field], x);
    dynamic_slice_index_else(slice, x);
    dynamic_slice_merge_if(slice, x);
    dynamic_slice_merge_else(slice, x);
    dynamic_slice_merge_two_ifs(slice, x);
    dynamic_slice_merge_mutate_between_ifs(slice, x, y);
    dynamic_slice_merge_push_then_pop(slice, x, y);
}

fn dynamic_slice_index_set_if(mut slice: [Field], x: u32, y: u32) {
    assert(slice[x] == 4_Field);
    assert(slice[y] == 1_Field);
    slice[y] = 0_Field;
    assert(slice[x] == 4_Field);
    assert(slice[1_u32] == 0_Field);
    if (x as u32) < 10_u32 {
        assert(slice[x] == 4_Field);
        slice[x] = slice[x] - 2_Field;
        {
<<<<<<< HEAD
            let i_4384: u32 = x - 1_u32;
            slice[i_4384] = slice[x];
=======
            let i_4398: u32 = x - 1_u32;
            slice[i_4398] = slice[x];
>>>>>>> 0adabdfc
        }
    } else {
        slice[x] = 0_Field;
    };
    assert(slice[3_u32] == 2_Field);
    assert(slice[4_u32] == 2_Field);
}

fn dynamic_slice_index_set_else(mut slice: [Field], x: u32, y: u32) {
    assert(slice[x] == 4_Field);
    assert(slice[y] == 1_Field);
    slice[y] = 0_Field;
    assert(slice[x] == 4_Field);
    assert(slice[1_u32] == 0_Field);
    if (x as u32) > 10_u32 {
        assert(slice[x] == 4_Field);
        slice[x] = slice[x] - 2_Field;
        {
<<<<<<< HEAD
            let i_4385: u32 = x - 1_u32;
            slice[i_4385] = slice[x];
=======
            let i_4399: u32 = x - 1_u32;
            slice[i_4399] = slice[x];
>>>>>>> 0adabdfc
        }
    } else {
        slice[x] = 0_Field;
    };
    assert(slice[4_u32] == 0_Field);
}

fn dynamic_slice_index_if(mut slice: [Field], x: u32) {
    if (x as u32) < 10_u32 {
        assert(slice[x] == 4_Field);
        slice[x] = slice[x] - 2_Field;
    } else {
        assert(slice[x] == 0_Field);
    };
    assert(slice[4_u32] == 2_Field);
}

fn dynamic_array_index_if(mut array: [Field; 5], x: u32) {
    if (x as u32) < 10_u32 {
        assert(array[x] == 4_Field);
        array[x] = array[x] - 2_Field;
    } else {
        assert(array[x] == 0_Field);
    };
    assert(array[4_u32] == 2_Field);
}

fn dynamic_slice_index_else(mut slice: [Field], x: u32) {
    if (x as u32) > 10_u32 {
        assert(slice[x] == 0_Field);
    } else {
        assert(slice[x] == 4_Field);
        slice[x] = slice[x] - 2_Field;
    };
    assert(slice[4_u32] == 2_Field);
}

fn dynamic_slice_merge_if(mut slice: [Field], x: u32) {
    if (x as u32) < 10_u32 {
        assert(slice[x] == 4_Field);
        slice[x] = slice[x] - 2_Field;
        slice = slice.push_back(10_Field);
        slice[x] = 10_Field;
        assert(slice[slice.len() - 1_u32] == 10_Field);
        assert(slice.len() == 6_u32);
        slice[x] = 20_Field;
        slice[x] = slice[x] + 10_Field;
        slice = slice.push_front(11_Field);
        assert(slice[0_u32] == 11_Field);
        assert(slice.len() == 7_u32);
        assert(slice[5_u32] == 30_Field);
        slice = slice.push_front(12_Field);
        assert(slice[0_u32] == 12_Field);
        assert(slice.len() == 8_u32);
        assert(slice[6_u32] == 30_Field);
        let (popped_slice, last_elem): ([Field], Field) = slice.pop_back();
        assert(last_elem == 10_Field);
        assert(popped_slice.len() == 7_u32);
        let (first_elem, rest_of_slice): (Field, [Field]) = popped_slice.pop_front();
        assert(first_elem == 12_Field);
        assert(rest_of_slice.len() == 6_u32);
        slice = rest_of_slice.insert((x as u32) - 2_u32, 20_Field);
        assert(slice[2_u32] == 20_Field);
        assert(slice[6_u32] == 30_Field);
        assert(slice.len() == 7_u32);
        let (removed_slice, removed_elem): ([Field], Field) = slice.remove((x as u32) - 1_u32);
        slice = removed_slice;
        assert(removed_elem == 1_Field);
        assert(slice.len() == 6_u32);
    } else {
        assert(slice[x] == 0_Field);
        slice = slice.push_back(20_Field);
    };
    assert(slice.len() == 6_u32);
    assert(slice[slice.len() - 1_u32] == 30_Field);
}

fn dynamic_slice_merge_else(mut slice: [Field], x: u32) {
    if (x as u32) > 10_u32 {
        assert(slice[x] == 0_Field);
        slice[x] = 2_Field;
    } else {
        assert(slice[x] == 4_Field);
        slice[x] = slice[x] - 2_Field;
        slice = slice.push_back(10_Field);
    };
    assert(slice.len() == 6_u32);
    assert(slice[slice.len() - 1_u32] == 10_Field);
    slice = slice.push_back(20_Field);
    assert(slice.len() == 7_u32);
    assert(slice[slice.len() - 1_u32] == 20_Field);
}

fn dynamic_slice_index_set_nested_if_else_else(mut slice: [Field], x: u32, y: u32) {
    assert(slice[x] == 4_Field);
    assert(slice[y] == 1_Field);
    slice[y] = 0_Field;
    assert(slice[x] == 4_Field);
    assert(slice[1_u32] == 0_Field);
    if (x as u32) < 10_u32 {
        slice[x] = slice[x] - 2_Field;
        if y != 1_u32 {
            slice[x] = slice[x] + 20_Field;
        } else {
            if x == 5_u32 {
                assert(slice[x] == 22_Field);
            } else {
                slice[x] = 10_Field;
                slice = slice.push_back(15_Field);
                assert(slice.len() == 6_u32);
            };
            assert(slice[4_u32] == 10_Field);
        }
    } else {
        slice[x] = 0_Field;
    };
    assert(slice[4_u32] == 10_Field);
    assert(slice.len() == 6_u32);
    assert(slice[slice.len() - 1_u32] == 15_Field);
    slice = slice.push_back(20_Field);
    assert(slice.len() == 7_u32);
    assert(slice[slice.len() - 1_u32] == 20_Field);
}

fn dynamic_slice_index_set_nested_if_else_if(mut slice: [Field], x: u32, y: u32) {
    assert(slice[x] == 4_Field);
    assert(slice[y] == 2_Field);
    slice[y] = 0_Field;
    assert(slice[x] == 4_Field);
    assert(slice[2_u32] == 0_Field);
    if (x as u32) < 10_u32 {
        slice[x] = slice[x] - 2_Field;
        if y == 1_u32 {
            slice[x] = slice[x] + 20_Field;
        } else {
            if x == 4_u32 { slice[x] = 5_Field; };
            assert(slice[4_u32] == 5_Field);
        }
    } else {
        slice[x] = 0_Field;
    };
    assert(slice[4_u32] == 5_Field);
}

fn dynamic_slice_merge_two_ifs(mut slice: [Field], x: u32) {
    if (x as u32) > 10_u32 {
        assert(slice[x] == 0_Field);
        slice[x] = 2_Field;
    } else {
        assert(slice[x] == 4_Field);
        slice[x] = slice[x] - 2_Field;
        slice = slice.push_back(10_Field);
    };
    assert(slice.len() == 6_u32);
    assert(slice[slice.len() - 1_u32] == 10_Field);
    if x == 20_u32 {
        slice = slice.push_back(20_Field);
    };
    slice = slice.push_back(15_Field);
    assert(slice.len() == 7_u32);
    assert(slice[slice.len() - 1_u32] == 15_Field);
    slice = slice.push_back(20_Field);
    assert(slice.len() == 8_u32);
    assert(slice[slice.len() - 1_u32] == 20_Field);
}

fn dynamic_slice_merge_mutate_between_ifs(mut slice: [Field], x: u32, y: u32) {
    if x != y {
        slice[x] = 50_Field;
        slice = slice.push_back(y as Field);
        slice = slice.push_back(x as Field);
    } else {
        slice[x] = slice[x] - 2_Field;
        slice = slice.push_back(x as Field);
    };
    slice = slice.push_back(30_Field);
    assert(slice.len() == 8_u32);
    if x == 20_u32 {
        slice = slice.push_back(20_Field);
    };
    slice = slice.push_back(15_Field);
    if x != 20_u32 {
        slice = slice.push_back(50_Field);
    };
    slice = slice.push_back(60_Field);
    assert(slice.len() == 11_u32);
    assert(slice[x] == 50_Field);
    assert(slice[slice.len() - 4_u32] == 30_Field);
    assert(slice[slice.len() - 3_u32] == 15_Field);
    assert(slice[slice.len() - 2_u32] == 50_Field);
    assert(slice[slice.len() - 1_u32] == 60_Field);
}

fn dynamic_slice_merge_push_then_pop(mut slice: [Field], x: u32, y: u32) {
    if x != y {
        slice[x] = 5_Field;
        slice = slice.push_back(y as Field);
        slice = slice.push_back(x as Field);
        assert(slice.len() == 7_u32);
        let (popped_slice, elem): ([Field], Field) = slice.pop_back();
        assert(slice.len() == 7_u32);
        assert(elem == (x as Field));
        slice = popped_slice;
    } else {
        slice = slice.push_back(x as Field);
    };
    slice = slice.push_back(30_Field);
    assert(slice.len() == 7_u32);
    if x == 20_u32 {
        slice = slice.push_back(20_Field);
    };
    let (slice, elem): ([Field], Field) = slice.pop_back();
    assert(elem == 30_Field);
    let (_, elem): ([Field], Field) = slice.pop_back();
    assert(elem == (y as Field));
}<|MERGE_RESOLUTION|>--- conflicted
+++ resolved
@@ -36,13 +36,8 @@
         assert(slice[x] == 4_Field);
         slice[x] = slice[x] - 2_Field;
         {
-<<<<<<< HEAD
-            let i_4384: u32 = x - 1_u32;
-            slice[i_4384] = slice[x];
-=======
-            let i_4398: u32 = x - 1_u32;
-            slice[i_4398] = slice[x];
->>>>>>> 0adabdfc
+            let i_4417: u32 = x - 1_u32;
+            slice[i_4417] = slice[x];
         }
     } else {
         slice[x] = 0_Field;
@@ -61,13 +56,8 @@
         assert(slice[x] == 4_Field);
         slice[x] = slice[x] - 2_Field;
         {
-<<<<<<< HEAD
-            let i_4385: u32 = x - 1_u32;
-            slice[i_4385] = slice[x];
-=======
-            let i_4399: u32 = x - 1_u32;
-            slice[i_4399] = slice[x];
->>>>>>> 0adabdfc
+            let i_4418: u32 = x - 1_u32;
+            slice[i_4418] = slice[x];
         }
     } else {
         slice[x] = 0_Field;
