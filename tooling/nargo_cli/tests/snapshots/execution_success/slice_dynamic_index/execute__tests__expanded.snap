---
source: tooling/nargo_cli/tests/execute.rs
expression: expanded_code
---
fn main(x: u32) {
    regression_dynamic_slice_index(x - 1_u32, x - 4_u32);
}

fn regression_dynamic_slice_index(x: u32, y: u32) {
    let mut slice: [Field] = &[];
    for i in 0_u32..5_u32 {
        slice = slice.push_back(i as Field);
    }
    assert(slice.len() == 5_u32);
    dynamic_slice_index_set_if(slice, x, y);
    dynamic_slice_index_set_else(slice, x, y);
    dynamic_slice_index_set_nested_if_else_else(slice, x, y);
    dynamic_slice_index_set_nested_if_else_if(slice, x, y + 1_u32);
    dynamic_slice_index_if(slice, x);
    dynamic_array_index_if([0_Field, 1_Field, 2_Field, 3_Field, 4_Field], x);
    dynamic_slice_index_else(slice, x);
    dynamic_slice_merge_if(slice, x);
    dynamic_slice_merge_else(slice, x);
    dynamic_slice_merge_two_ifs(slice, x);
    dynamic_slice_merge_mutate_between_ifs(slice, x, y);
    dynamic_slice_merge_push_then_pop(slice, x, y);
}

fn dynamic_slice_index_set_if(mut slice: [Field], x: u32, y: u32) {
    assert(slice[x] == 4_Field);
    assert(slice[y] == 1_Field);
    slice[y] = 0_Field;
    assert(slice[x] == 4_Field);
    assert(slice[1_u32] == 0_Field);
    if (x as u32) < 10_u32 {
        assert(slice[x] == 4_Field);
        slice[x] = slice[x] - 2_Field;
        {
<<<<<<< HEAD
            let i_4385: u32 = x - 1_u32;
            slice[i_4385] = slice[x];
=======
            let i_4313: u32 = x - 1_u32;
            slice[i_4313] = slice[x];
>>>>>>> 1578b7c3
        }
    } else {
        slice[x] = 0_Field;
    };
    assert(slice[3_u32] == 2_Field);
    assert(slice[4_u32] == 2_Field);
}

fn dynamic_slice_index_set_else(mut slice: [Field], x: u32, y: u32) {
    assert(slice[x] == 4_Field);
    assert(slice[y] == 1_Field);
    slice[y] = 0_Field;
    assert(slice[x] == 4_Field);
    assert(slice[1_u32] == 0_Field);
    if (x as u32) > 10_u32 {
        assert(slice[x] == 4_Field);
        slice[x] = slice[x] - 2_Field;
        {
<<<<<<< HEAD
            let i_4386: u32 = x - 1_u32;
            slice[i_4386] = slice[x];
=======
            let i_4314: u32 = x - 1_u32;
            slice[i_4314] = slice[x];
>>>>>>> 1578b7c3
        }
    } else {
        slice[x] = 0_Field;
    };
    assert(slice[4_u32] == 0_Field);
}

fn dynamic_slice_index_if(mut slice: [Field], x: u32) {
    if (x as u32) < 10_u32 {
        assert(slice[x] == 4_Field);
        slice[x] = slice[x] - 2_Field;
    } else {
        assert(slice[x] == 0_Field);
    };
    assert(slice[4_u32] == 2_Field);
}

fn dynamic_array_index_if(mut array: [Field; 5], x: u32) {
    if (x as u32) < 10_u32 {
        assert(array[x] == 4_Field);
        array[x] = array[x] - 2_Field;
    } else {
        assert(array[x] == 0_Field);
    };
    assert(array[4_u32] == 2_Field);
}

fn dynamic_slice_index_else(mut slice: [Field], x: u32) {
    if (x as u32) > 10_u32 {
        assert(slice[x] == 0_Field);
    } else {
        assert(slice[x] == 4_Field);
        slice[x] = slice[x] - 2_Field;
    };
    assert(slice[4_u32] == 2_Field);
}

fn dynamic_slice_merge_if(mut slice: [Field], x: u32) {
    if (x as u32) < 10_u32 {
        assert(slice[x] == 4_Field);
        slice[x] = slice[x] - 2_Field;
        slice = slice.push_back(10_Field);
        slice[x] = 10_Field;
        assert(slice[slice.len() - 1_u32] == 10_Field);
        assert(slice.len() == 6_u32);
        slice[x] = 20_Field;
        slice[x] = slice[x] + 10_Field;
        slice = slice.push_front(11_Field);
        assert(slice[0_u32] == 11_Field);
        assert(slice.len() == 7_u32);
        assert(slice[5_u32] == 30_Field);
        slice = slice.push_front(12_Field);
        assert(slice[0_u32] == 12_Field);
        assert(slice.len() == 8_u32);
        assert(slice[6_u32] == 30_Field);
        let (popped_slice, last_elem): ([Field], Field) = slice.pop_back();
        assert(last_elem == 10_Field);
        assert(popped_slice.len() == 7_u32);
        let (first_elem, rest_of_slice): (Field, [Field]) = popped_slice.pop_front();
        assert(first_elem == 12_Field);
        assert(rest_of_slice.len() == 6_u32);
        slice = rest_of_slice.insert((x as u32) - 2_u32, 20_Field);
        assert(slice[2_u32] == 20_Field);
        assert(slice[6_u32] == 30_Field);
        assert(slice.len() == 7_u32);
        let (removed_slice, removed_elem): ([Field], Field) = slice.remove((x as u32) - 1_u32);
        slice = removed_slice;
        assert(removed_elem == 1_Field);
        assert(slice.len() == 6_u32);
    } else {
        assert(slice[x] == 0_Field);
        slice = slice.push_back(20_Field);
    };
    assert(slice.len() == 6_u32);
    assert(slice[slice.len() - 1_u32] == 30_Field);
}

fn dynamic_slice_merge_else(mut slice: [Field], x: u32) {
    if (x as u32) > 10_u32 {
        assert(slice[x] == 0_Field);
        slice[x] = 2_Field;
    } else {
        assert(slice[x] == 4_Field);
        slice[x] = slice[x] - 2_Field;
        slice = slice.push_back(10_Field);
    };
    assert(slice.len() == 6_u32);
    assert(slice[slice.len() - 1_u32] == 10_Field);
    slice = slice.push_back(20_Field);
    assert(slice.len() == 7_u32);
    assert(slice[slice.len() - 1_u32] == 20_Field);
}

fn dynamic_slice_index_set_nested_if_else_else(mut slice: [Field], x: u32, y: u32) {
    assert(slice[x] == 4_Field);
    assert(slice[y] == 1_Field);
    slice[y] = 0_Field;
    assert(slice[x] == 4_Field);
    assert(slice[1_u32] == 0_Field);
    if (x as u32) < 10_u32 {
        slice[x] = slice[x] - 2_Field;
        if y != 1_u32 {
            slice[x] = slice[x] + 20_Field;
        } else {
            if x == 5_u32 {
                assert(slice[x] == 22_Field);
            } else {
                slice[x] = 10_Field;
                slice = slice.push_back(15_Field);
                assert(slice.len() == 6_u32);
            };
            assert(slice[4_u32] == 10_Field);
        }
    } else {
        slice[x] = 0_Field;
    };
    assert(slice[4_u32] == 10_Field);
    assert(slice.len() == 6_u32);
    assert(slice[slice.len() - 1_u32] == 15_Field);
    slice = slice.push_back(20_Field);
    assert(slice.len() == 7_u32);
    assert(slice[slice.len() - 1_u32] == 20_Field);
}

fn dynamic_slice_index_set_nested_if_else_if(mut slice: [Field], x: u32, y: u32) {
    assert(slice[x] == 4_Field);
    assert(slice[y] == 2_Field);
    slice[y] = 0_Field;
    assert(slice[x] == 4_Field);
    assert(slice[2_u32] == 0_Field);
    if (x as u32) < 10_u32 {
        slice[x] = slice[x] - 2_Field;
        if y == 1_u32 {
            slice[x] = slice[x] + 20_Field;
        } else {
            if x == 4_u32 { slice[x] = 5_Field; };
            assert(slice[4_u32] == 5_Field);
        }
    } else {
        slice[x] = 0_Field;
    };
    assert(slice[4_u32] == 5_Field);
}

fn dynamic_slice_merge_two_ifs(mut slice: [Field], x: u32) {
    if (x as u32) > 10_u32 {
        assert(slice[x] == 0_Field);
        slice[x] = 2_Field;
    } else {
        assert(slice[x] == 4_Field);
        slice[x] = slice[x] - 2_Field;
        slice = slice.push_back(10_Field);
    };
    assert(slice.len() == 6_u32);
    assert(slice[slice.len() - 1_u32] == 10_Field);
    if x == 20_u32 {
        slice = slice.push_back(20_Field);
    };
    slice = slice.push_back(15_Field);
    assert(slice.len() == 7_u32);
    assert(slice[slice.len() - 1_u32] == 15_Field);
    slice = slice.push_back(20_Field);
    assert(slice.len() == 8_u32);
    assert(slice[slice.len() - 1_u32] == 20_Field);
}

fn dynamic_slice_merge_mutate_between_ifs(mut slice: [Field], x: u32, y: u32) {
    if x != y {
        slice[x] = 50_Field;
        slice = slice.push_back(y as Field);
        slice = slice.push_back(x as Field);
    } else {
        slice[x] = slice[x] - 2_Field;
        slice = slice.push_back(x as Field);
    };
    slice = slice.push_back(30_Field);
    assert(slice.len() == 8_u32);
    if x == 20_u32 {
        slice = slice.push_back(20_Field);
    };
    slice = slice.push_back(15_Field);
    if x != 20_u32 {
        slice = slice.push_back(50_Field);
    };
    slice = slice.push_back(60_Field);
    assert(slice.len() == 11_u32);
    assert(slice[x] == 50_Field);
    assert(slice[slice.len() - 4_u32] == 30_Field);
    assert(slice[slice.len() - 3_u32] == 15_Field);
    assert(slice[slice.len() - 2_u32] == 50_Field);
    assert(slice[slice.len() - 1_u32] == 60_Field);
}

fn dynamic_slice_merge_push_then_pop(mut slice: [Field], x: u32, y: u32) {
    if x != y {
        slice[x] = 5_Field;
        slice = slice.push_back(y as Field);
        slice = slice.push_back(x as Field);
        assert(slice.len() == 7_u32);
        let (popped_slice, elem): ([Field], Field) = slice.pop_back();
        assert(slice.len() == 7_u32);
        assert(elem == (x as Field));
        slice = popped_slice;
    } else {
        slice = slice.push_back(x as Field);
    };
    slice = slice.push_back(30_Field);
    assert(slice.len() == 7_u32);
    if x == 20_u32 {
        slice = slice.push_back(20_Field);
    };
    let (slice, elem): ([Field], Field) = slice.pop_back();
    assert(elem == 30_Field);
    let (_, elem): ([Field], Field) = slice.pop_back();
    assert(elem == (y as Field));
}<|MERGE_RESOLUTION|>--- conflicted
+++ resolved
@@ -36,13 +36,8 @@
         assert(slice[x] == 4_Field);
         slice[x] = slice[x] - 2_Field;
         {
-<<<<<<< HEAD
-            let i_4385: u32 = x - 1_u32;
-            slice[i_4385] = slice[x];
-=======
             let i_4313: u32 = x - 1_u32;
             slice[i_4313] = slice[x];
->>>>>>> 1578b7c3
         }
     } else {
         slice[x] = 0_Field;
@@ -61,13 +56,8 @@
         assert(slice[x] == 4_Field);
         slice[x] = slice[x] - 2_Field;
         {
-<<<<<<< HEAD
-            let i_4386: u32 = x - 1_u32;
-            slice[i_4386] = slice[x];
-=======
             let i_4314: u32 = x - 1_u32;
             slice[i_4314] = slice[x];
->>>>>>> 1578b7c3
         }
     } else {
         slice[x] = 0_Field;
