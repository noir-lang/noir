--- conflicted
+++ resolved
@@ -33,25 +33,11 @@
     "return value indices : []",
     "EXPR [ (1, _0) (-1, _1) 0 ]"
   ],
-<<<<<<< HEAD
-  "debug_symbols": "dY/BCoMwDIbfJece9LANfJUxpNYogZCW2A6G+O6LougOO6XJ3+9P/hl67MrYkgxxguY5Q6fETGPLMfhMUWw6Lw6Ots2KaCO46EYlrygZGinMDt6ey/ZpSl62mr2aWjlA6a2a4UCM62txJ139R+/1zj5O+Gb0yzofSH/uhQqaelnNlHzHuGcYioRLpPxJh3KEThoD9kVxtds0W/AF",
-  "file_map": {
-    "50": {
-      "source": "fn main(x: Field, y: Field) {\n    let p = x == y;\n    assert(p == true);\n}\n",
-      "path": ""
-    }
-  },
+  "debug_symbols": "[debug_symbols]",
+  "file_map": "[file_map]",
   "expression_width": {
     "Bounded": {
       "width": 4
     }
   }
-=======
-  "debug_symbols": "[debug_symbols]",
-  "file_map": "[file_map]",
-  "names": [
-    "main"
-  ],
-  "brillig_names": []
->>>>>>> 318ff16c
 }