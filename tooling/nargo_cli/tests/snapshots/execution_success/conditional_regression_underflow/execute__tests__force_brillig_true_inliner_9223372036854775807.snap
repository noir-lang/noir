---
source: tooling/nargo_cli/tests/execute.rs
expression: artifact
---
{
  "noir_version": "[noir_version]",
  "hash": "[hash]",
  "abi": {
    "parameters": [
      {
        "name": "x",
        "type": {
          "kind": "integer",
          "sign": "unsigned",
          "width": 8
        },
        "visibility": "private"
      }
    ],
    "return_type": null,
    "error_types": {
      "2920182694213909827": {
        "error_kind": "string",
        "string": "attempt to subtract with overflow"
      },
      "5019202896831570965": {
        "error_kind": "string",
        "string": "attempt to add with overflow"
      },
      "7233212735005103307": {
        "error_kind": "string",
        "string": "attempt to multiply with overflow"
      },
      "17843811134343075018": {
        "error_kind": "string",
        "string": "Stack too deep"
      }
    }
  },
  "bytecode": [
    "func 0",
    "current witness index : _0",
    "private parameters indices : [_0]",
    "public parameters indices : []",
    "return value indices : []",
    "BRILLIG CALL func 0: inputs: [EXPR [ (1, _0) 0 ]], outputs: []",
    "unconstrained func 0",
    "[Const { destination: Direct(2), bit_size: Integer(U32), value: 1 }, Const { destination: Direct(1), bit_size: Integer(U32), value: 32837 }, Const { destination: Direct(0), bit_size: Integer(U32), value: 3 }, Const { destination: Relative(2), bit_size: Integer(U32), value: 1 }, Const { destination: Relative(3), bit_size: Integer(U32), value: 0 }, CalldataCopy { destination_address: Direct(32836), size_address: Relative(2), offset_address: Relative(3) }, Cast { destination: Direct(32836), source: Direct(32836), bit_size: Integer(U8) }, Mov { destination: Relative(1), source: Direct(32836) }, Call { location: 13 }, Call { location: 14 }, Const { destination: Relative(1), bit_size: Integer(U32), value: 32837 }, Const { destination: Relative(2), bit_size: Integer(U32), value: 0 }, Stop { return_data: HeapVector { pointer: Relative(1), size: Relative(2) } }, Return, Call { location: 53 }, Const { destination: Relative(2), bit_size: Integer(U8), value: 10 }, BinaryIntOp { destination: Relative(3), op: Equals, bit_size: U8, lhs: Relative(1), rhs: Relative(2) }, JumpIf { condition: Relative(3), location: 19 }, Jump { location: 25 }, Const { destination: Relative(2), bit_size: Integer(U8), value: 255 }, BinaryIntOp { destination: Relative(3), op: Add, bit_size: U8, lhs: Relative(1), rhs: Relative(2) }, BinaryIntOp { destination: Relative(4), op: LessThanEquals, bit_size: U8, lhs: Relative(1), rhs: Relative(3) }, JumpIf { condition: Relative(4), location: 24 }, Call { location: 59 }, Jump { location: 25 }, Const { destination: Relative(2), bit_size: Integer(U8), value: 9 }, BinaryIntOp { destination: Relative(3), op: Equals, bit_size: U8, lhs: Relative(1), rhs: Relative(2) }, Const { destination: Relative(2), bit_size: Integer(U8), value: 7 }, JumpIf { condition: Relative(3), location: 30 }, Jump { location: 32 }, BinaryIntOp { destination: Relative(3), op: Shl, bit_size: U8, lhs: Relative(1), rhs: Relative(2) }, Jump { location: 32 }, Const { destination: Relative(3), bit_size: Integer(U8), value: 128 }, BinaryIntOp { destination: Relative(4), op: Equals, bit_size: U8, lhs: Relative(1), rhs: Relative(3) }, JumpIf { condition: Relative(4), location: 36 }, Jump { location: 43 }, Const { destination: Relative(3), bit_size: Integer(U8), value: 3 }, BinaryIntOp { destination: Relative(4), op: Mul, bit_size: U8, lhs: Relative(1), rhs: Relative(3) }, BinaryIntOp { destination: Relative(6), op: Div, bit_size: U8, lhs: Relative(4), rhs: Relative(3) }, BinaryIntOp { destination: Relative(5), op: Equals, bit_size: U8, lhs: Relative(6), rhs: Relative(1) }, JumpIf { condition: Relative(5), location: 42 }, Call { location: 62 }, Jump { location: 43 }, BinaryIntOp { destination: Relative(3), op: Equals, bit_size: U8, lhs: Relative(1), rhs: Relative(2) }, JumpIf { condition: Relative(3), location: 46 }, Jump { location: 52 }, Const { destination: Relative(2), bit_size: Integer(U8), value: 8 }, BinaryIntOp { destination: Relative(3), op: Sub, bit_size: U8, lhs: Relative(1), rhs: Relative(2) }, BinaryIntOp { destination: Relative(4), op: LessThanEquals, bit_size: U8, lhs: Relative(2), rhs: Relative(1) }, JumpIf { condition: Relative(4), location: 51 }, Call { location: 65 }, Jump { location: 52 }, Return, Const { destination: Direct(32772), bit_size: Integer(U32), value: 30720 }, BinaryIntOp { destination: Direct(32771), op: LessThan, bit_size: U32, lhs: Direct(0), rhs: Direct(32772) }, JumpIf { condition: Direct(32771), location: 58 }, IndirectConst { destination_pointer: Direct(1), bit_size: Integer(U64), value: 17843811134343075018 }, Trap { revert_data: HeapVector { pointer: Direct(1), size: Direct(2) } }, Return, IndirectConst { destination_pointer: Direct(1), bit_size: Integer(U64), value: 5019202896831570965 }, Trap { revert_data: HeapVector { pointer: Direct(1), size: Direct(2) } }, Return, IndirectConst { destination_pointer: Direct(1), bit_size: Integer(U64), value: 7233212735005103307 }, Trap { revert_data: HeapVector { pointer: Direct(1), size: Direct(2) } }, Return, IndirectConst { destination_pointer: Direct(1), bit_size: Integer(U64), value: 2920182694213909827 }, Trap { revert_data: HeapVector { pointer: Direct(1), size: Direct(2) } }, Return]"
  ],
<<<<<<< HEAD
  "debug_symbols": "nZPRqoQgEED/xWcfGl0z+5UlwsoWQSzcunCJ/v1Oubbtw4WlF082HmcGnIV0ppkftfX98CTlfSFNsM7ZR+2GVk928Ph3Idm2gCAlUAJ5hCIlo4RlERDBIngEChyR7+B48obAIwLBIzCWI2REEaF23LIIiEBBIlAoEDKiiFA7BArFulKSaq+nYMxW+qkZbHHUwfiJlH52jpIf7eb90HPUfuekA0YzSozvkHhhb53Zvlb6trP/VcVfLmRvW3ytA0Dyobji8yM/V1d8kXoHkV/x5VG/vJRfHfmVuOAzSD6DK/UzJpPP2Ydf4U63NnxMx7rdFKxunHlt+9m3p+j0O6ZImq4xDK3p5mC2m04jhutdcCqKCicMH/49FzSX1bql/gM=",
  "file_map": {
    "50": {
      "source": "// Regression test for https://github.com/noir-lang/noir/issues/3493\nfn main(x: u8) {\n    if x == 10 {\n        x + 255;\n    }\n    if x == 9 {\n        x << 7;\n    }\n    if x == 128 {\n        x * 3;\n    }\n    if x == 7 {\n        x - 8;\n    }\n}\n",
      "path": ""
    }
  },
  "expression_width": {
    "Bounded": {
      "width": 4
    }
  }
=======
  "debug_symbols": "[debug_symbols]",
  "file_map": "[file_map]",
  "names": [
    "main"
  ],
  "brillig_names": [
    "main"
  ]
>>>>>>> 318ff16c
}<|MERGE_RESOLUTION|>--- conflicted
+++ resolved
@@ -47,27 +47,11 @@
     "unconstrained func 0",
     "[Const { destination: Direct(2), bit_size: Integer(U32), value: 1 }, Const { destination: Direct(1), bit_size: Integer(U32), value: 32837 }, Const { destination: Direct(0), bit_size: Integer(U32), value: 3 }, Const { destination: Relative(2), bit_size: Integer(U32), value: 1 }, Const { destination: Relative(3), bit_size: Integer(U32), value: 0 }, CalldataCopy { destination_address: Direct(32836), size_address: Relative(2), offset_address: Relative(3) }, Cast { destination: Direct(32836), source: Direct(32836), bit_size: Integer(U8) }, Mov { destination: Relative(1), source: Direct(32836) }, Call { location: 13 }, Call { location: 14 }, Const { destination: Relative(1), bit_size: Integer(U32), value: 32837 }, Const { destination: Relative(2), bit_size: Integer(U32), value: 0 }, Stop { return_data: HeapVector { pointer: Relative(1), size: Relative(2) } }, Return, Call { location: 53 }, Const { destination: Relative(2), bit_size: Integer(U8), value: 10 }, BinaryIntOp { destination: Relative(3), op: Equals, bit_size: U8, lhs: Relative(1), rhs: Relative(2) }, JumpIf { condition: Relative(3), location: 19 }, Jump { location: 25 }, Const { destination: Relative(2), bit_size: Integer(U8), value: 255 }, BinaryIntOp { destination: Relative(3), op: Add, bit_size: U8, lhs: Relative(1), rhs: Relative(2) }, BinaryIntOp { destination: Relative(4), op: LessThanEquals, bit_size: U8, lhs: Relative(1), rhs: Relative(3) }, JumpIf { condition: Relative(4), location: 24 }, Call { location: 59 }, Jump { location: 25 }, Const { destination: Relative(2), bit_size: Integer(U8), value: 9 }, BinaryIntOp { destination: Relative(3), op: Equals, bit_size: U8, lhs: Relative(1), rhs: Relative(2) }, Const { destination: Relative(2), bit_size: Integer(U8), value: 7 }, JumpIf { condition: Relative(3), location: 30 }, Jump { location: 32 }, BinaryIntOp { destination: Relative(3), op: Shl, bit_size: U8, lhs: Relative(1), rhs: Relative(2) }, Jump { location: 32 }, Const { destination: Relative(3), bit_size: Integer(U8), value: 128 }, BinaryIntOp { destination: Relative(4), op: Equals, bit_size: U8, lhs: Relative(1), rhs: Relative(3) }, JumpIf { condition: Relative(4), location: 36 }, Jump { location: 43 }, Const { destination: Relative(3), bit_size: Integer(U8), value: 3 }, BinaryIntOp { destination: Relative(4), op: Mul, bit_size: U8, lhs: Relative(1), rhs: Relative(3) }, BinaryIntOp { destination: Relative(6), op: Div, bit_size: U8, lhs: Relative(4), rhs: Relative(3) }, BinaryIntOp { destination: Relative(5), op: Equals, bit_size: U8, lhs: Relative(6), rhs: Relative(1) }, JumpIf { condition: Relative(5), location: 42 }, Call { location: 62 }, Jump { location: 43 }, BinaryIntOp { destination: Relative(3), op: Equals, bit_size: U8, lhs: Relative(1), rhs: Relative(2) }, JumpIf { condition: Relative(3), location: 46 }, Jump { location: 52 }, Const { destination: Relative(2), bit_size: Integer(U8), value: 8 }, BinaryIntOp { destination: Relative(3), op: Sub, bit_size: U8, lhs: Relative(1), rhs: Relative(2) }, BinaryIntOp { destination: Relative(4), op: LessThanEquals, bit_size: U8, lhs: Relative(2), rhs: Relative(1) }, JumpIf { condition: Relative(4), location: 51 }, Call { location: 65 }, Jump { location: 52 }, Return, Const { destination: Direct(32772), bit_size: Integer(U32), value: 30720 }, BinaryIntOp { destination: Direct(32771), op: LessThan, bit_size: U32, lhs: Direct(0), rhs: Direct(32772) }, JumpIf { condition: Direct(32771), location: 58 }, IndirectConst { destination_pointer: Direct(1), bit_size: Integer(U64), value: 17843811134343075018 }, Trap { revert_data: HeapVector { pointer: Direct(1), size: Direct(2) } }, Return, IndirectConst { destination_pointer: Direct(1), bit_size: Integer(U64), value: 5019202896831570965 }, Trap { revert_data: HeapVector { pointer: Direct(1), size: Direct(2) } }, Return, IndirectConst { destination_pointer: Direct(1), bit_size: Integer(U64), value: 7233212735005103307 }, Trap { revert_data: HeapVector { pointer: Direct(1), size: Direct(2) } }, Return, IndirectConst { destination_pointer: Direct(1), bit_size: Integer(U64), value: 2920182694213909827 }, Trap { revert_data: HeapVector { pointer: Direct(1), size: Direct(2) } }, Return]"
   ],
-<<<<<<< HEAD
-  "debug_symbols": "nZPRqoQgEED/xWcfGl0z+5UlwsoWQSzcunCJ/v1Oubbtw4WlF082HmcGnIV0ppkftfX98CTlfSFNsM7ZR+2GVk928Ph3Idm2gCAlUAJ5hCIlo4RlERDBIngEChyR7+B48obAIwLBIzCWI2REEaF23LIIiEBBIlAoEDKiiFA7BArFulKSaq+nYMxW+qkZbHHUwfiJlH52jpIf7eb90HPUfuekA0YzSozvkHhhb53Zvlb6trP/VcVfLmRvW3ytA0Dyobji8yM/V1d8kXoHkV/x5VG/vJRfHfmVuOAzSD6DK/UzJpPP2Ydf4U63NnxMx7rdFKxunHlt+9m3p+j0O6ZImq4xDK3p5mC2m04jhutdcCqKCicMH/49FzSX1bql/gM=",
-  "file_map": {
-    "50": {
-      "source": "// Regression test for https://github.com/noir-lang/noir/issues/3493\nfn main(x: u8) {\n    if x == 10 {\n        x + 255;\n    }\n    if x == 9 {\n        x << 7;\n    }\n    if x == 128 {\n        x * 3;\n    }\n    if x == 7 {\n        x - 8;\n    }\n}\n",
-      "path": ""
-    }
-  },
+  "debug_symbols": "[debug_symbols]",
+  "file_map": "[file_map]",
   "expression_width": {
     "Bounded": {
       "width": 4
     }
   }
-=======
-  "debug_symbols": "[debug_symbols]",
-  "file_map": "[file_map]",
-  "names": [
-    "main"
-  ],
-  "brillig_names": [
-    "main"
-  ]
->>>>>>> 318ff16c
 }