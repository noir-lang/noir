---
source: tooling/nargo_cli/tests/execute.rs
expression: artifact
---
{
  "noir_version": "[noir_version]",
  "hash": "[hash]",
  "abi": {
    "parameters": [
      {
        "name": "x",
        "type": {
          "kind": "integer",
          "sign": "unsigned",
          "width": 8
        },
        "visibility": "private"
      }
    ],
    "return_type": null,
    "error_types": {
      "2920182694213909827": {
        "error_kind": "string",
        "string": "attempt to subtract with overflow"
      },
      "5019202896831570965": {
        "error_kind": "string",
        "string": "attempt to add with overflow"
      },
      "7233212735005103307": {
        "error_kind": "string",
        "string": "attempt to multiply with overflow"
      }
    }
  },
  "bytecode": [
    "func 0",
    "current witness index : _9",
    "private parameters indices : [_0]",
    "public parameters indices : []",
    "return value indices : []",
    "BLACKBOX::RANGE [_0]:8 bits []",
    "BRILLIG CALL func 0: inputs: [EXPR [ (1, _0) -10 ]], outputs: [_1]",
    "EXPR [ (1, _0, _1) (-10, _1) (1, _2) -1 ]",
    "EXPR [ (1, _0, _2) (-10, _2) 0 ]",
    "EXPR [ (1, _0, _2) (255, _2) (-1, _3) 0 ]",
    "BLACKBOX::RANGE [_3]:8 bits []",
    "BRILLIG CALL func 0: inputs: [EXPR [ (1, _0) -128 ]], outputs: [_4]",
    "EXPR [ (1, _0, _4) (-128, _4) (1, _5) -1 ]",
    "EXPR [ (1, _0, _5) (-128, _5) 0 ]",
    "EXPR [ (3, _0, _5) (-1, _6) 0 ]",
    "BLACKBOX::RANGE [_6]:8 bits []",
    "BRILLIG CALL func 0: inputs: [EXPR [ (1, _0) -7 ]], outputs: [_7]",
    "EXPR [ (1, _0, _7) (-7, _7) (1, _8) -1 ]",
    "EXPR [ (1, _0, _8) (-7, _8) 0 ]",
    "EXPR [ (1, _0, _8) (-8, _8) (-1, _9) 0 ]",
    "BLACKBOX::RANGE [_9]:8 bits []",
    "unconstrained func 0",
    "[Const { destination: Direct(21), bit_size: Integer(U32), value: 1 }, Const { destination: Direct(20), bit_size: Integer(U32), value: 0 }, CalldataCopy { destination_address: Direct(0), size_address: Direct(21), offset_address: Direct(20) }, Const { destination: Direct(2), bit_size: Field, value: 0 }, BinaryFieldOp { destination: Direct(3), op: Equals, lhs: Direct(0), rhs: Direct(2) }, JumpIf { condition: Direct(3), location: 8 }, Const { destination: Direct(1), bit_size: Field, value: 1 }, BinaryFieldOp { destination: Direct(0), op: Div, lhs: Direct(1), rhs: Direct(0) }, Stop { return_data: HeapVector { pointer: Direct(20), size: Direct(21) } }]"
  ],
<<<<<<< HEAD
  "debug_symbols": "nZLBioMwEIbfZc45OLFq46ssi0QdSyBESZPCIn33HWOzbQ8Lxcv/J5l8wwwzK4zUx0tn3DRfof1aoffGWnPp7DzoYGbHr+tdQL52wRPxE7zEmVq0JxegddFaATdtY/p0XbRLHrTnaCGA3MjOCSdjaTvdxZMu/kdV+WCxeNLVxzgiZh7PR/jmj2/UEV7l3lFVB3iJmZdYH+Flk/lSvvHffNOD8W8DB+RCBcikZdITowKqpDW0PI4m6TmpgvYkAIvdmK7Y5G7lbpygZuMMWwM37Y3uLT3Wa4pueNm28LPkSN7Hxc8DjdHTVmiKcem/",
  "file_map": {
    "50": {
      "source": "// Regression test for https://github.com/noir-lang/noir/issues/3493\nfn main(x: u8) {\n    if x == 10 {\n        x + 255;\n    }\n    if x == 9 {\n        x << 7;\n    }\n    if x == 128 {\n        x * 3;\n    }\n    if x == 7 {\n        x - 8;\n    }\n}\n",
      "path": ""
    }
  },
  "expression_width": {
    "Bounded": {
      "width": 4
    }
  }
=======
  "debug_symbols": "[debug_symbols]",
  "file_map": "[file_map]",
  "names": [
    "main"
  ],
  "brillig_names": [
    "directive_invert"
  ]
>>>>>>> 318ff16c
}<|MERGE_RESOLUTION|>--- conflicted
+++ resolved
@@ -58,27 +58,11 @@
     "unconstrained func 0",
     "[Const { destination: Direct(21), bit_size: Integer(U32), value: 1 }, Const { destination: Direct(20), bit_size: Integer(U32), value: 0 }, CalldataCopy { destination_address: Direct(0), size_address: Direct(21), offset_address: Direct(20) }, Const { destination: Direct(2), bit_size: Field, value: 0 }, BinaryFieldOp { destination: Direct(3), op: Equals, lhs: Direct(0), rhs: Direct(2) }, JumpIf { condition: Direct(3), location: 8 }, Const { destination: Direct(1), bit_size: Field, value: 1 }, BinaryFieldOp { destination: Direct(0), op: Div, lhs: Direct(1), rhs: Direct(0) }, Stop { return_data: HeapVector { pointer: Direct(20), size: Direct(21) } }]"
   ],
-<<<<<<< HEAD
-  "debug_symbols": "nZLBioMwEIbfZc45OLFq46ssi0QdSyBESZPCIn33HWOzbQ8Lxcv/J5l8wwwzK4zUx0tn3DRfof1aoffGWnPp7DzoYGbHr+tdQL52wRPxE7zEmVq0JxegddFaATdtY/p0XbRLHrTnaCGA3MjOCSdjaTvdxZMu/kdV+WCxeNLVxzgiZh7PR/jmj2/UEV7l3lFVB3iJmZdYH+Flk/lSvvHffNOD8W8DB+RCBcikZdITowKqpDW0PI4m6TmpgvYkAIvdmK7Y5G7lbpygZuMMWwM37Y3uLT3Wa4pueNm28LPkSN7Hxc8DjdHTVmiKcem/",
-  "file_map": {
-    "50": {
-      "source": "// Regression test for https://github.com/noir-lang/noir/issues/3493\nfn main(x: u8) {\n    if x == 10 {\n        x + 255;\n    }\n    if x == 9 {\n        x << 7;\n    }\n    if x == 128 {\n        x * 3;\n    }\n    if x == 7 {\n        x - 8;\n    }\n}\n",
-      "path": ""
-    }
-  },
+  "debug_symbols": "[debug_symbols]",
+  "file_map": "[file_map]",
   "expression_width": {
     "Bounded": {
       "width": 4
     }
   }
-=======
-  "debug_symbols": "[debug_symbols]",
-  "file_map": "[file_map]",
-  "names": [
-    "main"
-  ],
-  "brillig_names": [
-    "directive_invert"
-  ]
->>>>>>> 318ff16c
 }