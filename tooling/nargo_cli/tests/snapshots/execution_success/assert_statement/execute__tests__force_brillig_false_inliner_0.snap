--- conflicted
+++ resolved
@@ -30,20 +30,15 @@
       }
     }
   },
-<<<<<<< HEAD
   "bytecode": [
     "func 0",
-    "current witness index : 1",
-    "private parameters indices : [0]",
-    "public parameters indices : [1]",
+    "current witness index : _1",
+    "private parameters indices : [_0]",
+    "public parameters indices : [_1]",
     "return value indices : []",
     "EXPR [ (1, _0) (-1, _1) 0 ]"
   ],
-  "debug_symbols": "TYzdCsMgDEbfJde96AqD4auMUfyJJSBRog6G9N2npYXe5XyHnAYOTd1WYh8zqHeDEK0uFLlTg/mYctI8KBctBdRjWSZAduN67RN4CgjqOe+fDkYoBNrWe6bPXy2kTcATfWV7s+WXLnP9J4kWXRUcpcP1/B8=",
-=======
-  "bytecode": "H4sIAAAAAAAA/62QwQmFMAyG7eNt4sVj0iQ2ubmKxTqD84gLuJkjCNpDKd70g/CH//AR4pobl6fml3PICe/A0kXQM6fgExKO4C2qAEvsFRVFZfJKlJQ1WLQAhkwJZzGas8x9d9fl+he/aKr9qStZVti79tjq/gRx+KzKYAEAAA==",
   "debug_symbols": "dY/RCoMwDEX/Jc99cMJg+CtjSK1RAiEtsR0M8d8XRTf3sKc0uTm3uTP02JWxJRniBM19hk6JmcaWY/CZoth0XhwcbZsV0UZw0o1KXlEyNFKYHTw9l21pSl62mr2aWjlA6a2a4UCM62txX7r6j17qeocv9e2DX41/WOcD6c/FUNnistop+Y5xTzEUCadQ+ZUO5YidNAbsi+Jqt2n2wRs=",
->>>>>>> 2114ae22
   "file_map": {
     "50": {
       "source": "// Tests a very simple program.\n//\n// The features being tested is assertion\nfn main(x: Field, y: pub Field) {\n    assert(x == y, \"x and y are not equal\");\n    assert_eq(x, y, \"x and y are not equal\");\n}\n",
