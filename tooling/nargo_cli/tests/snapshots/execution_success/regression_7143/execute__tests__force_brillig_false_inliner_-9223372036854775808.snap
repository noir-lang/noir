--- conflicted
+++ resolved
@@ -52,25 +52,11 @@
     "EXPR [ (1, _1) (1, _2) -1 ]",
     "INIT CALLDATA 0 (id: 1, len: 1, witnesses: [_1])"
   ],
-<<<<<<< HEAD
-  "debug_symbols": "dY/RCoMwDEX/Jc99UNgc+CtjSK1RCiEtsR0M8d8XxW7uYU9pcntuchcYsM9T53kMM7T3BXrxRH7qKDibfGCdLquB0nZJEHUEJ12paAU5QcuZyMDTUt4/zdHyXpMVVSsDyINWNRw94fZazZeu/qNNc7C3ywe+Kv3QzjovP/dCDW29bmbibU94ZBgzu1Ok9IpFKaGjBIdDFtzsdk0XvAE=",
-  "file_map": {
-    "50": {
-      "source": "fn main(x: u32, array: call_data(0) [bool; 1]) -> pub bool {\n    !array[x]\n}\n",
-      "path": ""
-    }
-  },
+  "debug_symbols": "[debug_symbols]",
+  "file_map": "[file_map]",
   "expression_width": {
     "Bounded": {
       "width": 4
     }
   }
-=======
-  "debug_symbols": "[debug_symbols]",
-  "file_map": "[file_map]",
-  "names": [
-    "main"
-  ],
-  "brillig_names": []
->>>>>>> 318ff16c
 }