--- conflicted
+++ resolved
@@ -41,23 +41,18 @@
       }
     }
   },
-<<<<<<< HEAD
   "bytecode": [
     "func 0",
-    "current witness index : 2",
-    "private parameters indices : [0, 1]",
+    "current witness index : _2",
+    "private parameters indices : [_0, _1]",
     "public parameters indices : []",
-    "return value indices : [2]",
+    "return value indices : [_2]",
     "BLACKBOX::RANGE [(_1, 1)] []",
     "EXPR [ (1, _0) 0 ]",
     "EXPR [ (1, _1) (1, _2) -1 ]",
     "INIT CALLDATA 0 (id: 1, len: 1, witnesses: [_1])"
   ],
-  "debug_symbols": "XYxLCoAwDAXvkrUn8Coi0k9aAqEpsRWk9O5+cCFdzhveNPBoa9woBdlhXhqwOFNI0k2tT2CVmCluw3wYJWMZPww1uZ8tZ8bhn1Uc+qr4lF7X134B",
-=======
-  "bytecode": "H4sIAAAAAAAA/61RSQrDMAy0nZxLnyJZUizd+o7eaupc+s32Xw3UAdfkFg8M2mAYNN79EDbOtfcbp1p3ttjnW61wDjhQC1qfYbBPP1ArNFoEC3NJsSDhA6JlFWDJi6KiqDyjEhVlTZYtgSFTwVWM1io2dTn1/dz9w7n/TH1zP95fL/f36+M6fAG3NfcwPAIAAA==",
   "debug_symbols": "dY/RCoMwDEX/Jc992MPmwF8ZQ2KNUghpia0wxH9fFN1ksKf05vRc2hk6asvQBOnjCPVjhlYDcxgajh5ziGLbeXFwxCYrka3gxM1KqCQZainMDibksl0aE8o2M6rRiwOSzqYV9oFpPS3ua1/+q1W1u/frR76Z/bSEPujveyfUgC3THvsi/kTzKx3k+G/S6KkrSmvTxqz7DQ==",
->>>>>>> 2114ae22
   "file_map": {},
   "names": [
     "main"
