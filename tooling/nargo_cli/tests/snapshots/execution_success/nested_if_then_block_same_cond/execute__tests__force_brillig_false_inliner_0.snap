--- conflicted
+++ resolved
@@ -58,20 +58,11 @@
     "EXPR [ (-1, _1) (1, _7) 0 ]",
     "EXPR [ (-1, _2) (1, _8) 0 ]"
   ],
-<<<<<<< HEAD
-  "debug_symbols": "dY/RCoMwDEX/Jc990IeNzV8ZQ2KNUghtia0wxH9fFIsy2FN6c3ou7QI9dXlsnR/CBM1rgU4csxtbDhaTC163y2qgxDYJka7gwtWKKOQTND4zG5iR835piuj3mVCUVgbI9zq1cHBM22k1p139V+vH/ZDr56nf1H9rQuvk98UzisOO6YhD9vZC0ycWUn4cJVjqs9DWtDPt/gI=",
-  "file_map": {},
+  "debug_symbols": "[debug_symbols]",
+  "file_map": "[file_map]",
   "expression_width": {
     "Bounded": {
       "width": 4
     }
   }
-=======
-  "debug_symbols": "[debug_symbols]",
-  "file_map": "[file_map]",
-  "names": [
-    "main"
-  ],
-  "brillig_names": []
->>>>>>> 318ff16c
 }