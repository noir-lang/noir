---
source: tooling/nargo_cli/tests/execute.rs
expression: artifact
---
{
  "noir_version": "[noir_version]",
  "hash": "[hash]",
  "abi": {
    "parameters": [
      {
        "name": "a",
        "type": {
          "kind": "boolean"
        },
        "visibility": "private"
      },
      {
        "name": "b",
        "type": {
          "kind": "array",
          "length": 3,
          "type": {
            "kind": "array",
            "length": 2,
            "type": {
              "kind": "boolean"
            }
          }
        },
        "visibility": "private"
      }
    ],
    "return_type": {
      "abi_type": {
        "kind": "array",
        "length": 2,
        "type": {
          "kind": "boolean"
        }
      },
      "visibility": "public"
    },
    "error_types": {}
  },
  "bytecode": [
    "func 0",
    "current witness index : _8",
    "private parameters indices : [_0, _1, _2, _3, _4, _5, _6]",
    "public parameters indices : []",
    "return value indices : [_7, _8]",
    "BLACKBOX::RANGE [(_0, 1)] []",
    "BLACKBOX::RANGE [(_1, 1)] []",
    "BLACKBOX::RANGE [(_2, 1)] []",
    "BLACKBOX::RANGE [(_3, 1)] []",
    "BLACKBOX::RANGE [(_4, 1)] []",
    "BLACKBOX::RANGE [(_5, 1)] []",
    "BLACKBOX::RANGE [(_6, 1)] []",
    "EXPR [ (-1, _1) (1, _7) 0 ]",
    "EXPR [ (-1, _2) (1, _8) 0 ]"
  ],
<<<<<<< HEAD
  "debug_symbols": "nZDRCoMwDEX/pc99WB90018ZQ2qNUghtia0wxH9fFItuMBh7Sm5uziVkFh20aWis6/0o6vssWrKIdmjQGx2tdzydFymybCIB8EicfKaCJnBR1C4hSjFpTNvSGLTbatTE7kUKcB1XDuwtwtot8qAv31F1K3dYVQde/M6XVeavf/FFPl4V6o1/sNLG0ufHJk1Wtwi77JMzJzc+Q3byxwN5A10iWJM2j7Nf",
  "file_map": {},
=======
  "debug_symbols": "[debug_symbols]",
  "file_map": "[file_map]",
>>>>>>> 8fd9446d
  "names": [
    "main"
  ],
  "brillig_names": []
}<|MERGE_RESOLUTION|>--- conflicted
+++ resolved
@@ -58,13 +58,8 @@
     "EXPR [ (-1, _1) (1, _7) 0 ]",
     "EXPR [ (-1, _2) (1, _8) 0 ]"
   ],
-<<<<<<< HEAD
-  "debug_symbols": "nZDRCoMwDEX/pc99WB90018ZQ2qNUghtia0wxH9fFItuMBh7Sm5uziVkFh20aWis6/0o6vssWrKIdmjQGx2tdzydFymybCIB8EicfKaCJnBR1C4hSjFpTNvSGLTbatTE7kUKcB1XDuwtwtot8qAv31F1K3dYVQde/M6XVeavf/FFPl4V6o1/sNLG0ufHJk1Wtwi77JMzJzc+Q3byxwN5A10iWJM2j7Nf",
-  "file_map": {},
-=======
   "debug_symbols": "[debug_symbols]",
   "file_map": "[file_map]",
->>>>>>> 8fd9446d
   "names": [
     "main"
   ],
