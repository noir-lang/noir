---
source: tooling/nargo_cli/tests/execute.rs
expression: artifact
---
{
  "noir_version": "[noir_version]",
  "hash": "[hash]",
  "abi": {
    "parameters": [
      {
        "name": "x",
        "type": {
          "kind": "integer",
          "sign": "unsigned",
          "width": 64
        },
        "visibility": "private"
      }
    ],
    "return_type": null,
    "error_types": {}
  },
  "bytecode": [
    "func 0",
    "current witness index : _6",
    "private parameters indices : [_0]",
    "public parameters indices : []",
    "return value indices : []",
    "BRILLIG CALL func 0: inputs: [EXPR [ (1, _0) 0 ], EXPR [ 256 ]], outputs: [_1, _2]",
    "BLACKBOX::RANGE [_1]:56 bits []",
    "EXPR [ (1, _0) (-256, _1) (-1, _2) 0 ]",
    "EXPR [ (1, _2) -255 ]",
    "BRILLIG CALL func 0: inputs: [EXPR [ (1, _0) 0 ], EXPR [ 65536 ]], outputs: [_3, _4]",
    "BLACKBOX::RANGE [_3]:48 bits []",
    "EXPR [ (1, _0) (-65536, _3) (-1, _4) 0 ]",
    "EXPR [ (1, _4) -65535 ]",
    "BRILLIG CALL func 0: inputs: [EXPR [ (1, _0) 0 ], EXPR [ 4294967296 ]], outputs: [_5, _6]",
    "BLACKBOX::RANGE [_5]:32 bits []",
    "EXPR [ (1, _0) (-4294967296, _5) (-1, _6) 0 ]",
    "EXPR [ (1, _6) -4294967295 ]",
    "EXPR [ (1, _0) -18446744073709551615 ]",
    "unconstrained func 0",
    "[Const { destination: Direct(10), bit_size: Integer(U32), value: 2 }, Const { destination: Direct(11), bit_size: Integer(U32), value: 0 }, CalldataCopy { destination_address: Direct(0), size_address: Direct(10), offset_address: Direct(11) }, BinaryFieldOp { destination: Direct(2), op: IntegerDiv, lhs: Direct(0), rhs: Direct(1) }, BinaryFieldOp { destination: Direct(1), op: Mul, lhs: Direct(2), rhs: Direct(1) }, BinaryFieldOp { destination: Direct(1), op: Sub, lhs: Direct(0), rhs: Direct(1) }, Mov { destination: Direct(0), source: Direct(2) }, Stop { return_data: HeapVector { pointer: Direct(11), size: Direct(10) } }]"
  ],
<<<<<<< HEAD
  "debug_symbols": "pZJNjsMgDIXv4jULCC35ucpoFJHEqZAQiShUGkW9+zhMmLaLLppsnsH2Z1nyW2DALl5a48bpCs3XAp031ppLa6deBzM5yi53BvnbBo9IKXiqEzVrjy5A46K1DG7axtR0nbVLMWhPVc4A3UCRBo7G4vq6swfN36Oy2FhZ/8Pnz+mT3EGrvLeqjtBlsYOu6o2uyyO04GIHLkSV+UId4yV/4b/pp3vjX2wGnBoZiKRFUgkNne5EF2RwTqqSlnRKBhUNY1AnFfwvEK0oEL4e66a90Z3FzcVjdP2TqcPPnCvZ9rOfehyix3WzVKNdfwE=",
  "file_map": {
    "50": {
      "source": "fn main(x: u64) {\n    assert_eq(x as i8, -1);\n    assert_eq(x as i16, -1);\n    assert_eq(x as i32, -1);\n    assert_eq(x as i64, -1);\n}\n",
      "path": ""
    }
  },
  "expression_width": {
    "Bounded": {
      "width": 4
    }
  }
=======
  "debug_symbols": "[debug_symbols]",
  "file_map": "[file_map]",
  "names": [
    "main"
  ],
  "brillig_names": [
    "directive_integer_quotient"
  ]
>>>>>>> 318ff16c
}<|MERGE_RESOLUTION|>--- conflicted
+++ resolved
@@ -42,27 +42,11 @@
     "unconstrained func 0",
     "[Const { destination: Direct(10), bit_size: Integer(U32), value: 2 }, Const { destination: Direct(11), bit_size: Integer(U32), value: 0 }, CalldataCopy { destination_address: Direct(0), size_address: Direct(10), offset_address: Direct(11) }, BinaryFieldOp { destination: Direct(2), op: IntegerDiv, lhs: Direct(0), rhs: Direct(1) }, BinaryFieldOp { destination: Direct(1), op: Mul, lhs: Direct(2), rhs: Direct(1) }, BinaryFieldOp { destination: Direct(1), op: Sub, lhs: Direct(0), rhs: Direct(1) }, Mov { destination: Direct(0), source: Direct(2) }, Stop { return_data: HeapVector { pointer: Direct(11), size: Direct(10) } }]"
   ],
-<<<<<<< HEAD
-  "debug_symbols": "pZJNjsMgDIXv4jULCC35ucpoFJHEqZAQiShUGkW9+zhMmLaLLppsnsH2Z1nyW2DALl5a48bpCs3XAp031ppLa6deBzM5yi53BvnbBo9IKXiqEzVrjy5A46K1DG7axtR0nbVLMWhPVc4A3UCRBo7G4vq6swfN36Oy2FhZ/8Pnz+mT3EGrvLeqjtBlsYOu6o2uyyO04GIHLkSV+UId4yV/4b/pp3vjX2wGnBoZiKRFUgkNne5EF2RwTqqSlnRKBhUNY1AnFfwvEK0oEL4e66a90Z3FzcVjdP2TqcPPnCvZ9rOfehyix3WzVKNdfwE=",
-  "file_map": {
-    "50": {
-      "source": "fn main(x: u64) {\n    assert_eq(x as i8, -1);\n    assert_eq(x as i16, -1);\n    assert_eq(x as i32, -1);\n    assert_eq(x as i64, -1);\n}\n",
-      "path": ""
-    }
-  },
+  "debug_symbols": "[debug_symbols]",
+  "file_map": "[file_map]",
   "expression_width": {
     "Bounded": {
       "width": 4
     }
   }
-=======
-  "debug_symbols": "[debug_symbols]",
-  "file_map": "[file_map]",
-  "names": [
-    "main"
-  ],
-  "brillig_names": [
-    "directive_integer_quotient"
-  ]
->>>>>>> 318ff16c
 }