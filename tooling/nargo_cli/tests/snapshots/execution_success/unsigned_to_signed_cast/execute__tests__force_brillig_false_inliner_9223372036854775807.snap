---
source: tooling/nargo_cli/tests/execute.rs
expression: artifact
---
{
  "noir_version": "[noir_version]",
  "hash": "[hash]",
  "abi": {
    "parameters": [
      {
        "name": "x",
        "type": {
          "kind": "integer",
          "sign": "unsigned",
          "width": 64
        },
        "visibility": "private"
      }
    ],
    "return_type": null,
    "error_types": {}
  },
<<<<<<< HEAD
  "bytecode": [
    "func 0",
    "current witness index : 6",
    "private parameters indices : [0]",
    "public parameters indices : []",
    "return value indices : []",
    "BRILLIG CALL func 0: inputs: [Single(Expression { mul_terms: [], linear_combinations: [(1, Witness(0))], q_c: 0 }), Single(Expression { mul_terms: [], linear_combinations: [], q_c: 256 })], outputs: [Simple(Witness(1)), Simple(Witness(2))]",
    "BLACKBOX::RANGE [(_1, 56)] []",
    "EXPR [ (1, _0) (-256, _1) (-1, _2) 0 ]",
    "EXPR [ (1, _2) -255 ]",
    "BRILLIG CALL func 0: inputs: [Single(Expression { mul_terms: [], linear_combinations: [(1, Witness(0))], q_c: 0 }), Single(Expression { mul_terms: [], linear_combinations: [], q_c: 65536 })], outputs: [Simple(Witness(3)), Simple(Witness(4))]",
    "BLACKBOX::RANGE [(_3, 48)] []",
    "EXPR [ (1, _0) (-65536, _3) (-1, _4) 0 ]",
    "EXPR [ (1, _4) -65535 ]",
    "BRILLIG CALL func 0: inputs: [Single(Expression { mul_terms: [], linear_combinations: [(1, Witness(0))], q_c: 0 }), Single(Expression { mul_terms: [], linear_combinations: [], q_c: 4294967296 })], outputs: [Simple(Witness(5)), Simple(Witness(6))]",
    "BLACKBOX::RANGE [(_5, 32)] []",
    "EXPR [ (1, _0) (-4294967296, _5) (-1, _6) 0 ]",
    "EXPR [ (1, _6) -4294967295 ]",
    "EXPR [ (1, _0) -18446744073709551615 ]",
    "unconstrained func 0",
    "[Const { destination: Direct(10), bit_size: Integer(U32), value: 2 }, Const { destination: Direct(11), bit_size: Integer(U32), value: 0 }, CalldataCopy { destination_address: Direct(0), size_address: Direct(10), offset_address: Direct(11) }, BinaryFieldOp { destination: Direct(2), op: IntegerDiv, lhs: Direct(0), rhs: Direct(1) }, BinaryFieldOp { destination: Direct(1), op: Mul, lhs: Direct(2), rhs: Direct(1) }, BinaryFieldOp { destination: Direct(1), op: Sub, lhs: Direct(0), rhs: Direct(1) }, Mov { destination: Direct(0), source: Direct(2) }, Stop { return_data: HeapVector { pointer: Direct(11), size: Direct(10) } }]"
  ],
  "debug_symbols": "ldLNCoQgFAXgd7nrFpr9aK8yDGFlIYiG2cAQvftYFDQSgTuP9zt3owt0opmHWureTFC9FlCm5U4a7dMCaL+aRq63NDluHVQkTUDozh/YmkAvlYAqR+s7ARzH0zhOHnlGAp7d8QIdvKABz+N4EcfLR16mAad3nLKDszLgLI5jFOnxo8cIh4Xbl8WYng2C/ho+NFYqJYf6+v389YdbyRsljtjPur1M3Xc8J2d/tKYV3WzFtmmf+fU/",
=======
  "bytecode": "H4sIAAAAAAAA/+1TW27DIBDEQNw2Ub56gR5hl0cMf71KreL7H6FF3ZUodf2TtZRIWQkGtGg0DMygfmr8HmdaW0Kt/tZA+E4I1xUKcsGKXBluBNArHmjeGMI6UifA7GiYh0sIZXIFPX6Ay3OKEOJ8SZgwpvjpkvclhTTlOU+QMfiCS8y+LLUABwGuhYRptc9DSn84LeefewTlt8Y6tV7w37dsiGmwV3GrQalcRskFxar7CIqV8+8RlEYfL1ovDoQjG8JBqY23TsANBsXR58aDkgvKqO4jKKOcf25PnVe8M3Rv46o22+ncKj7zTPhCeGz6Ru6ujvlP+/DD08odj8361PU47Fb9702/1x1unR02eM8rPeZ8JWz18j2+AKS1yQ8bDAAA",
  "debug_symbols": "pZJNjsMgDIXv4jULCC35ucpoFJHEqZAQiShUGkW9+zhMmLaLLppsnsH2Z1nyW2DALl5a48bpCs3XAp031ppLa6deBzM5yi53BvnbBo9IKXiqEzVrjy5A46K1DG7axtR0nbVLMWhPVc4A3UCRBo7G4vq6swfN36Oy2FhZ/8Pnz+mT3EGrvLeqjtBlsYOu6o2uyyO04GIHLkSV+UId4yV/4b/pp3vjX2wGnBoZiKRFUgkNne5EF2RwTqqSlnRKBhUNY1AnFfwvEK0oEL4e66a90Z3FzcVjdP2TqcPPnCvZ9rOfehyix3WzVKNdfwE=",
>>>>>>> 2114ae22
  "file_map": {
    "50": {
      "source": "fn main(x: u64) {\n    assert_eq(x as i8, -1);\n    assert_eq(x as i16, -1);\n    assert_eq(x as i32, -1);\n    assert_eq(x as i64, -1);\n}\n",
      "path": ""
    }
  },
  "names": [
    "main"
  ],
  "brillig_names": [
    "directive_integer_quotient"
  ]
}<|MERGE_RESOLUTION|>--- conflicted
+++ resolved
@@ -20,11 +20,10 @@
     "return_type": null,
     "error_types": {}
   },
-<<<<<<< HEAD
   "bytecode": [
     "func 0",
-    "current witness index : 6",
-    "private parameters indices : [0]",
+    "current witness index : _6",
+    "private parameters indices : [_0]",
     "public parameters indices : []",
     "return value indices : []",
     "BRILLIG CALL func 0: inputs: [Single(Expression { mul_terms: [], linear_combinations: [(1, Witness(0))], q_c: 0 }), Single(Expression { mul_terms: [], linear_combinations: [], q_c: 256 })], outputs: [Simple(Witness(1)), Simple(Witness(2))]",
@@ -43,11 +42,7 @@
     "unconstrained func 0",
     "[Const { destination: Direct(10), bit_size: Integer(U32), value: 2 }, Const { destination: Direct(11), bit_size: Integer(U32), value: 0 }, CalldataCopy { destination_address: Direct(0), size_address: Direct(10), offset_address: Direct(11) }, BinaryFieldOp { destination: Direct(2), op: IntegerDiv, lhs: Direct(0), rhs: Direct(1) }, BinaryFieldOp { destination: Direct(1), op: Mul, lhs: Direct(2), rhs: Direct(1) }, BinaryFieldOp { destination: Direct(1), op: Sub, lhs: Direct(0), rhs: Direct(1) }, Mov { destination: Direct(0), source: Direct(2) }, Stop { return_data: HeapVector { pointer: Direct(11), size: Direct(10) } }]"
   ],
-  "debug_symbols": "ldLNCoQgFAXgd7nrFpr9aK8yDGFlIYiG2cAQvftYFDQSgTuP9zt3owt0opmHWureTFC9FlCm5U4a7dMCaL+aRq63NDluHVQkTUDozh/YmkAvlYAqR+s7ARzH0zhOHnlGAp7d8QIdvKABz+N4EcfLR16mAad3nLKDszLgLI5jFOnxo8cIh4Xbl8WYng2C/ho+NFYqJYf6+v389YdbyRsljtjPur1M3Xc8J2d/tKYV3WzFtmmf+fU/",
-=======
-  "bytecode": "H4sIAAAAAAAA/+1TW27DIBDEQNw2Ub56gR5hl0cMf71KreL7H6FF3ZUodf2TtZRIWQkGtGg0DMygfmr8HmdaW0Kt/tZA+E4I1xUKcsGKXBluBNArHmjeGMI6UifA7GiYh0sIZXIFPX6Ay3OKEOJ8SZgwpvjpkvclhTTlOU+QMfiCS8y+LLUABwGuhYRptc9DSn84LeefewTlt8Y6tV7w37dsiGmwV3GrQalcRskFxar7CIqV8+8RlEYfL1ovDoQjG8JBqY23TsANBsXR58aDkgvKqO4jKKOcf25PnVe8M3Rv46o22+ncKj7zTPhCeGz6Ru6ujvlP+/DD08odj8361PU47Fb9702/1x1unR02eM8rPeZ8JWz18j2+AKS1yQ8bDAAA",
   "debug_symbols": "pZJNjsMgDIXv4jULCC35ucpoFJHEqZAQiShUGkW9+zhMmLaLLppsnsH2Z1nyW2DALl5a48bpCs3XAp031ppLa6deBzM5yi53BvnbBo9IKXiqEzVrjy5A46K1DG7axtR0nbVLMWhPVc4A3UCRBo7G4vq6swfN36Oy2FhZ/8Pnz+mT3EGrvLeqjtBlsYOu6o2uyyO04GIHLkSV+UId4yV/4b/pp3vjX2wGnBoZiKRFUgkNne5EF2RwTqqSlnRKBhUNY1AnFfwvEK0oEL4e66a90Z3FzcVjdP2TqcPPnCvZ9rOfehyix3WzVKNdfwE=",
->>>>>>> 2114ae22
   "file_map": {
     "50": {
       "source": "fn main(x: u64) {\n    assert_eq(x as i8, -1);\n    assert_eq(x as i16, -1);\n    assert_eq(x as i32, -1);\n    assert_eq(x as i64, -1);\n}\n",
