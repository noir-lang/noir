--- conflicted
+++ resolved
@@ -26,25 +26,11 @@
     "return value indices : []",
     "EXPR [ (1, _0) -42 ]"
   ],
-<<<<<<< HEAD
-  "debug_symbols": "dY/BCoMwDIbfJece9DDYfJUxpNYogZCW2A6G+O6Lops77JQmf76/+WfosStjSzLECZr7DJ0SM40tx+AzRbHpvDg42jYroo3gpBuVvKJkaKQwO3h6LtvSlLxsNXs1tXKA0ls1w4EY19fivnT1H61v9Q7Xt+sHvxj/sM4H0p+LobLFZbVT8h3jnmIoEk6h8isdyhE7aQzYF8XVbtPsgzc=",
-  "file_map": {
-    "50": {
-      "source": "fn main(x: Field) {\n    let x1 = &mut 42;\n    let set_x1 = |y| { *x1 = y; };\n\n    assert(*x1 == 42);\n    set_x1(44);\n    assert(*x1 == 44);\n    set_x1(*x1);\n    assert(*x1 == 44);\n    assert(x == 42);\n}\n\n#[test]\nfn test_main() {\n    main(42);\n}\n",
-      "path": ""
-    }
-  },
+  "debug_symbols": "[debug_symbols]",
+  "file_map": "[file_map]",
   "expression_width": {
     "Bounded": {
       "width": 4
     }
   }
-=======
-  "debug_symbols": "[debug_symbols]",
-  "file_map": "[file_map]",
-  "names": [
-    "main"
-  ],
-  "brillig_names": []
->>>>>>> 318ff16c
 }