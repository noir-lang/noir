---
source: tooling/nargo_cli/tests/execute.rs
assertion_line: 468
expression: artifact
---
{
  "noir_version": "[noir_version]",
  "hash": "[hash]",
  "abi": {
    "parameters": [
      {
        "name": "x",
        "type": {
          "kind": "array",
          "length": 5,
          "type": {
            "kind": "integer",
            "sign": "unsigned",
            "width": 32
          }
        },
        "visibility": "private"
      },
      {
        "name": "idx",
        "type": {
          "kind": "integer",
          "sign": "unsigned",
          "width": 32
        },
        "visibility": "private"
      }
    ],
    "return_type": null,
    "error_types": {
      "14225679739041873922": {
        "error_kind": "string",
        "string": "Index out of bounds"
      }
    }
  },
  "bytecode": [
    "func 0",
    "current witness index : _14",
    "private parameters indices : [_0, _1, _2, _3, _4, _5]",
    "public parameters indices : []",
    "return value indices : []",
    "BLACKBOX::RANGE [(_0, 32)] []",
    "BLACKBOX::RANGE [(_1, 32)] []",
    "BLACKBOX::RANGE [(_2, 32)] []",
    "BLACKBOX::RANGE [(_3, 32)] []",
    "BLACKBOX::RANGE [(_4, 32)] []",
    "INIT (id: 0, len: 5, witnesses: [_0, _1, _2, _3, _4])",
    "BLACKBOX::RANGE [(_5, 32)] []",
    "BRILLIG CALL func 0: inputs: [EXPR [ (1, _5) 4294967293 ], EXPR [ 4294967296 ]], outputs: [_6, _7]",
    "BLACKBOX::RANGE [(_6, 1)] []",
    "BLACKBOX::RANGE [(_7, 32)] []",
    "EXPR [ (1, _5) (-4294967296, _6) (-1, _7) 4294967293 ]",
    "BRILLIG CALL func 0: inputs: [EXPR [ (1, _5) 4294967291 ], EXPR [ 4294967296 ]], outputs: [_8, _9]",
    "BLACKBOX::RANGE [(_8, 1)] []",
    "BLACKBOX::RANGE [(_9, 32)] []",
    "EXPR [ (1, _5) (-4294967296, _8) (-1, _9) 4294967291 ]",
    "EXPR [ (1, _6, _8) (-1, _8) 0 ]",
    "EXPR [ (-1, _5, _6) (1, _5) (-1, _10) 0 ]",
    "MEM (id: 0, read at: EXPR [ (1, _10) 0 ], value: EXPR [ (1, _11) 0 ]) ",
    "INIT (id: 1, len: 5, witnesses: [_0, _1, _2, _3, _4])",
    "EXPR [ (1, _6, _11) (-10, _6) (-1, _12) 10 ]",
    "MEM (id: 1, write EXPR [ (1, _12) 0 ] at: EXPR [ (1, _10) 0 ]) ",
    "EXPR [ (-1, _13) 4 ]",
    "MEM (id: 1, read at: EXPR [ (1, _13) 0 ], value: EXPR [ (1, _14) 0 ]) ",
    "EXPR [ (1, _4, _6) (-1, _6, _14) (1, _14) -111 ]",
    "unconstrained func 0",
    "[Const { destination: Direct(10), bit_size: Integer(U32), value: 2 }, Const { destination: Direct(11), bit_size: Integer(U32), value: 0 }, CalldataCopy { destination_address: Direct(0), size_address: Direct(10), offset_address: Direct(11) }, BinaryFieldOp { destination: Direct(2), op: IntegerDiv, lhs: Direct(0), rhs: Direct(1) }, BinaryFieldOp { destination: Direct(1), op: Mul, lhs: Direct(2), rhs: Direct(1) }, BinaryFieldOp { destination: Direct(1), op: Sub, lhs: Direct(0), rhs: Direct(1) }, Mov { destination: Direct(0), source: Direct(2) }, Stop { return_data: HeapVector { pointer: Direct(11), size: Direct(10) } }]"
  ],
<<<<<<< HEAD
  "debug_symbols": "nZLLqsMgEED/ZdYu1Ob9K5dLMIkpgphg9cIl5N87cWofi0LpxqOOZxh1Npj0EM+9cfNyge5ng8Eba825t8uoglkc7m47g7zsg9cat+ApjtaqvHYBOhetZfCnbEyHLqtyiUF5jHIG2k1ITDgbq4/Zzh42f6+KQtxkUZZ3vfzcr5rs1+Irv7r78hu/zb7k9Yv/iys1Gv/y4lCjwqBJY5tGwQkCUyAk4UQoCCWhgu6EqAkNoU2QnCAIkoBZiv0o3hs1WH378zm68akFwv+aI7lJVr+MeopeH8WnGF7nCg==",
  "file_map": {
    "50": {
      "source": "fn main(mut x: [u32; 5], idx: u32) {\n    // We should not hit out of bounds here as we have a predicate\n    // that should not be hit\n    if idx as u32 < 3 {\n        x[idx] = 10;\n    }\n    assert(x[4] == 111);\n}\n",
      "path": ""
    }
  },
=======
  "debug_symbols": "[debug_symbols]",
  "file_map": "[file_map]",
>>>>>>> 8fd9446d
  "names": [
    "main"
  ],
  "brillig_names": [
    "directive_integer_quotient"
  ]
}<|MERGE_RESOLUTION|>--- conflicted
+++ resolved
@@ -1,6 +1,5 @@
 ---
 source: tooling/nargo_cli/tests/execute.rs
-assertion_line: 468
 expression: artifact
 ---
 {
@@ -72,18 +71,8 @@
     "unconstrained func 0",
     "[Const { destination: Direct(10), bit_size: Integer(U32), value: 2 }, Const { destination: Direct(11), bit_size: Integer(U32), value: 0 }, CalldataCopy { destination_address: Direct(0), size_address: Direct(10), offset_address: Direct(11) }, BinaryFieldOp { destination: Direct(2), op: IntegerDiv, lhs: Direct(0), rhs: Direct(1) }, BinaryFieldOp { destination: Direct(1), op: Mul, lhs: Direct(2), rhs: Direct(1) }, BinaryFieldOp { destination: Direct(1), op: Sub, lhs: Direct(0), rhs: Direct(1) }, Mov { destination: Direct(0), source: Direct(2) }, Stop { return_data: HeapVector { pointer: Direct(11), size: Direct(10) } }]"
   ],
-<<<<<<< HEAD
-  "debug_symbols": "nZLLqsMgEED/ZdYu1Ob9K5dLMIkpgphg9cIl5N87cWofi0LpxqOOZxh1Npj0EM+9cfNyge5ng8Eba825t8uoglkc7m47g7zsg9cat+ApjtaqvHYBOhetZfCnbEyHLqtyiUF5jHIG2k1ITDgbq4/Zzh42f6+KQtxkUZZ3vfzcr5rs1+Irv7r78hu/zb7k9Yv/iys1Gv/y4lCjwqBJY5tGwQkCUyAk4UQoCCWhgu6EqAkNoU2QnCAIkoBZiv0o3hs1WH378zm68akFwv+aI7lJVr+MeopeH8WnGF7nCg==",
-  "file_map": {
-    "50": {
-      "source": "fn main(mut x: [u32; 5], idx: u32) {\n    // We should not hit out of bounds here as we have a predicate\n    // that should not be hit\n    if idx as u32 < 3 {\n        x[idx] = 10;\n    }\n    assert(x[4] == 111);\n}\n",
-      "path": ""
-    }
-  },
-=======
   "debug_symbols": "[debug_symbols]",
   "file_map": "[file_map]",
->>>>>>> 8fd9446d
   "names": [
     "main"
   ],
