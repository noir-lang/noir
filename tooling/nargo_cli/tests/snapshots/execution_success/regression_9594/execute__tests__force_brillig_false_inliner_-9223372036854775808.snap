---
source: tooling/nargo_cli/tests/execute.rs
expression: artifact
---
{
  "noir_version": "[noir_version]",
  "hash": "[hash]",
  "abi": {
    "parameters": [
      {
        "name": "a",
        "type": {
          "kind": "boolean"
        },
        "visibility": "private"
      },
      {
        "name": "b",
        "type": {
          "kind": "boolean"
        },
        "visibility": "private"
      },
      {
        "name": "c",
        "type": {
          "kind": "integer",
          "sign": "signed",
          "width": 32
        },
        "visibility": "private"
      }
    ],
    "return_type": {
      "abi_type": {
        "kind": "integer",
        "sign": "signed",
        "width": 32
      },
      "visibility": "public"
    },
    "error_types": {
      "14225679739041873922": {
        "error_kind": "string",
        "string": "Index out of bounds"
      },
      "15839565830707987292": {
        "error_kind": "string",
        "string": "attempt to calculate the remainder with a divisor of zero"
      }
    }
  },
  "bytecode": [
    "func 0",
    "current witness index : _3",
    "private parameters indices : [_0, _1, _2]",
    "public parameters indices : []",
    "return value indices : [_3]",
    "BLACKBOX::RANGE [_1]:1 bits []",
    "BLACKBOX::RANGE [_2]:32 bits []",
    "EXPR [ (1, _0) 0 ]",
    "EXPR [ (1, _3) -2 ]"
  ],
<<<<<<< HEAD
  "debug_symbols": "dY/BCoMwDIbfJece5th28FXGkFqjBEJaYjsY4rsviqI77JQmf76/+SfosC1DQ9LHEernBK0SMw0Nx+AzRbHpNDvY2yYroo3gpBuVvKJkqKUwO3h7LuvSmLysNXs19eIApbNqhj0xLq/ZHfTlP1pVjw2ubgd+N/5lnQ+kPxfD1RbnxU7Jt4xbir5IOIXKn7Qre+ykMWBXFBe7VbMPvg==",
  "file_map": {
    "50": {
      "source": "fn main(a: bool, mut b: bool, c: i32) -> pub i32 {\n    if a {\n        let mut e: [&mut bool] = &[];\n        b = *e[(1132210792_u32 % e.len())];\n        c\n    } else {\n        2\n    }\n}\n",
      "path": ""
    }
  },
  "expression_width": {
    "Bounded": {
      "width": 4
    }
  }
=======
  "debug_symbols": "[debug_symbols]",
  "file_map": "[file_map]",
  "names": [
    "main"
  ],
  "brillig_names": []
>>>>>>> 318ff16c
}<|MERGE_RESOLUTION|>--- conflicted
+++ resolved
@@ -61,25 +61,11 @@
     "EXPR [ (1, _0) 0 ]",
     "EXPR [ (1, _3) -2 ]"
   ],
-<<<<<<< HEAD
-  "debug_symbols": "dY/BCoMwDIbfJece5th28FXGkFqjBEJaYjsY4rsviqI77JQmf76/+SfosC1DQ9LHEernBK0SMw0Nx+AzRbHpNDvY2yYroo3gpBuVvKJkqKUwO3h7LuvSmLysNXs19eIApbNqhj0xLq/ZHfTlP1pVjw2ubgd+N/5lnQ+kPxfD1RbnxU7Jt4xbir5IOIXKn7Qre+ykMWBXFBe7VbMPvg==",
-  "file_map": {
-    "50": {
-      "source": "fn main(a: bool, mut b: bool, c: i32) -> pub i32 {\n    if a {\n        let mut e: [&mut bool] = &[];\n        b = *e[(1132210792_u32 % e.len())];\n        c\n    } else {\n        2\n    }\n}\n",
-      "path": ""
-    }
-  },
+  "debug_symbols": "[debug_symbols]",
+  "file_map": "[file_map]",
   "expression_width": {
     "Bounded": {
       "width": 4
     }
   }
-=======
-  "debug_symbols": "[debug_symbols]",
-  "file_map": "[file_map]",
-  "names": [
-    "main"
-  ],
-  "brillig_names": []
->>>>>>> 318ff16c
 }