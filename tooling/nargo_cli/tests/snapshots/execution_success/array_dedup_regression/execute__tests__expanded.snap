--- conflicted
+++ resolved
@@ -7,13 +7,8 @@
     for i in 0_u32..5_u32 {
         let mut a2: [Field; 5] = [1_Field, 2_Field, 3_Field, 4_Field, 5_Field];
         {
-<<<<<<< HEAD
-            let i_3847: u32 = x + i;
-            a2[i_3847] = 128_Field;
-=======
-            let i_3823: u32 = x + i;
-            a2[i_3823] = 128_Field;
->>>>>>> 7bda5023
+            let i_3852: u32 = x + i;
+            a2[i_3852] = 128_Field;
         };
         println(a2);
         if i != 0_u32 {
