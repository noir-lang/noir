--- conflicted
+++ resolved
@@ -7,13 +7,8 @@
     for i in 0_u32..5_u32 {
         let mut a2: [Field; 5] = [1_Field, 2_Field, 3_Field, 4_Field, 5_Field];
         {
-<<<<<<< HEAD
-            let i_3950: u32 = x + i;
-            a2[i_3950] = 128_Field;
-=======
-            let i_4236: u32 = x + i;
-            a2[i_4236] = 128_Field;
->>>>>>> 1cc60bb7
+            let i_4255: u32 = x + i;
+            a2[i_4255] = 128_Field;
         };
         println(a2);
         if i != 0_u32 {
