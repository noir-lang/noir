---
source: tooling/nargo_cli/tests/execute.rs
expression: expanded_code
---
unconstrained fn main(x: u32) {
    let a1: [Field; 5] = [1, 2, 3, 4, 5];
    for i in 0..5 {
        let mut a2: [Field; 5] = [1, 2, 3, 4, 5];
        {
<<<<<<< HEAD
            let i_3778: u32 = x + i;
            a2[i_3778] = 128;
=======
            let i_3777: u32 = x + i;
            a2[i_3777] = 128;
>>>>>>> ce2fc37f
        };
        println(a2);
        if i != 0 {
            assert(a2[(x + i) - 1] != 128);
        }
    }
    assert(a1[0] == 1);
    assert(a1[1] == 2);
    assert(a1[2] == 3);
    assert(a1[3] == 4);
    assert(a1[4] == 5);
}<|MERGE_RESOLUTION|>--- conflicted
+++ resolved
@@ -7,13 +7,8 @@
     for i in 0..5 {
         let mut a2: [Field; 5] = [1, 2, 3, 4, 5];
         {
-<<<<<<< HEAD
-            let i_3778: u32 = x + i;
-            a2[i_3778] = 128;
-=======
             let i_3777: u32 = x + i;
             a2[i_3777] = 128;
->>>>>>> ce2fc37f
         };
         println(a2);
         if i != 0 {
