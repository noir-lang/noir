--- conflicted
+++ resolved
@@ -34,27 +34,11 @@
     "unconstrained func 0",
     "[Const { destination: Direct(10), bit_size: Integer(U32), value: 2 }, Const { destination: Direct(11), bit_size: Integer(U32), value: 0 }, CalldataCopy { destination_address: Direct(0), size_address: Direct(10), offset_address: Direct(11) }, BinaryFieldOp { destination: Direct(2), op: IntegerDiv, lhs: Direct(0), rhs: Direct(1) }, BinaryFieldOp { destination: Direct(1), op: Mul, lhs: Direct(2), rhs: Direct(1) }, BinaryFieldOp { destination: Direct(1), op: Sub, lhs: Direct(0), rhs: Direct(1) }, Mov { destination: Direct(0), source: Direct(2) }, Stop { return_data: HeapVector { pointer: Direct(11), size: Direct(10) } }]"
   ],
-<<<<<<< HEAD
-  "debug_symbols": "dZDdDoMgDIXfpddc6P7nqyyLQayGpAFSYclifPdVopu78OaU9vC1lBFabFJfW9f5AarHCA1bItvX5I2O1jupjpOCNa0jI0oJNr5QQTO6CJVLRApemlK+NATtcoyaxS0UoGslSsPOEs6nSf3oYh+93Bf2evvCZ6Gfkmlj+e+9UEJVKjhkPWY9iU5ze7a6IVy26pIzmyXjO6zO+g2BvcE2Mc4DsicjPw==",
-  "file_map": {
-    "50": {
-      "source": "// Test integer addition: 3 + 4 = 7\nfn main(mut x: u32) {\n    assert(x > foo());\n}\n\n#[field(bn254)]\nfn foo() -> u32 {\n    1\n}\n\n#[field(23)]\nfn foo() -> u32 {\n    2\n}\n\n#[field(bls12_381)]\nfn foo() -> u32 {\n    3\n}\n",
-      "path": ""
-    }
-  },
+  "debug_symbols": "[debug_symbols]",
+  "file_map": "[file_map]",
   "expression_width": {
     "Bounded": {
       "width": 4
     }
   }
-=======
-  "debug_symbols": "[debug_symbols]",
-  "file_map": "[file_map]",
-  "names": [
-    "main"
-  ],
-  "brillig_names": [
-    "directive_integer_quotient"
-  ]
->>>>>>> 318ff16c
 }