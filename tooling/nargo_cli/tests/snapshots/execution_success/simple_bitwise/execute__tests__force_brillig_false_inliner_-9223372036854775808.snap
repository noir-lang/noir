---
source: tooling/nargo_cli/tests/execute.rs
expression: artifact
---
{
  "noir_version": "[noir_version]",
  "hash": "[hash]",
  "abi": {
    "parameters": [
      {
        "name": "a",
        "type": {
          "kind": "boolean"
        },
        "visibility": "private"
      },
      {
        "name": "b",
        "type": {
          "kind": "boolean"
        },
        "visibility": "private"
      },
      {
        "name": "c",
        "type": {
          "kind": "integer",
          "sign": "unsigned",
          "width": 8
        },
        "visibility": "private"
      },
      {
        "name": "d",
        "type": {
          "kind": "integer",
          "sign": "unsigned",
          "width": 8
        },
        "visibility": "private"
      }
    ],
    "return_type": {
      "abi_type": {
        "kind": "integer",
        "sign": "unsigned",
        "width": 8
      },
      "visibility": "public"
    },
    "error_types": {
      "5019202896831570965": {
        "error_kind": "string",
        "string": "attempt to add with overflow"
      }
    }
  },
<<<<<<< HEAD
  "bytecode": [
    "func 0",
    "current witness index : 13",
    "private parameters indices : [0, 1, 2, 3]",
    "public parameters indices : []",
    "return value indices : [4]",
    "BLACKBOX::RANGE [(_0, 1)] []",
    "BLACKBOX::RANGE [(_1, 1)] []",
    "BLACKBOX::RANGE [(_2, 8)] []",
    "BLACKBOX::RANGE [(_3, 8)] []",
    "BLACKBOX::AND [(_2, 8), (_3, 8)] [_5]",
    "BLACKBOX::XOR [(_2, 8), (_3, 8)] [_6]",
    "EXPR [ (-1, _2) (-1, _7) 255 ]",
    "EXPR [ (-1, _3) (-1, _8) 255 ]",
    "BLACKBOX::AND [(_7, 8), (_8, 8)] [_9]",
    "EXPR [ (-2, _0, _1) (2, _0) (2, _1) (-1, _10) 0 ]",
    "BLACKBOX::RANGE [(_10, 8)] []",
    "EXPR [ (1, _5) (1, _10) (-1, _11) 0 ]",
    "BLACKBOX::RANGE [(_11, 8)] []",
    "EXPR [ (1, _6) (1, _11) (-1, _12) 0 ]",
    "BLACKBOX::RANGE [(_12, 8)] []",
    "EXPR [ (-1, _9) (1, _12) (-1, _13) 255 ]",
    "BLACKBOX::RANGE [(_13, 8)] []",
    "EXPR [ (1, _4) (-1, _13) 0 ]"
  ],
  "debug_symbols": "ldJRCoQgFAXQvbzvPrTUprYyDGFlIYiG2cAQ7X0sEkKC8M/7LueB6Aq9aJexkXowM9TvFZTpuJNG+7QCOUbzxPWeZsetgxrnOAOh+/3EtgwGqQTUFG2fDOgtICgAQiPAbgGtAmAkAmUqeKWC6haU4Q45KiKAUbLAT6KMRZ4sigeBcSxIsqBPIn5vzNKED62VSsmxuf5MP/5yK3mrxBmHRXeX1v2m0AQ/WdOJfrFi33R0fv0f",
=======
  "bytecode": "H4sIAAAAAAAA/81WXW7CMAxO2gKlP9M0aQ+7hdMkNHnbHnaQVUveORV34RwchEJTYSqKkOoiPslyaluf4i9uG846lK19hDVvLQ6+f8YxfiMWtZYOYjGK8ZG603qBcmM1S3aNKPjv4CVslHJ15YQUf1DZxmhQutkYYYQ2+r8yUjqjTG0bW4MVSjrhtZUeOkSEXCvEBZPg/Zw9x4RcKWHPeF5WaBbSYGt2mUsKPZzvwNDMMbJ+oKLk4oRnltHtC/B7n4VzwiDWVCwIuTJCTfOZNM2foOmSkCsn1LSYSdPiAU2n7n1NqGlBuK+S0X6ve03LG5oO/1swDSJ5SR262UoCV4L67+808SDW1+HaLPjPw8/Xdr/7RanzvI7l3u7k3u/kTjgCP8b3ZAQKAAA=",
  "debug_symbols": "pZTBboQgEIbfhTMHQEDxVZrGoOKGhKBhtUljfPcOBuzuoUmDF35h+GAcZmZHo+m3R2f9ND9R+7GjPljn7KNz86BXO3tY3Q+M8rRbgzGwhF7sQC06GL+i1m/OYfSl3XZuei7an7rqAFaCkfEjKBw4WWfi14F/afI3Knlipbpg8W+6qRLdNAU0JSzhlNQlPKOZZ7KE5zlwlIsSXqjMS17C15f/dVH8rvBTRYruv/5f0RJeicQzwm7dz0h1k6/v8ZTe5N/z5xNmerDhrdoRRy1Um4AtGEmoOIzqc2zOUcGBkA+UJKUxrUFZ0goU3pvypCKmLaiMekQvg9W9M6mxTJsfXvrM+r1kS+5ES5gHM27BRC9PG/j9Aw==",
>>>>>>> 2114ae22
  "file_map": {
    "50": {
      "source": "fn main(a: bool, b: bool, c: u8, d: u8) -> pub u8 {\n    let i = a & b;\n    let j = a ^ b;\n    let k = a | b;\n    let x = c & d;\n    let y = c ^ d;\n    let z = c | d;\n    (i as u8) + (j as u8) + (k as u8) + x + y + z\n}\n",
      "path": ""
    }
  },
  "names": [
    "main"
  ],
  "brillig_names": []
}<|MERGE_RESOLUTION|>--- conflicted
+++ resolved
@@ -55,13 +55,12 @@
       }
     }
   },
-<<<<<<< HEAD
   "bytecode": [
     "func 0",
-    "current witness index : 13",
-    "private parameters indices : [0, 1, 2, 3]",
+    "current witness index : _13",
+    "private parameters indices : [_0, _1, _2, _3]",
     "public parameters indices : []",
-    "return value indices : [4]",
+    "return value indices : [_4]",
     "BLACKBOX::RANGE [(_0, 1)] []",
     "BLACKBOX::RANGE [(_1, 1)] []",
     "BLACKBOX::RANGE [(_2, 8)] []",
@@ -81,11 +80,7 @@
     "BLACKBOX::RANGE [(_13, 8)] []",
     "EXPR [ (1, _4) (-1, _13) 0 ]"
   ],
-  "debug_symbols": "ldJRCoQgFAXQvbzvPrTUprYyDGFlIYiG2cAQ7X0sEkKC8M/7LueB6Aq9aJexkXowM9TvFZTpuJNG+7QCOUbzxPWeZsetgxrnOAOh+/3EtgwGqQTUFG2fDOgtICgAQiPAbgGtAmAkAmUqeKWC6haU4Q45KiKAUbLAT6KMRZ4sigeBcSxIsqBPIn5vzNKED62VSsmxuf5MP/5yK3mrxBmHRXeX1v2m0AQ/WdOJfrFi33R0fv0f",
-=======
-  "bytecode": "H4sIAAAAAAAA/81WXW7CMAxO2gKlP9M0aQ+7hdMkNHnbHnaQVUveORV34RwchEJTYSqKkOoiPslyaluf4i9uG846lK19hDVvLQ6+f8YxfiMWtZYOYjGK8ZG603qBcmM1S3aNKPjv4CVslHJ15YQUf1DZxmhQutkYYYQ2+r8yUjqjTG0bW4MVSjrhtZUeOkSEXCvEBZPg/Zw9x4RcKWHPeF5WaBbSYGt2mUsKPZzvwNDMMbJ+oKLk4oRnltHtC/B7n4VzwiDWVCwIuTJCTfOZNM2foOmSkCsn1LSYSdPiAU2n7n1NqGlBuK+S0X6ve03LG5oO/1swDSJ5SR262UoCV4L67+808SDW1+HaLPjPw8/Xdr/7RanzvI7l3u7k3u/kTjgCP8b3ZAQKAAA=",
   "debug_symbols": "pZTBboQgEIbfhTMHQEDxVZrGoOKGhKBhtUljfPcOBuzuoUmDF35h+GAcZmZHo+m3R2f9ND9R+7GjPljn7KNz86BXO3tY3Q+M8rRbgzGwhF7sQC06GL+i1m/OYfSl3XZuei7an7rqAFaCkfEjKBw4WWfi14F/afI3Knlipbpg8W+6qRLdNAU0JSzhlNQlPKOZZ7KE5zlwlIsSXqjMS17C15f/dVH8rvBTRYruv/5f0RJeicQzwm7dz0h1k6/v8ZTe5N/z5xNmerDhrdoRRy1Um4AtGEmoOIzqc2zOUcGBkA+UJKUxrUFZ0goU3pvypCKmLaiMekQvg9W9M6mxTJsfXvrM+r1kS+5ES5gHM27BRC9PG/j9Aw==",
->>>>>>> 2114ae22
   "file_map": {
     "50": {
       "source": "fn main(a: bool, b: bool, c: u8, d: u8) -> pub u8 {\n    let i = a & b;\n    let j = a ^ b;\n    let k = a | b;\n    let x = c & d;\n    let y = c ^ d;\n    let z = c | d;\n    (i as u8) + (j as u8) + (k as u8) + x + y + z\n}\n",
