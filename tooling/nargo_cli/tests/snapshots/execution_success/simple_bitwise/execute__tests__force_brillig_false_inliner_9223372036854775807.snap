---
source: tooling/nargo_cli/tests/execute.rs
expression: artifact
---
{
  "noir_version": "[noir_version]",
  "hash": "[hash]",
  "abi": {
    "parameters": [
      {
        "name": "a",
        "type": {
          "kind": "boolean"
        },
        "visibility": "private"
      },
      {
        "name": "b",
        "type": {
          "kind": "boolean"
        },
        "visibility": "private"
      },
      {
        "name": "c",
        "type": {
          "kind": "integer",
          "sign": "unsigned",
          "width": 8
        },
        "visibility": "private"
      },
      {
        "name": "d",
        "type": {
          "kind": "integer",
          "sign": "unsigned",
          "width": 8
        },
        "visibility": "private"
      }
    ],
    "return_type": {
      "abi_type": {
        "kind": "integer",
        "sign": "unsigned",
        "width": 8
      },
      "visibility": "public"
    },
    "error_types": {
      "5019202896831570965": {
        "error_kind": "string",
        "string": "attempt to add with overflow"
      }
    }
  },
  "bytecode": [
    "func 0",
    "current witness index : _13",
    "private parameters indices : [_0, _1, _2, _3]",
    "public parameters indices : []",
    "return value indices : [_4]",
    "BLACKBOX::RANGE [_0]:1 bits []",
    "BLACKBOX::RANGE [_1]:1 bits []",
    "BLACKBOX::RANGE [_2]:8 bits []",
    "BLACKBOX::RANGE [_3]:8 bits []",
    "BLACKBOX::AND [_2, _3]:8 bits [_5]",
    "BLACKBOX::XOR [_2, _3]:8 bits [_6]",
    "EXPR [ (-1, _2) (-1, _7) 255 ]",
    "EXPR [ (-1, _3) (-1, _8) 255 ]",
    "BLACKBOX::AND [_7, _8]:8 bits [_9]",
    "EXPR [ (-2, _0, _1) (2, _0) (2, _1) (-1, _10) 0 ]",
    "BLACKBOX::RANGE [_10]:8 bits []",
    "EXPR [ (1, _5) (1, _10) (-1, _11) 0 ]",
    "BLACKBOX::RANGE [_11]:8 bits []",
    "EXPR [ (1, _6) (1, _11) (-1, _12) 0 ]",
    "BLACKBOX::RANGE [_12]:8 bits []",
    "EXPR [ (-1, _9) (1, _12) (-1, _13) 255 ]",
    "BLACKBOX::RANGE [_13]:8 bits []",
    "EXPR [ (1, _4) (-1, _13) 0 ]"
  ],
<<<<<<< HEAD
  "debug_symbols": "pZTBboQgEIbfhTMHQEDxVZrGoOKGhKBhtUljfPcOBuzuoUmDF35h+GAcZmZHo+m3R2f9ND9R+7GjPljn7KNz86BXO3tY3Q+M8rRbgzGwhF7sQC06GL+i1m/OYfSl3XZuei7an7rqAFaCkfEjKBw4WWfi14F/afI3Knlipbpg8W+6qRLdNAU0JSzhlNQlPKOZZ7KE5zlwlIsSXqjMS17C15f/dVH8rvBTRYruv/5f0RJeicQzwm7dz0h1k6/v8ZTe5N/z5xNmerDhrdoRRy1Um4AtGEmoOIzqc2zOUcGBkA+UJKUxrUFZ0goU3pvypCKmLaiMekQvg9W9M6mxTJsfXvrM+r1kS+5ES5gHM27BRC9PG/j9Aw==",
  "file_map": {
    "50": {
      "source": "fn main(a: bool, b: bool, c: u8, d: u8) -> pub u8 {\n    let i = a & b;\n    let j = a ^ b;\n    let k = a | b;\n    let x = c & d;\n    let y = c ^ d;\n    let z = c | d;\n    (i as u8) + (j as u8) + (k as u8) + x + y + z\n}\n",
      "path": ""
    }
  },
  "expression_width": {
    "Bounded": {
      "width": 4
    }
  }
=======
  "debug_symbols": "[debug_symbols]",
  "file_map": "[file_map]",
  "names": [
    "main"
  ],
  "brillig_names": []
>>>>>>> 318ff16c
}<|MERGE_RESOLUTION|>--- conflicted
+++ resolved
@@ -80,25 +80,11 @@
     "BLACKBOX::RANGE [_13]:8 bits []",
     "EXPR [ (1, _4) (-1, _13) 0 ]"
   ],
-<<<<<<< HEAD
-  "debug_symbols": "pZTBboQgEIbfhTMHQEDxVZrGoOKGhKBhtUljfPcOBuzuoUmDF35h+GAcZmZHo+m3R2f9ND9R+7GjPljn7KNz86BXO3tY3Q+M8rRbgzGwhF7sQC06GL+i1m/OYfSl3XZuei7an7rqAFaCkfEjKBw4WWfi14F/afI3Knlipbpg8W+6qRLdNAU0JSzhlNQlPKOZZ7KE5zlwlIsSXqjMS17C15f/dVH8rvBTRYruv/5f0RJeicQzwm7dz0h1k6/v8ZTe5N/z5xNmerDhrdoRRy1Um4AtGEmoOIzqc2zOUcGBkA+UJKUxrUFZ0goU3pvypCKmLaiMekQvg9W9M6mxTJsfXvrM+r1kS+5ES5gHM27BRC9PG/j9Aw==",
-  "file_map": {
-    "50": {
-      "source": "fn main(a: bool, b: bool, c: u8, d: u8) -> pub u8 {\n    let i = a & b;\n    let j = a ^ b;\n    let k = a | b;\n    let x = c & d;\n    let y = c ^ d;\n    let z = c | d;\n    (i as u8) + (j as u8) + (k as u8) + x + y + z\n}\n",
-      "path": ""
-    }
-  },
+  "debug_symbols": "[debug_symbols]",
+  "file_map": "[file_map]",
   "expression_width": {
     "Bounded": {
       "width": 4
     }
   }
-=======
-  "debug_symbols": "[debug_symbols]",
-  "file_map": "[file_map]",
-  "names": [
-    "main"
-  ],
-  "brillig_names": []
->>>>>>> 318ff16c
 }