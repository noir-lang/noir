--- conflicted
+++ resolved
@@ -69,27 +69,11 @@
     "unconstrained func 0",
     "[Const { destination: Direct(2), bit_size: Integer(U32), value: 1 }, Const { destination: Direct(1), bit_size: Integer(U32), value: 32841 }, Const { destination: Direct(0), bit_size: Integer(U32), value: 3 }, Const { destination: Relative(5), bit_size: Integer(U32), value: 4 }, Const { destination: Relative(6), bit_size: Integer(U32), value: 0 }, CalldataCopy { destination_address: Direct(32836), size_address: Relative(5), offset_address: Relative(6) }, Cast { destination: Direct(32836), source: Direct(32836), bit_size: Integer(U1) }, Cast { destination: Direct(32837), source: Direct(32837), bit_size: Integer(U1) }, Cast { destination: Direct(32838), source: Direct(32838), bit_size: Integer(U8) }, Cast { destination: Direct(32839), source: Direct(32839), bit_size: Integer(U8) }, Mov { destination: Relative(1), source: Direct(32836) }, Mov { destination: Relative(2), source: Direct(32837) }, Mov { destination: Relative(3), source: Direct(32838) }, Mov { destination: Relative(4), source: Direct(32839) }, Call { location: 20 }, Call { location: 21 }, Mov { destination: Direct(32840), source: Relative(1) }, Const { destination: Relative(2), bit_size: Integer(U32), value: 32840 }, Const { destination: Relative(3), bit_size: Integer(U32), value: 1 }, Stop { return_data: HeapVector { pointer: Relative(2), size: Relative(3) } }, Return, Call { location: 50 }, BinaryIntOp { destination: Relative(5), op: Mul, bit_size: U1, lhs: Relative(1), rhs: Relative(2) }, BinaryIntOp { destination: Relative(6), op: Xor, bit_size: U1, lhs: Relative(1), rhs: Relative(2) }, BinaryIntOp { destination: Relative(7), op: Or, bit_size: U1, lhs: Relative(1), rhs: Relative(2) }, BinaryIntOp { destination: Relative(1), op: And, bit_size: U8, lhs: Relative(3), rhs: Relative(4) }, BinaryIntOp { destination: Relative(2), op: Xor, bit_size: U8, lhs: Relative(3), rhs: Relative(4) }, BinaryIntOp { destination: Relative(8), op: Or, bit_size: U8, lhs: Relative(3), rhs: Relative(4) }, Cast { destination: Relative(3), source: Relative(5), bit_size: Integer(U8) }, Cast { destination: Relative(4), source: Relative(6), bit_size: Integer(U8) }, BinaryIntOp { destination: Relative(5), op: Add, bit_size: U8, lhs: Relative(3), rhs: Relative(4) }, Cast { destination: Relative(3), source: Relative(7), bit_size: Integer(U8) }, BinaryIntOp { destination: Relative(4), op: Add, bit_size: U8, lhs: Relative(5), rhs: Relative(3) }, BinaryIntOp { destination: Relative(6), op: LessThanEquals, bit_size: U8, lhs: Relative(5), rhs: Relative(4) }, JumpIf { condition: Relative(6), location: 36 }, Call { location: 56 }, BinaryIntOp { destination: Relative(3), op: Add, bit_size: U8, lhs: Relative(4), rhs: Relative(1) }, BinaryIntOp { destination: Relative(5), op: LessThanEquals, bit_size: U8, lhs: Relative(4), rhs: Relative(3) }, JumpIf { condition: Relative(5), location: 40 }, Call { location: 56 }, BinaryIntOp { destination: Relative(1), op: Add, bit_size: U8, lhs: Relative(3), rhs: Relative(2) }, BinaryIntOp { destination: Relative(4), op: LessThanEquals, bit_size: U8, lhs: Relative(3), rhs: Relative(1) }, JumpIf { condition: Relative(4), location: 44 }, Call { location: 56 }, BinaryIntOp { destination: Relative(2), op: Add, bit_size: U8, lhs: Relative(1), rhs: Relative(8) }, BinaryIntOp { destination: Relative(3), op: LessThanEquals, bit_size: U8, lhs: Relative(1), rhs: Relative(2) }, JumpIf { condition: Relative(3), location: 48 }, Call { location: 56 }, Mov { destination: Relative(1), source: Relative(2) }, Return, Const { destination: Direct(32772), bit_size: Integer(U32), value: 30720 }, BinaryIntOp { destination: Direct(32771), op: LessThan, bit_size: U32, lhs: Direct(0), rhs: Direct(32772) }, JumpIf { condition: Direct(32771), location: 55 }, IndirectConst { destination_pointer: Direct(1), bit_size: Integer(U64), value: 17843811134343075018 }, Trap { revert_data: HeapVector { pointer: Direct(1), size: Direct(2) } }, Return, IndirectConst { destination_pointer: Direct(1), bit_size: Integer(U64), value: 5019202896831570965 }, Trap { revert_data: HeapVector { pointer: Direct(1), size: Direct(2) } }, Return]"
   ],
-<<<<<<< HEAD
-  "debug_symbols": "pZTdjoMgEEbfZa65YPhTeJWmaayljQlRQ3WTTeO779BF215sssEbjojnG4YYHnDx5/l26vrrcAd3eMA5diF0t1MY2mbqhp7ePoCnQQhwyEBIcIKgwEmCBqcIBpwmVOAMoQZXESy4moEk2xKQdE5MMZQjZabK1JkUhVRAVpl1pv2lojikygozRabMTHm0JaUzTWbKU8vCYG3tNEXvU2dvvdIJjE30/QSun0Ng8NWE+fnRfWz6J6cm0ip14vsLkQKvXfDpaWEvm/+tGpVdYzdZ/9uuZbbrusBGLrKOvCrxBa6+MCW+Wg8OlS7xtV19o0r8att/VXR+2/Gj5UX1t/4tlvhWZ19wsau+4HKnX+3zEXf6n//PkWZN28WPm2tJSbFrzsHn6XXu27fV6XtcV9abb4xD6y9z9Cnpdf0hjQfNmdZHBohpYpiuj0sq/QM=",
-  "file_map": {
-    "50": {
-      "source": "fn main(a: bool, b: bool, c: u8, d: u8) -> pub u8 {\n    let i = a & b;\n    let j = a ^ b;\n    let k = a | b;\n    let x = c & d;\n    let y = c ^ d;\n    let z = c | d;\n    (i as u8) + (j as u8) + (k as u8) + x + y + z\n}\n",
-      "path": ""
-    }
-  },
+  "debug_symbols": "[debug_symbols]",
+  "file_map": "[file_map]",
   "expression_width": {
     "Bounded": {
       "width": 4
     }
   }
-=======
-  "debug_symbols": "[debug_symbols]",
-  "file_map": "[file_map]",
-  "names": [
-    "main"
-  ],
-  "brillig_names": [
-    "main"
-  ]
->>>>>>> 318ff16c
 }