---
source: tooling/nargo_cli/tests/execute.rs
expression: artifact
---
{
  "noir_version": "[noir_version]",
  "hash": "[hash]",
  "abi": {
    "parameters": [
      {
        "name": "x",
        "type": {
          "kind": "array",
          "length": 2,
          "type": {
            "kind": "field"
          }
        },
        "visibility": "private"
      }
    ],
    "return_type": null,
    "error_types": {}
  },
<<<<<<< HEAD
  "bytecode": [
    "func 0",
    "current witness index : 2",
    "private parameters indices : [0, 1]",
    "public parameters indices : []",
    "return value indices : []",
    "BRILLIG CALL func 0: inputs: [Single(Expression { mul_terms: [], linear_combinations: [(-1, Witness(0))], q_c: 1 })], outputs: [Simple(Witness(2))]",
    "EXPR [ (-1, _0, _2) (1, _2) -1 ]",
    "EXPR [ (1, _0) -2 ]",
    "unconstrained func 0",
    "[Const { destination: Direct(21), bit_size: Integer(U32), value: 1 }, Const { destination: Direct(20), bit_size: Integer(U32), value: 0 }, CalldataCopy { destination_address: Direct(0), size_address: Direct(21), offset_address: Direct(20) }, Const { destination: Direct(2), bit_size: Field, value: 0 }, BinaryFieldOp { destination: Direct(3), op: Equals, lhs: Direct(0), rhs: Direct(2) }, JumpIf { condition: Direct(3), location: 8 }, Const { destination: Direct(1), bit_size: Field, value: 1 }, BinaryFieldOp { destination: Direct(0), op: Div, lhs: Direct(1), rhs: Direct(0) }, Stop { return_data: HeapVector { pointer: Direct(20), size: Direct(21) } }]"
  ],
  "debug_symbols": "lY7LCsMgEEX/ZdYurKUJ+CulBJ9hQFR8FIrk32tChRS66W7OvZzLNNBG1nVBb0MGfm/gghIFg+/UgB5RjsLvlItIBThjlIDxul9XthGw6AzwG90eBC7/CuynMM1DmKcvoYNM6Byuy/nRHj9FQiGd+aCtXp3a8oqjGX5MQRldk9mXjq7PvwE=",
=======
  "bytecode": "H4sIAAAAAAAA/7WUUQrDIAyGq93Y9rz2HknVNr71Kiuz9z/CBhoI1j5pP5BIIr9/gqi6iP6vPu1vKaruCOfWFA3M1oZlCmjwA5PfyIF120xI6Mh9JzImkKXFb34Bj9YE3J03O0SkFtSB0q++0rAu6EIdqBt7POsf6sAWswx7RInHpgueS3DtlcVR1PuG/bL+cI0+PAo9jmI/ZH3KOa2NPLAefwD37ojOanz2mflT7f1h7qUv3MW8UxxEjuf5A2weYfntBAAA",
  "debug_symbols": "pZFBCsMgEEXvMmsX1tKk5CqlBGMmQRAVo4UScvdOJLbJoovSjePMn/eF7ww9dmlstR3cBM1thi5oY/TYGqdk1M7SdF4YlLaNAZFGsNOJ8jKgjdDYZAyDhzQpL01e2lyjDKRyBmh7qmQ4aIPrbWEfmn9HhbhusDiLN375gef/8VVd+Lo68HfqpNLhkBhwWmRwyqeA5rys1kHLzuCW6JCs2gUcn74o5Qt8cAr7FHC1zho99gI=",
>>>>>>> 2114ae22
  "file_map": {
    "50": {
      "source": "type Foo<T> = [T; 2];\n\ntype Bar = Field;\n\ntype One<A, B> = (A, B);\ntype Two<A> = One<A, u32>;\ntype Three = Two<u8>;\n\nstruct MyStruct {\n    foo: Bar,\n}\n\nfn main(x: [Field; 2]) {\n    let a: Foo<Field> = [1, 2];\n    assert(a[0] != x[0]);\n\n    let b: Bar = 2;\n    assert(x[0] == b);\n\n    let c: u8 = 1;\n    let d: u32 = 2;\n    let e: Three = (c, d);\n    assert(e.0 == 1);\n\n    let s = MyStruct { foo: 10 };\n    assert(s.foo == 10);\n\n    let _regression2502: Regression2502Alias = Regression2502 {};\n}\n// An ICE was occurring if a type alias referred to a struct before it was initialized\n// during name resolution. The fix was to initialize structs during def collection instead.\ntype Regression2502Alias = Regression2502;\nstruct Regression2502 {}\n",
      "path": ""
    }
  },
  "names": [
    "main"
  ],
  "brillig_names": [
    "directive_invert"
  ]
}<|MERGE_RESOLUTION|>--- conflicted
+++ resolved
@@ -22,11 +22,10 @@
     "return_type": null,
     "error_types": {}
   },
-<<<<<<< HEAD
   "bytecode": [
     "func 0",
-    "current witness index : 2",
-    "private parameters indices : [0, 1]",
+    "current witness index : _2",
+    "private parameters indices : [_0, _1]",
     "public parameters indices : []",
     "return value indices : []",
     "BRILLIG CALL func 0: inputs: [Single(Expression { mul_terms: [], linear_combinations: [(-1, Witness(0))], q_c: 1 })], outputs: [Simple(Witness(2))]",
@@ -35,11 +34,7 @@
     "unconstrained func 0",
     "[Const { destination: Direct(21), bit_size: Integer(U32), value: 1 }, Const { destination: Direct(20), bit_size: Integer(U32), value: 0 }, CalldataCopy { destination_address: Direct(0), size_address: Direct(21), offset_address: Direct(20) }, Const { destination: Direct(2), bit_size: Field, value: 0 }, BinaryFieldOp { destination: Direct(3), op: Equals, lhs: Direct(0), rhs: Direct(2) }, JumpIf { condition: Direct(3), location: 8 }, Const { destination: Direct(1), bit_size: Field, value: 1 }, BinaryFieldOp { destination: Direct(0), op: Div, lhs: Direct(1), rhs: Direct(0) }, Stop { return_data: HeapVector { pointer: Direct(20), size: Direct(21) } }]"
   ],
-  "debug_symbols": "lY7LCsMgEEX/ZdYurKUJ+CulBJ9hQFR8FIrk32tChRS66W7OvZzLNNBG1nVBb0MGfm/gghIFg+/UgB5RjsLvlItIBThjlIDxul9XthGw6AzwG90eBC7/CuynMM1DmKcvoYNM6Byuy/nRHj9FQiGd+aCtXp3a8oqjGX5MQRldk9mXjq7PvwE=",
-=======
-  "bytecode": "H4sIAAAAAAAA/7WUUQrDIAyGq93Y9rz2HknVNr71Kiuz9z/CBhoI1j5pP5BIIr9/gqi6iP6vPu1vKaruCOfWFA3M1oZlCmjwA5PfyIF120xI6Mh9JzImkKXFb34Bj9YE3J03O0SkFtSB0q++0rAu6EIdqBt7POsf6sAWswx7RInHpgueS3DtlcVR1PuG/bL+cI0+PAo9jmI/ZH3KOa2NPLAefwD37ojOanz2mflT7f1h7qUv3MW8UxxEjuf5A2weYfntBAAA",
   "debug_symbols": "pZFBCsMgEEXvMmsX1tKk5CqlBGMmQRAVo4UScvdOJLbJoovSjePMn/eF7ww9dmlstR3cBM1thi5oY/TYGqdk1M7SdF4YlLaNAZFGsNOJ8jKgjdDYZAyDhzQpL01e2lyjDKRyBmh7qmQ4aIPrbWEfmn9HhbhusDiLN375gef/8VVd+Lo68HfqpNLhkBhwWmRwyqeA5rys1kHLzuCW6JCs2gUcn74o5Qt8cAr7FHC1zho99gI=",
->>>>>>> 2114ae22
   "file_map": {
     "50": {
       "source": "type Foo<T> = [T; 2];\n\ntype Bar = Field;\n\ntype One<A, B> = (A, B);\ntype Two<A> = One<A, u32>;\ntype Three = Two<u8>;\n\nstruct MyStruct {\n    foo: Bar,\n}\n\nfn main(x: [Field; 2]) {\n    let a: Foo<Field> = [1, 2];\n    assert(a[0] != x[0]);\n\n    let b: Bar = 2;\n    assert(x[0] == b);\n\n    let c: u8 = 1;\n    let d: u32 = 2;\n    let e: Three = (c, d);\n    assert(e.0 == 1);\n\n    let s = MyStruct { foo: 10 };\n    assert(s.foo == 10);\n\n    let _regression2502: Regression2502Alias = Regression2502 {};\n}\n// An ICE was occurring if a type alias referred to a struct before it was initialized\n// during name resolution. The fix was to initialize structs during def collection instead.\ntype Regression2502Alias = Regression2502;\nstruct Regression2502 {}\n",
