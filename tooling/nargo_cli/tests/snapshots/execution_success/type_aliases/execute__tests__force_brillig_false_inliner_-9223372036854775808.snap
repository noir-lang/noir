--- conflicted
+++ resolved
@@ -34,27 +34,11 @@
     "unconstrained func 0",
     "[Const { destination: Direct(21), bit_size: Integer(U32), value: 1 }, Const { destination: Direct(20), bit_size: Integer(U32), value: 0 }, CalldataCopy { destination_address: Direct(0), size_address: Direct(21), offset_address: Direct(20) }, Const { destination: Direct(2), bit_size: Field, value: 0 }, BinaryFieldOp { destination: Direct(3), op: Equals, lhs: Direct(0), rhs: Direct(2) }, JumpIf { condition: Direct(3), location: 8 }, Const { destination: Direct(1), bit_size: Field, value: 1 }, BinaryFieldOp { destination: Direct(0), op: Div, lhs: Direct(1), rhs: Direct(0) }, Stop { return_data: HeapVector { pointer: Direct(20), size: Direct(21) } }]"
   ],
-<<<<<<< HEAD
-  "debug_symbols": "pZFBCsMgEEXvMmsX1tKk5CqlBGMmQRAVo4UScvdOJLbJoovSjePMn/eF7ww9dmlstR3cBM1thi5oY/TYGqdk1M7SdF4YlLaNAZFGsNOJ8jKgjdDYZAyDhzQpL01e2lyjDKRyBmh7qmQ4aIPrbWEfmn9HhbhusDiLN375gef/8VVd+Lo68HfqpNLhkBhwWmRwyqeA5rys1kHLzuCW6JCs2gUcn74o5Qt8cAr7FHC1zho99gI=",
-  "file_map": {
-    "50": {
-      "source": "type Foo<T> = [T; 2];\n\ntype Bar = Field;\n\ntype One<A, B> = (A, B);\ntype Two<A> = One<A, u32>;\ntype Three = Two<u8>;\n\nstruct MyStruct {\n    foo: Bar,\n}\n\nfn main(x: [Field; 2]) {\n    let a: Foo<Field> = [1, 2];\n    assert(a[0] != x[0]);\n\n    let b: Bar = 2;\n    assert(x[0] == b);\n\n    let c: u8 = 1;\n    let d: u32 = 2;\n    let e: Three = (c, d);\n    assert(e.0 == 1);\n\n    let s = MyStruct { foo: 10 };\n    assert(s.foo == 10);\n\n    let _regression2502: Regression2502Alias = Regression2502 {};\n}\n// An ICE was occurring if a type alias referred to a struct before it was initialized\n// during name resolution. The fix was to initialize structs during def collection instead.\ntype Regression2502Alias = Regression2502;\nstruct Regression2502 {}\n",
-      "path": ""
-    }
-  },
+  "debug_symbols": "[debug_symbols]",
+  "file_map": "[file_map]",
   "expression_width": {
     "Bounded": {
       "width": 4
     }
   }
-=======
-  "debug_symbols": "[debug_symbols]",
-  "file_map": "[file_map]",
-  "names": [
-    "main"
-  ],
-  "brillig_names": [
-    "directive_invert"
-  ]
->>>>>>> 318ff16c
 }