--- conflicted
+++ resolved
@@ -47,11 +47,10 @@
       }
     }
   },
-<<<<<<< HEAD
   "bytecode": [
     "func 0",
-    "current witness index : 12",
-    "private parameters indices : [0, 1, 2]",
+    "current witness index : _12",
+    "private parameters indices : [_0, _1, _2]",
     "public parameters indices : []",
     "return value indices : []",
     "BLACKBOX::RANGE [(_0, 32)] []",
@@ -84,11 +83,7 @@
     "unconstrained func 1",
     "[Const { destination: Direct(10), bit_size: Integer(U32), value: 2 }, Const { destination: Direct(11), bit_size: Integer(U32), value: 0 }, CalldataCopy { destination_address: Direct(0), size_address: Direct(10), offset_address: Direct(11) }, BinaryFieldOp { destination: Direct(2), op: IntegerDiv, lhs: Direct(0), rhs: Direct(1) }, BinaryFieldOp { destination: Direct(1), op: Mul, lhs: Direct(2), rhs: Direct(1) }, BinaryFieldOp { destination: Direct(1), op: Sub, lhs: Direct(0), rhs: Direct(1) }, Mov { destination: Direct(0), source: Direct(2) }, Stop { return_data: HeapVector { pointer: Direct(11), size: Direct(10) } }]"
   ],
-  "debug_symbols": "ldTdCoQgEAXgd5nrLjKzv1dZlrCyEETDbGGJ3n0tCiKMZS6Pc765GXCBTjTzUEvdmwmq1wLKtNxJo31agO5P08j1libHrYOqyCMQuoOqTNYIeqkEVCxe3xGkuDrD1TNcPcfVC1y9xNVJjOyTUJ/E7ACExHeRoAVFixQtGFpkaJGjRYEW5T/BbiIJXpzQ4hQpvQuCFuGb0/RZULQI3zwpH4QPjZVKyaG+fiX++cOt5I0SR+xn3V6m7juek9OP1rSim63YNu0zv/4H",
-=======
-  "bytecode": "H4sIAAAAAAAA/+1XvU7DMBB2nKRtkjLRCrF1ZLTz0zpbJQaeo1XTR0HMiIdg5ClYGHgBXgWJRvik6zXpkjsJECdFl56Tz5+/O1/cQH3b9HBd+/vgcIXet7YgsaAjpn0sQhjUILb23gwzG/BhGcw3lCQcookAtzDLsmxWeWMLuzF5vXWVKavt0llnK1ftclcUjSvdqt7WK1PbsmjsvqqLvQeOUBKkRWfEMpI8OYsD6woFHgNp2AHtwILEYh/DFgoudGghxYxYI0YsrOkIaUqLhmOeNo+aOUecHGM+XuYvdOuxJOExmogrgf/d+pSnVLeeeJ8Aaegi7cCCxBL1u7p1woiVKplunSrZbt3m8Sd360TJbEDNrKVm1G/CvGaJZqMF6jFTvF842EOZku9LUjoMxZoKaTrt0JS7j3Ceprl1iEgdKdV/KMGxufdvT++vzw+bHX7uyvvbz4+7l8f7G/p+QvwczRsy6g74Mxl8gw+FVBc8b0LWrxT/twDyF6tT02QMnj06FKnj0/+ah5+lXMKOucAuvZ+h2LyHa4pwGHOaA34mg99ZMym6z8gY5C7qeC/o+a2JP/fsuX98Fx1jgAm5wnxhHV80QOw9TBQAAA==",
   "debug_symbols": "pZLbisMgEIbfZa698BBzepVlCSYxRRATrC4sIe++E0227UWhtDf/Fx2/gYmuMOo+XjrjpvkK7dcKvTfWmktn50EFMzvcXTcC57ILXmvcgrs6Wovy2gVoXbSWwI+yMR26LsolBuWxSgloNyKx4WSs3r82crPpc7WuDrfh/7J82WZUHjpj9ENfvuOL+vQL8ZZffObz5on/jSs1GP9w3yDwIIEipUxZpqxS1imblIxmMGg5gmeIjCJDZpQZVUadgV0EAY5dcELOMrAL/m8uMrBLue2zeaN6q48HOUU33L3P8LuclfMFL34e9Bi93mdLNZz2Dw==",
->>>>>>> 2114ae22
   "file_map": {
     "50": {
       "source": "// Testing integer division: 7/3 = 2\nfn main(mut x: u32, y: u32, z: u32) {\n    let a = x % y;\n    assert(x / y == z);\n    assert(a == x - z * y);\n    assert((50 as u64) % (9 as u64) == 5);\n}\n",
