--- conflicted
+++ resolved
@@ -25,28 +25,25 @@
       }
     }
   },
-<<<<<<< HEAD
   "bytecode": [
     "func 0",
-    "current witness index : 0",
-    "private parameters indices : [0]",
+    "current witness index : _1",
+    "private parameters indices : [_0]",
     "public parameters indices : []",
     "return value indices : []",
     "BLACKBOX::RANGE [(_0, 32)] []",
+    "EXPR [ (1, _0) (-1, _1) 1 ]",
+    "BLACKBOX::RANGE [(_1, 32)] []",
     "CALL func 1: PREDICATE = EXPR [ 1 ]",
     "inputs: [Witness(0)], outputs: []",
     "func 1",
-    "current witness index : 0",
-    "private parameters indices : [0]",
+    "current witness index : _0",
+    "private parameters indices : [_0]",
     "public parameters indices : []",
     "return value indices : []",
     "EXPR [ (1, _0) -1 ]"
   ],
-  "debug_symbols": "vY7LCsMgEEX/ZdZZmJQU6q+UEHyGAVHxUSjiv1dDAqF03d2ce5nLKSAVz9uKVrsI9FnAOMESOtuowLhH0TPbKSYWEtBxvg2grOzXow6g0SigM6lLAx7QGNzW60yLXywg40YdqLMVlza9/dmc/z44oWQOqi/tXR2+5MgvuYmQQ24i9z/KLfUD",
-=======
-  "bytecode": "H4sIAAAAAAAA/62RQQ4CIQxFh3E8ggt3HoFSGNodLjyIRGbvqbyL5/AgaqxJxZCYyEvIh4Z8Pu04vDCPNan9SvTJbvhkFE2i9j9Ae6GdvS/RFUA4WseZgvUhzwQEgcLJEWIhT5EzR8vgscASGBcxMx1z6T4Y6cNanWu+aqljkKn1SCPAe0ib2357vl4OrXt1LXXKrL16DPWX/9fcAS9EeHXdAgAA",
   "debug_symbols": "zZHBDoMgDIbfpWcOgGPLfJVlMah1ISFoEJYsxndfNbLpwWWHHXahtD9fS/4OUGMZb4VxTdtDfhmg9MZacytsW+lgWkfVYWSQ0iJ4RCrBSieq0x5dgNxFaxnctY3zo77Tbo5Be1I5A3Q1RWrYGIvTbWRvmu+jQqoFFtnphastL/Z5eTguvFRij/80X2Vpvjpv+CtlujJ+4xgIGsRAzmcGeTZOrb3RpcXF0Sa6amVweHRJSSvofFthHT1OrWdt+uyfLkjyBEt+/MIgTk7+yJTr+AQ=",
->>>>>>> 2114ae22
   "file_map": {
     "50": {
       "source": "fn main(x: u32) {\n    // We want to call a foldable function after a call to a function that is set to be inlined\n    assert(increment(x) == x + 1);\n    foo(x);\n}\n\n#[fold]\nfn foo(x: u32) {\n    assert(x == 1);\n}\n\nfn increment(x: u32) -> u32 {\n    x + 1\n}\n",
