--- conflicted
+++ resolved
@@ -30,22 +30,17 @@
       }
     }
   },
-<<<<<<< HEAD
   "bytecode": [
     "func 0",
-    "current witness index : 1",
-    "private parameters indices : [0, 1]",
+    "current witness index : _1",
+    "private parameters indices : [_0, _1]",
     "public parameters indices : []",
     "return value indices : []",
     "BRILLIG CALL func 0: inputs: [Single(Expression { mul_terms: [], linear_combinations: [(1, Witness(0))], q_c: 0 }), Single(Expression { mul_terms: [], linear_combinations: [(1, Witness(1))], q_c: 0 })], outputs: []",
     "unconstrained func 0",
     "[Const { destination: Direct(2), bit_size: Integer(U32), value: 1 }, Const { destination: Direct(1), bit_size: Integer(U32), value: 32838 }, Const { destination: Direct(0), bit_size: Integer(U32), value: 3 }, Const { destination: Relative(3), bit_size: Integer(U32), value: 2 }, Const { destination: Relative(4), bit_size: Integer(U32), value: 0 }, CalldataCopy { destination_address: Direct(32836), size_address: Relative(3), offset_address: Relative(4) }, Cast { destination: Direct(32837), source: Direct(32837), bit_size: Integer(U1) }, Mov { destination: Relative(1), source: Direct(32836) }, Mov { destination: Relative(2), source: Direct(32837) }, Call { location: 14 }, Call { location: 15 }, Const { destination: Relative(1), bit_size: Integer(U32), value: 32838 }, Const { destination: Relative(2), bit_size: Integer(U32), value: 0 }, Stop { return_data: HeapVector { pointer: Relative(1), size: Relative(2) } }, Return, Call { location: 26 }, JumpIf { condition: Relative(2), location: 18 }, Jump { location: 25 }, Const { destination: Relative(1), bit_size: Integer(U1), value: 0 }, Const { destination: Relative(2), bit_size: Integer(U1), value: 1 }, BinaryIntOp { destination: Relative(3), op: Equals, bit_size: U1, lhs: Relative(1), rhs: Relative(2) }, JumpIf { condition: Relative(3), location: 24 }, Const { destination: Relative(4), bit_size: Integer(U32), value: 0 }, Trap { revert_data: HeapVector { pointer: Direct(1), size: Relative(4) } }, Jump { location: 25 }, Return, Const { destination: Direct(32772), bit_size: Integer(U32), value: 30720 }, BinaryIntOp { destination: Direct(32771), op: LessThan, bit_size: U32, lhs: Direct(0), rhs: Direct(32772) }, JumpIf { condition: Direct(32771), location: 31 }, IndirectConst { destination_pointer: Direct(1), bit_size: Integer(U64), value: 17843811134343075018 }, Trap { revert_data: HeapVector { pointer: Direct(1), size: Direct(2) } }, Return]"
   ],
-  "debug_symbols": "tZJBCsMgEEXvMmsXaog0uUopwSSTIIgGo4Ui3r1aspBm7Ub8w5+3mRdhxTnskzKbPWF8RtB2kV5Zk1NMBGantFb7VI+Bloc9fv3zkKbE00vnYeyYIIBmzT8u8v6mNMLY00Ru1X7or6qgtK6+CLChIZzTlnDWEs5bwrtm8JTTWzolZ42XWFswS+WZ/xz4p9zh7IJrcFjkq7wr1+OCdCxjM/oL",
-=======
-  "bytecode": "H4sIAAAAAAAA/7VUSw6CMBCdKn6qURPcqBs9QhEUlizkII2Ec3B0Ic6EYQQX2r6kKWXaN28eUxS8oXC0CHCewCdoT46z+Q+RQy7jU6fypLNnsoJxUOyCsxbn2/jUYcFa5HXJn5nkrgfqc6g/1ozTA/+V+AM//GaBPI+6zw8iL70r6s7Lgp1psYH+Bee8FON9SOeXzdhC97zDZy34fPQG1+Ta2/2Afsq1xlpPuJ6JeIjzvBnHL36AQ71DfjjkjxT0+4v39JBHM7H/IHzwdSdCUT/Pxb/HGrr/Y1C715JmxpCGad15Qn5wBCzO959xvRqpKf9RZ5XaqIptZW+2LJOnlZ614L3+Aqlbi3QBCAAA",
   "debug_symbols": "dZDdCoQgEEbfZa69UKPYepWIsJpCEBPThSV899V+duuiG4/jeL6BWWHAzk+t1OO8QFWv0FmplJxaNffCyVnH1xVoOtgLKk6AlRs43cF28B1ZRAgETrt1FjHJl7g4xAiL2kGlvVIE3kL57dNihN7ohI1dSgD1EBkDR6kw3QL52/RZzVhxyBkvfnp+99mzn5f54ReU3vwmVqKX9ragkJKsFJ3Coxy97i9d9zFn51ywsXOPg7eYki5bjmfNC5KxJqRpXw==",
->>>>>>> 2114ae22
   "file_map": {
     "50": {
       "source": "fn main(input: Field, enable: bool) {\n    if enable {\n        let hash = no_predicate_function(input);\n        // `EnableSideEffects` instruction from above instruction leaks out and removes the predicate from this call,\n        // resulting in execution failure.\n        // Safety: testing context\n        unsafe { fail(hash) };\n    }\n}\n\n#[no_predicates]\nfn no_predicate_function(enable: Field) -> Field {\n    // if-statement ensures that an `EnableSideEffects` instruction is emitted.\n    if enable == 0 {\n        1\n    } else {\n        0\n    }\n}\n\nunconstrained fn fail(_: Field) {\n    assert(false);\n}\n",
