--- conflicted
+++ resolved
@@ -8,15 +8,6 @@
     assert(hasher_slice[0_u32] == expected);
     if (expected as u32) > 10_u32 {
         {
-<<<<<<< HEAD
-            let i_4302: u32 = (expected - 10_Field) as u32;
-            hasher_slice[i_4302] = 100_Field;
-        }
-    } else {
-        {
-            let i_4303: u32 = expected as u32;
-            hasher_slice[i_4303] = 100_Field;
-=======
             let i_4269: u32 = (expected - 10_Field) as u32;
             hasher_slice[i_4269] = 100_Field;
         }
@@ -24,7 +15,6 @@
         {
             let i_4270: u32 = expected as u32;
             hasher_slice[i_4270] = 100_Field;
->>>>>>> b74c4824
         }
     };
     assert(hasher_slice[0_u32] == expected);
