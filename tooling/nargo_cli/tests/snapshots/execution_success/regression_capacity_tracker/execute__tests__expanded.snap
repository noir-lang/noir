--- conflicted
+++ resolved
@@ -8,23 +8,13 @@
     assert(hasher_slice[0_u32] == expected);
     if (expected as u32) > 10_u32 {
         {
-<<<<<<< HEAD
-            let i_3844: u32 = (expected - 10_Field) as u32;
-            hasher_slice[i_3844] = 100_Field;
+            let i_3847: u32 = (expected - 10_Field) as u32;
+            hasher_slice[i_3847] = 100_Field;
         }
     } else {
         {
-            let i_3845: u32 = expected as u32;
-            hasher_slice[i_3845] = 100_Field;
-=======
-            let i_3818: u32 = (expected - 10_Field) as u32;
-            hasher_slice[i_3818] = 100_Field;
-        }
-    } else {
-        {
-            let i_3819: u32 = expected as u32;
-            hasher_slice[i_3819] = 100_Field;
->>>>>>> b5a94e4b
+            let i_3848: u32 = expected as u32;
+            hasher_slice[i_3848] = 100_Field;
         }
     };
     assert(hasher_slice[0_u32] == expected);
