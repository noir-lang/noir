--- conflicted
+++ resolved
@@ -8,15 +8,6 @@
     assert(hasher_slice[0_u32] == expected);
     if (expected as u32) > 10_u32 {
         {
-<<<<<<< HEAD
-            let i_4335: u32 = (expected - 10_Field) as u32;
-            hasher_slice[i_4335] = 100_Field;
-        }
-    } else {
-        {
-            let i_4336: u32 = expected as u32;
-            hasher_slice[i_4336] = 100_Field;
-=======
             let i_4354: u32 = (expected - 10_Field) as u32;
             hasher_slice[i_4354] = 100_Field;
         }
@@ -24,7 +15,6 @@
         {
             let i_4355: u32 = expected as u32;
             hasher_slice[i_4355] = 100_Field;
->>>>>>> 1b4e2523
         }
     };
     assert(hasher_slice[0_u32] == expected);
