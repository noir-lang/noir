--- conflicted
+++ resolved
@@ -105,28 +105,11 @@
     "unconstrained func 1",
     "[Const { destination: Direct(21), bit_size: Integer(U32), value: 1 }, Const { destination: Direct(20), bit_size: Integer(U32), value: 0 }, CalldataCopy { destination_address: Direct(0), size_address: Direct(21), offset_address: Direct(20) }, Const { destination: Direct(2), bit_size: Field, value: 0 }, BinaryFieldOp { destination: Direct(3), op: Equals, lhs: Direct(0), rhs: Direct(2) }, JumpIf { condition: Direct(3), location: 8 }, Const { destination: Direct(1), bit_size: Field, value: 1 }, BinaryFieldOp { destination: Direct(0), op: Div, lhs: Direct(1), rhs: Direct(0) }, Stop { return_data: HeapVector { pointer: Direct(20), size: Direct(21) } }]"
   ],
-<<<<<<< HEAD
-  "debug_symbols": "pZTbioMwEED/Jc8+ZHJPf2VZirXpIoiK1cJS+u87Zka3fVhY0pc55nImJkNyF+d0Wr6ObX8ZruLwcRenqe269uvYDU09t0OPvfdHJbbmcZ5Swi7xNI7WWE+pn8WhX7quEre6W/Kk61j3mXM94aisROrPSEx4abu0fj2qX1v+rWptWNYm7Lr9v+9h86Mp8I3y7BtVsr4Bs/vxPd9Age+sZd95+aZvC3wvt+J70CXrx7j5qmT/XtndL6mfC273Vcn6QW9+cCW+hd0vqV+Q2/6Dfv3/T2zVTTu93HghxUFVAnBKJRRuvxI6R5OjzdHl6HMMOcYcQRKAQDqgj1cIDMESHAFzYHkhEGKGkgQgKIImGIIlOAJlUZgF8CRUJGrJBKZiYirAQ9WGaZmO6ZmBGYlmzYdnY4CpmJppmGs+LLpxTM8MzEi0kgnMNd/6RN3qqa1PXeIX+LL0zdODPH+P28j2ZI/T0KTzMqW1lHkMi/sD",
-  "file_map": {
-    "50": {
-      "source": "// Reference https://github.com/noir-lang/noir/issues/4395#issuecomment-2018948631\n// for context.\n// We were not accurately accounting for situations where the slice capacity tracker\n// was expecting a capacity from slice intrinsic results.\nfn main(expected: pub Field, first: Field, input: [Field; 20]) {\n    let mut hasher_slice = input.as_slice();\n    hasher_slice = hasher_slice.push_front(first);\n    assert(hasher_slice[0] == expected);\n    // We need a conditional based upon witnesses\n    // to force a store of the slice.\n    // If this successfully compiles it means we have stored\n    // the results of the slice intrinsics used above.\n    if expected as u32 > 10 {\n        hasher_slice[(expected - 10) as u32] = 100;\n    } else {\n        hasher_slice[expected as u32] = 100;\n    }\n    assert(hasher_slice[0] == expected);\n}\n",
-      "path": ""
-    }
-  },
+  "debug_symbols": "[debug_symbols]",
+  "file_map": "[file_map]",
   "expression_width": {
     "Bounded": {
       "width": 4
     }
   }
-=======
-  "debug_symbols": "[debug_symbols]",
-  "file_map": "[file_map]",
-  "names": [
-    "main"
-  ],
-  "brillig_names": [
-    "directive_integer_quotient",
-    "directive_invert"
-  ]
->>>>>>> 318ff16c
 }