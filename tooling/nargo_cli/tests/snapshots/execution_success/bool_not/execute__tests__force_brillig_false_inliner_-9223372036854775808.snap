---
source: tooling/nargo_cli/tests/execute.rs
expression: artifact
---
{
  "noir_version": "[noir_version]",
  "hash": "[hash]",
  "abi": {
    "parameters": [
      {
        "name": "x",
        "type": {
          "kind": "integer",
          "sign": "unsigned",
          "width": 1
        },
        "visibility": "private"
      }
    ],
    "return_type": null,
    "error_types": {}
  },
  "bytecode": [
    "func 0",
    "current witness index : _0",
    "private parameters indices : [_0]",
    "public parameters indices : []",
    "return value indices : []",
    "EXPR [ (1, _0) -1 ]"
  ],
<<<<<<< HEAD
  "debug_symbols": "dY/RCoMwDEX/Jc99cBuD4a+MIbVGCYS0xHYwxH9fFN3cw57S5Pbc5E7QYVuGhqSPI9T3CVolZhoajsFnimLTaXawt01WRBvBQTcqeUXJUEthdvD0XNZPY/Ky1uzV1MoBSmfVDHtiXF6z+9LVf/R829jL9QNfjX5Y5wPpz71QQX2aFzMl3zJuGfoi4RApv9Ku7KGTxoBdUVzsVs0WvAE=",
  "file_map": {
    "50": {
      "source": "fn main(x: u1) {\n    assert(!x == 0);\n}\n",
      "path": ""
    }
  },
  "expression_width": {
    "Bounded": {
      "width": 4
    }
  }
=======
  "debug_symbols": "[debug_symbols]",
  "file_map": "[file_map]",
  "names": [
    "main"
  ],
  "brillig_names": []
>>>>>>> 318ff16c
}<|MERGE_RESOLUTION|>--- conflicted
+++ resolved
@@ -28,25 +28,11 @@
     "return value indices : []",
     "EXPR [ (1, _0) -1 ]"
   ],
-<<<<<<< HEAD
-  "debug_symbols": "dY/RCoMwDEX/Jc99cBuD4a+MIbVGCYS0xHYwxH9fFN3cw57S5Pbc5E7QYVuGhqSPI9T3CVolZhoajsFnimLTaXawt01WRBvBQTcqeUXJUEthdvD0XNZPY/Ky1uzV1MoBSmfVDHtiXF6z+9LVf/R829jL9QNfjX5Y5wPpz71QQX2aFzMl3zJuGfoi4RApv9Ku7KGTxoBdUVzsVs0WvAE=",
-  "file_map": {
-    "50": {
-      "source": "fn main(x: u1) {\n    assert(!x == 0);\n}\n",
-      "path": ""
-    }
-  },
+  "debug_symbols": "[debug_symbols]",
+  "file_map": "[file_map]",
   "expression_width": {
     "Bounded": {
       "width": 4
     }
   }
-=======
-  "debug_symbols": "[debug_symbols]",
-  "file_map": "[file_map]",
-  "names": [
-    "main"
-  ],
-  "brillig_names": []
->>>>>>> 318ff16c
 }