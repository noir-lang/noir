---
source: tooling/nargo_cli/tests/execute.rs
expression: artifact
---
{
  "noir_version": "[noir_version]",
  "hash": "[hash]",
  "abi": {
    "parameters": [
      {
        "name": "x",
        "type": {
          "kind": "integer",
          "sign": "unsigned",
          "width": 1
        },
        "visibility": "private"
      }
    ],
    "return_type": null,
    "error_types": {}
  },
<<<<<<< HEAD
  "bytecode": [
    "func 0",
    "current witness index : 0",
    "private parameters indices : [0]",
    "public parameters indices : []",
    "return value indices : []",
    "EXPR [ (1, _0) -1 ]"
  ],
  "debug_symbols": "TYxLCoQwEAXv0msXMoMw5CrDIPl0pCF0QicZkODdjaLgsl7xqoFDU5eZ2McM6tsgRKsLRe7UYDynnDQflIuWAur1GQDZgXpP2wCeAoKaxu3XwQiFQMv8jPT5r4W0CXihr2wftqzpNvc/SbToquBROl3P7w==",
=======
  "bytecode": "H4sIAAAAAAAA/6WOQQqAMAwELfigpEnazc2vWEz//wQRKgqiF+eysIdh0nSRpifnt4ylf/DdJVRUo+Zg4ZWyNxiptQIGG2zLEAkoqjev5KwS3M2lD9nRNn+0v7EDo/0phPQAAAA=",
  "debug_symbols": "dY/RCoMwDEX/Jc99cBuD4a+MIbVGCYS0xHYwxH9fFN3cw57S5Pbc5E7QYVuGhqSPI9T3CVolZhoajsFnimLTaXawt01WRBvBQTcqeUXJUEthdvD0XNZPY/Ky1uzV1MoBSmfVDHtiXF6z+9LVf/R829jL9QNfjX5Y5wPpz71QQX2aFzMl3zJuGfoi4RApv9Ku7KGTxoBdUVzsVs0WvAE=",
>>>>>>> 2114ae22
  "file_map": {
    "50": {
      "source": "fn main(x: u1) {\n    assert(!x == 0);\n}\n",
      "path": ""
    }
  },
  "names": [
    "main"
  ],
  "brillig_names": []
}<|MERGE_RESOLUTION|>--- conflicted
+++ resolved
@@ -20,20 +20,15 @@
     "return_type": null,
     "error_types": {}
   },
-<<<<<<< HEAD
   "bytecode": [
     "func 0",
-    "current witness index : 0",
-    "private parameters indices : [0]",
+    "current witness index : _0",
+    "private parameters indices : [_0]",
     "public parameters indices : []",
     "return value indices : []",
     "EXPR [ (1, _0) -1 ]"
   ],
-  "debug_symbols": "TYxLCoQwEAXv0msXMoMw5CrDIPl0pCF0QicZkODdjaLgsl7xqoFDU5eZ2McM6tsgRKsLRe7UYDynnDQflIuWAur1GQDZgXpP2wCeAoKaxu3XwQiFQMv8jPT5r4W0CXihr2wftqzpNvc/SbToquBROl3P7w==",
-=======
-  "bytecode": "H4sIAAAAAAAA/6WOQQqAMAwELfigpEnazc2vWEz//wQRKgqiF+eysIdh0nSRpifnt4ylf/DdJVRUo+Zg4ZWyNxiptQIGG2zLEAkoqjev5KwS3M2lD9nRNn+0v7EDo/0phPQAAAA=",
   "debug_symbols": "dY/RCoMwDEX/Jc99cBuD4a+MIbVGCYS0xHYwxH9fFN3cw57S5Pbc5E7QYVuGhqSPI9T3CVolZhoajsFnimLTaXawt01WRBvBQTcqeUXJUEthdvD0XNZPY/Ky1uzV1MoBSmfVDHtiXF6z+9LVf/R829jL9QNfjX5Y5wPpz71QQX2aFzMl3zJuGfoi4RApv9Ku7KGTxoBdUVzsVs0WvAE=",
->>>>>>> 2114ae22
   "file_map": {
     "50": {
       "source": "fn main(x: u1) {\n    assert(!x == 0);\n}\n",
