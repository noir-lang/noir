--- conflicted
+++ resolved
@@ -25,22 +25,17 @@
       }
     }
   },
-<<<<<<< HEAD
   "bytecode": [
     "func 0",
-    "current witness index : 0",
-    "private parameters indices : [0]",
+    "current witness index : _0",
+    "private parameters indices : [_0]",
     "public parameters indices : []",
     "return value indices : []",
     "BRILLIG CALL func 0: inputs: [Single(Expression { mul_terms: [], linear_combinations: [(1, Witness(0))], q_c: 0 })], outputs: []",
     "unconstrained func 0",
     "[Const { destination: Direct(2), bit_size: Integer(U32), value: 1 }, Const { destination: Direct(1), bit_size: Integer(U32), value: 32837 }, Const { destination: Direct(0), bit_size: Integer(U32), value: 3 }, Const { destination: Relative(2), bit_size: Integer(U32), value: 1 }, Const { destination: Relative(3), bit_size: Integer(U32), value: 0 }, CalldataCopy { destination_address: Direct(32836), size_address: Relative(2), offset_address: Relative(3) }, Cast { destination: Direct(32836), source: Direct(32836), bit_size: Integer(U1) }, Mov { destination: Relative(1), source: Direct(32836) }, Call { location: 13 }, Call { location: 14 }, Const { destination: Relative(1), bit_size: Integer(U32), value: 32837 }, Const { destination: Relative(2), bit_size: Integer(U32), value: 0 }, Stop { return_data: HeapVector { pointer: Relative(1), size: Relative(2) } }, Return, Call { location: 20 }, Const { destination: Relative(2), bit_size: Integer(U1), value: 1 }, JumpIf { condition: Relative(1), location: 19 }, Const { destination: Relative(3), bit_size: Integer(U32), value: 0 }, Trap { revert_data: HeapVector { pointer: Direct(1), size: Relative(3) } }, Return, Const { destination: Direct(32772), bit_size: Integer(U32), value: 30720 }, BinaryIntOp { destination: Direct(32771), op: LessThan, bit_size: U32, lhs: Direct(0), rhs: Direct(32772) }, JumpIf { condition: Direct(32771), location: 25 }, IndirectConst { destination_pointer: Direct(1), bit_size: Integer(U64), value: 17843811134343075018 }, Trap { revert_data: HeapVector { pointer: Direct(1), size: Direct(2) } }, Return]"
   ],
-  "debug_symbols": "lZDNCsMgEITfZc8ekhTb4KuEEkxcgyAq/hSK+O7V0oP05mVglm8HZjIIPNK1KyNtALZl0PbkUVlTXS4EDq+0Vtfen2FqMtMvHxw3zYbIfQS2rATQCGA3Wr+l0giMTuVJYL4P8o9Bfh3hS3Uv7hU/NP6qymTOrnl8O/wbwXl7okge2xzdElW3ZSILrbE1+gM=",
-=======
-  "bytecode": "H4sIAAAAAAAA/7VUzQ6DIAzGidmY2Q5zl+0pStTocYe9CJnhOXz0xaQNTUO8WHoppOX7gYbKpKgwW7E3mZ4PZjgWXhELskL3gnremB3mE6vXimad4NXEn2EYXcafov7eIWbJ+yHMAvhwRpzvmvClF8My9ckzW9xwzeeMei5Yp/Ud106cKfH+Bd8Huox+4mrR61N45VqMnhbfCC2d4C01Qw/hh3O1Jv0hdtXnn2YA4q0Rv2H8PCyr8/4X7q8ZH/aAzjgFH/sQwxiWZfgFeU9b8Fn5A5mmzO15BgAA",
   "debug_symbols": "dVDbDoMgDP2XPvOgLmzGXzHGIFZDQoAgLFkM/77iZXMPe+mhnEvTrjDiEOdemcku0LQrDF5preZeWymCsoZ+VyhyKTk0JYPyvsNjh5ogJQanvg8eMcsvARTrhEcToDFRawZPoeMmWpwwGwbhiS0YoBkJKXBSGvMrsa+7+G+t6sN74x8zJ3dHnZDK/yyUco5XYtB4tFM08sKGlzuZ8yDOW4lj9JiTLleh2lYFq3iX8rQ3",
->>>>>>> 2114ae22
   "file_map": {
     "50": {
       "source": "fn main(x: u1) {\n    assert(!x == 0);\n}\n",
