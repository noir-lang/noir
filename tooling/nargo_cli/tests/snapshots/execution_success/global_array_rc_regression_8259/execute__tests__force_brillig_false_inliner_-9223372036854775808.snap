--- conflicted
+++ resolved
@@ -38,20 +38,11 @@
     "EXPR [ (1, _0, _0) (-1, _0) (1, _2) 0 ]",
     "EXPR [ (1, _3) -1 ]"
   ],
-<<<<<<< HEAD
-  "debug_symbols": "dY/RCoMwDEX/Jc99cIwxtl8ZQ2KNUghpia0wxH9fFN1ksKf05vRc2glaakpfB+niAPfHBI0G5tDXHD3mEMW20+xgj3VWIlvBgZuVUEky3KUwOxiRy3ppSCjrzKhGKwckrU0r7ALTcprd167+q7fz5p6q68e+mP60hD7o74NH1IAN0xa7Iv5A8yvtZP9w0uipLUpL08qs+w0=",
-  "file_map": {},
+  "debug_symbols": "[debug_symbols]",
+  "file_map": "[file_map]",
   "expression_width": {
     "Bounded": {
       "width": 4
     }
   }
-=======
-  "debug_symbols": "[debug_symbols]",
-  "file_map": "[file_map]",
-  "names": [
-    "main"
-  ],
-  "brillig_names": []
->>>>>>> 318ff16c
 }