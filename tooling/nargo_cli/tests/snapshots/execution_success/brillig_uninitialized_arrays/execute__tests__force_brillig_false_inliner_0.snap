--- conflicted
+++ resolved
@@ -1,6 +1,5 @@
 ---
 source: tooling/nargo_cli/tests/execute.rs
-assertion_line: 512
 expression: artifact
 ---
 {
@@ -74,18 +73,8 @@
     "unconstrained func 2",
     "[Const { destination: Direct(21), bit_size: Integer(U32), value: 1 }, Const { destination: Direct(20), bit_size: Integer(U32), value: 0 }, CalldataCopy { destination_address: Direct(0), size_address: Direct(21), offset_address: Direct(20) }, Const { destination: Direct(2), bit_size: Field, value: 0 }, BinaryFieldOp { destination: Direct(3), op: Equals, lhs: Direct(0), rhs: Direct(2) }, JumpIf { condition: Direct(3), location: 8 }, Const { destination: Direct(1), bit_size: Field, value: 1 }, BinaryFieldOp { destination: Direct(0), op: Div, lhs: Direct(1), rhs: Direct(0) }, Stop { return_data: HeapVector { pointer: Direct(20), size: Direct(21) } }]"
   ],
-<<<<<<< HEAD
-  "debug_symbols": "pZTbisMgEIbfxetcqKM59FVKKTa1RRATbFJYSt59R6e2yy6FJbn5v5y+GU2iD3a2p/l6dOEy3Nhu/2Cn6Lx316MfejO5IeDVB+MppGQ7UTEJBEXQhJrQEFpClwFoi2WpWCl5nKK1qeKPHth5NNGGie3C7H3F7sbP+aHbaELmZCLe5RWz4YzEghfnbTpaqrfNP6sAzVMGaF+6/rcvePGF1Gt80MXX8MmHz74E+fSl4mt8WRcfxDZfrfJ1+XhSt2t8pV79u22+7rbN/5d/wDPTu/hn1eAHEzlx7WBzyKly6px1ziZnm7PLKThBEFDH3gJ9/AWFImhCTWgILaHLkJwgCJKAVdLw7yY6c/I2jTXNZg59GTqeTl9juVO2hDEOvT3P0aZpvvcFLLcHqBQcaNh7fM2qOyzptXwD",
-  "file_map": {
-    "50": {
-      "source": "fn main(x: Field, y: Field) -> pub Field {\n    // Safety: testing context\n    unsafe {\n        let notes = create_notes(x, y);\n        sum_x(notes, x, y)\n    }\n}\n\nfn sum_x(notes: [Field; 2], x: Field, y: Field) -> Field {\n    notes[x as u32] + notes[y as u32]\n}\n\nunconstrained fn create_notes(x: Field, y: Field) -> [Field; 2] {\n    [x, y]\n}\n",
-      "path": ""
-    }
-  },
-=======
   "debug_symbols": "[debug_symbols]",
   "file_map": "[file_map]",
->>>>>>> 8fd9446d
   "names": [
     "main"
   ],
