--- conflicted
+++ resolved
@@ -52,12 +52,7 @@
     "EXPR [ (-1, _5, _8) (5096253676302562286669017222071363378443840053029366383258766538131, _8) (1, _9) -1 ]",
     "EXPR [ (-1, _5, _9) (5096253676302562286669017222071363378443840053029366383258766538131, _9) 0 ]",
     "EXPR [ (1, _6, _9) (268435455, _9) (-1, _10) 0 ]",
-<<<<<<< HEAD
     "BLACKBOX::RANGE [_10]:32 bits []",
-    "BLACKBOX::RANGE [_6]:1 bits []",
-=======
-    "BLACKBOX::RANGE [(_10, 32)] []",
->>>>>>> edd42f89
     "MEM (id: 0, read at: EXPR [ (1, _6) 0 ], value: EXPR [ (1, _11) 0 ]) ",
     "BRILLIG CALL func 1: inputs: [Single(Expression { mul_terms: [], linear_combinations: [(1, Witness(1))], q_c: 0 }), Single(Expression { mul_terms: [], linear_combinations: [], q_c: 4294967296 })], outputs: [Simple(Witness(12)), Simple(Witness(13))]",
     "BLACKBOX::RANGE [_12]:222 bits []",
@@ -68,12 +63,7 @@
     "EXPR [ (-1, _12, _15) (5096253676302562286669017222071363378443840053029366383258766538131, _15) (1, _16) -1 ]",
     "EXPR [ (-1, _12, _16) (5096253676302562286669017222071363378443840053029366383258766538131, _16) 0 ]",
     "EXPR [ (1, _13, _16) (268435455, _16) (-1, _17) 0 ]",
-<<<<<<< HEAD
     "BLACKBOX::RANGE [_17]:32 bits []",
-    "BLACKBOX::RANGE [_13]:1 bits []",
-=======
-    "BLACKBOX::RANGE [(_17, 32)] []",
->>>>>>> edd42f89
     "MEM (id: 0, read at: EXPR [ (1, _13) 0 ], value: EXPR [ (1, _18) 0 ]) ",
     "EXPR [ (1, _2) (-1, _11) (-1, _18) 0 ]",
     "unconstrained func 0",
