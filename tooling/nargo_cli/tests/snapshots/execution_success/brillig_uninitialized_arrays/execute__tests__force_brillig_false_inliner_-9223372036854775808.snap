--- conflicted
+++ resolved
@@ -55,13 +55,8 @@
     "BRILLIG CALL func 2: inputs: [Single(Expression { mul_terms: [], linear_combinations: [(-1, Witness(5))], q_c: 5096253676302562286669017222071363378443840053029366383258766538131 })], outputs: [Simple(Witness(8))]",
     "EXPR [ (-1, _5, _8) (5096253676302562286669017222071363378443840053029366383258766538131, _8) (1, _9) -1 ]",
     "EXPR [ (-1, _5, _9) (5096253676302562286669017222071363378443840053029366383258766538131, _9) 0 ]",
-<<<<<<< HEAD
-    "EXPR [ (1, _6, _9) (1, _9, _9) (268435454, _9) (-1, _10) 0 ]",
+    "EXPR [ (1, _6, _9) (268435455, _9) (-1, _10) 0 ]",
     "BLACKBOX::RANGE [_10]:32 bits []",
-=======
-    "EXPR [ (1, _6, _9) (268435455, _9) (-1, _10) 0 ]",
-    "BLACKBOX::RANGE [(_10, 32)] []",
->>>>>>> 2203e14f
     "BRILLIG CALL func 1: inputs: [Single(Expression { mul_terms: [], linear_combinations: [(1, Witness(6))], q_c: 4294967294 }), Single(Expression { mul_terms: [], linear_combinations: [], q_c: 4294967296 })], outputs: [Simple(Witness(11)), Simple(Witness(12))]",
     "BLACKBOX::RANGE [_12]:32 bits []",
     "EXPR [ (1, _6) (-4294967296, _11) (-1, _12) 4294967294 ]",
@@ -75,13 +70,8 @@
     "BRILLIG CALL func 2: inputs: [Single(Expression { mul_terms: [], linear_combinations: [(-1, Witness(14))], q_c: 5096253676302562286669017222071363378443840053029366383258766538131 })], outputs: [Simple(Witness(17))]",
     "EXPR [ (-1, _14, _17) (5096253676302562286669017222071363378443840053029366383258766538131, _17) (1, _18) -1 ]",
     "EXPR [ (-1, _14, _18) (5096253676302562286669017222071363378443840053029366383258766538131, _18) 0 ]",
-<<<<<<< HEAD
-    "EXPR [ (1, _15, _18) (1, _18, _18) (268435454, _18) (-1, _19) 0 ]",
+    "EXPR [ (1, _15, _18) (268435455, _18) (-1, _19) 0 ]",
     "BLACKBOX::RANGE [_19]:32 bits []",
-=======
-    "EXPR [ (1, _15, _18) (268435455, _18) (-1, _19) 0 ]",
-    "BLACKBOX::RANGE [(_19, 32)] []",
->>>>>>> 2203e14f
     "BRILLIG CALL func 1: inputs: [Single(Expression { mul_terms: [], linear_combinations: [(1, Witness(15))], q_c: 4294967294 }), Single(Expression { mul_terms: [], linear_combinations: [], q_c: 4294967296 })], outputs: [Simple(Witness(20)), Simple(Witness(21))]",
     "BLACKBOX::RANGE [_21]:32 bits []",
     "EXPR [ (1, _15) (-4294967296, _20) (-1, _21) 4294967294 ]",
