--- conflicted
+++ resolved
@@ -39,13 +39,12 @@
       }
     }
   },
-<<<<<<< HEAD
   "bytecode": [
     "func 0",
-    "current witness index : 10",
-    "private parameters indices : [0, 1]",
+    "current witness index : _10",
+    "private parameters indices : [_0, _1]",
     "public parameters indices : []",
-    "return value indices : [2]",
+    "return value indices : [_2]",
     "BRILLIG CALL func 0: inputs: [Single(Expression { mul_terms: [], linear_combinations: [(1, Witness(0))], q_c: 0 }), Single(Expression { mul_terms: [], linear_combinations: [(1, Witness(1))], q_c: 0 })], outputs: [Array([Witness(3), Witness(4)])]",
     "INIT (id: 0, len: 2, witnesses: [_3, _4])",
     "BRILLIG CALL func 1: inputs: [Single(Expression { mul_terms: [], linear_combinations: [(1, Witness(0))], q_c: 4294967294 }), Single(Expression { mul_terms: [], linear_combinations: [], q_c: 4294967296 })], outputs: [Simple(Witness(5)), Simple(Witness(6))]",
@@ -64,11 +63,7 @@
     "unconstrained func 1",
     "[Const { destination: Direct(10), bit_size: Integer(U32), value: 2 }, Const { destination: Direct(11), bit_size: Integer(U32), value: 0 }, CalldataCopy { destination_address: Direct(0), size_address: Direct(10), offset_address: Direct(11) }, BinaryFieldOp { destination: Direct(2), op: IntegerDiv, lhs: Direct(0), rhs: Direct(1) }, BinaryFieldOp { destination: Direct(1), op: Mul, lhs: Direct(2), rhs: Direct(1) }, BinaryFieldOp { destination: Direct(1), op: Sub, lhs: Direct(0), rhs: Direct(1) }, Mov { destination: Direct(0), source: Direct(2) }, Stop { return_data: HeapVector { pointer: Direct(11), size: Direct(10) } }]"
   ],
-  "debug_symbols": "tZTBasQgEIbfZc4ejKPJJq9SymISdxHEBJMUSsi7V0ul2+0edli85Y9+n8LMuMNo+u16tv4yLdC97eCmQa928jHtwL9/LbP2KS2rDit0FW8YGD/GL6EOBhfrDHSKH+8MKiogHgKoMqDwFmDPb41uLOiWBd2qoLt+0S1E/bNVoLxzNwXdp4LutqC74iXl1atyzJMp5N/JjKEP1jl7Pd+/CDuIh1N7c1P5b8yRTEgyochETSYaMnEiEy2VQE4jjpg+dLC6dyZVNS1ufshFjnH9nPNKboM5TIMZt2BSQ/z2QiosIpOYm11KJtt4RDzmCw==",
-=======
-  "bytecode": "H4sIAAAAAAAA/+1YzXLTMBCWf5TEzgQyFO5lhhscJP/E8i0HeAluDrEvvIQfDt6LKt2N14vCAUuddqY701lJK337+ZO0bhyJR8sf/nbQTsHH4m+LwB/Bq2WmPWKpkDwjjzwjwhE1TlD3hIl/DYCni577xgyP1jvoLsXW2KBaSPArFCQBbwfuGYEkoGClOlRV3xS9LnWnivZkalXVp4PRRtemPhemLHtTmaY9tY1qdVX2eqjbYgAsuRyrBCy1CrSR/MAt5Sn97YVyXRCPe61uaaCWmX4JHNc+OT5lRfNRwp+6om3AZygIVjQ7cM8I+K5oVLClFW0j/FWKTLyMirYRrxXN5/9NoTjmAThezPeFjD0ezrVHLJ8C2s11/QCJHO2YzZHX8f2b779+/iahyw8cVwzXF+AzNo5F9+hpDzOC6xvfqMpkYm6e+ZcZwQyAXyB+Ggb/cu6tfR3n+ILl3UGfnjtcgzF69r5BzBb992JqfyDYfE3iyIHxkDo/nJNDYJ0L/JiQjBN+TLS1lo7z3DQmSSwlen5k+oS4p1SfUOf87gZ/a1t41i9EExrH+VSHQPtYRiyfYJrwPcrD6qYjlg/5cH1ipp10cN07YhFrS0ce6cjjwuIceM23tiXj63Ge6+LJGN4JvCMbOp/FMhJLxymvtRz6KclDsZCHZPM/Q/8t+BVZg+v3jvwrln/G2zFG7wTHShxjON9+6vgEbasrvgvTccLzdRYbM33IQ+2lmJ9BwfJLNl9DP2fPi2f0+J88h6bTQ9kNXd2dz9WP7h3Dp5phrRFEL8rH97sdcwbAv77bqeWkvWUx1CB1rItu9GPm/zWXj9OxnSOGmHfgKV98jj9gC7cNsRcAAA==",
   "debug_symbols": "tZNhi4QgEIb/i5/9kI7W1l+JCCt3EcTCrYMj+u836nq7cCx3BPflfTN9ZsZh3Mmkh+3WG3ed76RpdzJ4Y6259XYe1Wpmh393UgThnDSMEg7JRDKZrExWJbskq6MB0uw4KMkh+9VrHSK+5MDMi/LaraRxm7WUfCi7xUP3Rbnoq/K4W1Ci3YSOAa/G6vB10CddvEc5Lx8wF/Ibl3/mWVE9eMZP8SAzL+EdD//Hv9wfxBkeqt/7B2f63+FKjcb/mDpOCYuKsydwlKKKqDIqzh02pYp6iVpHZUUypMsjlOSNGqwOcUPmzY05DS7XzyXv5PFf/DzqafM6lPR8A1hAC0AFdClFKwQVdXeEK3wB",
->>>>>>> 2114ae22
   "file_map": {
     "50": {
       "source": "fn main(x: Field, y: Field) -> pub Field {\n    // Safety: testing context\n    unsafe {\n        let notes = create_notes(x, y);\n        sum_x(notes, x, y)\n    }\n}\n\nfn sum_x(notes: [Field; 2], x: Field, y: Field) -> Field {\n    notes[x] + notes[y]\n}\n\nunconstrained fn create_notes(x: Field, y: Field) -> [Field; 2] {\n    [x, y]\n}\n",
