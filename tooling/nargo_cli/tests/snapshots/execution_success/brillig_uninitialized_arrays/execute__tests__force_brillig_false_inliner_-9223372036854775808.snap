--- conflicted
+++ resolved
@@ -73,29 +73,11 @@
     "unconstrained func 2",
     "[Const { destination: Direct(21), bit_size: Integer(U32), value: 1 }, Const { destination: Direct(20), bit_size: Integer(U32), value: 0 }, CalldataCopy { destination_address: Direct(0), size_address: Direct(21), offset_address: Direct(20) }, Const { destination: Direct(2), bit_size: Field, value: 0 }, BinaryFieldOp { destination: Direct(3), op: Equals, lhs: Direct(0), rhs: Direct(2) }, JumpIf { condition: Direct(3), location: 8 }, Const { destination: Direct(1), bit_size: Field, value: 1 }, BinaryFieldOp { destination: Direct(0), op: Div, lhs: Direct(1), rhs: Direct(0) }, Stop { return_data: HeapVector { pointer: Direct(20), size: Direct(21) } }]"
   ],
-<<<<<<< HEAD
-  "debug_symbols": "nZPbboQgEIbfhWsvOHp6FWMMKrshIWhYbdIY370Ds65Nmm0bb/5PhH+YGWAjo+nXe2f9bXqQutlIH6xz9t65adCLnTz83QiNwjmpWUa4QEiEQuSIAlEiqgQBbrbvGTlCdkswJkb8tgfsPOtg/EJqvzqXkQ/t1rToMWufuOgAszQjxo9ACHizzsSvPTvd9L2V8/xp5qp62dW//YwWTz/j6opfqMOvxDu/+CV/wY/8Jb3iP+uX7Ipf0Vf/yit+Kf/uv7hyfi2M9GDDj1sLDWNJ4e7C5iKpTKqS5kmLpGXSKimjCIYAO5wdAz+kwCRCIXJEgSgRVQKnCIbgCIhS7LHMYHXvTMw1VrP64UgdhsvnfMwcT3IO02DGNZhY5vkuIVwjRCZFi2k30GZZtXtsyxc=",
-  "file_map": {
-    "50": {
-      "source": "fn main(x: Field, y: Field) -> pub Field {\n    // Safety: testing context\n    unsafe {\n        let notes = create_notes(x, y);\n        sum_x(notes, x, y)\n    }\n}\n\nfn sum_x(notes: [Field; 2], x: Field, y: Field) -> Field {\n    notes[x as u32] + notes[y as u32]\n}\n\nunconstrained fn create_notes(x: Field, y: Field) -> [Field; 2] {\n    [x, y]\n}\n",
-      "path": ""
-    }
-  },
+  "debug_symbols": "[debug_symbols]",
+  "file_map": "[file_map]",
   "expression_width": {
     "Bounded": {
       "width": 4
     }
   }
-=======
-  "debug_symbols": "[debug_symbols]",
-  "file_map": "[file_map]",
-  "names": [
-    "main"
-  ],
-  "brillig_names": [
-    "create_notes",
-    "directive_integer_quotient",
-    "directive_invert"
-  ]
->>>>>>> 318ff16c
 }