--- conflicted
+++ resolved
@@ -49,13 +49,8 @@
     "private parameters indices : [_0, _1, _2, _3, _4, _5]",
     "public parameters indices : []",
     "return value indices : []",
-<<<<<<< HEAD
     "BLACKBOX::RANGE [_5]:32 bits []",
-    "BRILLIG CALL func 0: inputs: [Single(Expression { mul_terms: [], linear_combinations: [(1, Witness(5))], q_c: 0 })], outputs: []",
-=======
-    "BLACKBOX::RANGE [(_5, 32)] []",
     "BRILLIG CALL func 0: inputs: [EXPR [ (1, _5) 0 ]], outputs: []",
->>>>>>> 8146755d
     "unconstrained func 0",
     "[Const { destination: Direct(2), bit_size: Integer(U32), value: 1 }, Const { destination: Direct(1), bit_size: Integer(U32), value: 32837 }, Const { destination: Direct(0), bit_size: Integer(U32), value: 3 }, Const { destination: Relative(2), bit_size: Integer(U32), value: 1 }, Const { destination: Relative(3), bit_size: Integer(U32), value: 0 }, CalldataCopy { destination_address: Direct(32836), size_address: Relative(2), offset_address: Relative(3) }, Cast { destination: Direct(32836), source: Direct(32836), bit_size: Integer(U32) }, Mov { destination: Relative(1), source: Direct(32836) }, Call { location: 13 }, Call { location: 14 }, Const { destination: Relative(1), bit_size: Integer(U32), value: 32837 }, Const { destination: Relative(2), bit_size: Integer(U32), value: 0 }, Stop { return_data: HeapVector { pointer: Relative(1), size: Relative(2) } }, Return, Call { location: 16 }, Return, Const { destination: Direct(32772), bit_size: Integer(U32), value: 30720 }, BinaryIntOp { destination: Direct(32771), op: LessThan, bit_size: U32, lhs: Direct(0), rhs: Direct(32772) }, JumpIf { condition: Direct(32771), location: 21 }, IndirectConst { destination_pointer: Direct(1), bit_size: Integer(U64), value: 17843811134343075018 }, Trap { revert_data: HeapVector { pointer: Direct(1), size: Direct(2) } }, Return]"
   ],
