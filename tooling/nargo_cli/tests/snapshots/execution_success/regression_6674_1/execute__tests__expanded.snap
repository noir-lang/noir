---
source: tooling/nargo_cli/tests/execute.rs
expression: expanded_code
---
use std::mem::zeroed;

pub struct BoundedVec4 {
    storage: [Field; 4],
    len: u32,
}

impl BoundedVec4 {
    pub fn new() -> Self {
        Self { storage: [0_Field; 4], len: 0_u32 }
    }

    pub fn push(&mut self, elem: Field) {
        {
<<<<<<< HEAD
            let i_4320: u32 = self.len;
            self.storage[i_4320] = elem;
=======
            let i_4339: u32 = self.len;
            self.storage[i_4339] = elem;
>>>>>>> 3ceac8f4
        };
        self.len = self.len + 1_u32;
    }
}

pub struct PrivateKernelCircuitPublicInputs {
    pub l2_to_l1_msgs: [Field; 4],
    pub public_call_requests: [Field; 4],
}

pub struct FixtureBuilder {
    pub public_call_requests: BoundedVec4,
    pub counter: Field,
}

impl FixtureBuilder {
    pub fn new() -> Self {
        Self { public_call_requests: zeroed(), counter: 0_Field }
    }

    pub fn append_public_call_requests_inner(&mut self) {
        self.public_call_requests.push(self.next_counter());
    }

    pub fn append_public_call_requests(&mut self) {
        for _ in 0_u32..4_u32 {
            self.append_public_call_requests_inner();
        }
    }

    fn next_counter(&mut self) -> Field {
        let counter: Field = self.counter;
        self.counter = self.counter + 1_Field;
        counter
    }
}

pub struct PrivateKernelCircuitPublicInputsComposer {
    pub l2_to_l1_msgs: [Field; 4],
    pub public_call_requests: [Field; 4],
}

pub unconstrained fn sort_by(array: [Field; 4]) -> [Field; 4] {
    let result: [Field; 4] = array;
    get_sorting_index(array);
    result
}

unconstrained fn get_sorting_index(array: [Field; 4]) {
    let _: [Field; 4] = [0_Field; 4];
    let mut a: [Field; 4] = array;
    for i in 1_u32..4_u32 {
        for j in 0_u32..i {
            a[i] = a[j];
        }
    }
}

unconstrained fn main() {
    let mut previous_kernel: FixtureBuilder = FixtureBuilder::new();
    previous_kernel.append_public_call_requests();
    let mut output_composer: PrivateKernelCircuitPublicInputsComposer = PrivateKernelCircuitPublicInputsComposer {
        l2_to_l1_msgs: [0_Field; 4],
        public_call_requests: previous_kernel.public_call_requests.storage,
    };
    output_composer.l2_to_l1_msgs = sort_by(output_composer.l2_to_l1_msgs);
    output_composer.public_call_requests = sort_by(output_composer.public_call_requests);
    assert(previous_kernel.public_call_requests.storage[1_u32] == 1_Field, "equality");
}<|MERGE_RESOLUTION|>--- conflicted
+++ resolved
@@ -16,13 +16,8 @@
 
     pub fn push(&mut self, elem: Field) {
         {
-<<<<<<< HEAD
-            let i_4320: u32 = self.len;
-            self.storage[i_4320] = elem;
-=======
-            let i_4339: u32 = self.len;
-            self.storage[i_4339] = elem;
->>>>>>> 3ceac8f4
+            let i_4372: u32 = self.len;
+            self.storage[i_4372] = elem;
         };
         self.len = self.len + 1_u32;
     }
