---
source: tooling/nargo_cli/tests/execute.rs
expression: expanded_code
---
use std::mem::zeroed;

pub struct BoundedVec4 {
    storage: [Field; 4],
    len: u32,
}

impl BoundedVec4 {
    pub fn new() -> Self {
        Self { storage: [0; 4], len: 0 }
    }

    pub fn push(&mut self, elem: Field) {
        {
<<<<<<< HEAD
            let i_3796: u32 = self.len;
            self.storage[i_3796] = elem;
=======
            let i_3795: u32 = self.len;
            self.storage[i_3795] = elem;
>>>>>>> ce2fc37f
        };
        self.len = self.len + 1;
    }
}

pub struct PrivateKernelCircuitPublicInputs {
    l2_to_l1_msgs: [Field; 4],
    public_call_requests: [Field; 4],
}

pub struct FixtureBuilder {
    public_call_requests: BoundedVec4,
    counter: Field,
}

impl FixtureBuilder {
    pub fn new() -> Self {
        Self { public_call_requests: zeroed(), counter: 0 }
    }

    pub fn append_public_call_requests_inner(&mut self) {
        self.public_call_requests.push(self.next_counter());
    }

    pub fn append_public_call_requests(&mut self) {
        for _ in 0..4 {
            self.append_public_call_requests_inner();
        }
    }

    fn next_counter(&mut self) -> Field {
        let counter: Field = self.counter;
        self.counter = self.counter + 1;
        counter
    }
}

pub struct PrivateKernelCircuitPublicInputsComposer {
    l2_to_l1_msgs: [Field; 4],
    public_call_requests: [Field; 4],
}

pub unconstrained fn sort_by(array: [Field; 4]) -> [Field; 4] {
    let result: [Field; 4] = array;
    get_sorting_index(array);
    result
}

unconstrained fn get_sorting_index(array: [Field; 4]) {
    let _: [Field; 4] = [0; 4];
    let mut a: [Field; 4] = array;
    for i in 1..4 {
        for j in 0..i {
            a[i] = a[j];
        }
    }
}

unconstrained fn main() {
    let mut previous_kernel: FixtureBuilder = FixtureBuilder::new();
    previous_kernel.append_public_call_requests();
    let mut output_composer: PrivateKernelCircuitPublicInputsComposer = PrivateKernelCircuitPublicInputsComposer {
        l2_to_l1_msgs: [0; 4],
        public_call_requests: previous_kernel.public_call_requests.storage,
    };
    output_composer.l2_to_l1_msgs = sort_by(output_composer.l2_to_l1_msgs);
    output_composer.public_call_requests = sort_by(output_composer.public_call_requests);
    assert(previous_kernel.public_call_requests.storage[1] == 1, "equality");
}<|MERGE_RESOLUTION|>--- conflicted
+++ resolved
@@ -16,13 +16,8 @@
 
     pub fn push(&mut self, elem: Field) {
         {
-<<<<<<< HEAD
-            let i_3796: u32 = self.len;
-            self.storage[i_3796] = elem;
-=======
             let i_3795: u32 = self.len;
             self.storage[i_3795] = elem;
->>>>>>> ce2fc37f
         };
         self.len = self.len + 1;
     }
