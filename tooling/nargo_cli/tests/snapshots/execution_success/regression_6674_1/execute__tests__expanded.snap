--- conflicted
+++ resolved
@@ -16,13 +16,8 @@
 
     pub fn push(&mut self, elem: Field) {
         {
-<<<<<<< HEAD
-            let i_4358: u32 = self.len;
-            self.storage[i_4358] = elem;
-=======
-            let i_4372: u32 = self.len;
-            self.storage[i_4372] = elem;
->>>>>>> 0adabdfc
+            let i_4391: u32 = self.len;
+            self.storage[i_4391] = elem;
         };
         self.len = self.len + 1_u32;
     }
