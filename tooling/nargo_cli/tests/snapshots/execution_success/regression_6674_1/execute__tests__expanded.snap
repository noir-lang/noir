--- conflicted
+++ resolved
@@ -16,13 +16,8 @@
 
     pub fn push(&mut self, elem: Field) {
         {
-<<<<<<< HEAD
-            let i_3850: u32 = self.len;
-            self.storage[i_3850] = elem;
-=======
-            let i_3949: u32 = self.len;
-            self.storage[i_3949] = elem;
->>>>>>> 318ff16c
+            let i_3968: u32 = self.len;
+            self.storage[i_3968] = elem;
         };
         self.len = self.len + 1_u32;
     }
