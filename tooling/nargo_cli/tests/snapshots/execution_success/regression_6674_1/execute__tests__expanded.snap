--- conflicted
+++ resolved
@@ -16,13 +16,8 @@
 
     pub fn push(&mut self, elem: Field) {
         {
-<<<<<<< HEAD
-            let i_4438: u32 = self.len;
-            self.storage[i_4438] = elem;
-=======
-            let i_4444: u32 = self.len;
-            self.storage[i_4444] = elem;
->>>>>>> 94dadc7e
+            let i_4510: u32 = self.len;
+            self.storage[i_4510] = elem;
         };
         self.len = self.len + 1_u32;
     }
