--- conflicted
+++ resolved
@@ -16,13 +16,8 @@
 
     pub fn push(&mut self, elem: Field) {
         {
-<<<<<<< HEAD
-            let i_4273: u32 = self.len;
-            self.storage[i_4273] = elem;
-=======
-            let i_4339: u32 = self.len;
-            self.storage[i_4339] = elem;
->>>>>>> 548c6f7e
+            let i_4358: u32 = self.len;
+            self.storage[i_4358] = elem;
         };
         self.len = self.len + 1_u32;
     }
