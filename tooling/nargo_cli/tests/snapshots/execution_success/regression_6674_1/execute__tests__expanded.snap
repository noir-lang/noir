---
source: tooling/nargo_cli/tests/execute.rs
expression: expanded_code
---
use std::mem::zeroed;

pub struct BoundedVec4 {
    storage: [Field; 4],
    len: u32,
}

impl BoundedVec4 {
    pub fn new() -> Self {
        Self { storage: [0_Field; 4], len: 0_u32 }
    }

    pub fn push(&mut self, elem: Field) {
        {
<<<<<<< HEAD
            let i_4392: u32 = self.len;
            self.storage[i_4392] = elem;
=======
            let i_4372: u32 = self.len;
            self.storage[i_4372] = elem;
>>>>>>> c90f13da
        };
        self.len = self.len + 1_u32;
    }
}

pub struct PrivateKernelCircuitPublicInputs {
    pub l2_to_l1_msgs: [Field; 4],
    pub public_call_requests: [Field; 4],
}

pub struct FixtureBuilder {
    pub public_call_requests: BoundedVec4,
    pub counter: Field,
}

impl FixtureBuilder {
    pub fn new() -> Self {
        Self { public_call_requests: zeroed(), counter: 0_Field }
    }

    pub fn append_public_call_requests_inner(&mut self) {
        self.public_call_requests.push(self.next_counter());
    }

    pub fn append_public_call_requests(&mut self) {
        for _ in 0_u32..4_u32 {
            self.append_public_call_requests_inner();
        }
    }

    fn next_counter(&mut self) -> Field {
        let counter: Field = self.counter;
        self.counter = self.counter + 1_Field;
        counter
    }
}

pub struct PrivateKernelCircuitPublicInputsComposer {
    pub l2_to_l1_msgs: [Field; 4],
    pub public_call_requests: [Field; 4],
}

pub unconstrained fn sort_by(array: [Field; 4]) -> [Field; 4] {
    let result: [Field; 4] = array;
    get_sorting_index(array);
    result
}

unconstrained fn get_sorting_index(array: [Field; 4]) {
    let _: [Field; 4] = [0_Field; 4];
    let mut a: [Field; 4] = array;
    for i in 1_u32..4_u32 {
        for j in 0_u32..i {
            a[i] = a[j];
        }
    }
}

unconstrained fn main() {
    let mut previous_kernel: FixtureBuilder = FixtureBuilder::new();
    previous_kernel.append_public_call_requests();
    let mut output_composer: PrivateKernelCircuitPublicInputsComposer = PrivateKernelCircuitPublicInputsComposer {
        l2_to_l1_msgs: [0_Field; 4],
        public_call_requests: previous_kernel.public_call_requests.storage,
    };
    output_composer.l2_to_l1_msgs = sort_by(output_composer.l2_to_l1_msgs);
    output_composer.public_call_requests = sort_by(output_composer.public_call_requests);
    assert(previous_kernel.public_call_requests.storage[1_u32] == 1_Field, "equality");
}<|MERGE_RESOLUTION|>--- conflicted
+++ resolved
@@ -16,13 +16,8 @@
 
     pub fn push(&mut self, elem: Field) {
         {
-<<<<<<< HEAD
-            let i_4392: u32 = self.len;
-            self.storage[i_4392] = elem;
-=======
             let i_4372: u32 = self.len;
             self.storage[i_4372] = elem;
->>>>>>> c90f13da
         };
         self.len = self.len + 1_u32;
     }
