--- conflicted
+++ resolved
@@ -31,15 +31,9 @@
     "private parameters indices : [_0]",
     "public parameters indices : []",
     "return value indices : []",
-<<<<<<< HEAD
-    "BRILLIG CALL func 0: inputs: [Single(Expression { mul_terms: [], linear_combinations: [(-1, Witness(0))], q_c: 4294967296 }), Single(Expression { mul_terms: [], linear_combinations: [], q_c: 4294967296 })], outputs: [Simple(Witness(1)), Simple(Witness(2))]",
-    "BLACKBOX::RANGE [_1]:2 bits []",
-    "EXPR [ (-1, _0) (-4294967296, _1) (-1, _2) 4294967296 ]",
-=======
     "BRILLIG CALL func 0: inputs: [Single(Expression { mul_terms: [], linear_combinations: [(-1, Witness(0))], q_c: 8589934592 }), Single(Expression { mul_terms: [], linear_combinations: [], q_c: 4294967296 })], outputs: [Simple(Witness(1)), Simple(Witness(2))]",
     "BLACKBOX::RANGE [(_1, 2)] []",
     "EXPR [ (-1, _0) (-4294967296, _1) (-1, _2) 8589934592 ]",
->>>>>>> 04e3415e
     "BRILLIG CALL func 0: inputs: [Single(Expression { mul_terms: [], linear_combinations: [(1, Witness(0))], q_c: 2147483648 }), Single(Expression { mul_terms: [], linear_combinations: [], q_c: 4294967296 })], outputs: [Simple(Witness(3)), Simple(Witness(4))]",
     "BLACKBOX::RANGE [_3]:1 bits []",
     "BLACKBOX::RANGE [_4]:32 bits []",
