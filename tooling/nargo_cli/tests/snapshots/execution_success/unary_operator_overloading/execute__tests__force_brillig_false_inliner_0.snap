--- conflicted
+++ resolved
@@ -48,27 +48,11 @@
     "unconstrained func 0",
     "[Const { destination: Direct(10), bit_size: Integer(U32), value: 2 }, Const { destination: Direct(11), bit_size: Integer(U32), value: 0 }, CalldataCopy { destination_address: Direct(0), size_address: Direct(10), offset_address: Direct(11) }, BinaryFieldOp { destination: Direct(2), op: IntegerDiv, lhs: Direct(0), rhs: Direct(1) }, BinaryFieldOp { destination: Direct(1), op: Mul, lhs: Direct(2), rhs: Direct(1) }, BinaryFieldOp { destination: Direct(1), op: Sub, lhs: Direct(0), rhs: Direct(1) }, Mov { destination: Direct(0), source: Direct(2) }, Stop { return_data: HeapVector { pointer: Direct(11), size: Direct(10) } }]"
   ],
-<<<<<<< HEAD
-  "debug_symbols": "ndLBboQgEAbgd+HsQVhQ9FWaxqDihoSgYaFJY3z3jrPQ7h5IGi+/wvjJhMxOZj3G+2Dcsj5I/7GT0RtrzX2w66SCWR3s7kdF8nIIXmvYIi91UJvy2gXSu2htRb6UjfjRY1MOn0F5qNYV0W6GJ/xwMVafb0f1p+syldlK+YvFvzVlInHKip6VPe9uyYuaXzqf5/M5u+JFm31Tl7woeyab5Fl3qX+RPW3f/Ses1GT827yQmvRwYRSTYd4wOabAbDBbTInZPVXCT02Bw91R8O1xNuiNGq1OU7lEN70MafjeciWP8ebXSc/R67NBrEHLPw==",
-  "file_map": {
-    "50": {
-      "source": "use std::ops::{Neg, Not};\n\n// x = 3\nfn main(x: u32) {\n    let wx = Wrapper::new(x as i32);\n    let ex: i32 = 3;\n\n    assert((-wx).inner == -ex);\n    assert((!wx).inner == !ex);\n\n    // Check that it works with type variables (x's type isn't immediately known)\n    let x = 3;\n    assert(-3 == -x);\n}\n\nstruct Wrapper {\n    inner: i32,\n}\n\nimpl Wrapper {\n    fn new(inner: i32) -> Self {\n        Wrapper { inner }\n    }\n}\n\nimpl Neg for Wrapper {\n    fn neg(self) -> Wrapper {\n        Wrapper::new(-self.inner)\n    }\n}\n\nimpl Not for Wrapper {\n    fn not(self) -> Wrapper {\n        Wrapper::new(!self.inner)\n    }\n}\n",
-      "path": ""
-    }
-  },
+  "debug_symbols": "[debug_symbols]",
+  "file_map": "[file_map]",
   "expression_width": {
     "Bounded": {
       "width": 4
     }
   }
-=======
-  "debug_symbols": "[debug_symbols]",
-  "file_map": "[file_map]",
-  "names": [
-    "main"
-  ],
-  "brillig_names": [
-    "directive_integer_quotient"
-  ]
->>>>>>> 318ff16c
 }