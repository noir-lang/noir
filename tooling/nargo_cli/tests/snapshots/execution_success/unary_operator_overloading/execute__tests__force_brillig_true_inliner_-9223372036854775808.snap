--- conflicted
+++ resolved
@@ -39,27 +39,11 @@
     "unconstrained func 0",
     "[Const { destination: Direct(2), bit_size: Integer(U32), value: 1 }, Const { destination: Direct(1), bit_size: Integer(U32), value: 32837 }, Const { destination: Direct(0), bit_size: Integer(U32), value: 3 }, Const { destination: Relative(2), bit_size: Integer(U32), value: 1 }, Const { destination: Relative(3), bit_size: Integer(U32), value: 0 }, CalldataCopy { destination_address: Direct(32836), size_address: Relative(2), offset_address: Relative(3) }, Cast { destination: Direct(32836), source: Direct(32836), bit_size: Integer(U32) }, Mov { destination: Relative(1), source: Direct(32836) }, Call { location: 13 }, Call { location: 14 }, Const { destination: Relative(1), bit_size: Integer(U32), value: 32837 }, Const { destination: Relative(2), bit_size: Integer(U32), value: 0 }, Stop { return_data: HeapVector { pointer: Relative(1), size: Relative(2) } }, Return, Call { location: 36 }, Cast { destination: Relative(2), source: Relative(1), bit_size: Integer(U32) }, Const { destination: Relative(3), bit_size: Integer(U32), value: 4 }, Mov { destination: Relative(4), source: Direct(0) }, Mov { destination: Relative(5), source: Relative(2) }, BinaryIntOp { destination: Direct(0), op: Add, bit_size: U32, lhs: Direct(0), rhs: Relative(3) }, Call { location: 42 }, Mov { destination: Direct(0), source: Relative(0) }, Mov { destination: Relative(1), source: Relative(5) }, Const { destination: Relative(3), bit_size: Integer(U32), value: 4294967293 }, BinaryIntOp { destination: Relative(4), op: Equals, bit_size: U32, lhs: Relative(1), rhs: Relative(3) }, JumpIf { condition: Relative(4), location: 28 }, Const { destination: Relative(5), bit_size: Integer(U32), value: 0 }, Trap { revert_data: HeapVector { pointer: Direct(1), size: Relative(5) } }, Not { destination: Relative(1), source: Relative(2), bit_size: U32 }, Const { destination: Relative(2), bit_size: Integer(U32), value: 3 }, Not { destination: Relative(3), source: Relative(2), bit_size: U32 }, BinaryIntOp { destination: Relative(2), op: Equals, bit_size: U32, lhs: Relative(1), rhs: Relative(3) }, JumpIf { condition: Relative(2), location: 35 }, Const { destination: Relative(4), bit_size: Integer(U32), value: 0 }, Trap { revert_data: HeapVector { pointer: Direct(1), size: Relative(4) } }, Return, Const { destination: Direct(32772), bit_size: Integer(U32), value: 30720 }, BinaryIntOp { destination: Direct(32771), op: LessThan, bit_size: U32, lhs: Direct(0), rhs: Direct(32772) }, JumpIf { condition: Direct(32771), location: 41 }, IndirectConst { destination_pointer: Direct(1), bit_size: Integer(U64), value: 17843811134343075018 }, Trap { revert_data: HeapVector { pointer: Direct(1), size: Direct(2) } }, Return, Call { location: 36 }, Const { destination: Relative(2), bit_size: Integer(U32), value: 0 }, BinaryIntOp { destination: Relative(3), op: Sub, bit_size: U32, lhs: Relative(2), rhs: Relative(1) }, Mov { destination: Relative(2), source: Relative(3) }, Cast { destination: Relative(3), source: Relative(2), bit_size: Integer(U32) }, Cast { destination: Relative(4), source: Relative(1), bit_size: Integer(U32) }, Const { destination: Relative(1), bit_size: Integer(U32), value: 2147483648 }, BinaryIntOp { destination: Relative(5), op: LessThan, bit_size: U32, lhs: Relative(4), rhs: Relative(1) }, Not { destination: Relative(4), source: Relative(5), bit_size: U1 }, BinaryIntOp { destination: Relative(5), op: LessThan, bit_size: U32, lhs: Relative(3), rhs: Relative(1) }, BinaryIntOp { destination: Relative(1), op: Mul, bit_size: U1, lhs: Relative(5), rhs: Relative(4) }, BinaryIntOp { destination: Relative(3), op: Equals, bit_size: U1, lhs: Relative(1), rhs: Relative(4) }, JumpIf { condition: Relative(3), location: 56 }, Call { location: 58 }, Mov { destination: Relative(1), source: Relative(2) }, Return, IndirectConst { destination_pointer: Direct(1), bit_size: Integer(U64), value: 2920182694213909827 }, Trap { revert_data: HeapVector { pointer: Direct(1), size: Direct(2) } }, Return]"
   ],
-<<<<<<< HEAD
-  "debug_symbols": "nZPBjoMgEIbfhTMHQED0VZqmoZY2JAQN1U02xnffwZFdezDZeOFzHL+fQJyZPNx9et18fPZv0l5mck8+BP+6hb6zo+8jvJ0JywtXpOWUcE1aAagRBtGsEAzBEQJRkbYCSIRCaESNgBQFgBRJScUQkKIBAlEh5AoJVQ2QCIXQiBphEM0KxRAcIRCYojBF5ZRloaQc/TYm5/LJd3cBNzTY5OJI2jiFQMmXDdP60XuwceVoE3QZJS4+gBD49MHlp4X+2exYNcU15ldW/7a5UJvOxTlfFl+KM76qi6/ZkS+PfWH05otGntq/+Lw+48um2nzFPv0rVLbz6WM2lpyUvL0Ht5XPKXa77vg9lE6ZrSH1nXtMyeWk3YDBeqk0lfwKEwV/6kUZqtl1yVv/AA==",
-  "file_map": {
-    "50": {
-      "source": "use std::ops::{Neg, Not};\n\n// x = 3\nfn main(x: u32) {\n    let wx = Wrapper::new(x as i32);\n    let ex: i32 = 3;\n\n    assert((-wx).inner == -ex);\n    assert((!wx).inner == !ex);\n\n    // Check that it works with type variables (x's type isn't immediately known)\n    let x = 3;\n    assert(-3 == -x);\n}\n\nstruct Wrapper {\n    inner: i32,\n}\n\nimpl Wrapper {\n    fn new(inner: i32) -> Self {\n        Wrapper { inner }\n    }\n}\n\nimpl Neg for Wrapper {\n    fn neg(self) -> Wrapper {\n        Wrapper::new(-self.inner)\n    }\n}\n\nimpl Not for Wrapper {\n    fn not(self) -> Wrapper {\n        Wrapper::new(!self.inner)\n    }\n}\n",
-      "path": ""
-    }
-  },
+  "debug_symbols": "[debug_symbols]",
+  "file_map": "[file_map]",
   "expression_width": {
     "Bounded": {
       "width": 4
     }
   }
-=======
-  "debug_symbols": "[debug_symbols]",
-  "file_map": "[file_map]",
-  "names": [
-    "main"
-  ],
-  "brillig_names": [
-    "main"
-  ]
->>>>>>> 318ff16c
 }