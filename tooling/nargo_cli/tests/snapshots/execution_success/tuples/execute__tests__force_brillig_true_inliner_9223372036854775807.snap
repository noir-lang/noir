--- conflicted
+++ resolved
@@ -30,22 +30,17 @@
       }
     }
   },
-<<<<<<< HEAD
   "bytecode": [
     "func 0",
-    "current witness index : 1",
-    "private parameters indices : [0, 1]",
+    "current witness index : _1",
+    "private parameters indices : [_0, _1]",
     "public parameters indices : []",
     "return value indices : []",
     "BRILLIG CALL func 0: inputs: [Single(Expression { mul_terms: [], linear_combinations: [(1, Witness(0))], q_c: 0 }), Single(Expression { mul_terms: [], linear_combinations: [(1, Witness(1))], q_c: 0 })], outputs: []",
     "unconstrained func 0",
     "[Const { destination: Direct(2), bit_size: Integer(U32), value: 1 }, Const { destination: Direct(1), bit_size: Integer(U32), value: 32838 }, Const { destination: Direct(0), bit_size: Integer(U32), value: 3 }, Const { destination: Relative(3), bit_size: Integer(U32), value: 2 }, Const { destination: Relative(4), bit_size: Integer(U32), value: 0 }, CalldataCopy { destination_address: Direct(32836), size_address: Relative(3), offset_address: Relative(4) }, Mov { destination: Relative(1), source: Direct(32836) }, Mov { destination: Relative(2), source: Direct(32837) }, Call { location: 13 }, Call { location: 14 }, Const { destination: Relative(1), bit_size: Integer(U32), value: 32838 }, Const { destination: Relative(2), bit_size: Integer(U32), value: 0 }, Stop { return_data: HeapVector { pointer: Relative(1), size: Relative(2) } }, Return, Call { location: 26 }, Const { destination: Relative(3), bit_size: Field, value: 1 }, BinaryFieldOp { destination: Relative(4), op: Equals, lhs: Relative(1), rhs: Relative(3) }, JumpIf { condition: Relative(4), location: 20 }, Const { destination: Relative(5), bit_size: Integer(U32), value: 0 }, Trap { revert_data: HeapVector { pointer: Direct(1), size: Relative(5) } }, Const { destination: Relative(1), bit_size: Field, value: 0 }, BinaryFieldOp { destination: Relative(3), op: Equals, lhs: Relative(2), rhs: Relative(1) }, JumpIf { condition: Relative(3), location: 25 }, Const { destination: Relative(4), bit_size: Integer(U32), value: 0 }, Trap { revert_data: HeapVector { pointer: Direct(1), size: Relative(4) } }, Return, Const { destination: Direct(32772), bit_size: Integer(U32), value: 30720 }, BinaryIntOp { destination: Direct(32771), op: LessThan, bit_size: U32, lhs: Direct(0), rhs: Direct(32772) }, JumpIf { condition: Direct(32771), location: 31 }, IndirectConst { destination_pointer: Direct(1), bit_size: Integer(U64), value: 17843811134343075018 }, Trap { revert_data: HeapVector { pointer: Direct(1), size: Direct(2) } }, Return]"
   ],
-  "debug_symbols": "lZLLCoQwDEX/JesuWt/2V4ZBqkYplFZqHRjEf592cCHiJpvADedkEe4OI/bb3Gk7uRXkawfjBhW0szHtB4Pea2P03F3XwNMQ5Z9fF2VTXIPyAWRVMEA7gqzLaE/aIMiSH28GoiLyNZFviHxL4zP+xDftyQvO74KgChlVyKlCQRKOmD7Ka9UbPPswbXa41CN8F7w1ZfFuwHHzmDpzqUt6X1axXMSz8fQP",
-=======
-  "bytecode": "H4sIAAAAAAAA/7VUwQ6CMAztBKKT6EG96EU/YQgKRw76IYuE7+DTDbENpcJFuyZkkHbvvb51GPiEwaePGNcFfAfV1Li6/yJTxHIhdZpAOkcmG5gPyl1wtWJ/n48UG7aCVxO/csXdTvSnqD+3DDMA/pXw4zD4bok4j26MD4J3A+PLy/dQjs/YE3MrzNP7Ft+twAtx7lyTtm/7Cf3ElWKvJ9FrxPxR0pHJc0pmfOU5qj0IfUkgr3YMFwSXnANFb9xc/3wmjMhR7VHoC3X/prwhrhSG/2/c6fOXlXPEG3WDD3xOQfAnov6M3+uZPuofdbalz9rct/7mm6Z4eelTH/y+vQGI9FklYQgAAA==",
   "debug_symbols": "jZDBDoMgDIbfpWcO4KbbfJVlMajVkBA0CEsWw7uviG56WLJLP0r7/206Q4u17ytlumGC8j5DbZXWqq/00EinBkO/M/AYRA6lYCCKhEvCNeG2IKPGjCASsoRTwpkQAoPNuXIWMRrvRtECo7RoHJTGa83gKbVfmqZRmoVOWqpyBmhaIhl2SmN8BfZV89/S4rxqL/lHnP+tvt5WteD8IH9QJhtlD5cL0cgqWWtc086bZld1r3GrbJcf7dBg6y1Gp935Kd6zgp3EI8Rpbw==",
->>>>>>> 2114ae22
   "file_map": {
     "50": {
       "source": "fn main(x: Field, y: Field) {\n    let pair = (x, y);\n    assert(pair.0 == 1);\n    assert(pair.1 == 0);\n\n    let (a, b) = if true { (0, 1) } else { (2, 3) };\n    assert(a == 0);\n    assert(b == 1);\n\n    let (u, v) = if x as u32 < 1 { (x, x + 1) } else { (x + 1, x) };\n    assert(u == x + 1);\n    assert(v == x);\n    // Test mutating tuples\n    let mut mutable = ((0, 0), 1, 2, 3);\n    mutable.0 = (x, y);\n    mutable.2 = 7;\n    assert(mutable.0.0 == 1);\n    assert(mutable.0.1 == 0);\n    assert(mutable.1 == 1);\n    assert(mutable.2 == 7);\n    assert(mutable.3 == 3);\n}\n",
