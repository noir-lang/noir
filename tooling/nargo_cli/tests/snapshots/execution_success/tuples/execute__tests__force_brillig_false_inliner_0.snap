--- conflicted
+++ resolved
@@ -34,25 +34,11 @@
     "EXPR [ (1, _0) -1 ]",
     "EXPR [ (1, _1) 0 ]"
   ],
-<<<<<<< HEAD
-  "debug_symbols": "nZBNCoMwEIXvMussYltb61VKkaijBEISxqRQxLt3lNjqolC6mp833xt4I7RYx77StnMDlLcRatLG6L4yrlFBO8vbcRKwjlUgRF7BRmfKK0IboLTRGAEPZeJyNHhllxoUsSoFoG25smGnDc7dJD60/I6eT4m95G84/5kuronOpPwDP2RF4g/HPX/nSTWadnGB5EcCMj6fZlPSqjaYguyibTa5hqdflTV5T67BNhLOpovGb14=",
-  "file_map": {
-    "50": {
-      "source": "fn main(x: Field, y: Field) {\n    let pair = (x, y);\n    assert(pair.0 == 1);\n    assert(pair.1 == 0);\n\n    let (a, b) = if true { (0, 1) } else { (2, 3) };\n    assert(a == 0);\n    assert(b == 1);\n\n    let (u, v) = if x as u32 < 1 { (x, x + 1) } else { (x + 1, x) };\n    assert(u == x + 1);\n    assert(v == x);\n    // Test mutating tuples\n    let mut mutable = ((0, 0), 1, 2, 3);\n    mutable.0 = (x, y);\n    mutable.2 = 7;\n    assert(mutable.0.0 == 1);\n    assert(mutable.0.1 == 0);\n    assert(mutable.1 == 1);\n    assert(mutable.2 == 7);\n    assert(mutable.3 == 3);\n}\n",
-      "path": ""
-    }
-  },
+  "debug_symbols": "[debug_symbols]",
+  "file_map": "[file_map]",
   "expression_width": {
     "Bounded": {
       "width": 4
     }
   }
-=======
-  "debug_symbols": "[debug_symbols]",
-  "file_map": "[file_map]",
-  "names": [
-    "main"
-  ],
-  "brillig_names": []
->>>>>>> 318ff16c
 }