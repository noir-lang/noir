--- conflicted
+++ resolved
@@ -23,22 +23,17 @@
       }
     }
   },
-<<<<<<< HEAD
   "bytecode": [
     "func 0",
-    "current witness index : 0",
-    "private parameters indices : [0]",
+    "current witness index : _0",
+    "private parameters indices : [_0]",
     "public parameters indices : []",
     "return value indices : []",
     "BRILLIG CALL func 0: inputs: [Single(Expression { mul_terms: [], linear_combinations: [(1, Witness(0))], q_c: 0 })], outputs: []",
     "unconstrained func 0",
     "[Const { destination: Direct(2), bit_size: Integer(U32), value: 1 }, Const { destination: Direct(1), bit_size: Integer(U32), value: 32837 }, Const { destination: Direct(0), bit_size: Integer(U32), value: 3 }, Const { destination: Relative(2), bit_size: Integer(U32), value: 1 }, Const { destination: Relative(3), bit_size: Integer(U32), value: 0 }, CalldataCopy { destination_address: Direct(32836), size_address: Relative(2), offset_address: Relative(3) }, Mov { destination: Relative(1), source: Direct(32836) }, Call { location: 12 }, Call { location: 13 }, Const { destination: Relative(1), bit_size: Integer(U32), value: 32837 }, Const { destination: Relative(2), bit_size: Integer(U32), value: 0 }, Stop { return_data: HeapVector { pointer: Relative(1), size: Relative(2) } }, Return, Call { location: 29 }, Const { destination: Relative(2), bit_size: Field, value: 1 }, BinaryFieldOp { destination: Relative(3), op: Equals, lhs: Relative(1), rhs: Relative(2) }, Not { destination: Relative(1), source: Relative(3), bit_size: U1 }, Cast { destination: Relative(2), source: Relative(3), bit_size: Field }, Cast { destination: Relative(3), source: Relative(1), bit_size: Field }, Const { destination: Relative(1), bit_size: Field, value: 4 }, BinaryFieldOp { destination: Relative(4), op: Mul, lhs: Relative(2), rhs: Relative(1) }, Const { destination: Relative(2), bit_size: Field, value: 5 }, BinaryFieldOp { destination: Relative(5), op: Mul, lhs: Relative(3), rhs: Relative(2) }, BinaryFieldOp { destination: Relative(2), op: Add, lhs: Relative(4), rhs: Relative(5) }, BinaryFieldOp { destination: Relative(3), op: Equals, lhs: Relative(1), rhs: Relative(2) }, JumpIf { condition: Relative(3), location: 28 }, Const { destination: Relative(4), bit_size: Integer(U32), value: 0 }, Trap { revert_data: HeapVector { pointer: Direct(1), size: Relative(4) } }, Return, Const { destination: Direct(32772), bit_size: Integer(U32), value: 30720 }, BinaryIntOp { destination: Direct(32771), op: LessThan, bit_size: U32, lhs: Direct(0), rhs: Direct(32772) }, JumpIf { condition: Direct(32771), location: 34 }, IndirectConst { destination_pointer: Direct(1), bit_size: Integer(U64), value: 17843811134343075018 }, Trap { revert_data: HeapVector { pointer: Direct(1), size: Direct(2) } }, Return]"
   ],
-  "debug_symbols": "lZHdCoMwDEbfJde9UGd1+ioypGqUQmmlP4NR+u5rxxhFdtObkC/khMDxsOHijpnLXRkYJw9CrcxyJWPygcCiuRD8mPMxVKnU7WffnEymaCzTFsZ6aAig3FJ3j/zOBcJIq/AgUNNioislmv9f9fRHDFeCFhNdMdGXESGmJ9OcLQK/InYn18yLfZ14UXRqteLmNCZZmadYp2Ygtzaejaff",
-=======
-  "bytecode": "H4sIAAAAAAAA/7VVwQ6CMAydY4tO5KJXvegPjACB4w7+yCLhO/h0JemyphnEaNeElLLute91YTsRbQdekVgkchx4+5/VjFg22eiWhZwHeANeovWCkawhdTnxB9t2JsGPsf/GAGZOfQJmBny7B5znHPEpl8UqiPEZCnsOn+ck4nsF74bsyTHbjNrbS6L/UKsErjfCVSJ9mPqoMbfF9EZfckXzYIVYnzFex+cNz9wkvjkenm2opwgXmeglo95dqKVJH1gTXDcV4wtDk7Vv5qhJ7pXwVgTP8XC3Z4RLuZQi3gdq5q/fD9aGusUcdcDnU5D6muTfIT6u8HA/9jn1vp4aP/nOj2P78lSnxfC/4Q3KXc5YRQgAAA==",
   "debug_symbols": "jZDdCoMwDIXfJde9sG7O6auISNUohVKltoMhffel/k0vBrvJ1yQ9J3BmaLF2fSV1N0yQFzPURiol+0oNjbBy0DSdIQqF3yHnDHiy4rEgpmFMSFY8VqQE7xnsJpU1iMHj5Eq3RmFQW8i1U4rBSyi3fJpGoRdaYWgbMUDdEsmwkwrDy7OvOvot5Vm8iXn2POTJ//o0OfTZRV9SJxppLjn54GSkqBVubed0c9ra97hv9pxHMzTYOoPB6RQ21SLO2O1e+nDtAw==",
->>>>>>> 2114ae22
   "file_map": {
     "50": {
       "source": "// Tests a very simple program.\n//\n// The features being tested is basic conditional on brillig\nfn main(x: Field) {\n    // Safety: testing context\n    unsafe {\n        assert(4 == conditional(x == 1));\n    }\n}\n\nunconstrained fn conditional(x: bool) -> Field {\n    if x {\n        4\n    } else {\n        5\n    }\n}\n",
