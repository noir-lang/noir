---
source: tooling/nargo_cli/tests/execute.rs
expression: artifact
---
{
  "noir_version": "[noir_version]",
  "hash": "[hash]",
  "abi": {
    "parameters": [
      {
        "name": "x",
        "type": {
          "kind": "field"
        },
        "visibility": "private"
      }
    ],
    "return_type": null,
    "error_types": {
      "17843811134343075018": {
        "error_kind": "string",
        "string": "Stack too deep"
      }
    }
  },
<<<<<<< HEAD
  "bytecode": [
    "func 0",
    "current witness index : 3",
    "private parameters indices : [0]",
    "public parameters indices : []",
    "return value indices : []",
    "BRILLIG CALL func 1: inputs: [Single(Expression { mul_terms: [], linear_combinations: [(1, Witness(0))], q_c: -1 })], outputs: [Simple(Witness(1))]",
    "EXPR [ (1, _0, _1) (-1, _1) (1, _2) -1 ]",
    "EXPR [ (1, _0, _2) (-1, _2) 0 ]",
    "BRILLIG CALL func 0: inputs: [Single(Expression { mul_terms: [], linear_combinations: [(1, Witness(2))], q_c: 0 })], outputs: [Simple(Witness(3))]",
    "EXPR [ (-1, _3) 4 ]",
    "unconstrained func 0",
    "[Const { destination: Direct(2), bit_size: Integer(U32), value: 1 }, Const { destination: Direct(1), bit_size: Integer(U32), value: 32838 }, Const { destination: Direct(0), bit_size: Integer(U32), value: 3 }, Const { destination: Relative(2), bit_size: Integer(U32), value: 1 }, Const { destination: Relative(3), bit_size: Integer(U32), value: 0 }, CalldataCopy { destination_address: Direct(32836), size_address: Relative(2), offset_address: Relative(3) }, Cast { destination: Direct(32836), source: Direct(32836), bit_size: Integer(U1) }, Mov { destination: Relative(1), source: Direct(32836) }, Call { location: 14 }, Call { location: 15 }, Mov { destination: Direct(32837), source: Relative(1) }, Const { destination: Relative(2), bit_size: Integer(U32), value: 32837 }, Const { destination: Relative(3), bit_size: Integer(U32), value: 1 }, Stop { return_data: HeapVector { pointer: Relative(2), size: Relative(3) } }, Return, Call { location: 25 }, Not { destination: Relative(2), source: Relative(1), bit_size: U1 }, Cast { destination: Relative(3), source: Relative(1), bit_size: Field }, Cast { destination: Relative(1), source: Relative(2), bit_size: Field }, Const { destination: Relative(2), bit_size: Field, value: 4 }, BinaryFieldOp { destination: Relative(4), op: Mul, lhs: Relative(3), rhs: Relative(2) }, Const { destination: Relative(2), bit_size: Field, value: 5 }, BinaryFieldOp { destination: Relative(3), op: Mul, lhs: Relative(1), rhs: Relative(2) }, BinaryFieldOp { destination: Relative(1), op: Add, lhs: Relative(4), rhs: Relative(3) }, Return, Const { destination: Direct(32772), bit_size: Integer(U32), value: 30720 }, BinaryIntOp { destination: Direct(32771), op: LessThan, bit_size: U32, lhs: Direct(0), rhs: Direct(32772) }, JumpIf { condition: Direct(32771), location: 30 }, IndirectConst { destination_pointer: Direct(1), bit_size: Integer(U64), value: 17843811134343075018 }, Trap { revert_data: HeapVector { pointer: Direct(1), size: Direct(2) } }, Return]",
    "unconstrained func 1",
    "[Const { destination: Direct(21), bit_size: Integer(U32), value: 1 }, Const { destination: Direct(20), bit_size: Integer(U32), value: 0 }, CalldataCopy { destination_address: Direct(0), size_address: Direct(21), offset_address: Direct(20) }, Const { destination: Direct(2), bit_size: Field, value: 0 }, BinaryFieldOp { destination: Direct(3), op: Equals, lhs: Direct(0), rhs: Direct(2) }, JumpIf { condition: Direct(3), location: 8 }, Const { destination: Direct(1), bit_size: Field, value: 1 }, BinaryFieldOp { destination: Direct(0), op: Div, lhs: Direct(1), rhs: Direct(0) }, Stop { return_data: HeapVector { pointer: Direct(20), size: Direct(21) } }]"
  ],
  "debug_symbols": "lZDLCoMwEEX/ZdZZRK1U/ZUiEjWRQEhCHoUS8u9NSlOk6MLdnLmcGbgBVjr7beKSKQvDI4BQC3FcyUQB8GdlNZGZrCPGwVD1NQIq1zx1EQHjgsLQ4jgiqK4K9VWhORQ6/BP6P+F2KNzbEyHBbLgQfJv2VaT1kxhOZkG/yLxcdql76ZIUXxu10NUbmi+VPgNUudW6RQ0eY0wP3w==",
=======
  "bytecode": "H4sIAAAAAAAA/7WVS07DMBCGHScRDQiQaLtgA1ewa7txdlnAQVKanKNHJxEeOp0YKjXjkSwnfvz+/PuViZ/Ix1SG72JMWUg0oKwNuVoWGmsZtbe2r3e9NrpTu+bgnbLusPfaa+fdceeN6b31dXNoatVoa3o9uMYMQSyLcCYBnjQl0eWA52KUjFypPJQR3aWsko9RFXQjiXSHgJMb8+bXwJcanvOB24ntP9NpwAF8D3lFyrNgQMu0SBXS5db3yu4rMV8rRn5TicuLK4U/oJlAX90FnY/TWZ/ORaAc2tE+UzyK+QsHbVZjehLn72fUZ4pPpAX9U3o77g2X2Fu9Fn/7+RB8eA3/MtKWXjqUNVaPz5FE9VWkrOWZp4XxCjKXPMKSkMNRj+UVT6iH9K7EawX3SHG6rG8Z2Gt/fmDyoF+KyEODxi9J+7fwf4/48ZzaGzmHutOD6YbOdcej/epeiP4UMuIT5FvB75dC78Ymjf7vvYhji743ZJ4J9rMCPdgHpZiHJHXQdkX4Mn4+TVnyyFgQ65BvUBn4+Q0nBMrBLg0AAA==",
  "debug_symbols": "nZHNCoMwDMffJeceqk42fRURqRqlUKrUdjDEd19arHMHYeySNB+/pv1nhR5bNzZSD9MCZbVCa6RScmzU1AkrJ03ZdWMQw8YaRErBqU7ULAxqC6V2SjF4CuVC0zILHbwVhqqcAeqePF04SIX+tLEPza/RpEh3OCkeB57/zj/4wRf/8Pf8gq8pEp00X4oBp0YGSbBpsBmU9IUblNnmxxgpWoW7uoPT3Uls+5pjJa5jNlOHvTPox8QJKyRkqzRnGa83/5Q3",
>>>>>>> 2114ae22
  "file_map": {
    "50": {
      "source": "// Tests a very simple program.\n//\n// The features being tested is basic conditional on brillig\nfn main(x: Field) {\n    // Safety: testing context\n    unsafe {\n        assert(4 == conditional(x == 1));\n    }\n}\n\nunconstrained fn conditional(x: bool) -> Field {\n    if x {\n        4\n    } else {\n        5\n    }\n}\n",
      "path": ""
    }
  },
  "names": [
    "main"
  ],
  "brillig_names": [
    "conditional",
    "directive_invert"
  ]
}<|MERGE_RESOLUTION|>--- conflicted
+++ resolved
@@ -23,11 +23,10 @@
       }
     }
   },
-<<<<<<< HEAD
   "bytecode": [
     "func 0",
-    "current witness index : 3",
-    "private parameters indices : [0]",
+    "current witness index : _3",
+    "private parameters indices : [_0]",
     "public parameters indices : []",
     "return value indices : []",
     "BRILLIG CALL func 1: inputs: [Single(Expression { mul_terms: [], linear_combinations: [(1, Witness(0))], q_c: -1 })], outputs: [Simple(Witness(1))]",
@@ -40,11 +39,7 @@
     "unconstrained func 1",
     "[Const { destination: Direct(21), bit_size: Integer(U32), value: 1 }, Const { destination: Direct(20), bit_size: Integer(U32), value: 0 }, CalldataCopy { destination_address: Direct(0), size_address: Direct(21), offset_address: Direct(20) }, Const { destination: Direct(2), bit_size: Field, value: 0 }, BinaryFieldOp { destination: Direct(3), op: Equals, lhs: Direct(0), rhs: Direct(2) }, JumpIf { condition: Direct(3), location: 8 }, Const { destination: Direct(1), bit_size: Field, value: 1 }, BinaryFieldOp { destination: Direct(0), op: Div, lhs: Direct(1), rhs: Direct(0) }, Stop { return_data: HeapVector { pointer: Direct(20), size: Direct(21) } }]"
   ],
-  "debug_symbols": "lZDLCoMwEEX/ZdZZRK1U/ZUiEjWRQEhCHoUS8u9NSlOk6MLdnLmcGbgBVjr7beKSKQvDI4BQC3FcyUQB8GdlNZGZrCPGwVD1NQIq1zx1EQHjgsLQ4jgiqK4K9VWhORQ6/BP6P+F2KNzbEyHBbLgQfJv2VaT1kxhOZkG/yLxcdql76ZIUXxu10NUbmi+VPgNUudW6RQ0eY0wP3w==",
-=======
-  "bytecode": "H4sIAAAAAAAA/7WVS07DMBCGHScRDQiQaLtgA1ewa7txdlnAQVKanKNHJxEeOp0YKjXjkSwnfvz+/PuViZ/Ix1SG72JMWUg0oKwNuVoWGmsZtbe2r3e9NrpTu+bgnbLusPfaa+fdceeN6b31dXNoatVoa3o9uMYMQSyLcCYBnjQl0eWA52KUjFypPJQR3aWsko9RFXQjiXSHgJMb8+bXwJcanvOB24ntP9NpwAF8D3lFyrNgQMu0SBXS5db3yu4rMV8rRn5TicuLK4U/oJlAX90FnY/TWZ/ORaAc2tE+UzyK+QsHbVZjehLn72fUZ4pPpAX9U3o77g2X2Fu9Fn/7+RB8eA3/MtKWXjqUNVaPz5FE9VWkrOWZp4XxCjKXPMKSkMNRj+UVT6iH9K7EawX3SHG6rG8Z2Gt/fmDyoF+KyEODxi9J+7fwf4/48ZzaGzmHutOD6YbOdcej/epeiP4UMuIT5FvB75dC78Ymjf7vvYhji743ZJ4J9rMCPdgHpZiHJHXQdkX4Mn4+TVnyyFgQ65BvUBn4+Q0nBMrBLg0AAA==",
   "debug_symbols": "nZHNCoMwDMffJeceqk42fRURqRqlUKrUdjDEd19arHMHYeySNB+/pv1nhR5bNzZSD9MCZbVCa6RScmzU1AkrJ03ZdWMQw8YaRErBqU7ULAxqC6V2SjF4CuVC0zILHbwVhqqcAeqePF04SIX+tLEPza/RpEh3OCkeB57/zj/4wRf/8Pf8gq8pEp00X4oBp0YGSbBpsBmU9IUblNnmxxgpWoW7uoPT3Uls+5pjJa5jNlOHvTPox8QJKyRkqzRnGa83/5Q3",
->>>>>>> 2114ae22
   "file_map": {
     "50": {
       "source": "// Tests a very simple program.\n//\n// The features being tested is basic conditional on brillig\nfn main(x: Field) {\n    // Safety: testing context\n    unsafe {\n        assert(4 == conditional(x == 1));\n    }\n}\n\nunconstrained fn conditional(x: bool) -> Field {\n    if x {\n        4\n    } else {\n        5\n    }\n}\n",
