--- conflicted
+++ resolved
@@ -39,28 +39,11 @@
     "unconstrained func 1",
     "[Const { destination: Direct(21), bit_size: Integer(U32), value: 1 }, Const { destination: Direct(20), bit_size: Integer(U32), value: 0 }, CalldataCopy { destination_address: Direct(0), size_address: Direct(21), offset_address: Direct(20) }, Const { destination: Direct(2), bit_size: Field, value: 0 }, BinaryFieldOp { destination: Direct(3), op: Equals, lhs: Direct(0), rhs: Direct(2) }, JumpIf { condition: Direct(3), location: 8 }, Const { destination: Direct(1), bit_size: Field, value: 1 }, BinaryFieldOp { destination: Direct(0), op: Div, lhs: Direct(1), rhs: Direct(0) }, Stop { return_data: HeapVector { pointer: Direct(20), size: Direct(21) } }]"
   ],
-<<<<<<< HEAD
-  "debug_symbols": "nZHNCoMwDMffJeceqk42fRURqRqlUKrUdjDEd19arHMHYeySNB+/pv1nhR5bNzZSD9MCZbVCa6RScmzU1AkrJ03ZdWMQw8YaRErBqU7ULAxqC6V2SjF4CuVC0zILHbwVhqqcAeqePF04SIX+tLEPza/RpEh3OCkeB57/zj/4wRf/8Pf8gq8pEp00X4oBp0YGSbBpsBmU9IUblNnmxxgpWoW7uoPT3Uls+5pjJa5jNlOHvTPox8QJKyRkqzRnGa83/5Q3",
-  "file_map": {
-    "50": {
-      "source": "// Tests a very simple program.\n//\n// The features being tested is basic conditional on brillig\nfn main(x: Field) {\n    // Safety: testing context\n    unsafe {\n        assert(4 == conditional(x == 1));\n    }\n}\n\nunconstrained fn conditional(x: bool) -> Field {\n    if x {\n        4\n    } else {\n        5\n    }\n}\n",
-      "path": ""
-    }
-  },
+  "debug_symbols": "[debug_symbols]",
+  "file_map": "[file_map]",
   "expression_width": {
     "Bounded": {
       "width": 4
     }
   }
-=======
-  "debug_symbols": "[debug_symbols]",
-  "file_map": "[file_map]",
-  "names": [
-    "main"
-  ],
-  "brillig_names": [
-    "conditional",
-    "directive_invert"
-  ]
->>>>>>> 318ff16c
 }