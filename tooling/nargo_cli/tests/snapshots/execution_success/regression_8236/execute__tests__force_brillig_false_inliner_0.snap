--- conflicted
+++ resolved
@@ -65,27 +65,11 @@
     "unconstrained func 0",
     "[Const { destination: Direct(10), bit_size: Integer(U32), value: 2 }, Const { destination: Direct(11), bit_size: Integer(U32), value: 0 }, CalldataCopy { destination_address: Direct(0), size_address: Direct(10), offset_address: Direct(11) }, BinaryFieldOp { destination: Direct(2), op: IntegerDiv, lhs: Direct(0), rhs: Direct(1) }, BinaryFieldOp { destination: Direct(1), op: Mul, lhs: Direct(2), rhs: Direct(1) }, BinaryFieldOp { destination: Direct(1), op: Sub, lhs: Direct(0), rhs: Direct(1) }, Mov { destination: Direct(0), source: Direct(2) }, Stop { return_data: HeapVector { pointer: Direct(11), size: Direct(10) } }]"
   ],
-<<<<<<< HEAD
-  "debug_symbols": "pZLBqsMgEEX/ZdYutGpr8iuPRzCJKYKYYLVQQv69E5uk7aJQ0s1cneuRgbkjtKZO58r6rr9A+TdCHaxz9ly5vtHR9h6740RgvVYxGIMtePGRGnQwPkLpk3MErtql/OgyaJ816oAuJWB8i4ofdtaZ+TSRJ00/o1yJBRaCb7j8mmfquPAHKXfwXBULzwv+Ey8o3cWrjd83v9z40288E2/8P950Y8NbYkCiSeCY6ylXlWuRK6NQ4j4Yw8WgHB7CHyJQpnmSYHXtzBLALvnmJY/xNqzOmtgh9I1pUzDzJNnD2e4=",
-  "file_map": {
-    "50": {
-      "source": "global G_A: [u16; 3] = [33700, 47314, 35095];\nglobal G_B: [u16; 3] = [59890, 17417, 14409];\nfn main(a: [u16; 3], b: [bool; 1]) -> pub bool {\n    // Safety: testing context\n    let res = unsafe { func_1(G_B, true) }[(((a[0] as u32) % (G_B[2] as u32)) % 1)];\n    if res {\n        // Safety: testing context\n        let c = unsafe { func_1(a, b[0]) };\n        b[0]\n    } else {\n        ((a[((a[0] as u32) % 3)] as u32) > ((24993 % G_A[1]) as u32))\n    }\n}\nunconstrained fn func_1(a: [u16; 3], b: bool) -> [bool; 1] {\n    [false]\n}\n",
-      "path": ""
-    }
-  },
+  "debug_symbols": "[debug_symbols]",
+  "file_map": "[file_map]",
   "expression_width": {
     "Bounded": {
       "width": 4
     }
   }
-=======
-  "debug_symbols": "[debug_symbols]",
-  "file_map": "[file_map]",
-  "names": [
-    "main"
-  ],
-  "brillig_names": [
-    "directive_integer_quotient"
-  ]
->>>>>>> 318ff16c
 }