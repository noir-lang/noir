---
source: tooling/nargo_cli/tests/execute.rs
expression: artifact
---
{
  "noir_version": "[noir_version]",
  "hash": "[hash]",
  "abi": {
    "parameters": [
      {
        "name": "x",
        "type": {
          "kind": "integer",
          "sign": "unsigned",
          "width": 32
        },
        "visibility": "private"
      },
      {
        "name": "y",
        "type": {
          "kind": "integer",
          "sign": "unsigned",
          "width": 32
        },
        "visibility": "private"
      }
    ],
    "return_type": null,
    "error_types": {
      "7233212735005103307": {
        "error_kind": "string",
        "string": "attempt to multiply with overflow"
      },
      "17843811134343075018": {
        "error_kind": "string",
        "string": "Stack too deep"
      }
    }
  },
  "bytecode": [
    "func 0",
    "current witness index : _24",
    "private parameters indices : [_0, _1]",
    "public parameters indices : []",
    "return value indices : []",
    "BLACKBOX::RANGE [_1]:32 bits []",
    "EXPR [ (1, _0, _1) (-1, _2) 0 ]",
    "BLACKBOX::RANGE [_2]:32 bits []",
    "EXPR [ (1, _0, _2) -12 ]",
    "BRILLIG CALL func 1: inputs: [EXPR [ (1, _0) -5 ]], outputs: [_4]",
    "EXPR [ (1, _0, _4) (-5, _4) (1, _5) -1 ]",
    "EXPR [ (1, _0, _5) (-5, _5) 0 ]",
    "BRILLIG CALL func 2: inputs: [EXPR [ (1, _1) 0 ], EXPR [ 256 ]], outputs: [_6, _7]",
    "BLACKBOX::RANGE [_6]:24 bits []",
    "BLACKBOX::RANGE [_7]:8 bits []",
    "EXPR [ (1, _1) (-256, _6) (-1, _7) 0 ]",
    "EXPR [ (4294967295, _1, _5) (-1, _8) 0 ]",
    "BLACKBOX::RANGE [_8]:32 bits []",
    "BRILLIG CALL func 2: inputs: [EXPR [ (3, _7) 0 ], EXPR [ 256 ]], outputs: [_9, _10]",
    "BLACKBOX::RANGE [_9]:8 bits []",
    "BLACKBOX::RANGE [_10]:8 bits []",
    "EXPR [ (3, _7) (-256, _9) (-1, _10) 0 ]",
    "BRILLIG CALL func 2: inputs: [EXPR [ (1, _7) 128 ], EXPR [ 256 ]], outputs: [_11, _12]",
    "BLACKBOX::RANGE [_11]:1 bits []",
    "BLACKBOX::RANGE [_12]:8 bits []",
    "EXPR [ (1, _7) (-256, _11) (-1, _12) 128 ]",
    "EXPR [ (-6, _7, _11) (3, _7) (768, _11) (-1, _13) 0 ]",
    "EXPR [ (1, _5, _13) (-1, _14) 0 ]",
    "BLACKBOX::RANGE [_14]:8 bits []",
    "BRILLIG CALL func 2: inputs: [EXPR [ (-1, _11) (1, _14) 128 ], EXPR [ 256 ]], outputs: [_15, _16]",
    "BLACKBOX::RANGE [_15]:1 bits []",
    "BLACKBOX::RANGE [_16]:8 bits []",
    "EXPR [ (-1, _11) (1, _14) (-256, _15) (-1, _16) 128 ]",
    "EXPR [ (-1, _5, _15) 0 ]",
    "BRILLIG CALL func 2: inputs: [EXPR [ (127, _10) 0 ], EXPR [ 256 ]], outputs: [_17, _18]",
    "BLACKBOX::RANGE [_17]:8 bits []",
    "BLACKBOX::RANGE [_18]:8 bits []",
    "EXPR [ (127, _10) (-256, _17) (-1, _18) 0 ]",
    "BRILLIG CALL func 2: inputs: [EXPR [ (1, _10) 128 ], EXPR [ 256 ]], outputs: [_19, _20]",
    "BLACKBOX::RANGE [_19]:1 bits []",
    "BLACKBOX::RANGE [_20]:8 bits []",
    "EXPR [ (1, _10) (-256, _19) (-1, _20) 128 ]",
    "EXPR [ (-254, _10, _19) (127, _10) (32512, _19) (-1, _21) 0 ]",
    "EXPR [ (1, _5, _21) (-1, _22) 0 ]",
    "BLACKBOX::RANGE [_22]:8 bits []",
    "BRILLIG CALL func 2: inputs: [EXPR [ (-1, _19) (1, _22) 128 ], EXPR [ 256 ]], outputs: [_23, _24]",
    "BLACKBOX::RANGE [_23]:1 bits []",
    "BLACKBOX::RANGE [_24]:8 bits []",
    "EXPR [ (-1, _19) (1, _22) (-256, _23) (-1, _24) 128 ]",
    "EXPR [ (-1, _5, _23) 0 ]",
    "EXPR [ (1, _5, _18) (-12, _5) 0 ]",
    "EXPR [ (1, _5, _8) (-12, _5) 0 ]",
    "EXPR [ (-1, _0) 2 ]",
    "BRILLIG CALL func 0: inputs: [EXPR [ 4 ], EXPR [ (1, _1) 0 ], EXPR [ 2 ]], outputs: []",
    "unconstrained func 0",
    "[Const { destination: Direct(2), bit_size: Integer(U32), value: 1 }, Const { destination: Direct(1), bit_size: Integer(U32), value: 32839 }, Const { destination: Direct(0), bit_size: Integer(U32), value: 3 }, Const { destination: Relative(4), bit_size: Integer(U32), value: 3 }, Const { destination: Relative(5), bit_size: Integer(U32), value: 0 }, CalldataCopy { destination_address: Direct(32836), size_address: Relative(4), offset_address: Relative(5) }, Cast { destination: Direct(32836), source: Direct(32836), bit_size: Integer(U32) }, Cast { destination: Direct(32837), source: Direct(32837), bit_size: Integer(U32) }, Cast { destination: Direct(32838), source: Direct(32838), bit_size: Integer(U32) }, Mov { destination: Relative(1), source: Direct(32836) }, Mov { destination: Relative(2), source: Direct(32837) }, Mov { destination: Relative(3), source: Direct(32838) }, Call { location: 17 }, Call { location: 19 }, Const { destination: Relative(1), bit_size: Integer(U32), value: 32839 }, Const { destination: Relative(2), bit_size: Integer(U32), value: 0 }, Stop { return_data: HeapVector { pointer: Relative(1), size: Relative(2) } }, Const { destination: Direct(32835), bit_size: Integer(U32), value: 4294967295 }, Return, Call { location: 49 }, Const { destination: Relative(5), bit_size: Integer(U32), value: 3 }, BinaryIntOp { destination: Relative(6), op: Equals, bit_size: U32, lhs: Relative(2), rhs: Relative(5) }, Const { destination: Relative(2), bit_size: Integer(U32), value: 0 }, Const { destination: Relative(5), bit_size: Integer(U32), value: 12 }, Const { destination: Relative(7), bit_size: Integer(U32), value: 1 }, Mov { destination: Relative(4), source: Relative(2) }, Jump { location: 27 }, BinaryIntOp { destination: Relative(2), op: LessThan, bit_size: U32, lhs: Relative(4), rhs: Relative(1) }, JumpIf { condition: Relative(2), location: 30 }, Jump { location: 48 }, JumpIf { condition: Relative(6), location: 47 }, Jump { location: 32 }, BinaryIntOp { destination: Relative(2), op: Mul, bit_size: U32, lhs: Direct(32835), rhs: Relative(3) }, Const { destination: Relative(9), bit_size: Integer(U32), value: 0 }, BinaryIntOp { destination: Relative(8), op: Equals, bit_size: U32, lhs: Relative(9), rhs: Relative(3) }, JumpIf { condition: Relative(8), location: 40 }, BinaryIntOp { destination: Relative(11), op: Div, bit_size: U32, lhs: Relative(2), rhs: Relative(3) }, BinaryIntOp { destination: Relative(10), op: Equals, bit_size: U32, lhs: Relative(11), rhs: Direct(32835) }, JumpIf { condition: Relative(10), location: 40 }, Call { location: 55 }, BinaryIntOp { destination: Relative(8), op: Equals, bit_size: U32, lhs: Relative(2), rhs: Relative(5) }, JumpIf { condition: Relative(8), location: 44 }, Const { destination: Relative(9), bit_size: Integer(U32), value: 0 }, Trap { revert_data: HeapVector { pointer: Direct(1), size: Relative(9) } }, BinaryIntOp { destination: Relative(2), op: Add, bit_size: U32, lhs: Relative(4), rhs: Relative(7) }, Mov { destination: Relative(4), source: Relative(2) }, Jump { location: 27 }, Jump { location: 48 }, Return, Const { destination: Direct(32772), bit_size: Integer(U32), value: 30720 }, BinaryIntOp { destination: Direct(32771), op: LessThan, bit_size: U32, lhs: Direct(0), rhs: Direct(32772) }, JumpIf { condition: Direct(32771), location: 54 }, IndirectConst { destination_pointer: Direct(1), bit_size: Integer(U64), value: 17843811134343075018 }, Trap { revert_data: HeapVector { pointer: Direct(1), size: Direct(2) } }, Return, IndirectConst { destination_pointer: Direct(1), bit_size: Integer(U64), value: 7233212735005103307 }, Trap { revert_data: HeapVector { pointer: Direct(1), size: Direct(2) } }, Return]",
    "unconstrained func 1",
    "[Const { destination: Direct(21), bit_size: Integer(U32), value: 1 }, Const { destination: Direct(20), bit_size: Integer(U32), value: 0 }, CalldataCopy { destination_address: Direct(0), size_address: Direct(21), offset_address: Direct(20) }, Const { destination: Direct(2), bit_size: Field, value: 0 }, BinaryFieldOp { destination: Direct(3), op: Equals, lhs: Direct(0), rhs: Direct(2) }, JumpIf { condition: Direct(3), location: 8 }, Const { destination: Direct(1), bit_size: Field, value: 1 }, BinaryFieldOp { destination: Direct(0), op: Div, lhs: Direct(1), rhs: Direct(0) }, Stop { return_data: HeapVector { pointer: Direct(20), size: Direct(21) } }]",
    "unconstrained func 2",
    "[Const { destination: Direct(10), bit_size: Integer(U32), value: 2 }, Const { destination: Direct(11), bit_size: Integer(U32), value: 0 }, CalldataCopy { destination_address: Direct(0), size_address: Direct(10), offset_address: Direct(11) }, BinaryFieldOp { destination: Direct(2), op: IntegerDiv, lhs: Direct(0), rhs: Direct(1) }, BinaryFieldOp { destination: Direct(1), op: Mul, lhs: Direct(2), rhs: Direct(1) }, BinaryFieldOp { destination: Direct(1), op: Sub, lhs: Direct(0), rhs: Direct(1) }, Mov { destination: Direct(0), source: Direct(2) }, Stop { return_data: HeapVector { pointer: Direct(11), size: Direct(10) } }]"
  ],
<<<<<<< HEAD
  "debug_symbols": "pZXNbqswEEbfxWsW9nj8l1eJoogktEJCJKJQ6SrKu98ZPKa3C6ord8MJge9ge2D8VLfusryf+/Ht/qEOx6e6TP0w9O/n4X5t5/4+0r9PpfkAdDSNApMR1AEaZUEdLMFmYIbL8BkhI2akFUgyJJgMyLAZZMHXq1FlDOd56joewj+DoqE+2qkbZ3UYl2Fo1Gc7LOtNH492XDm3E13VjerGG5GEb/3Q8a9X85XW+1ED2kvagIFN4P7fYKIpBpOqDOBxG0NwVYbkisFqXWPYJgHa7OXdfh5TmQKmVJF3xkremViTt7Hk0VbMH3Qo87e7FUj7ee9KAbw3FfkASfLB+qq8+1Xex7J+fr9+Pz6/1D/sr/+PebvlY00+bPkQa+qP2/vvd79hE/YFKZUXyGjtK0ZgEURg4/cRnOisvfbT94ZNbZU6F6xHaqpUPuRnN8pl+IzAbalRMSNlGC3kRk8LZ0BouZcQUeiEXhiEUZgy130DZONgglB8ID4QH4gPxAfiA/bRi2S10AhBaIUodEIvDMIoFB+KD8WH4kPxofiQffQhIftoXZF9vLLs48/is5369jJ0XAGu0TJeS0HodP7zKFfKHvuY7tfutkwdF+9ro+UCHDE1Dk+5CkfqHy6cXlztvw==",
  "file_map": {
    "50": {
      "source": "// Tests a simple loop where we expect loop invariant instructions\n// to be hoisted to the loop's pre-header block.\nglobal U32_MAX: u32 = 4294967295;\n\nfn main(x: u32, y: u32) {\n    simple_loop(4, x, y);\n    loop_with_predicate(4, x, y);\n    array_read_loop(4, x);\n    //Safety: testing for failing assert under condition\n    unsafe {\n        loop_with_break_under_predicate(4, y, x);\n    }\n}\n\nfn simple_loop(upper_bound: u32, x: u32, y: u32) {\n    for _ in 0..upper_bound {\n        let mut z = x * y;\n        z = z * x;\n        assert_eq(z, 12);\n    }\n}\n\nfn loop_with_predicate(upper_bound: u32, x: u32, y: u32) {\n    for _ in 0..upper_bound {\n        if x == 5 {\n            let mut z = U32_MAX * y;\n            assert_eq(((3 * y as i8) * 127), 12);\n            assert_eq(z, 12);\n        }\n    }\n}\n\nfn array_read_loop(upper_bound: u32, x: u32) {\n    let arr = [2; 5];\n    for i in 0..upper_bound {\n        for j in 0..upper_bound {\n            for _ in 0..upper_bound {\n                assert_eq(arr[i], x);\n                assert_eq(arr[j], x);\n            }\n        }\n    }\n}\n\nunconstrained fn loop_with_break_under_predicate(upper_bound: u32, x: u32, y: u32) {\n    for _ in 0..upper_bound {\n        if x == 3 {\n            break;\n        }\n        let mut z = U32_MAX * y;\n        assert_eq(z, 12);\n    }\n}\n",
      "path": ""
    }
  },
  "expression_width": {
    "Bounded": {
      "width": 4
    }
  }
=======
  "debug_symbols": "[debug_symbols]",
  "file_map": "[file_map]",
  "names": [
    "main"
  ],
  "brillig_names": [
    "loop_with_break_under_predicate",
    "directive_invert",
    "directive_integer_quotient"
  ]
>>>>>>> 318ff16c
}<|MERGE_RESOLUTION|>--- conflicted
+++ resolved
@@ -100,29 +100,11 @@
     "unconstrained func 2",
     "[Const { destination: Direct(10), bit_size: Integer(U32), value: 2 }, Const { destination: Direct(11), bit_size: Integer(U32), value: 0 }, CalldataCopy { destination_address: Direct(0), size_address: Direct(10), offset_address: Direct(11) }, BinaryFieldOp { destination: Direct(2), op: IntegerDiv, lhs: Direct(0), rhs: Direct(1) }, BinaryFieldOp { destination: Direct(1), op: Mul, lhs: Direct(2), rhs: Direct(1) }, BinaryFieldOp { destination: Direct(1), op: Sub, lhs: Direct(0), rhs: Direct(1) }, Mov { destination: Direct(0), source: Direct(2) }, Stop { return_data: HeapVector { pointer: Direct(11), size: Direct(10) } }]"
   ],
-<<<<<<< HEAD
-  "debug_symbols": "pZXNbqswEEbfxWsW9nj8l1eJoogktEJCJKJQ6SrKu98ZPKa3C6ord8MJge9ge2D8VLfusryf+/Ht/qEOx6e6TP0w9O/n4X5t5/4+0r9PpfkAdDSNApMR1AEaZUEdLMFmYIbL8BkhI2akFUgyJJgMyLAZZMHXq1FlDOd56joewj+DoqE+2qkbZ3UYl2Fo1Gc7LOtNH492XDm3E13VjerGG5GEb/3Q8a9X85XW+1ED2kvagIFN4P7fYKIpBpOqDOBxG0NwVYbkisFqXWPYJgHa7OXdfh5TmQKmVJF3xkremViTt7Hk0VbMH3Qo87e7FUj7ee9KAbw3FfkASfLB+qq8+1Xex7J+fr9+Pz6/1D/sr/+PebvlY00+bPkQa+qP2/vvd79hE/YFKZUXyGjtK0ZgEURg4/cRnOisvfbT94ZNbZU6F6xHaqpUPuRnN8pl+IzAbalRMSNlGC3kRk8LZ0BouZcQUeiEXhiEUZgy130DZONgglB8ID4QH4gPxAfiA/bRi2S10AhBaIUodEIvDMIoFB+KD8WH4kPxofiQffQhIftoXZF9vLLs48/is5369jJ0XAGu0TJeS0HodP7zKFfKHvuY7tfutkwdF+9ro+UCHDE1Dk+5CkfqHy6cXlztvw==",
-  "file_map": {
-    "50": {
-      "source": "// Tests a simple loop where we expect loop invariant instructions\n// to be hoisted to the loop's pre-header block.\nglobal U32_MAX: u32 = 4294967295;\n\nfn main(x: u32, y: u32) {\n    simple_loop(4, x, y);\n    loop_with_predicate(4, x, y);\n    array_read_loop(4, x);\n    //Safety: testing for failing assert under condition\n    unsafe {\n        loop_with_break_under_predicate(4, y, x);\n    }\n}\n\nfn simple_loop(upper_bound: u32, x: u32, y: u32) {\n    for _ in 0..upper_bound {\n        let mut z = x * y;\n        z = z * x;\n        assert_eq(z, 12);\n    }\n}\n\nfn loop_with_predicate(upper_bound: u32, x: u32, y: u32) {\n    for _ in 0..upper_bound {\n        if x == 5 {\n            let mut z = U32_MAX * y;\n            assert_eq(((3 * y as i8) * 127), 12);\n            assert_eq(z, 12);\n        }\n    }\n}\n\nfn array_read_loop(upper_bound: u32, x: u32) {\n    let arr = [2; 5];\n    for i in 0..upper_bound {\n        for j in 0..upper_bound {\n            for _ in 0..upper_bound {\n                assert_eq(arr[i], x);\n                assert_eq(arr[j], x);\n            }\n        }\n    }\n}\n\nunconstrained fn loop_with_break_under_predicate(upper_bound: u32, x: u32, y: u32) {\n    for _ in 0..upper_bound {\n        if x == 3 {\n            break;\n        }\n        let mut z = U32_MAX * y;\n        assert_eq(z, 12);\n    }\n}\n",
-      "path": ""
-    }
-  },
+  "debug_symbols": "[debug_symbols]",
+  "file_map": "[file_map]",
   "expression_width": {
     "Bounded": {
       "width": 4
     }
   }
-=======
-  "debug_symbols": "[debug_symbols]",
-  "file_map": "[file_map]",
-  "names": [
-    "main"
-  ],
-  "brillig_names": [
-    "loop_with_break_under_predicate",
-    "directive_invert",
-    "directive_integer_quotient"
-  ]
->>>>>>> 318ff16c
 }