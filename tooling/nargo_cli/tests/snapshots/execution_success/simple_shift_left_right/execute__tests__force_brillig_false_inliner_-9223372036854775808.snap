---
source: tooling/nargo_cli/tests/execute.rs
expression: artifact
---
{
  "noir_version": "[noir_version]",
  "hash": "[hash]",
  "abi": {
    "parameters": [
      {
        "name": "x",
        "type": {
          "kind": "integer",
          "sign": "unsigned",
          "width": 32
        },
        "visibility": "private"
      }
    ],
    "return_type": null,
    "error_types": {}
  },
  "bytecode": [
    "func 0",
    "current witness index : _6",
    "private parameters indices : [_0]",
    "public parameters indices : []",
    "return value indices : []",
    "BLACKBOX::RANGE [_0]:32 bits []",
    "BRILLIG CALL func 0: inputs: [EXPR [ (1, _0) 0 ], EXPR [ 16 ]], outputs: [_1, _2]",
    "BLACKBOX::RANGE [_1]:28 bits []",
    "BLACKBOX::RANGE [_2]:4 bits []",
    "EXPR [ (1, _0) (-16, _1) (-1, _2) 0 ]",
    "BRILLIG CALL func 0: inputs: [EXPR [ (16, _0) 0 ], EXPR [ 4294967296 ]], outputs: [_3, _4]",
    "BLACKBOX::RANGE [_3]:4 bits []",
    "BLACKBOX::RANGE [_4]:32 bits []",
    "EXPR [ (16, _0) (-4294967296, _3) (-1, _4) 0 ]",
    "BRILLIG CALL func 0: inputs: [EXPR [ (1, _4) 0 ], EXPR [ 256 ]], outputs: [_5, _6]",
    "BLACKBOX::RANGE [_5]:24 bits []",
    "BLACKBOX::RANGE [_6]:8 bits []",
    "EXPR [ (1, _4) (-256, _5) (-1, _6) 0 ]",
    "EXPR [ (1, _1) (-1, _5) 0 ]",
    "unconstrained func 0",
    "[Const { destination: Direct(10), bit_size: Integer(U32), value: 2 }, Const { destination: Direct(11), bit_size: Integer(U32), value: 0 }, CalldataCopy { destination_address: Direct(0), size_address: Direct(10), offset_address: Direct(11) }, BinaryFieldOp { destination: Direct(2), op: IntegerDiv, lhs: Direct(0), rhs: Direct(1) }, BinaryFieldOp { destination: Direct(1), op: Mul, lhs: Direct(2), rhs: Direct(1) }, BinaryFieldOp { destination: Direct(1), op: Sub, lhs: Direct(0), rhs: Direct(1) }, Mov { destination: Direct(0), source: Direct(2) }, Stop { return_data: HeapVector { pointer: Direct(11), size: Direct(10) } }]"
  ],
<<<<<<< HEAD
  "debug_symbols": "nZJNCoMwEIXvMussTKq19SqlSNSxBEKUNCkU8e4dx9rahVDcvJf5+cKQyQANVvFWGtd2dyguA1TeWGtupe1qHUznKDuMApawDB6RUrCqE9Vrjy5A4aK1Ah7aRm6699qxB+2pmghA15DTha2xOJ1G8aWTbVQq+Yalyj949j+ffvh0F3/MFj6Xu/hkg79SpGvjf14cJDUKUKwH1pQ1g0IJOLLmrCfWMxQHATKZTc6mZiM+HafRvNGVxfdG2+jq1YLDs18qyxfofVdjEz1Oo3GNhn0B",
  "file_map": {
    "50": {
      "source": "// Tests a very simple program.\n//\n// The features being tested are left and right shifts.\nfn main(x: u32) {\n    let z = x >> 4;\n    let t = x << 4;\n    assert(z == t >> 8);\n}\n",
      "path": ""
    }
  },
  "expression_width": {
    "Bounded": {
      "width": 4
    }
  }
=======
  "debug_symbols": "[debug_symbols]",
  "file_map": "[file_map]",
  "names": [
    "main"
  ],
  "brillig_names": [
    "directive_integer_quotient"
  ]
>>>>>>> 318ff16c
}<|MERGE_RESOLUTION|>--- conflicted
+++ resolved
@@ -43,27 +43,11 @@
     "unconstrained func 0",
     "[Const { destination: Direct(10), bit_size: Integer(U32), value: 2 }, Const { destination: Direct(11), bit_size: Integer(U32), value: 0 }, CalldataCopy { destination_address: Direct(0), size_address: Direct(10), offset_address: Direct(11) }, BinaryFieldOp { destination: Direct(2), op: IntegerDiv, lhs: Direct(0), rhs: Direct(1) }, BinaryFieldOp { destination: Direct(1), op: Mul, lhs: Direct(2), rhs: Direct(1) }, BinaryFieldOp { destination: Direct(1), op: Sub, lhs: Direct(0), rhs: Direct(1) }, Mov { destination: Direct(0), source: Direct(2) }, Stop { return_data: HeapVector { pointer: Direct(11), size: Direct(10) } }]"
   ],
-<<<<<<< HEAD
-  "debug_symbols": "nZJNCoMwEIXvMussTKq19SqlSNSxBEKUNCkU8e4dx9rahVDcvJf5+cKQyQANVvFWGtd2dyguA1TeWGtupe1qHUznKDuMApawDB6RUrCqE9Vrjy5A4aK1Ah7aRm6699qxB+2pmghA15DTha2xOJ1G8aWTbVQq+Yalyj949j+ffvh0F3/MFj6Xu/hkg79SpGvjf14cJDUKUKwH1pQ1g0IJOLLmrCfWMxQHATKZTc6mZiM+HafRvNGVxfdG2+jq1YLDs18qyxfofVdjEz1Oo3GNhn0B",
-  "file_map": {
-    "50": {
-      "source": "// Tests a very simple program.\n//\n// The features being tested are left and right shifts.\nfn main(x: u32) {\n    let z = x >> 4;\n    let t = x << 4;\n    assert(z == t >> 8);\n}\n",
-      "path": ""
-    }
-  },
+  "debug_symbols": "[debug_symbols]",
+  "file_map": "[file_map]",
   "expression_width": {
     "Bounded": {
       "width": 4
     }
   }
-=======
-  "debug_symbols": "[debug_symbols]",
-  "file_map": "[file_map]",
-  "names": [
-    "main"
-  ],
-  "brillig_names": [
-    "directive_integer_quotient"
-  ]
->>>>>>> 318ff16c
 }