---
source: tooling/nargo_cli/tests/execute.rs
expression: expanded_code
---
global TX_EFFECTS_HASH_INPUT_FIELDS: u32 = 256;

pub fn field_from_bytes_32_trunc(bytes32: [u8; 32]) -> Field {
    let mut v: Field = 1_Field;
    let mut high: Field = 0_Field as Field;
    let mut low: Field = 0_Field as Field;
    for i in 0_u32..15_u32 {
        low = low + ((bytes32[(15_u32 + 15_u32) - i] as Field) * v);
        v = v * 256_Field;
        high = high + ((bytes32[14_u32 - i] as Field) * v);
    }
    low = low + ((bytes32[15_u32] as Field) * v);
    low + (high * v)
}

pub fn blake2s_to_field<let N: u32>(bytes_to_hash: [u8; N]) -> Field {
    let blake2s_hashed: [u8; 32] = std::hash::blake2s(bytes_to_hash);
    let hash_in_a_field: Field = field_from_bytes_32_trunc(blake2s_hashed);
    hash_in_a_field
}

fn main(tx_effects_hash_input: [Field; 256]) -> pub Field {
    let mut hash_input_flattened: [u8; 8192] = [0_u8; 8192];
    for offset in 0_u32..TX_EFFECTS_HASH_INPUT_FIELDS {
        let input_as_bytes: [u8; 32] = tx_effects_hash_input[offset].to_be_bytes();
        for byte_index in 0_u32..32_u32 {
            {
<<<<<<< HEAD
                let i_3793: u32 = (offset * 32) + byte_index;
                hash_input_flattened[i_3793] = input_as_bytes[byte_index];
=======
                let i_3783: u32 = (offset * 32_u32) + byte_index;
                hash_input_flattened[i_3783] = input_as_bytes[byte_index];
>>>>>>> cc54d862
            }
        }
    }
    let blake2s_digest: Field = blake2s_to_field(hash_input_flattened);
    blake2s_digest
}<|MERGE_RESOLUTION|>--- conflicted
+++ resolved
@@ -29,13 +29,8 @@
         let input_as_bytes: [u8; 32] = tx_effects_hash_input[offset].to_be_bytes();
         for byte_index in 0_u32..32_u32 {
             {
-<<<<<<< HEAD
-                let i_3793: u32 = (offset * 32) + byte_index;
-                hash_input_flattened[i_3793] = input_as_bytes[byte_index];
-=======
                 let i_3783: u32 = (offset * 32_u32) + byte_index;
                 hash_input_flattened[i_3783] = input_as_bytes[byte_index];
->>>>>>> cc54d862
             }
         }
     }
