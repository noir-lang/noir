---
source: tooling/nargo_cli/tests/execute.rs
expression: artifact
---
{
  "noir_version": "[noir_version]",
  "hash": "[hash]",
  "abi": {
    "parameters": [
      {
        "name": "b",
        "type": {
          "kind": "array",
          "length": 2,
          "type": {
            "kind": "integer",
            "sign": "signed",
            "width": 8
          }
        },
        "visibility": "private"
      }
    ],
    "return_type": {
      "abi_type": {
        "kind": "integer",
        "sign": "signed",
        "width": 8
      },
      "visibility": "public"
    },
    "error_types": {
      "5019202896831570965": {
        "error_kind": "string",
        "string": "attempt to add with overflow"
      }
    }
  },
  "bytecode": [
    "func 0",
    "current witness index : _20",
    "private parameters indices : [_0, _1]",
    "public parameters indices : []",
    "return value indices : [_2]",
    "BLACKBOX::RANGE [_0]:8 bits []",
    "BLACKBOX::RANGE [_1]:8 bits []",
    "BRILLIG CALL func 0: inputs: [EXPR [ (1, _1) 1 ], EXPR [ 256 ]], outputs: [_3, _4]",
    "BLACKBOX::RANGE [_3]:1 bits []",
    "BLACKBOX::RANGE [_4]:8 bits []",
    "EXPR [ (1, _1) (-256, _3) (-1, _4) 1 ]",
    "BRILLIG CALL func 0: inputs: [EXPR [ (1, _1) 128 ], EXPR [ 256 ]], outputs: [_5, _6]",
    "BLACKBOX::RANGE [_5]:1 bits []",
    "BLACKBOX::RANGE [_6]:8 bits []",
    "EXPR [ (1, _1) (-256, _5) (-1, _6) 128 ]",
    "BRILLIG CALL func 0: inputs: [EXPR [ (1, _4) 128 ], EXPR [ 256 ]], outputs: [_7, _8]",
    "BLACKBOX::RANGE [_7]:1 bits []",
    "BLACKBOX::RANGE [_8]:8 bits []",
    "EXPR [ (1, _4) (-256, _7) (-1, _8) 128 ]",
    "EXPR [ (1, _5) (-1, _7) (-1, _9) 0 ]",
    "BRILLIG CALL func 1: inputs: [EXPR [ (1, _9) 0 ]], outputs: [_10]",
    "EXPR [ (1, _9, _10) (1, _11) -1 ]",
    "EXPR [ (1, _9, _11) 0 ]",
    "EXPR [ (-1, _5, _11) (1, _5) (1, _11) -1 ]",
    "BRILLIG CALL func 0: inputs: [EXPR [ (1, _1) 1 ], EXPR [ 256 ]], outputs: [_12, _13]",
    "BLACKBOX::RANGE [_12]:1 bits []",
    "EXPR [ (1, _1) (-256, _12) (-1, _13) 1 ]",
    "BRILLIG CALL func 0: inputs: [EXPR [ (1, _1) 128 ], EXPR [ 256 ]], outputs: [_14, _15]",
    "BLACKBOX::RANGE [_14]:1 bits []",
    "BLACKBOX::RANGE [_15]:8 bits []",
    "EXPR [ (1, _1) (-256, _14) (-1, _15) 128 ]",
    "BRILLIG CALL func 0: inputs: [EXPR [ (1, _13) 128 ], EXPR [ 256 ]], outputs: [_16, _17]",
    "BLACKBOX::RANGE [_16]:1 bits []",
    "BLACKBOX::RANGE [_17]:8 bits []",
    "EXPR [ (1, _13) (-256, _16) (-1, _17) 128 ]",
    "EXPR [ (1, _14) (-1, _16) (-1, _18) 0 ]",
    "BRILLIG CALL func 1: inputs: [EXPR [ (1, _18) 0 ]], outputs: [_19]",
    "EXPR [ (1, _18, _19) (1, _20) -1 ]",
    "EXPR [ (1, _18, _20) 0 ]",
    "EXPR [ (-1, _14, _20) (1, _14) (1, _20) -1 ]",
    "EXPR [ (1, _13) -21 ]",
    "EXPR [ (1, _2) -21 ]",
    "unconstrained func 0",
    "[Const { destination: Direct(10), bit_size: Integer(U32), value: 2 }, Const { destination: Direct(11), bit_size: Integer(U32), value: 0 }, CalldataCopy { destination_address: Direct(0), size_address: Direct(10), offset_address: Direct(11) }, BinaryFieldOp { destination: Direct(2), op: IntegerDiv, lhs: Direct(0), rhs: Direct(1) }, BinaryFieldOp { destination: Direct(1), op: Mul, lhs: Direct(2), rhs: Direct(1) }, BinaryFieldOp { destination: Direct(1), op: Sub, lhs: Direct(0), rhs: Direct(1) }, Mov { destination: Direct(0), source: Direct(2) }, Stop { return_data: HeapVector { pointer: Direct(11), size: Direct(10) } }]",
    "unconstrained func 1",
    "[Const { destination: Direct(21), bit_size: Integer(U32), value: 1 }, Const { destination: Direct(20), bit_size: Integer(U32), value: 0 }, CalldataCopy { destination_address: Direct(0), size_address: Direct(21), offset_address: Direct(20) }, Const { destination: Direct(2), bit_size: Field, value: 0 }, BinaryFieldOp { destination: Direct(3), op: Equals, lhs: Direct(0), rhs: Direct(2) }, JumpIf { condition: Direct(3), location: 8 }, Const { destination: Direct(1), bit_size: Field, value: 1 }, BinaryFieldOp { destination: Direct(0), op: Div, lhs: Direct(1), rhs: Direct(0) }, Stop { return_data: HeapVector { pointer: Direct(20), size: Direct(21) } }]"
  ],
<<<<<<< HEAD
  "debug_symbols": "pZLBboQgFEX/hbUL30NnWn+laQwqTkgIGkaaNMZ/L3K1My7sorO5T3ieIyCz6HQTbrVx/XAX1ccsGm+sNbfaDq2azODi7LxkYh/Wk9c6TomnfqRG5bWbROWCtZn4Ujakl+6jcqlOysdungntulijsDdWr09L9qDzc7QoNrZ8wOWRpnOaWW448/U1XtJ/eLr8fv90/X/snvKdJzryn3GkWuMP/0uwqOKCZcoiZZnykvKa8i3le0rKUQgFOIEnCAgGgoLgIEgIFoaFYWFYGBaGhWFhWBgWhoVhkbBIWOS2FVgkLDJaymU9Lm9UY/V2R/vg2qcrO32Pe2e/1KMfWt0Fr9fjSr14gD8=",
  "file_map": {
    "50": {
      "source": "fn main(b: [i8; 2]) -> pub i8 {\n    let i = foo(b);\n    let c = comptime { foo([10, 20]) };\n    assert_eq(i, c);\n    i\n}\n\nfn foo(mut b: [i8; 2]) -> i8 {\n    b[{\n        let d = 1;\n        for _ in 0..2 {\n            b[0] = b[1] + d;\n        }\n        0\n    }]\n}\n",
      "path": ""
    }
  },
  "expression_width": {
    "Bounded": {
      "width": 4
    }
  }
=======
  "debug_symbols": "[debug_symbols]",
  "file_map": "[file_map]",
  "names": [
    "main"
  ],
  "brillig_names": [
    "directive_integer_quotient",
    "directive_invert"
  ]
>>>>>>> 318ff16c
}<|MERGE_RESOLUTION|>--- conflicted
+++ resolved
@@ -84,28 +84,11 @@
     "unconstrained func 1",
     "[Const { destination: Direct(21), bit_size: Integer(U32), value: 1 }, Const { destination: Direct(20), bit_size: Integer(U32), value: 0 }, CalldataCopy { destination_address: Direct(0), size_address: Direct(21), offset_address: Direct(20) }, Const { destination: Direct(2), bit_size: Field, value: 0 }, BinaryFieldOp { destination: Direct(3), op: Equals, lhs: Direct(0), rhs: Direct(2) }, JumpIf { condition: Direct(3), location: 8 }, Const { destination: Direct(1), bit_size: Field, value: 1 }, BinaryFieldOp { destination: Direct(0), op: Div, lhs: Direct(1), rhs: Direct(0) }, Stop { return_data: HeapVector { pointer: Direct(20), size: Direct(21) } }]"
   ],
-<<<<<<< HEAD
-  "debug_symbols": "pZLBboQgFEX/hbUL30NnWn+laQwqTkgIGkaaNMZ/L3K1My7sorO5T3ieIyCz6HQTbrVx/XAX1ccsGm+sNbfaDq2azODi7LxkYh/Wk9c6TomnfqRG5bWbROWCtZn4Ujakl+6jcqlOysdungntulijsDdWr09L9qDzc7QoNrZ8wOWRpnOaWW448/U1XtJ/eLr8fv90/X/snvKdJzryn3GkWuMP/0uwqOKCZcoiZZnykvKa8i3le0rKUQgFOIEnCAgGgoLgIEgIFoaFYWFYGBaGhWFhWBgWhoVhkbBIWOS2FVgkLDJaymU9Lm9UY/V2R/vg2qcrO32Pe2e/1KMfWt0Fr9fjSr14gD8=",
-  "file_map": {
-    "50": {
-      "source": "fn main(b: [i8; 2]) -> pub i8 {\n    let i = foo(b);\n    let c = comptime { foo([10, 20]) };\n    assert_eq(i, c);\n    i\n}\n\nfn foo(mut b: [i8; 2]) -> i8 {\n    b[{\n        let d = 1;\n        for _ in 0..2 {\n            b[0] = b[1] + d;\n        }\n        0\n    }]\n}\n",
-      "path": ""
-    }
-  },
+  "debug_symbols": "[debug_symbols]",
+  "file_map": "[file_map]",
   "expression_width": {
     "Bounded": {
       "width": 4
     }
   }
-=======
-  "debug_symbols": "[debug_symbols]",
-  "file_map": "[file_map]",
-  "names": [
-    "main"
-  ],
-  "brillig_names": [
-    "directive_integer_quotient",
-    "directive_invert"
-  ]
->>>>>>> 318ff16c
 }