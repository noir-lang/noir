--- conflicted
+++ resolved
@@ -35,20 +35,11 @@
     "EXPR [ (1, _2) -69 ]",
     "EXPR [ (1, _3) -78 ]"
   ],
-<<<<<<< HEAD
-  "debug_symbols": "pdLRCoMgFAbgd/G6C9M1slcZI6xOIYiKaTCid59FtjYYDHel5/x+By/OjDpo/FAL1esRVbcZNVZIKYZa6pY7oVXozkuGYlk7CxBa6JQHZbgF5VClvJQZmrj026PRcLWdjtuQ4gyB6sIZBvZCwnpbspfG3ykrd5tjdujiZ54ztnuCcYInpIieFimeRU/xJcFTEv9PaZni88MT+qe/vvl7qHgr7OfCTNwK3kjYy96r9pS6h4lJXDhjdQudt7BO2rIw+wk=",
-  "file_map": {},
+  "debug_symbols": "[debug_symbols]",
+  "file_map": "[file_map]",
   "expression_width": {
     "Bounded": {
       "width": 4
     }
   }
-=======
-  "debug_symbols": "[debug_symbols]",
-  "file_map": "[file_map]",
-  "names": [
-    "main"
-  ],
-  "brillig_names": []
->>>>>>> 318ff16c
 }