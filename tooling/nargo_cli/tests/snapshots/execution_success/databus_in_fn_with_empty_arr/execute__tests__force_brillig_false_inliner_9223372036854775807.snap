---
source: tooling/nargo_cli/tests/execute.rs
expression: artifact
---
{
  "noir_version": "[noir_version]",
  "hash": "[hash]",
  "abi": {
    "parameters": [
      {
        "name": "_empty",
        "type": {
          "kind": "array",
          "length": 0,
          "type": {
            "kind": "integer",
            "sign": "unsigned",
            "width": 32
          }
        },
        "visibility": "private"
      },
      {
        "name": "value_1",
        "type": {
          "kind": "integer",
          "sign": "unsigned",
          "width": 32
        },
        "visibility": "private"
      },
      {
        "name": "value_2",
        "type": {
          "kind": "integer",
          "sign": "unsigned",
          "width": 32
        },
        "visibility": "databus"
      }
    ],
    "return_type": null,
    "error_types": {
      "5019202896831570965": {
        "error_kind": "string",
        "string": "attempt to add with overflow"
      }
    }
  },
<<<<<<< HEAD
  "bytecode": [
    "func 0",
    "current witness index : 2",
    "private parameters indices : [0, 1]",
    "public parameters indices : []",
    "return value indices : []",
    "BLACKBOX::RANGE [(_0, 32)] []",
    "BLACKBOX::RANGE [(_1, 32)] []",
    "EXPR [ (1, _0) (-1, _2) 1 ]",
    "BLACKBOX::RANGE [(_2, 32)] []",
    "EXPR [ (-1, _1) (1, _2) 0 ]",
    "INIT CALLDATA 0 (id: 1, len: 1, witnesses: [_1])"
  ],
  "debug_symbols": "lY7LCsIwEEX/ZdZZVFNB8ysiJY9JGQhJyEOQ0H83LRbqRnB57j1zmQYGVZ0n8jZkEPcGLmhZKPhODc5blKP0K+UiUwFx5QzQGxC3cWFgySGIy7A8GPD/9PGnfhr4l99BJXKO5un4Y4+fMpFUDj9oq9eHtrzi3uz3MQWNpiZcl7auz78B",
=======
  "bytecode": "H4sIAAAAAAAA/61SQQoCMQxsu+IPPHjzCUnTbtObHnyIxe7dV/kX3+FDXDGHUFxY2A6ECZMQhiHW/ODm2ktv5xqEvzg1mhVNwwmfhWEbUN8iGEOoyVckvIHPhSOEWEZGxsjx7pmocuCUS06QMVDFKWaa5Jjr6Evn4FbksNW77ei9Yw6gf8H86XdNHkbNzYI2CB/el+Pj9by2ux+CDwjRrAIAAA==",
  "debug_symbols": "lZDBCoMwDIbfJece3HSw+SpjSK1RCqEtsR0M8d0Xi2562GGXpsmf7y/9J+iwTUNjXe9HqO8TtGyJ7NCQNzpa72Q6zQq2tomMKCPY6UIFzegi1C4RKXhqSnlpDNrlGjWLWihA10kVw94SLrdZfeniN3otV/ZWfeDL//SpKA/4QzptLB++C2dZVFDms4L6PC/ObHVLuMbRJ2d26cRX2JQtv8DeYJcYF+usyWNv",
>>>>>>> 2114ae22
  "file_map": {
    "50": {
      "source": "fn main(_empty: [u32; 0], value_1: u32, value_2: call_data(0) u32) {\n    assert_eq(value_1 + 1, value_2);\n}\n",
      "path": ""
    }
  },
  "names": [
    "main"
  ],
  "brillig_names": []
}<|MERGE_RESOLUTION|>--- conflicted
+++ resolved
@@ -47,11 +47,10 @@
       }
     }
   },
-<<<<<<< HEAD
   "bytecode": [
     "func 0",
-    "current witness index : 2",
-    "private parameters indices : [0, 1]",
+    "current witness index : _2",
+    "private parameters indices : [_0, _1]",
     "public parameters indices : []",
     "return value indices : []",
     "BLACKBOX::RANGE [(_0, 32)] []",
@@ -61,11 +60,7 @@
     "EXPR [ (-1, _1) (1, _2) 0 ]",
     "INIT CALLDATA 0 (id: 1, len: 1, witnesses: [_1])"
   ],
-  "debug_symbols": "lY7LCsIwEEX/ZdZZVFNB8ysiJY9JGQhJyEOQ0H83LRbqRnB57j1zmQYGVZ0n8jZkEPcGLmhZKPhODc5blKP0K+UiUwFx5QzQGxC3cWFgySGIy7A8GPD/9PGnfhr4l99BJXKO5un4Y4+fMpFUDj9oq9eHtrzi3uz3MQWNpiZcl7auz78B",
-=======
-  "bytecode": "H4sIAAAAAAAA/61SQQoCMQxsu+IPPHjzCUnTbtObHnyIxe7dV/kX3+FDXDGHUFxY2A6ECZMQhiHW/ODm2ktv5xqEvzg1mhVNwwmfhWEbUN8iGEOoyVckvIHPhSOEWEZGxsjx7pmocuCUS06QMVDFKWaa5Jjr6Evn4FbksNW77ei9Yw6gf8H86XdNHkbNzYI2CB/el+Pj9by2ux+CDwjRrAIAAA==",
   "debug_symbols": "lZDBCoMwDIbfJece3HSw+SpjSK1RCqEtsR0M8d0Xi2562GGXpsmf7y/9J+iwTUNjXe9HqO8TtGyJ7NCQNzpa72Q6zQq2tomMKCPY6UIFzegi1C4RKXhqSnlpDNrlGjWLWihA10kVw94SLrdZfeniN3otV/ZWfeDL//SpKA/4QzptLB++C2dZVFDms4L6PC/ObHVLuMbRJ2d26cRX2JQtv8DeYJcYF+usyWNv",
->>>>>>> 2114ae22
   "file_map": {
     "50": {
       "source": "fn main(_empty: [u32; 0], value_1: u32, value_2: call_data(0) u32) {\n    assert_eq(value_1 + 1, value_2);\n}\n",
