--- conflicted
+++ resolved
@@ -25,11 +25,10 @@
       }
     }
   },
-<<<<<<< HEAD
   "bytecode": [
     "func 0",
-    "current witness index : 21",
-    "private parameters indices : [0]",
+    "current witness index : _22",
+    "private parameters indices : [_0]",
     "public parameters indices : []",
     "return value indices : []",
     "BLACKBOX::RANGE [(_0, 32)] []",
@@ -46,10 +45,11 @@
     "inputs: [Single(Expression { mul_terms: [], linear_combinations: [(1, Witness(0))], q_c: 1 }), Single(Expression { mul_terms: [], linear_combinations: [(1, Witness(0))], q_c: 0 })], outputs: [Simple(Witness(6)), Simple(Witness(7))]",
     "BLACKBOX::RANGE [(_6, 32)] []",
     "BLACKBOX::RANGE [(_7, 32)] []",
-    "EXPR [ (1, _0) (-1, _2) (-1, _7) (-1, _8) 0 ]",
+    "EXPR [ (1, _0, _2) (-1, _21) 0 ]",
+    "EXPR [ (-1, _2, _2) (-1, _22) 0 ]",
+    "EXPR [ (-1, _2, _7) (-1, _8) (1, _21) (1, _22) 0 ]",
     "BLACKBOX::RANGE [(_8, 32)] []",
     "EXPR [ (1, _0, _6) (1, _7) (-1, _9) 0 ]",
-    "EXPR [ (1, _0, _2) (-1, _21) 0 ]",
     "EXPR [ (-1, _2, _9) (1, _2) (1, _21) 0 ]",
     "EXPR [ (-1, _0, _2) (1, _0) (-1, _2) (-1, _10) 1 ]",
     "BLACKBOX::RANGE [(_10, 32)] []",
@@ -61,7 +61,7 @@
     "inputs: [Single(Expression { mul_terms: [], linear_combinations: [(1, Witness(0))], q_c: 1 }), Single(Expression { mul_terms: [], linear_combinations: [(1, Witness(0))], q_c: 0 })], outputs: [Simple(Witness(13)), Simple(Witness(14))]",
     "BLACKBOX::RANGE [(_13, 32)] []",
     "BLACKBOX::RANGE [(_14, 32)] []",
-    "EXPR [ (1, _0) (1, _2) (-1, _14) (-1, _15) -1 ]",
+    "EXPR [ (-1, _0, _2) (1, _2, _14) (1, _0) (2, _2) (-1, _14) (-1, _15) (1, _22) -1 ]",
     "BLACKBOX::RANGE [(_15, 32)] []",
     "EXPR [ (1, _0, _13) (1, _14) (-1, _16) 0 ]",
     "EXPR [ (-1, _2) (-1, _17) 1 ]",
@@ -75,11 +75,7 @@
     "unconstrained func 1",
     "[Const { destination: Direct(10), bit_size: Integer(U32), value: 2 }, Const { destination: Direct(11), bit_size: Integer(U32), value: 0 }, CalldataCopy { destination_address: Direct(0), size_address: Direct(10), offset_address: Direct(11) }, BinaryFieldOp { destination: Direct(2), op: IntegerDiv, lhs: Direct(0), rhs: Direct(1) }, BinaryFieldOp { destination: Direct(1), op: Mul, lhs: Direct(2), rhs: Direct(1) }, BinaryFieldOp { destination: Direct(1), op: Sub, lhs: Direct(0), rhs: Direct(1) }, Mov { destination: Direct(0), source: Direct(2) }, Stop { return_data: HeapVector { pointer: Direct(11), size: Direct(10) } }]"
   ],
-  "debug_symbols": "ldXBioMwEAbgd8nZg5MYm/gqy1KixhIIUaIuLNJ3ry0GSsjlP07mm7n8AznYaPv9cXdhmlfW/RzMz4PZ3BzO6mD0eVoXE97Vupm4sY7ritkwsk7IZ8Um5y3rZP38rRjHuMB4U+KSLi7bjEuMt0VeX7yljN8wrjCuMU416An0HPQC9A3oJejBcAlMl4rxqnTJusm9xjwv5qtU8jr3BHoOegH6BvQS9C3ob6BXoNeYF2C+AsxXgPmKYr5EaYB4fqGigSckNnEWfXTeu8f9+4s6n/9MdKb39iqnPQxf3e1/SZ00v8R5sOMe7XvTp3eufwE=",
-=======
-  "bytecode": "H4sIAAAAAAAA/+1ZS27bMBAd0XZk+Zc6tQx0p033pD6xtGsXPUiNOvueKnfJOXKQmAiJjGnaG70B5CADCJRF6enNlxw5oXfZHo+f7jw5HiM3WimOx5jNheKv/XKj7icGiKWTCE8RwokArmJYlX6s68OuPJjK/NVlt28bXTf7x9a0pmmbf2VbVYe2bnfdvtvpztTVwTw1XfXkwKT0VszAIFxRrmrAPhoRNvB9EtuxoM+RxGNJwmMB3AkNP4knzMAgXBGuSoir9zsvZpJxhsS6AZ6a2/XOjSkJrsiKZCqpJV/Q6RYpddeknKAiuH0LSU6yid6XnxLSe3sDeqcutpC4U2BMAmPHIP3Bc3IqnJN3hN9JpkB/ZzT8OM9Idjeu+4kZeo0kZ78R2IZoP6OwZkAdea2wuAV9ju5oLkl4LoC7IGxCSOi9YAYG4YoV1YWwj3RP+eq0RHmedFpLN67oSqeFrPC6n5xUZUu+oNNOa0UfuzoF1sNjonRRju9kuMFSIlfnFRDrHmivLZAXj8V7ku0wloTfHSN99I2wiyEJ5TUyxtdgH6P9azHWYB+vBeIbaEexz8y2wx9yZ/UAxEJ2urEuSqLLfwDH45LxRdmC2+D7rRjDGiKW9H2DbEPDTnrroA2dBwFi03Dt00IYF1b8pjF//f3j/8vzH37f5sKcfz4Lxpy9G/gHs8kCPmB8ndK55BE7ZIH+RNg4I/pYCCZ0LiqY8/dOA34Jnp8JuYwi7/LiCxCP8fwC1xnDAfq09PhzGfxozMzY+TyY874bR55LLvxWwXjt3mufEpeROY/pfcX5ej3eAIXTIFOyJQAA",
   "debug_symbols": "nZPRboQgEEX/ZZ55cERc3V9pGoOKGxKChpVNGrP/3pGRdvehSePLPcJwL2SEDUbTx1tn/TTf4fqxQR+sc/bWuXnQq509zW5PAXnYrcEYmoKXOrkWHYxf4eqjcwIe2sW06L5on7jqQNVCgPEjkQIn68z+9RS/7uJva9keXql+zOrfboWHW9Vn3PncNZ5wN/nkbXXG3WR3e8KNmO1Yvu/+SSM92PD2nwFpoYAyqUxaUesFqKQ1dV/AJWmTtE2KBQMZJUMyKoZicARyBnIIUkpFuxYMSlGEkiEZFUMxasaF0TDaBFkwOEVyiuQUSSk1QTEoZb8NDx2s7p05LvoU/fBy79evJVfyy1jCPJgxBrP3LtWom98=",
->>>>>>> 2114ae22
   "file_map": {
     "50": {
       "source": "fn main(mut x: u32) {\n    if x == 0 {\n        x = (x + 1) / x;\n    } else {\n        x = (x + 1) / x;\n    }\n    assert(x != 0);\n}\n",
