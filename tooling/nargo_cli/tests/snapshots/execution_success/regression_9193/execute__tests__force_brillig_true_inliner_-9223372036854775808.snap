---
source: tooling/nargo_cli/tests/execute.rs
expression: artifact
---
{
  "noir_version": "[noir_version]",
  "hash": "[hash]",
  "abi": {
    "parameters": [
      {
        "name": "a",
        "type": {
          "kind": "boolean"
        },
        "visibility": "private"
      }
    ],
    "return_type": null,
    "error_types": {
      "14225679739041873922": {
        "error_kind": "string",
        "string": "Index out of bounds"
      },
      "17843811134343075018": {
        "error_kind": "string",
        "string": "Stack too deep"
      }
    }
  },
  "bytecode": [
    "func 0",
    "current witness index : _0",
    "private parameters indices : [_0]",
    "public parameters indices : []",
    "return value indices : []",
    "BRILLIG CALL func 0: inputs: [EXPR [ (1, _0) 0 ]], outputs: []",
    "unconstrained func 0",
    "[Const { destination: Direct(2), bit_size: Integer(U32), value: 1 }, Const { destination: Direct(1), bit_size: Integer(U32), value: 32837 }, Const { destination: Direct(0), bit_size: Integer(U32), value: 3 }, Const { destination: Relative(2), bit_size: Integer(U32), value: 1 }, Const { destination: Relative(3), bit_size: Integer(U32), value: 0 }, CalldataCopy { destination_address: Direct(32836), size_address: Relative(2), offset_address: Relative(3) }, Cast { destination: Direct(32836), source: Direct(32836), bit_size: Integer(U1) }, Mov { destination: Relative(1), source: Direct(32836) }, Call { location: 13 }, Call { location: 14 }, Const { destination: Relative(1), bit_size: Integer(U32), value: 32837 }, Const { destination: Relative(2), bit_size: Integer(U32), value: 0 }, Stop { return_data: HeapVector { pointer: Relative(1), size: Relative(2) } }, Return, Call { location: 23 }, JumpIf { condition: Relative(1), location: 18 }, Jump { location: 17 }, Return, Const { destination: Relative(1), bit_size: Integer(U1), value: 0 }, Const { destination: Relative(2), bit_size: Integer(U1), value: 1 }, BinaryIntOp { destination: Relative(3), op: Equals, bit_size: U1, lhs: Relative(1), rhs: Relative(2) }, JumpIf { condition: Relative(3), location: 23 }, Call { location: 29 }, Const { destination: Direct(32772), bit_size: Integer(U32), value: 30720 }, BinaryIntOp { destination: Direct(32771), op: LessThan, bit_size: U32, lhs: Direct(0), rhs: Direct(32772) }, JumpIf { condition: Direct(32771), location: 28 }, IndirectConst { destination_pointer: Direct(1), bit_size: Integer(U64), value: 17843811134343075018 }, Trap { revert_data: HeapVector { pointer: Direct(1), size: Direct(2) } }, Return, IndirectConst { destination_pointer: Direct(1), bit_size: Integer(U64), value: 14225679739041873922 }, Trap { revert_data: HeapVector { pointer: Direct(1), size: Direct(2) } }, Return]"
  ],
<<<<<<< HEAD
  "debug_symbols": "dZBNDoMgEIXvMmsWomlqvYoxBnE0JAQIQpPGcPcO/rR20c08huF7ZN4KIw5x7pWZ7AJNu8LgldZq7rWVIihr6HaFIhdeQ8MZ8McmZbEL36UkSYnBifXBI2bq4kPuTng0ARoTtWbwFDpujxYnzKZBeJoWDNCMpGQ4KY35lNiXLv6j1f1gq/oD34juqBNS+Z+9UvbxSgwaj3aKRl6m4eXOyZmL81biGD1mp0s4VNuyYmXdUUQ8Nw9W8S7lr98=",
  "file_map": {
    "50": {
      "source": "fn main(a: bool) {\n    if a { 1 / [][0]; };\n}\n",
      "path": ""
    }
  },
  "expression_width": {
    "Bounded": {
      "width": 4
    }
  }
=======
  "debug_symbols": "[debug_symbols]",
  "file_map": "[file_map]",
  "names": [
    "main"
  ],
  "brillig_names": [
    "main"
  ]
>>>>>>> 318ff16c
}<|MERGE_RESOLUTION|>--- conflicted
+++ resolved
@@ -37,27 +37,11 @@
     "unconstrained func 0",
     "[Const { destination: Direct(2), bit_size: Integer(U32), value: 1 }, Const { destination: Direct(1), bit_size: Integer(U32), value: 32837 }, Const { destination: Direct(0), bit_size: Integer(U32), value: 3 }, Const { destination: Relative(2), bit_size: Integer(U32), value: 1 }, Const { destination: Relative(3), bit_size: Integer(U32), value: 0 }, CalldataCopy { destination_address: Direct(32836), size_address: Relative(2), offset_address: Relative(3) }, Cast { destination: Direct(32836), source: Direct(32836), bit_size: Integer(U1) }, Mov { destination: Relative(1), source: Direct(32836) }, Call { location: 13 }, Call { location: 14 }, Const { destination: Relative(1), bit_size: Integer(U32), value: 32837 }, Const { destination: Relative(2), bit_size: Integer(U32), value: 0 }, Stop { return_data: HeapVector { pointer: Relative(1), size: Relative(2) } }, Return, Call { location: 23 }, JumpIf { condition: Relative(1), location: 18 }, Jump { location: 17 }, Return, Const { destination: Relative(1), bit_size: Integer(U1), value: 0 }, Const { destination: Relative(2), bit_size: Integer(U1), value: 1 }, BinaryIntOp { destination: Relative(3), op: Equals, bit_size: U1, lhs: Relative(1), rhs: Relative(2) }, JumpIf { condition: Relative(3), location: 23 }, Call { location: 29 }, Const { destination: Direct(32772), bit_size: Integer(U32), value: 30720 }, BinaryIntOp { destination: Direct(32771), op: LessThan, bit_size: U32, lhs: Direct(0), rhs: Direct(32772) }, JumpIf { condition: Direct(32771), location: 28 }, IndirectConst { destination_pointer: Direct(1), bit_size: Integer(U64), value: 17843811134343075018 }, Trap { revert_data: HeapVector { pointer: Direct(1), size: Direct(2) } }, Return, IndirectConst { destination_pointer: Direct(1), bit_size: Integer(U64), value: 14225679739041873922 }, Trap { revert_data: HeapVector { pointer: Direct(1), size: Direct(2) } }, Return]"
   ],
-<<<<<<< HEAD
-  "debug_symbols": "dZBNDoMgEIXvMmsWomlqvYoxBnE0JAQIQpPGcPcO/rR20c08huF7ZN4KIw5x7pWZ7AJNu8LgldZq7rWVIihr6HaFIhdeQ8MZ8McmZbEL36UkSYnBifXBI2bq4kPuTng0ARoTtWbwFDpujxYnzKZBeJoWDNCMpGQ4KY35lNiXLv6j1f1gq/oD34juqBNS+Z+9UvbxSgwaj3aKRl6m4eXOyZmL81biGD1mp0s4VNuyYmXdUUQ8Nw9W8S7lr98=",
-  "file_map": {
-    "50": {
-      "source": "fn main(a: bool) {\n    if a { 1 / [][0]; };\n}\n",
-      "path": ""
-    }
-  },
+  "debug_symbols": "[debug_symbols]",
+  "file_map": "[file_map]",
   "expression_width": {
     "Bounded": {
       "width": 4
     }
   }
-=======
-  "debug_symbols": "[debug_symbols]",
-  "file_map": "[file_map]",
-  "names": [
-    "main"
-  ],
-  "brillig_names": [
-    "main"
-  ]
->>>>>>> 318ff16c
 }