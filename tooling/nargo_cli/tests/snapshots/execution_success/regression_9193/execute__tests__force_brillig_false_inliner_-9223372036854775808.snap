---
source: tooling/nargo_cli/tests/execute.rs
expression: artifact
---
{
  "noir_version": "[noir_version]",
  "hash": "[hash]",
  "abi": {
    "parameters": [
      {
        "name": "a",
        "type": {
          "kind": "boolean"
        },
        "visibility": "private"
      }
    ],
    "return_type": null,
    "error_types": {
      "14225679739041873922": {
        "error_kind": "string",
        "string": "Index out of bounds"
      }
    }
  },
  "bytecode": [
    "func 0",
    "current witness index : _0",
    "private parameters indices : [_0]",
    "public parameters indices : []",
    "return value indices : []",
    "EXPR [ (-1, _0) 0 ]"
  ],
<<<<<<< HEAD
  "debug_symbols": "dY/BDoIwDIbfpecdMOpBXsUYMkYhTZpuKZuJIby7hYDiwVPX/vv+9p+gw7YMDUkfR6jvE7RKzDQ0HIPPFMWm0+xgb5usiDaCg25U8oqSoZbC7ODpuayfxuRlrdmrqZUDlM6qGfbEuLxm96Wr/+j5srHn2we+Gv2wzgfSn3uhgvo0L2ZKvmXcMvRFwiFSfqVd2UMnjQG7orjYrZoteAM=",
  "file_map": {
    "50": {
      "source": "fn main(a: bool) {\n    if a { 1 / [][0]; };\n}\n",
      "path": ""
    }
  },
  "expression_width": {
    "Bounded": {
      "width": 4
    }
  }
=======
  "debug_symbols": "[debug_symbols]",
  "file_map": "[file_map]",
  "names": [
    "main"
  ],
  "brillig_names": []
>>>>>>> 318ff16c
}<|MERGE_RESOLUTION|>--- conflicted
+++ resolved
@@ -31,25 +31,11 @@
     "return value indices : []",
     "EXPR [ (-1, _0) 0 ]"
   ],
-<<<<<<< HEAD
-  "debug_symbols": "dY/BDoIwDIbfpecdMOpBXsUYMkYhTZpuKZuJIby7hYDiwVPX/vv+9p+gw7YMDUkfR6jvE7RKzDQ0HIPPFMWm0+xgb5usiDaCg25U8oqSoZbC7ODpuayfxuRlrdmrqZUDlM6qGfbEuLxm96Wr/+j5srHn2we+Gv2wzgfSn3uhgvo0L2ZKvmXcMvRFwiFSfqVd2UMnjQG7orjYrZoteAM=",
-  "file_map": {
-    "50": {
-      "source": "fn main(a: bool) {\n    if a { 1 / [][0]; };\n}\n",
-      "path": ""
-    }
-  },
+  "debug_symbols": "[debug_symbols]",
+  "file_map": "[file_map]",
   "expression_width": {
     "Bounded": {
       "width": 4
     }
   }
-=======
-  "debug_symbols": "[debug_symbols]",
-  "file_map": "[file_map]",
-  "names": [
-    "main"
-  ],
-  "brillig_names": []
->>>>>>> 318ff16c
 }