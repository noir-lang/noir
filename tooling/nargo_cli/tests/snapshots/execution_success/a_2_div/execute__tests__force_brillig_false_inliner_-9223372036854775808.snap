---
source: tooling/nargo_cli/tests/execute.rs
expression: artifact
---
{
  "noir_version": "[noir_version]",
  "hash": "[hash]",
  "abi": {
    "parameters": [
      {
        "name": "x",
        "type": {
          "kind": "integer",
          "sign": "unsigned",
          "width": 32
        },
        "visibility": "private"
      },
      {
        "name": "y",
        "type": {
          "kind": "integer",
          "sign": "unsigned",
          "width": 32
        },
        "visibility": "private"
      },
      {
        "name": "z",
        "type": {
          "kind": "integer",
          "sign": "unsigned",
          "width": 32
        },
        "visibility": "private"
      }
    ],
    "return_type": null,
    "error_types": {
      "2920182694213909827": {
        "error_kind": "string",
        "string": "attempt to subtract with overflow"
      },
      "7233212735005103307": {
        "error_kind": "string",
        "string": "attempt to multiply with overflow"
      }
    }
  },
  "bytecode": [
    "func 0",
    "current witness index : _12",
    "private parameters indices : [_0, _1, _2]",
    "public parameters indices : []",
    "return value indices : []",
    "BLACKBOX::RANGE [_0]:32 bits []",
    "BLACKBOX::RANGE [_1]:32 bits []",
    "BLACKBOX::RANGE [_2]:32 bits []",
    "BRILLIG CALL func 0: inputs: [EXPR [ (1, _1) 0 ]], outputs: [_3]",
    "EXPR [ (1, _1, _3) -1 ]",
    "BRILLIG CALL func 1: inputs: [EXPR [ (1, _0) 0 ], EXPR [ (1, _1) 0 ]], outputs: [_4, _5]",
    "BLACKBOX::RANGE [_4]:32 bits []",
    "BLACKBOX::RANGE [_5]:32 bits []",
    "EXPR [ (1, _1) (-1, _5) (-1, _6) -1 ]",
    "BLACKBOX::RANGE [_6]:32 bits []",
    "EXPR [ (-1, _1, _4) (1, _0) (-1, _5) 0 ]",
    "BRILLIG CALL func 0: inputs: [EXPR [ (1, _1) 0 ]], outputs: [_7]",
    "EXPR [ (1, _1, _7) -1 ]",
    "BRILLIG CALL func 1: inputs: [EXPR [ (1, _0) 0 ], EXPR [ (1, _1) 0 ]], outputs: [_8, _9]",
    "BLACKBOX::RANGE [_8]:32 bits []",
    "BLACKBOX::RANGE [_9]:32 bits []",
    "EXPR [ (1, _1) (-1, _9) (-1, _10) -1 ]",
    "BLACKBOX::RANGE [_10]:32 bits []",
    "EXPR [ (-1, _1, _8) (1, _0) (-1, _9) 0 ]",
    "EXPR [ (-1, _2) (1, _8) 0 ]",
    "EXPR [ (1, _1, _2) (-1, _11) 0 ]",
    "BLACKBOX::RANGE [_11]:32 bits []",
    "EXPR [ (1, _0) (-1, _11) (-1, _12) 0 ]",
    "BLACKBOX::RANGE [_12]:32 bits []",
    "EXPR [ (1, _5) (-1, _12) 0 ]",
    "unconstrained func 0",
    "[Const { destination: Direct(21), bit_size: Integer(U32), value: 1 }, Const { destination: Direct(20), bit_size: Integer(U32), value: 0 }, CalldataCopy { destination_address: Direct(0), size_address: Direct(21), offset_address: Direct(20) }, Const { destination: Direct(2), bit_size: Field, value: 0 }, BinaryFieldOp { destination: Direct(3), op: Equals, lhs: Direct(0), rhs: Direct(2) }, JumpIf { condition: Direct(3), location: 8 }, Const { destination: Direct(1), bit_size: Field, value: 1 }, BinaryFieldOp { destination: Direct(0), op: Div, lhs: Direct(1), rhs: Direct(0) }, Stop { return_data: HeapVector { pointer: Direct(20), size: Direct(21) } }]",
    "unconstrained func 1",
    "[Const { destination: Direct(10), bit_size: Integer(U32), value: 2 }, Const { destination: Direct(11), bit_size: Integer(U32), value: 0 }, CalldataCopy { destination_address: Direct(0), size_address: Direct(10), offset_address: Direct(11) }, BinaryFieldOp { destination: Direct(2), op: IntegerDiv, lhs: Direct(0), rhs: Direct(1) }, BinaryFieldOp { destination: Direct(1), op: Mul, lhs: Direct(2), rhs: Direct(1) }, BinaryFieldOp { destination: Direct(1), op: Sub, lhs: Direct(0), rhs: Direct(1) }, Mov { destination: Direct(0), source: Direct(2) }, Stop { return_data: HeapVector { pointer: Direct(11), size: Direct(10) } }]"
  ],
<<<<<<< HEAD
  "debug_symbols": "pZLbisMgEIbfZa698BBzepVlCSYxRRATrC4sIe++E0227UWhtDf/Fx2/gYmuMOo+XjrjpvkK7dcKvTfWmktn50EFMzvcXTcC57ILXmvcgrs6Wovy2gVoXbSWwI+yMR26LsolBuWxSgloNyKx4WSs3r82crPpc7WuDrfh/7J82WZUHjpj9ENfvuOL+vQL8ZZffObz5on/jSs1GP9w3yDwIIEipUxZpqxS1imblIxmMGg5gmeIjCJDZpQZVUadgV0EAY5dcELOMrAL/m8uMrBLue2zeaN6q48HOUU33L3P8LuclfMFL34e9Bi93mdLNZz2Dw==",
  "file_map": {
    "50": {
      "source": "// Testing integer division: 7/3 = 2\nfn main(mut x: u32, y: u32, z: u32) {\n    let a = x % y;\n    assert(x / y == z);\n    assert(a == x - z * y);\n    assert(50_u64 % 9 == 5);\n}\n",
      "path": ""
    }
  },
  "expression_width": {
    "Bounded": {
      "width": 4
    }
  }
=======
  "debug_symbols": "[debug_symbols]",
  "file_map": "[file_map]",
  "names": [
    "main"
  ],
  "brillig_names": [
    "directive_invert",
    "directive_integer_quotient"
  ]
>>>>>>> 318ff16c
}<|MERGE_RESOLUTION|>--- conflicted
+++ resolved
@@ -83,28 +83,11 @@
     "unconstrained func 1",
     "[Const { destination: Direct(10), bit_size: Integer(U32), value: 2 }, Const { destination: Direct(11), bit_size: Integer(U32), value: 0 }, CalldataCopy { destination_address: Direct(0), size_address: Direct(10), offset_address: Direct(11) }, BinaryFieldOp { destination: Direct(2), op: IntegerDiv, lhs: Direct(0), rhs: Direct(1) }, BinaryFieldOp { destination: Direct(1), op: Mul, lhs: Direct(2), rhs: Direct(1) }, BinaryFieldOp { destination: Direct(1), op: Sub, lhs: Direct(0), rhs: Direct(1) }, Mov { destination: Direct(0), source: Direct(2) }, Stop { return_data: HeapVector { pointer: Direct(11), size: Direct(10) } }]"
   ],
-<<<<<<< HEAD
-  "debug_symbols": "pZLbisMgEIbfZa698BBzepVlCSYxRRATrC4sIe++E0227UWhtDf/Fx2/gYmuMOo+XjrjpvkK7dcKvTfWmktn50EFMzvcXTcC57ILXmvcgrs6Wovy2gVoXbSWwI+yMR26LsolBuWxSgloNyKx4WSs3r82crPpc7WuDrfh/7J82WZUHjpj9ENfvuOL+vQL8ZZffObz5on/jSs1GP9w3yDwIIEipUxZpqxS1imblIxmMGg5gmeIjCJDZpQZVUadgV0EAY5dcELOMrAL/m8uMrBLue2zeaN6q48HOUU33L3P8LuclfMFL34e9Bi93mdLNZz2Dw==",
-  "file_map": {
-    "50": {
-      "source": "// Testing integer division: 7/3 = 2\nfn main(mut x: u32, y: u32, z: u32) {\n    let a = x % y;\n    assert(x / y == z);\n    assert(a == x - z * y);\n    assert(50_u64 % 9 == 5);\n}\n",
-      "path": ""
-    }
-  },
+  "debug_symbols": "[debug_symbols]",
+  "file_map": "[file_map]",
   "expression_width": {
     "Bounded": {
       "width": 4
     }
   }
-=======
-  "debug_symbols": "[debug_symbols]",
-  "file_map": "[file_map]",
-  "names": [
-    "main"
-  ],
-  "brillig_names": [
-    "directive_invert",
-    "directive_integer_quotient"
-  ]
->>>>>>> 318ff16c
 }