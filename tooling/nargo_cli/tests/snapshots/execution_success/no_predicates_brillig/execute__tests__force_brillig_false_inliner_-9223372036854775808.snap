---
source: tooling/nargo_cli/tests/execute.rs
expression: artifact
---
{
  "noir_version": "[noir_version]",
  "hash": "[hash]",
  "abi": {
    "parameters": [
      {
        "name": "x",
        "type": {
          "kind": "integer",
          "sign": "unsigned",
          "width": 32
        },
        "visibility": "private"
      },
      {
        "name": "y",
        "type": {
          "kind": "integer",
          "sign": "unsigned",
          "width": 32
        },
        "visibility": "public"
      }
    ],
    "return_type": null,
    "error_types": {
      "17843811134343075018": {
        "error_kind": "string",
        "string": "Stack too deep"
      }
    }
  },
<<<<<<< HEAD
  "bytecode": [
    "func 0",
    "current witness index : 1",
    "private parameters indices : [0]",
    "public parameters indices : [1]",
    "return value indices : []",
    "BRILLIG CALL func 0: inputs: [Single(Expression { mul_terms: [], linear_combinations: [(1, Witness(0))], q_c: 0 }), Single(Expression { mul_terms: [], linear_combinations: [(1, Witness(1))], q_c: 0 })], outputs: []",
    "unconstrained func 0",
    "[Const { destination: Direct(2), bit_size: Integer(U32), value: 1 }, Const { destination: Direct(1), bit_size: Integer(U32), value: 32838 }, Const { destination: Direct(0), bit_size: Integer(U32), value: 3 }, Const { destination: Relative(3), bit_size: Integer(U32), value: 2 }, Const { destination: Relative(4), bit_size: Integer(U32), value: 0 }, CalldataCopy { destination_address: Direct(32836), size_address: Relative(3), offset_address: Relative(4) }, Cast { destination: Direct(32836), source: Direct(32836), bit_size: Integer(U32) }, Cast { destination: Direct(32837), source: Direct(32837), bit_size: Integer(U32) }, Mov { destination: Relative(1), source: Direct(32836) }, Mov { destination: Relative(2), source: Direct(32837) }, Call { location: 15 }, Call { location: 16 }, Const { destination: Relative(1), bit_size: Integer(U32), value: 32838 }, Const { destination: Relative(2), bit_size: Integer(U32), value: 0 }, Stop { return_data: HeapVector { pointer: Relative(1), size: Relative(2) } }, Return, Call { location: 33 }, BinaryIntOp { destination: Relative(3), op: LessThan, bit_size: U32, lhs: Relative(2), rhs: Relative(1) }, JumpIf { condition: Relative(3), location: 26 }, Jump { location: 20 }, Const { destination: Relative(1), bit_size: Integer(U32), value: 20 }, BinaryIntOp { destination: Relative(3), op: Equals, bit_size: U32, lhs: Relative(2), rhs: Relative(1) }, JumpIf { condition: Relative(3), location: 25 }, Const { destination: Relative(4), bit_size: Integer(U32), value: 0 }, Trap { revert_data: HeapVector { pointer: Direct(1), size: Relative(4) } }, Jump { location: 32 }, Const { destination: Relative(2), bit_size: Integer(U32), value: 10 }, BinaryIntOp { destination: Relative(3), op: Equals, bit_size: U32, lhs: Relative(1), rhs: Relative(2) }, JumpIf { condition: Relative(3), location: 31 }, Const { destination: Relative(4), bit_size: Integer(U32), value: 0 }, Trap { revert_data: HeapVector { pointer: Direct(1), size: Relative(4) } }, Jump { location: 32 }, Return, Const { destination: Direct(32772), bit_size: Integer(U32), value: 30720 }, BinaryIntOp { destination: Direct(32771), op: LessThan, bit_size: U32, lhs: Direct(0), rhs: Direct(32772) }, JumpIf { condition: Direct(32771), location: 38 }, IndirectConst { destination_pointer: Direct(1), bit_size: Integer(U64), value: 17843811134343075018 }, Trap { revert_data: HeapVector { pointer: Direct(1), size: Direct(2) } }, Return]"
  ],
  "debug_symbols": "zdXNCoQgEAfwd5mzBz/arF5lWcLKQhALs4UlevfVpUDaw95aL8LI3+HnZWaFTjbLUCvTjzNU9xX02AqnRuOrdUPQWKW1Gur4GnA4CP/k50mYUM5OWAdVViCQpoOK3/zrXmkJ1Q1v6CtIKN+TJPsRpfhoSgmLow8EFF+myMtDwfOzgiShoEkoWBKKLAlFfpmCkUPBirOCJ6EoklCUKSgY/r9i89VTWCUaLfdh3y+mjWa/e03ytAYmO7ayW6wMCyHaBeE/jCFW+La+9Rs=",
=======
  "bytecode": "H4sIAAAAAAAA/81VSQ7CMAx0aFgCQiDgAhfgAtcAZTlygIdEoL6jT6cVDnVNigQkCEuRXdmZjCdLBdxN4MhNoq/Bs9maI3r9na08YumQPEUgng+iNBZQLfwSvYLyJuX5yGPDysHJF/5Bxzvl6M8j/40imAHw1xZfhsHXTcQ5pWV8YOtGrM41x9acSc2Z1XSh/AhQHJujD4Kd38pGD4q4j7FieCHOD+XkW/+hg79dq4O9zkmO7k8dY85PkDytn6BvZGP0A/2y6x1zzvJNzmPGM9Q9GBBcYGvles0Yj0DnwbzSy3VGuF7TP9OrA8U/RKb+uewPWlsOUVpoYvWgJkme1i/wu13R0/FDnsnerJKNSczWXK/xxXDNcqN3/QbStuKCJQkAAA==",
  "debug_symbols": "nZLLroMgEED/ZdYsBHzVX2kag4oNCUFD5SY3hn/vINLqwk03cxiGM8NiVhhk556tMuP0gua+QmeV1urZ6qkXi5oM3q6QhUAraDgBhkmOoBEsgkfkESU0BaKKqCNuGzjqhfcE0oB2sVKG/oeJ+I9ZWGkWaIzTmsCf0G579JqF2bgIi9WMgDQDEhuOSstw8uRrZ9dqXu9uVXzk4mzTa5uyatdpfumza59laTyj/Be/vCW/Kn/xOU0+r0/+AzPRK3vaAB86WSU6Lfd0dKY/VJf/OVXSBs126uXgrAydDmuE8c454fXDh2lv",
>>>>>>> 2114ae22
  "file_map": {
    "50": {
      "source": "unconstrained fn main(x: u32, y: pub u32) {\n    intermediate_function(x, y);\n}\n\nfn intermediate_function(x: u32, y: u32) {\n    basic_checks(x, y);\n}\n\n#[no_predicates]\nfn basic_checks(x: u32, y: u32) {\n    if x > y {\n        assert(x == 10);\n    } else {\n        assert(y == 20);\n    }\n}\n",
      "path": ""
    }
  },
  "names": [
    "main"
  ],
  "brillig_names": [
    "main"
  ]
}<|MERGE_RESOLUTION|>--- conflicted
+++ resolved
@@ -34,22 +34,17 @@
       }
     }
   },
-<<<<<<< HEAD
   "bytecode": [
     "func 0",
-    "current witness index : 1",
-    "private parameters indices : [0]",
-    "public parameters indices : [1]",
+    "current witness index : _1",
+    "private parameters indices : [_0]",
+    "public parameters indices : [_1]",
     "return value indices : []",
     "BRILLIG CALL func 0: inputs: [Single(Expression { mul_terms: [], linear_combinations: [(1, Witness(0))], q_c: 0 }), Single(Expression { mul_terms: [], linear_combinations: [(1, Witness(1))], q_c: 0 })], outputs: []",
     "unconstrained func 0",
     "[Const { destination: Direct(2), bit_size: Integer(U32), value: 1 }, Const { destination: Direct(1), bit_size: Integer(U32), value: 32838 }, Const { destination: Direct(0), bit_size: Integer(U32), value: 3 }, Const { destination: Relative(3), bit_size: Integer(U32), value: 2 }, Const { destination: Relative(4), bit_size: Integer(U32), value: 0 }, CalldataCopy { destination_address: Direct(32836), size_address: Relative(3), offset_address: Relative(4) }, Cast { destination: Direct(32836), source: Direct(32836), bit_size: Integer(U32) }, Cast { destination: Direct(32837), source: Direct(32837), bit_size: Integer(U32) }, Mov { destination: Relative(1), source: Direct(32836) }, Mov { destination: Relative(2), source: Direct(32837) }, Call { location: 15 }, Call { location: 16 }, Const { destination: Relative(1), bit_size: Integer(U32), value: 32838 }, Const { destination: Relative(2), bit_size: Integer(U32), value: 0 }, Stop { return_data: HeapVector { pointer: Relative(1), size: Relative(2) } }, Return, Call { location: 33 }, BinaryIntOp { destination: Relative(3), op: LessThan, bit_size: U32, lhs: Relative(2), rhs: Relative(1) }, JumpIf { condition: Relative(3), location: 26 }, Jump { location: 20 }, Const { destination: Relative(1), bit_size: Integer(U32), value: 20 }, BinaryIntOp { destination: Relative(3), op: Equals, bit_size: U32, lhs: Relative(2), rhs: Relative(1) }, JumpIf { condition: Relative(3), location: 25 }, Const { destination: Relative(4), bit_size: Integer(U32), value: 0 }, Trap { revert_data: HeapVector { pointer: Direct(1), size: Relative(4) } }, Jump { location: 32 }, Const { destination: Relative(2), bit_size: Integer(U32), value: 10 }, BinaryIntOp { destination: Relative(3), op: Equals, bit_size: U32, lhs: Relative(1), rhs: Relative(2) }, JumpIf { condition: Relative(3), location: 31 }, Const { destination: Relative(4), bit_size: Integer(U32), value: 0 }, Trap { revert_data: HeapVector { pointer: Direct(1), size: Relative(4) } }, Jump { location: 32 }, Return, Const { destination: Direct(32772), bit_size: Integer(U32), value: 30720 }, BinaryIntOp { destination: Direct(32771), op: LessThan, bit_size: U32, lhs: Direct(0), rhs: Direct(32772) }, JumpIf { condition: Direct(32771), location: 38 }, IndirectConst { destination_pointer: Direct(1), bit_size: Integer(U64), value: 17843811134343075018 }, Trap { revert_data: HeapVector { pointer: Direct(1), size: Direct(2) } }, Return]"
   ],
-  "debug_symbols": "zdXNCoQgEAfwd5mzBz/arF5lWcLKQhALs4UlevfVpUDaw95aL8LI3+HnZWaFTjbLUCvTjzNU9xX02AqnRuOrdUPQWKW1Gur4GnA4CP/k50mYUM5OWAdVViCQpoOK3/zrXmkJ1Q1v6CtIKN+TJPsRpfhoSgmLow8EFF+myMtDwfOzgiShoEkoWBKKLAlFfpmCkUPBirOCJ6EoklCUKSgY/r9i89VTWCUaLfdh3y+mjWa/e03ytAYmO7ayW6wMCyHaBeE/jCFW+La+9Rs=",
-=======
-  "bytecode": "H4sIAAAAAAAA/81VSQ7CMAx0aFgCQiDgAhfgAtcAZTlygIdEoL6jT6cVDnVNigQkCEuRXdmZjCdLBdxN4MhNoq/Bs9maI3r9na08YumQPEUgng+iNBZQLfwSvYLyJuX5yGPDysHJF/5Bxzvl6M8j/40imAHw1xZfhsHXTcQ5pWV8YOtGrM41x9acSc2Z1XSh/AhQHJujD4Kd38pGD4q4j7FieCHOD+XkW/+hg79dq4O9zkmO7k8dY85PkDytn6BvZGP0A/2y6x1zzvJNzmPGM9Q9GBBcYGvles0Yj0DnwbzSy3VGuF7TP9OrA8U/RKb+uewPWlsOUVpoYvWgJkme1i/wu13R0/FDnsnerJKNSczWXK/xxXDNcqN3/QbStuKCJQkAAA==",
   "debug_symbols": "nZLLroMgEED/ZdYsBHzVX2kag4oNCUFD5SY3hn/vINLqwk03cxiGM8NiVhhk556tMuP0gua+QmeV1urZ6qkXi5oM3q6QhUAraDgBhkmOoBEsgkfkESU0BaKKqCNuGzjqhfcE0oB2sVKG/oeJ+I9ZWGkWaIzTmsCf0G579JqF2bgIi9WMgDQDEhuOSstw8uRrZ9dqXu9uVXzk4mzTa5uyatdpfumza59laTyj/Be/vCW/Kn/xOU0+r0/+AzPRK3vaAB86WSU6Lfd0dKY/VJf/OVXSBs126uXgrAydDmuE8c454fXDh2lv",
->>>>>>> 2114ae22
   "file_map": {
     "50": {
       "source": "unconstrained fn main(x: u32, y: pub u32) {\n    intermediate_function(x, y);\n}\n\nfn intermediate_function(x: u32, y: u32) {\n    basic_checks(x, y);\n}\n\n#[no_predicates]\nfn basic_checks(x: u32, y: u32) {\n    if x > y {\n        assert(x == 10);\n    } else {\n        assert(y == 20);\n    }\n}\n",
