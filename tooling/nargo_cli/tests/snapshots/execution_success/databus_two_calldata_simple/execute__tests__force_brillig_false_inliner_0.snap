---
source: tooling/nargo_cli/tests/execute.rs
expression: artifact
---
{
  "noir_version": "[noir_version]",
  "hash": "[hash]",
  "abi": {
    "parameters": [
      {
        "name": "idx",
        "type": {
          "kind": "integer",
          "sign": "unsigned",
          "width": 32
        },
        "visibility": "private"
      },
      {
        "name": "y",
        "type": {
          "kind": "array",
          "length": 2,
          "type": {
            "kind": "integer",
            "sign": "unsigned",
            "width": 32
          }
        },
        "visibility": "databus"
      },
      {
        "name": "z",
        "type": {
          "kind": "array",
          "length": 4,
          "type": {
            "kind": "integer",
            "sign": "unsigned",
            "width": 32
          }
        },
        "visibility": "databus"
      }
    ],
    "return_type": {
      "abi_type": {
        "kind": "integer",
        "sign": "unsigned",
        "width": 32
      },
      "visibility": "databus"
    },
    "error_types": {
      "5019202896831570965": {
        "error_kind": "string",
        "string": "attempt to add with overflow"
      },
      "14225679739041873922": {
        "error_kind": "string",
        "string": "Index out of bounds"
      }
    }
  },
  "bytecode": [
    "func 0",
    "current witness index : _10",
    "private parameters indices : [_0, _1, _2, _3, _4, _5, _6]",
    "public parameters indices : []",
    "return value indices : []",
<<<<<<< HEAD
    "BLACKBOX::RANGE [_1]:32 bits []",
    "BLACKBOX::RANGE [_2]:32 bits []",
    "BLACKBOX::RANGE [_3]:32 bits []",
    "BLACKBOX::RANGE [_4]:32 bits []",
    "BLACKBOX::RANGE [_5]:32 bits []",
    "BLACKBOX::RANGE [_6]:32 bits []",
    "BRILLIG CALL func 0: inputs: [Single(Expression { mul_terms: [], linear_combinations: [(1, Witness(0))], q_c: 4294967294 }), Single(Expression { mul_terms: [], linear_combinations: [], q_c: 4294967296 })], outputs: [Simple(Witness(8)), Simple(Witness(9))]",
    "BLACKBOX::RANGE [_9]:32 bits []",
    "EXPR [ (1, _0) (-4294967296, _8) (-1, _9) 4294967294 ]",
    "EXPR [ (-1, _8) 0 ]",
    "INIT CALLDATA 0 (id: 2, len: 2, witnesses: [_1, _2])",
    "MEM (id: 2, read at: EXPR [ (1, _0) 0 ], value: EXPR [ (1, _10) 0 ]) ",
    "BRILLIG CALL func 0: inputs: [Single(Expression { mul_terms: [], linear_combinations: [(1, Witness(0))], q_c: 4294967292 }), Single(Expression { mul_terms: [], linear_combinations: [], q_c: 4294967296 })], outputs: [Simple(Witness(11)), Simple(Witness(12))]",
    "BLACKBOX::RANGE [_12]:32 bits []",
    "EXPR [ (1, _0) (-4294967296, _11) (-1, _12) 4294967292 ]",
    "EXPR [ (-1, _11) 0 ]",
    "INIT CALLDATA 1 (id: 4, len: 4, witnesses: [_3, _4, _5, _6])",
    "MEM (id: 4, read at: EXPR [ (1, _0) 0 ], value: EXPR [ (1, _13) 0 ]) ",
    "EXPR [ (1, _10) (1, _13) (-1, _14) 0 ]",
    "BLACKBOX::RANGE [_14]:32 bits []",
    "EXPR [ (1, _7) (-1, _14) 0 ]",
    "INIT RETURNDATA (id: 3, len: 1, witnesses: [_7])",
    "unconstrained func 0",
    "[Const { destination: Direct(10), bit_size: Integer(U32), value: 2 }, Const { destination: Direct(11), bit_size: Integer(U32), value: 0 }, CalldataCopy { destination_address: Direct(0), size_address: Direct(10), offset_address: Direct(11) }, BinaryFieldOp { destination: Direct(2), op: IntegerDiv, lhs: Direct(0), rhs: Direct(1) }, BinaryFieldOp { destination: Direct(1), op: Mul, lhs: Direct(2), rhs: Direct(1) }, BinaryFieldOp { destination: Direct(1), op: Sub, lhs: Direct(0), rhs: Direct(1) }, Mov { destination: Direct(0), source: Direct(2) }, Stop { return_data: HeapVector { pointer: Direct(11), size: Direct(10) } }]"
=======
    "BLACKBOX::RANGE [(_1, 32)] []",
    "BLACKBOX::RANGE [(_2, 32)] []",
    "BLACKBOX::RANGE [(_3, 32)] []",
    "BLACKBOX::RANGE [(_4, 32)] []",
    "BLACKBOX::RANGE [(_5, 32)] []",
    "BLACKBOX::RANGE [(_6, 32)] []",
    "BLACKBOX::RANGE [(_0, 1)] []",
    "INIT CALLDATA 0 (id: 2, len: 2, witnesses: [_1, _2])",
    "MEM (id: 2, read at: EXPR [ (1, _0) 0 ], value: EXPR [ (1, _8) 0 ]) ",
    "INIT CALLDATA 1 (id: 4, len: 4, witnesses: [_3, _4, _5, _6])",
    "MEM (id: 4, read at: EXPR [ (1, _0) 0 ], value: EXPR [ (1, _9) 0 ]) ",
    "EXPR [ (1, _8) (1, _9) (-1, _10) 0 ]",
    "BLACKBOX::RANGE [(_10, 32)] []",
    "EXPR [ (1, _7) (-1, _10) 0 ]",
    "INIT RETURNDATA (id: 3, len: 1, witnesses: [_7])"
>>>>>>> a5846e65
  ],
  "debug_symbols": "nZHBCoMwDIbfJecerDqcvsoYUjVKodRS28EQ332xs04Pg7FL/yZ/vqYkM3TY+KGWuh8nqG4zNFYqJYdaja1wctSUnRcGMaydRaQUHHyijLCoHVTaK8XgIZQPRZMROqgTltyEAeqOlB7spcL1trAPnXxHeVJsMOfZjl9+59Odz/7iszLyeX7i7xSJVtrTxKCgQgbXcJZQpQx48hYOVUaSkixrPytFo3Abc+91e5i6e5roxL0YO7bYeYtrv+DRD14=",
  "file_map": {
    "50": {
      "source": "fn main(mut idx: u32, y: call_data(0) [u32; 2], z: call_data(1) [u32; 4]) -> return_data u32 {\n    let a = y[idx];\n    let b = z[idx];\n    a + b\n}\n",
      "path": ""
    }
  },
  "names": [
    "main"
  ],
  "brillig_names": []
}<|MERGE_RESOLUTION|>--- conflicted
+++ resolved
@@ -68,7 +68,6 @@
     "private parameters indices : [_0, _1, _2, _3, _4, _5, _6]",
     "public parameters indices : []",
     "return value indices : []",
-<<<<<<< HEAD
     "BLACKBOX::RANGE [_1]:32 bits []",
     "BLACKBOX::RANGE [_2]:32 bits []",
     "BLACKBOX::RANGE [_3]:32 bits []",
@@ -93,23 +92,6 @@
     "INIT RETURNDATA (id: 3, len: 1, witnesses: [_7])",
     "unconstrained func 0",
     "[Const { destination: Direct(10), bit_size: Integer(U32), value: 2 }, Const { destination: Direct(11), bit_size: Integer(U32), value: 0 }, CalldataCopy { destination_address: Direct(0), size_address: Direct(10), offset_address: Direct(11) }, BinaryFieldOp { destination: Direct(2), op: IntegerDiv, lhs: Direct(0), rhs: Direct(1) }, BinaryFieldOp { destination: Direct(1), op: Mul, lhs: Direct(2), rhs: Direct(1) }, BinaryFieldOp { destination: Direct(1), op: Sub, lhs: Direct(0), rhs: Direct(1) }, Mov { destination: Direct(0), source: Direct(2) }, Stop { return_data: HeapVector { pointer: Direct(11), size: Direct(10) } }]"
-=======
-    "BLACKBOX::RANGE [(_1, 32)] []",
-    "BLACKBOX::RANGE [(_2, 32)] []",
-    "BLACKBOX::RANGE [(_3, 32)] []",
-    "BLACKBOX::RANGE [(_4, 32)] []",
-    "BLACKBOX::RANGE [(_5, 32)] []",
-    "BLACKBOX::RANGE [(_6, 32)] []",
-    "BLACKBOX::RANGE [(_0, 1)] []",
-    "INIT CALLDATA 0 (id: 2, len: 2, witnesses: [_1, _2])",
-    "MEM (id: 2, read at: EXPR [ (1, _0) 0 ], value: EXPR [ (1, _8) 0 ]) ",
-    "INIT CALLDATA 1 (id: 4, len: 4, witnesses: [_3, _4, _5, _6])",
-    "MEM (id: 4, read at: EXPR [ (1, _0) 0 ], value: EXPR [ (1, _9) 0 ]) ",
-    "EXPR [ (1, _8) (1, _9) (-1, _10) 0 ]",
-    "BLACKBOX::RANGE [(_10, 32)] []",
-    "EXPR [ (1, _7) (-1, _10) 0 ]",
-    "INIT RETURNDATA (id: 3, len: 1, witnesses: [_7])"
->>>>>>> a5846e65
   ],
   "debug_symbols": "nZHBCoMwDIbfJecerDqcvsoYUjVKodRS28EQ332xs04Pg7FL/yZ/vqYkM3TY+KGWuh8nqG4zNFYqJYdaja1wctSUnRcGMaydRaQUHHyijLCoHVTaK8XgIZQPRZMROqgTltyEAeqOlB7spcL1trAPnXxHeVJsMOfZjl9+59Odz/7iszLyeX7i7xSJVtrTxKCgQgbXcJZQpQx48hYOVUaSkixrPytFo3Abc+91e5i6e5roxL0YO7bYeYtrv+DRD14=",
   "file_map": {
