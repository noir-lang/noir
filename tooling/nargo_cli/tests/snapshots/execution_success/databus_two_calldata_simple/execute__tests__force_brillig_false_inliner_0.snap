---
source: tooling/nargo_cli/tests/execute.rs
expression: artifact
---
{
  "noir_version": "[noir_version]",
  "hash": "[hash]",
  "abi": {
    "parameters": [
      {
        "name": "idx",
        "type": {
          "kind": "integer",
          "sign": "unsigned",
          "width": 32
        },
        "visibility": "private"
      },
      {
        "name": "y",
        "type": {
          "kind": "array",
          "length": 2,
          "type": {
            "kind": "integer",
            "sign": "unsigned",
            "width": 32
          }
        },
        "visibility": "databus"
      },
      {
        "name": "z",
        "type": {
          "kind": "array",
          "length": 4,
          "type": {
            "kind": "integer",
            "sign": "unsigned",
            "width": 32
          }
        },
        "visibility": "databus"
      }
    ],
    "return_type": {
      "abi_type": {
        "kind": "integer",
        "sign": "unsigned",
        "width": 32
      },
      "visibility": "databus"
    },
    "error_types": {
      "5019202896831570965": {
        "error_kind": "string",
        "string": "attempt to add with overflow"
      },
      "14225679739041873922": {
        "error_kind": "string",
        "string": "Index out of bounds"
      }
    }
  },
<<<<<<< HEAD
  "bytecode": [
    "func 0",
    "current witness index : 14",
    "private parameters indices : [0, 1, 2, 3, 4, 5, 6]",
    "public parameters indices : []",
    "return value indices : []",
    "BLACKBOX::RANGE [(_1, 32)] []",
    "BLACKBOX::RANGE [(_2, 32)] []",
    "BLACKBOX::RANGE [(_3, 32)] []",
    "BLACKBOX::RANGE [(_4, 32)] []",
    "BLACKBOX::RANGE [(_5, 32)] []",
    "BLACKBOX::RANGE [(_6, 32)] []",
    "BRILLIG CALL func 0: inputs: [Single(Expression { mul_terms: [], linear_combinations: [(1, Witness(0))], q_c: 4294967294 }), Single(Expression { mul_terms: [], linear_combinations: [], q_c: 4294967296 })], outputs: [Simple(Witness(8)), Simple(Witness(9))]",
    "BLACKBOX::RANGE [(_9, 32)] []",
    "EXPR [ (1, _0) (-4294967296, _8) (-1, _9) 4294967294 ]",
    "EXPR [ (-1, _8) 0 ]",
    "INIT CALLDATA 0 (id: 2, len: 2, witnesses: [_1, _2])",
    "MEM (id: 2, read at: EXPR [ (1, _0) 0 ], value: EXPR [ (1, _10) 0 ]) ",
    "BRILLIG CALL func 0: inputs: [Single(Expression { mul_terms: [], linear_combinations: [(1, Witness(0))], q_c: 4294967292 }), Single(Expression { mul_terms: [], linear_combinations: [], q_c: 4294967296 })], outputs: [Simple(Witness(11)), Simple(Witness(12))]",
    "BLACKBOX::RANGE [(_12, 32)] []",
    "EXPR [ (1, _0) (-4294967296, _11) (-1, _12) 4294967292 ]",
    "EXPR [ (-1, _11) 0 ]",
    "INIT CALLDATA 1 (id: 4, len: 4, witnesses: [_3, _4, _5, _6])",
    "MEM (id: 4, read at: EXPR [ (1, _0) 0 ], value: EXPR [ (1, _13) 0 ]) ",
    "EXPR [ (1, _10) (1, _13) (-1, _14) 0 ]",
    "BLACKBOX::RANGE [(_14, 32)] []",
    "EXPR [ (1, _7) (-1, _14) 0 ]",
    "INIT RETURNDATA (id: 3, len: 1, witnesses: [_7])",
    "unconstrained func 0",
    "[Const { destination: Direct(10), bit_size: Integer(U32), value: 2 }, Const { destination: Direct(11), bit_size: Integer(U32), value: 0 }, CalldataCopy { destination_address: Direct(0), size_address: Direct(10), offset_address: Direct(11) }, BinaryFieldOp { destination: Direct(2), op: IntegerDiv, lhs: Direct(0), rhs: Direct(1) }, BinaryFieldOp { destination: Direct(1), op: Mul, lhs: Direct(2), rhs: Direct(1) }, BinaryFieldOp { destination: Direct(1), op: Sub, lhs: Direct(0), rhs: Direct(1) }, Mov { destination: Direct(0), source: Direct(2) }, Stop { return_data: HeapVector { pointer: Direct(11), size: Direct(10) } }]"
  ],
  "debug_symbols": "ldJNCoMwEAXgu8zahTFaq1cpRaJGCYRE8lMowbs3SlOkupndvHl8s5oAI+/93Ak1aQvtI4DUA3NCq5gCkHzf2YWpLVrHjIOW5HUGXI1xInTNYBKSQ1vl6zMDQtCiQAuKFiVaVGhxuxTFT9CTqNHifilok0RZ/osGJ2LojZBSzN3xE+L6xYxgveTfOHk1HFr3XlKT/GL0wEdv+HZp7+L5Dw==",
=======
  "bytecode": "H4sIAAAAAAAA/9VWS07DMBCdfGiTpi1ICCR2PYKdT+PsYMEl2BFINqw4FReBDefgINSKnUxdpxtPpOZJ0SRja/z8Jn6yBx22h+devXuHJ1BRPjsj51tygSUXWnJXltxC5UK1vg+n8FR8VJG5gVPUajs0Frqutbl+wVpEKsZmk2IlIEYwoWAZ2+d5U6YNz/grS6taFCwv6r3ggheieE9FljUiF2VVVyWreJ41vC2qtFW1IvdamarF4okaaf5wrjwjul4w2VsfhoOiD6XmjMcwqNYf04i5gcMMOK4oOc7U8d6A/ueyOl6i4loLoh1PJnYGgUt2vATonGQ9USOpHS8BWscLYbgi6G95nVjAcFXx0RwMKh5jWjE3zML5NhNw7JtJSZTQoo827XogtoQCYjOUdXdwDJ9Y0+WF6hAgHSSWMFyFQpTT0CZhGoiJAL3HvaY325fvjx887/rM2K2Kd39PD5+/X8+Yg0Rk1F+h8YBOo1TXT6apz7C+YOwFrwu9Vh1sRu2NfPtGPDfXzOPcxjKma+p+Yb56H/9bDy/UKA8AAA==",
  "debug_symbols": "nZHBCoMwDIbfJecerHVz+ipjSNUohVKltoMhvvuiVaeHwdjpa/PnK6EZocbSt4UyTTdAfh+htEpr1Ra6q6RTnaHqODHYroWziFSCQ05WLy0aB7nxWjN4Su2XpqGXZqGTltKIAZqaSA82SuN8mtjHjr6rPEpXmXOx65ff/Xj3xV++yDY/SU7+g26yUvb0Y8Aj6mTAeUAcIAKSgEvAFfKYkAbcIBeEjDDN41glS43rFhpvqsNS3Kvfkm1tve0qrL3FeZwlowHf",
>>>>>>> 2114ae22
  "file_map": {
    "50": {
      "source": "fn main(mut idx: u32, y: call_data(0) [u32; 2], z: call_data(1) [u32; 4]) -> return_data u32 {\n    let a = y[idx];\n    let b = z[idx];\n    a + b\n}\n",
      "path": ""
    }
  },
  "names": [
    "main"
  ],
  "brillig_names": [
    "directive_integer_quotient"
  ]
}<|MERGE_RESOLUTION|>--- conflicted
+++ resolved
@@ -62,11 +62,10 @@
       }
     }
   },
-<<<<<<< HEAD
   "bytecode": [
     "func 0",
-    "current witness index : 14",
-    "private parameters indices : [0, 1, 2, 3, 4, 5, 6]",
+    "current witness index : _14",
+    "private parameters indices : [_0, _1, _2, _3, _4, _5, _6]",
     "public parameters indices : []",
     "return value indices : []",
     "BLACKBOX::RANGE [(_1, 32)] []",
@@ -94,11 +93,7 @@
     "unconstrained func 0",
     "[Const { destination: Direct(10), bit_size: Integer(U32), value: 2 }, Const { destination: Direct(11), bit_size: Integer(U32), value: 0 }, CalldataCopy { destination_address: Direct(0), size_address: Direct(10), offset_address: Direct(11) }, BinaryFieldOp { destination: Direct(2), op: IntegerDiv, lhs: Direct(0), rhs: Direct(1) }, BinaryFieldOp { destination: Direct(1), op: Mul, lhs: Direct(2), rhs: Direct(1) }, BinaryFieldOp { destination: Direct(1), op: Sub, lhs: Direct(0), rhs: Direct(1) }, Mov { destination: Direct(0), source: Direct(2) }, Stop { return_data: HeapVector { pointer: Direct(11), size: Direct(10) } }]"
   ],
-  "debug_symbols": "ldJNCoMwEAXgu8zahTFaq1cpRaJGCYRE8lMowbs3SlOkupndvHl8s5oAI+/93Ak1aQvtI4DUA3NCq5gCkHzf2YWpLVrHjIOW5HUGXI1xInTNYBKSQ1vl6zMDQtCiQAuKFiVaVGhxuxTFT9CTqNHifilok0RZ/osGJ2LojZBSzN3xE+L6xYxgveTfOHk1HFr3XlKT/GL0wEdv+HZp7+L5Dw==",
-=======
-  "bytecode": "H4sIAAAAAAAA/9VWS07DMBCdfGiTpi1ICCR2PYKdT+PsYMEl2BFINqw4FReBDefgINSKnUxdpxtPpOZJ0SRja/z8Jn6yBx22h+devXuHJ1BRPjsj51tygSUXWnJXltxC5UK1vg+n8FR8VJG5gVPUajs0Frqutbl+wVpEKsZmk2IlIEYwoWAZ2+d5U6YNz/grS6taFCwv6r3ggheieE9FljUiF2VVVyWreJ41vC2qtFW1IvdamarF4okaaf5wrjwjul4w2VsfhoOiD6XmjMcwqNYf04i5gcMMOK4oOc7U8d6A/ueyOl6i4loLoh1PJnYGgUt2vATonGQ9USOpHS8BWscLYbgi6G95nVjAcFXx0RwMKh5jWjE3zML5NhNw7JtJSZTQoo827XogtoQCYjOUdXdwDJ9Y0+WF6hAgHSSWMFyFQpTT0CZhGoiJAL3HvaY325fvjx887/rM2K2Kd39PD5+/X8+Yg0Rk1F+h8YBOo1TXT6apz7C+YOwFrwu9Vh1sRu2NfPtGPDfXzOPcxjKma+p+Yb56H/9bDy/UKA8AAA==",
   "debug_symbols": "nZHBCoMwDIbfJecerHVz+ipjSNUohVKltoMhvvuiVaeHwdjpa/PnK6EZocbSt4UyTTdAfh+htEpr1Ra6q6RTnaHqODHYroWziFSCQ05WLy0aB7nxWjN4Su2XpqGXZqGTltKIAZqaSA82SuN8mtjHjr6rPEpXmXOx65ff/Xj3xV++yDY/SU7+g26yUvb0Y8Aj6mTAeUAcIAKSgEvAFfKYkAbcIBeEjDDN41glS43rFhpvqsNS3Kvfkm1tve0qrL3FeZwlowHf",
->>>>>>> 2114ae22
   "file_map": {
     "50": {
       "source": "fn main(mut idx: u32, y: call_data(0) [u32; 2], z: call_data(1) [u32; 4]) -> return_data u32 {\n    let a = y[idx];\n    let b = z[idx];\n    a + b\n}\n",
