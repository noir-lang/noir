--- conflicted
+++ resolved
@@ -38,27 +38,11 @@
     "unconstrained func 0",
     "[Const { destination: Direct(2), bit_size: Integer(U32), value: 1 }, Const { destination: Direct(1), bit_size: Integer(U32), value: 32838 }, Const { destination: Direct(0), bit_size: Integer(U32), value: 3 }, Const { destination: Relative(2), bit_size: Integer(U32), value: 1 }, Const { destination: Relative(3), bit_size: Integer(U32), value: 0 }, CalldataCopy { destination_address: Direct(32836), size_address: Relative(2), offset_address: Relative(3) }, Mov { destination: Relative(1), source: Direct(32836) }, Call { location: 13 }, Call { location: 14 }, Mov { destination: Direct(32837), source: Relative(1) }, Const { destination: Relative(2), bit_size: Integer(U32), value: 32837 }, Const { destination: Relative(3), bit_size: Integer(U32), value: 1 }, Stop { return_data: HeapVector { pointer: Relative(2), size: Relative(3) } }, Return, Call { location: 18 }, BinaryFieldOp { destination: Relative(2), op: Mul, lhs: Relative(1), rhs: Relative(1) }, Mov { destination: Relative(1), source: Relative(2) }, Return, Const { destination: Direct(32772), bit_size: Integer(U32), value: 30720 }, BinaryIntOp { destination: Direct(32771), op: LessThan, bit_size: U32, lhs: Direct(0), rhs: Direct(32772) }, JumpIf { condition: Direct(32771), location: 23 }, IndirectConst { destination_pointer: Direct(1), bit_size: Integer(U64), value: 17843811134343075018 }, Trap { revert_data: HeapVector { pointer: Direct(1), size: Direct(2) } }, Return]"
   ],
-<<<<<<< HEAD
-  "debug_symbols": "fZHdDoMgDIXfpddcwJg/8VWMMajVkBA0CEsWw7sPjGx64W5ayun5aOgGA3ZuaqUe5xWqeoPOSKXk1Kq5F1bOOtxuQGNgGVTcewJJaq1BjMqpNxAWYVBbqLRTisBLKLc3rYvQe7bCBJUSQD2EHICjVBhPnvzc9N7KeJ4dbsbL7AvIrgR2Tyh5cQDKnN75H38moDzNz+izuBCaUIlemssP+sgyUnQKj3J0uj+p9r0kJW1gMXOPgzMYSac1hFizkjx44+NrHw==",
-  "file_map": {
-    "50": {
-      "source": "// ---\nfn new_concrete_c_over_d() -> C<D> {\n    let d_method_interface = get_d_method_interface();\n    C::new(d_method_interface)\n}\n// ---\n// Map<V>\nstruct B<T_C> {\n    new_concrete_t_c_constructor: fn() -> T_C,\n}\n\nimpl<T_C> B<T_C> {\n    fn new(new_concrete_t_c_constructor: fn() -> T_C) -> B<T_C> {\n        B { new_concrete_t_c_constructor }\n    }\n\n    fn get_t_c(self) -> T_C {\n        let new_concrete_t_c_constructor = self.new_concrete_t_c_constructor;\n        new_concrete_t_c_constructor()\n    }\n}\n// ---\n// PrivateSet<Note>\nstruct C<T_D> {\n    t_d_interface: MethodInterface<T_D>,\n}\n\nimpl<T_D> C<T_D> {\n    fn new(t_d_interface: MethodInterface<T_D>) -> Self {\n        C { t_d_interface }\n    }\n\n    fn call_method_of_t_d(self, t_d: T_D) -> Field {\n        let some_method_on_t_d = self.t_d_interface.some_method_on_t_d;\n        some_method_on_t_d(t_d)\n    }\n}\n// ---\nstruct MethodInterface<T_D> {\n    some_method_on_t_d: fn(T_D) -> Field,\n}\n// ---\n// Note\nstruct D {\n    d: Field,\n}\n\nfn d_method(input: D) -> Field {\n    input.d * input.d\n}\n\nfn get_d_method_interface() -> MethodInterface<D> {\n    MethodInterface { some_method_on_t_d: d_method }\n}\n// ---\nfn main(input: Field) -> pub Field {\n    let b: B<C<D>> = B::new(new_concrete_c_over_d);\n    let c: C<D> = b.get_t_c(); // PrivateMutable<Note>\n    let d: D = D { d: input }; // Note\n    let output = c.call_method_of_t_d(d);\n\n    output\n}\n// ---\n",
-      "path": ""
-    }
-  },
+  "debug_symbols": "[debug_symbols]",
+  "file_map": "[file_map]",
   "expression_width": {
     "Bounded": {
       "width": 4
     }
   }
-=======
-  "debug_symbols": "[debug_symbols]",
-  "file_map": "[file_map]",
-  "names": [
-    "main"
-  ],
-  "brillig_names": [
-    "main"
-  ]
->>>>>>> 318ff16c
 }