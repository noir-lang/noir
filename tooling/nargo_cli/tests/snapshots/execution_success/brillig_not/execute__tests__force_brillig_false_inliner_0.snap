---
source: tooling/nargo_cli/tests/execute.rs
expression: artifact
---
{
  "noir_version": "[noir_version]",
  "hash": "[hash]",
  "abi": {
    "parameters": [
      {
        "name": "x",
        "type": {
          "kind": "field"
        },
        "visibility": "private"
      },
      {
        "name": "y",
        "type": {
          "kind": "field"
        },
        "visibility": "private"
      }
    ],
    "return_type": null,
    "error_types": {
      "17843811134343075018": {
        "error_kind": "string",
        "string": "Stack too deep"
      }
    }
  },
  "bytecode": [
    "func 0",
    "current witness index : _7",
    "private parameters indices : [_0, _1]",
    "public parameters indices : []",
    "return value indices : []",
    "BRILLIG CALL func 1: inputs: [EXPR [ (1, _0) 0 ]], outputs: [_2]",
    "EXPR [ (1, _0, _2) (1, _3) -1 ]",
    "EXPR [ (1, _0, _3) 0 ]",
    "BRILLIG CALL func 0: inputs: [EXPR [ (-1, _3) 1 ]], outputs: [_4]",
    "EXPR [ (1, _4) 0 ]",
    "BRILLIG CALL func 1: inputs: [EXPR [ (1, _1) 0 ]], outputs: [_5]",
    "EXPR [ (1, _1, _5) (1, _6) -1 ]",
    "EXPR [ (1, _1, _6) 0 ]",
    "BRILLIG CALL func 0: inputs: [EXPR [ (-1, _6) 1 ]], outputs: [_7]",
    "EXPR [ (1, _7) -1 ]",
    "unconstrained func 0",
    "[Const { destination: Direct(2), bit_size: Integer(U32), value: 1 }, Const { destination: Direct(1), bit_size: Integer(U32), value: 32838 }, Const { destination: Direct(0), bit_size: Integer(U32), value: 3 }, Const { destination: Relative(2), bit_size: Integer(U32), value: 1 }, Const { destination: Relative(3), bit_size: Integer(U32), value: 0 }, CalldataCopy { destination_address: Direct(32836), size_address: Relative(2), offset_address: Relative(3) }, Cast { destination: Direct(32836), source: Direct(32836), bit_size: Integer(U1) }, Mov { destination: Relative(1), source: Direct(32836) }, Call { location: 14 }, Call { location: 15 }, Mov { destination: Direct(32837), source: Relative(1) }, Const { destination: Relative(2), bit_size: Integer(U32), value: 32837 }, Const { destination: Relative(3), bit_size: Integer(U32), value: 1 }, Stop { return_data: HeapVector { pointer: Relative(2), size: Relative(3) } }, Return, Call { location: 19 }, Not { destination: Relative(2), source: Relative(1), bit_size: U1 }, Mov { destination: Relative(1), source: Relative(2) }, Return, Const { destination: Direct(32772), bit_size: Integer(U32), value: 30720 }, BinaryIntOp { destination: Direct(32771), op: LessThan, bit_size: U32, lhs: Direct(0), rhs: Direct(32772) }, JumpIf { condition: Direct(32771), location: 24 }, IndirectConst { destination_pointer: Direct(1), bit_size: Integer(U64), value: 17843811134343075018 }, Trap { revert_data: HeapVector { pointer: Direct(1), size: Direct(2) } }, Return]",
    "unconstrained func 1",
    "[Const { destination: Direct(21), bit_size: Integer(U32), value: 1 }, Const { destination: Direct(20), bit_size: Integer(U32), value: 0 }, CalldataCopy { destination_address: Direct(0), size_address: Direct(21), offset_address: Direct(20) }, Const { destination: Direct(2), bit_size: Field, value: 0 }, BinaryFieldOp { destination: Direct(3), op: Equals, lhs: Direct(0), rhs: Direct(2) }, JumpIf { condition: Direct(3), location: 8 }, Const { destination: Direct(1), bit_size: Field, value: 1 }, BinaryFieldOp { destination: Direct(0), op: Div, lhs: Direct(1), rhs: Direct(0) }, Stop { return_data: HeapVector { pointer: Direct(20), size: Direct(21) } }]"
  ],
<<<<<<< HEAD
  "debug_symbols": "pZLRqsMgDIbfJddeqO3sqa8yRrGtG4LY4vTAKH33RZndYAxGd/NrTL4YYxYYdR8vnXHn6QryuEDvjbXm0tlpUMFMDk8XoEmYAMnWlUBxdcFrnTwvsZhhVl67ANJFawn8Kxtz0HVWLq9BefRSAtqNuGLCs7E67VbypOlnlFftA+ai2fDD9zyrC8/pHp6yjWc7eNbyn3gu6PZ+sYevmw/9O6GlBuPffh8LZll51gpkRaAGiY08IEpAZG2y/oEUBNo0LakIb1RvdcqU7opuKInRDLe5eMrgzX4a9Bi9TkW8TB/qkbWE16c1FXoH",
  "file_map": {
    "50": {
      "source": "// Tests a very simple Brillig function.\n//\n// The features being tested is not instruction on brillig\nfn main(x: Field, y: Field) {\n    // Safety: testing context\n    unsafe {\n        assert(false == not_operator(x != 0));\n        assert(true == not_operator(y != 0));\n    }\n}\n\nunconstrained fn not_operator(x: bool) -> bool {\n    !x\n}\n",
      "path": ""
    }
  },
  "expression_width": {
    "Bounded": {
      "width": 4
    }
  }
=======
  "debug_symbols": "[debug_symbols]",
  "file_map": "[file_map]",
  "names": [
    "main"
  ],
  "brillig_names": [
    "not_operator",
    "directive_invert"
  ]
>>>>>>> 318ff16c
}<|MERGE_RESOLUTION|>--- conflicted
+++ resolved
@@ -51,28 +51,11 @@
     "unconstrained func 1",
     "[Const { destination: Direct(21), bit_size: Integer(U32), value: 1 }, Const { destination: Direct(20), bit_size: Integer(U32), value: 0 }, CalldataCopy { destination_address: Direct(0), size_address: Direct(21), offset_address: Direct(20) }, Const { destination: Direct(2), bit_size: Field, value: 0 }, BinaryFieldOp { destination: Direct(3), op: Equals, lhs: Direct(0), rhs: Direct(2) }, JumpIf { condition: Direct(3), location: 8 }, Const { destination: Direct(1), bit_size: Field, value: 1 }, BinaryFieldOp { destination: Direct(0), op: Div, lhs: Direct(1), rhs: Direct(0) }, Stop { return_data: HeapVector { pointer: Direct(20), size: Direct(21) } }]"
   ],
-<<<<<<< HEAD
-  "debug_symbols": "pZLRqsMgDIbfJddeqO3sqa8yRrGtG4LY4vTAKH33RZndYAxGd/NrTL4YYxYYdR8vnXHn6QryuEDvjbXm0tlpUMFMDk8XoEmYAMnWlUBxdcFrnTwvsZhhVl67ANJFawn8Kxtz0HVWLq9BefRSAtqNuGLCs7E67VbypOlnlFftA+ai2fDD9zyrC8/pHp6yjWc7eNbyn3gu6PZ+sYevmw/9O6GlBuPffh8LZll51gpkRaAGiY08IEpAZG2y/oEUBNo0LakIb1RvdcqU7opuKInRDLe5eMrgzX4a9Bi9TkW8TB/qkbWE16c1FXoH",
-  "file_map": {
-    "50": {
-      "source": "// Tests a very simple Brillig function.\n//\n// The features being tested is not instruction on brillig\nfn main(x: Field, y: Field) {\n    // Safety: testing context\n    unsafe {\n        assert(false == not_operator(x != 0));\n        assert(true == not_operator(y != 0));\n    }\n}\n\nunconstrained fn not_operator(x: bool) -> bool {\n    !x\n}\n",
-      "path": ""
-    }
-  },
+  "debug_symbols": "[debug_symbols]",
+  "file_map": "[file_map]",
   "expression_width": {
     "Bounded": {
       "width": 4
     }
   }
-=======
-  "debug_symbols": "[debug_symbols]",
-  "file_map": "[file_map]",
-  "names": [
-    "main"
-  ],
-  "brillig_names": [
-    "not_operator",
-    "directive_invert"
-  ]
->>>>>>> 318ff16c
 }