--- conflicted
+++ resolved
@@ -1,6 +1,5 @@
 ---
 source: tooling/nargo_cli/tests/execute.rs
-assertion_line: 468
 expression: artifact
 ---
 {
@@ -52,18 +51,8 @@
     "unconstrained func 1",
     "[Const { destination: Direct(21), bit_size: Integer(U32), value: 1 }, Const { destination: Direct(20), bit_size: Integer(U32), value: 0 }, CalldataCopy { destination_address: Direct(0), size_address: Direct(21), offset_address: Direct(20) }, Const { destination: Direct(2), bit_size: Field, value: 0 }, BinaryFieldOp { destination: Direct(3), op: Equals, lhs: Direct(0), rhs: Direct(2) }, JumpIf { condition: Direct(3), location: 8 }, Const { destination: Direct(1), bit_size: Field, value: 1 }, BinaryFieldOp { destination: Direct(0), op: Div, lhs: Direct(1), rhs: Direct(0) }, Stop { return_data: HeapVector { pointer: Direct(20), size: Direct(21) } }]"
   ],
-<<<<<<< HEAD
-  "debug_symbols": "pZLbisMgEIbfZa69iIeaja9SSjCJLYKYYLWwhLz7jlKzhaWwpDe/h/H7HZ1ZYTJDuvXWX+c7qPMKQ7DO2Vvv5lFHO3vcXaHJQiUoum0EaqiPwZgceTmLDosOxkdQPjlH4KFdKofui/ZljDpgtCFg/IQjGl6tM3m2kV+6eY9yzp8w52LHT//mGRVPnrHmCN/QnacHeNqxj3gm6+cxKY/wot359gjPuzf8BVd6tOFP9+CDaVFWlGPpCAhQWIgTogRk0bboFyhJoAOVzR86WD04k53yXcmP1RiX8Xupkdq4S5hHM6VgchIv3Yt6ph1h4rLlRH8A",
-  "file_map": {
-    "50": {
-      "source": "// Tests a very simple Brillig function.\n//\n// The features being tested is not instruction on brillig\nfn main(x: Field, y: Field) {\n    // Safety: testing context\n    unsafe {\n        assert(false == not_operator(x != 0));\n        assert(true == not_operator(y != 0));\n    }\n}\n\nunconstrained fn not_operator(x: bool) -> bool {\n    !x\n}\n",
-      "path": ""
-    }
-  },
-=======
   "debug_symbols": "[debug_symbols]",
   "file_map": "[file_map]",
->>>>>>> 8fd9446d
   "names": [
     "main"
   ],
