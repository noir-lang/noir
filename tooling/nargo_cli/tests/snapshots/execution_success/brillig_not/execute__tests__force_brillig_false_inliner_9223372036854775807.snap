---
source: tooling/nargo_cli/tests/execute.rs
expression: artifact
---
{
  "noir_version": "[noir_version]",
  "hash": "[hash]",
  "abi": {
    "parameters": [
      {
        "name": "x",
        "type": {
          "kind": "field"
        },
        "visibility": "private"
      },
      {
        "name": "y",
        "type": {
          "kind": "field"
        },
        "visibility": "private"
      }
    ],
    "return_type": null,
    "error_types": {
      "17843811134343075018": {
        "error_kind": "string",
        "string": "Stack too deep"
      }
    }
  },
<<<<<<< HEAD
  "bytecode": [
    "func 0",
    "current witness index : 15",
    "private parameters indices : [0, 1]",
    "public parameters indices : []",
    "return value indices : []",
    "BRILLIG CALL func 1: inputs: [Single(Expression { mul_terms: [], linear_combinations: [(1, Witness(0))], q_c: 0 }), Single(Expression { mul_terms: [], linear_combinations: [], q_c: 2 })], outputs: [Simple(Witness(2)), Simple(Witness(3))]",
    "BLACKBOX::RANGE [(_2, 253)] []",
    "BLACKBOX::RANGE [(_3, 1)] []",
    "EXPR [ (1, _0) (-2, _2) (-1, _3) 0 ]",
    "EXPR [ (-1, _2) (-1, _4) 10944121435919637611123202872628637544274182200208017171849102093287904247808 ]",
    "BLACKBOX::RANGE [(_4, 253)] []",
    "BRILLIG CALL func 2: inputs: [Single(Expression { mul_terms: [], linear_combinations: [(-1, Witness(2))], q_c: 10944121435919637611123202872628637544274182200208017171849102093287904247808 })], outputs: [Simple(Witness(5))]",
    "EXPR [ (-1, _2, _5) (10944121435919637611123202872628637544274182200208017171849102093287904247808, _5) (1, _6) -1 ]",
    "EXPR [ (-1, _2, _6) (10944121435919637611123202872628637544274182200208017171849102093287904247808, _6) 0 ]",
    "EXPR [ (-1, _3, _6) (-1, _7) 0 ]",
    "BLACKBOX::RANGE [(_7, 2)] []",
    "BRILLIG CALL func 0: inputs: [Single(Expression { mul_terms: [], linear_combinations: [(1, Witness(3))], q_c: 0 })], outputs: [Simple(Witness(8))]",
    "EXPR [ (1, _8) 0 ]",
    "BRILLIG CALL func 1: inputs: [Single(Expression { mul_terms: [], linear_combinations: [(1, Witness(1))], q_c: 0 }), Single(Expression { mul_terms: [], linear_combinations: [], q_c: 2 })], outputs: [Simple(Witness(9)), Simple(Witness(10))]",
    "BLACKBOX::RANGE [(_9, 253)] []",
    "BLACKBOX::RANGE [(_10, 1)] []",
    "EXPR [ (1, _1) (-2, _9) (-1, _10) 0 ]",
    "EXPR [ (-1, _9) (-1, _11) 10944121435919637611123202872628637544274182200208017171849102093287904247808 ]",
    "BLACKBOX::RANGE [(_11, 253)] []",
    "BRILLIG CALL func 2: inputs: [Single(Expression { mul_terms: [], linear_combinations: [(-1, Witness(9))], q_c: 10944121435919637611123202872628637544274182200208017171849102093287904247808 })], outputs: [Simple(Witness(12))]",
    "EXPR [ (-1, _9, _12) (10944121435919637611123202872628637544274182200208017171849102093287904247808, _12) (1, _13) -1 ]",
    "EXPR [ (-1, _9, _13) (10944121435919637611123202872628637544274182200208017171849102093287904247808, _13) 0 ]",
    "EXPR [ (-1, _10, _13) (-1, _14) 0 ]",
    "BLACKBOX::RANGE [(_14, 2)] []",
    "BRILLIG CALL func 0: inputs: [Single(Expression { mul_terms: [], linear_combinations: [(1, Witness(10))], q_c: 0 })], outputs: [Simple(Witness(15))]",
    "EXPR [ (1, _15) -1 ]",
    "unconstrained func 0",
    "[Const { destination: Direct(2), bit_size: Integer(U32), value: 1 }, Const { destination: Direct(1), bit_size: Integer(U32), value: 32838 }, Const { destination: Direct(0), bit_size: Integer(U32), value: 3 }, Const { destination: Relative(2), bit_size: Integer(U32), value: 1 }, Const { destination: Relative(3), bit_size: Integer(U32), value: 0 }, CalldataCopy { destination_address: Direct(32836), size_address: Relative(2), offset_address: Relative(3) }, Cast { destination: Direct(32836), source: Direct(32836), bit_size: Integer(U1) }, Mov { destination: Relative(1), source: Direct(32836) }, Call { location: 14 }, Call { location: 15 }, Mov { destination: Direct(32837), source: Relative(1) }, Const { destination: Relative(2), bit_size: Integer(U32), value: 32837 }, Const { destination: Relative(3), bit_size: Integer(U32), value: 1 }, Stop { return_data: HeapVector { pointer: Relative(2), size: Relative(3) } }, Return, Call { location: 19 }, Not { destination: Relative(2), source: Relative(1), bit_size: U1 }, Mov { destination: Relative(1), source: Relative(2) }, Return, Const { destination: Direct(32772), bit_size: Integer(U32), value: 30720 }, BinaryIntOp { destination: Direct(32771), op: LessThan, bit_size: U32, lhs: Direct(0), rhs: Direct(32772) }, JumpIf { condition: Direct(32771), location: 24 }, IndirectConst { destination_pointer: Direct(1), bit_size: Integer(U64), value: 17843811134343075018 }, Trap { revert_data: HeapVector { pointer: Direct(1), size: Direct(2) } }, Return]",
    "unconstrained func 1",
    "[Const { destination: Direct(10), bit_size: Integer(U32), value: 2 }, Const { destination: Direct(11), bit_size: Integer(U32), value: 0 }, CalldataCopy { destination_address: Direct(0), size_address: Direct(10), offset_address: Direct(11) }, BinaryFieldOp { destination: Direct(2), op: IntegerDiv, lhs: Direct(0), rhs: Direct(1) }, BinaryFieldOp { destination: Direct(1), op: Mul, lhs: Direct(2), rhs: Direct(1) }, BinaryFieldOp { destination: Direct(1), op: Sub, lhs: Direct(0), rhs: Direct(1) }, Mov { destination: Direct(0), source: Direct(2) }, Stop { return_data: HeapVector { pointer: Direct(11), size: Direct(10) } }]",
    "unconstrained func 2",
    "[Const { destination: Direct(21), bit_size: Integer(U32), value: 1 }, Const { destination: Direct(20), bit_size: Integer(U32), value: 0 }, CalldataCopy { destination_address: Direct(0), size_address: Direct(21), offset_address: Direct(20) }, Const { destination: Direct(2), bit_size: Field, value: 0 }, BinaryFieldOp { destination: Direct(3), op: Equals, lhs: Direct(0), rhs: Direct(2) }, JumpIf { condition: Direct(3), location: 8 }, Const { destination: Direct(1), bit_size: Field, value: 1 }, BinaryFieldOp { destination: Direct(0), op: Div, lhs: Direct(1), rhs: Direct(0) }, Stop { return_data: HeapVector { pointer: Direct(20), size: Direct(21) } }]"
  ],
  "debug_symbols": "ldTRioQgFAbgdznXXejJaupVlmWwcgZBLKwWlph3X11oWFq7+O86yfcr/OJOo+m35936x7RQ97GTmwa92snHaSfx+2uZtU/TsuqwUsdSFWT8GL+4fBX0sM5QV4nXZ0ESBYyCEgUKBRUKahQ0KLihoIWLw6vOdy3kW6izyJYtW74W+bbr8hANn4WCRQWLGhYNLG6waFHBAhYSFgwLuHPOd16Jt/j36uQ7V3wh4tAH65x93s/v4351Ha7D4vSlg9W9MyklLW5+OELjuH7Px8qx7RymwYxbMOkAf/ZOFcq2YBVjY/QP",
=======
  "bytecode": "H4sIAAAAAAAA/9VX227bMAylL0lrp0mANQW2fYVujuW3PGwf4vjyHf3xAbMXcWEVtS+mgpaAITmSTg4PKYlO4GL76fnp+vn0JNOTwq0lrj25ViwzyYglAnS5sBXVAvsZCpIRwf54v2VENKALI4moxdGYoVaD1LIVqjnbSpjqfLTSyspWvbJaD9bYujk3tWik0YMcq0YP48VSBqzREcsgTnBTT7+lPDl9zgmWtFqpWs/zbC+k6TtllerPRnSi7dTQGNmMRhnd9d15wmzlKMa2a0Z7waL5k7vcyp3/fk4B3G5OTl04fEFbxSS8CiTIUvIrvkSWa0Z/Y2m4DuAu1XANvIeBH2OxzGTm/OaM8zpCfB4YdaQHzANcDxqaV9S4b3/OC4LyfYxN/JGR+D3LrQTi3MjAy/NNuVW4tkRBMGPnAb/cKiF+uUVFXFpuFcB3MpTwNcotTp83EKfc2sD9y62C2Re0p5iEn4C/3HriS2S5hc9dbs0aboG/3NrC5y63Suc3Z5y3EeKzY9SRHjA7uH+5xXlBUL772MT3jAGloqcBziHDCuKHawtvPQb2xORvQXC58a0wxwJu48XIXxfwtqSNoQ9iRsD/940126/XK77vC80LnOevmQ0PJZpfOGf+jNjBtb8na2b7TbBwfUxtp9yoImsrn+F9PTdOh2f3ngbmUh19bencDVz3af7K70ttr4dg5vBXxBdqORmn87+795LwxzZfwHOsp3JAt2NbtX1vuvabhw+eTvi9XAT4MMZeFeQ/I+D/37fUStLfeGOoQR5Yl7zznnrtR3M/utS3gTHExPynfNGPwmtfCG6MO+gQBz8YqxfSP3h+Ur1PTBwQD/fsCm4t9cZwrr9nEn5+0ueSBf4LDXPmQH5DPf8Co4YvZOYbAAA=",
  "debug_symbols": "pZLRioMwEEX/Jc8+JGOi1V8pRaKmJRCipLqwiP++k0l1C6VQ7Ms96uQMmZiF9aadb4311+HO6vPC2mCds7fGDZ2e7ODx68J4DFGwWqxrxrZSMwVjYuVpLXYYdTB+YrWfncvYj3YzLbqP2hMnHbDKM2Z8j8SGV+tMfFqzf5u/V0HCQ4Yy33X1uS/k5sMhn4vdlwd8UcFXPhT5Pj8c8RV/c34XfNOdDS9/HzcsKIEyp5SUirKgLClPlFWyHjLauGmBOp69QF8hZIJKKBLKhFNCRQCeIBIgIXUB7FIgVLydcehgdetM3HmcbfbdNgi+Tr/jVtku+hiGzvRzMHHop9uOeRZVBvKyxoP5Aw==",
>>>>>>> 2114ae22
  "file_map": {
    "50": {
      "source": "// Tests a very simple Brillig function.\n//\n// The features being tested is not instruction on brillig\nfn main(x: Field, y: Field) {\n    // Safety: testing context\n    unsafe {\n        assert(false == not_operator(x as bool));\n        assert(true == not_operator(y as bool));\n    }\n}\n\nunconstrained fn not_operator(x: bool) -> bool {\n    !x\n}\n",
      "path": ""
    }
  },
  "names": [
    "main"
  ],
  "brillig_names": [
    "not_operator",
    "directive_integer_quotient",
    "directive_invert"
  ]
}<|MERGE_RESOLUTION|>--- conflicted
+++ resolved
@@ -30,11 +30,10 @@
       }
     }
   },
-<<<<<<< HEAD
   "bytecode": [
     "func 0",
-    "current witness index : 15",
-    "private parameters indices : [0, 1]",
+    "current witness index : _15",
+    "private parameters indices : [_0, _1]",
     "public parameters indices : []",
     "return value indices : []",
     "BRILLIG CALL func 1: inputs: [Single(Expression { mul_terms: [], linear_combinations: [(1, Witness(0))], q_c: 0 }), Single(Expression { mul_terms: [], linear_combinations: [], q_c: 2 })], outputs: [Simple(Witness(2)), Simple(Witness(3))]",
@@ -46,8 +45,8 @@
     "BRILLIG CALL func 2: inputs: [Single(Expression { mul_terms: [], linear_combinations: [(-1, Witness(2))], q_c: 10944121435919637611123202872628637544274182200208017171849102093287904247808 })], outputs: [Simple(Witness(5))]",
     "EXPR [ (-1, _2, _5) (10944121435919637611123202872628637544274182200208017171849102093287904247808, _5) (1, _6) -1 ]",
     "EXPR [ (-1, _2, _6) (10944121435919637611123202872628637544274182200208017171849102093287904247808, _6) 0 ]",
-    "EXPR [ (-1, _3, _6) (-1, _7) 0 ]",
-    "BLACKBOX::RANGE [(_7, 2)] []",
+    "EXPR [ (1, _3, _6) (1, _6, _6) (-1, _7) 0 ]",
+    "BLACKBOX::RANGE [(_7, 1)] []",
     "BRILLIG CALL func 0: inputs: [Single(Expression { mul_terms: [], linear_combinations: [(1, Witness(3))], q_c: 0 })], outputs: [Simple(Witness(8))]",
     "EXPR [ (1, _8) 0 ]",
     "BRILLIG CALL func 1: inputs: [Single(Expression { mul_terms: [], linear_combinations: [(1, Witness(1))], q_c: 0 }), Single(Expression { mul_terms: [], linear_combinations: [], q_c: 2 })], outputs: [Simple(Witness(9)), Simple(Witness(10))]",
@@ -59,8 +58,8 @@
     "BRILLIG CALL func 2: inputs: [Single(Expression { mul_terms: [], linear_combinations: [(-1, Witness(9))], q_c: 10944121435919637611123202872628637544274182200208017171849102093287904247808 })], outputs: [Simple(Witness(12))]",
     "EXPR [ (-1, _9, _12) (10944121435919637611123202872628637544274182200208017171849102093287904247808, _12) (1, _13) -1 ]",
     "EXPR [ (-1, _9, _13) (10944121435919637611123202872628637544274182200208017171849102093287904247808, _13) 0 ]",
-    "EXPR [ (-1, _10, _13) (-1, _14) 0 ]",
-    "BLACKBOX::RANGE [(_14, 2)] []",
+    "EXPR [ (1, _10, _13) (1, _13, _13) (-1, _14) 0 ]",
+    "BLACKBOX::RANGE [(_14, 1)] []",
     "BRILLIG CALL func 0: inputs: [Single(Expression { mul_terms: [], linear_combinations: [(1, Witness(10))], q_c: 0 })], outputs: [Simple(Witness(15))]",
     "EXPR [ (1, _15) -1 ]",
     "unconstrained func 0",
@@ -70,11 +69,7 @@
     "unconstrained func 2",
     "[Const { destination: Direct(21), bit_size: Integer(U32), value: 1 }, Const { destination: Direct(20), bit_size: Integer(U32), value: 0 }, CalldataCopy { destination_address: Direct(0), size_address: Direct(21), offset_address: Direct(20) }, Const { destination: Direct(2), bit_size: Field, value: 0 }, BinaryFieldOp { destination: Direct(3), op: Equals, lhs: Direct(0), rhs: Direct(2) }, JumpIf { condition: Direct(3), location: 8 }, Const { destination: Direct(1), bit_size: Field, value: 1 }, BinaryFieldOp { destination: Direct(0), op: Div, lhs: Direct(1), rhs: Direct(0) }, Stop { return_data: HeapVector { pointer: Direct(20), size: Direct(21) } }]"
   ],
-  "debug_symbols": "ldTRioQgFAbgdznXXejJaupVlmWwcgZBLKwWlph3X11oWFq7+O86yfcr/OJOo+m35936x7RQ97GTmwa92snHaSfx+2uZtU/TsuqwUsdSFWT8GL+4fBX0sM5QV4nXZ0ESBYyCEgUKBRUKahQ0KLihoIWLw6vOdy3kW6izyJYtW74W+bbr8hANn4WCRQWLGhYNLG6waFHBAhYSFgwLuHPOd16Jt/j36uQ7V3wh4tAH65x93s/v4351Ha7D4vSlg9W9MyklLW5+OELjuH7Px8qx7RymwYxbMOkAf/ZOFcq2YBVjY/QP",
-=======
-  "bytecode": "H4sIAAAAAAAA/9VX227bMAylL0lrp0mANQW2fYVujuW3PGwf4vjyHf3xAbMXcWEVtS+mgpaAITmSTg4PKYlO4GL76fnp+vn0JNOTwq0lrj25ViwzyYglAnS5sBXVAvsZCpIRwf54v2VENKALI4moxdGYoVaD1LIVqjnbSpjqfLTSyspWvbJaD9bYujk3tWik0YMcq0YP48VSBqzREcsgTnBTT7+lPDl9zgmWtFqpWs/zbC+k6TtllerPRnSi7dTQGNmMRhnd9d15wmzlKMa2a0Z7waL5k7vcyp3/fk4B3G5OTl04fEFbxSS8CiTIUvIrvkSWa0Z/Y2m4DuAu1XANvIeBH2OxzGTm/OaM8zpCfB4YdaQHzANcDxqaV9S4b3/OC4LyfYxN/JGR+D3LrQTi3MjAy/NNuVW4tkRBMGPnAb/cKiF+uUVFXFpuFcB3MpTwNcotTp83EKfc2sD9y62C2Re0p5iEn4C/3HriS2S5hc9dbs0aboG/3NrC5y63Suc3Z5y3EeKzY9SRHjA7uH+5xXlBUL772MT3jAGloqcBziHDCuKHawtvPQb2xORvQXC58a0wxwJu48XIXxfwtqSNoQ9iRsD/940126/XK77vC80LnOevmQ0PJZpfOGf+jNjBtb8na2b7TbBwfUxtp9yoImsrn+F9PTdOh2f3ngbmUh19bencDVz3af7K70ttr4dg5vBXxBdqORmn87+795LwxzZfwHOsp3JAt2NbtX1vuvabhw+eTvi9XAT4MMZeFeQ/I+D/37fUStLfeGOoQR5Yl7zznnrtR3M/utS3gTHExPynfNGPwmtfCG6MO+gQBz8YqxfSP3h+Ur1PTBwQD/fsCm4t9cZwrr9nEn5+0ueSBf4LDXPmQH5DPf8Co4YvZOYbAAA=",
   "debug_symbols": "pZLRioMwEEX/Jc8+JGOi1V8pRaKmJRCipLqwiP++k0l1C6VQ7Ms96uQMmZiF9aadb4311+HO6vPC2mCds7fGDZ2e7ODx68J4DFGwWqxrxrZSMwVjYuVpLXYYdTB+YrWfncvYj3YzLbqP2hMnHbDKM2Z8j8SGV+tMfFqzf5u/V0HCQ4Yy33X1uS/k5sMhn4vdlwd8UcFXPhT5Pj8c8RV/c34XfNOdDS9/HzcsKIEyp5SUirKgLClPlFWyHjLauGmBOp69QF8hZIJKKBLKhFNCRQCeIBIgIXUB7FIgVLydcehgdetM3HmcbfbdNgi+Tr/jVtku+hiGzvRzMHHop9uOeRZVBvKyxoP5Aw==",
->>>>>>> 2114ae22
   "file_map": {
     "50": {
       "source": "// Tests a very simple Brillig function.\n//\n// The features being tested is not instruction on brillig\nfn main(x: Field, y: Field) {\n    // Safety: testing context\n    unsafe {\n        assert(false == not_operator(x as bool));\n        assert(true == not_operator(y as bool));\n    }\n}\n\nunconstrained fn not_operator(x: bool) -> bool {\n    !x\n}\n",
