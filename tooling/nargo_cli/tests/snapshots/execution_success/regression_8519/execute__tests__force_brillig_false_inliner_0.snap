--- conflicted
+++ resolved
@@ -31,24 +31,14 @@
     "private parameters indices : [_0]",
     "public parameters indices : []",
     "return value indices : [_1]",
-<<<<<<< HEAD
-    "BRILLIG CALL func 0: inputs: [Single(Expression { mul_terms: [], linear_combinations: [(-1, Witness(0))], q_c: 0 }), Single(Expression { mul_terms: [], linear_combinations: [], q_c: 340282366920938463463374607431768211456 })], outputs: [Simple(Witness(2)), Simple(Witness(3))]",
+    "BRILLIG CALL func 0: inputs: [EXPR [ (-1, _0) 0 ], EXPR [ 340282366920938463463374607431768211456 ]], outputs: [_2, _3]",
     "BLACKBOX::RANGE [_2]:126 bits []",
-=======
-    "BRILLIG CALL func 0: inputs: [EXPR [ (-1, _0) 0 ], EXPR [ 340282366920938463463374607431768211456 ]], outputs: [_2, _3]",
-    "BLACKBOX::RANGE [(_2, 126)] []",
->>>>>>> 8146755d
     "EXPR [ (-1, _3) (-1, _4) 340282366920938463463374607431768211455 ]",
     "BLACKBOX::RANGE [_4]:129 bits []",
     "EXPR [ (-1, _0) (-340282366920938463463374607431768211456, _2) (-1, _3) 0 ]",
     "EXPR [ (1, _2) (-1, _5) 20746827117051438823981594372716013474 ]",
-<<<<<<< HEAD
     "BLACKBOX::RANGE [_5]:126 bits []",
-    "BRILLIG CALL func 1: inputs: [Single(Expression { mul_terms: [], linear_combinations: [(-1, Witness(2))], q_c: 64323764613183177041862057485226039389 })], outputs: [Simple(Witness(6))]",
-=======
-    "BLACKBOX::RANGE [(_5, 126)] []",
     "BRILLIG CALL func 1: inputs: [EXPR [ (-1, _2) 64323764613183177041862057485226039389 ]], outputs: [_6]",
->>>>>>> 8146755d
     "EXPR [ (-1, _2, _6) (64323764613183177041862057485226039389, _6) (1, _7) -1 ]",
     "EXPR [ (-1, _2, _7) (64323764613183177041862057485226039389, _7) 0 ]",
     "EXPR [ (-1, _3, _7) (53438638232309528389504892708671455233, _7) (-1, _8) 0 ]",
