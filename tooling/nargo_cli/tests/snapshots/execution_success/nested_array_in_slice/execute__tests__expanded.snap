--- conflicted
+++ resolved
@@ -48,45 +48,25 @@
     assert(x[y].bar.inner == [109_Field, 110_Field, 111_Field]);
     if y != 2_u32 {
         {
-<<<<<<< HEAD
-            let i_4432: u32 = y - 2_u32;
-            x[i_4432].a = 50_Field;
+            let i_4428: u32 = y - 2_u32;
+            x[i_4428].a = 50_Field;
         }
     } else {
         {
-            let i_4433: u32 = y - 2_u32;
-            x[i_4433].a = 100_Field;
-=======
             let i_4429: u32 = y - 2_u32;
-            x[i_4429].a = 50_Field;
-        }
-    } else {
-        {
-            let i_4430: u32 = y - 2_u32;
-            x[i_4430].a = 100_Field;
->>>>>>> 1ffaa3bd
+            x[i_4429].a = 100_Field;
         }
     };
     assert(x[y - 2_u32].a == 50_Field);
     if y == 2_u32 {
         {
-<<<<<<< HEAD
-            let i_4434: u32 = y - 1_u32;
-            x[i_4434].b = [50_Field, 51_Field, 52_Field];
+            let i_4430: u32 = y - 1_u32;
+            x[i_4430].b = [50_Field, 51_Field, 52_Field];
         }
     } else {
         {
-            let i_4435: u32 = y - 1_u32;
-            x[i_4435].b = [100_Field, 101_Field, 102_Field];
-=======
             let i_4431: u32 = y - 1_u32;
-            x[i_4431].b = [50_Field, 51_Field, 52_Field];
-        }
-    } else {
-        {
-            let i_4432: u32 = y - 1_u32;
-            x[i_4432].b = [100_Field, 101_Field, 102_Field];
->>>>>>> 1ffaa3bd
+            x[i_4431].b = [100_Field, 101_Field, 102_Field];
         }
     };
     assert(x[2_u32].b == [100_Field, 101_Field, 102_Field]);
