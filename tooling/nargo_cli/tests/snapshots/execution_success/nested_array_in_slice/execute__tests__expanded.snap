--- conflicted
+++ resolved
@@ -48,45 +48,25 @@
     assert(x[y].bar.inner == [109_Field, 110_Field, 111_Field]);
     if y != 2_u32 {
         {
-<<<<<<< HEAD
-            let i_3846: u32 = y - 2_u32;
-            x[i_3846].a = 50_Field;
+            let i_3849: u32 = y - 2_u32;
+            x[i_3849].a = 50_Field;
         }
     } else {
         {
-            let i_3847: u32 = y - 2_u32;
-            x[i_3847].a = 100_Field;
-=======
-            let i_3820: u32 = y - 2_u32;
-            x[i_3820].a = 50_Field;
-        }
-    } else {
-        {
-            let i_3821: u32 = y - 2_u32;
-            x[i_3821].a = 100_Field;
->>>>>>> b5a94e4b
+            let i_3850: u32 = y - 2_u32;
+            x[i_3850].a = 100_Field;
         }
     };
     assert(x[y - 2_u32].a == 50_Field);
     if y == 2_u32 {
         {
-<<<<<<< HEAD
-            let i_3848: u32 = y - 1_u32;
-            x[i_3848].b = [50_Field, 51_Field, 52_Field];
+            let i_3851: u32 = y - 1_u32;
+            x[i_3851].b = [50_Field, 51_Field, 52_Field];
         }
     } else {
         {
-            let i_3849: u32 = y - 1_u32;
-            x[i_3849].b = [100_Field, 101_Field, 102_Field];
-=======
-            let i_3822: u32 = y - 1_u32;
-            x[i_3822].b = [50_Field, 51_Field, 52_Field];
-        }
-    } else {
-        {
-            let i_3823: u32 = y - 1_u32;
-            x[i_3823].b = [100_Field, 101_Field, 102_Field];
->>>>>>> b5a94e4b
+            let i_3852: u32 = y - 1_u32;
+            x[i_3852].b = [100_Field, 101_Field, 102_Field];
         }
     };
     assert(x[2_u32].b == [100_Field, 101_Field, 102_Field]);
