---
source: tooling/nargo_cli/tests/execute.rs
expression: expanded_code
---
struct Bar {
    inner: [Field; 3],
}

struct Foo {
    a: Field,
    b: [Field; 3],
    bar: Bar,
}

fn main(y: u32) {
    let foo_one: Foo = Foo {
        a: 1_Field,
        b: [2_Field, 3_Field, 20_Field],
        bar: Bar { inner: [100_Field, 101_Field, 102_Field] },
    };
    let foo_two: Foo = Foo {
        a: 4_Field,
        b: [5_Field, 6_Field, 21_Field],
        bar: Bar { inner: [103_Field, 104_Field, 105_Field] },
    };
    let foo_three: Foo = Foo {
        a: 7_Field,
        b: [8_Field, 9_Field, 22_Field],
        bar: Bar { inner: [106_Field, 107_Field, 108_Field] },
    };
    let foo_four: Foo = Foo {
        a: 10_Field,
        b: [11_Field, 12_Field, 23_Field],
        bar: Bar { inner: [109_Field, 110_Field, 111_Field] },
    };
    let mut x: [Foo] = &[foo_one];
    x = x.push_back(foo_two);
    x = x.push_back(foo_three);
    x = x.push_back(foo_four);
    assert(x[y - 3_u32].a == 1_Field);
    assert(x[y - 3_u32].b == [2_Field, 3_Field, 20_Field]);
    assert(x[y - 2_u32].a == 4_Field);
    assert(x[y - 2_u32].b == [5_Field, 6_Field, 21_Field]);
    assert(x[y - 1_u32].a == 7_Field);
    assert(x[y - 1_u32].b == [8_Field, 9_Field, 22_Field]);
    assert(x[y].a == 10_Field);
    assert(x[y].b == [11_Field, 12_Field, 23_Field]);
    assert(x[y].bar.inner == [109_Field, 110_Field, 111_Field]);
    if y != 2_u32 {
        {
<<<<<<< HEAD
            let i_3929: u32 = y - 2_u32;
            x[i_3929].a = 50_Field;
        }
    } else {
        {
            let i_3930: u32 = y - 2_u32;
            x[i_3930].a = 100_Field;
=======
            let i_3819: u32 = y - 2_u32;
            x[i_3819].a = 50_Field;
        }
    } else {
        {
            let i_3820: u32 = y - 2_u32;
            x[i_3820].a = 100_Field;
>>>>>>> 15a18e60
        }
    };
    assert(x[y - 2_u32].a == 50_Field);
    if y == 2_u32 {
        {
<<<<<<< HEAD
            let i_3931: u32 = y - 1_u32;
            x[i_3931].b = [50_Field, 51_Field, 52_Field];
        }
    } else {
        {
            let i_3932: u32 = y - 1_u32;
            x[i_3932].b = [100_Field, 101_Field, 102_Field];
=======
            let i_3821: u32 = y - 1_u32;
            x[i_3821].b = [50_Field, 51_Field, 52_Field];
        }
    } else {
        {
            let i_3822: u32 = y - 1_u32;
            x[i_3822].b = [100_Field, 101_Field, 102_Field];
>>>>>>> 15a18e60
        }
    };
    assert(x[2_u32].b == [100_Field, 101_Field, 102_Field]);
    assert(x[y - 3_u32].bar.inner == [100_Field, 101_Field, 102_Field]);
    assert(x[y - 2_u32].bar.inner == [103_Field, 104_Field, 105_Field]);
    assert(x[y - 1_u32].bar.inner == [106_Field, 107_Field, 108_Field]);
    assert(x[y].bar.inner == [109_Field, 110_Field, 111_Field]);
}<|MERGE_RESOLUTION|>--- conflicted
+++ resolved
@@ -48,45 +48,25 @@
     assert(x[y].bar.inner == [109_Field, 110_Field, 111_Field]);
     if y != 2_u32 {
         {
-<<<<<<< HEAD
-            let i_3929: u32 = y - 2_u32;
-            x[i_3929].a = 50_Field;
+            let i_3933: u32 = y - 2_u32;
+            x[i_3933].a = 50_Field;
         }
     } else {
         {
-            let i_3930: u32 = y - 2_u32;
-            x[i_3930].a = 100_Field;
-=======
-            let i_3819: u32 = y - 2_u32;
-            x[i_3819].a = 50_Field;
-        }
-    } else {
-        {
-            let i_3820: u32 = y - 2_u32;
-            x[i_3820].a = 100_Field;
->>>>>>> 15a18e60
+            let i_3934: u32 = y - 2_u32;
+            x[i_3934].a = 100_Field;
         }
     };
     assert(x[y - 2_u32].a == 50_Field);
     if y == 2_u32 {
         {
-<<<<<<< HEAD
-            let i_3931: u32 = y - 1_u32;
-            x[i_3931].b = [50_Field, 51_Field, 52_Field];
+            let i_3935: u32 = y - 1_u32;
+            x[i_3935].b = [50_Field, 51_Field, 52_Field];
         }
     } else {
         {
-            let i_3932: u32 = y - 1_u32;
-            x[i_3932].b = [100_Field, 101_Field, 102_Field];
-=======
-            let i_3821: u32 = y - 1_u32;
-            x[i_3821].b = [50_Field, 51_Field, 52_Field];
-        }
-    } else {
-        {
-            let i_3822: u32 = y - 1_u32;
-            x[i_3822].b = [100_Field, 101_Field, 102_Field];
->>>>>>> 15a18e60
+            let i_3936: u32 = y - 1_u32;
+            x[i_3936].b = [100_Field, 101_Field, 102_Field];
         }
     };
     assert(x[2_u32].b == [100_Field, 101_Field, 102_Field]);
