--- conflicted
+++ resolved
@@ -32,15 +32,6 @@
     assert(x[y].bar.inner == [109, 110, 111]);
     if y != 2 {
         {
-<<<<<<< HEAD
-            let i_3780: Field = y - 2;
-            x[i_3780].a = 50;
-        }
-    } else {
-        {
-            let i_3781: Field = y - 2;
-            x[i_3781].a = 100;
-=======
             let i_3779: Field = y - 2;
             x[i_3779].a = 50;
         }
@@ -48,21 +39,11 @@
         {
             let i_3780: Field = y - 2;
             x[i_3780].a = 100;
->>>>>>> ce2fc37f
         }
     };
     assert(x[y - 2].a == 50);
     if y == 2 {
         {
-<<<<<<< HEAD
-            let i_3782: Field = y - 1;
-            x[i_3782].b = [50, 51, 52];
-        }
-    } else {
-        {
-            let i_3783: Field = y - 1;
-            x[i_3783].b = [100, 101, 102];
-=======
             let i_3781: Field = y - 1;
             x[i_3781].b = [50, 51, 52];
         }
@@ -70,7 +51,6 @@
         {
             let i_3782: Field = y - 1;
             x[i_3782].b = [100, 101, 102];
->>>>>>> ce2fc37f
         }
     };
     assert(x[2].b == [100, 101, 102]);
