---
source: tooling/nargo_cli/tests/execute.rs
expression: expanded_code
---
struct Bar {
    inner: [Field; 3],
}

struct Foo {
    a: Field,
    b: [Field; 3],
    bar: Bar,
}

fn main(y: u32) {
    let foo_one: Foo = Foo {
        a: 1_Field,
        b: [2_Field, 3_Field, 20_Field],
        bar: Bar { inner: [100_Field, 101_Field, 102_Field] },
    };
    let foo_two: Foo = Foo {
        a: 4_Field,
        b: [5_Field, 6_Field, 21_Field],
        bar: Bar { inner: [103_Field, 104_Field, 105_Field] },
    };
    let foo_three: Foo = Foo {
        a: 7_Field,
        b: [8_Field, 9_Field, 22_Field],
        bar: Bar { inner: [106_Field, 107_Field, 108_Field] },
    };
    let foo_four: Foo = Foo {
        a: 10_Field,
        b: [11_Field, 12_Field, 23_Field],
        bar: Bar { inner: [109_Field, 110_Field, 111_Field] },
    };
    let mut x: [Foo] = &[foo_one];
    x = x.push_back(foo_two);
    x = x.push_back(foo_three);
    x = x.push_back(foo_four);
    assert(x[y - 3_u32].a == 1_Field);
    assert(x[y - 3_u32].b == [2_Field, 3_Field, 20_Field]);
    assert(x[y - 2_u32].a == 4_Field);
    assert(x[y - 2_u32].b == [5_Field, 6_Field, 21_Field]);
    assert(x[y - 1_u32].a == 7_Field);
    assert(x[y - 1_u32].b == [8_Field, 9_Field, 22_Field]);
    assert(x[y].a == 10_Field);
    assert(x[y].b == [11_Field, 12_Field, 23_Field]);
    assert(x[y].bar.inner == [109_Field, 110_Field, 111_Field]);
    if y != 2_u32 {
        {
<<<<<<< HEAD
            let i_3782: u32 = y - 2;
            x[i_3782].a = 50;
        }
    } else {
        {
            let i_3783: u32 = y - 2;
            x[i_3783].a = 100;
=======
            let i_3779: u32 = y - 2_u32;
            x[i_3779].a = 50_Field;
        }
    } else {
        {
            let i_3780: u32 = y - 2_u32;
            x[i_3780].a = 100_Field;
>>>>>>> 2203e14f
        }
    };
    assert(x[y - 2_u32].a == 50_Field);
    if y == 2_u32 {
        {
<<<<<<< HEAD
            let i_3784: u32 = y - 1;
            x[i_3784].b = [50, 51, 52];
        }
    } else {
        {
            let i_3785: u32 = y - 1;
            x[i_3785].b = [100, 101, 102];
=======
            let i_3781: u32 = y - 1_u32;
            x[i_3781].b = [50_Field, 51_Field, 52_Field];
        }
    } else {
        {
            let i_3782: u32 = y - 1_u32;
            x[i_3782].b = [100_Field, 101_Field, 102_Field];
>>>>>>> 2203e14f
        }
    };
    assert(x[2_u32].b == [100_Field, 101_Field, 102_Field]);
    assert(x[y - 3_u32].bar.inner == [100_Field, 101_Field, 102_Field]);
    assert(x[y - 2_u32].bar.inner == [103_Field, 104_Field, 105_Field]);
    assert(x[y - 1_u32].bar.inner == [106_Field, 107_Field, 108_Field]);
    assert(x[y].bar.inner == [109_Field, 110_Field, 111_Field]);
}<|MERGE_RESOLUTION|>--- conflicted
+++ resolved
@@ -48,45 +48,25 @@
     assert(x[y].bar.inner == [109_Field, 110_Field, 111_Field]);
     if y != 2_u32 {
         {
-<<<<<<< HEAD
-            let i_3782: u32 = y - 2;
-            x[i_3782].a = 50;
+            let i_3782: u32 = y - 2_u32;
+            x[i_3782].a = 50_Field;
         }
     } else {
         {
-            let i_3783: u32 = y - 2;
-            x[i_3783].a = 100;
-=======
-            let i_3779: u32 = y - 2_u32;
-            x[i_3779].a = 50_Field;
-        }
-    } else {
-        {
-            let i_3780: u32 = y - 2_u32;
-            x[i_3780].a = 100_Field;
->>>>>>> 2203e14f
+            let i_3783: u32 = y - 2_u32;
+            x[i_3783].a = 100_Field;
         }
     };
     assert(x[y - 2_u32].a == 50_Field);
     if y == 2_u32 {
         {
-<<<<<<< HEAD
-            let i_3784: u32 = y - 1;
-            x[i_3784].b = [50, 51, 52];
+            let i_3784: u32 = y - 1_u32;
+            x[i_3784].b = [50_Field, 51_Field, 52_Field];
         }
     } else {
         {
-            let i_3785: u32 = y - 1;
-            x[i_3785].b = [100, 101, 102];
-=======
-            let i_3781: u32 = y - 1_u32;
-            x[i_3781].b = [50_Field, 51_Field, 52_Field];
-        }
-    } else {
-        {
-            let i_3782: u32 = y - 1_u32;
-            x[i_3782].b = [100_Field, 101_Field, 102_Field];
->>>>>>> 2203e14f
+            let i_3785: u32 = y - 1_u32;
+            x[i_3785].b = [100_Field, 101_Field, 102_Field];
         }
     };
     assert(x[2_u32].b == [100_Field, 101_Field, 102_Field]);
