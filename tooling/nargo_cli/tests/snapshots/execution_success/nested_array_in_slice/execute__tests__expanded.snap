---
source: tooling/nargo_cli/tests/execute.rs
expression: expanded_code
---
struct Bar {
    inner: [Field; 3],
}

struct Foo {
    a: Field,
    b: [Field; 3],
    bar: Bar,
}

fn main(y: u32) {
    let foo_one: Foo = Foo {
        a: 1_Field,
        b: [2_Field, 3_Field, 20_Field],
        bar: Bar { inner: [100_Field, 101_Field, 102_Field] },
    };
    let foo_two: Foo = Foo {
        a: 4_Field,
        b: [5_Field, 6_Field, 21_Field],
        bar: Bar { inner: [103_Field, 104_Field, 105_Field] },
    };
    let foo_three: Foo = Foo {
        a: 7_Field,
        b: [8_Field, 9_Field, 22_Field],
        bar: Bar { inner: [106_Field, 107_Field, 108_Field] },
    };
    let foo_four: Foo = Foo {
        a: 10_Field,
        b: [11_Field, 12_Field, 23_Field],
        bar: Bar { inner: [109_Field, 110_Field, 111_Field] },
    };
    let mut x: [Foo] = &[foo_one];
    x = x.push_back(foo_two);
    x = x.push_back(foo_three);
    x = x.push_back(foo_four);
    assert(x[y - 3_u32].a == 1_Field);
    assert(x[y - 3_u32].b == [2_Field, 3_Field, 20_Field]);
    assert(x[y - 2_u32].a == 4_Field);
    assert(x[y - 2_u32].b == [5_Field, 6_Field, 21_Field]);
    assert(x[y - 1_u32].a == 7_Field);
    assert(x[y - 1_u32].b == [8_Field, 9_Field, 22_Field]);
    assert(x[y].a == 10_Field);
    assert(x[y].b == [11_Field, 12_Field, 23_Field]);
    assert(x[y].bar.inner == [109_Field, 110_Field, 111_Field]);
    if y != 2_u32 {
        {
<<<<<<< HEAD
            let i_4304: u32 = y - 2_u32;
            x[i_4304].a = 50_Field;
        }
    } else {
        {
            let i_4305: u32 = y - 2_u32;
            x[i_4305].a = 100_Field;
=======
            let i_4323: u32 = y - 2_u32;
            x[i_4323].a = 50_Field;
        }
    } else {
        {
            let i_4324: u32 = y - 2_u32;
            x[i_4324].a = 100_Field;
>>>>>>> 3ceac8f4
        }
    };
    assert(x[y - 2_u32].a == 50_Field);
    if y == 2_u32 {
        {
<<<<<<< HEAD
            let i_4306: u32 = y - 1_u32;
            x[i_4306].b = [50_Field, 51_Field, 52_Field];
        }
    } else {
        {
            let i_4307: u32 = y - 1_u32;
            x[i_4307].b = [100_Field, 101_Field, 102_Field];
=======
            let i_4325: u32 = y - 1_u32;
            x[i_4325].b = [50_Field, 51_Field, 52_Field];
        }
    } else {
        {
            let i_4326: u32 = y - 1_u32;
            x[i_4326].b = [100_Field, 101_Field, 102_Field];
>>>>>>> 3ceac8f4
        }
    };
    assert(x[2_u32].b == [100_Field, 101_Field, 102_Field]);
    assert(x[y - 3_u32].bar.inner == [100_Field, 101_Field, 102_Field]);
    assert(x[y - 2_u32].bar.inner == [103_Field, 104_Field, 105_Field]);
    assert(x[y - 1_u32].bar.inner == [106_Field, 107_Field, 108_Field]);
    assert(x[y].bar.inner == [109_Field, 110_Field, 111_Field]);
}<|MERGE_RESOLUTION|>--- conflicted
+++ resolved
@@ -48,45 +48,25 @@
     assert(x[y].bar.inner == [109_Field, 110_Field, 111_Field]);
     if y != 2_u32 {
         {
-<<<<<<< HEAD
-            let i_4304: u32 = y - 2_u32;
-            x[i_4304].a = 50_Field;
+            let i_4356: u32 = y - 2_u32;
+            x[i_4356].a = 50_Field;
         }
     } else {
         {
-            let i_4305: u32 = y - 2_u32;
-            x[i_4305].a = 100_Field;
-=======
-            let i_4323: u32 = y - 2_u32;
-            x[i_4323].a = 50_Field;
-        }
-    } else {
-        {
-            let i_4324: u32 = y - 2_u32;
-            x[i_4324].a = 100_Field;
->>>>>>> 3ceac8f4
+            let i_4357: u32 = y - 2_u32;
+            x[i_4357].a = 100_Field;
         }
     };
     assert(x[y - 2_u32].a == 50_Field);
     if y == 2_u32 {
         {
-<<<<<<< HEAD
-            let i_4306: u32 = y - 1_u32;
-            x[i_4306].b = [50_Field, 51_Field, 52_Field];
+            let i_4358: u32 = y - 1_u32;
+            x[i_4358].b = [50_Field, 51_Field, 52_Field];
         }
     } else {
         {
-            let i_4307: u32 = y - 1_u32;
-            x[i_4307].b = [100_Field, 101_Field, 102_Field];
-=======
-            let i_4325: u32 = y - 1_u32;
-            x[i_4325].b = [50_Field, 51_Field, 52_Field];
-        }
-    } else {
-        {
-            let i_4326: u32 = y - 1_u32;
-            x[i_4326].b = [100_Field, 101_Field, 102_Field];
->>>>>>> 3ceac8f4
+            let i_4359: u32 = y - 1_u32;
+            x[i_4359].b = [100_Field, 101_Field, 102_Field];
         }
     };
     assert(x[2_u32].b == [100_Field, 101_Field, 102_Field]);
