---
source: tooling/nargo_cli/tests/execute.rs
expression: expanded_code
---
struct Bar {
    inner: [Field; 3],
}

struct Foo {
    a: Field,
    b: [Field; 3],
    bar: Bar,
}

fn main(y: u32) {
    let foo_one: Foo = Foo {
        a: 1_Field,
        b: [2_Field, 3_Field, 20_Field],
        bar: Bar { inner: [100_Field, 101_Field, 102_Field] },
    };
    let foo_two: Foo = Foo {
        a: 4_Field,
        b: [5_Field, 6_Field, 21_Field],
        bar: Bar { inner: [103_Field, 104_Field, 105_Field] },
    };
    let foo_three: Foo = Foo {
        a: 7_Field,
        b: [8_Field, 9_Field, 22_Field],
        bar: Bar { inner: [106_Field, 107_Field, 108_Field] },
    };
    let foo_four: Foo = Foo {
        a: 10_Field,
        b: [11_Field, 12_Field, 23_Field],
        bar: Bar { inner: [109_Field, 110_Field, 111_Field] },
    };
    let mut x: [Foo] = &[foo_one];
    x = x.push_back(foo_two);
    x = x.push_back(foo_three);
    x = x.push_back(foo_four);
    assert(x[y - 3_u32].a == 1_Field);
    assert(x[y - 3_u32].b == [2_Field, 3_Field, 20_Field]);
    assert(x[y - 2_u32].a == 4_Field);
    assert(x[y - 2_u32].b == [5_Field, 6_Field, 21_Field]);
    assert(x[y - 1_u32].a == 7_Field);
    assert(x[y - 1_u32].b == [8_Field, 9_Field, 22_Field]);
    assert(x[y].a == 10_Field);
    assert(x[y].b == [11_Field, 12_Field, 23_Field]);
    assert(x[y].bar.inner == [109_Field, 110_Field, 111_Field]);
    if y != 2_u32 {
        {
<<<<<<< HEAD
            let i_3939: u32 = y - 2_u32;
            x[i_3939].a = 50_Field;
        }
    } else {
        {
            let i_3940: u32 = y - 2_u32;
            x[i_3940].a = 100_Field;
=======
            let i_3815: u32 = y - 2_u32;
            x[i_3815].a = 50_Field;
        }
    } else {
        {
            let i_3816: u32 = y - 2_u32;
            x[i_3816].a = 100_Field;
>>>>>>> 3c6914c1
        }
    };
    assert(x[y - 2_u32].a == 50_Field);
    if y == 2_u32 {
        {
<<<<<<< HEAD
            let i_3941: u32 = y - 1_u32;
            x[i_3941].b = [50_Field, 51_Field, 52_Field];
        }
    } else {
        {
            let i_3942: u32 = y - 1_u32;
            x[i_3942].b = [100_Field, 101_Field, 102_Field];
=======
            let i_3817: u32 = y - 1_u32;
            x[i_3817].b = [50_Field, 51_Field, 52_Field];
        }
    } else {
        {
            let i_3818: u32 = y - 1_u32;
            x[i_3818].b = [100_Field, 101_Field, 102_Field];
>>>>>>> 3c6914c1
        }
    };
    assert(x[2_u32].b == [100_Field, 101_Field, 102_Field]);
    assert(x[y - 3_u32].bar.inner == [100_Field, 101_Field, 102_Field]);
    assert(x[y - 2_u32].bar.inner == [103_Field, 104_Field, 105_Field]);
    assert(x[y - 1_u32].bar.inner == [106_Field, 107_Field, 108_Field]);
    assert(x[y].bar.inner == [109_Field, 110_Field, 111_Field]);
}<|MERGE_RESOLUTION|>--- conflicted
+++ resolved
@@ -48,45 +48,25 @@
     assert(x[y].bar.inner == [109_Field, 110_Field, 111_Field]);
     if y != 2_u32 {
         {
-<<<<<<< HEAD
-            let i_3939: u32 = y - 2_u32;
-            x[i_3939].a = 50_Field;
+            let i_3929: u32 = y - 2_u32;
+            x[i_3929].a = 50_Field;
         }
     } else {
         {
-            let i_3940: u32 = y - 2_u32;
-            x[i_3940].a = 100_Field;
-=======
-            let i_3815: u32 = y - 2_u32;
-            x[i_3815].a = 50_Field;
-        }
-    } else {
-        {
-            let i_3816: u32 = y - 2_u32;
-            x[i_3816].a = 100_Field;
->>>>>>> 3c6914c1
+            let i_3930: u32 = y - 2_u32;
+            x[i_3930].a = 100_Field;
         }
     };
     assert(x[y - 2_u32].a == 50_Field);
     if y == 2_u32 {
         {
-<<<<<<< HEAD
-            let i_3941: u32 = y - 1_u32;
-            x[i_3941].b = [50_Field, 51_Field, 52_Field];
+            let i_3931: u32 = y - 1_u32;
+            x[i_3931].b = [50_Field, 51_Field, 52_Field];
         }
     } else {
         {
-            let i_3942: u32 = y - 1_u32;
-            x[i_3942].b = [100_Field, 101_Field, 102_Field];
-=======
-            let i_3817: u32 = y - 1_u32;
-            x[i_3817].b = [50_Field, 51_Field, 52_Field];
-        }
-    } else {
-        {
-            let i_3818: u32 = y - 1_u32;
-            x[i_3818].b = [100_Field, 101_Field, 102_Field];
->>>>>>> 3c6914c1
+            let i_3932: u32 = y - 1_u32;
+            x[i_3932].b = [100_Field, 101_Field, 102_Field];
         }
     };
     assert(x[2_u32].b == [100_Field, 101_Field, 102_Field]);
