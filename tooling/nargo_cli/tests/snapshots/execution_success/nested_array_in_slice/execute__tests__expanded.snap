---
source: tooling/nargo_cli/tests/execute.rs
expression: expanded_code
---
struct Bar {
    inner: [Field; 3],
}

struct Foo {
    a: Field,
    b: [Field; 3],
    bar: Bar,
}

fn main(y: u32) {
    let foo_one: Foo = Foo {
        a: 1_Field,
        b: [2_Field, 3_Field, 20_Field],
        bar: Bar { inner: [100_Field, 101_Field, 102_Field] },
    };
    let foo_two: Foo = Foo {
        a: 4_Field,
        b: [5_Field, 6_Field, 21_Field],
        bar: Bar { inner: [103_Field, 104_Field, 105_Field] },
    };
    let foo_three: Foo = Foo {
        a: 7_Field,
        b: [8_Field, 9_Field, 22_Field],
        bar: Bar { inner: [106_Field, 107_Field, 108_Field] },
    };
    let foo_four: Foo = Foo {
        a: 10_Field,
        b: [11_Field, 12_Field, 23_Field],
        bar: Bar { inner: [109_Field, 110_Field, 111_Field] },
    };
    let mut x: [Foo] = &[foo_one];
    x = x.push_back(foo_two);
    x = x.push_back(foo_three);
    x = x.push_back(foo_four);
    assert(x[y - 3_u32].a == 1_Field);
    assert(x[y - 3_u32].b == [2_Field, 3_Field, 20_Field]);
    assert(x[y - 2_u32].a == 4_Field);
    assert(x[y - 2_u32].b == [5_Field, 6_Field, 21_Field]);
    assert(x[y - 1_u32].a == 7_Field);
    assert(x[y - 1_u32].b == [8_Field, 9_Field, 22_Field]);
    assert(x[y].a == 10_Field);
    assert(x[y].b == [11_Field, 12_Field, 23_Field]);
    assert(x[y].bar.inner == [109_Field, 110_Field, 111_Field]);
    if y != 2_u32 {
        {
<<<<<<< HEAD
            let i_4120: u32 = y - 2_u32;
            x[i_4120].a = 50_Field;
        }
    } else {
        {
            let i_4121: u32 = y - 2_u32;
            x[i_4121].a = 100_Field;
=======
            let i_3933: u32 = y - 2_u32;
            x[i_3933].a = 50_Field;
        }
    } else {
        {
            let i_3934: u32 = y - 2_u32;
            x[i_3934].a = 100_Field;
>>>>>>> 48327c0d
        }
    };
    assert(x[y - 2_u32].a == 50_Field);
    if y == 2_u32 {
        {
<<<<<<< HEAD
            let i_4122: u32 = y - 1_u32;
            x[i_4122].b = [50_Field, 51_Field, 52_Field];
        }
    } else {
        {
            let i_4123: u32 = y - 1_u32;
            x[i_4123].b = [100_Field, 101_Field, 102_Field];
=======
            let i_3935: u32 = y - 1_u32;
            x[i_3935].b = [50_Field, 51_Field, 52_Field];
        }
    } else {
        {
            let i_3936: u32 = y - 1_u32;
            x[i_3936].b = [100_Field, 101_Field, 102_Field];
>>>>>>> 48327c0d
        }
    };
    assert(x[2_u32].b == [100_Field, 101_Field, 102_Field]);
    assert(x[y - 3_u32].bar.inner == [100_Field, 101_Field, 102_Field]);
    assert(x[y - 2_u32].bar.inner == [103_Field, 104_Field, 105_Field]);
    assert(x[y - 1_u32].bar.inner == [106_Field, 107_Field, 108_Field]);
    assert(x[y].bar.inner == [109_Field, 110_Field, 111_Field]);
}<|MERGE_RESOLUTION|>--- conflicted
+++ resolved
@@ -48,45 +48,25 @@
     assert(x[y].bar.inner == [109_Field, 110_Field, 111_Field]);
     if y != 2_u32 {
         {
-<<<<<<< HEAD
-            let i_4120: u32 = y - 2_u32;
-            x[i_4120].a = 50_Field;
+            let i_4238: u32 = y - 2_u32;
+            x[i_4238].a = 50_Field;
         }
     } else {
         {
-            let i_4121: u32 = y - 2_u32;
-            x[i_4121].a = 100_Field;
-=======
-            let i_3933: u32 = y - 2_u32;
-            x[i_3933].a = 50_Field;
-        }
-    } else {
-        {
-            let i_3934: u32 = y - 2_u32;
-            x[i_3934].a = 100_Field;
->>>>>>> 48327c0d
+            let i_4239: u32 = y - 2_u32;
+            x[i_4239].a = 100_Field;
         }
     };
     assert(x[y - 2_u32].a == 50_Field);
     if y == 2_u32 {
         {
-<<<<<<< HEAD
-            let i_4122: u32 = y - 1_u32;
-            x[i_4122].b = [50_Field, 51_Field, 52_Field];
+            let i_4240: u32 = y - 1_u32;
+            x[i_4240].b = [50_Field, 51_Field, 52_Field];
         }
     } else {
         {
-            let i_4123: u32 = y - 1_u32;
-            x[i_4123].b = [100_Field, 101_Field, 102_Field];
-=======
-            let i_3935: u32 = y - 1_u32;
-            x[i_3935].b = [50_Field, 51_Field, 52_Field];
-        }
-    } else {
-        {
-            let i_3936: u32 = y - 1_u32;
-            x[i_3936].b = [100_Field, 101_Field, 102_Field];
->>>>>>> 48327c0d
+            let i_4241: u32 = y - 1_u32;
+            x[i_4241].b = [100_Field, 101_Field, 102_Field];
         }
     };
     assert(x[2_u32].b == [100_Field, 101_Field, 102_Field]);
