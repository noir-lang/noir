---
source: tooling/nargo_cli/tests/execute.rs
expression: expanded_code
---
global PRIVATE_LOG_SIZE_IN_FIELDS: u32 = 4;

global ENCRYPTED_PAYLOAD_SIZE_IN_BYTES: u32 = 15;

global EPH_PK_SIZE: u32 = 3;

global HEADER_SIZE: u32 = 2;

global OVERHEAD_PADDING: u32 = 1;

global BODY_SIZE: u32 = 9;

fn main(
    eph_pk_bytes: [u8; 3],
    incoming_header_ciphertext: [u8; 2],
    incoming_body_ciphertext: [u8; 9],
    flag: bool,
) -> pub [u8; 15] {
    compute_encrypted_log(
        eph_pk_bytes,
        incoming_header_ciphertext,
        incoming_body_ciphertext,
        flag,
    )
}

fn compute_encrypted_log<let M: u32>(
    eph_pk_bytes: [u8; 3],
    incoming_header_ciphertext: [u8; 2],
    incoming_body_ciphertext: [u8; 9],
    flag: bool,
) -> [u8; M] {
    let mut encrypted_bytes: [u8; M] = [0_u8; M];
    let mut offset: u32 = 0_u32;
    if flag {
        for i in 0_u32..EPH_PK_SIZE {
            {
<<<<<<< HEAD
                let i_4317: u32 = offset + i;
                encrypted_bytes[i_4317] = eph_pk_bytes[i];
=======
                let i_4336: u32 = offset + i;
                encrypted_bytes[i_4336] = eph_pk_bytes[i];
>>>>>>> 3ceac8f4
            }
        }
        offset = offset + EPH_PK_SIZE;
        for i in 0_u32..HEADER_SIZE {
            {
<<<<<<< HEAD
                let i_4319: u32 = offset + i;
                encrypted_bytes[i_4319] = incoming_header_ciphertext[i];
=======
                let i_4338: u32 = offset + i;
                encrypted_bytes[i_4338] = incoming_header_ciphertext[i];
>>>>>>> 3ceac8f4
            }
        }
        offset = offset + HEADER_SIZE;
        offset = offset + OVERHEAD_PADDING;
        let size: u32 = M - offset;
        assert(size == incoming_body_ciphertext.len(), "ciphertext length mismatch");
        for i in 0_u32..size {
            {
<<<<<<< HEAD
                let i_4322: u32 = offset + i;
                encrypted_bytes[i_4322] = incoming_body_ciphertext[i];
=======
                let i_4341: u32 = offset + i;
                encrypted_bytes[i_4341] = incoming_body_ciphertext[i];
>>>>>>> 3ceac8f4
            }
        }
    };
    encrypted_bytes
}<|MERGE_RESOLUTION|>--- conflicted
+++ resolved
@@ -39,25 +39,15 @@
     if flag {
         for i in 0_u32..EPH_PK_SIZE {
             {
-<<<<<<< HEAD
-                let i_4317: u32 = offset + i;
-                encrypted_bytes[i_4317] = eph_pk_bytes[i];
-=======
-                let i_4336: u32 = offset + i;
-                encrypted_bytes[i_4336] = eph_pk_bytes[i];
->>>>>>> 3ceac8f4
+                let i_4369: u32 = offset + i;
+                encrypted_bytes[i_4369] = eph_pk_bytes[i];
             }
         }
         offset = offset + EPH_PK_SIZE;
         for i in 0_u32..HEADER_SIZE {
             {
-<<<<<<< HEAD
-                let i_4319: u32 = offset + i;
-                encrypted_bytes[i_4319] = incoming_header_ciphertext[i];
-=======
-                let i_4338: u32 = offset + i;
-                encrypted_bytes[i_4338] = incoming_header_ciphertext[i];
->>>>>>> 3ceac8f4
+                let i_4371: u32 = offset + i;
+                encrypted_bytes[i_4371] = incoming_header_ciphertext[i];
             }
         }
         offset = offset + HEADER_SIZE;
@@ -66,13 +56,8 @@
         assert(size == incoming_body_ciphertext.len(), "ciphertext length mismatch");
         for i in 0_u32..size {
             {
-<<<<<<< HEAD
-                let i_4322: u32 = offset + i;
-                encrypted_bytes[i_4322] = incoming_body_ciphertext[i];
-=======
-                let i_4341: u32 = offset + i;
-                encrypted_bytes[i_4341] = incoming_body_ciphertext[i];
->>>>>>> 3ceac8f4
+                let i_4374: u32 = offset + i;
+                encrypted_bytes[i_4374] = incoming_body_ciphertext[i];
             }
         }
     };
