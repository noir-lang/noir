---
source: tooling/nargo_cli/tests/execute.rs
expression: expanded_code
---
global PRIVATE_LOG_SIZE_IN_FIELDS: u32 = 4;

global ENCRYPTED_PAYLOAD_SIZE_IN_BYTES: u32 = 15;

global EPH_PK_SIZE: u32 = 3;

global HEADER_SIZE: u32 = 2;

global OVERHEAD_PADDING: u32 = 1;

global BODY_SIZE: u32 = 9;

fn main(
    eph_pk_bytes: [u8; 3],
    incoming_header_ciphertext: [u8; 2],
    incoming_body_ciphertext: [u8; 9],
    flag: bool,
) -> pub [u8; 15] {
    compute_encrypted_log(
        eph_pk_bytes,
        incoming_header_ciphertext,
        incoming_body_ciphertext,
        flag,
    )
}

fn compute_encrypted_log<let M: u32>(
    eph_pk_bytes: [u8; 3],
    incoming_header_ciphertext: [u8; 2],
    incoming_body_ciphertext: [u8; 9],
    flag: bool,
) -> [u8; M] {
    let mut encrypted_bytes: [u8; M] = [0_u8; M];
    let mut offset: u32 = 0_u32;
    if flag {
        for i in 0_u32..EPH_PK_SIZE {
            {
<<<<<<< HEAD
                let i_4350: u32 = offset + i;
                encrypted_bytes[i_4350] = eph_pk_bytes[i];
=======
                let i_4369: u32 = offset + i;
                encrypted_bytes[i_4369] = eph_pk_bytes[i];
>>>>>>> 1b4e2523
            }
        }
        offset = offset + EPH_PK_SIZE;
        for i in 0_u32..HEADER_SIZE {
            {
<<<<<<< HEAD
                let i_4352: u32 = offset + i;
                encrypted_bytes[i_4352] = incoming_header_ciphertext[i];
=======
                let i_4371: u32 = offset + i;
                encrypted_bytes[i_4371] = incoming_header_ciphertext[i];
>>>>>>> 1b4e2523
            }
        }
        offset = offset + HEADER_SIZE;
        offset = offset + OVERHEAD_PADDING;
        let size: u32 = M - offset;
        assert(size == incoming_body_ciphertext.len(), "ciphertext length mismatch");
        for i in 0_u32..size {
            {
<<<<<<< HEAD
                let i_4355: u32 = offset + i;
                encrypted_bytes[i_4355] = incoming_body_ciphertext[i];
=======
                let i_4374: u32 = offset + i;
                encrypted_bytes[i_4374] = incoming_body_ciphertext[i];
>>>>>>> 1b4e2523
            }
        }
    };
    encrypted_bytes
}<|MERGE_RESOLUTION|>--- conflicted
+++ resolved
@@ -39,25 +39,15 @@
     if flag {
         for i in 0_u32..EPH_PK_SIZE {
             {
-<<<<<<< HEAD
-                let i_4350: u32 = offset + i;
-                encrypted_bytes[i_4350] = eph_pk_bytes[i];
-=======
                 let i_4369: u32 = offset + i;
                 encrypted_bytes[i_4369] = eph_pk_bytes[i];
->>>>>>> 1b4e2523
             }
         }
         offset = offset + EPH_PK_SIZE;
         for i in 0_u32..HEADER_SIZE {
             {
-<<<<<<< HEAD
-                let i_4352: u32 = offset + i;
-                encrypted_bytes[i_4352] = incoming_header_ciphertext[i];
-=======
                 let i_4371: u32 = offset + i;
                 encrypted_bytes[i_4371] = incoming_header_ciphertext[i];
->>>>>>> 1b4e2523
             }
         }
         offset = offset + HEADER_SIZE;
@@ -66,13 +56,8 @@
         assert(size == incoming_body_ciphertext.len(), "ciphertext length mismatch");
         for i in 0_u32..size {
             {
-<<<<<<< HEAD
-                let i_4355: u32 = offset + i;
-                encrypted_bytes[i_4355] = incoming_body_ciphertext[i];
-=======
                 let i_4374: u32 = offset + i;
                 encrypted_bytes[i_4374] = incoming_body_ciphertext[i];
->>>>>>> 1b4e2523
             }
         }
     };
