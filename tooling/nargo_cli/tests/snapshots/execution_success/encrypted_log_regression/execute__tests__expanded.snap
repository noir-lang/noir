---
source: tooling/nargo_cli/tests/execute.rs
expression: expanded_code
---
global PRIVATE_LOG_SIZE_IN_FIELDS: u32 = 4;

global ENCRYPTED_PAYLOAD_SIZE_IN_BYTES: u32 = 15;

global EPH_PK_SIZE: u32 = 3;

global HEADER_SIZE: u32 = 2;

global OVERHEAD_PADDING: u32 = 1;

global BODY_SIZE: u32 = 9;

fn main(
    eph_pk_bytes: [u8; 3],
    incoming_header_ciphertext: [u8; 2],
    incoming_body_ciphertext: [u8; 9],
    flag: bool,
) -> pub [u8; 15] {
    compute_encrypted_log(
        eph_pk_bytes,
        incoming_header_ciphertext,
        incoming_body_ciphertext,
        flag,
    )
}

fn compute_encrypted_log<let M: u32>(
    eph_pk_bytes: [u8; 3],
    incoming_header_ciphertext: [u8; 2],
    incoming_body_ciphertext: [u8; 9],
    flag: bool,
) -> [u8; M] {
    let mut encrypted_bytes: [u8; M] = [0_u8; M];
    let mut offset: u32 = 0_u32;
    if flag {
        for i in 0_u32..EPH_PK_SIZE {
            {
<<<<<<< HEAD
                let i_3965: u32 = offset + i;
                encrypted_bytes[i_3965] = eph_pk_bytes[i];
=======
                let i_4251: u32 = offset + i;
                encrypted_bytes[i_4251] = eph_pk_bytes[i];
>>>>>>> 1cc60bb7
            }
        }
        offset = offset + EPH_PK_SIZE;
        for i in 0_u32..HEADER_SIZE {
            {
<<<<<<< HEAD
                let i_3967: u32 = offset + i;
                encrypted_bytes[i_3967] = incoming_header_ciphertext[i];
=======
                let i_4253: u32 = offset + i;
                encrypted_bytes[i_4253] = incoming_header_ciphertext[i];
>>>>>>> 1cc60bb7
            }
        }
        offset = offset + HEADER_SIZE;
        offset = offset + OVERHEAD_PADDING;
        let size: u32 = M - offset;
        assert(size == incoming_body_ciphertext.len(), "ciphertext length mismatch");
        for i in 0_u32..size {
            {
<<<<<<< HEAD
                let i_3970: u32 = offset + i;
                encrypted_bytes[i_3970] = incoming_body_ciphertext[i];
=======
                let i_4256: u32 = offset + i;
                encrypted_bytes[i_4256] = incoming_body_ciphertext[i];
>>>>>>> 1cc60bb7
            }
        }
    };
    encrypted_bytes
}<|MERGE_RESOLUTION|>--- conflicted
+++ resolved
@@ -39,25 +39,15 @@
     if flag {
         for i in 0_u32..EPH_PK_SIZE {
             {
-<<<<<<< HEAD
-                let i_3965: u32 = offset + i;
-                encrypted_bytes[i_3965] = eph_pk_bytes[i];
-=======
-                let i_4251: u32 = offset + i;
-                encrypted_bytes[i_4251] = eph_pk_bytes[i];
->>>>>>> 1cc60bb7
+                let i_4270: u32 = offset + i;
+                encrypted_bytes[i_4270] = eph_pk_bytes[i];
             }
         }
         offset = offset + EPH_PK_SIZE;
         for i in 0_u32..HEADER_SIZE {
             {
-<<<<<<< HEAD
-                let i_3967: u32 = offset + i;
-                encrypted_bytes[i_3967] = incoming_header_ciphertext[i];
-=======
-                let i_4253: u32 = offset + i;
-                encrypted_bytes[i_4253] = incoming_header_ciphertext[i];
->>>>>>> 1cc60bb7
+                let i_4272: u32 = offset + i;
+                encrypted_bytes[i_4272] = incoming_header_ciphertext[i];
             }
         }
         offset = offset + HEADER_SIZE;
@@ -66,13 +56,8 @@
         assert(size == incoming_body_ciphertext.len(), "ciphertext length mismatch");
         for i in 0_u32..size {
             {
-<<<<<<< HEAD
-                let i_3970: u32 = offset + i;
-                encrypted_bytes[i_3970] = incoming_body_ciphertext[i];
-=======
-                let i_4256: u32 = offset + i;
-                encrypted_bytes[i_4256] = incoming_body_ciphertext[i];
->>>>>>> 1cc60bb7
+                let i_4275: u32 = offset + i;
+                encrypted_bytes[i_4275] = incoming_body_ciphertext[i];
             }
         }
     };
