--- conflicted
+++ resolved
@@ -39,25 +39,15 @@
     if flag {
         for i in 0_u32..EPH_PK_SIZE {
             {
-<<<<<<< HEAD
-                let i_3795: u32 = offset + i;
-                encrypted_bytes[i_3795] = eph_pk_bytes[i];
-=======
                 let i_3785: u32 = offset + i;
                 encrypted_bytes[i_3785] = eph_pk_bytes[i];
->>>>>>> cc54d862
             }
         }
         offset = offset + EPH_PK_SIZE;
         for i in 0_u32..HEADER_SIZE {
             {
-<<<<<<< HEAD
-                let i_3797: u32 = offset + i;
-                encrypted_bytes[i_3797] = incoming_header_ciphertext[i];
-=======
                 let i_3787: u32 = offset + i;
                 encrypted_bytes[i_3787] = incoming_header_ciphertext[i];
->>>>>>> cc54d862
             }
         }
         offset = offset + HEADER_SIZE;
@@ -66,13 +56,8 @@
         assert(size == incoming_body_ciphertext.len(), "ciphertext length mismatch");
         for i in 0_u32..size {
             {
-<<<<<<< HEAD
-                let i_3800: u32 = offset + i;
-                encrypted_bytes[i_3800] = incoming_body_ciphertext[i];
-=======
                 let i_3790: u32 = offset + i;
                 encrypted_bytes[i_3790] = incoming_body_ciphertext[i];
->>>>>>> cc54d862
             }
         }
     };
