--- conflicted
+++ resolved
@@ -39,25 +39,15 @@
     if flag {
         for i in 0_u32..EPH_PK_SIZE {
             {
-<<<<<<< HEAD
-                let i_4355: u32 = offset + i;
-                encrypted_bytes[i_4355] = eph_pk_bytes[i];
-=======
-                let i_4369: u32 = offset + i;
-                encrypted_bytes[i_4369] = eph_pk_bytes[i];
->>>>>>> 0adabdfc
+                let i_4388: u32 = offset + i;
+                encrypted_bytes[i_4388] = eph_pk_bytes[i];
             }
         }
         offset = offset + EPH_PK_SIZE;
         for i in 0_u32..HEADER_SIZE {
             {
-<<<<<<< HEAD
-                let i_4357: u32 = offset + i;
-                encrypted_bytes[i_4357] = incoming_header_ciphertext[i];
-=======
-                let i_4371: u32 = offset + i;
-                encrypted_bytes[i_4371] = incoming_header_ciphertext[i];
->>>>>>> 0adabdfc
+                let i_4390: u32 = offset + i;
+                encrypted_bytes[i_4390] = incoming_header_ciphertext[i];
             }
         }
         offset = offset + HEADER_SIZE;
@@ -66,13 +56,8 @@
         assert(size == incoming_body_ciphertext.len(), "ciphertext length mismatch");
         for i in 0_u32..size {
             {
-<<<<<<< HEAD
-                let i_4360: u32 = offset + i;
-                encrypted_bytes[i_4360] = incoming_body_ciphertext[i];
-=======
-                let i_4374: u32 = offset + i;
-                encrypted_bytes[i_4374] = incoming_body_ciphertext[i];
->>>>>>> 0adabdfc
+                let i_4393: u32 = offset + i;
+                encrypted_bytes[i_4393] = incoming_body_ciphertext[i];
             }
         }
     };
