---
source: tooling/nargo_cli/tests/execute.rs
expression: artifact
---
{
  "noir_version": "[noir_version]",
  "hash": "[hash]",
  "abi": {
    "parameters": [
      {
        "name": "eph_pk_bytes",
        "type": {
          "kind": "array",
          "length": 3,
          "type": {
            "kind": "integer",
            "sign": "unsigned",
            "width": 8
          }
        },
        "visibility": "private"
      },
      {
        "name": "incoming_header_ciphertext",
        "type": {
          "kind": "array",
          "length": 2,
          "type": {
            "kind": "integer",
            "sign": "unsigned",
            "width": 8
          }
        },
        "visibility": "private"
      },
      {
        "name": "incoming_body_ciphertext",
        "type": {
          "kind": "array",
          "length": 9,
          "type": {
            "kind": "integer",
            "sign": "unsigned",
            "width": 8
          }
        },
        "visibility": "private"
      },
      {
        "name": "flag",
        "type": {
          "kind": "boolean"
        },
        "visibility": "private"
      }
    ],
    "return_type": {
      "abi_type": {
        "kind": "array",
        "length": 15,
        "type": {
          "kind": "integer",
          "sign": "unsigned",
          "width": 8
        }
      },
      "visibility": "public"
    },
    "error_types": {}
  },
  "bytecode": [
    "func 0",
    "current witness index : _29",
    "private parameters indices : [_0, _1, _2, _3, _4, _5, _6, _7, _8, _9, _10, _11, _12, _13, _14]",
    "public parameters indices : []",
    "return value indices : [_15, _16, _17, _18, _19, _20, _21, _22, _23, _24, _25, _26, _27, _28, _29]",
    "BLACKBOX::RANGE [_0]:8 bits []",
    "BLACKBOX::RANGE [_1]:8 bits []",
    "BLACKBOX::RANGE [_2]:8 bits []",
    "BLACKBOX::RANGE [_3]:8 bits []",
    "BLACKBOX::RANGE [_4]:8 bits []",
    "BLACKBOX::RANGE [_5]:8 bits []",
    "BLACKBOX::RANGE [_6]:8 bits []",
    "BLACKBOX::RANGE [_7]:8 bits []",
    "BLACKBOX::RANGE [_8]:8 bits []",
    "BLACKBOX::RANGE [_9]:8 bits []",
    "BLACKBOX::RANGE [_10]:8 bits []",
    "BLACKBOX::RANGE [_11]:8 bits []",
    "BLACKBOX::RANGE [_12]:8 bits []",
    "BLACKBOX::RANGE [_13]:8 bits []",
    "BLACKBOX::RANGE [_14]:1 bits []",
    "EXPR [ (-1, _0, _14) (1, _15) 0 ]",
    "EXPR [ (-1, _1, _14) (1, _16) 0 ]",
    "EXPR [ (-1, _2, _14) (1, _17) 0 ]",
    "EXPR [ (-1, _3, _14) (1, _18) 0 ]",
    "EXPR [ (-1, _4, _14) (1, _19) 0 ]",
    "EXPR [ (1, _20) 0 ]",
    "EXPR [ (-1, _5, _14) (1, _21) 0 ]",
    "EXPR [ (-1, _6, _14) (1, _22) 0 ]",
    "EXPR [ (-1, _7, _14) (1, _23) 0 ]",
    "EXPR [ (-1, _8, _14) (1, _24) 0 ]",
    "EXPR [ (-1, _9, _14) (1, _25) 0 ]",
    "EXPR [ (-1, _10, _14) (1, _26) 0 ]",
    "EXPR [ (-1, _11, _14) (1, _27) 0 ]",
    "EXPR [ (-1, _12, _14) (1, _28) 0 ]",
    "EXPR [ (-1, _13, _14) (1, _29) 0 ]"
  ],
<<<<<<< HEAD
  "debug_symbols": "ndHBCoQgEAbgd/HcwXLbrFdZljCbQhAV02CJ3n0tcquFLp105nc+kJlQC43va6E6PaDqNaHGCilFX0vNmRNahe40JyiWtbMAoYUOeZgyzIJyqFJeygSNTPr10WCYWk/HbEhxgkC14QxgJyQstznZp/H1aFricpvO8IP8gPwspNdCRgsSBUrpDYGkmG4CSUlxR6BZ/AWh+fOOUJS7kJ2Fd6gYF/Z/dyOzgjUStrLzih9S9zExibs3VnNovYVFWrNgfwE=",
  "file_map": {},
  "expression_width": {
    "Bounded": {
      "width": 4
    }
  }
=======
  "debug_symbols": "[debug_symbols]",
  "file_map": "[file_map]",
  "names": [
    "main"
  ],
  "brillig_names": []
>>>>>>> 318ff16c
}<|MERGE_RESOLUTION|>--- conflicted
+++ resolved
@@ -105,20 +105,11 @@
     "EXPR [ (-1, _12, _14) (1, _28) 0 ]",
     "EXPR [ (-1, _13, _14) (1, _29) 0 ]"
   ],
-<<<<<<< HEAD
-  "debug_symbols": "ndHBCoQgEAbgd/HcwXLbrFdZljCbQhAV02CJ3n0tcquFLp105nc+kJlQC43va6E6PaDqNaHGCilFX0vNmRNahe40JyiWtbMAoYUOeZgyzIJyqFJeygSNTPr10WCYWk/HbEhxgkC14QxgJyQstznZp/H1aFricpvO8IP8gPwspNdCRgsSBUrpDYGkmG4CSUlxR6BZ/AWh+fOOUJS7kJ2Fd6gYF/Z/dyOzgjUStrLzih9S9zExibs3VnNovYVFWrNgfwE=",
-  "file_map": {},
+  "debug_symbols": "[debug_symbols]",
+  "file_map": "[file_map]",
   "expression_width": {
     "Bounded": {
       "width": 4
     }
   }
-=======
-  "debug_symbols": "[debug_symbols]",
-  "file_map": "[file_map]",
-  "names": [
-    "main"
-  ],
-  "brillig_names": []
->>>>>>> 318ff16c
 }