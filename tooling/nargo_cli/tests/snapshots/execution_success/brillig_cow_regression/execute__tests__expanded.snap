--- conflicted
+++ resolved
@@ -149,57 +149,33 @@
     let mut offset: u32 = 0_u32;
     for j in 0_u32..MAX_NOTE_HASHES_PER_TX {
         {
-<<<<<<< HEAD
-            let i_3806: u32 = offset + j;
-            tx_effects_hash_inputs[i_3806] = new_note_hashes[j];
-=======
-            let i_3838: u32 = offset + j;
-            tx_effects_hash_inputs[i_3838] = new_note_hashes[j];
->>>>>>> 8146755d
+            let i_3841: u32 = offset + j;
+            tx_effects_hash_inputs[i_3841] = new_note_hashes[j];
         }
     }
     offset = offset + MAX_NOTE_HASHES_PER_TX;
     for j in 0_u32..MAX_NULLIFIERS_PER_TX {
         {
-<<<<<<< HEAD
-            let i_3808: u32 = offset + j;
-            tx_effects_hash_inputs[i_3808] = new_nullifiers[j];
-=======
-            let i_3840: u32 = offset + j;
-            tx_effects_hash_inputs[i_3840] = new_nullifiers[j];
->>>>>>> 8146755d
+            let i_3843: u32 = offset + j;
+            tx_effects_hash_inputs[i_3843] = new_nullifiers[j];
         }
     }
     offset = offset + MAX_NULLIFIERS_PER_TX;
     for j in 0_u32..MAX_PUBLIC_DATA_UPDATE_REQUESTS_PER_TX {
         {
-<<<<<<< HEAD
-            let i_3810: u32 = offset + (j * 2_u32);
-            tx_effects_hash_inputs[i_3810] = public_data_update_requests[j].leaf_slot;
+            let i_3845: u32 = offset + (j * 2_u32);
+            tx_effects_hash_inputs[i_3845] = public_data_update_requests[j].leaf_slot;
         };
         {
-            let i_3811: u32 = (offset + (j * 2_u32)) + 1_u32;
-            tx_effects_hash_inputs[i_3811] = public_data_update_requests[j].new_value;
-=======
-            let i_3842: u32 = offset + (j * 2_u32);
-            tx_effects_hash_inputs[i_3842] = public_data_update_requests[j].leaf_slot;
-        };
-        {
-            let i_3843: u32 = (offset + (j * 2_u32)) + 1_u32;
-            tx_effects_hash_inputs[i_3843] = public_data_update_requests[j].new_value;
->>>>>>> 8146755d
+            let i_3846: u32 = (offset + (j * 2_u32)) + 1_u32;
+            tx_effects_hash_inputs[i_3846] = public_data_update_requests[j].new_value;
         }
     }
     offset = offset + (MAX_PUBLIC_DATA_UPDATE_REQUESTS_PER_TX * 2_u32);
     for j in 0_u32..MAX_L2_TO_L1_MSGS_PER_TX {
         {
-<<<<<<< HEAD
-            let i_3813: u32 = offset + j;
-            tx_effects_hash_inputs[i_3813] = l2ToL1Msgs[j];
-=======
-            let i_3845: u32 = offset + j;
-            tx_effects_hash_inputs[i_3845] = l2ToL1Msgs[j];
->>>>>>> 8146755d
+            let i_3848: u32 = offset + j;
+            tx_effects_hash_inputs[i_3848] = l2ToL1Msgs[j];
         }
     }
     offset = offset + MAX_L2_TO_L1_MSGS_PER_TX;
@@ -209,36 +185,21 @@
     let new_contracts: [NewContractData; 1] = kernel_data.new_contracts;
     tx_effects_hash_inputs[offset] = new_contracts[0_u32].contract_address;
     {
-<<<<<<< HEAD
-        let i_3816: u32 = offset + 1_u32;
-        tx_effects_hash_inputs[i_3816] = new_contracts[0_u32].portal_contract_address;
-=======
-        let i_3848: u32 = offset + 1_u32;
-        tx_effects_hash_inputs[i_3848] = new_contracts[0_u32].portal_contract_address;
->>>>>>> 8146755d
+        let i_3851: u32 = offset + 1_u32;
+        tx_effects_hash_inputs[i_3851] = new_contracts[0_u32].portal_contract_address;
     };
     offset = offset + (MAX_NEW_CONTRACTS_PER_TX * 2_u32);
     for j in 0_u32..NUM_FIELDS_PER_SHA256 {
         {
-<<<<<<< HEAD
-            let i_3818: u32 = offset + j;
-            tx_effects_hash_inputs[i_3818] = encryptedLogsHash[j];
-=======
-            let i_3850: u32 = offset + j;
-            tx_effects_hash_inputs[i_3850] = encryptedLogsHash[j];
->>>>>>> 8146755d
+            let i_3853: u32 = offset + j;
+            tx_effects_hash_inputs[i_3853] = encryptedLogsHash[j];
         }
     }
     offset = offset + (NUM_ENCRYPTED_LOGS_HASHES_PER_TX * NUM_FIELDS_PER_SHA256);
     for j in 0_u32..NUM_FIELDS_PER_SHA256 {
         {
-<<<<<<< HEAD
-            let i_3820: u32 = offset + j;
-            tx_effects_hash_inputs[i_3820] = unencryptedLogsHash[j];
-=======
-            let i_3852: u32 = offset + j;
-            tx_effects_hash_inputs[i_3852] = unencryptedLogsHash[j];
->>>>>>> 8146755d
+            let i_3855: u32 = offset + j;
+            tx_effects_hash_inputs[i_3855] = unencryptedLogsHash[j];
         }
     }
     offset = offset + (NUM_UNENCRYPTED_LOGS_HASHES_PER_TX * NUM_FIELDS_PER_SHA256);
@@ -248,13 +209,8 @@
         let input_as_bytes: [u8; 32] = tx_effects_hash_inputs[offset].to_be_bytes();
         for byte_index in 0_u32..32_u32 {
             {
-<<<<<<< HEAD
-                let i_3825: u32 = (offset * 32_u32) + byte_index;
-                hash_input_flattened[i_3825] = input_as_bytes[byte_index];
-=======
-                let i_3857: u32 = (offset * 32_u32) + byte_index;
-                hash_input_flattened[i_3857] = input_as_bytes[byte_index];
->>>>>>> 8146755d
+                let i_3860: u32 = (offset * 32_u32) + byte_index;
+                hash_input_flattened[i_3860] = input_as_bytes[byte_index];
             }
         }
     }
@@ -263,19 +219,11 @@
             tx_effects_hash_inputs[TX_EFFECT_HASH_FULL_FIELDS + log_field_index].to_be_bytes();
         for byte_index in 0_u32..16_u32 {
             {
-<<<<<<< HEAD
-                let i_3829: u32 = (
+                let i_3864: u32 = (
                     (TX_EFFECT_HASH_FULL_FIELDS * 32_u32) + (log_field_index * 16_u32)
                 )
                     + byte_index;
-                hash_input_flattened[i_3829] = input_as_bytes[byte_index];
-=======
-                let i_3861: u32 = (
-                    (TX_EFFECT_HASH_FULL_FIELDS * 32_u32) + (log_field_index * 16_u32)
-                )
-                    + byte_index;
-                hash_input_flattened[i_3861] = input_as_bytes[byte_index];
->>>>>>> 8146755d
+                hash_input_flattened[i_3864] = input_as_bytes[byte_index];
             }
         }
     }
