--- conflicted
+++ resolved
@@ -155,57 +155,33 @@
     let mut offset: u32 = 0_u32;
     for j in 0_u32..MAX_NOTE_HASHES_PER_TX {
         {
-<<<<<<< HEAD
-            let i_4443: u32 = offset + j;
-            tx_effects_hash_inputs[i_4443] = new_note_hashes[j];
-=======
-            let i_4449: u32 = offset + j;
-            tx_effects_hash_inputs[i_4449] = new_note_hashes[j];
->>>>>>> 94dadc7e
+            let i_4515: u32 = offset + j;
+            tx_effects_hash_inputs[i_4515] = new_note_hashes[j];
         }
     }
     offset = offset + MAX_NOTE_HASHES_PER_TX;
     for j in 0_u32..MAX_NULLIFIERS_PER_TX {
         {
-<<<<<<< HEAD
-            let i_4445: u32 = offset + j;
-            tx_effects_hash_inputs[i_4445] = new_nullifiers[j];
-=======
-            let i_4451: u32 = offset + j;
-            tx_effects_hash_inputs[i_4451] = new_nullifiers[j];
->>>>>>> 94dadc7e
+            let i_4517: u32 = offset + j;
+            tx_effects_hash_inputs[i_4517] = new_nullifiers[j];
         }
     }
     offset = offset + MAX_NULLIFIERS_PER_TX;
     for j in 0_u32..MAX_PUBLIC_DATA_UPDATE_REQUESTS_PER_TX {
         {
-<<<<<<< HEAD
-            let i_4447: u32 = offset + (j * 2_u32);
-            tx_effects_hash_inputs[i_4447] = public_data_update_requests[j].leaf_slot;
+            let i_4519: u32 = offset + (j * 2_u32);
+            tx_effects_hash_inputs[i_4519] = public_data_update_requests[j].leaf_slot;
         };
         {
-            let i_4448: u32 = (offset + (j * 2_u32)) + 1_u32;
-            tx_effects_hash_inputs[i_4448] = public_data_update_requests[j].new_value;
-=======
-            let i_4453: u32 = offset + (j * 2_u32);
-            tx_effects_hash_inputs[i_4453] = public_data_update_requests[j].leaf_slot;
-        };
-        {
-            let i_4454: u32 = (offset + (j * 2_u32)) + 1_u32;
-            tx_effects_hash_inputs[i_4454] = public_data_update_requests[j].new_value;
->>>>>>> 94dadc7e
+            let i_4520: u32 = (offset + (j * 2_u32)) + 1_u32;
+            tx_effects_hash_inputs[i_4520] = public_data_update_requests[j].new_value;
         }
     }
     offset = offset + (MAX_PUBLIC_DATA_UPDATE_REQUESTS_PER_TX * 2_u32);
     for j in 0_u32..MAX_L2_TO_L1_MSGS_PER_TX {
         {
-<<<<<<< HEAD
-            let i_4450: u32 = offset + j;
-            tx_effects_hash_inputs[i_4450] = l2ToL1Msgs[j];
-=======
-            let i_4456: u32 = offset + j;
-            tx_effects_hash_inputs[i_4456] = l2ToL1Msgs[j];
->>>>>>> 94dadc7e
+            let i_4522: u32 = offset + j;
+            tx_effects_hash_inputs[i_4522] = l2ToL1Msgs[j];
         }
     }
     offset = offset + MAX_L2_TO_L1_MSGS_PER_TX;
@@ -215,36 +191,21 @@
     let new_contracts: [NewContractData; 1] = kernel_data.new_contracts;
     tx_effects_hash_inputs[offset] = new_contracts[0_u32].contract_address;
     {
-<<<<<<< HEAD
-        let i_4453: u32 = offset + 1_u32;
-        tx_effects_hash_inputs[i_4453] = new_contracts[0_u32].portal_contract_address;
-=======
-        let i_4459: u32 = offset + 1_u32;
-        tx_effects_hash_inputs[i_4459] = new_contracts[0_u32].portal_contract_address;
->>>>>>> 94dadc7e
+        let i_4525: u32 = offset + 1_u32;
+        tx_effects_hash_inputs[i_4525] = new_contracts[0_u32].portal_contract_address;
     };
     offset = offset + (MAX_NEW_CONTRACTS_PER_TX * 2_u32);
     for j in 0_u32..NUM_FIELDS_PER_SHA256 {
         {
-<<<<<<< HEAD
-            let i_4455: u32 = offset + j;
-            tx_effects_hash_inputs[i_4455] = encryptedLogsHash[j];
-=======
-            let i_4461: u32 = offset + j;
-            tx_effects_hash_inputs[i_4461] = encryptedLogsHash[j];
->>>>>>> 94dadc7e
+            let i_4527: u32 = offset + j;
+            tx_effects_hash_inputs[i_4527] = encryptedLogsHash[j];
         }
     }
     offset = offset + (NUM_ENCRYPTED_LOGS_HASHES_PER_TX * NUM_FIELDS_PER_SHA256);
     for j in 0_u32..NUM_FIELDS_PER_SHA256 {
         {
-<<<<<<< HEAD
-            let i_4457: u32 = offset + j;
-            tx_effects_hash_inputs[i_4457] = unencryptedLogsHash[j];
-=======
-            let i_4463: u32 = offset + j;
-            tx_effects_hash_inputs[i_4463] = unencryptedLogsHash[j];
->>>>>>> 94dadc7e
+            let i_4529: u32 = offset + j;
+            tx_effects_hash_inputs[i_4529] = unencryptedLogsHash[j];
         }
     }
     offset = offset + (NUM_UNENCRYPTED_LOGS_HASHES_PER_TX * NUM_FIELDS_PER_SHA256);
@@ -254,13 +215,8 @@
         let input_as_bytes: [u8; 32] = tx_effects_hash_inputs[offset].to_be_bytes();
         for byte_index in 0_u32..32_u32 {
             {
-<<<<<<< HEAD
-                let i_4462: u32 = (offset * 32_u32) + byte_index;
-                hash_input_flattened[i_4462] = input_as_bytes[byte_index];
-=======
-                let i_4468: u32 = (offset * 32_u32) + byte_index;
-                hash_input_flattened[i_4468] = input_as_bytes[byte_index];
->>>>>>> 94dadc7e
+                let i_4534: u32 = (offset * 32_u32) + byte_index;
+                hash_input_flattened[i_4534] = input_as_bytes[byte_index];
             }
         }
     }
@@ -269,19 +225,11 @@
             tx_effects_hash_inputs[TX_EFFECT_HASH_FULL_FIELDS + log_field_index].to_be_bytes();
         for byte_index in 0_u32..16_u32 {
             {
-<<<<<<< HEAD
-                let i_4466: u32 = (
+                let i_4538: u32 = (
                     (TX_EFFECT_HASH_FULL_FIELDS * 32_u32) + (log_field_index * 16_u32)
                 )
                     + byte_index;
-                hash_input_flattened[i_4466] = input_as_bytes[byte_index];
-=======
-                let i_4472: u32 = (
-                    (TX_EFFECT_HASH_FULL_FIELDS * 32_u32) + (log_field_index * 16_u32)
-                )
-                    + byte_index;
-                hash_input_flattened[i_4472] = input_as_bytes[byte_index];
->>>>>>> 94dadc7e
+                hash_input_flattened[i_4538] = input_as_bytes[byte_index];
             }
         }
     }
