---
source: tooling/nargo_cli/tests/execute.rs
expression: expanded_code
---
global MAX_NOTE_HASHES_PER_TX: u32 = 64;

global MAX_NULLIFIERS_PER_TX: u32 = 64;

global MAX_L2_TO_L1_MSGS_PER_TX: u32 = 2;

global MAX_PUBLIC_DATA_UPDATE_REQUESTS_PER_TX: u32 = 16;

global MAX_NEW_CONTRACTS_PER_TX: u32 = 1;

global NUM_ENCRYPTED_LOGS_HASHES_PER_TX: u32 = 1;

global NUM_UNENCRYPTED_LOGS_HASHES_PER_TX: u32 = 1;

global NUM_FIELDS_PER_SHA256: u32 = 2;

global TX_EFFECT_HASH_INPUT_SIZE: u32 = 169;

global TX_EFFECT_HASH_LOG_FIELDS: u32 = 4;

global TX_EFFECT_HASH_FULL_FIELDS: u32 = 165;

struct PublicDataUpdateRequest {
    leaf_slot: Field,
    old_value: Field,
    new_value: Field,
}

struct NewContractData {
    contract_address: Field,
    portal_contract_address: Field,
}

impl NewContractData {
    fn hash(self) -> Field {
        std::hash::pedersen_hash([self.contract_address, self.portal_contract_address])
    }
}

struct DataToHash {
    new_note_hashes: [Field; 64],
    new_nullifiers: [Field; 64],
    public_data_update_requests: [PublicDataUpdateRequest; 16],
    new_l2_to_l1_msgs: [Field; 2],
    encrypted_logs_hash: [Field; 2],
    unencrypted_logs_hash: [Field; 2],
    new_contracts: [NewContractData; 1],
}

struct U256 {
    inner: [u64; 4],
}

impl U256 {
    pub fn from_bytes32(bytes: [u8; 32]) -> Self {
        let high_0: u64 = (
            (
                (
                    (
                        (
                            (((bytes[0] as u64) << 56) + ((bytes[1] as u64) << 48))
                                + ((bytes[2] as u64) << 40)
                        )
                            + ((bytes[3] as u64) << 32)
                    )
                        + ((bytes[4] as u64) << 24)
                )
                    + ((bytes[5] as u64) << 16)
            )
                + ((bytes[6] as u64) << 8)
        )
            + (bytes[7] as u64);
        let high_1: u64 = (
            (
                (
                    (
                        (
                            (((bytes[8] as u64) << 56) + ((bytes[9] as u64) << 48))
                                + ((bytes[10] as u64) << 40)
                        )
                            + ((bytes[11] as u64) << 32)
                    )
                        + ((bytes[12] as u64) << 24)
                )
                    + ((bytes[13] as u64) << 16)
            )
                + ((bytes[14] as u64) << 8)
        )
            + (bytes[15] as u64);
        let low_0: u64 = (
            (
                (
                    (
                        (
                            (((bytes[16] as u64) << 56) + ((bytes[17] as u64) << 48))
                                + ((bytes[18] as u64) << 40)
                        )
                            + ((bytes[19] as u64) << 32)
                    )
                        + ((bytes[20] as u64) << 24)
                )
                    + ((bytes[21] as u64) << 16)
            )
                + ((bytes[22] as u64) << 8)
        )
            + (bytes[23] as u64);
        let low_1: u64 = (
            (
                (
                    (
                        (
                            (((bytes[24] as u64) << 56) + ((bytes[25] as u64) << 48))
                                + ((bytes[26] as u64) << 40)
                        )
                            + ((bytes[27] as u64) << 32)
                    )
                        + ((bytes[28] as u64) << 24)
                )
                    + ((bytes[29] as u64) << 16)
            )
                + ((bytes[30] as u64) << 8)
        )
            + (bytes[31] as u64);
        Self { inner: [high_0, high_1, low_0, low_1] }
    }

    pub fn to_u128_limbs(self) -> [Field; 2] {
        let two_pow_64: Field = 2.pow_32(64);
        let high: Field = ((self.inner[0] as Field) * two_pow_64) + (self.inner[1] as Field);
        let low: Field = ((self.inner[2] as Field) * two_pow_64) + (self.inner[3] as Field);
        [high, low]
    }
}

unconstrained fn main(kernel_data: DataToHash) -> pub [Field; 2] {
    let mut tx_effects_hash_inputs: [Field; 169] = [0; 169];
    let new_note_hashes: [Field; 64] = kernel_data.new_note_hashes;
    let new_nullifiers: [Field; 64] = kernel_data.new_nullifiers;
    let public_data_update_requests: [PublicDataUpdateRequest; 16] =
        kernel_data.public_data_update_requests;
    let l2ToL1Msgs: [Field; 2] = kernel_data.new_l2_to_l1_msgs;
    let encryptedLogsHash: [Field; 2] = kernel_data.encrypted_logs_hash;
    let unencryptedLogsHash: [Field; 2] = kernel_data.unencrypted_logs_hash;
    let mut offset: u32 = 0;
    for j in 0..MAX_NOTE_HASHES_PER_TX {
        {
<<<<<<< HEAD
            let i_3801: u32 = offset + j;
            tx_effects_hash_inputs[i_3801] = new_note_hashes[j];
=======
            let i_3800: u32 = offset + j;
            tx_effects_hash_inputs[i_3800] = new_note_hashes[j];
>>>>>>> ce2fc37f
        }
    }
    offset = offset + MAX_NOTE_HASHES_PER_TX;
    for j in 0..MAX_NULLIFIERS_PER_TX {
        {
<<<<<<< HEAD
            let i_3803: u32 = offset + j;
            tx_effects_hash_inputs[i_3803] = new_nullifiers[j];
=======
            let i_3802: u32 = offset + j;
            tx_effects_hash_inputs[i_3802] = new_nullifiers[j];
>>>>>>> ce2fc37f
        }
    }
    offset = offset + MAX_NULLIFIERS_PER_TX;
    for j in 0..MAX_PUBLIC_DATA_UPDATE_REQUESTS_PER_TX {
        {
<<<<<<< HEAD
            let i_3805: u32 = offset + (j * 2);
            tx_effects_hash_inputs[i_3805] = public_data_update_requests[j].leaf_slot;
        };
        {
            let i_3806: u32 = (offset + (j * 2)) + 1;
            tx_effects_hash_inputs[i_3806] = public_data_update_requests[j].new_value;
=======
            let i_3804: u32 = offset + (j * 2);
            tx_effects_hash_inputs[i_3804] = public_data_update_requests[j].leaf_slot;
        };
        {
            let i_3805: u32 = (offset + (j * 2)) + 1;
            tx_effects_hash_inputs[i_3805] = public_data_update_requests[j].new_value;
>>>>>>> ce2fc37f
        }
    }
    offset = offset + (MAX_PUBLIC_DATA_UPDATE_REQUESTS_PER_TX * 2);
    for j in 0..MAX_L2_TO_L1_MSGS_PER_TX {
        {
<<<<<<< HEAD
            let i_3808: u32 = offset + j;
            tx_effects_hash_inputs[i_3808] = l2ToL1Msgs[j];
=======
            let i_3807: u32 = offset + j;
            tx_effects_hash_inputs[i_3807] = l2ToL1Msgs[j];
>>>>>>> ce2fc37f
        }
    }
    offset = offset + MAX_L2_TO_L1_MSGS_PER_TX;
    let contract_leaf: NewContractData = kernel_data.new_contracts[0];
    tx_effects_hash_inputs[offset] = contract_leaf.hash();
    offset = offset + MAX_NEW_CONTRACTS_PER_TX;
    let new_contracts: [NewContractData; 1] = kernel_data.new_contracts;
    tx_effects_hash_inputs[offset] = new_contracts[0].contract_address;
    {
<<<<<<< HEAD
        let i_3811: u32 = offset + 1;
        tx_effects_hash_inputs[i_3811] = new_contracts[0].portal_contract_address;
=======
        let i_3810: u32 = offset + 1;
        tx_effects_hash_inputs[i_3810] = new_contracts[0].portal_contract_address;
>>>>>>> ce2fc37f
    };
    offset = offset + (MAX_NEW_CONTRACTS_PER_TX * 2);
    for j in 0..NUM_FIELDS_PER_SHA256 {
        {
<<<<<<< HEAD
            let i_3813: u32 = offset + j;
            tx_effects_hash_inputs[i_3813] = encryptedLogsHash[j];
=======
            let i_3812: u32 = offset + j;
            tx_effects_hash_inputs[i_3812] = encryptedLogsHash[j];
>>>>>>> ce2fc37f
        }
    }
    offset = offset + (NUM_ENCRYPTED_LOGS_HASHES_PER_TX * NUM_FIELDS_PER_SHA256);
    for j in 0..NUM_FIELDS_PER_SHA256 {
        {
<<<<<<< HEAD
            let i_3815: u32 = offset + j;
            tx_effects_hash_inputs[i_3815] = unencryptedLogsHash[j];
=======
            let i_3814: u32 = offset + j;
            tx_effects_hash_inputs[i_3814] = unencryptedLogsHash[j];
>>>>>>> ce2fc37f
        }
    }
    offset = offset + (NUM_UNENCRYPTED_LOGS_HASHES_PER_TX * NUM_FIELDS_PER_SHA256);
    assert(offset == TX_EFFECT_HASH_INPUT_SIZE);
    let mut hash_input_flattened: [u8; 5344] = [0; 5344];
    for offset in 0..TX_EFFECT_HASH_FULL_FIELDS {
        let input_as_bytes: [u8; 32] = tx_effects_hash_inputs[offset].to_be_bytes();
        for byte_index in 0..32 {
            {
<<<<<<< HEAD
                let i_3820: u32 = (offset * 32) + byte_index;
                hash_input_flattened[i_3820] = input_as_bytes[byte_index];
=======
                let i_3819: u32 = (offset * 32) + byte_index;
                hash_input_flattened[i_3819] = input_as_bytes[byte_index];
>>>>>>> ce2fc37f
            }
        }
    }
    for log_field_index in 0..TX_EFFECT_HASH_LOG_FIELDS {
        let input_as_bytes: [u8; 16] =
            tx_effects_hash_inputs[TX_EFFECT_HASH_FULL_FIELDS + log_field_index].to_be_bytes();
        for byte_index in 0..16 {
            {
<<<<<<< HEAD
                let i_3824: u32 =
                    ((TX_EFFECT_HASH_FULL_FIELDS * 32) + (log_field_index * 16)) + byte_index;
                hash_input_flattened[i_3824] = input_as_bytes[byte_index];
=======
                let i_3823: u32 =
                    ((TX_EFFECT_HASH_FULL_FIELDS * 32) + (log_field_index * 16)) + byte_index;
                hash_input_flattened[i_3823] = input_as_bytes[byte_index];
>>>>>>> ce2fc37f
            }
        }
    }
    let blake2_digest: [u8; 32] = std::hash::blake2s(hash_input_flattened);
    U256::from_bytes32(blake2_digest).to_u128_limbs()
}<|MERGE_RESOLUTION|>--- conflicted
+++ resolved
@@ -148,57 +148,33 @@
     let mut offset: u32 = 0;
     for j in 0..MAX_NOTE_HASHES_PER_TX {
         {
-<<<<<<< HEAD
-            let i_3801: u32 = offset + j;
-            tx_effects_hash_inputs[i_3801] = new_note_hashes[j];
-=======
             let i_3800: u32 = offset + j;
             tx_effects_hash_inputs[i_3800] = new_note_hashes[j];
->>>>>>> ce2fc37f
         }
     }
     offset = offset + MAX_NOTE_HASHES_PER_TX;
     for j in 0..MAX_NULLIFIERS_PER_TX {
         {
-<<<<<<< HEAD
-            let i_3803: u32 = offset + j;
-            tx_effects_hash_inputs[i_3803] = new_nullifiers[j];
-=======
             let i_3802: u32 = offset + j;
             tx_effects_hash_inputs[i_3802] = new_nullifiers[j];
->>>>>>> ce2fc37f
         }
     }
     offset = offset + MAX_NULLIFIERS_PER_TX;
     for j in 0..MAX_PUBLIC_DATA_UPDATE_REQUESTS_PER_TX {
         {
-<<<<<<< HEAD
-            let i_3805: u32 = offset + (j * 2);
-            tx_effects_hash_inputs[i_3805] = public_data_update_requests[j].leaf_slot;
-        };
-        {
-            let i_3806: u32 = (offset + (j * 2)) + 1;
-            tx_effects_hash_inputs[i_3806] = public_data_update_requests[j].new_value;
-=======
             let i_3804: u32 = offset + (j * 2);
             tx_effects_hash_inputs[i_3804] = public_data_update_requests[j].leaf_slot;
         };
         {
             let i_3805: u32 = (offset + (j * 2)) + 1;
             tx_effects_hash_inputs[i_3805] = public_data_update_requests[j].new_value;
->>>>>>> ce2fc37f
         }
     }
     offset = offset + (MAX_PUBLIC_DATA_UPDATE_REQUESTS_PER_TX * 2);
     for j in 0..MAX_L2_TO_L1_MSGS_PER_TX {
         {
-<<<<<<< HEAD
-            let i_3808: u32 = offset + j;
-            tx_effects_hash_inputs[i_3808] = l2ToL1Msgs[j];
-=======
             let i_3807: u32 = offset + j;
             tx_effects_hash_inputs[i_3807] = l2ToL1Msgs[j];
->>>>>>> ce2fc37f
         }
     }
     offset = offset + MAX_L2_TO_L1_MSGS_PER_TX;
@@ -208,36 +184,21 @@
     let new_contracts: [NewContractData; 1] = kernel_data.new_contracts;
     tx_effects_hash_inputs[offset] = new_contracts[0].contract_address;
     {
-<<<<<<< HEAD
-        let i_3811: u32 = offset + 1;
-        tx_effects_hash_inputs[i_3811] = new_contracts[0].portal_contract_address;
-=======
         let i_3810: u32 = offset + 1;
         tx_effects_hash_inputs[i_3810] = new_contracts[0].portal_contract_address;
->>>>>>> ce2fc37f
     };
     offset = offset + (MAX_NEW_CONTRACTS_PER_TX * 2);
     for j in 0..NUM_FIELDS_PER_SHA256 {
         {
-<<<<<<< HEAD
-            let i_3813: u32 = offset + j;
-            tx_effects_hash_inputs[i_3813] = encryptedLogsHash[j];
-=======
             let i_3812: u32 = offset + j;
             tx_effects_hash_inputs[i_3812] = encryptedLogsHash[j];
->>>>>>> ce2fc37f
         }
     }
     offset = offset + (NUM_ENCRYPTED_LOGS_HASHES_PER_TX * NUM_FIELDS_PER_SHA256);
     for j in 0..NUM_FIELDS_PER_SHA256 {
         {
-<<<<<<< HEAD
-            let i_3815: u32 = offset + j;
-            tx_effects_hash_inputs[i_3815] = unencryptedLogsHash[j];
-=======
             let i_3814: u32 = offset + j;
             tx_effects_hash_inputs[i_3814] = unencryptedLogsHash[j];
->>>>>>> ce2fc37f
         }
     }
     offset = offset + (NUM_UNENCRYPTED_LOGS_HASHES_PER_TX * NUM_FIELDS_PER_SHA256);
@@ -247,13 +208,8 @@
         let input_as_bytes: [u8; 32] = tx_effects_hash_inputs[offset].to_be_bytes();
         for byte_index in 0..32 {
             {
-<<<<<<< HEAD
-                let i_3820: u32 = (offset * 32) + byte_index;
-                hash_input_flattened[i_3820] = input_as_bytes[byte_index];
-=======
                 let i_3819: u32 = (offset * 32) + byte_index;
                 hash_input_flattened[i_3819] = input_as_bytes[byte_index];
->>>>>>> ce2fc37f
             }
         }
     }
@@ -262,15 +218,9 @@
             tx_effects_hash_inputs[TX_EFFECT_HASH_FULL_FIELDS + log_field_index].to_be_bytes();
         for byte_index in 0..16 {
             {
-<<<<<<< HEAD
-                let i_3824: u32 =
-                    ((TX_EFFECT_HASH_FULL_FIELDS * 32) + (log_field_index * 16)) + byte_index;
-                hash_input_flattened[i_3824] = input_as_bytes[byte_index];
-=======
                 let i_3823: u32 =
                     ((TX_EFFECT_HASH_FULL_FIELDS * 32) + (log_field_index * 16)) + byte_index;
                 hash_input_flattened[i_3823] = input_as_bytes[byte_index];
->>>>>>> ce2fc37f
             }
         }
     }
