--- conflicted
+++ resolved
@@ -149,57 +149,33 @@
     let mut offset: u32 = 0_u32;
     for j in 0_u32..MAX_NOTE_HASHES_PER_TX {
         {
-<<<<<<< HEAD
-            let i_3803: u32 = offset + j;
-            tx_effects_hash_inputs[i_3803] = new_note_hashes[j];
-=======
             let i_3793: u32 = offset + j;
             tx_effects_hash_inputs[i_3793] = new_note_hashes[j];
->>>>>>> cc54d862
         }
     }
     offset = offset + MAX_NOTE_HASHES_PER_TX;
     for j in 0_u32..MAX_NULLIFIERS_PER_TX {
         {
-<<<<<<< HEAD
-            let i_3805: u32 = offset + j;
-            tx_effects_hash_inputs[i_3805] = new_nullifiers[j];
-=======
             let i_3795: u32 = offset + j;
             tx_effects_hash_inputs[i_3795] = new_nullifiers[j];
->>>>>>> cc54d862
         }
     }
     offset = offset + MAX_NULLIFIERS_PER_TX;
     for j in 0_u32..MAX_PUBLIC_DATA_UPDATE_REQUESTS_PER_TX {
         {
-<<<<<<< HEAD
-            let i_3807: u32 = offset + (j * 2);
-            tx_effects_hash_inputs[i_3807] = public_data_update_requests[j].leaf_slot;
-        };
-        {
-            let i_3808: u32 = (offset + (j * 2)) + 1;
-            tx_effects_hash_inputs[i_3808] = public_data_update_requests[j].new_value;
-=======
             let i_3797: u32 = offset + (j * 2_u32);
             tx_effects_hash_inputs[i_3797] = public_data_update_requests[j].leaf_slot;
         };
         {
             let i_3798: u32 = (offset + (j * 2_u32)) + 1_u32;
             tx_effects_hash_inputs[i_3798] = public_data_update_requests[j].new_value;
->>>>>>> cc54d862
         }
     }
     offset = offset + (MAX_PUBLIC_DATA_UPDATE_REQUESTS_PER_TX * 2_u32);
     for j in 0_u32..MAX_L2_TO_L1_MSGS_PER_TX {
         {
-<<<<<<< HEAD
-            let i_3810: u32 = offset + j;
-            tx_effects_hash_inputs[i_3810] = l2ToL1Msgs[j];
-=======
             let i_3800: u32 = offset + j;
             tx_effects_hash_inputs[i_3800] = l2ToL1Msgs[j];
->>>>>>> cc54d862
         }
     }
     offset = offset + MAX_L2_TO_L1_MSGS_PER_TX;
@@ -209,36 +185,21 @@
     let new_contracts: [NewContractData; 1] = kernel_data.new_contracts;
     tx_effects_hash_inputs[offset] = new_contracts[0_u32].contract_address;
     {
-<<<<<<< HEAD
-        let i_3813: u32 = offset + 1;
-        tx_effects_hash_inputs[i_3813] = new_contracts[0].portal_contract_address;
-=======
         let i_3803: u32 = offset + 1_u32;
         tx_effects_hash_inputs[i_3803] = new_contracts[0_u32].portal_contract_address;
->>>>>>> cc54d862
     };
     offset = offset + (MAX_NEW_CONTRACTS_PER_TX * 2_u32);
     for j in 0_u32..NUM_FIELDS_PER_SHA256 {
         {
-<<<<<<< HEAD
-            let i_3815: u32 = offset + j;
-            tx_effects_hash_inputs[i_3815] = encryptedLogsHash[j];
-=======
             let i_3805: u32 = offset + j;
             tx_effects_hash_inputs[i_3805] = encryptedLogsHash[j];
->>>>>>> cc54d862
         }
     }
     offset = offset + (NUM_ENCRYPTED_LOGS_HASHES_PER_TX * NUM_FIELDS_PER_SHA256);
     for j in 0_u32..NUM_FIELDS_PER_SHA256 {
         {
-<<<<<<< HEAD
-            let i_3817: u32 = offset + j;
-            tx_effects_hash_inputs[i_3817] = unencryptedLogsHash[j];
-=======
             let i_3807: u32 = offset + j;
             tx_effects_hash_inputs[i_3807] = unencryptedLogsHash[j];
->>>>>>> cc54d862
         }
     }
     offset = offset + (NUM_UNENCRYPTED_LOGS_HASHES_PER_TX * NUM_FIELDS_PER_SHA256);
@@ -248,13 +209,8 @@
         let input_as_bytes: [u8; 32] = tx_effects_hash_inputs[offset].to_be_bytes();
         for byte_index in 0_u32..32_u32 {
             {
-<<<<<<< HEAD
-                let i_3822: u32 = (offset * 32) + byte_index;
-                hash_input_flattened[i_3822] = input_as_bytes[byte_index];
-=======
                 let i_3812: u32 = (offset * 32_u32) + byte_index;
                 hash_input_flattened[i_3812] = input_as_bytes[byte_index];
->>>>>>> cc54d862
             }
         }
     }
@@ -263,17 +219,11 @@
             tx_effects_hash_inputs[TX_EFFECT_HASH_FULL_FIELDS + log_field_index].to_be_bytes();
         for byte_index in 0_u32..16_u32 {
             {
-<<<<<<< HEAD
-                let i_3826: u32 =
-                    ((TX_EFFECT_HASH_FULL_FIELDS * 32) + (log_field_index * 16)) + byte_index;
-                hash_input_flattened[i_3826] = input_as_bytes[byte_index];
-=======
                 let i_3816: u32 = (
                     (TX_EFFECT_HASH_FULL_FIELDS * 32_u32) + (log_field_index * 16_u32)
                 )
                     + byte_index;
                 hash_input_flattened[i_3816] = input_as_bytes[byte_index];
->>>>>>> cc54d862
             }
         }
     }
