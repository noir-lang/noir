---
source: tooling/nargo_cli/tests/execute.rs
expression: expanded_code
---
global MAX_NOTE_HASHES_PER_TX: u32 = 64;

global MAX_NULLIFIERS_PER_TX: u32 = 64;

global MAX_L2_TO_L1_MSGS_PER_TX: u32 = 2;

global MAX_PUBLIC_DATA_UPDATE_REQUESTS_PER_TX: u32 = 16;

global MAX_NEW_CONTRACTS_PER_TX: u32 = 1;

global NUM_ENCRYPTED_LOGS_HASHES_PER_TX: u32 = 1;

global NUM_UNENCRYPTED_LOGS_HASHES_PER_TX: u32 = 1;

global NUM_FIELDS_PER_SHA256: u32 = 2;

global TX_EFFECT_HASH_INPUT_SIZE: u32 = 169;

global TX_EFFECT_HASH_LOG_FIELDS: u32 = 4;

global TX_EFFECT_HASH_FULL_FIELDS: u32 = 165;

struct PublicDataUpdateRequest {
    leaf_slot: Field,
    old_value: Field,
    new_value: Field,
}

struct NewContractData {
    contract_address: Field,
    portal_contract_address: Field,
}

impl NewContractData {
    fn hash(self) -> Field {
        std::hash::pedersen_hash([self.contract_address, self.portal_contract_address])
    }
}

struct DataToHash {
    new_note_hashes: [Field; 64],
    new_nullifiers: [Field; 64],
    public_data_update_requests: [PublicDataUpdateRequest; 16],
    new_l2_to_l1_msgs: [Field; 2],
    encrypted_logs_hash: [Field; 2],
    unencrypted_logs_hash: [Field; 2],
    new_contracts: [NewContractData; 1],
}

struct U256 {
    inner: [u64; 4],
}

impl U256 {
    pub fn from_bytes32(bytes: [u8; 32]) -> Self {
        let high_0: u64 = (
            (
                (
                    (
                        (
                            (((bytes[0_u32] as u64) << 56_u8) + ((bytes[1_u32] as u64) << 48_u8))
                                + ((bytes[2_u32] as u64) << 40_u8)
                        )
                            + ((bytes[3_u32] as u64) << 32_u8)
                    )
                        + ((bytes[4_u32] as u64) << 24_u8)
                )
                    + ((bytes[5_u32] as u64) << 16_u8)
            )
                + ((bytes[6_u32] as u64) << 8_u8)
        )
            + (bytes[7_u32] as u64);
        let high_1: u64 = (
            (
                (
                    (
                        (
                            (((bytes[8_u32] as u64) << 56_u8) + ((bytes[9_u32] as u64) << 48_u8))
                                + ((bytes[10_u32] as u64) << 40_u8)
                        )
                            + ((bytes[11_u32] as u64) << 32_u8)
                    )
                        + ((bytes[12_u32] as u64) << 24_u8)
                )
                    + ((bytes[13_u32] as u64) << 16_u8)
            )
                + ((bytes[14_u32] as u64) << 8_u8)
        )
            + (bytes[15_u32] as u64);
        let low_0: u64 = (
            (
                (
                    (
                        (
                            (((bytes[16_u32] as u64) << 56_u8) + ((bytes[17_u32] as u64) << 48_u8))
                                + ((bytes[18_u32] as u64) << 40_u8)
                        )
                            + ((bytes[19_u32] as u64) << 32_u8)
                    )
                        + ((bytes[20_u32] as u64) << 24_u8)
                )
                    + ((bytes[21_u32] as u64) << 16_u8)
            )
                + ((bytes[22_u32] as u64) << 8_u8)
        )
            + (bytes[23_u32] as u64);
        let low_1: u64 = (
            (
                (
                    (
                        (
                            (((bytes[24_u32] as u64) << 56_u8) + ((bytes[25_u32] as u64) << 48_u8))
                                + ((bytes[26_u32] as u64) << 40_u8)
                        )
                            + ((bytes[27_u32] as u64) << 32_u8)
                    )
                        + ((bytes[28_u32] as u64) << 24_u8)
                )
                    + ((bytes[29_u32] as u64) << 16_u8)
            )
                + ((bytes[30_u32] as u64) << 8_u8)
        )
            + (bytes[31_u32] as u64);
        Self { inner: [high_0, high_1, low_0, low_1] }
    }

    pub fn to_u128_limbs(self) -> [Field; 2] {
        let two_pow_64: Field = 2_Field.pow_32(64_Field);
        let high: Field =
            ((self.inner[0_u32] as Field) * two_pow_64) + (self.inner[1_u32] as Field);
        let low: Field = ((self.inner[2_u32] as Field) * two_pow_64) + (self.inner[3_u32] as Field);
        [high, low]
    }
}

unconstrained fn main(kernel_data: DataToHash) -> pub [Field; 2] {
    let mut tx_effects_hash_inputs: [Field; 169] = [0_Field; 169];
    let new_note_hashes: [Field; 64] = kernel_data.new_note_hashes;
    let new_nullifiers: [Field; 64] = kernel_data.new_nullifiers;
    let public_data_update_requests: [PublicDataUpdateRequest; 16] =
        kernel_data.public_data_update_requests;
    let l2ToL1Msgs: [Field; 2] = kernel_data.new_l2_to_l1_msgs;
    let encryptedLogsHash: [Field; 2] = kernel_data.encrypted_logs_hash;
    let unencryptedLogsHash: [Field; 2] = kernel_data.unencrypted_logs_hash;
    let mut offset: u32 = 0_u32;
    for j in 0_u32..MAX_NOTE_HASHES_PER_TX {
        {
<<<<<<< HEAD
            let i_3867: u32 = offset + j;
            tx_effects_hash_inputs[i_3867] = new_note_hashes[j];
=======
            let i_3841: u32 = offset + j;
            tx_effects_hash_inputs[i_3841] = new_note_hashes[j];
>>>>>>> b5a94e4b
        }
    }
    offset = offset + MAX_NOTE_HASHES_PER_TX;
    for j in 0_u32..MAX_NULLIFIERS_PER_TX {
        {
<<<<<<< HEAD
            let i_3869: u32 = offset + j;
            tx_effects_hash_inputs[i_3869] = new_nullifiers[j];
=======
            let i_3843: u32 = offset + j;
            tx_effects_hash_inputs[i_3843] = new_nullifiers[j];
>>>>>>> b5a94e4b
        }
    }
    offset = offset + MAX_NULLIFIERS_PER_TX;
    for j in 0_u32..MAX_PUBLIC_DATA_UPDATE_REQUESTS_PER_TX {
        {
<<<<<<< HEAD
            let i_3871: u32 = offset + (j * 2_u32);
            tx_effects_hash_inputs[i_3871] = public_data_update_requests[j].leaf_slot;
        };
        {
            let i_3872: u32 = (offset + (j * 2_u32)) + 1_u32;
            tx_effects_hash_inputs[i_3872] = public_data_update_requests[j].new_value;
=======
            let i_3845: u32 = offset + (j * 2_u32);
            tx_effects_hash_inputs[i_3845] = public_data_update_requests[j].leaf_slot;
        };
        {
            let i_3846: u32 = (offset + (j * 2_u32)) + 1_u32;
            tx_effects_hash_inputs[i_3846] = public_data_update_requests[j].new_value;
>>>>>>> b5a94e4b
        }
    }
    offset = offset + (MAX_PUBLIC_DATA_UPDATE_REQUESTS_PER_TX * 2_u32);
    for j in 0_u32..MAX_L2_TO_L1_MSGS_PER_TX {
        {
<<<<<<< HEAD
            let i_3874: u32 = offset + j;
            tx_effects_hash_inputs[i_3874] = l2ToL1Msgs[j];
=======
            let i_3848: u32 = offset + j;
            tx_effects_hash_inputs[i_3848] = l2ToL1Msgs[j];
>>>>>>> b5a94e4b
        }
    }
    offset = offset + MAX_L2_TO_L1_MSGS_PER_TX;
    let contract_leaf: NewContractData = kernel_data.new_contracts[0_u32];
    tx_effects_hash_inputs[offset] = contract_leaf.hash();
    offset = offset + MAX_NEW_CONTRACTS_PER_TX;
    let new_contracts: [NewContractData; 1] = kernel_data.new_contracts;
    tx_effects_hash_inputs[offset] = new_contracts[0_u32].contract_address;
    {
<<<<<<< HEAD
        let i_3877: u32 = offset + 1_u32;
        tx_effects_hash_inputs[i_3877] = new_contracts[0_u32].portal_contract_address;
=======
        let i_3851: u32 = offset + 1_u32;
        tx_effects_hash_inputs[i_3851] = new_contracts[0_u32].portal_contract_address;
>>>>>>> b5a94e4b
    };
    offset = offset + (MAX_NEW_CONTRACTS_PER_TX * 2_u32);
    for j in 0_u32..NUM_FIELDS_PER_SHA256 {
        {
<<<<<<< HEAD
            let i_3879: u32 = offset + j;
            tx_effects_hash_inputs[i_3879] = encryptedLogsHash[j];
=======
            let i_3853: u32 = offset + j;
            tx_effects_hash_inputs[i_3853] = encryptedLogsHash[j];
>>>>>>> b5a94e4b
        }
    }
    offset = offset + (NUM_ENCRYPTED_LOGS_HASHES_PER_TX * NUM_FIELDS_PER_SHA256);
    for j in 0_u32..NUM_FIELDS_PER_SHA256 {
        {
<<<<<<< HEAD
            let i_3881: u32 = offset + j;
            tx_effects_hash_inputs[i_3881] = unencryptedLogsHash[j];
=======
            let i_3855: u32 = offset + j;
            tx_effects_hash_inputs[i_3855] = unencryptedLogsHash[j];
>>>>>>> b5a94e4b
        }
    }
    offset = offset + (NUM_UNENCRYPTED_LOGS_HASHES_PER_TX * NUM_FIELDS_PER_SHA256);
    assert(offset == TX_EFFECT_HASH_INPUT_SIZE);
    let mut hash_input_flattened: [u8; 5344] = [0_u8; 5344];
    for offset in 0_u32..TX_EFFECT_HASH_FULL_FIELDS {
        let input_as_bytes: [u8; 32] = tx_effects_hash_inputs[offset].to_be_bytes();
        for byte_index in 0_u32..32_u32 {
            {
<<<<<<< HEAD
                let i_3886: u32 = (offset * 32_u32) + byte_index;
                hash_input_flattened[i_3886] = input_as_bytes[byte_index];
=======
                let i_3860: u32 = (offset * 32_u32) + byte_index;
                hash_input_flattened[i_3860] = input_as_bytes[byte_index];
>>>>>>> b5a94e4b
            }
        }
    }
    for log_field_index in 0_u32..TX_EFFECT_HASH_LOG_FIELDS {
        let input_as_bytes: [u8; 16] =
            tx_effects_hash_inputs[TX_EFFECT_HASH_FULL_FIELDS + log_field_index].to_be_bytes();
        for byte_index in 0_u32..16_u32 {
            {
<<<<<<< HEAD
                let i_3890: u32 = (
                    (TX_EFFECT_HASH_FULL_FIELDS * 32_u32) + (log_field_index * 16_u32)
                )
                    + byte_index;
                hash_input_flattened[i_3890] = input_as_bytes[byte_index];
=======
                let i_3864: u32 = (
                    (TX_EFFECT_HASH_FULL_FIELDS * 32_u32) + (log_field_index * 16_u32)
                )
                    + byte_index;
                hash_input_flattened[i_3864] = input_as_bytes[byte_index];
>>>>>>> b5a94e4b
            }
        }
    }
    let blake2_digest: [u8; 32] = std::hash::blake2s(hash_input_flattened);
    U256::from_bytes32(blake2_digest).to_u128_limbs()
}<|MERGE_RESOLUTION|>--- conflicted
+++ resolved
@@ -149,57 +149,33 @@
     let mut offset: u32 = 0_u32;
     for j in 0_u32..MAX_NOTE_HASHES_PER_TX {
         {
-<<<<<<< HEAD
-            let i_3867: u32 = offset + j;
-            tx_effects_hash_inputs[i_3867] = new_note_hashes[j];
-=======
-            let i_3841: u32 = offset + j;
-            tx_effects_hash_inputs[i_3841] = new_note_hashes[j];
->>>>>>> b5a94e4b
+            let i_3870: u32 = offset + j;
+            tx_effects_hash_inputs[i_3870] = new_note_hashes[j];
         }
     }
     offset = offset + MAX_NOTE_HASHES_PER_TX;
     for j in 0_u32..MAX_NULLIFIERS_PER_TX {
         {
-<<<<<<< HEAD
-            let i_3869: u32 = offset + j;
-            tx_effects_hash_inputs[i_3869] = new_nullifiers[j];
-=======
-            let i_3843: u32 = offset + j;
-            tx_effects_hash_inputs[i_3843] = new_nullifiers[j];
->>>>>>> b5a94e4b
+            let i_3872: u32 = offset + j;
+            tx_effects_hash_inputs[i_3872] = new_nullifiers[j];
         }
     }
     offset = offset + MAX_NULLIFIERS_PER_TX;
     for j in 0_u32..MAX_PUBLIC_DATA_UPDATE_REQUESTS_PER_TX {
         {
-<<<<<<< HEAD
-            let i_3871: u32 = offset + (j * 2_u32);
-            tx_effects_hash_inputs[i_3871] = public_data_update_requests[j].leaf_slot;
+            let i_3874: u32 = offset + (j * 2_u32);
+            tx_effects_hash_inputs[i_3874] = public_data_update_requests[j].leaf_slot;
         };
         {
-            let i_3872: u32 = (offset + (j * 2_u32)) + 1_u32;
-            tx_effects_hash_inputs[i_3872] = public_data_update_requests[j].new_value;
-=======
-            let i_3845: u32 = offset + (j * 2_u32);
-            tx_effects_hash_inputs[i_3845] = public_data_update_requests[j].leaf_slot;
-        };
-        {
-            let i_3846: u32 = (offset + (j * 2_u32)) + 1_u32;
-            tx_effects_hash_inputs[i_3846] = public_data_update_requests[j].new_value;
->>>>>>> b5a94e4b
+            let i_3875: u32 = (offset + (j * 2_u32)) + 1_u32;
+            tx_effects_hash_inputs[i_3875] = public_data_update_requests[j].new_value;
         }
     }
     offset = offset + (MAX_PUBLIC_DATA_UPDATE_REQUESTS_PER_TX * 2_u32);
     for j in 0_u32..MAX_L2_TO_L1_MSGS_PER_TX {
         {
-<<<<<<< HEAD
-            let i_3874: u32 = offset + j;
-            tx_effects_hash_inputs[i_3874] = l2ToL1Msgs[j];
-=======
-            let i_3848: u32 = offset + j;
-            tx_effects_hash_inputs[i_3848] = l2ToL1Msgs[j];
->>>>>>> b5a94e4b
+            let i_3877: u32 = offset + j;
+            tx_effects_hash_inputs[i_3877] = l2ToL1Msgs[j];
         }
     }
     offset = offset + MAX_L2_TO_L1_MSGS_PER_TX;
@@ -209,36 +185,21 @@
     let new_contracts: [NewContractData; 1] = kernel_data.new_contracts;
     tx_effects_hash_inputs[offset] = new_contracts[0_u32].contract_address;
     {
-<<<<<<< HEAD
-        let i_3877: u32 = offset + 1_u32;
-        tx_effects_hash_inputs[i_3877] = new_contracts[0_u32].portal_contract_address;
-=======
-        let i_3851: u32 = offset + 1_u32;
-        tx_effects_hash_inputs[i_3851] = new_contracts[0_u32].portal_contract_address;
->>>>>>> b5a94e4b
+        let i_3880: u32 = offset + 1_u32;
+        tx_effects_hash_inputs[i_3880] = new_contracts[0_u32].portal_contract_address;
     };
     offset = offset + (MAX_NEW_CONTRACTS_PER_TX * 2_u32);
     for j in 0_u32..NUM_FIELDS_PER_SHA256 {
         {
-<<<<<<< HEAD
-            let i_3879: u32 = offset + j;
-            tx_effects_hash_inputs[i_3879] = encryptedLogsHash[j];
-=======
-            let i_3853: u32 = offset + j;
-            tx_effects_hash_inputs[i_3853] = encryptedLogsHash[j];
->>>>>>> b5a94e4b
+            let i_3882: u32 = offset + j;
+            tx_effects_hash_inputs[i_3882] = encryptedLogsHash[j];
         }
     }
     offset = offset + (NUM_ENCRYPTED_LOGS_HASHES_PER_TX * NUM_FIELDS_PER_SHA256);
     for j in 0_u32..NUM_FIELDS_PER_SHA256 {
         {
-<<<<<<< HEAD
-            let i_3881: u32 = offset + j;
-            tx_effects_hash_inputs[i_3881] = unencryptedLogsHash[j];
-=======
-            let i_3855: u32 = offset + j;
-            tx_effects_hash_inputs[i_3855] = unencryptedLogsHash[j];
->>>>>>> b5a94e4b
+            let i_3884: u32 = offset + j;
+            tx_effects_hash_inputs[i_3884] = unencryptedLogsHash[j];
         }
     }
     offset = offset + (NUM_UNENCRYPTED_LOGS_HASHES_PER_TX * NUM_FIELDS_PER_SHA256);
@@ -248,13 +209,8 @@
         let input_as_bytes: [u8; 32] = tx_effects_hash_inputs[offset].to_be_bytes();
         for byte_index in 0_u32..32_u32 {
             {
-<<<<<<< HEAD
-                let i_3886: u32 = (offset * 32_u32) + byte_index;
-                hash_input_flattened[i_3886] = input_as_bytes[byte_index];
-=======
-                let i_3860: u32 = (offset * 32_u32) + byte_index;
-                hash_input_flattened[i_3860] = input_as_bytes[byte_index];
->>>>>>> b5a94e4b
+                let i_3889: u32 = (offset * 32_u32) + byte_index;
+                hash_input_flattened[i_3889] = input_as_bytes[byte_index];
             }
         }
     }
@@ -263,19 +219,11 @@
             tx_effects_hash_inputs[TX_EFFECT_HASH_FULL_FIELDS + log_field_index].to_be_bytes();
         for byte_index in 0_u32..16_u32 {
             {
-<<<<<<< HEAD
-                let i_3890: u32 = (
+                let i_3893: u32 = (
                     (TX_EFFECT_HASH_FULL_FIELDS * 32_u32) + (log_field_index * 16_u32)
                 )
                     + byte_index;
-                hash_input_flattened[i_3890] = input_as_bytes[byte_index];
-=======
-                let i_3864: u32 = (
-                    (TX_EFFECT_HASH_FULL_FIELDS * 32_u32) + (log_field_index * 16_u32)
-                )
-                    + byte_index;
-                hash_input_flattened[i_3864] = input_as_bytes[byte_index];
->>>>>>> b5a94e4b
+                hash_input_flattened[i_3893] = input_as_bytes[byte_index];
             }
         }
     }
