---
source: tooling/nargo_cli/tests/execute.rs
expression: expanded_code
---
global MAX_NOTE_HASHES_PER_TX: u32 = 64;

global MAX_NULLIFIERS_PER_TX: u32 = 64;

global MAX_L2_TO_L1_MSGS_PER_TX: u32 = 2;

global MAX_PUBLIC_DATA_UPDATE_REQUESTS_PER_TX: u32 = 16;

global MAX_NEW_CONTRACTS_PER_TX: u32 = 1;

global NUM_ENCRYPTED_LOGS_HASHES_PER_TX: u32 = 1;

global NUM_UNENCRYPTED_LOGS_HASHES_PER_TX: u32 = 1;

global NUM_FIELDS_PER_SHA256: u32 = 2;

global TX_EFFECT_HASH_INPUT_SIZE: u32 = 169;

global TX_EFFECT_HASH_LOG_FIELDS: u32 = 4;

global TX_EFFECT_HASH_FULL_FIELDS: u32 = 165;

struct PublicDataUpdateRequest {
    leaf_slot: Field,
    old_value: Field,
    new_value: Field,
}

struct NewContractData {
    contract_address: Field,
    portal_contract_address: Field,
}

impl NewContractData {
    fn hash(self) -> Field {
        std::hash::pedersen_hash([self.contract_address, self.portal_contract_address])
    }
}

struct DataToHash {
    new_note_hashes: [Field; 64],
    new_nullifiers: [Field; 64],
    public_data_update_requests: [PublicDataUpdateRequest; 16],
    new_l2_to_l1_msgs: [Field; 2],
    encrypted_logs_hash: [Field; 2],
    unencrypted_logs_hash: [Field; 2],
    new_contracts: [NewContractData; 1],
}

struct U256 {
    inner: [u64; 4],
}

impl U256 {
    pub fn from_bytes32(bytes: [u8; 32]) -> Self {
        let high_0: u64 = (
            (
                (
                    (
                        (
                            (((bytes[0_u32] as u64) << 56_u64) + ((bytes[1_u32] as u64) << 48_u64))
                                + ((bytes[2_u32] as u64) << 40_u64)
                        )
                            + ((bytes[3_u32] as u64) << 32_u64)
                    )
                        + ((bytes[4_u32] as u64) << 24_u64)
                )
                    + ((bytes[5_u32] as u64) << 16_u64)
            )
                + ((bytes[6_u32] as u64) << 8_u64)
        )
            + (bytes[7_u32] as u64);
        let high_1: u64 = (
            (
                (
                    (
                        (
                            (((bytes[8_u32] as u64) << 56_u64) + ((bytes[9_u32] as u64) << 48_u64))
                                + ((bytes[10_u32] as u64) << 40_u64)
                        )
                            + ((bytes[11_u32] as u64) << 32_u64)
                    )
                        + ((bytes[12_u32] as u64) << 24_u64)
                )
                    + ((bytes[13_u32] as u64) << 16_u64)
            )
                + ((bytes[14_u32] as u64) << 8_u64)
        )
            + (bytes[15_u32] as u64);
        let low_0: u64 = (
            (
                (
                    (
                        (
                            (
                                ((bytes[16_u32] as u64) << 56_u64)
                                    + ((bytes[17_u32] as u64) << 48_u64)
                            )
                                + ((bytes[18_u32] as u64) << 40_u64)
                        )
                            + ((bytes[19_u32] as u64) << 32_u64)
                    )
                        + ((bytes[20_u32] as u64) << 24_u64)
                )
                    + ((bytes[21_u32] as u64) << 16_u64)
            )
                + ((bytes[22_u32] as u64) << 8_u64)
        )
            + (bytes[23_u32] as u64);
        let low_1: u64 = (
            (
                (
                    (
                        (
                            (
                                ((bytes[24_u32] as u64) << 56_u64)
                                    + ((bytes[25_u32] as u64) << 48_u64)
                            )
                                + ((bytes[26_u32] as u64) << 40_u64)
                        )
                            + ((bytes[27_u32] as u64) << 32_u64)
                    )
                        + ((bytes[28_u32] as u64) << 24_u64)
                )
                    + ((bytes[29_u32] as u64) << 16_u64)
            )
                + ((bytes[30_u32] as u64) << 8_u64)
        )
            + (bytes[31_u32] as u64);
        Self { inner: [high_0, high_1, low_0, low_1] }
    }

    pub fn to_u128_limbs(self) -> [Field; 2] {
        let two_pow_64: Field = 2_Field.pow_32(64_Field);
        let high: Field =
            ((self.inner[0_u32] as Field) * two_pow_64) + (self.inner[1_u32] as Field);
        let low: Field = ((self.inner[2_u32] as Field) * two_pow_64) + (self.inner[3_u32] as Field);
        [high, low]
    }
}

unconstrained fn main(kernel_data: DataToHash) -> pub [Field; 2] {
    let mut tx_effects_hash_inputs: [Field; 169] = [0_Field; 169];
    let new_note_hashes: [Field; 64] = kernel_data.new_note_hashes;
    let new_nullifiers: [Field; 64] = kernel_data.new_nullifiers;
    let public_data_update_requests: [PublicDataUpdateRequest; 16] =
        kernel_data.public_data_update_requests;
    let l2ToL1Msgs: [Field; 2] = kernel_data.new_l2_to_l1_msgs;
    let encryptedLogsHash: [Field; 2] = kernel_data.encrypted_logs_hash;
    let unencryptedLogsHash: [Field; 2] = kernel_data.unencrypted_logs_hash;
    let mut offset: u32 = 0_u32;
    for j in 0_u32..MAX_NOTE_HASHES_PER_TX {
        {
<<<<<<< HEAD
            let i_4141: u32 = offset + j;
            tx_effects_hash_inputs[i_4141] = new_note_hashes[j];
=======
            let i_3954: u32 = offset + j;
            tx_effects_hash_inputs[i_3954] = new_note_hashes[j];
>>>>>>> 48327c0d
        }
    }
    offset = offset + MAX_NOTE_HASHES_PER_TX;
    for j in 0_u32..MAX_NULLIFIERS_PER_TX {
        {
<<<<<<< HEAD
            let i_4143: u32 = offset + j;
            tx_effects_hash_inputs[i_4143] = new_nullifiers[j];
=======
            let i_3956: u32 = offset + j;
            tx_effects_hash_inputs[i_3956] = new_nullifiers[j];
>>>>>>> 48327c0d
        }
    }
    offset = offset + MAX_NULLIFIERS_PER_TX;
    for j in 0_u32..MAX_PUBLIC_DATA_UPDATE_REQUESTS_PER_TX {
        {
<<<<<<< HEAD
            let i_4145: u32 = offset + (j * 2_u32);
            tx_effects_hash_inputs[i_4145] = public_data_update_requests[j].leaf_slot;
        };
        {
            let i_4146: u32 = (offset + (j * 2_u32)) + 1_u32;
            tx_effects_hash_inputs[i_4146] = public_data_update_requests[j].new_value;
=======
            let i_3958: u32 = offset + (j * 2_u32);
            tx_effects_hash_inputs[i_3958] = public_data_update_requests[j].leaf_slot;
        };
        {
            let i_3959: u32 = (offset + (j * 2_u32)) + 1_u32;
            tx_effects_hash_inputs[i_3959] = public_data_update_requests[j].new_value;
>>>>>>> 48327c0d
        }
    }
    offset = offset + (MAX_PUBLIC_DATA_UPDATE_REQUESTS_PER_TX * 2_u32);
    for j in 0_u32..MAX_L2_TO_L1_MSGS_PER_TX {
        {
<<<<<<< HEAD
            let i_4148: u32 = offset + j;
            tx_effects_hash_inputs[i_4148] = l2ToL1Msgs[j];
=======
            let i_3961: u32 = offset + j;
            tx_effects_hash_inputs[i_3961] = l2ToL1Msgs[j];
>>>>>>> 48327c0d
        }
    }
    offset = offset + MAX_L2_TO_L1_MSGS_PER_TX;
    let contract_leaf: NewContractData = kernel_data.new_contracts[0_u32];
    tx_effects_hash_inputs[offset] = contract_leaf.hash();
    offset = offset + MAX_NEW_CONTRACTS_PER_TX;
    let new_contracts: [NewContractData; 1] = kernel_data.new_contracts;
    tx_effects_hash_inputs[offset] = new_contracts[0_u32].contract_address;
    {
<<<<<<< HEAD
        let i_4151: u32 = offset + 1_u32;
        tx_effects_hash_inputs[i_4151] = new_contracts[0_u32].portal_contract_address;
=======
        let i_3964: u32 = offset + 1_u32;
        tx_effects_hash_inputs[i_3964] = new_contracts[0_u32].portal_contract_address;
>>>>>>> 48327c0d
    };
    offset = offset + (MAX_NEW_CONTRACTS_PER_TX * 2_u32);
    for j in 0_u32..NUM_FIELDS_PER_SHA256 {
        {
<<<<<<< HEAD
            let i_4153: u32 = offset + j;
            tx_effects_hash_inputs[i_4153] = encryptedLogsHash[j];
=======
            let i_3966: u32 = offset + j;
            tx_effects_hash_inputs[i_3966] = encryptedLogsHash[j];
>>>>>>> 48327c0d
        }
    }
    offset = offset + (NUM_ENCRYPTED_LOGS_HASHES_PER_TX * NUM_FIELDS_PER_SHA256);
    for j in 0_u32..NUM_FIELDS_PER_SHA256 {
        {
<<<<<<< HEAD
            let i_4155: u32 = offset + j;
            tx_effects_hash_inputs[i_4155] = unencryptedLogsHash[j];
=======
            let i_3968: u32 = offset + j;
            tx_effects_hash_inputs[i_3968] = unencryptedLogsHash[j];
>>>>>>> 48327c0d
        }
    }
    offset = offset + (NUM_UNENCRYPTED_LOGS_HASHES_PER_TX * NUM_FIELDS_PER_SHA256);
    assert(offset == TX_EFFECT_HASH_INPUT_SIZE);
    let mut hash_input_flattened: [u8; 5344] = [0_u8; 5344];
    for offset in 0_u32..TX_EFFECT_HASH_FULL_FIELDS {
        let input_as_bytes: [u8; 32] = tx_effects_hash_inputs[offset].to_be_bytes();
        for byte_index in 0_u32..32_u32 {
            {
<<<<<<< HEAD
                let i_4160: u32 = (offset * 32_u32) + byte_index;
                hash_input_flattened[i_4160] = input_as_bytes[byte_index];
=======
                let i_3973: u32 = (offset * 32_u32) + byte_index;
                hash_input_flattened[i_3973] = input_as_bytes[byte_index];
>>>>>>> 48327c0d
            }
        }
    }
    for log_field_index in 0_u32..TX_EFFECT_HASH_LOG_FIELDS {
        let input_as_bytes: [u8; 16] =
            tx_effects_hash_inputs[TX_EFFECT_HASH_FULL_FIELDS + log_field_index].to_be_bytes();
        for byte_index in 0_u32..16_u32 {
            {
<<<<<<< HEAD
                let i_4164: u32 = (
                    (TX_EFFECT_HASH_FULL_FIELDS * 32_u32) + (log_field_index * 16_u32)
                )
                    + byte_index;
                hash_input_flattened[i_4164] = input_as_bytes[byte_index];
=======
                let i_3977: u32 = (
                    (TX_EFFECT_HASH_FULL_FIELDS * 32_u32) + (log_field_index * 16_u32)
                )
                    + byte_index;
                hash_input_flattened[i_3977] = input_as_bytes[byte_index];
>>>>>>> 48327c0d
            }
        }
    }
    let blake2_digest: [u8; 32] = std::hash::blake2s(hash_input_flattened);
    U256::from_bytes32(blake2_digest).to_u128_limbs()
}<|MERGE_RESOLUTION|>--- conflicted
+++ resolved
@@ -155,57 +155,33 @@
     let mut offset: u32 = 0_u32;
     for j in 0_u32..MAX_NOTE_HASHES_PER_TX {
         {
-<<<<<<< HEAD
-            let i_4141: u32 = offset + j;
-            tx_effects_hash_inputs[i_4141] = new_note_hashes[j];
-=======
-            let i_3954: u32 = offset + j;
-            tx_effects_hash_inputs[i_3954] = new_note_hashes[j];
->>>>>>> 48327c0d
+            let i_4259: u32 = offset + j;
+            tx_effects_hash_inputs[i_4259] = new_note_hashes[j];
         }
     }
     offset = offset + MAX_NOTE_HASHES_PER_TX;
     for j in 0_u32..MAX_NULLIFIERS_PER_TX {
         {
-<<<<<<< HEAD
-            let i_4143: u32 = offset + j;
-            tx_effects_hash_inputs[i_4143] = new_nullifiers[j];
-=======
-            let i_3956: u32 = offset + j;
-            tx_effects_hash_inputs[i_3956] = new_nullifiers[j];
->>>>>>> 48327c0d
+            let i_4261: u32 = offset + j;
+            tx_effects_hash_inputs[i_4261] = new_nullifiers[j];
         }
     }
     offset = offset + MAX_NULLIFIERS_PER_TX;
     for j in 0_u32..MAX_PUBLIC_DATA_UPDATE_REQUESTS_PER_TX {
         {
-<<<<<<< HEAD
-            let i_4145: u32 = offset + (j * 2_u32);
-            tx_effects_hash_inputs[i_4145] = public_data_update_requests[j].leaf_slot;
+            let i_4263: u32 = offset + (j * 2_u32);
+            tx_effects_hash_inputs[i_4263] = public_data_update_requests[j].leaf_slot;
         };
         {
-            let i_4146: u32 = (offset + (j * 2_u32)) + 1_u32;
-            tx_effects_hash_inputs[i_4146] = public_data_update_requests[j].new_value;
-=======
-            let i_3958: u32 = offset + (j * 2_u32);
-            tx_effects_hash_inputs[i_3958] = public_data_update_requests[j].leaf_slot;
-        };
-        {
-            let i_3959: u32 = (offset + (j * 2_u32)) + 1_u32;
-            tx_effects_hash_inputs[i_3959] = public_data_update_requests[j].new_value;
->>>>>>> 48327c0d
+            let i_4264: u32 = (offset + (j * 2_u32)) + 1_u32;
+            tx_effects_hash_inputs[i_4264] = public_data_update_requests[j].new_value;
         }
     }
     offset = offset + (MAX_PUBLIC_DATA_UPDATE_REQUESTS_PER_TX * 2_u32);
     for j in 0_u32..MAX_L2_TO_L1_MSGS_PER_TX {
         {
-<<<<<<< HEAD
-            let i_4148: u32 = offset + j;
-            tx_effects_hash_inputs[i_4148] = l2ToL1Msgs[j];
-=======
-            let i_3961: u32 = offset + j;
-            tx_effects_hash_inputs[i_3961] = l2ToL1Msgs[j];
->>>>>>> 48327c0d
+            let i_4266: u32 = offset + j;
+            tx_effects_hash_inputs[i_4266] = l2ToL1Msgs[j];
         }
     }
     offset = offset + MAX_L2_TO_L1_MSGS_PER_TX;
@@ -215,36 +191,21 @@
     let new_contracts: [NewContractData; 1] = kernel_data.new_contracts;
     tx_effects_hash_inputs[offset] = new_contracts[0_u32].contract_address;
     {
-<<<<<<< HEAD
-        let i_4151: u32 = offset + 1_u32;
-        tx_effects_hash_inputs[i_4151] = new_contracts[0_u32].portal_contract_address;
-=======
-        let i_3964: u32 = offset + 1_u32;
-        tx_effects_hash_inputs[i_3964] = new_contracts[0_u32].portal_contract_address;
->>>>>>> 48327c0d
+        let i_4269: u32 = offset + 1_u32;
+        tx_effects_hash_inputs[i_4269] = new_contracts[0_u32].portal_contract_address;
     };
     offset = offset + (MAX_NEW_CONTRACTS_PER_TX * 2_u32);
     for j in 0_u32..NUM_FIELDS_PER_SHA256 {
         {
-<<<<<<< HEAD
-            let i_4153: u32 = offset + j;
-            tx_effects_hash_inputs[i_4153] = encryptedLogsHash[j];
-=======
-            let i_3966: u32 = offset + j;
-            tx_effects_hash_inputs[i_3966] = encryptedLogsHash[j];
->>>>>>> 48327c0d
+            let i_4271: u32 = offset + j;
+            tx_effects_hash_inputs[i_4271] = encryptedLogsHash[j];
         }
     }
     offset = offset + (NUM_ENCRYPTED_LOGS_HASHES_PER_TX * NUM_FIELDS_PER_SHA256);
     for j in 0_u32..NUM_FIELDS_PER_SHA256 {
         {
-<<<<<<< HEAD
-            let i_4155: u32 = offset + j;
-            tx_effects_hash_inputs[i_4155] = unencryptedLogsHash[j];
-=======
-            let i_3968: u32 = offset + j;
-            tx_effects_hash_inputs[i_3968] = unencryptedLogsHash[j];
->>>>>>> 48327c0d
+            let i_4273: u32 = offset + j;
+            tx_effects_hash_inputs[i_4273] = unencryptedLogsHash[j];
         }
     }
     offset = offset + (NUM_UNENCRYPTED_LOGS_HASHES_PER_TX * NUM_FIELDS_PER_SHA256);
@@ -254,13 +215,8 @@
         let input_as_bytes: [u8; 32] = tx_effects_hash_inputs[offset].to_be_bytes();
         for byte_index in 0_u32..32_u32 {
             {
-<<<<<<< HEAD
-                let i_4160: u32 = (offset * 32_u32) + byte_index;
-                hash_input_flattened[i_4160] = input_as_bytes[byte_index];
-=======
-                let i_3973: u32 = (offset * 32_u32) + byte_index;
-                hash_input_flattened[i_3973] = input_as_bytes[byte_index];
->>>>>>> 48327c0d
+                let i_4278: u32 = (offset * 32_u32) + byte_index;
+                hash_input_flattened[i_4278] = input_as_bytes[byte_index];
             }
         }
     }
@@ -269,19 +225,11 @@
             tx_effects_hash_inputs[TX_EFFECT_HASH_FULL_FIELDS + log_field_index].to_be_bytes();
         for byte_index in 0_u32..16_u32 {
             {
-<<<<<<< HEAD
-                let i_4164: u32 = (
+                let i_4282: u32 = (
                     (TX_EFFECT_HASH_FULL_FIELDS * 32_u32) + (log_field_index * 16_u32)
                 )
                     + byte_index;
-                hash_input_flattened[i_4164] = input_as_bytes[byte_index];
-=======
-                let i_3977: u32 = (
-                    (TX_EFFECT_HASH_FULL_FIELDS * 32_u32) + (log_field_index * 16_u32)
-                )
-                    + byte_index;
-                hash_input_flattened[i_3977] = input_as_bytes[byte_index];
->>>>>>> 48327c0d
+                hash_input_flattened[i_4282] = input_as_bytes[byte_index];
             }
         }
     }
