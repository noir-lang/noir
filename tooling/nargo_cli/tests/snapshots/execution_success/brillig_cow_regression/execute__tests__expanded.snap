--- conflicted
+++ resolved
@@ -155,57 +155,33 @@
     let mut offset: u32 = 0_u32;
     for j in 0_u32..MAX_NOTE_HASHES_PER_TX {
         {
-<<<<<<< HEAD
-            let i_4431: u32 = offset + j;
-            tx_effects_hash_inputs[i_4431] = new_note_hashes[j];
-=======
             let i_4396: u32 = offset + j;
             tx_effects_hash_inputs[i_4396] = new_note_hashes[j];
->>>>>>> a8918be2
         }
     }
     offset = offset + MAX_NOTE_HASHES_PER_TX;
     for j in 0_u32..MAX_NULLIFIERS_PER_TX {
         {
-<<<<<<< HEAD
-            let i_4433: u32 = offset + j;
-            tx_effects_hash_inputs[i_4433] = new_nullifiers[j];
-=======
             let i_4398: u32 = offset + j;
             tx_effects_hash_inputs[i_4398] = new_nullifiers[j];
->>>>>>> a8918be2
         }
     }
     offset = offset + MAX_NULLIFIERS_PER_TX;
     for j in 0_u32..MAX_PUBLIC_DATA_UPDATE_REQUESTS_PER_TX {
         {
-<<<<<<< HEAD
-            let i_4435: u32 = offset + (j * 2_u32);
-            tx_effects_hash_inputs[i_4435] = public_data_update_requests[j].leaf_slot;
-        };
-        {
-            let i_4436: u32 = (offset + (j * 2_u32)) + 1_u32;
-            tx_effects_hash_inputs[i_4436] = public_data_update_requests[j].new_value;
-=======
             let i_4400: u32 = offset + (j * 2_u32);
             tx_effects_hash_inputs[i_4400] = public_data_update_requests[j].leaf_slot;
         };
         {
             let i_4401: u32 = (offset + (j * 2_u32)) + 1_u32;
             tx_effects_hash_inputs[i_4401] = public_data_update_requests[j].new_value;
->>>>>>> a8918be2
         }
     }
     offset = offset + (MAX_PUBLIC_DATA_UPDATE_REQUESTS_PER_TX * 2_u32);
     for j in 0_u32..MAX_L2_TO_L1_MSGS_PER_TX {
         {
-<<<<<<< HEAD
-            let i_4438: u32 = offset + j;
-            tx_effects_hash_inputs[i_4438] = l2ToL1Msgs[j];
-=======
             let i_4403: u32 = offset + j;
             tx_effects_hash_inputs[i_4403] = l2ToL1Msgs[j];
->>>>>>> a8918be2
         }
     }
     offset = offset + MAX_L2_TO_L1_MSGS_PER_TX;
@@ -215,36 +191,21 @@
     let new_contracts: [NewContractData; 1] = kernel_data.new_contracts;
     tx_effects_hash_inputs[offset] = new_contracts[0_u32].contract_address;
     {
-<<<<<<< HEAD
-        let i_4441: u32 = offset + 1_u32;
-        tx_effects_hash_inputs[i_4441] = new_contracts[0_u32].portal_contract_address;
-=======
         let i_4406: u32 = offset + 1_u32;
         tx_effects_hash_inputs[i_4406] = new_contracts[0_u32].portal_contract_address;
->>>>>>> a8918be2
     };
     offset = offset + (MAX_NEW_CONTRACTS_PER_TX * 2_u32);
     for j in 0_u32..NUM_FIELDS_PER_SHA256 {
         {
-<<<<<<< HEAD
-            let i_4443: u32 = offset + j;
-            tx_effects_hash_inputs[i_4443] = encryptedLogsHash[j];
-=======
             let i_4408: u32 = offset + j;
             tx_effects_hash_inputs[i_4408] = encryptedLogsHash[j];
->>>>>>> a8918be2
         }
     }
     offset = offset + (NUM_ENCRYPTED_LOGS_HASHES_PER_TX * NUM_FIELDS_PER_SHA256);
     for j in 0_u32..NUM_FIELDS_PER_SHA256 {
         {
-<<<<<<< HEAD
-            let i_4445: u32 = offset + j;
-            tx_effects_hash_inputs[i_4445] = unencryptedLogsHash[j];
-=======
             let i_4410: u32 = offset + j;
             tx_effects_hash_inputs[i_4410] = unencryptedLogsHash[j];
->>>>>>> a8918be2
         }
     }
     offset = offset + (NUM_UNENCRYPTED_LOGS_HASHES_PER_TX * NUM_FIELDS_PER_SHA256);
@@ -254,13 +215,8 @@
         let input_as_bytes: [u8; 32] = tx_effects_hash_inputs[offset].to_be_bytes();
         for byte_index in 0_u32..32_u32 {
             {
-<<<<<<< HEAD
-                let i_4450: u32 = (offset * 32_u32) + byte_index;
-                hash_input_flattened[i_4450] = input_as_bytes[byte_index];
-=======
                 let i_4415: u32 = (offset * 32_u32) + byte_index;
                 hash_input_flattened[i_4415] = input_as_bytes[byte_index];
->>>>>>> a8918be2
             }
         }
     }
@@ -269,19 +225,11 @@
             tx_effects_hash_inputs[TX_EFFECT_HASH_FULL_FIELDS + log_field_index].to_be_bytes();
         for byte_index in 0_u32..16_u32 {
             {
-<<<<<<< HEAD
-                let i_4454: u32 = (
-                    (TX_EFFECT_HASH_FULL_FIELDS * 32_u32) + (log_field_index * 16_u32)
-                )
-                    + byte_index;
-                hash_input_flattened[i_4454] = input_as_bytes[byte_index];
-=======
                 let i_4419: u32 = (
                     (TX_EFFECT_HASH_FULL_FIELDS * 32_u32) + (log_field_index * 16_u32)
                 )
                     + byte_index;
                 hash_input_flattened[i_4419] = input_as_bytes[byte_index];
->>>>>>> a8918be2
             }
         }
     }
