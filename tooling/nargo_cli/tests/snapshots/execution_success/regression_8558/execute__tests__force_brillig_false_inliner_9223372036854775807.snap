--- conflicted
+++ resolved
@@ -48,17 +48,10 @@
     "BLACKBOX::RANGE [_0]:16 bits []",
     "BLACKBOX::RANGE [_1]:1 bits []",
     "EXPR [ (1, _0, _1) (-257, _1) (-1, _3) 0 ]",
-<<<<<<< HEAD
     "BLACKBOX::RANGE [_3]:16 bits []",
-    "BRILLIG CALL func 0: inputs: [Single(Expression { mul_terms: [], linear_combinations: [(1, Witness(3))], q_c: 65536 }), Single(Expression { mul_terms: [], linear_combinations: [], q_c: 256 })], outputs: [Simple(Witness(4)), Simple(Witness(5))]",
+    "BRILLIG CALL func 0: inputs: [EXPR [ (1, _3) 65536 ], EXPR [ 256 ]], outputs: [_4, _5]",
     "BLACKBOX::RANGE [_4]:9 bits []",
     "BLACKBOX::RANGE [_5]:8 bits []",
-=======
-    "BLACKBOX::RANGE [(_3, 16)] []",
-    "BRILLIG CALL func 0: inputs: [EXPR [ (1, _3) 65536 ], EXPR [ 256 ]], outputs: [_4, _5]",
-    "BLACKBOX::RANGE [(_4, 9)] []",
-    "BLACKBOX::RANGE [(_5, 8)] []",
->>>>>>> 8146755d
     "EXPR [ (1, _3) (-256, _4) (-1, _5) 65536 ]",
     "EXPR [ (-1, _1, _5) (1, _2) 0 ]",
     "unconstrained func 0",
