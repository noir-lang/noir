--- conflicted
+++ resolved
@@ -35,15 +35,6 @@
     assert(x[3_u32].a == 50_Field);
     if y == 2_u32 {
         {
-<<<<<<< HEAD
-            let i_4406: u32 = y - 1_u32;
-            x[i_4406].b = [50_Field, 51_Field, 52_Field];
-        }
-    } else {
-        {
-            let i_4407: u32 = y - 1_u32;
-            x[i_4407].b = [100_Field, 101_Field, 102_Field];
-=======
             let i_4371: u32 = y - 1_u32;
             x[i_4371].b = [50_Field, 51_Field, 52_Field];
         }
@@ -51,7 +42,6 @@
         {
             let i_4372: u32 = y - 1_u32;
             x[i_4372].b = [100_Field, 101_Field, 102_Field];
->>>>>>> a8918be2
         }
     };
     assert(x[2_u32].b == [100_Field, 101_Field, 102_Field]);
@@ -70,17 +60,6 @@
     assert(foo_parents[1_u32].foos[1_u32].b == [5_Field, 6_Field, 21_Field]);
     if y == 2_u32 {
         {
-<<<<<<< HEAD
-            let i_4411: u32 = y - 2_u32;
-            let i_4412: u32 = y - 2_u32;
-            foo_parents[i_4411].foos[i_4412].b = [10_Field, 9_Field, 8_Field];
-        }
-    } else {
-        {
-            let i_4413: u32 = y - 2_u32;
-            let i_4414: u32 = y - 2_u32;
-            foo_parents[i_4413].foos[i_4414].b = [20_Field, 19_Field, 18_Field];
-=======
             let i_4376: u32 = y - 2_u32;
             let i_4377: u32 = y - 2_u32;
             foo_parents[i_4376].foos[i_4377].b = [10_Field, 9_Field, 8_Field];
@@ -90,26 +69,12 @@
             let i_4378: u32 = y - 2_u32;
             let i_4379: u32 = y - 2_u32;
             foo_parents[i_4378].foos[i_4379].b = [20_Field, 19_Field, 18_Field];
->>>>>>> a8918be2
         }
     };
     assert(foo_parents[1_u32].foos[1_u32].b == [20_Field, 19_Field, 18_Field]);
     assert(foo_parents[1_u32].foos[1_u32].b[2_u32] == 18_Field);
     if y == 3_u32 {
         {
-<<<<<<< HEAD
-            let i_4415: u32 = y - 2_u32;
-            let i_4416: u32 = y - 2_u32;
-            let i_4417: u32 = y - 1_u32;
-            foo_parents[i_4415].foos[i_4416].b[i_4417] = 5000_Field;
-        }
-    } else {
-        {
-            let i_4418: u32 = y - 2_u32;
-            let i_4419: u32 = y - 2_u32;
-            let i_4420: u32 = y - 1_u32;
-            foo_parents[i_4418].foos[i_4419].b[i_4420] = 1000_Field;
-=======
             let i_4380: u32 = y - 2_u32;
             let i_4381: u32 = y - 2_u32;
             let i_4382: u32 = y - 1_u32;
@@ -121,20 +86,13 @@
             let i_4384: u32 = y - 2_u32;
             let i_4385: u32 = y - 1_u32;
             foo_parents[i_4383].foos[i_4384].b[i_4385] = 1000_Field;
->>>>>>> a8918be2
         }
     };
     assert(foo_parents[1_u32].foos[1_u32].b[2_u32] == 5000_Field);
     {
-<<<<<<< HEAD
-        let i_4421: u32 = y - 2_u32;
-        let i_4422: u32 = y - 3_u32;
-        foo_parents[i_4421].foos[i_4422].b = foo_parents[y - 2_u32].foos[y - 2_u32].b;
-=======
         let i_4386: u32 = y - 2_u32;
         let i_4387: u32 = y - 3_u32;
         foo_parents[i_4386].foos[i_4387].b = foo_parents[y - 2_u32].foos[y - 2_u32].b;
->>>>>>> a8918be2
     };
     assert(foo_parents[1_u32].foos[0_u32].b == [20_Field, 19_Field, 5000_Field]);
 }