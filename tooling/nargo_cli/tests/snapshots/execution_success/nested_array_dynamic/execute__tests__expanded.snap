---
source: tooling/nargo_cli/tests/execute.rs
expression: expanded_code
---
struct Bar {
    inner: [Field; 3],
}

struct Foo {
    a: Field,
    b: [Field; 3],
    bar: Bar,
}

struct FooParent {
    array: [Field; 3],
    foos: [Foo; 4],
}

fn main(mut x: [Foo; 4], y: pub u32) {
    assert(x[y - 3_u32].a == 1_Field);
    assert(x[y - 3_u32].b == [2_Field, 3_Field, 20_Field]);
    assert(x[y - 2_u32].a == 4_Field);
    assert(x[y - 2_u32].b == [5_Field, 6_Field, 21_Field]);
    assert(x[y - 1_u32].a == 7_Field);
    assert(x[y - 1_u32].b == [8_Field, 9_Field, 22_Field]);
    assert(x[y].a == 10_Field);
    assert(x[y].b == [11_Field, 12_Field, 23_Field]);
    assert(x[y].bar.inner == [109_Field, 110_Field, 111_Field]);
    if y != 2_u32 {
        x[y].a = 50_Field;
    } else {
        x[y].a = 100_Field;
    };
    assert(x[3_u32].a == 50_Field);
    if y == 2_u32 {
        {
<<<<<<< HEAD
            let i_3830: u32 = y - 1_u32;
            x[i_3830].b = [50_Field, 51_Field, 52_Field];
        }
    } else {
        {
            let i_3831: u32 = y - 1_u32;
            x[i_3831].b = [100_Field, 101_Field, 102_Field];
=======
            let i_3929: u32 = y - 1_u32;
            x[i_3929].b = [50_Field, 51_Field, 52_Field];
        }
    } else {
        {
            let i_3930: u32 = y - 1_u32;
            x[i_3930].b = [100_Field, 101_Field, 102_Field];
>>>>>>> 318ff16c
        }
    };
    assert(x[2_u32].b == [100_Field, 101_Field, 102_Field]);
    assert(x[y - 3_u32].bar.inner == [100_Field, 101_Field, 102_Field]);
    assert(x[y - 2_u32].bar.inner == [103_Field, 104_Field, 105_Field]);
    assert(x[y - 1_u32].bar.inner == [106_Field, 107_Field, 108_Field]);
    assert(x[y].bar.inner == [109_Field, 110_Field, 111_Field]);
    let foo_parent_one: FooParent = FooParent { array: [0_Field, 1_Field, 2_Field], foos: x };
    let foo_parent_two: FooParent = FooParent { array: [3_Field, 4_Field, 5_Field], foos: x };
    let mut foo_parents: [FooParent; 2] = [foo_parent_one, foo_parent_two];
    assert(foo_parents[y - 3_u32].foos[y - 3_u32].b == [2_Field, 3_Field, 20_Field]);
    assert(foo_parents[y - 3_u32].foos[y - 2_u32].b == [5_Field, 6_Field, 21_Field]);
    assert(foo_parents[y - 3_u32].foos[y - 1_u32].b == [100_Field, 101_Field, 102_Field]);
    assert(foo_parents[y - 3_u32].foos[y].b == [11_Field, 12_Field, 23_Field]);
    assert(foo_parents[y - 3_u32].foos[y].a == 50_Field);
    assert(foo_parents[1_u32].foos[1_u32].b == [5_Field, 6_Field, 21_Field]);
    if y == 2_u32 {
        {
<<<<<<< HEAD
            let i_3835: u32 = y - 2_u32;
            let i_3836: u32 = y - 2_u32;
            foo_parents[i_3835].foos[i_3836].b = [10_Field, 9_Field, 8_Field];
        }
    } else {
        {
            let i_3837: u32 = y - 2_u32;
            let i_3838: u32 = y - 2_u32;
            foo_parents[i_3837].foos[i_3838].b = [20_Field, 19_Field, 18_Field];
=======
            let i_3934: u32 = y - 2_u32;
            let i_3935: u32 = y - 2_u32;
            foo_parents[i_3934].foos[i_3935].b = [10_Field, 9_Field, 8_Field];
        }
    } else {
        {
            let i_3936: u32 = y - 2_u32;
            let i_3937: u32 = y - 2_u32;
            foo_parents[i_3936].foos[i_3937].b = [20_Field, 19_Field, 18_Field];
>>>>>>> 318ff16c
        }
    };
    assert(foo_parents[1_u32].foos[1_u32].b == [20_Field, 19_Field, 18_Field]);
    assert(foo_parents[1_u32].foos[1_u32].b[2_u32] == 18_Field);
    if y == 3_u32 {
        {
<<<<<<< HEAD
            let i_3839: u32 = y - 2_u32;
            let i_3840: u32 = y - 2_u32;
            let i_3841: u32 = y - 1_u32;
            foo_parents[i_3839].foos[i_3840].b[i_3841] = 5000_Field;
        }
    } else {
        {
            let i_3842: u32 = y - 2_u32;
            let i_3843: u32 = y - 2_u32;
            let i_3844: u32 = y - 1_u32;
            foo_parents[i_3842].foos[i_3843].b[i_3844] = 1000_Field;
=======
            let i_3938: u32 = y - 2_u32;
            let i_3939: u32 = y - 2_u32;
            let i_3940: u32 = y - 1_u32;
            foo_parents[i_3938].foos[i_3939].b[i_3940] = 5000_Field;
        }
    } else {
        {
            let i_3941: u32 = y - 2_u32;
            let i_3942: u32 = y - 2_u32;
            let i_3943: u32 = y - 1_u32;
            foo_parents[i_3941].foos[i_3942].b[i_3943] = 1000_Field;
>>>>>>> 318ff16c
        }
    };
    assert(foo_parents[1_u32].foos[1_u32].b[2_u32] == 5000_Field);
    {
<<<<<<< HEAD
        let i_3845: u32 = y - 2_u32;
        let i_3846: u32 = y - 3_u32;
        foo_parents[i_3845].foos[i_3846].b = foo_parents[y - 2_u32].foos[y - 2_u32].b;
=======
        let i_3944: u32 = y - 2_u32;
        let i_3945: u32 = y - 3_u32;
        foo_parents[i_3944].foos[i_3945].b = foo_parents[y - 2_u32].foos[y - 2_u32].b;
>>>>>>> 318ff16c
    };
    assert(foo_parents[1_u32].foos[0_u32].b == [20_Field, 19_Field, 5000_Field]);
}<|MERGE_RESOLUTION|>--- conflicted
+++ resolved
@@ -35,23 +35,13 @@
     assert(x[3_u32].a == 50_Field);
     if y == 2_u32 {
         {
-<<<<<<< HEAD
-            let i_3830: u32 = y - 1_u32;
-            x[i_3830].b = [50_Field, 51_Field, 52_Field];
+            let i_3948: u32 = y - 1_u32;
+            x[i_3948].b = [50_Field, 51_Field, 52_Field];
         }
     } else {
         {
-            let i_3831: u32 = y - 1_u32;
-            x[i_3831].b = [100_Field, 101_Field, 102_Field];
-=======
-            let i_3929: u32 = y - 1_u32;
-            x[i_3929].b = [50_Field, 51_Field, 52_Field];
-        }
-    } else {
-        {
-            let i_3930: u32 = y - 1_u32;
-            x[i_3930].b = [100_Field, 101_Field, 102_Field];
->>>>>>> 318ff16c
+            let i_3949: u32 = y - 1_u32;
+            x[i_3949].b = [100_Field, 101_Field, 102_Field];
         }
     };
     assert(x[2_u32].b == [100_Field, 101_Field, 102_Field]);
@@ -70,71 +60,39 @@
     assert(foo_parents[1_u32].foos[1_u32].b == [5_Field, 6_Field, 21_Field]);
     if y == 2_u32 {
         {
-<<<<<<< HEAD
-            let i_3835: u32 = y - 2_u32;
-            let i_3836: u32 = y - 2_u32;
-            foo_parents[i_3835].foos[i_3836].b = [10_Field, 9_Field, 8_Field];
+            let i_3953: u32 = y - 2_u32;
+            let i_3954: u32 = y - 2_u32;
+            foo_parents[i_3953].foos[i_3954].b = [10_Field, 9_Field, 8_Field];
         }
     } else {
         {
-            let i_3837: u32 = y - 2_u32;
-            let i_3838: u32 = y - 2_u32;
-            foo_parents[i_3837].foos[i_3838].b = [20_Field, 19_Field, 18_Field];
-=======
-            let i_3934: u32 = y - 2_u32;
-            let i_3935: u32 = y - 2_u32;
-            foo_parents[i_3934].foos[i_3935].b = [10_Field, 9_Field, 8_Field];
-        }
-    } else {
-        {
-            let i_3936: u32 = y - 2_u32;
-            let i_3937: u32 = y - 2_u32;
-            foo_parents[i_3936].foos[i_3937].b = [20_Field, 19_Field, 18_Field];
->>>>>>> 318ff16c
+            let i_3955: u32 = y - 2_u32;
+            let i_3956: u32 = y - 2_u32;
+            foo_parents[i_3955].foos[i_3956].b = [20_Field, 19_Field, 18_Field];
         }
     };
     assert(foo_parents[1_u32].foos[1_u32].b == [20_Field, 19_Field, 18_Field]);
     assert(foo_parents[1_u32].foos[1_u32].b[2_u32] == 18_Field);
     if y == 3_u32 {
         {
-<<<<<<< HEAD
-            let i_3839: u32 = y - 2_u32;
-            let i_3840: u32 = y - 2_u32;
-            let i_3841: u32 = y - 1_u32;
-            foo_parents[i_3839].foos[i_3840].b[i_3841] = 5000_Field;
+            let i_3957: u32 = y - 2_u32;
+            let i_3958: u32 = y - 2_u32;
+            let i_3959: u32 = y - 1_u32;
+            foo_parents[i_3957].foos[i_3958].b[i_3959] = 5000_Field;
         }
     } else {
         {
-            let i_3842: u32 = y - 2_u32;
-            let i_3843: u32 = y - 2_u32;
-            let i_3844: u32 = y - 1_u32;
-            foo_parents[i_3842].foos[i_3843].b[i_3844] = 1000_Field;
-=======
-            let i_3938: u32 = y - 2_u32;
-            let i_3939: u32 = y - 2_u32;
-            let i_3940: u32 = y - 1_u32;
-            foo_parents[i_3938].foos[i_3939].b[i_3940] = 5000_Field;
-        }
-    } else {
-        {
-            let i_3941: u32 = y - 2_u32;
-            let i_3942: u32 = y - 2_u32;
-            let i_3943: u32 = y - 1_u32;
-            foo_parents[i_3941].foos[i_3942].b[i_3943] = 1000_Field;
->>>>>>> 318ff16c
+            let i_3960: u32 = y - 2_u32;
+            let i_3961: u32 = y - 2_u32;
+            let i_3962: u32 = y - 1_u32;
+            foo_parents[i_3960].foos[i_3961].b[i_3962] = 1000_Field;
         }
     };
     assert(foo_parents[1_u32].foos[1_u32].b[2_u32] == 5000_Field);
     {
-<<<<<<< HEAD
-        let i_3845: u32 = y - 2_u32;
-        let i_3846: u32 = y - 3_u32;
-        foo_parents[i_3845].foos[i_3846].b = foo_parents[y - 2_u32].foos[y - 2_u32].b;
-=======
-        let i_3944: u32 = y - 2_u32;
-        let i_3945: u32 = y - 3_u32;
-        foo_parents[i_3944].foos[i_3945].b = foo_parents[y - 2_u32].foos[y - 2_u32].b;
->>>>>>> 318ff16c
+        let i_3963: u32 = y - 2_u32;
+        let i_3964: u32 = y - 3_u32;
+        foo_parents[i_3963].foos[i_3964].b = foo_parents[y - 2_u32].foos[y - 2_u32].b;
     };
     assert(foo_parents[1_u32].foos[0_u32].b == [20_Field, 19_Field, 5000_Field]);
 }