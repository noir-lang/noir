---
source: tooling/nargo_cli/tests/execute.rs
expression: expanded_code
---
struct Bar {
    inner: [Field; 3],
}

struct Foo {
    a: Field,
    b: [Field; 3],
    bar: Bar,
}

struct FooParent {
    array: [Field; 3],
    foos: [Foo; 4],
}

fn main(mut x: [Foo; 4], y: pub u32) {
    assert(x[y - 3_u32].a == 1_Field);
    assert(x[y - 3_u32].b == [2_Field, 3_Field, 20_Field]);
    assert(x[y - 2_u32].a == 4_Field);
    assert(x[y - 2_u32].b == [5_Field, 6_Field, 21_Field]);
    assert(x[y - 1_u32].a == 7_Field);
    assert(x[y - 1_u32].b == [8_Field, 9_Field, 22_Field]);
    assert(x[y].a == 10_Field);
    assert(x[y].b == [11_Field, 12_Field, 23_Field]);
    assert(x[y].bar.inner == [109_Field, 110_Field, 111_Field]);
    if y != 2_u32 {
        x[y].a = 50_Field;
    } else {
        x[y].a = 100_Field;
    };
    assert(x[3_u32].a == 50_Field);
    if y == 2_u32 {
        {
<<<<<<< HEAD
            let i_3778: u32 = y - 1;
            x[i_3778].b = [50, 51, 52];
        }
    } else {
        {
            let i_3779: u32 = y - 1;
            x[i_3779].b = [100, 101, 102];
=======
            let i_3775: u32 = y - 1_u32;
            x[i_3775].b = [50_Field, 51_Field, 52_Field];
        }
    } else {
        {
            let i_3776: u32 = y - 1_u32;
            x[i_3776].b = [100_Field, 101_Field, 102_Field];
>>>>>>> 2203e14f
        }
    };
    assert(x[2_u32].b == [100_Field, 101_Field, 102_Field]);
    assert(x[y - 3_u32].bar.inner == [100_Field, 101_Field, 102_Field]);
    assert(x[y - 2_u32].bar.inner == [103_Field, 104_Field, 105_Field]);
    assert(x[y - 1_u32].bar.inner == [106_Field, 107_Field, 108_Field]);
    assert(x[y].bar.inner == [109_Field, 110_Field, 111_Field]);
    let foo_parent_one: FooParent = FooParent { array: [0_Field, 1_Field, 2_Field], foos: x };
    let foo_parent_two: FooParent = FooParent { array: [3_Field, 4_Field, 5_Field], foos: x };
    let mut foo_parents: [FooParent; 2] = [foo_parent_one, foo_parent_two];
    assert(foo_parents[y - 3_u32].foos[y - 3_u32].b == [2_Field, 3_Field, 20_Field]);
    assert(foo_parents[y - 3_u32].foos[y - 2_u32].b == [5_Field, 6_Field, 21_Field]);
    assert(foo_parents[y - 3_u32].foos[y - 1_u32].b == [100_Field, 101_Field, 102_Field]);
    assert(foo_parents[y - 3_u32].foos[y].b == [11_Field, 12_Field, 23_Field]);
    assert(foo_parents[y - 3_u32].foos[y].a == 50_Field);
    assert(foo_parents[1_u32].foos[1_u32].b == [5_Field, 6_Field, 21_Field]);
    if y == 2_u32 {
        {
<<<<<<< HEAD
            let i_3783: u32 = y - 2;
            let i_3784: u32 = y - 2;
            foo_parents[i_3783].foos[i_3784].b = [10, 9, 8];
        }
    } else {
        {
            let i_3785: u32 = y - 2;
            let i_3786: u32 = y - 2;
            foo_parents[i_3785].foos[i_3786].b = [20, 19, 18];
=======
            let i_3780: u32 = y - 2_u32;
            let i_3781: u32 = y - 2_u32;
            foo_parents[i_3780].foos[i_3781].b = [10_Field, 9_Field, 8_Field];
        }
    } else {
        {
            let i_3782: u32 = y - 2_u32;
            let i_3783: u32 = y - 2_u32;
            foo_parents[i_3782].foos[i_3783].b = [20_Field, 19_Field, 18_Field];
>>>>>>> 2203e14f
        }
    };
    assert(foo_parents[1_u32].foos[1_u32].b == [20_Field, 19_Field, 18_Field]);
    assert(foo_parents[1_u32].foos[1_u32].b[2_u32] == 18_Field);
    if y == 3_u32 {
        {
<<<<<<< HEAD
            let i_3787: u32 = y - 2;
            let i_3788: u32 = y - 2;
            let i_3789: u32 = y - 1;
            foo_parents[i_3787].foos[i_3788].b[i_3789] = 5000;
        }
    } else {
        {
            let i_3790: u32 = y - 2;
            let i_3791: u32 = y - 2;
            let i_3792: u32 = y - 1;
            foo_parents[i_3790].foos[i_3791].b[i_3792] = 1000;
=======
            let i_3784: u32 = y - 2_u32;
            let i_3785: u32 = y - 2_u32;
            let i_3786: u32 = y - 1_u32;
            foo_parents[i_3784].foos[i_3785].b[i_3786] = 5000_Field;
        }
    } else {
        {
            let i_3787: u32 = y - 2_u32;
            let i_3788: u32 = y - 2_u32;
            let i_3789: u32 = y - 1_u32;
            foo_parents[i_3787].foos[i_3788].b[i_3789] = 1000_Field;
>>>>>>> 2203e14f
        }
    };
    assert(foo_parents[1_u32].foos[1_u32].b[2_u32] == 5000_Field);
    {
<<<<<<< HEAD
        let i_3793: u32 = y - 2;
        let i_3794: u32 = y - 3;
        foo_parents[i_3793].foos[i_3794].b = foo_parents[y - 2].foos[y - 2].b;
=======
        let i_3790: u32 = y - 2_u32;
        let i_3791: u32 = y - 3_u32;
        foo_parents[i_3790].foos[i_3791].b = foo_parents[y - 2_u32].foos[y - 2_u32].b;
>>>>>>> 2203e14f
    };
    assert(foo_parents[1_u32].foos[0_u32].b == [20_Field, 19_Field, 5000_Field]);
}<|MERGE_RESOLUTION|>--- conflicted
+++ resolved
@@ -35,23 +35,13 @@
     assert(x[3_u32].a == 50_Field);
     if y == 2_u32 {
         {
-<<<<<<< HEAD
-            let i_3778: u32 = y - 1;
-            x[i_3778].b = [50, 51, 52];
+            let i_3778: u32 = y - 1_u32;
+            x[i_3778].b = [50_Field, 51_Field, 52_Field];
         }
     } else {
         {
-            let i_3779: u32 = y - 1;
-            x[i_3779].b = [100, 101, 102];
-=======
-            let i_3775: u32 = y - 1_u32;
-            x[i_3775].b = [50_Field, 51_Field, 52_Field];
-        }
-    } else {
-        {
-            let i_3776: u32 = y - 1_u32;
-            x[i_3776].b = [100_Field, 101_Field, 102_Field];
->>>>>>> 2203e14f
+            let i_3779: u32 = y - 1_u32;
+            x[i_3779].b = [100_Field, 101_Field, 102_Field];
         }
     };
     assert(x[2_u32].b == [100_Field, 101_Field, 102_Field]);
@@ -70,71 +60,39 @@
     assert(foo_parents[1_u32].foos[1_u32].b == [5_Field, 6_Field, 21_Field]);
     if y == 2_u32 {
         {
-<<<<<<< HEAD
-            let i_3783: u32 = y - 2;
-            let i_3784: u32 = y - 2;
-            foo_parents[i_3783].foos[i_3784].b = [10, 9, 8];
+            let i_3783: u32 = y - 2_u32;
+            let i_3784: u32 = y - 2_u32;
+            foo_parents[i_3783].foos[i_3784].b = [10_Field, 9_Field, 8_Field];
         }
     } else {
         {
-            let i_3785: u32 = y - 2;
-            let i_3786: u32 = y - 2;
-            foo_parents[i_3785].foos[i_3786].b = [20, 19, 18];
-=======
-            let i_3780: u32 = y - 2_u32;
-            let i_3781: u32 = y - 2_u32;
-            foo_parents[i_3780].foos[i_3781].b = [10_Field, 9_Field, 8_Field];
-        }
-    } else {
-        {
-            let i_3782: u32 = y - 2_u32;
-            let i_3783: u32 = y - 2_u32;
-            foo_parents[i_3782].foos[i_3783].b = [20_Field, 19_Field, 18_Field];
->>>>>>> 2203e14f
+            let i_3785: u32 = y - 2_u32;
+            let i_3786: u32 = y - 2_u32;
+            foo_parents[i_3785].foos[i_3786].b = [20_Field, 19_Field, 18_Field];
         }
     };
     assert(foo_parents[1_u32].foos[1_u32].b == [20_Field, 19_Field, 18_Field]);
     assert(foo_parents[1_u32].foos[1_u32].b[2_u32] == 18_Field);
     if y == 3_u32 {
         {
-<<<<<<< HEAD
-            let i_3787: u32 = y - 2;
-            let i_3788: u32 = y - 2;
-            let i_3789: u32 = y - 1;
-            foo_parents[i_3787].foos[i_3788].b[i_3789] = 5000;
+            let i_3787: u32 = y - 2_u32;
+            let i_3788: u32 = y - 2_u32;
+            let i_3789: u32 = y - 1_u32;
+            foo_parents[i_3787].foos[i_3788].b[i_3789] = 5000_Field;
         }
     } else {
         {
-            let i_3790: u32 = y - 2;
-            let i_3791: u32 = y - 2;
-            let i_3792: u32 = y - 1;
-            foo_parents[i_3790].foos[i_3791].b[i_3792] = 1000;
-=======
-            let i_3784: u32 = y - 2_u32;
-            let i_3785: u32 = y - 2_u32;
-            let i_3786: u32 = y - 1_u32;
-            foo_parents[i_3784].foos[i_3785].b[i_3786] = 5000_Field;
-        }
-    } else {
-        {
-            let i_3787: u32 = y - 2_u32;
-            let i_3788: u32 = y - 2_u32;
-            let i_3789: u32 = y - 1_u32;
-            foo_parents[i_3787].foos[i_3788].b[i_3789] = 1000_Field;
->>>>>>> 2203e14f
+            let i_3790: u32 = y - 2_u32;
+            let i_3791: u32 = y - 2_u32;
+            let i_3792: u32 = y - 1_u32;
+            foo_parents[i_3790].foos[i_3791].b[i_3792] = 1000_Field;
         }
     };
     assert(foo_parents[1_u32].foos[1_u32].b[2_u32] == 5000_Field);
     {
-<<<<<<< HEAD
-        let i_3793: u32 = y - 2;
-        let i_3794: u32 = y - 3;
-        foo_parents[i_3793].foos[i_3794].b = foo_parents[y - 2].foos[y - 2].b;
-=======
-        let i_3790: u32 = y - 2_u32;
-        let i_3791: u32 = y - 3_u32;
-        foo_parents[i_3790].foos[i_3791].b = foo_parents[y - 2_u32].foos[y - 2_u32].b;
->>>>>>> 2203e14f
+        let i_3793: u32 = y - 2_u32;
+        let i_3794: u32 = y - 3_u32;
+        foo_parents[i_3793].foos[i_3794].b = foo_parents[y - 2_u32].foos[y - 2_u32].b;
     };
     assert(foo_parents[1_u32].foos[0_u32].b == [20_Field, 19_Field, 5000_Field]);
 }