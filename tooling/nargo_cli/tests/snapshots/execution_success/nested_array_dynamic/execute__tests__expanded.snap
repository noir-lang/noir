---
source: tooling/nargo_cli/tests/execute.rs
expression: expanded_code
---
struct Bar {
    inner: [Field; 3],
}

struct Foo {
    a: Field,
    b: [Field; 3],
    bar: Bar,
}

struct FooParent {
    array: [Field; 3],
    foos: [Foo; 4],
}

fn main(mut x: [Foo; 4], y: pub u32) {
    assert(x[y - 3_u32].a == 1_Field);
    assert(x[y - 3_u32].b == [2_Field, 3_Field, 20_Field]);
    assert(x[y - 2_u32].a == 4_Field);
    assert(x[y - 2_u32].b == [5_Field, 6_Field, 21_Field]);
    assert(x[y - 1_u32].a == 7_Field);
    assert(x[y - 1_u32].b == [8_Field, 9_Field, 22_Field]);
    assert(x[y].a == 10_Field);
    assert(x[y].b == [11_Field, 12_Field, 23_Field]);
    assert(x[y].bar.inner == [109_Field, 110_Field, 111_Field]);
    if y != 2_u32 {
        x[y].a = 50_Field;
    } else {
        x[y].a = 100_Field;
    };
    assert(x[3_u32].a == 50_Field);
    if y == 2_u32 {
        {
<<<<<<< HEAD
            let i_4418: u32 = y - 1_u32;
            x[i_4418].b = [50_Field, 51_Field, 52_Field];
        }
    } else {
        {
            let i_4419: u32 = y - 1_u32;
            x[i_4419].b = [100_Field, 101_Field, 102_Field];
=======
            let i_4424: u32 = y - 1_u32;
            x[i_4424].b = [50_Field, 51_Field, 52_Field];
        }
    } else {
        {
            let i_4425: u32 = y - 1_u32;
            x[i_4425].b = [100_Field, 101_Field, 102_Field];
>>>>>>> 94dadc7e
        }
    };
    assert(x[2_u32].b == [100_Field, 101_Field, 102_Field]);
    assert(x[y - 3_u32].bar.inner == [100_Field, 101_Field, 102_Field]);
    assert(x[y - 2_u32].bar.inner == [103_Field, 104_Field, 105_Field]);
    assert(x[y - 1_u32].bar.inner == [106_Field, 107_Field, 108_Field]);
    assert(x[y].bar.inner == [109_Field, 110_Field, 111_Field]);
    let foo_parent_one: FooParent = FooParent { array: [0_Field, 1_Field, 2_Field], foos: x };
    let foo_parent_two: FooParent = FooParent { array: [3_Field, 4_Field, 5_Field], foos: x };
    let mut foo_parents: [FooParent; 2] = [foo_parent_one, foo_parent_two];
    assert(foo_parents[y - 3_u32].foos[y - 3_u32].b == [2_Field, 3_Field, 20_Field]);
    assert(foo_parents[y - 3_u32].foos[y - 2_u32].b == [5_Field, 6_Field, 21_Field]);
    assert(foo_parents[y - 3_u32].foos[y - 1_u32].b == [100_Field, 101_Field, 102_Field]);
    assert(foo_parents[y - 3_u32].foos[y].b == [11_Field, 12_Field, 23_Field]);
    assert(foo_parents[y - 3_u32].foos[y].a == 50_Field);
    assert(foo_parents[1_u32].foos[1_u32].b == [5_Field, 6_Field, 21_Field]);
    if y == 2_u32 {
        {
<<<<<<< HEAD
            let i_4423: u32 = y - 2_u32;
            let i_4424: u32 = y - 2_u32;
            foo_parents[i_4423].foos[i_4424].b = [10_Field, 9_Field, 8_Field];
        }
    } else {
        {
            let i_4425: u32 = y - 2_u32;
            let i_4426: u32 = y - 2_u32;
            foo_parents[i_4425].foos[i_4426].b = [20_Field, 19_Field, 18_Field];
=======
            let i_4429: u32 = y - 2_u32;
            let i_4430: u32 = y - 2_u32;
            foo_parents[i_4429].foos[i_4430].b = [10_Field, 9_Field, 8_Field];
        }
    } else {
        {
            let i_4431: u32 = y - 2_u32;
            let i_4432: u32 = y - 2_u32;
            foo_parents[i_4431].foos[i_4432].b = [20_Field, 19_Field, 18_Field];
>>>>>>> 94dadc7e
        }
    };
    assert(foo_parents[1_u32].foos[1_u32].b == [20_Field, 19_Field, 18_Field]);
    assert(foo_parents[1_u32].foos[1_u32].b[2_u32] == 18_Field);
    if y == 3_u32 {
        {
<<<<<<< HEAD
            let i_4427: u32 = y - 2_u32;
            let i_4428: u32 = y - 2_u32;
            let i_4429: u32 = y - 1_u32;
            foo_parents[i_4427].foos[i_4428].b[i_4429] = 5000_Field;
        }
    } else {
        {
            let i_4430: u32 = y - 2_u32;
            let i_4431: u32 = y - 2_u32;
            let i_4432: u32 = y - 1_u32;
            foo_parents[i_4430].foos[i_4431].b[i_4432] = 1000_Field;
=======
            let i_4433: u32 = y - 2_u32;
            let i_4434: u32 = y - 2_u32;
            let i_4435: u32 = y - 1_u32;
            foo_parents[i_4433].foos[i_4434].b[i_4435] = 5000_Field;
        }
    } else {
        {
            let i_4436: u32 = y - 2_u32;
            let i_4437: u32 = y - 2_u32;
            let i_4438: u32 = y - 1_u32;
            foo_parents[i_4436].foos[i_4437].b[i_4438] = 1000_Field;
>>>>>>> 94dadc7e
        }
    };
    assert(foo_parents[1_u32].foos[1_u32].b[2_u32] == 5000_Field);
    {
<<<<<<< HEAD
        let i_4433: u32 = y - 2_u32;
        let i_4434: u32 = y - 3_u32;
        foo_parents[i_4433].foos[i_4434].b = foo_parents[y - 2_u32].foos[y - 2_u32].b;
=======
        let i_4439: u32 = y - 2_u32;
        let i_4440: u32 = y - 3_u32;
        foo_parents[i_4439].foos[i_4440].b = foo_parents[y - 2_u32].foos[y - 2_u32].b;
>>>>>>> 94dadc7e
    };
    assert(foo_parents[1_u32].foos[0_u32].b == [20_Field, 19_Field, 5000_Field]);
}<|MERGE_RESOLUTION|>--- conflicted
+++ resolved
@@ -35,23 +35,13 @@
     assert(x[3_u32].a == 50_Field);
     if y == 2_u32 {
         {
-<<<<<<< HEAD
-            let i_4418: u32 = y - 1_u32;
-            x[i_4418].b = [50_Field, 51_Field, 52_Field];
+            let i_4490: u32 = y - 1_u32;
+            x[i_4490].b = [50_Field, 51_Field, 52_Field];
         }
     } else {
         {
-            let i_4419: u32 = y - 1_u32;
-            x[i_4419].b = [100_Field, 101_Field, 102_Field];
-=======
-            let i_4424: u32 = y - 1_u32;
-            x[i_4424].b = [50_Field, 51_Field, 52_Field];
-        }
-    } else {
-        {
-            let i_4425: u32 = y - 1_u32;
-            x[i_4425].b = [100_Field, 101_Field, 102_Field];
->>>>>>> 94dadc7e
+            let i_4491: u32 = y - 1_u32;
+            x[i_4491].b = [100_Field, 101_Field, 102_Field];
         }
     };
     assert(x[2_u32].b == [100_Field, 101_Field, 102_Field]);
@@ -70,71 +60,39 @@
     assert(foo_parents[1_u32].foos[1_u32].b == [5_Field, 6_Field, 21_Field]);
     if y == 2_u32 {
         {
-<<<<<<< HEAD
-            let i_4423: u32 = y - 2_u32;
-            let i_4424: u32 = y - 2_u32;
-            foo_parents[i_4423].foos[i_4424].b = [10_Field, 9_Field, 8_Field];
+            let i_4495: u32 = y - 2_u32;
+            let i_4496: u32 = y - 2_u32;
+            foo_parents[i_4495].foos[i_4496].b = [10_Field, 9_Field, 8_Field];
         }
     } else {
         {
-            let i_4425: u32 = y - 2_u32;
-            let i_4426: u32 = y - 2_u32;
-            foo_parents[i_4425].foos[i_4426].b = [20_Field, 19_Field, 18_Field];
-=======
-            let i_4429: u32 = y - 2_u32;
-            let i_4430: u32 = y - 2_u32;
-            foo_parents[i_4429].foos[i_4430].b = [10_Field, 9_Field, 8_Field];
-        }
-    } else {
-        {
-            let i_4431: u32 = y - 2_u32;
-            let i_4432: u32 = y - 2_u32;
-            foo_parents[i_4431].foos[i_4432].b = [20_Field, 19_Field, 18_Field];
->>>>>>> 94dadc7e
+            let i_4497: u32 = y - 2_u32;
+            let i_4498: u32 = y - 2_u32;
+            foo_parents[i_4497].foos[i_4498].b = [20_Field, 19_Field, 18_Field];
         }
     };
     assert(foo_parents[1_u32].foos[1_u32].b == [20_Field, 19_Field, 18_Field]);
     assert(foo_parents[1_u32].foos[1_u32].b[2_u32] == 18_Field);
     if y == 3_u32 {
         {
-<<<<<<< HEAD
-            let i_4427: u32 = y - 2_u32;
-            let i_4428: u32 = y - 2_u32;
-            let i_4429: u32 = y - 1_u32;
-            foo_parents[i_4427].foos[i_4428].b[i_4429] = 5000_Field;
+            let i_4499: u32 = y - 2_u32;
+            let i_4500: u32 = y - 2_u32;
+            let i_4501: u32 = y - 1_u32;
+            foo_parents[i_4499].foos[i_4500].b[i_4501] = 5000_Field;
         }
     } else {
         {
-            let i_4430: u32 = y - 2_u32;
-            let i_4431: u32 = y - 2_u32;
-            let i_4432: u32 = y - 1_u32;
-            foo_parents[i_4430].foos[i_4431].b[i_4432] = 1000_Field;
-=======
-            let i_4433: u32 = y - 2_u32;
-            let i_4434: u32 = y - 2_u32;
-            let i_4435: u32 = y - 1_u32;
-            foo_parents[i_4433].foos[i_4434].b[i_4435] = 5000_Field;
-        }
-    } else {
-        {
-            let i_4436: u32 = y - 2_u32;
-            let i_4437: u32 = y - 2_u32;
-            let i_4438: u32 = y - 1_u32;
-            foo_parents[i_4436].foos[i_4437].b[i_4438] = 1000_Field;
->>>>>>> 94dadc7e
+            let i_4502: u32 = y - 2_u32;
+            let i_4503: u32 = y - 2_u32;
+            let i_4504: u32 = y - 1_u32;
+            foo_parents[i_4502].foos[i_4503].b[i_4504] = 1000_Field;
         }
     };
     assert(foo_parents[1_u32].foos[1_u32].b[2_u32] == 5000_Field);
     {
-<<<<<<< HEAD
-        let i_4433: u32 = y - 2_u32;
-        let i_4434: u32 = y - 3_u32;
-        foo_parents[i_4433].foos[i_4434].b = foo_parents[y - 2_u32].foos[y - 2_u32].b;
-=======
-        let i_4439: u32 = y - 2_u32;
-        let i_4440: u32 = y - 3_u32;
-        foo_parents[i_4439].foos[i_4440].b = foo_parents[y - 2_u32].foos[y - 2_u32].b;
->>>>>>> 94dadc7e
+        let i_4505: u32 = y - 2_u32;
+        let i_4506: u32 = y - 3_u32;
+        foo_parents[i_4505].foos[i_4506].b = foo_parents[y - 2_u32].foos[y - 2_u32].b;
     };
     assert(foo_parents[1_u32].foos[0_u32].b == [20_Field, 19_Field, 5000_Field]);
 }