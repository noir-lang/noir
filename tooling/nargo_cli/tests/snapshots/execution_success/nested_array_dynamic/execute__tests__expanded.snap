---
source: tooling/nargo_cli/tests/execute.rs
expression: expanded_code
---
struct Bar {
    inner: [Field; 3],
}

struct Foo {
    a: Field,
    b: [Field; 3],
    bar: Bar,
}

struct FooParent {
    array: [Field; 3],
    foos: [Foo; 4],
}

fn main(mut x: [Foo; 4], y: pub u32) {
    assert(x[y - 3_u32].a == 1_Field);
    assert(x[y - 3_u32].b == [2_Field, 3_Field, 20_Field]);
    assert(x[y - 2_u32].a == 4_Field);
    assert(x[y - 2_u32].b == [5_Field, 6_Field, 21_Field]);
    assert(x[y - 1_u32].a == 7_Field);
    assert(x[y - 1_u32].b == [8_Field, 9_Field, 22_Field]);
    assert(x[y].a == 10_Field);
    assert(x[y].b == [11_Field, 12_Field, 23_Field]);
    assert(x[y].bar.inner == [109_Field, 110_Field, 111_Field]);
    if y != 2_u32 {
        x[y].a = 50_Field;
    } else {
        x[y].a = 100_Field;
    };
    assert(x[3_u32].a == 50_Field);
    if y == 2_u32 {
        {
<<<<<<< HEAD
            let i_3808: u32 = y - 1_u32;
            x[i_3808].b = [50_Field, 51_Field, 52_Field];
        }
    } else {
        {
            let i_3809: u32 = y - 1_u32;
            x[i_3809].b = [100_Field, 101_Field, 102_Field];
=======
            let i_3778: u32 = y - 1_u32;
            x[i_3778].b = [50_Field, 51_Field, 52_Field];
        }
    } else {
        {
            let i_3779: u32 = y - 1_u32;
            x[i_3779].b = [100_Field, 101_Field, 102_Field];
>>>>>>> edd42f89
        }
    };
    assert(x[2_u32].b == [100_Field, 101_Field, 102_Field]);
    assert(x[y - 3_u32].bar.inner == [100_Field, 101_Field, 102_Field]);
    assert(x[y - 2_u32].bar.inner == [103_Field, 104_Field, 105_Field]);
    assert(x[y - 1_u32].bar.inner == [106_Field, 107_Field, 108_Field]);
    assert(x[y].bar.inner == [109_Field, 110_Field, 111_Field]);
    let foo_parent_one: FooParent = FooParent { array: [0_Field, 1_Field, 2_Field], foos: x };
    let foo_parent_two: FooParent = FooParent { array: [3_Field, 4_Field, 5_Field], foos: x };
    let mut foo_parents: [FooParent; 2] = [foo_parent_one, foo_parent_two];
    assert(foo_parents[y - 3_u32].foos[y - 3_u32].b == [2_Field, 3_Field, 20_Field]);
    assert(foo_parents[y - 3_u32].foos[y - 2_u32].b == [5_Field, 6_Field, 21_Field]);
    assert(foo_parents[y - 3_u32].foos[y - 1_u32].b == [100_Field, 101_Field, 102_Field]);
    assert(foo_parents[y - 3_u32].foos[y].b == [11_Field, 12_Field, 23_Field]);
    assert(foo_parents[y - 3_u32].foos[y].a == 50_Field);
    assert(foo_parents[1_u32].foos[1_u32].b == [5_Field, 6_Field, 21_Field]);
    if y == 2_u32 {
        {
<<<<<<< HEAD
            let i_3813: u32 = y - 2_u32;
            let i_3814: u32 = y - 2_u32;
            foo_parents[i_3813].foos[i_3814].b = [10_Field, 9_Field, 8_Field];
        }
    } else {
        {
            let i_3815: u32 = y - 2_u32;
            let i_3816: u32 = y - 2_u32;
            foo_parents[i_3815].foos[i_3816].b = [20_Field, 19_Field, 18_Field];
=======
            let i_3783: u32 = y - 2_u32;
            let i_3784: u32 = y - 2_u32;
            foo_parents[i_3783].foos[i_3784].b = [10_Field, 9_Field, 8_Field];
        }
    } else {
        {
            let i_3785: u32 = y - 2_u32;
            let i_3786: u32 = y - 2_u32;
            foo_parents[i_3785].foos[i_3786].b = [20_Field, 19_Field, 18_Field];
>>>>>>> edd42f89
        }
    };
    assert(foo_parents[1_u32].foos[1_u32].b == [20_Field, 19_Field, 18_Field]);
    assert(foo_parents[1_u32].foos[1_u32].b[2_u32] == 18_Field);
    if y == 3_u32 {
        {
<<<<<<< HEAD
            let i_3817: u32 = y - 2_u32;
            let i_3818: u32 = y - 2_u32;
            let i_3819: u32 = y - 1_u32;
            foo_parents[i_3817].foos[i_3818].b[i_3819] = 5000_Field;
        }
    } else {
        {
            let i_3820: u32 = y - 2_u32;
            let i_3821: u32 = y - 2_u32;
            let i_3822: u32 = y - 1_u32;
            foo_parents[i_3820].foos[i_3821].b[i_3822] = 1000_Field;
=======
            let i_3787: u32 = y - 2_u32;
            let i_3788: u32 = y - 2_u32;
            let i_3789: u32 = y - 1_u32;
            foo_parents[i_3787].foos[i_3788].b[i_3789] = 5000_Field;
        }
    } else {
        {
            let i_3790: u32 = y - 2_u32;
            let i_3791: u32 = y - 2_u32;
            let i_3792: u32 = y - 1_u32;
            foo_parents[i_3790].foos[i_3791].b[i_3792] = 1000_Field;
>>>>>>> edd42f89
        }
    };
    assert(foo_parents[1_u32].foos[1_u32].b[2_u32] == 5000_Field);
    {
<<<<<<< HEAD
        let i_3823: u32 = y - 2_u32;
        let i_3824: u32 = y - 3_u32;
        foo_parents[i_3823].foos[i_3824].b = foo_parents[y - 2_u32].foos[y - 2_u32].b;
=======
        let i_3793: u32 = y - 2_u32;
        let i_3794: u32 = y - 3_u32;
        foo_parents[i_3793].foos[i_3794].b = foo_parents[y - 2_u32].foos[y - 2_u32].b;
>>>>>>> edd42f89
    };
    assert(foo_parents[1_u32].foos[0_u32].b == [20_Field, 19_Field, 5000_Field]);
}<|MERGE_RESOLUTION|>--- conflicted
+++ resolved
@@ -35,23 +35,13 @@
     assert(x[3_u32].a == 50_Field);
     if y == 2_u32 {
         {
-<<<<<<< HEAD
-            let i_3808: u32 = y - 1_u32;
-            x[i_3808].b = [50_Field, 51_Field, 52_Field];
+            let i_3811: u32 = y - 1_u32;
+            x[i_3811].b = [50_Field, 51_Field, 52_Field];
         }
     } else {
         {
-            let i_3809: u32 = y - 1_u32;
-            x[i_3809].b = [100_Field, 101_Field, 102_Field];
-=======
-            let i_3778: u32 = y - 1_u32;
-            x[i_3778].b = [50_Field, 51_Field, 52_Field];
-        }
-    } else {
-        {
-            let i_3779: u32 = y - 1_u32;
-            x[i_3779].b = [100_Field, 101_Field, 102_Field];
->>>>>>> edd42f89
+            let i_3812: u32 = y - 1_u32;
+            x[i_3812].b = [100_Field, 101_Field, 102_Field];
         }
     };
     assert(x[2_u32].b == [100_Field, 101_Field, 102_Field]);
@@ -70,71 +60,39 @@
     assert(foo_parents[1_u32].foos[1_u32].b == [5_Field, 6_Field, 21_Field]);
     if y == 2_u32 {
         {
-<<<<<<< HEAD
-            let i_3813: u32 = y - 2_u32;
-            let i_3814: u32 = y - 2_u32;
-            foo_parents[i_3813].foos[i_3814].b = [10_Field, 9_Field, 8_Field];
+            let i_3816: u32 = y - 2_u32;
+            let i_3817: u32 = y - 2_u32;
+            foo_parents[i_3816].foos[i_3817].b = [10_Field, 9_Field, 8_Field];
         }
     } else {
         {
-            let i_3815: u32 = y - 2_u32;
-            let i_3816: u32 = y - 2_u32;
-            foo_parents[i_3815].foos[i_3816].b = [20_Field, 19_Field, 18_Field];
-=======
-            let i_3783: u32 = y - 2_u32;
-            let i_3784: u32 = y - 2_u32;
-            foo_parents[i_3783].foos[i_3784].b = [10_Field, 9_Field, 8_Field];
-        }
-    } else {
-        {
-            let i_3785: u32 = y - 2_u32;
-            let i_3786: u32 = y - 2_u32;
-            foo_parents[i_3785].foos[i_3786].b = [20_Field, 19_Field, 18_Field];
->>>>>>> edd42f89
+            let i_3818: u32 = y - 2_u32;
+            let i_3819: u32 = y - 2_u32;
+            foo_parents[i_3818].foos[i_3819].b = [20_Field, 19_Field, 18_Field];
         }
     };
     assert(foo_parents[1_u32].foos[1_u32].b == [20_Field, 19_Field, 18_Field]);
     assert(foo_parents[1_u32].foos[1_u32].b[2_u32] == 18_Field);
     if y == 3_u32 {
         {
-<<<<<<< HEAD
-            let i_3817: u32 = y - 2_u32;
-            let i_3818: u32 = y - 2_u32;
-            let i_3819: u32 = y - 1_u32;
-            foo_parents[i_3817].foos[i_3818].b[i_3819] = 5000_Field;
+            let i_3820: u32 = y - 2_u32;
+            let i_3821: u32 = y - 2_u32;
+            let i_3822: u32 = y - 1_u32;
+            foo_parents[i_3820].foos[i_3821].b[i_3822] = 5000_Field;
         }
     } else {
         {
-            let i_3820: u32 = y - 2_u32;
-            let i_3821: u32 = y - 2_u32;
-            let i_3822: u32 = y - 1_u32;
-            foo_parents[i_3820].foos[i_3821].b[i_3822] = 1000_Field;
-=======
-            let i_3787: u32 = y - 2_u32;
-            let i_3788: u32 = y - 2_u32;
-            let i_3789: u32 = y - 1_u32;
-            foo_parents[i_3787].foos[i_3788].b[i_3789] = 5000_Field;
-        }
-    } else {
-        {
-            let i_3790: u32 = y - 2_u32;
-            let i_3791: u32 = y - 2_u32;
-            let i_3792: u32 = y - 1_u32;
-            foo_parents[i_3790].foos[i_3791].b[i_3792] = 1000_Field;
->>>>>>> edd42f89
+            let i_3823: u32 = y - 2_u32;
+            let i_3824: u32 = y - 2_u32;
+            let i_3825: u32 = y - 1_u32;
+            foo_parents[i_3823].foos[i_3824].b[i_3825] = 1000_Field;
         }
     };
     assert(foo_parents[1_u32].foos[1_u32].b[2_u32] == 5000_Field);
     {
-<<<<<<< HEAD
-        let i_3823: u32 = y - 2_u32;
-        let i_3824: u32 = y - 3_u32;
-        foo_parents[i_3823].foos[i_3824].b = foo_parents[y - 2_u32].foos[y - 2_u32].b;
-=======
-        let i_3793: u32 = y - 2_u32;
-        let i_3794: u32 = y - 3_u32;
-        foo_parents[i_3793].foos[i_3794].b = foo_parents[y - 2_u32].foos[y - 2_u32].b;
->>>>>>> edd42f89
+        let i_3826: u32 = y - 2_u32;
+        let i_3827: u32 = y - 3_u32;
+        foo_parents[i_3826].foos[i_3827].b = foo_parents[y - 2_u32].foos[y - 2_u32].b;
     };
     assert(foo_parents[1_u32].foos[0_u32].b == [20_Field, 19_Field, 5000_Field]);
 }