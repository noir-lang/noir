--- conflicted
+++ resolved
@@ -35,23 +35,13 @@
     assert(x[3_u32].a == 50_Field);
     if y == 2_u32 {
         {
-<<<<<<< HEAD
-            let i_3850: u32 = y - 1_u32;
-            x[i_3850].b = [50_Field, 51_Field, 52_Field];
+            let i_3814: u32 = y - 1_u32;
+            x[i_3814].b = [50_Field, 51_Field, 52_Field];
         }
     } else {
         {
-            let i_3851: u32 = y - 1_u32;
-            x[i_3851].b = [100_Field, 101_Field, 102_Field];
-=======
-            let i_3811: u32 = y - 1_u32;
-            x[i_3811].b = [50_Field, 51_Field, 52_Field];
-        }
-    } else {
-        {
-            let i_3812: u32 = y - 1_u32;
-            x[i_3812].b = [100_Field, 101_Field, 102_Field];
->>>>>>> 38473c15
+            let i_3815: u32 = y - 1_u32;
+            x[i_3815].b = [100_Field, 101_Field, 102_Field];
         }
     };
     assert(x[2_u32].b == [100_Field, 101_Field, 102_Field]);
@@ -70,71 +60,39 @@
     assert(foo_parents[1_u32].foos[1_u32].b == [5_Field, 6_Field, 21_Field]);
     if y == 2_u32 {
         {
-<<<<<<< HEAD
-            let i_3855: u32 = y - 2_u32;
-            let i_3856: u32 = y - 2_u32;
-            foo_parents[i_3855].foos[i_3856].b = [10_Field, 9_Field, 8_Field];
+            let i_3819: u32 = y - 2_u32;
+            let i_3820: u32 = y - 2_u32;
+            foo_parents[i_3819].foos[i_3820].b = [10_Field, 9_Field, 8_Field];
         }
     } else {
         {
-            let i_3857: u32 = y - 2_u32;
-            let i_3858: u32 = y - 2_u32;
-            foo_parents[i_3857].foos[i_3858].b = [20_Field, 19_Field, 18_Field];
-=======
-            let i_3816: u32 = y - 2_u32;
-            let i_3817: u32 = y - 2_u32;
-            foo_parents[i_3816].foos[i_3817].b = [10_Field, 9_Field, 8_Field];
-        }
-    } else {
-        {
-            let i_3818: u32 = y - 2_u32;
-            let i_3819: u32 = y - 2_u32;
-            foo_parents[i_3818].foos[i_3819].b = [20_Field, 19_Field, 18_Field];
->>>>>>> 38473c15
+            let i_3821: u32 = y - 2_u32;
+            let i_3822: u32 = y - 2_u32;
+            foo_parents[i_3821].foos[i_3822].b = [20_Field, 19_Field, 18_Field];
         }
     };
     assert(foo_parents[1_u32].foos[1_u32].b == [20_Field, 19_Field, 18_Field]);
     assert(foo_parents[1_u32].foos[1_u32].b[2_u32] == 18_Field);
     if y == 3_u32 {
         {
-<<<<<<< HEAD
-            let i_3859: u32 = y - 2_u32;
-            let i_3860: u32 = y - 2_u32;
-            let i_3861: u32 = y - 1_u32;
-            foo_parents[i_3859].foos[i_3860].b[i_3861] = 5000_Field;
+            let i_3823: u32 = y - 2_u32;
+            let i_3824: u32 = y - 2_u32;
+            let i_3825: u32 = y - 1_u32;
+            foo_parents[i_3823].foos[i_3824].b[i_3825] = 5000_Field;
         }
     } else {
         {
-            let i_3862: u32 = y - 2_u32;
-            let i_3863: u32 = y - 2_u32;
-            let i_3864: u32 = y - 1_u32;
-            foo_parents[i_3862].foos[i_3863].b[i_3864] = 1000_Field;
-=======
-            let i_3820: u32 = y - 2_u32;
-            let i_3821: u32 = y - 2_u32;
-            let i_3822: u32 = y - 1_u32;
-            foo_parents[i_3820].foos[i_3821].b[i_3822] = 5000_Field;
-        }
-    } else {
-        {
-            let i_3823: u32 = y - 2_u32;
-            let i_3824: u32 = y - 2_u32;
-            let i_3825: u32 = y - 1_u32;
-            foo_parents[i_3823].foos[i_3824].b[i_3825] = 1000_Field;
->>>>>>> 38473c15
+            let i_3826: u32 = y - 2_u32;
+            let i_3827: u32 = y - 2_u32;
+            let i_3828: u32 = y - 1_u32;
+            foo_parents[i_3826].foos[i_3827].b[i_3828] = 1000_Field;
         }
     };
     assert(foo_parents[1_u32].foos[1_u32].b[2_u32] == 5000_Field);
     {
-<<<<<<< HEAD
-        let i_3865: u32 = y - 2_u32;
-        let i_3866: u32 = y - 3_u32;
-        foo_parents[i_3865].foos[i_3866].b = foo_parents[y - 2_u32].foos[y - 2_u32].b;
-=======
-        let i_3826: u32 = y - 2_u32;
-        let i_3827: u32 = y - 3_u32;
-        foo_parents[i_3826].foos[i_3827].b = foo_parents[y - 2_u32].foos[y - 2_u32].b;
->>>>>>> 38473c15
+        let i_3829: u32 = y - 2_u32;
+        let i_3830: u32 = y - 3_u32;
+        foo_parents[i_3829].foos[i_3830].b = foo_parents[y - 2_u32].foos[y - 2_u32].b;
     };
     assert(foo_parents[1_u32].foos[0_u32].b == [20_Field, 19_Field, 5000_Field]);
 }