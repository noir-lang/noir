---
source: tooling/nargo_cli/tests/execute.rs
expression: expanded_code
---
struct Bar {
    inner: [Field; 3],
}

struct Foo {
    a: Field,
    b: [Field; 3],
    bar: Bar,
}

struct FooParent {
    array: [Field; 3],
    foos: [Foo; 4],
}

fn main(mut x: [Foo; 4], y: pub u32) {
    assert(x[y - 3_u32].a == 1_Field);
    assert(x[y - 3_u32].b == [2_Field, 3_Field, 20_Field]);
    assert(x[y - 2_u32].a == 4_Field);
    assert(x[y - 2_u32].b == [5_Field, 6_Field, 21_Field]);
    assert(x[y - 1_u32].a == 7_Field);
    assert(x[y - 1_u32].b == [8_Field, 9_Field, 22_Field]);
    assert(x[y].a == 10_Field);
    assert(x[y].b == [11_Field, 12_Field, 23_Field]);
    assert(x[y].bar.inner == [109_Field, 110_Field, 111_Field]);
    if y != 2_u32 {
        x[y].a = 50_Field;
    } else {
        x[y].a = 100_Field;
    };
    assert(x[3_u32].a == 50_Field);
    if y == 2_u32 {
        {
<<<<<<< HEAD
            let i_4372: u32 = y - 1_u32;
            x[i_4372].b = [50_Field, 51_Field, 52_Field];
        }
    } else {
        {
            let i_4373: u32 = y - 1_u32;
            x[i_4373].b = [100_Field, 101_Field, 102_Field];
=======
            let i_4352: u32 = y - 1_u32;
            x[i_4352].b = [50_Field, 51_Field, 52_Field];
        }
    } else {
        {
            let i_4353: u32 = y - 1_u32;
            x[i_4353].b = [100_Field, 101_Field, 102_Field];
>>>>>>> c90f13da
        }
    };
    assert(x[2_u32].b == [100_Field, 101_Field, 102_Field]);
    assert(x[y - 3_u32].bar.inner == [100_Field, 101_Field, 102_Field]);
    assert(x[y - 2_u32].bar.inner == [103_Field, 104_Field, 105_Field]);
    assert(x[y - 1_u32].bar.inner == [106_Field, 107_Field, 108_Field]);
    assert(x[y].bar.inner == [109_Field, 110_Field, 111_Field]);
    let foo_parent_one: FooParent = FooParent { array: [0_Field, 1_Field, 2_Field], foos: x };
    let foo_parent_two: FooParent = FooParent { array: [3_Field, 4_Field, 5_Field], foos: x };
    let mut foo_parents: [FooParent; 2] = [foo_parent_one, foo_parent_two];
    assert(foo_parents[y - 3_u32].foos[y - 3_u32].b == [2_Field, 3_Field, 20_Field]);
    assert(foo_parents[y - 3_u32].foos[y - 2_u32].b == [5_Field, 6_Field, 21_Field]);
    assert(foo_parents[y - 3_u32].foos[y - 1_u32].b == [100_Field, 101_Field, 102_Field]);
    assert(foo_parents[y - 3_u32].foos[y].b == [11_Field, 12_Field, 23_Field]);
    assert(foo_parents[y - 3_u32].foos[y].a == 50_Field);
    assert(foo_parents[1_u32].foos[1_u32].b == [5_Field, 6_Field, 21_Field]);
    if y == 2_u32 {
        {
<<<<<<< HEAD
            let i_4377: u32 = y - 2_u32;
            let i_4378: u32 = y - 2_u32;
            foo_parents[i_4377].foos[i_4378].b = [10_Field, 9_Field, 8_Field];
        }
    } else {
        {
            let i_4379: u32 = y - 2_u32;
            let i_4380: u32 = y - 2_u32;
            foo_parents[i_4379].foos[i_4380].b = [20_Field, 19_Field, 18_Field];
=======
            let i_4357: u32 = y - 2_u32;
            let i_4358: u32 = y - 2_u32;
            foo_parents[i_4357].foos[i_4358].b = [10_Field, 9_Field, 8_Field];
        }
    } else {
        {
            let i_4359: u32 = y - 2_u32;
            let i_4360: u32 = y - 2_u32;
            foo_parents[i_4359].foos[i_4360].b = [20_Field, 19_Field, 18_Field];
>>>>>>> c90f13da
        }
    };
    assert(foo_parents[1_u32].foos[1_u32].b == [20_Field, 19_Field, 18_Field]);
    assert(foo_parents[1_u32].foos[1_u32].b[2_u32] == 18_Field);
    if y == 3_u32 {
        {
<<<<<<< HEAD
            let i_4381: u32 = y - 2_u32;
            let i_4382: u32 = y - 2_u32;
            let i_4383: u32 = y - 1_u32;
            foo_parents[i_4381].foos[i_4382].b[i_4383] = 5000_Field;
        }
    } else {
        {
            let i_4384: u32 = y - 2_u32;
            let i_4385: u32 = y - 2_u32;
            let i_4386: u32 = y - 1_u32;
            foo_parents[i_4384].foos[i_4385].b[i_4386] = 1000_Field;
=======
            let i_4361: u32 = y - 2_u32;
            let i_4362: u32 = y - 2_u32;
            let i_4363: u32 = y - 1_u32;
            foo_parents[i_4361].foos[i_4362].b[i_4363] = 5000_Field;
        }
    } else {
        {
            let i_4364: u32 = y - 2_u32;
            let i_4365: u32 = y - 2_u32;
            let i_4366: u32 = y - 1_u32;
            foo_parents[i_4364].foos[i_4365].b[i_4366] = 1000_Field;
>>>>>>> c90f13da
        }
    };
    assert(foo_parents[1_u32].foos[1_u32].b[2_u32] == 5000_Field);
    {
<<<<<<< HEAD
        let i_4387: u32 = y - 2_u32;
        let i_4388: u32 = y - 3_u32;
        foo_parents[i_4387].foos[i_4388].b = foo_parents[y - 2_u32].foos[y - 2_u32].b;
=======
        let i_4367: u32 = y - 2_u32;
        let i_4368: u32 = y - 3_u32;
        foo_parents[i_4367].foos[i_4368].b = foo_parents[y - 2_u32].foos[y - 2_u32].b;
>>>>>>> c90f13da
    };
    assert(foo_parents[1_u32].foos[0_u32].b == [20_Field, 19_Field, 5000_Field]);
}<|MERGE_RESOLUTION|>--- conflicted
+++ resolved
@@ -35,15 +35,6 @@
     assert(x[3_u32].a == 50_Field);
     if y == 2_u32 {
         {
-<<<<<<< HEAD
-            let i_4372: u32 = y - 1_u32;
-            x[i_4372].b = [50_Field, 51_Field, 52_Field];
-        }
-    } else {
-        {
-            let i_4373: u32 = y - 1_u32;
-            x[i_4373].b = [100_Field, 101_Field, 102_Field];
-=======
             let i_4352: u32 = y - 1_u32;
             x[i_4352].b = [50_Field, 51_Field, 52_Field];
         }
@@ -51,7 +42,6 @@
         {
             let i_4353: u32 = y - 1_u32;
             x[i_4353].b = [100_Field, 101_Field, 102_Field];
->>>>>>> c90f13da
         }
     };
     assert(x[2_u32].b == [100_Field, 101_Field, 102_Field]);
@@ -70,17 +60,6 @@
     assert(foo_parents[1_u32].foos[1_u32].b == [5_Field, 6_Field, 21_Field]);
     if y == 2_u32 {
         {
-<<<<<<< HEAD
-            let i_4377: u32 = y - 2_u32;
-            let i_4378: u32 = y - 2_u32;
-            foo_parents[i_4377].foos[i_4378].b = [10_Field, 9_Field, 8_Field];
-        }
-    } else {
-        {
-            let i_4379: u32 = y - 2_u32;
-            let i_4380: u32 = y - 2_u32;
-            foo_parents[i_4379].foos[i_4380].b = [20_Field, 19_Field, 18_Field];
-=======
             let i_4357: u32 = y - 2_u32;
             let i_4358: u32 = y - 2_u32;
             foo_parents[i_4357].foos[i_4358].b = [10_Field, 9_Field, 8_Field];
@@ -90,26 +69,12 @@
             let i_4359: u32 = y - 2_u32;
             let i_4360: u32 = y - 2_u32;
             foo_parents[i_4359].foos[i_4360].b = [20_Field, 19_Field, 18_Field];
->>>>>>> c90f13da
         }
     };
     assert(foo_parents[1_u32].foos[1_u32].b == [20_Field, 19_Field, 18_Field]);
     assert(foo_parents[1_u32].foos[1_u32].b[2_u32] == 18_Field);
     if y == 3_u32 {
         {
-<<<<<<< HEAD
-            let i_4381: u32 = y - 2_u32;
-            let i_4382: u32 = y - 2_u32;
-            let i_4383: u32 = y - 1_u32;
-            foo_parents[i_4381].foos[i_4382].b[i_4383] = 5000_Field;
-        }
-    } else {
-        {
-            let i_4384: u32 = y - 2_u32;
-            let i_4385: u32 = y - 2_u32;
-            let i_4386: u32 = y - 1_u32;
-            foo_parents[i_4384].foos[i_4385].b[i_4386] = 1000_Field;
-=======
             let i_4361: u32 = y - 2_u32;
             let i_4362: u32 = y - 2_u32;
             let i_4363: u32 = y - 1_u32;
@@ -121,20 +86,13 @@
             let i_4365: u32 = y - 2_u32;
             let i_4366: u32 = y - 1_u32;
             foo_parents[i_4364].foos[i_4365].b[i_4366] = 1000_Field;
->>>>>>> c90f13da
         }
     };
     assert(foo_parents[1_u32].foos[1_u32].b[2_u32] == 5000_Field);
     {
-<<<<<<< HEAD
-        let i_4387: u32 = y - 2_u32;
-        let i_4388: u32 = y - 3_u32;
-        foo_parents[i_4387].foos[i_4388].b = foo_parents[y - 2_u32].foos[y - 2_u32].b;
-=======
         let i_4367: u32 = y - 2_u32;
         let i_4368: u32 = y - 3_u32;
         foo_parents[i_4367].foos[i_4368].b = foo_parents[y - 2_u32].foos[y - 2_u32].b;
->>>>>>> c90f13da
     };
     assert(foo_parents[1_u32].foos[0_u32].b == [20_Field, 19_Field, 5000_Field]);
 }