---
source: tooling/nargo_cli/tests/execute.rs
expression: artifact
---
{
  "noir_version": "[noir_version]",
  "hash": "[hash]",
  "abi": {
    "parameters": [
      {
        "name": "x",
        "type": {
          "kind": "field"
        },
        "visibility": "private"
      },
      {
        "name": "y",
        "type": {
          "kind": "field"
        },
        "visibility": "public"
      }
    ],
    "return_type": null,
    "error_types": {
      "17843811134343075018": {
        "error_kind": "string",
        "string": "Stack too deep"
      }
    }
  },
  "bytecode": [
    "func 0",
    "current witness index : _7",
    "private parameters indices : [_0]",
    "public parameters indices : [_1]",
    "return value indices : []",
    "BRILLIG CALL func 0: inputs: [EXPR [ (1, _0) 0 ]], outputs: [_2]",
    "BRILLIG CALL func 0: inputs: [EXPR [ (1, _2) 0 ]], outputs: [_3]",
    "BRILLIG CALL func 1: inputs: [EXPR [ (1, _3) 0 ]], outputs: [_4]",
    "EXPR [ (1, _3, _4) -1 ]",
    "BRILLIG CALL func 0: inputs: [EXPR [ (1, _1) 0 ]], outputs: [_5]",
    "BRILLIG CALL func 1: inputs: [EXPR [ (1, _5) 0 ]], outputs: [_6]",
    "EXPR [ (1, _5, _6) -1 ]",
    "BRILLIG CALL func 1: inputs: [EXPR [ (-1, _1) (1, _2) 0 ]], outputs: [_7]",
    "EXPR [ (-1, _1, _7) (1, _2, _7) -1 ]",
    "unconstrained func 0",
    "[Const { destination: Direct(2), bit_size: Integer(U32), value: 1 }, Const { destination: Direct(1), bit_size: Integer(U32), value: 32838 }, Const { destination: Direct(0), bit_size: Integer(U32), value: 3 }, Const { destination: Relative(2), bit_size: Integer(U32), value: 1 }, Const { destination: Relative(3), bit_size: Integer(U32), value: 0 }, CalldataCopy { destination_address: Direct(32836), size_address: Relative(2), offset_address: Relative(3) }, Mov { destination: Relative(1), source: Direct(32836) }, Call { location: 13 }, Call { location: 14 }, Mov { destination: Direct(32837), source: Relative(1) }, Const { destination: Relative(2), bit_size: Integer(U32), value: 32837 }, Const { destination: Relative(3), bit_size: Integer(U32), value: 1 }, Stop { return_data: HeapVector { pointer: Relative(2), size: Relative(3) } }, Return, Call { location: 16 }, Return, Const { destination: Direct(32772), bit_size: Integer(U32), value: 30720 }, BinaryIntOp { destination: Direct(32771), op: LessThan, bit_size: U32, lhs: Direct(0), rhs: Direct(32772) }, JumpIf { condition: Direct(32771), location: 21 }, IndirectConst { destination_pointer: Direct(1), bit_size: Integer(U64), value: 17843811134343075018 }, Trap { revert_data: HeapVector { pointer: Direct(1), size: Direct(2) } }, Return]",
    "unconstrained func 1",
    "[Const { destination: Direct(21), bit_size: Integer(U32), value: 1 }, Const { destination: Direct(20), bit_size: Integer(U32), value: 0 }, CalldataCopy { destination_address: Direct(0), size_address: Direct(21), offset_address: Direct(20) }, Const { destination: Direct(2), bit_size: Field, value: 0 }, BinaryFieldOp { destination: Direct(3), op: Equals, lhs: Direct(0), rhs: Direct(2) }, JumpIf { condition: Direct(3), location: 8 }, Const { destination: Direct(1), bit_size: Field, value: 1 }, BinaryFieldOp { destination: Direct(0), op: Div, lhs: Direct(1), rhs: Direct(0) }, Stop { return_data: HeapVector { pointer: Direct(20), size: Direct(21) } }]"
  ],
<<<<<<< HEAD
  "debug_symbols": "tZPNisMgEMffZc4e1CTm41VKCSYxRRATrC4sIe++Y4i77UFYWnqZUWd+Ov/B2WBSQ7j12s7LHbrLBoPTxuhbb5ZRer1YPN12Amnbe6cUHsFDHKlVOmU9dDYYQ+BLmnAk3VdpD++lwygloOyEHi+ctVFxtZM/muZRXhUnzKv2F6/+z4s68XWR43meZ5SfPKPNKzwTiec8x5d5vki9K8Qr6us2qW+qHC/eVC/eVN98TH3bJJyWT/wVd3LU7um3A8UyCTBMJ8AxkUBx2BI6/EQVdNhMcdg6NoRAE90eC3BaDkadMzMHOz6MkP9eUyQN2eqWUU3BqVhAensDhvaCLePsuscifwA=",
  "file_map": {
    "50": {
      "source": "fn bar(y: Field) {\n    assert(y != 0);\n}\n\nfn foo(x: Field) {\n    // Safety: test\n    let y = unsafe { baz(x) };\n    bar(y);\n}\n\nunconstrained fn baz(x: Field) -> Field {\n    x\n}\n\nfn main(x: Field, y: pub Field) {\n    // Safety: test\n    let x = unsafe { baz(x) };\n    foo(x);\n    foo(y);\n    assert(x != y);\n}\n",
      "path": ""
    }
  },
  "expression_width": {
    "Bounded": {
      "width": 4
    }
  }
=======
  "debug_symbols": "[debug_symbols]",
  "file_map": "[file_map]",
  "names": [
    "main"
  ],
  "brillig_names": [
    "baz",
    "directive_invert"
  ]
>>>>>>> 318ff16c
}<|MERGE_RESOLUTION|>--- conflicted
+++ resolved
@@ -50,28 +50,11 @@
     "unconstrained func 1",
     "[Const { destination: Direct(21), bit_size: Integer(U32), value: 1 }, Const { destination: Direct(20), bit_size: Integer(U32), value: 0 }, CalldataCopy { destination_address: Direct(0), size_address: Direct(21), offset_address: Direct(20) }, Const { destination: Direct(2), bit_size: Field, value: 0 }, BinaryFieldOp { destination: Direct(3), op: Equals, lhs: Direct(0), rhs: Direct(2) }, JumpIf { condition: Direct(3), location: 8 }, Const { destination: Direct(1), bit_size: Field, value: 1 }, BinaryFieldOp { destination: Direct(0), op: Div, lhs: Direct(1), rhs: Direct(0) }, Stop { return_data: HeapVector { pointer: Direct(20), size: Direct(21) } }]"
   ],
-<<<<<<< HEAD
-  "debug_symbols": "tZPNisMgEMffZc4e1CTm41VKCSYxRRATrC4sIe++Y4i77UFYWnqZUWd+Ov/B2WBSQ7j12s7LHbrLBoPTxuhbb5ZRer1YPN12Amnbe6cUHsFDHKlVOmU9dDYYQ+BLmnAk3VdpD++lwygloOyEHi+ctVFxtZM/muZRXhUnzKv2F6/+z4s68XWR43meZ5SfPKPNKzwTiec8x5d5vki9K8Qr6us2qW+qHC/eVC/eVN98TH3bJJyWT/wVd3LU7um3A8UyCTBMJ8AxkUBx2BI6/EQVdNhMcdg6NoRAE90eC3BaDkadMzMHOz6MkP9eUyQN2eqWUU3BqVhAensDhvaCLePsuscifwA=",
-  "file_map": {
-    "50": {
-      "source": "fn bar(y: Field) {\n    assert(y != 0);\n}\n\nfn foo(x: Field) {\n    // Safety: test\n    let y = unsafe { baz(x) };\n    bar(y);\n}\n\nunconstrained fn baz(x: Field) -> Field {\n    x\n}\n\nfn main(x: Field, y: pub Field) {\n    // Safety: test\n    let x = unsafe { baz(x) };\n    foo(x);\n    foo(y);\n    assert(x != y);\n}\n",
-      "path": ""
-    }
-  },
+  "debug_symbols": "[debug_symbols]",
+  "file_map": "[file_map]",
   "expression_width": {
     "Bounded": {
       "width": 4
     }
   }
-=======
-  "debug_symbols": "[debug_symbols]",
-  "file_map": "[file_map]",
-  "names": [
-    "main"
-  ],
-  "brillig_names": [
-    "baz",
-    "directive_invert"
-  ]
->>>>>>> 318ff16c
 }