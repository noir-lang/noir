--- conflicted
+++ resolved
@@ -49,30 +49,11 @@
     "unconstrained func 3",
     "[Const { destination: Direct(2), bit_size: Integer(U32), value: 1 }, Const { destination: Direct(1), bit_size: Integer(U32), value: 32838 }, Const { destination: Direct(0), bit_size: Integer(U32), value: 3 }, Const { destination: Relative(3), bit_size: Integer(U32), value: 2 }, Const { destination: Relative(4), bit_size: Integer(U32), value: 0 }, CalldataCopy { destination_address: Direct(32836), size_address: Relative(3), offset_address: Relative(4) }, Mov { destination: Relative(1), source: Direct(32836) }, Mov { destination: Relative(2), source: Direct(32837) }, Call { location: 13 }, Call { location: 15 }, Const { destination: Relative(1), bit_size: Integer(U32), value: 32838 }, Const { destination: Relative(2), bit_size: Integer(U32), value: 0 }, Stop { return_data: HeapVector { pointer: Relative(1), size: Relative(2) } }, Const { destination: Direct(32835), bit_size: Field, value: 3 }, Return, Call { location: 24 }, BinaryFieldOp { destination: Relative(3), op: Add, lhs: Direct(32835), rhs: Relative(1) }, BinaryFieldOp { destination: Relative(1), op: Add, lhs: Relative(3), rhs: Relative(2) }, Const { destination: Relative(2), bit_size: Field, value: 4 }, BinaryFieldOp { destination: Relative(3), op: Equals, lhs: Relative(1), rhs: Relative(2) }, JumpIf { condition: Relative(3), location: 23 }, Const { destination: Relative(4), bit_size: Integer(U32), value: 0 }, Trap { revert_data: HeapVector { pointer: Direct(1), size: Relative(4) } }, Return, Const { destination: Direct(32772), bit_size: Integer(U32), value: 30720 }, BinaryIntOp { destination: Direct(32771), op: LessThan, bit_size: U32, lhs: Direct(0), rhs: Direct(32772) }, JumpIf { condition: Direct(32771), location: 29 }, IndirectConst { destination_pointer: Direct(1), bit_size: Integer(U64), value: 17843811134343075018 }, Trap { revert_data: HeapVector { pointer: Direct(1), size: Direct(2) } }, Return]"
   ],
-<<<<<<< HEAD
-  "debug_symbols": "tZbdbqMwEIXfxddczHhsbPMqVRSRxK2QEIkoVFpFefcd/6XtrpAqo95wAp7vjD0TbO7i4k/r23GYXq/vonu5i9M8jOPwdhyv534ZrhM/vQsIF9Siw0ZgKzrJYpLYJC6KhCSYRLI8eDDSHKhSoE6BbQpsU2AQSqJEZ1k4nWPhdAisJqvN6pISOyEnI7ZCYmUv5EREWVVWnTX4KZ6VjLMKrjotA9s0PTRpflExa3A1TFGkgodNNUCXiwC5CpDLALkOkAsBD8ZLVY/L7H2w+lJmLv6tn/20iG5ax7ERH/24xqD3Wz9FXfqZR9nRTxdWNnwdRh9+PZpPGrZRcjrDCj5xXcWbCl47k/kWN/PTNm+MzLwxbh9vqYZ3beYtyAregis8bdbPbPPKlvopp3bytoLXiJnXaCrWj6CLAYLdXEHIsmmBrS0WaMxuC4t1Fk4VC1n1Kv2olbCzlbCzlbC7D7C7DfCbXUD9nILVNfxzQ5RUswKpShdk62p4UzYUwu8b0oHv+vMw/3eSS4xHspTxDJQUDzUZ/oIf/Tz0p9GHyOC1TucC8u3y51ZGykfCbb6e/WWdfUjy5UuBry9SNdIdnsd/eES2UXR4nr3foujfR2EFfwE=",
-  "file_map": {
-    "50": {
-      "source": "global ONE: Field = 1;\nglobal TWO: Field = 2;\nglobal THREE: Field = 3;\n\nfn main(x: Field, y: pub Field) {\n    // Safety: testing context\n    unsafe {\n        entry_point_no_global(x, y);\n        entry_point_inner_func_globals(x, y);\n        entry_point_one_global(x, y);\n        entry_point_one_diff_global(x, y);\n    }\n}\n\nunconstrained fn entry_point_no_global(x: Field, y: Field) {\n    assert(x + y != 100);\n}\n\nunconstrained fn entry_point_one_global(x: Field, y: Field) {\n    let z = TWO + x + y;\n    assert(z == 3);\n}\n\nunconstrained fn entry_point_inner_func_globals(x: Field, y: Field) {\n    wrapper(x, y);\n}\n\n// Test that we duplicate Brillig entry points called within\n// another entry point's inner calls\nunconstrained fn wrapper(x: Field, y: Field) {\n    let z = ONE + x + y;\n    assert(z == 2);\n    entry_point_one_global(x, y);\n    // Test that we handle repeated entry point calls\n    // `entry_point_one_diff_global` should be duplicated and the duplicated function\n    // should use the globals from `entry_point_inner_func_globals`\n    entry_point_one_diff_global(y, x);\n}\n\nunconstrained fn entry_point_one_diff_global(x: Field, y: Field) {\n    let z = THREE + x + y;\n    assert(z == 4);\n}\n",
-      "path": ""
-    }
-  },
+  "debug_symbols": "[debug_symbols]",
+  "file_map": "[file_map]",
   "expression_width": {
     "Bounded": {
       "width": 4
     }
   }
-=======
-  "debug_symbols": "[debug_symbols]",
-  "file_map": "[file_map]",
-  "names": [
-    "main"
-  ],
-  "brillig_names": [
-    "entry_point_no_global",
-    "entry_point_inner_func_globals",
-    "entry_point_one_global",
-    "entry_point_one_diff_global"
-  ]
->>>>>>> 318ff16c
 }