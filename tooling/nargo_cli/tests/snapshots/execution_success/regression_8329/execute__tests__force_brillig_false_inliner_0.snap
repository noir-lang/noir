--- conflicted
+++ resolved
@@ -99,11 +99,7 @@
     "unconstrained func 1",
     "[Const { destination: Direct(10), bit_size: Integer(U32), value: 2 }, Const { destination: Direct(11), bit_size: Integer(U32), value: 0 }, CalldataCopy { destination_address: Direct(0), size_address: Direct(10), offset_address: Direct(11) }, BinaryFieldOp { destination: Direct(2), op: IntegerDiv, lhs: Direct(0), rhs: Direct(1) }, BinaryFieldOp { destination: Direct(1), op: Mul, lhs: Direct(2), rhs: Direct(1) }, BinaryFieldOp { destination: Direct(1), op: Sub, lhs: Direct(0), rhs: Direct(1) }, Mov { destination: Direct(0), source: Direct(2) }, Stop { return_data: HeapVector { pointer: Direct(11), size: Direct(10) } }]"
   ],
-<<<<<<< HEAD
-  "debug_symbols": "nZPdboQgEEbfhWsugBF/9lWaxqDihoSgYbVJY3z3joxsdy+aNN7MUcbzBUfc2GC79d66ME4PdvvYWBed9+7e+qk3i5sCrm47Z/m2XaK1uMRe+mjNJtqwsFtYvefsy/g1PfSYTUhcTMSu4MyGAYmBo/P2uNr5ry3+VjWcrq6fsv633ejTlkJc0KWss6/gil8+/eqKr0Rx+ko0V3yVp6fU+/g+8c70Lr59bga4Uc6KVDVKnJWpVqnWqTapSkGQBEUAQkGgBEkREjNwM7ImNAkKU/ANlSQoAhAKgiaUhIpQE5oEoBSgFKAUoBTAFDwDoAmYUiIwpdyPsUVnOm/Poz6uoX85+cv3nDv535jj1NthjfYYW+rhIH8A",
-=======
-  "debug_symbols": "nZPBaoQwEIbfZc45ZBLN6r5KKRI1LoEQJasLRfbdO2a03T0Uipf5NOP3y8S4Qu/a5db4OIx3uH6s0CYfgr81Yezs7MdIq+tTwHHbzMk5WoKXPlmTTS7OcI1LCAIeNiz5oftkY+ZsE3WlABd7IgUOPrjt6il+bfm3anB3jfmRy3/bdbnbKOUJHbE6fKXP+OaYHE15xq/N7iuJJ3yFx/xKvc//SXe28+ntc4OmVwooci1JEmByveRa5VrnipKBDMXQjILBCcgRSBmaUDEopRCgJAMZiqEZBaNkGMaFUTE4RXOKphQaVysGpdDmaUrZDs7DJm/b4PZTPSyxeznk89d0dI7fYEpj5/oluW2Hco/27Bs=",
->>>>>>> 354c5aa6
+  "debug_symbols": "nZPbboQgEIbfZa654CAe9lWaxqDihoSgYbVJY3z3joxsdy+aNN7MJ+D3BwfcYLDdem9dGKcH3D426KLz3t1bP/VmcVPA2W1nkIftEq3FKXhZR2s20YYFbmH1nsGX8Wt66TGbkLiYiKucgQ0DEgNH5+3xtLNfm/+tanW6un7K+t92o09bcH5BF6LOvlRX/PLpV1d8yYvTl7y54svcPSnf2/eJI9O7+HbcoHCjDIpUNUoMylSrVOtUm1QFJwiCJChCQaAEQRECM3AzoiZgCn6a5ARBkARFKAiaUBIqQk2gFEUpClPwuJUkYEqJwJRyPzoUnem8PW/1uIb+5ZIv33Neyb/BHKfeDmu0R4fSGvbsBw==",
   "file_map": {
     "50": {
       "source": "fn main(x: u1, y: u1, z: u1) -> pub u1 {\n    let p = y - z;\n    if p as bool {\n        let a = x / z;\n        let b = a - z;\n        if b as bool {\n            let _ = a / b;\n        }\n    }\n\n    let u = x - z;\n    let v = y - u;\n    v\n}\n",
