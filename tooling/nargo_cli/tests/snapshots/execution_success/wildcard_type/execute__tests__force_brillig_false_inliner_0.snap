---
source: tooling/nargo_cli/tests/execute.rs
expression: artifact
---
{
  "noir_version": "[noir_version]",
  "hash": "[hash]",
  "abi": {
    "parameters": [
      {
        "name": "enable",
        "type": {
          "kind": "array",
          "length": 2,
          "type": {
            "kind": "field"
          }
        },
        "visibility": "private"
      }
    ],
    "return_type": {
      "abi_type": {
        "kind": "array",
        "length": 4,
        "type": {
          "kind": "field"
        }
      },
      "visibility": "public"
    },
    "error_types": {}
  },
<<<<<<< HEAD
  "bytecode": [
    "func 0",
    "current witness index : 5",
    "private parameters indices : [0, 1]",
    "public parameters indices : []",
    "return value indices : [2, 3, 4, 5]",
    "EXPR [ (-1, _1) (1, _2) 0 ]",
    "EXPR [ (-1, _1) (1, _3) -7 ]",
    "EXPR [ (-1, _1) (1, _4) -3 ]",
    "EXPR [ (-1, _1) (1, _5) 1 ]"
  ],
  "debug_symbols": "XYxLCoAwDAXvkrUn8Coi0k9aAqEpsRWk9O5+cCFdzhveNPBoa9woBdlhXhqwOFNI0k2tT2CVmCluw3wYJWMZPww1uZ8tZ8bhn1Uc+qr4lF7X134B",
=======
  "bytecode": "H4sIAAAAAAAA/9WPQQ7EIAhFtdX7gGiF3VylZvD+R5hp68K0y7rxJQQIyQ/Pmgv/L2eeLK1/WifYYtQcFAl3CFI4QUxlY2RMnL6BiZQjZymSQTCSYk1CFS5slwXvwGVcFszivA74S+vJPouzG+esszj7gVnHX+7mfGC7ub+vbffmyQ+AmGyHMAQAAA==",
  "debug_symbols": "nZLBCoQgEIbfxbOHlHSXXmVZwmwKQVRMgyV697XINoIO22mc+f3+cXAm1EIT+1qZzg6oek2o8Upr1dfaShGUNak6zRjltA4eIJXQQU+UEx5MQJWJWmM0Ch3XS4MTZo1B+KQWGIFpU0yGndKwnGb8o4trlDz4BpMn23H2B093nl/x9Jovy9y/ZOQGz2genlF2g+eEbDwn/Mb8lOT301P/d8qEVP7846PwSjQatrSLRh7U8HFZyRvjvJXQRg+L06ol7y8=",
>>>>>>> 2114ae22
  "file_map": {},
  "names": [
    "main"
  ],
  "brillig_names": []
}<|MERGE_RESOLUTION|>--- conflicted
+++ resolved
@@ -31,23 +31,18 @@
     },
     "error_types": {}
   },
-<<<<<<< HEAD
   "bytecode": [
     "func 0",
-    "current witness index : 5",
-    "private parameters indices : [0, 1]",
+    "current witness index : _5",
+    "private parameters indices : [_0, _1]",
     "public parameters indices : []",
-    "return value indices : [2, 3, 4, 5]",
+    "return value indices : [_2, _3, _4, _5]",
     "EXPR [ (-1, _1) (1, _2) 0 ]",
     "EXPR [ (-1, _1) (1, _3) -7 ]",
     "EXPR [ (-1, _1) (1, _4) -3 ]",
     "EXPR [ (-1, _1) (1, _5) 1 ]"
   ],
-  "debug_symbols": "XYxLCoAwDAXvkrUn8Coi0k9aAqEpsRWk9O5+cCFdzhveNPBoa9woBdlhXhqwOFNI0k2tT2CVmCluw3wYJWMZPww1uZ8tZ8bhn1Uc+qr4lF7X134B",
-=======
-  "bytecode": "H4sIAAAAAAAA/9WPQQ7EIAhFtdX7gGiF3VylZvD+R5hp68K0y7rxJQQIyQ/Pmgv/L2eeLK1/WifYYtQcFAl3CFI4QUxlY2RMnL6BiZQjZymSQTCSYk1CFS5slwXvwGVcFszivA74S+vJPouzG+esszj7gVnHX+7mfGC7ub+vbffmyQ+AmGyHMAQAAA==",
   "debug_symbols": "nZLBCoQgEIbfxbOHlHSXXmVZwmwKQVRMgyV697XINoIO22mc+f3+cXAm1EIT+1qZzg6oek2o8Upr1dfaShGUNak6zRjltA4eIJXQQU+UEx5MQJWJWmM0Ch3XS4MTZo1B+KQWGIFpU0yGndKwnGb8o4trlDz4BpMn23H2B093nl/x9Jovy9y/ZOQGz2genlF2g+eEbDwn/Mb8lOT301P/d8qEVP7846PwSjQatrSLRh7U8HFZyRvjvJXQRg+L06ol7y8=",
->>>>>>> 2114ae22
   "file_map": {},
   "names": [
     "main"
