---
source: tooling/nargo_cli/tests/execute.rs
expression: artifact
---
{
  "noir_version": "[noir_version]",
  "hash": "[hash]",
  "abi": {
    "parameters": [
      {
        "name": "enable",
        "type": {
          "kind": "array",
          "length": 2,
          "type": {
            "kind": "field"
          }
        },
        "visibility": "private"
      }
    ],
    "return_type": {
      "abi_type": {
        "kind": "array",
        "length": 4,
        "type": {
          "kind": "field"
        }
      },
      "visibility": "public"
    },
    "error_types": {}
  },
  "bytecode": [
    "func 0",
    "current witness index : _5",
    "private parameters indices : [_0, _1]",
    "public parameters indices : []",
    "return value indices : [_2, _3, _4, _5]",
    "EXPR [ (-1, _1) (1, _2) 0 ]",
    "EXPR [ (-1, _1) (1, _3) -7 ]",
    "EXPR [ (-1, _1) (1, _4) -3 ]",
    "EXPR [ (-1, _1) (1, _5) 1 ]"
  ],
<<<<<<< HEAD
  "debug_symbols": "nZLBCoQgEIbfxbOHlHSXXmVZwmwKQVRMgyV697XINoIO22mc+f3+cXAm1EIT+1qZzg6oek2o8Upr1dfaShGUNak6zRjltA4eIJXQQU+UEx5MQJWJWmM0Ch3XS4MTZo1B+KQWGIFpU0yGndKwnGb8o4trlDz4BpMn23H2B093nl/x9Jovy9y/ZOQGz2genlF2g+eEbDwn/Mb8lOT301P/d8qEVP7846PwSjQatrSLRh7U8HFZyRvjvJXQRg+L06ol7y8=",
  "file_map": {},
  "expression_width": {
    "Bounded": {
      "width": 4
    }
  }
=======
  "debug_symbols": "[debug_symbols]",
  "file_map": "[file_map]",
  "names": [
    "main"
  ],
  "brillig_names": []
>>>>>>> 318ff16c
}<|MERGE_RESOLUTION|>--- conflicted
+++ resolved
@@ -42,20 +42,11 @@
     "EXPR [ (-1, _1) (1, _4) -3 ]",
     "EXPR [ (-1, _1) (1, _5) 1 ]"
   ],
-<<<<<<< HEAD
-  "debug_symbols": "nZLBCoQgEIbfxbOHlHSXXmVZwmwKQVRMgyV697XINoIO22mc+f3+cXAm1EIT+1qZzg6oek2o8Upr1dfaShGUNak6zRjltA4eIJXQQU+UEx5MQJWJWmM0Ch3XS4MTZo1B+KQWGIFpU0yGndKwnGb8o4trlDz4BpMn23H2B093nl/x9Jovy9y/ZOQGz2genlF2g+eEbDwn/Mb8lOT301P/d8qEVP7846PwSjQatrSLRh7U8HFZyRvjvJXQRg+L06ol7y8=",
-  "file_map": {},
+  "debug_symbols": "[debug_symbols]",
+  "file_map": "[file_map]",
   "expression_width": {
     "Bounded": {
       "width": 4
     }
   }
-=======
-  "debug_symbols": "[debug_symbols]",
-  "file_map": "[file_map]",
-  "names": [
-    "main"
-  ],
-  "brillig_names": []
->>>>>>> 318ff16c
 }