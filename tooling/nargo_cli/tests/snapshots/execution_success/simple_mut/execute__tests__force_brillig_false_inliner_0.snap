---
source: tooling/nargo_cli/tests/execute.rs
expression: artifact
---
{
  "noir_version": "[noir_version]",
  "hash": "[hash]",
  "abi": {
    "parameters": [
      {
        "name": "x",
        "type": {
          "kind": "field"
        },
        "visibility": "private"
      }
    ],
    "return_type": {
      "abi_type": {
        "kind": "field"
      },
      "visibility": "public"
    },
    "error_types": {}
  },
  "bytecode": [
    "func 0",
    "current witness index : _1",
    "private parameters indices : [_0]",
    "public parameters indices : []",
    "return value indices : [_1]",
    "EXPR [ (-1, _0) (1, _1) -2 ]"
  ],
<<<<<<< HEAD
  "debug_symbols": "dY/RCoMwDEX/Jc99qIPB8FfGkFijFEJbYisM8d8XRTcZ+JTenJ5LO0NHbRkaH/o4Qv2coRXP7IeGo8PsY9DtvBg4YpOFSFdw4molFAoZ6lCYDUzIZbs0JgzbzChKrQEKnU4t7D3TelrMz7bXamVvu1zZx1e/q//ShM7L/4snFI8t0x77EtyJ5nc6yPHjJNFRV4TWpo1p9wc=",
  "file_map": {},
  "expression_width": {
    "Bounded": {
      "width": 4
    }
  }
=======
  "debug_symbols": "[debug_symbols]",
  "file_map": "[file_map]",
  "names": [
    "main"
  ],
  "brillig_names": []
>>>>>>> 318ff16c
}<|MERGE_RESOLUTION|>--- conflicted
+++ resolved
@@ -31,20 +31,11 @@
     "return value indices : [_1]",
     "EXPR [ (-1, _0) (1, _1) -2 ]"
   ],
-<<<<<<< HEAD
-  "debug_symbols": "dY/RCoMwDEX/Jc99qIPB8FfGkFijFEJbYisM8d8XRTcZ+JTenJ5LO0NHbRkaH/o4Qv2coRXP7IeGo8PsY9DtvBg4YpOFSFdw4molFAoZ6lCYDUzIZbs0JgzbzChKrQEKnU4t7D3TelrMz7bXamVvu1zZx1e/q//ShM7L/4snFI8t0x77EtyJ5nc6yPHjJNFRV4TWpo1p9wc=",
-  "file_map": {},
+  "debug_symbols": "[debug_symbols]",
+  "file_map": "[file_map]",
   "expression_width": {
     "Bounded": {
       "width": 4
     }
   }
-=======
-  "debug_symbols": "[debug_symbols]",
-  "file_map": "[file_map]",
-  "names": [
-    "main"
-  ],
-  "brillig_names": []
->>>>>>> 318ff16c
 }