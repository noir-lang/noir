---
source: tooling/nargo_cli/tests/execute.rs
expression: artifact
---
{
  "noir_version": "[noir_version]",
  "hash": "[hash]",
  "abi": {
    "parameters": [
      {
        "name": "x",
        "type": {
          "kind": "integer",
          "sign": "unsigned",
          "width": 8
        },
        "visibility": "private"
      }
    ],
    "return_type": null,
    "error_types": {
      "17843811134343075018": {
        "error_kind": "string",
        "string": "Stack too deep"
      }
    }
  },
  "bytecode": [
    "func 0",
    "current witness index : _0",
    "private parameters indices : [_0]",
    "public parameters indices : []",
    "return value indices : []",
    "BRILLIG CALL func 0: inputs: [EXPR [ (1, _0) 0 ]], outputs: []",
    "unconstrained func 0",
    "[Const { destination: Direct(2), bit_size: Integer(U32), value: 1 }, Const { destination: Direct(1), bit_size: Integer(U32), value: 32837 }, Const { destination: Direct(0), bit_size: Integer(U32), value: 3 }, Const { destination: Relative(2), bit_size: Integer(U32), value: 1 }, Const { destination: Relative(3), bit_size: Integer(U32), value: 0 }, CalldataCopy { destination_address: Direct(32836), size_address: Relative(2), offset_address: Relative(3) }, Cast { destination: Direct(32836), source: Direct(32836), bit_size: Integer(U8) }, Mov { destination: Relative(1), source: Direct(32836) }, Call { location: 13 }, Call { location: 14 }, Const { destination: Relative(1), bit_size: Integer(U32), value: 32837 }, Const { destination: Relative(2), bit_size: Integer(U32), value: 0 }, Stop { return_data: HeapVector { pointer: Relative(1), size: Relative(2) } }, Return, Call { location: 16 }, Return, Const { destination: Direct(32772), bit_size: Integer(U32), value: 30720 }, BinaryIntOp { destination: Direct(32771), op: LessThan, bit_size: U32, lhs: Direct(0), rhs: Direct(32772) }, JumpIf { condition: Direct(32771), location: 21 }, IndirectConst { destination_pointer: Direct(1), bit_size: Integer(U64), value: 17843811134343075018 }, Trap { revert_data: HeapVector { pointer: Direct(1), size: Direct(2) } }, Return]"
  ],
<<<<<<< HEAD
  "debug_symbols": "jZBNCoMwEEbvMussEovVehURiTpKIESJSaFI7t6JP60uCt3kZTJ538As0GHjh1qZfpyhKBdorNJaDbUeW+nUaOh1AR4PkUIhGIj7hgyKhJBveKxI+AZBCIHBEVI7ixgzTqk0a5IWjYPCeK0ZPKX266d5kmalk5a6nAGajkiBvdIYb4F9bf5bFVzssuDZR0//95Pb4d/Exa+okq2ylz2FmGSVbDTuZe9Ne+q613R0jj1Pdmyx8xZj0mnZdJY0PcmrEKe9AQ==",
  "file_map": {
    "50": {
      "source": "fn main(x: u8) {\n    // This would previously overflow in ACIR. Now it returns zero.\n    let value = 1 >> x;\n    assert_eq(value, 0);\n}\n",
      "path": ""
    }
  },
  "expression_width": {
    "Bounded": {
      "width": 4
    }
  }
=======
  "debug_symbols": "XY7BCoRACIbfxfMcag976FUiwiaLAXEGmwmW6N3XiQ1iL+rvp/4eMNNU1jHIEjfo+gMmDcxhHTl6zCGKdY/TwS3HrETWgge3rYRKkqGTwuxgRy7X0JZQrpxRjTYOSGbLdnAJTLU6BxPog/477qgBJ6afXIr4B82fdJP746TR01yU6qXKoKmhtdi3b/dqh7O6fQE=",
  "file_map": {},
  "names": [
    "main"
  ],
  "brillig_names": [
    "main"
  ]
>>>>>>> 7bda5023
}<|MERGE_RESOLUTION|>--- conflicted
+++ resolved
@@ -35,27 +35,11 @@
     "unconstrained func 0",
     "[Const { destination: Direct(2), bit_size: Integer(U32), value: 1 }, Const { destination: Direct(1), bit_size: Integer(U32), value: 32837 }, Const { destination: Direct(0), bit_size: Integer(U32), value: 3 }, Const { destination: Relative(2), bit_size: Integer(U32), value: 1 }, Const { destination: Relative(3), bit_size: Integer(U32), value: 0 }, CalldataCopy { destination_address: Direct(32836), size_address: Relative(2), offset_address: Relative(3) }, Cast { destination: Direct(32836), source: Direct(32836), bit_size: Integer(U8) }, Mov { destination: Relative(1), source: Direct(32836) }, Call { location: 13 }, Call { location: 14 }, Const { destination: Relative(1), bit_size: Integer(U32), value: 32837 }, Const { destination: Relative(2), bit_size: Integer(U32), value: 0 }, Stop { return_data: HeapVector { pointer: Relative(1), size: Relative(2) } }, Return, Call { location: 16 }, Return, Const { destination: Direct(32772), bit_size: Integer(U32), value: 30720 }, BinaryIntOp { destination: Direct(32771), op: LessThan, bit_size: U32, lhs: Direct(0), rhs: Direct(32772) }, JumpIf { condition: Direct(32771), location: 21 }, IndirectConst { destination_pointer: Direct(1), bit_size: Integer(U64), value: 17843811134343075018 }, Trap { revert_data: HeapVector { pointer: Direct(1), size: Direct(2) } }, Return]"
   ],
-<<<<<<< HEAD
-  "debug_symbols": "jZBNCoMwEEbvMussEovVehURiTpKIESJSaFI7t6JP60uCt3kZTJ538As0GHjh1qZfpyhKBdorNJaDbUeW+nUaOh1AR4PkUIhGIj7hgyKhJBveKxI+AZBCIHBEVI7ixgzTqk0a5IWjYPCeK0ZPKX266d5kmalk5a6nAGajkiBvdIYb4F9bf5bFVzssuDZR0//95Pb4d/Exa+okq2ylz2FmGSVbDTuZe9Ne+q613R0jj1Pdmyx8xZj0mnZdJY0PcmrEKe9AQ==",
-  "file_map": {
-    "50": {
-      "source": "fn main(x: u8) {\n    // This would previously overflow in ACIR. Now it returns zero.\n    let value = 1 >> x;\n    assert_eq(value, 0);\n}\n",
-      "path": ""
-    }
-  },
+  "debug_symbols": "XY7BCoRACIbfxfMcag976FUiwiaLAXEGmwmW6N3XiQ1iL+rvp/4eMNNU1jHIEjfo+gMmDcxhHTl6zCGKdY/TwS3HrETWgge3rYRKkqGTwuxgRy7X0JZQrpxRjTYOSGbLdnAJTLU6BxPog/477qgBJ6afXIr4B82fdJP746TR01yU6qXKoKmhtdi3b/dqh7O6fQE=",
+  "file_map": {},
   "expression_width": {
     "Bounded": {
       "width": 4
     }
   }
-=======
-  "debug_symbols": "XY7BCoRACIbfxfMcag976FUiwiaLAXEGmwmW6N3XiQ1iL+rvp/4eMNNU1jHIEjfo+gMmDcxhHTl6zCGKdY/TwS3HrETWgge3rYRKkqGTwuxgRy7X0JZQrpxRjTYOSGbLdnAJTLU6BxPog/477qgBJ6afXIr4B82fdJP746TR01yU6qXKoKmhtdi3b/dqh7O6fQE=",
-  "file_map": {},
-  "names": [
-    "main"
-  ],
-  "brillig_names": [
-    "main"
-  ]
->>>>>>> 7bda5023
 }