---
source: tooling/nargo_cli/tests/execute.rs
expression: artifact
---
{
  "noir_version": "[noir_version]",
  "hash": "[hash]",
  "abi": {
    "parameters": [
      {
        "name": "x",
        "type": {
          "kind": "integer",
          "sign": "unsigned",
          "width": 8
        },
        "visibility": "private"
      }
    ],
    "return_type": null,
    "error_types": {}
  },
  "bytecode": [
    "func 0",
    "current witness index : _0",
    "private parameters indices : [_0]",
    "public parameters indices : []",
    "return value indices : []",
<<<<<<< HEAD
    "BLACKBOX::RANGE [_0]:8 bits []",
    "BRILLIG CALL func 0: inputs: [EXPR [ (1, _0) 224 ], EXPR [ 256 ]], outputs: [_1, _2]",
    "BLACKBOX::RANGE [_1]:1 bits []",
    "BLACKBOX::RANGE [_2]:8 bits []",
    "EXPR [ (1, _0) (-256, _1) (-1, _2) 224 ]",
    "BRILLIG CALL func 1: inputs: [EXPR [ (-1, _1, _0) (1, _0) 0 ], EXPR [ 8 ], EXPR [ 2 ]], outputs: [[_3, _4, _5, _6, _7, _8, _9, _10]]",
    "BLACKBOX::RANGE [_3]:1 bits []",
    "BLACKBOX::RANGE [_4]:1 bits []",
    "BLACKBOX::RANGE [_5]:1 bits []",
    "BLACKBOX::RANGE [_6]:1 bits []",
    "BLACKBOX::RANGE [_7]:1 bits []",
    "BLACKBOX::RANGE [_8]:1 bits []",
    "BLACKBOX::RANGE [_9]:1 bits []",
    "BLACKBOX::RANGE [_10]:1 bits []",
    "EXPR [ (-1, _0, _1) (1, _0) (-1, _3) (-2, _4) (-4, _5) (-8, _6) (-16, _7) (-32, _8) (-64, _9) (-128, _10) 0 ]",
    "EXPR [ (1, _10, _10) (2, _10) (-1, _11) 1 ]",
    "EXPR [ (-1, _9) (-1, _12) 1 ]",
    "EXPR [ (2, _9, _11) (1, _11, _12) (-1, _13) 0 ]",
    "EXPR [ (1, _13, _13) (-1, _14) 0 ]",
    "EXPR [ (-1, _8) (-1, _15) 1 ]",
    "EXPR [ (2, _8, _14) (1, _14, _15) (-1, _16) 0 ]",
    "EXPR [ (1, _16, _16) (-1, _17) 0 ]",
    "EXPR [ (-1, _7) (-1, _18) 1 ]",
    "EXPR [ (2, _7, _17) (1, _17, _18) (-1, _19) 0 ]",
    "EXPR [ (1, _19, _19) (-1, _20) 0 ]",
    "EXPR [ (-1, _6) (-1, _21) 1 ]",
    "EXPR [ (2, _6, _20) (1, _20, _21) (-1, _22) 0 ]",
    "EXPR [ (1, _22, _22) (-1, _23) 0 ]",
    "EXPR [ (-1, _5) (-1, _24) 1 ]",
    "EXPR [ (2, _5, _23) (1, _23, _24) (-1, _25) 0 ]",
    "EXPR [ (1, _25, _25) (-1, _26) 0 ]",
    "EXPR [ (-1, _4) (-1, _27) 1 ]",
    "EXPR [ (2, _4, _26) (1, _26, _27) (-1, _28) 0 ]",
    "EXPR [ (1, _28, _28) (-1, _29) 0 ]",
    "EXPR [ (-1, _3) (-1, _30) 1 ]",
    "BRILLIG CALL func 2: inputs: [EXPR [ (2, _29, _3) (1, _29, _30) 0 ]], outputs: [_31]",
    "EXPR [ (2, _3, _29) (1, _29, _30) (-1, _32) 0 ]",
    "EXPR [ (1, _31, _32) -1 ]",
    "BRILLIG CALL func 0: inputs: [EXPR [ 1 ], EXPR [ (1, _32) 0 ]], outputs: [_33, _34]",
    "BLACKBOX::RANGE [_33]:32 bits []",
    "BLACKBOX::RANGE [_34]:32 bits []",
    "EXPR [ (1, _32) (-1, _34) (-1, _35) -1 ]",
    "BLACKBOX::RANGE [_35]:32 bits []",
    "EXPR [ (-1, _32, _33) (-1, _34) 1 ]",
    "EXPR [ (-1, _1, _33) (1, _33) 0 ]",
    "unconstrained func 0",
    "[Const { destination: Direct(10), bit_size: Integer(U32), value: 2 }, Const { destination: Direct(11), bit_size: Integer(U32), value: 0 }, CalldataCopy { destination_address: Direct(0), size_address: Direct(10), offset_address: Direct(11) }, BinaryFieldOp { destination: Direct(2), op: IntegerDiv, lhs: Direct(0), rhs: Direct(1) }, BinaryFieldOp { destination: Direct(1), op: Mul, lhs: Direct(2), rhs: Direct(1) }, BinaryFieldOp { destination: Direct(1), op: Sub, lhs: Direct(0), rhs: Direct(1) }, Mov { destination: Direct(0), source: Direct(2) }, Stop { return_data: HeapVector { pointer: Direct(11), size: Direct(10) } }]",
    "unconstrained func 1",
    "[Const { destination: Direct(5), bit_size: Integer(U32), value: 0 }, Const { destination: Direct(6), bit_size: Integer(U32), value: 1 }, Const { destination: Direct(7), bit_size: Integer(U32), value: 3 }, CalldataCopy { destination_address: Direct(0), size_address: Direct(7), offset_address: Direct(5) }, Cast { destination: Direct(1), source: Direct(1), bit_size: Integer(U32) }, Const { destination: Direct(9), bit_size: Integer(U32), value: 10 }, BinaryIntOp { destination: Direct(7), op: Add, bit_size: U32, lhs: Direct(9), rhs: Direct(1) }, BinaryFieldOp { destination: Direct(3), op: IntegerDiv, lhs: Direct(0), rhs: Direct(2) }, BinaryFieldOp { destination: Direct(4), op: Mul, lhs: Direct(3), rhs: Direct(2) }, BinaryFieldOp { destination: Direct(4), op: Sub, lhs: Direct(0), rhs: Direct(4) }, Store { destination_pointer: Direct(9), source: Direct(4) }, BinaryIntOp { destination: Direct(9), op: Add, bit_size: U32, lhs: Direct(9), rhs: Direct(6) }, Mov { destination: Direct(0), source: Direct(3) }, BinaryIntOp { destination: Direct(8), op: LessThan, bit_size: U32, lhs: Direct(9), rhs: Direct(7) }, JumpIf { condition: Direct(8), location: 7 }, Const { destination: Direct(9), bit_size: Integer(U32), value: 10 }, Stop { return_data: HeapVector { pointer: Direct(9), size: Direct(1) } }]",
    "unconstrained func 2",
    "[Const { destination: Direct(21), bit_size: Integer(U32), value: 1 }, Const { destination: Direct(20), bit_size: Integer(U32), value: 0 }, CalldataCopy { destination_address: Direct(0), size_address: Direct(21), offset_address: Direct(20) }, Const { destination: Direct(2), bit_size: Field, value: 0 }, BinaryFieldOp { destination: Direct(3), op: Equals, lhs: Direct(0), rhs: Direct(2) }, JumpIf { condition: Direct(3), location: 8 }, Const { destination: Direct(1), bit_size: Field, value: 1 }, BinaryFieldOp { destination: Direct(0), op: Div, lhs: Direct(1), rhs: Direct(0) }, Stop { return_data: HeapVector { pointer: Direct(20), size: Direct(21) } }]"
  ],
  "debug_symbols": "jdJBboMwEAXQu3jNgpkhTZurVBUyYCJLlkEOVKoQd6+ZD22yiJTNGDz+T9h4MZ1r5mvtYz/czOVzMU3yIfhrHYbWTn6IeXZZC3O81lNyLk+Zu35OjTa5OJlLnEMozLcNsy66jTbqONmUu2VhXOzymMHeB7c9rcV/unwepZL2MJXnv/jp9TzLkRd6yH/lN9v69LBjQ3lhYViraK20nrS+aT1rfdf6oZVKDEgT4oQ8ASAIBIJgEBCCwlB4/wYoDIWhMBSGwlAYCkMRKAJF9q1AESgCRaAIFIEiUCooFZQKSrWfSFZ43c48edsEt1+Vfo7t3c2Zfsajc9ytMQ2t6+bktjPXXv4Lvw==",
  "file_map": {
    "50": {
      "source": "fn main(x: u8) {\n    // This would previously overflow in ACIR. Now it returns zero.\n    let value = 1 >> x;\n    assert_eq(value, 0);\n}\n",
      "path": ""
    }
  },
  "expression_width": {
    "Bounded": {
      "width": 4
    }
  }
=======
    "BLACKBOX::RANGE [(_0, 8)] []"
  ],
  "debug_symbols": "XY5BCsQwCEXv4rqLWfcqw1BsaosgJtikMITefWyYQOlK/3/6tcJCc9km1jXuML4rzMYivE0SA2aO6m49B+hyykbkFty4byU00gyjFpEBDpTShvaE2mpGc/oagHTx6oErC13d+XGBge158UBjnIX+ci0abjR/Uyf942Qx0FKMrqTGPPsH",
  "file_map": {},
  "names": [
    "main"
  ],
  "brillig_names": []
>>>>>>> 7bda5023
}<|MERGE_RESOLUTION|>--- conflicted
+++ resolved
@@ -26,79 +26,13 @@
     "private parameters indices : [_0]",
     "public parameters indices : []",
     "return value indices : []",
-<<<<<<< HEAD
-    "BLACKBOX::RANGE [_0]:8 bits []",
-    "BRILLIG CALL func 0: inputs: [EXPR [ (1, _0) 224 ], EXPR [ 256 ]], outputs: [_1, _2]",
-    "BLACKBOX::RANGE [_1]:1 bits []",
-    "BLACKBOX::RANGE [_2]:8 bits []",
-    "EXPR [ (1, _0) (-256, _1) (-1, _2) 224 ]",
-    "BRILLIG CALL func 1: inputs: [EXPR [ (-1, _1, _0) (1, _0) 0 ], EXPR [ 8 ], EXPR [ 2 ]], outputs: [[_3, _4, _5, _6, _7, _8, _9, _10]]",
-    "BLACKBOX::RANGE [_3]:1 bits []",
-    "BLACKBOX::RANGE [_4]:1 bits []",
-    "BLACKBOX::RANGE [_5]:1 bits []",
-    "BLACKBOX::RANGE [_6]:1 bits []",
-    "BLACKBOX::RANGE [_7]:1 bits []",
-    "BLACKBOX::RANGE [_8]:1 bits []",
-    "BLACKBOX::RANGE [_9]:1 bits []",
-    "BLACKBOX::RANGE [_10]:1 bits []",
-    "EXPR [ (-1, _0, _1) (1, _0) (-1, _3) (-2, _4) (-4, _5) (-8, _6) (-16, _7) (-32, _8) (-64, _9) (-128, _10) 0 ]",
-    "EXPR [ (1, _10, _10) (2, _10) (-1, _11) 1 ]",
-    "EXPR [ (-1, _9) (-1, _12) 1 ]",
-    "EXPR [ (2, _9, _11) (1, _11, _12) (-1, _13) 0 ]",
-    "EXPR [ (1, _13, _13) (-1, _14) 0 ]",
-    "EXPR [ (-1, _8) (-1, _15) 1 ]",
-    "EXPR [ (2, _8, _14) (1, _14, _15) (-1, _16) 0 ]",
-    "EXPR [ (1, _16, _16) (-1, _17) 0 ]",
-    "EXPR [ (-1, _7) (-1, _18) 1 ]",
-    "EXPR [ (2, _7, _17) (1, _17, _18) (-1, _19) 0 ]",
-    "EXPR [ (1, _19, _19) (-1, _20) 0 ]",
-    "EXPR [ (-1, _6) (-1, _21) 1 ]",
-    "EXPR [ (2, _6, _20) (1, _20, _21) (-1, _22) 0 ]",
-    "EXPR [ (1, _22, _22) (-1, _23) 0 ]",
-    "EXPR [ (-1, _5) (-1, _24) 1 ]",
-    "EXPR [ (2, _5, _23) (1, _23, _24) (-1, _25) 0 ]",
-    "EXPR [ (1, _25, _25) (-1, _26) 0 ]",
-    "EXPR [ (-1, _4) (-1, _27) 1 ]",
-    "EXPR [ (2, _4, _26) (1, _26, _27) (-1, _28) 0 ]",
-    "EXPR [ (1, _28, _28) (-1, _29) 0 ]",
-    "EXPR [ (-1, _3) (-1, _30) 1 ]",
-    "BRILLIG CALL func 2: inputs: [EXPR [ (2, _29, _3) (1, _29, _30) 0 ]], outputs: [_31]",
-    "EXPR [ (2, _3, _29) (1, _29, _30) (-1, _32) 0 ]",
-    "EXPR [ (1, _31, _32) -1 ]",
-    "BRILLIG CALL func 0: inputs: [EXPR [ 1 ], EXPR [ (1, _32) 0 ]], outputs: [_33, _34]",
-    "BLACKBOX::RANGE [_33]:32 bits []",
-    "BLACKBOX::RANGE [_34]:32 bits []",
-    "EXPR [ (1, _32) (-1, _34) (-1, _35) -1 ]",
-    "BLACKBOX::RANGE [_35]:32 bits []",
-    "EXPR [ (-1, _32, _33) (-1, _34) 1 ]",
-    "EXPR [ (-1, _1, _33) (1, _33) 0 ]",
-    "unconstrained func 0",
-    "[Const { destination: Direct(10), bit_size: Integer(U32), value: 2 }, Const { destination: Direct(11), bit_size: Integer(U32), value: 0 }, CalldataCopy { destination_address: Direct(0), size_address: Direct(10), offset_address: Direct(11) }, BinaryFieldOp { destination: Direct(2), op: IntegerDiv, lhs: Direct(0), rhs: Direct(1) }, BinaryFieldOp { destination: Direct(1), op: Mul, lhs: Direct(2), rhs: Direct(1) }, BinaryFieldOp { destination: Direct(1), op: Sub, lhs: Direct(0), rhs: Direct(1) }, Mov { destination: Direct(0), source: Direct(2) }, Stop { return_data: HeapVector { pointer: Direct(11), size: Direct(10) } }]",
-    "unconstrained func 1",
-    "[Const { destination: Direct(5), bit_size: Integer(U32), value: 0 }, Const { destination: Direct(6), bit_size: Integer(U32), value: 1 }, Const { destination: Direct(7), bit_size: Integer(U32), value: 3 }, CalldataCopy { destination_address: Direct(0), size_address: Direct(7), offset_address: Direct(5) }, Cast { destination: Direct(1), source: Direct(1), bit_size: Integer(U32) }, Const { destination: Direct(9), bit_size: Integer(U32), value: 10 }, BinaryIntOp { destination: Direct(7), op: Add, bit_size: U32, lhs: Direct(9), rhs: Direct(1) }, BinaryFieldOp { destination: Direct(3), op: IntegerDiv, lhs: Direct(0), rhs: Direct(2) }, BinaryFieldOp { destination: Direct(4), op: Mul, lhs: Direct(3), rhs: Direct(2) }, BinaryFieldOp { destination: Direct(4), op: Sub, lhs: Direct(0), rhs: Direct(4) }, Store { destination_pointer: Direct(9), source: Direct(4) }, BinaryIntOp { destination: Direct(9), op: Add, bit_size: U32, lhs: Direct(9), rhs: Direct(6) }, Mov { destination: Direct(0), source: Direct(3) }, BinaryIntOp { destination: Direct(8), op: LessThan, bit_size: U32, lhs: Direct(9), rhs: Direct(7) }, JumpIf { condition: Direct(8), location: 7 }, Const { destination: Direct(9), bit_size: Integer(U32), value: 10 }, Stop { return_data: HeapVector { pointer: Direct(9), size: Direct(1) } }]",
-    "unconstrained func 2",
-    "[Const { destination: Direct(21), bit_size: Integer(U32), value: 1 }, Const { destination: Direct(20), bit_size: Integer(U32), value: 0 }, CalldataCopy { destination_address: Direct(0), size_address: Direct(21), offset_address: Direct(20) }, Const { destination: Direct(2), bit_size: Field, value: 0 }, BinaryFieldOp { destination: Direct(3), op: Equals, lhs: Direct(0), rhs: Direct(2) }, JumpIf { condition: Direct(3), location: 8 }, Const { destination: Direct(1), bit_size: Field, value: 1 }, BinaryFieldOp { destination: Direct(0), op: Div, lhs: Direct(1), rhs: Direct(0) }, Stop { return_data: HeapVector { pointer: Direct(20), size: Direct(21) } }]"
+    "BLACKBOX::RANGE [_0]:8 bits []"
   ],
-  "debug_symbols": "jdJBboMwEAXQu3jNgpkhTZurVBUyYCJLlkEOVKoQd6+ZD22yiJTNGDz+T9h4MZ1r5mvtYz/czOVzMU3yIfhrHYbWTn6IeXZZC3O81lNyLk+Zu35OjTa5OJlLnEMozLcNsy66jTbqONmUu2VhXOzymMHeB7c9rcV/unwepZL2MJXnv/jp9TzLkRd6yH/lN9v69LBjQ3lhYViraK20nrS+aT1rfdf6oZVKDEgT4oQ8ASAIBIJgEBCCwlB4/wYoDIWhMBSGwlAYCkMRKAJF9q1AESgCRaAIFIEiUCooFZQKSrWfSFZ43c48edsEt1+Vfo7t3c2Zfsajc9ytMQ2t6+bktjPXXv4Lvw==",
-  "file_map": {
-    "50": {
-      "source": "fn main(x: u8) {\n    // This would previously overflow in ACIR. Now it returns zero.\n    let value = 1 >> x;\n    assert_eq(value, 0);\n}\n",
-      "path": ""
-    }
-  },
+  "debug_symbols": "XY5BCsQwCEXv4rqLWfcqw1BsaosgJtikMITefWyYQOlK/3/6tcJCc9km1jXuML4rzMYivE0SA2aO6m49B+hyykbkFty4byU00gyjFpEBDpTShvaE2mpGc/oagHTx6oErC13d+XGBge158UBjnIX+ci0abjR/Uyf942Qx0FKMrqTGPPsH",
+  "file_map": {},
   "expression_width": {
     "Bounded": {
       "width": 4
     }
   }
-=======
-    "BLACKBOX::RANGE [(_0, 8)] []"
-  ],
-  "debug_symbols": "XY5BCsQwCEXv4rqLWfcqw1BsaosgJtikMITefWyYQOlK/3/6tcJCc9km1jXuML4rzMYivE0SA2aO6m49B+hyykbkFty4byU00gyjFpEBDpTShvaE2mpGc/oagHTx6oErC13d+XGBge158UBjnIX+ci0abjR/Uyf942Qx0FKMrqTGPPsH",
-  "file_map": {},
-  "names": [
-    "main"
-  ],
-  "brillig_names": []
->>>>>>> 7bda5023
 }