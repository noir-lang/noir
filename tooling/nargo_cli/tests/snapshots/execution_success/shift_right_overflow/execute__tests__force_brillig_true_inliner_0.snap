---
source: tooling/nargo_cli/tests/execute.rs
expression: artifact
---
{
  "noir_version": "[noir_version]",
  "hash": "[hash]",
  "abi": {
    "parameters": [
      {
        "name": "x",
        "type": {
          "kind": "integer",
          "sign": "unsigned",
          "width": 8
        },
        "visibility": "private"
      }
    ],
    "return_type": null,
    "error_types": {
      "17843811134343075018": {
        "error_kind": "string",
        "string": "Stack too deep"
      }
    }
  },
<<<<<<< HEAD
  "bytecode": [
    "func 0",
    "current witness index : 0",
    "private parameters indices : [0]",
    "public parameters indices : []",
    "return value indices : []",
    "BRILLIG CALL func 0: inputs: [Single(Expression { mul_terms: [], linear_combinations: [(1, Witness(0))], q_c: 0 })], outputs: []",
    "unconstrained func 0",
    "[Const { destination: Direct(2), bit_size: Integer(U32), value: 1 }, Const { destination: Direct(1), bit_size: Integer(U32), value: 32837 }, Const { destination: Direct(0), bit_size: Integer(U32), value: 3 }, Const { destination: Relative(2), bit_size: Integer(U32), value: 1 }, Const { destination: Relative(3), bit_size: Integer(U32), value: 0 }, CalldataCopy { destination_address: Direct(32836), size_address: Relative(2), offset_address: Relative(3) }, Cast { destination: Direct(32836), source: Direct(32836), bit_size: Integer(U8) }, Mov { destination: Relative(1), source: Direct(32836) }, Call { location: 13 }, Call { location: 14 }, Const { destination: Relative(1), bit_size: Integer(U32), value: 32837 }, Const { destination: Relative(2), bit_size: Integer(U32), value: 0 }, Stop { return_data: HeapVector { pointer: Relative(1), size: Relative(2) } }, Return, Call { location: 23 }, Const { destination: Relative(2), bit_size: Integer(U32), value: 1 }, BinaryIntOp { destination: Relative(3), op: Shr, bit_size: U32, lhs: Relative(2), rhs: Relative(1) }, Const { destination: Relative(1), bit_size: Integer(U32), value: 0 }, BinaryIntOp { destination: Relative(2), op: Equals, bit_size: U32, lhs: Relative(3), rhs: Relative(1) }, JumpIf { condition: Relative(2), location: 22 }, Const { destination: Relative(4), bit_size: Integer(U32), value: 0 }, Trap { revert_data: HeapVector { pointer: Direct(1), size: Relative(4) } }, Return, Const { destination: Direct(32772), bit_size: Integer(U32), value: 30720 }, BinaryIntOp { destination: Direct(32771), op: LessThan, bit_size: U32, lhs: Direct(0), rhs: Direct(32772) }, JumpIf { condition: Direct(32771), location: 28 }, IndirectConst { destination_pointer: Direct(1), bit_size: Integer(U64), value: 17843811134343075018 }, Trap { revert_data: HeapVector { pointer: Direct(1), size: Direct(2) } }, Return]"
  ],
  "debug_symbols": "lZFNCsMgEEbvMussNCFNmquUEkwyCYKo+FMo4t2rpQUJ2bgRv2HezMALsOHij5nLXVmYHgGEWpnjSqYUYgOL4ULwYy7LQPJD+2+/1UzmaB0zDiZKaAMot/wbEr9zgTD1JD4boLdqYrgk2u5PdPRMjNXEvZZoSTVB64iY0osZzhaBPxG7l2vhxb01nhRpo1bcvMEsq/CUr02b2jGNTaM/",
=======
  "bytecode": "H4sIAAAAAAAA/71UwQrCMAxtXUXr0IOCXvQfOraxHXfwR4pj37FPl2JK46N60HYPRlKSvrwkZVIESLIKziKSM5A1/6FKyGWiQr/B59zIarIrFi8SNquhbkr+3jStjvSXUH+tiTPnfDxnBn6zIZ77HPixF8Gsz8M77tszH3O2FPf+gXwNd3LsP+N+zCmi39cqqdcL9JrrrUjxvrOSfKwpF5i9g4TaiukpInrWkH8GnSqTziPjFVCrFOEfqOb09bv+NSeHYg5z8PPhUCzO86903n3oY/hR59TZaqrtZFs7js3D4pwc+Ft/AvxX7NQ5BwAA",
  "debug_symbols": "jZBNCoMwEEbvMussEovVehURiTpKIESJSaFI7t6JP60uCt3kZTJ538As0GHjh1qZfpyhKBdorNJaDbUeW+nUaOh1AR4PkUIhGIj7hgyKhJBveKxI+AZBCIHBEVI7ixgzTqk0a5IWjYPCeK0ZPKX266d5kmalk5a6nAGajkiBvdIYb4F9bf5bFVzssuDZR0//95Pb4d/Exa+okq2ylz2FmGSVbDTuZe9Ne+q613R0jj1Pdmyx8xZj0mnZdJY0PcmrEKe9AQ==",
>>>>>>> 2114ae22
  "file_map": {
    "50": {
      "source": "fn main(x: u8) {\n    // This would previously overflow in ACIR. Now it returns zero.\n    let value = 1 >> x;\n    assert_eq(value, 0);\n}\n",
      "path": ""
    }
  },
  "names": [
    "main"
  ],
  "brillig_names": [
    "main"
  ]
}<|MERGE_RESOLUTION|>--- conflicted
+++ resolved
@@ -25,22 +25,17 @@
       }
     }
   },
-<<<<<<< HEAD
   "bytecode": [
     "func 0",
-    "current witness index : 0",
-    "private parameters indices : [0]",
+    "current witness index : _0",
+    "private parameters indices : [_0]",
     "public parameters indices : []",
     "return value indices : []",
     "BRILLIG CALL func 0: inputs: [Single(Expression { mul_terms: [], linear_combinations: [(1, Witness(0))], q_c: 0 })], outputs: []",
     "unconstrained func 0",
     "[Const { destination: Direct(2), bit_size: Integer(U32), value: 1 }, Const { destination: Direct(1), bit_size: Integer(U32), value: 32837 }, Const { destination: Direct(0), bit_size: Integer(U32), value: 3 }, Const { destination: Relative(2), bit_size: Integer(U32), value: 1 }, Const { destination: Relative(3), bit_size: Integer(U32), value: 0 }, CalldataCopy { destination_address: Direct(32836), size_address: Relative(2), offset_address: Relative(3) }, Cast { destination: Direct(32836), source: Direct(32836), bit_size: Integer(U8) }, Mov { destination: Relative(1), source: Direct(32836) }, Call { location: 13 }, Call { location: 14 }, Const { destination: Relative(1), bit_size: Integer(U32), value: 32837 }, Const { destination: Relative(2), bit_size: Integer(U32), value: 0 }, Stop { return_data: HeapVector { pointer: Relative(1), size: Relative(2) } }, Return, Call { location: 23 }, Const { destination: Relative(2), bit_size: Integer(U32), value: 1 }, BinaryIntOp { destination: Relative(3), op: Shr, bit_size: U32, lhs: Relative(2), rhs: Relative(1) }, Const { destination: Relative(1), bit_size: Integer(U32), value: 0 }, BinaryIntOp { destination: Relative(2), op: Equals, bit_size: U32, lhs: Relative(3), rhs: Relative(1) }, JumpIf { condition: Relative(2), location: 22 }, Const { destination: Relative(4), bit_size: Integer(U32), value: 0 }, Trap { revert_data: HeapVector { pointer: Direct(1), size: Relative(4) } }, Return, Const { destination: Direct(32772), bit_size: Integer(U32), value: 30720 }, BinaryIntOp { destination: Direct(32771), op: LessThan, bit_size: U32, lhs: Direct(0), rhs: Direct(32772) }, JumpIf { condition: Direct(32771), location: 28 }, IndirectConst { destination_pointer: Direct(1), bit_size: Integer(U64), value: 17843811134343075018 }, Trap { revert_data: HeapVector { pointer: Direct(1), size: Direct(2) } }, Return]"
   ],
-  "debug_symbols": "lZFNCsMgEEbvMussNCFNmquUEkwyCYKo+FMo4t2rpQUJ2bgRv2HezMALsOHij5nLXVmYHgGEWpnjSqYUYgOL4ULwYy7LQPJD+2+/1UzmaB0zDiZKaAMot/wbEr9zgTD1JD4boLdqYrgk2u5PdPRMjNXEvZZoSTVB64iY0osZzhaBPxG7l2vhxb01nhRpo1bcvMEsq/CUr02b2jGNTaM/",
-=======
-  "bytecode": "H4sIAAAAAAAA/71UwQrCMAxtXUXr0IOCXvQfOraxHXfwR4pj37FPl2JK46N60HYPRlKSvrwkZVIESLIKziKSM5A1/6FKyGWiQr/B59zIarIrFi8SNquhbkr+3jStjvSXUH+tiTPnfDxnBn6zIZ77HPixF8Gsz8M77tszH3O2FPf+gXwNd3LsP+N+zCmi39cqqdcL9JrrrUjxvrOSfKwpF5i9g4TaiukpInrWkH8GnSqTziPjFVCrFOEfqOb09bv+NSeHYg5z8PPhUCzO86903n3oY/hR59TZaqrtZFs7js3D4pwc+Ft/AvxX7NQ5BwAA",
   "debug_symbols": "jZBNCoMwEEbvMussEovVehURiTpKIESJSaFI7t6JP60uCt3kZTJ538As0GHjh1qZfpyhKBdorNJaDbUeW+nUaOh1AR4PkUIhGIj7hgyKhJBveKxI+AZBCIHBEVI7ixgzTqk0a5IWjYPCeK0ZPKX266d5kmalk5a6nAGajkiBvdIYb4F9bf5bFVzssuDZR0//95Pb4d/Exa+okq2ylz2FmGSVbDTuZe9Ne+q613R0jj1Pdmyx8xZj0mnZdJY0PcmrEKe9AQ==",
->>>>>>> 2114ae22
   "file_map": {
     "50": {
       "source": "fn main(x: u8) {\n    // This would previously overflow in ACIR. Now it returns zero.\n    let value = 1 >> x;\n    assert_eq(value, 0);\n}\n",
