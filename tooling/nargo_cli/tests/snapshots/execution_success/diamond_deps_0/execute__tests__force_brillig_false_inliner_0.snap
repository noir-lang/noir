---
source: tooling/nargo_cli/tests/execute.rs
expression: artifact
---
{
  "noir_version": "[noir_version]",
  "hash": "[hash]",
  "abi": {
    "parameters": [
      {
        "name": "x",
        "type": {
          "kind": "field"
        },
        "visibility": "private"
      },
      {
        "name": "y",
        "type": {
          "kind": "field"
        },
        "visibility": "public"
      }
    ],
    "return_type": {
      "abi_type": {
        "kind": "field"
      },
      "visibility": "public"
    },
    "error_types": {}
  },
<<<<<<< HEAD
  "bytecode": [
    "func 0",
    "current witness index : 2",
    "private parameters indices : [0]",
    "public parameters indices : [1]",
    "return value indices : [2]",
    "EXPR [ (-2, _0) (-2, _1) (1, _2) -3 ]"
  ],
  "debug_symbols": "XYxLCoAwDAXvkrUn8Coi0k9aAqEpsRWk9O5+cCFdzhveNPBoa9woBdlhXhqwOFNI0k2tT2CVmCluw3wYJWMZPww1uZ8tZ8bhn1Uc+qr4lF7X134B",
=======
  "bytecode": "H4sIAAAAAAAA/62QQQ6AMAgERX0QFLBw8ys24v+foMYeGj3aSTZ7m2wWhofxCgxfptprbcZFJHIKYtoweTFF0bIYGanpnow5TCx78YxOwkGHOsfx0NMFjQv/QWO/XXHvmqur/RSahub3NyeCJfyblAEAAA==",
  "debug_symbols": "ndHhCoMgEAfwd/FzH2abW/UqY4TZFYKomAYjevddkasGjbFPev79HQc3kBqq0JZSN6YjxX0glZNKybZURnAvjcbXYUxILEvvAPCJbHJUljvQnhQ6KJWQnqswf+os1/PpucP0lBDQNZ7YsJEKptuYrPp0TGmaLZiy85uzvafHPrssPM9XTXc6/aJZ1OvoLP1j9hs9mv03n113/oEVF9J9bqvnTvJKwVI2QYtN6p82JnHb1hkBdXAwdZoz7P0C",
>>>>>>> 2114ae22
  "file_map": {},
  "names": [
    "main"
  ],
  "brillig_names": []
}<|MERGE_RESOLUTION|>--- conflicted
+++ resolved
@@ -30,20 +30,15 @@
     },
     "error_types": {}
   },
-<<<<<<< HEAD
   "bytecode": [
     "func 0",
-    "current witness index : 2",
-    "private parameters indices : [0]",
-    "public parameters indices : [1]",
-    "return value indices : [2]",
+    "current witness index : _2",
+    "private parameters indices : [_0]",
+    "public parameters indices : [_1]",
+    "return value indices : [_2]",
     "EXPR [ (-2, _0) (-2, _1) (1, _2) -3 ]"
   ],
-  "debug_symbols": "XYxLCoAwDAXvkrUn8Coi0k9aAqEpsRWk9O5+cCFdzhveNPBoa9woBdlhXhqwOFNI0k2tT2CVmCluw3wYJWMZPww1uZ8tZ8bhn1Uc+qr4lF7X134B",
-=======
-  "bytecode": "H4sIAAAAAAAA/62QQQ6AMAgERX0QFLBw8ys24v+foMYeGj3aSTZ7m2wWhofxCgxfptprbcZFJHIKYtoweTFF0bIYGanpnow5TCx78YxOwkGHOsfx0NMFjQv/QWO/XXHvmqur/RSahub3NyeCJfyblAEAAA==",
   "debug_symbols": "ndHhCoMgEAfwd/FzH2abW/UqY4TZFYKomAYjevddkasGjbFPev79HQc3kBqq0JZSN6YjxX0glZNKybZURnAvjcbXYUxILEvvAPCJbHJUljvQnhQ6KJWQnqswf+os1/PpucP0lBDQNZ7YsJEKptuYrPp0TGmaLZiy85uzvafHPrssPM9XTXc6/aJZ1OvoLP1j9hs9mv03n113/oEVF9J9bqvnTvJKwVI2QYtN6p82JnHb1hkBdXAwdZoz7P0C",
->>>>>>> 2114ae22
   "file_map": {},
   "names": [
     "main"
