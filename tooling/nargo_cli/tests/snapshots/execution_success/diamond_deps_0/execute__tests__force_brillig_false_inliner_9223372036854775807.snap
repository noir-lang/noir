---
source: tooling/nargo_cli/tests/execute.rs
expression: artifact
---
{
  "noir_version": "[noir_version]",
  "hash": "[hash]",
  "abi": {
    "parameters": [
      {
        "name": "x",
        "type": {
          "kind": "field"
        },
        "visibility": "private"
      },
      {
        "name": "y",
        "type": {
          "kind": "field"
        },
        "visibility": "public"
      }
    ],
    "return_type": {
      "abi_type": {
        "kind": "field"
      },
      "visibility": "public"
    },
    "error_types": {}
  },
  "bytecode": [
    "func 0",
    "current witness index : _2",
    "private parameters indices : [_0]",
    "public parameters indices : [_1]",
    "return value indices : [_2]",
    "EXPR [ (-2, _0) (-2, _1) (1, _2) -3 ]"
  ],
<<<<<<< HEAD
  "debug_symbols": "ndHhCoMgEAfwd/FzH7LVVr3KGGF2hSAqpsGI3n1X5KpBY+yTnn9/x8GNpIHad5VQre5JeR9JbYWUoquk5swJrfB1nCISyspZAHwiuxyVYRaUI6XyUkZkYNIvn3rD1HI6ZjGNIwKqwRMbtkLCfJuiTcfnlCb5iml2efPs6Om5z9OVF8Wm6UEnX3QRdLrp5I/Zb/Rs9t98fj34B1aMC/u5rYFZwWoJa9l6xXepe5qQhG0bqzk03sLcacmw9ws=",
  "file_map": {},
  "expression_width": {
    "Bounded": {
      "width": 4
    }
  }
=======
  "debug_symbols": "[debug_symbols]",
  "file_map": "[file_map]",
  "names": [
    "main"
  ],
  "brillig_names": []
>>>>>>> 318ff16c
}<|MERGE_RESOLUTION|>--- conflicted
+++ resolved
@@ -38,20 +38,11 @@
     "return value indices : [_2]",
     "EXPR [ (-2, _0) (-2, _1) (1, _2) -3 ]"
   ],
-<<<<<<< HEAD
-  "debug_symbols": "ndHhCoMgEAfwd/FzH7LVVr3KGGF2hSAqpsGI3n1X5KpBY+yTnn9/x8GNpIHad5VQre5JeR9JbYWUoquk5swJrfB1nCISyspZAHwiuxyVYRaUI6XyUkZkYNIvn3rD1HI6ZjGNIwKqwRMbtkLCfJuiTcfnlCb5iml2efPs6Om5z9OVF8Wm6UEnX3QRdLrp5I/Zb/Rs9t98fj34B1aMC/u5rYFZwWoJa9l6xXepe5qQhG0bqzk03sLcacmw9ws=",
-  "file_map": {},
+  "debug_symbols": "[debug_symbols]",
+  "file_map": "[file_map]",
   "expression_width": {
     "Bounded": {
       "width": 4
     }
   }
-=======
-  "debug_symbols": "[debug_symbols]",
-  "file_map": "[file_map]",
-  "names": [
-    "main"
-  ],
-  "brillig_names": []
->>>>>>> 318ff16c
 }