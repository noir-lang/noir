---
source: tooling/nargo_cli/tests/execute.rs
expression: artifact
---
{
  "noir_version": "[noir_version]",
  "hash": "[hash]",
  "abi": {
    "parameters": [
      {
        "name": "a",
        "type": {
          "kind": "array",
          "length": 32,
          "type": {
            "kind": "field"
          }
        },
        "visibility": "private"
      },
      {
        "name": "b",
        "type": {
          "kind": "array",
          "length": 32,
          "type": {
            "kind": "field"
          }
        },
        "visibility": "private"
      }
    ],
    "return_type": null,
    "error_types": {}
  },
<<<<<<< HEAD
  "bytecode": [
    "func 0",
    "current witness index : 63",
    "private parameters indices : [0, 1, 2, 3, 4, 5, 6, 7, 8, 9, 10, 11, 12, 13, 14, 15, 16, 17, 18, 19, 20, 21, 22, 23, 24, 25, 26, 27, 28, 29, 30, 31, 32, 33, 34, 35, 36, 37, 38, 39, 40, 41, 42, 43, 44, 45, 46, 47, 48, 49, 50, 51, 52, 53, 54, 55, 56, 57, 58, 59, 60, 61, 62, 63]",
    "public parameters indices : []",
    "return value indices : []",
    "EXPR [ (1, _0) (-1, _32) 0 ]",
    "EXPR [ (1, _1) (-1, _33) 0 ]",
    "EXPR [ (1, _2) (-1, _34) 0 ]",
    "EXPR [ (1, _3) (-1, _35) 0 ]",
    "EXPR [ (1, _4) (-1, _36) 0 ]",
    "EXPR [ (1, _5) (-1, _37) 0 ]",
    "EXPR [ (1, _6) (-1, _38) 0 ]",
    "EXPR [ (1, _7) (-1, _39) 0 ]",
    "EXPR [ (1, _8) (-1, _40) 0 ]",
    "EXPR [ (1, _9) (-1, _41) 0 ]",
    "EXPR [ (1, _10) (-1, _42) 0 ]",
    "EXPR [ (1, _11) (-1, _43) 0 ]",
    "EXPR [ (1, _12) (-1, _44) 0 ]",
    "EXPR [ (1, _13) (-1, _45) 0 ]",
    "EXPR [ (1, _14) (-1, _46) 0 ]",
    "EXPR [ (1, _15) (-1, _47) 0 ]",
    "EXPR [ (1, _16) (-1, _48) 0 ]",
    "EXPR [ (1, _17) (-1, _49) 0 ]",
    "EXPR [ (1, _18) (-1, _50) 0 ]",
    "EXPR [ (1, _19) (-1, _51) 0 ]",
    "EXPR [ (1, _20) (-1, _52) 0 ]",
    "EXPR [ (1, _21) (-1, _53) 0 ]",
    "EXPR [ (1, _22) (-1, _54) 0 ]",
    "EXPR [ (1, _23) (-1, _55) 0 ]",
    "EXPR [ (1, _24) (-1, _56) 0 ]",
    "EXPR [ (1, _25) (-1, _57) 0 ]",
    "EXPR [ (1, _26) (-1, _58) 0 ]",
    "EXPR [ (1, _27) (-1, _59) 0 ]",
    "EXPR [ (1, _28) (-1, _60) 0 ]",
    "EXPR [ (1, _29) (-1, _61) 0 ]",
    "EXPR [ (1, _30) (-1, _62) 0 ]",
    "EXPR [ (1, _31) (-1, _63) 0 ]"
  ],
  "debug_symbols": "ldVBCoMwEIXhu8zahTNW23qVUiRqlEBIJMZCEe/eKBXcvp2T4c/mQ7JSr9tlbIwb/Ez1ayXrOxWNd2laKT+O5km5fZqjCpFq5jwj7fr9q9oyGozVVJf59s6I0UDQoECDGxqUaFChwR0NHmjwhOFwatiaYWyGtRnmZtibYXCGxRkmZ9hcYHPB/2/YXGBzgc0FNhfYXGBzgc0FNi9g8wI0T0MbjLVmbK5vSTr+qGBUa/V/HBbXXbbxO52bs5+C73S/BL3fdOzS9T8=",
=======
  "bytecode": "H4sIAAAAAAAA/9XZx07DQBSF4YSE3nuHEHp3jce08CpEOO//COQXXiBYsOCwOCNZXkSy8rnM3Dm32fgc/dHRafwcY/X5tT5Hfxvx12ulUS/LqiKp4jR+i5JyEPIoywe9EIc4D/l7EtK0ClkoykFZRGWcpVU8zMt0WF+so/tf0X+am0LzkYl5TGjumphbQvOxibktNJ+YmMeF5lMT84TQfGZinhSaz03MU0LzhYl5Wmi+NDHPCM1XJuZZofnaxDwnNN+YmOeF5lsT84LQfGdiXhSa703MS0JzZGJeFppjE/OK0JyYmFeF5tTEvCY0ZybmdaE5NzFvCM09E/Om0FyYmLeE5mBi3haaSxPzjtD8YGLeFZofTcx7QvOTiXlfaH42MR8IzS8m5kOhuS800y9tf7MymvU9aNW/04ehL0FOT25NjkuuSc5H7kUORC5CTsC+mX0k+yr2GdTd1KHUZdQprNusY8zrzHN893wHvBfcp87ooPfaHR305uhV0buhl0G2T9ZN9ksWSjZIVkZ2RJZCtsCDZO/JXoy9CbU6tSu1HLUNaz1rH2sBcyNzBd8O71K/8fv4AJOTv8XIHwAA",
  "debug_symbols": "jZLdioMwEIXfJddeZMbV7vZVlkWixhIIUVJdKOK7N87R1l4UenPyM/k+wjCzam09XSoXuv6qzr+zqqPz3l0q3zdmdH1It/OSqf1YjdHadKUO9UQNJtowqnOYvM/Uv/GTPLoOJsg6mpiqOlM2tGlNws55u+6W7Enr9yjRDhOVD7x45ek9z1qXm4A15U/D5wI6PQRcHAV/6WAaF196prToSJIlc8kvyUKylDxJfkv+gNpg0AScwBMEBANBQXAQJAQLw8LbH2BhWBgWhoVhYVgYFoYlhyVfLcvan+hM7e02F90UmsOYjLdhr+yDNMS+se0U7doeqaWG3QE=",
>>>>>>> 2114ae22
  "file_map": {
    "50": {
      "source": "// Simple example of checking where two arrays are equal\nfn main(a: [Field; 32], b: [Field; 32]) {\n    assert(a == b);\n}\n",
      "path": ""
    }
  },
  "names": [
    "main"
  ],
  "brillig_names": []
}<|MERGE_RESOLUTION|>--- conflicted
+++ resolved
@@ -33,11 +33,10 @@
     "return_type": null,
     "error_types": {}
   },
-<<<<<<< HEAD
   "bytecode": [
     "func 0",
-    "current witness index : 63",
-    "private parameters indices : [0, 1, 2, 3, 4, 5, 6, 7, 8, 9, 10, 11, 12, 13, 14, 15, 16, 17, 18, 19, 20, 21, 22, 23, 24, 25, 26, 27, 28, 29, 30, 31, 32, 33, 34, 35, 36, 37, 38, 39, 40, 41, 42, 43, 44, 45, 46, 47, 48, 49, 50, 51, 52, 53, 54, 55, 56, 57, 58, 59, 60, 61, 62, 63]",
+    "current witness index : _63",
+    "private parameters indices : [_0, _1, _2, _3, _4, _5, _6, _7, _8, _9, _10, _11, _12, _13, _14, _15, _16, _17, _18, _19, _20, _21, _22, _23, _24, _25, _26, _27, _28, _29, _30, _31, _32, _33, _34, _35, _36, _37, _38, _39, _40, _41, _42, _43, _44, _45, _46, _47, _48, _49, _50, _51, _52, _53, _54, _55, _56, _57, _58, _59, _60, _61, _62, _63]",
     "public parameters indices : []",
     "return value indices : []",
     "EXPR [ (1, _0) (-1, _32) 0 ]",
@@ -73,11 +72,7 @@
     "EXPR [ (1, _30) (-1, _62) 0 ]",
     "EXPR [ (1, _31) (-1, _63) 0 ]"
   ],
-  "debug_symbols": "ldVBCoMwEIXhu8zahTNW23qVUiRqlEBIJMZCEe/eKBXcvp2T4c/mQ7JSr9tlbIwb/Ez1ayXrOxWNd2laKT+O5km5fZqjCpFq5jwj7fr9q9oyGozVVJf59s6I0UDQoECDGxqUaFChwR0NHmjwhOFwatiaYWyGtRnmZtibYXCGxRkmZ9hcYHPB/2/YXGBzgc0FNhfYXGBzgc0FNi9g8wI0T0MbjLVmbK5vSTr+qGBUa/V/HBbXXbbxO52bs5+C73S/BL3fdOzS9T8=",
-=======
-  "bytecode": "H4sIAAAAAAAA/9XZx07DQBSF4YSE3nuHEHp3jce08CpEOO//COQXXiBYsOCwOCNZXkSy8rnM3Dm32fgc/dHRafwcY/X5tT5Hfxvx12ulUS/LqiKp4jR+i5JyEPIoywe9EIc4D/l7EtK0ClkoykFZRGWcpVU8zMt0WF+so/tf0X+am0LzkYl5TGjumphbQvOxibktNJ+YmMeF5lMT84TQfGZinhSaz03MU0LzhYl5Wmi+NDHPCM1XJuZZofnaxDwnNN+YmOeF5lsT84LQfGdiXhSa703MS0JzZGJeFppjE/OK0JyYmFeF5tTEvCY0ZybmdaE5NzFvCM09E/Om0FyYmLeE5mBi3haaSxPzjtD8YGLeFZofTcx7QvOTiXlfaH42MR8IzS8m5kOhuS800y9tf7MymvU9aNW/04ehL0FOT25NjkuuSc5H7kUORC5CTsC+mX0k+yr2GdTd1KHUZdQprNusY8zrzHN893wHvBfcp87ooPfaHR305uhV0buhl0G2T9ZN9ksWSjZIVkZ2RJZCtsCDZO/JXoy9CbU6tSu1HLUNaz1rH2sBcyNzBd8O71K/8fv4AJOTv8XIHwAA",
   "debug_symbols": "jZLdioMwEIXfJddeZMbV7vZVlkWixhIIUVJdKOK7N87R1l4UenPyM/k+wjCzam09XSoXuv6qzr+zqqPz3l0q3zdmdH1It/OSqf1YjdHadKUO9UQNJtowqnOYvM/Uv/GTPLoOJsg6mpiqOlM2tGlNws55u+6W7Enr9yjRDhOVD7x45ek9z1qXm4A15U/D5wI6PQRcHAV/6WAaF196prToSJIlc8kvyUKylDxJfkv+gNpg0AScwBMEBANBQXAQJAQLw8LbH2BhWBgWhoVhYVgYFoYlhyVfLcvan+hM7e02F90UmsOYjLdhr+yDNMS+se0U7doeqaWG3QE=",
->>>>>>> 2114ae22
   "file_map": {
     "50": {
       "source": "// Simple example of checking where two arrays are equal\nfn main(a: [Field; 32], b: [Field; 32]) {\n    assert(a == b);\n}\n",
