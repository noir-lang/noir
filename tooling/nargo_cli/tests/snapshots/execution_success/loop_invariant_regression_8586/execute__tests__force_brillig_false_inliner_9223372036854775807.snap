---
source: tooling/nargo_cli/tests/execute.rs
expression: artifact
---
{
  "noir_version": "[noir_version]",
  "hash": "[hash]",
  "abi": {
    "parameters": [
      {
        "name": "a",
        "type": {
          "kind": "boolean"
        },
        "visibility": "public"
      }
    ],
    "return_type": null,
    "error_types": {}
  },
  "bytecode": [
    "func 0",
    "current witness index : _2",
    "private parameters indices : []",
    "public parameters indices : [_0]",
    "return value indices : []",
    "BLACKBOX::RANGE [_0]:1 bits []",
    "BRILLIG CALL func 0: PREDICATE: EXPR [ (1, _0) 0 ]",
    "inputs: [EXPR [ (1, _0) 0 ]], outputs: [_1]",
    "EXPR [ (1, _0, _1) (-1, _2) 0 ]",
    "EXPR [ (1, _0, _2) (-1, _0) 0 ]",
    "unconstrained func 0",
    "[Const { destination: Direct(21), bit_size: Integer(U32), value: 1 }, Const { destination: Direct(20), bit_size: Integer(U32), value: 0 }, CalldataCopy { destination_address: Direct(0), size_address: Direct(21), offset_address: Direct(20) }, Const { destination: Direct(2), bit_size: Field, value: 0 }, BinaryFieldOp { destination: Direct(3), op: Equals, lhs: Direct(0), rhs: Direct(2) }, JumpIf { condition: Direct(3), location: 8 }, Const { destination: Direct(1), bit_size: Field, value: 1 }, BinaryFieldOp { destination: Direct(0), op: Div, lhs: Direct(1), rhs: Direct(0) }, Stop { return_data: HeapVector { pointer: Direct(20), size: Direct(21) } }]"
  ],
<<<<<<< HEAD
  "debug_symbols": "jZDBCoMwDIbfJece1ClMX2UMqTVKobQltoMhvvtiUaeHwS5Jkz9fSv4Zeuzi2Go7uAmaxwwdaWP02BqnZNDOcndeBOxlGwiRW3DSmfKS0AZobDRGwEuamIYmL23KQRKrmQC0PWdeOGiD62sRXzr7jeZ1ucFFVh549T9/rw++uvBPrqTSdLkYch4UUKR447isq0nLzuDmyBCtOhkU3n5Xdgs9OYV9JFxXJ40/+wA=",
  "file_map": {
    "50": {
      "source": "// Regression for issue #8586 (https://github.com/noir-lang/noir/issues/8586)\nfn main(a: pub bool) {\n    for _ in 0..1 {\n        if a {\n            for _ in 0..1 {\n                let _ = (1 / (a as Field));\n            }\n        };\n    }\n}\n",
      "path": ""
    }
  },
  "expression_width": {
    "Bounded": {
      "width": 4
    }
  }
=======
  "debug_symbols": "[debug_symbols]",
  "file_map": "[file_map]",
  "names": [
    "main"
  ],
  "brillig_names": [
    "directive_invert"
  ]
>>>>>>> 318ff16c
}<|MERGE_RESOLUTION|>--- conflicted
+++ resolved
@@ -32,27 +32,11 @@
     "unconstrained func 0",
     "[Const { destination: Direct(21), bit_size: Integer(U32), value: 1 }, Const { destination: Direct(20), bit_size: Integer(U32), value: 0 }, CalldataCopy { destination_address: Direct(0), size_address: Direct(21), offset_address: Direct(20) }, Const { destination: Direct(2), bit_size: Field, value: 0 }, BinaryFieldOp { destination: Direct(3), op: Equals, lhs: Direct(0), rhs: Direct(2) }, JumpIf { condition: Direct(3), location: 8 }, Const { destination: Direct(1), bit_size: Field, value: 1 }, BinaryFieldOp { destination: Direct(0), op: Div, lhs: Direct(1), rhs: Direct(0) }, Stop { return_data: HeapVector { pointer: Direct(20), size: Direct(21) } }]"
   ],
-<<<<<<< HEAD
-  "debug_symbols": "jZDBCoMwDIbfJece1ClMX2UMqTVKobQltoMhvvtiUaeHwS5Jkz9fSv4Zeuzi2Go7uAmaxwwdaWP02BqnZNDOcndeBOxlGwiRW3DSmfKS0AZobDRGwEuamIYmL23KQRKrmQC0PWdeOGiD62sRXzr7jeZ1ucFFVh549T9/rw++uvBPrqTSdLkYch4UUKR447isq0nLzuDmyBCtOhkU3n5Xdgs9OYV9JFxXJ40/+wA=",
-  "file_map": {
-    "50": {
-      "source": "// Regression for issue #8586 (https://github.com/noir-lang/noir/issues/8586)\nfn main(a: pub bool) {\n    for _ in 0..1 {\n        if a {\n            for _ in 0..1 {\n                let _ = (1 / (a as Field));\n            }\n        };\n    }\n}\n",
-      "path": ""
-    }
-  },
+  "debug_symbols": "[debug_symbols]",
+  "file_map": "[file_map]",
   "expression_width": {
     "Bounded": {
       "width": 4
     }
   }
-=======
-  "debug_symbols": "[debug_symbols]",
-  "file_map": "[file_map]",
-  "names": [
-    "main"
-  ],
-  "brillig_names": [
-    "directive_invert"
-  ]
->>>>>>> 318ff16c
 }