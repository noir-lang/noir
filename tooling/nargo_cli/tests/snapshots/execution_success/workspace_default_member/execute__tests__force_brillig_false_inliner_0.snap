---
source: tooling/nargo_cli/tests/execute.rs
expression: artifact
---
{
  "noir_version": "[noir_version]",
  "hash": "[hash]",
  "abi": {
    "parameters": [
      {
        "name": "x",
        "type": {
          "kind": "field"
        },
        "visibility": "private"
      },
      {
        "name": "y",
        "type": {
          "kind": "field"
        },
        "visibility": "public"
      }
    ],
    "return_type": null,
    "error_types": {}
  },
<<<<<<< HEAD
  "bytecode": [
    "func 0",
    "current witness index : 1",
    "private parameters indices : [0]",
    "public parameters indices : [1]",
    "return value indices : []",
    "EXPR [ (1, _0) (-1, _1) 0 ]"
  ],
  "debug_symbols": "TYxLCsMwDAXvonUWKTQbX6WU4I8cBEY2sl0oJnevEhrITvMGzYCArm8rccwVzGtAyt42yqw0YD6nWiwfVJuVBua5TIAcwCyPfYJICfWc97eCE0qJtvUe0fljhaxL+MfY2d9s+5bLXP9FssfQBY/S6TT/Aw==",
=======
  "bytecode": "H4sIAAAAAAAA/62QQQqAMAwEW/FBSZO0yc2vWGz//wRBI5TiTQfC5jQsG8NN9JtZPDdP+AaOLoLM3EpqSLhDsqoCLDUrKorKkZSoKWuxagUMmRp2Meoui//1ulzrsEWY/rdtHk55268IRAEAAA==",
  "debug_symbols": "dY9NCoNADIXvkvUsLNSNVylF4hhlIGSGOCMU8e6Noq1ddJWfly/JW6CnroxtkCFO0DwW6DQwh7Hl6DGHKNZdVgdn2WYlshZcdKMSKkmGRgqzgxm57ENTQtljRjW1ckDSW7SFQ2DastV96eo/eq8Ptr594Nrop1Xog/78CxU029iMGrBjOjwMRfzFUn6lUzlNJ42e+qK0rds1O/AG",
>>>>>>> 2114ae22
  "file_map": {
    "50": {
      "source": "fn main(x: Field, y: pub Field) {\n    assert(x == y);\n}\n",
      "path": ""
    }
  },
  "names": [
    "main"
  ],
  "brillig_names": []
}<|MERGE_RESOLUTION|>--- conflicted
+++ resolved
@@ -25,20 +25,15 @@
     "return_type": null,
     "error_types": {}
   },
-<<<<<<< HEAD
   "bytecode": [
     "func 0",
-    "current witness index : 1",
-    "private parameters indices : [0]",
-    "public parameters indices : [1]",
+    "current witness index : _1",
+    "private parameters indices : [_0]",
+    "public parameters indices : [_1]",
     "return value indices : []",
     "EXPR [ (1, _0) (-1, _1) 0 ]"
   ],
-  "debug_symbols": "TYxLCsMwDAXvonUWKTQbX6WU4I8cBEY2sl0oJnevEhrITvMGzYCArm8rccwVzGtAyt42yqw0YD6nWiwfVJuVBua5TIAcwCyPfYJICfWc97eCE0qJtvUe0fljhaxL+MfY2d9s+5bLXP9FssfQBY/S6TT/Aw==",
-=======
-  "bytecode": "H4sIAAAAAAAA/62QQQqAMAwEW/FBSZO0yc2vWGz//wRBI5TiTQfC5jQsG8NN9JtZPDdP+AaOLoLM3EpqSLhDsqoCLDUrKorKkZSoKWuxagUMmRp2Meoui//1ulzrsEWY/rdtHk55268IRAEAAA==",
   "debug_symbols": "dY9NCoNADIXvkvUsLNSNVylF4hhlIGSGOCMU8e6Noq1ddJWfly/JW6CnroxtkCFO0DwW6DQwh7Hl6DGHKNZdVgdn2WYlshZcdKMSKkmGRgqzgxm57ENTQtljRjW1ckDSW7SFQ2DastV96eo/eq8Ptr594Nrop1Xog/78CxU029iMGrBjOjwMRfzFUn6lUzlNJ42e+qK0rds1O/AG",
->>>>>>> 2114ae22
   "file_map": {
     "50": {
       "source": "fn main(x: Field, y: pub Field) {\n    assert(x == y);\n}\n",
