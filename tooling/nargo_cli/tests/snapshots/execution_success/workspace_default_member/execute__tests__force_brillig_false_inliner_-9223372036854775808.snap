--- conflicted
+++ resolved
@@ -33,25 +33,11 @@
     "return value indices : []",
     "EXPR [ (1, _0) (-1, _1) 0 ]"
   ],
-<<<<<<< HEAD
-  "debug_symbols": "dY9NCoNADIXvkvUsLNSNVylF4hhlIGSGOCMU8e6Noq1ddJWfly/JW6CnroxtkCFO0DwW6DQwh7Hl6DGHKNZdVgdn2WYlshZcdKMSKkmGRgqzgxm57ENTQtljRjW1ckDSW7SFQ2DastV96eo/eq8Ptr594Nrop1Xog/78CxU029iMGrBjOjwMRfzFUn6lUzlNJ42e+qK0rds1O/AG",
-  "file_map": {
-    "50": {
-      "source": "fn main(x: Field, y: pub Field) {\n    assert(x == y);\n}\n",
-      "path": ""
-    }
-  },
+  "debug_symbols": "[debug_symbols]",
+  "file_map": "[file_map]",
   "expression_width": {
     "Bounded": {
       "width": 4
     }
   }
-=======
-  "debug_symbols": "[debug_symbols]",
-  "file_map": "[file_map]",
-  "names": [
-    "main"
-  ],
-  "brillig_names": []
->>>>>>> 318ff16c
 }