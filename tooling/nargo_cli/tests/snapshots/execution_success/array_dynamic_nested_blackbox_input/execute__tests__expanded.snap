--- conflicted
+++ resolved
@@ -14,23 +14,13 @@
 
 fn main(mut x: [Foo; 3], y: pub u32, hash_result: pub [u8; 32]) {
     {
-<<<<<<< HEAD
-        let i_3936: u32 = y - 1_u32;
-        x[i_3936].bar.inner = [106_u8, 107_u8, 10_u8];
+        let i_3926: u32 = y - 1_u32;
+        x[i_3926].bar.inner = [106_u8, 107_u8, 10_u8];
     };
     let mut hash_input: [u8; 3] = x[y - 1_u32].bar.inner;
     {
-        let i_3938: u32 = y - 1_u32;
-        hash_input[i_3938] = 0_u8;
-=======
-        let i_3812: u32 = y - 1_u32;
-        x[i_3812].bar.inner = [106_u8, 107_u8, 10_u8];
-    };
-    let mut hash_input: [u8; 3] = x[y - 1_u32].bar.inner;
-    {
-        let i_3814: u32 = y - 1_u32;
-        hash_input[i_3814] = 0_u8;
->>>>>>> 3c6914c1
+        let i_3928: u32 = y - 1_u32;
+        hash_input[i_3928] = 0_u8;
     };
     let hash: [u8; 32] = std::hash::blake3(hash_input);
     assert(hash == hash_result);
