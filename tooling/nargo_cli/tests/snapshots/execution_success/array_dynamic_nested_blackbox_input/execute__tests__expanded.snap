--- conflicted
+++ resolved
@@ -14,15 +14,6 @@
 
 fn main(mut x: [Foo; 3], y: pub u32, hash_result: pub [u8; 32]) {
     {
-<<<<<<< HEAD
-        let i_4334: u32 = y - 1_u32;
-        x[i_4334].bar.inner = [106_u8, 107_u8, 10_u8];
-    };
-    let mut hash_input: [u8; 3] = x[y - 1_u32].bar.inner;
-    {
-        let i_4336: u32 = y - 1_u32;
-        hash_input[i_4336] = 0_u8;
-=======
         let i_4353: u32 = y - 1_u32;
         x[i_4353].bar.inner = [106_u8, 107_u8, 10_u8];
     };
@@ -30,7 +21,6 @@
     {
         let i_4355: u32 = y - 1_u32;
         hash_input[i_4355] = 0_u8;
->>>>>>> 1b4e2523
     };
     let hash: [u8; 32] = std::hash::blake3(hash_input);
     assert(hash == hash_result);
