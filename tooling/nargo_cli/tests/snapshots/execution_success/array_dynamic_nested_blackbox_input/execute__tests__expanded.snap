---
source: tooling/nargo_cli/tests/execute.rs
expression: expanded_code
---
struct Bar {
    inner: [u8; 3],
}

struct Foo {
    a: Field,
    b: [Field; 3],
    bar: Bar,
}

fn main(mut x: [Foo; 3], y: pub u32, hash_result: pub [u8; 32]) {
    {
<<<<<<< HEAD
        let i_3831: u32 = y - 1_u32;
        x[i_3831].bar.inner = [106_u8, 107_u8, 10_u8];
    };
    let mut hash_input: [u8; 3] = x[y - 1_u32].bar.inner;
    {
        let i_3833: u32 = y - 1_u32;
        hash_input[i_3833] = 0_u8;
=======
        let i_3930: u32 = y - 1_u32;
        x[i_3930].bar.inner = [106_u8, 107_u8, 10_u8];
    };
    let mut hash_input: [u8; 3] = x[y - 1_u32].bar.inner;
    {
        let i_3932: u32 = y - 1_u32;
        hash_input[i_3932] = 0_u8;
>>>>>>> 318ff16c
    };
    let hash: [u8; 32] = std::hash::blake3(hash_input);
    assert(hash == hash_result);
}<|MERGE_RESOLUTION|>--- conflicted
+++ resolved
@@ -14,23 +14,13 @@
 
 fn main(mut x: [Foo; 3], y: pub u32, hash_result: pub [u8; 32]) {
     {
-<<<<<<< HEAD
-        let i_3831: u32 = y - 1_u32;
-        x[i_3831].bar.inner = [106_u8, 107_u8, 10_u8];
+        let i_3949: u32 = y - 1_u32;
+        x[i_3949].bar.inner = [106_u8, 107_u8, 10_u8];
     };
     let mut hash_input: [u8; 3] = x[y - 1_u32].bar.inner;
     {
-        let i_3833: u32 = y - 1_u32;
-        hash_input[i_3833] = 0_u8;
-=======
-        let i_3930: u32 = y - 1_u32;
-        x[i_3930].bar.inner = [106_u8, 107_u8, 10_u8];
-    };
-    let mut hash_input: [u8; 3] = x[y - 1_u32].bar.inner;
-    {
-        let i_3932: u32 = y - 1_u32;
-        hash_input[i_3932] = 0_u8;
->>>>>>> 318ff16c
+        let i_3951: u32 = y - 1_u32;
+        hash_input[i_3951] = 0_u8;
     };
     let hash: [u8; 32] = std::hash::blake3(hash_input);
     assert(hash == hash_result);
