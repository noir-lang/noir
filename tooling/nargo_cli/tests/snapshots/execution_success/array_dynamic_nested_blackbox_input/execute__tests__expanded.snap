--- conflicted
+++ resolved
@@ -14,23 +14,13 @@
 
 fn main(mut x: [Foo; 3], y: pub u32, hash_result: pub [u8; 32]) {
     {
-<<<<<<< HEAD
-        let i_3782: u32 = y - 1_u32;
-        x[i_3782].bar.inner = [106_u8, 107_u8, 10_u8];
+        let i_3817: u32 = y - 1_u32;
+        x[i_3817].bar.inner = [106_u8, 107_u8, 10_u8];
     };
     let mut hash_input: [u8; 3] = x[y - 1_u32].bar.inner;
     {
-        let i_3784: u32 = y - 1_u32;
-        hash_input[i_3784] = 0_u8;
-=======
-        let i_3814: u32 = y - 1_u32;
-        x[i_3814].bar.inner = [106_u8, 107_u8, 10_u8];
-    };
-    let mut hash_input: [u8; 3] = x[y - 1_u32].bar.inner;
-    {
-        let i_3816: u32 = y - 1_u32;
-        hash_input[i_3816] = 0_u8;
->>>>>>> 8146755d
+        let i_3819: u32 = y - 1_u32;
+        hash_input[i_3819] = 0_u8;
     };
     let hash: [u8; 32] = std::hash::blake3(hash_input);
     assert(hash == hash_result);
