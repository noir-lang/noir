---
source: tooling/nargo_cli/tests/execute.rs
expression: artifact
---
{
  "noir_version": "[noir_version]",
  "hash": "[hash]",
  "abi": {
    "parameters": [
      {
        "name": "x",
        "type": {
          "kind": "integer",
          "sign": "signed",
          "width": 32
        },
        "visibility": "private"
      }
    ],
    "return_type": null,
    "error_types": {
      "5019202896831570965": {
        "error_kind": "string",
        "string": "attempt to add with overflow"
      },
      "17843811134343075018": {
        "error_kind": "string",
        "string": "Stack too deep"
      }
    }
  },
<<<<<<< HEAD
  "bytecode": [
    "func 0",
    "current witness index : 0",
    "private parameters indices : [0]",
    "public parameters indices : []",
    "return value indices : []",
    "BRILLIG CALL func 0: inputs: [Single(Expression { mul_terms: [], linear_combinations: [(1, Witness(0))], q_c: 0 })], outputs: []",
    "unconstrained func 0",
    "[Const { destination: Direct(2), bit_size: Integer(U32), value: 1 }, Const { destination: Direct(1), bit_size: Integer(U32), value: 32837 }, Const { destination: Direct(0), bit_size: Integer(U32), value: 3 }, Const { destination: Relative(2), bit_size: Integer(U32), value: 1 }, Const { destination: Relative(3), bit_size: Integer(U32), value: 0 }, CalldataCopy { destination_address: Direct(32836), size_address: Relative(2), offset_address: Relative(3) }, Cast { destination: Direct(32836), source: Direct(32836), bit_size: Integer(U32) }, Mov { destination: Relative(1), source: Direct(32836) }, Call { location: 13 }, Call { location: 15 }, Const { destination: Relative(1), bit_size: Integer(U32), value: 32837 }, Const { destination: Relative(2), bit_size: Integer(U32), value: 0 }, Stop { return_data: HeapVector { pointer: Relative(1), size: Relative(2) } }, Const { destination: Direct(32835), bit_size: Integer(U32), value: 4294967295 }, Return, Call { location: 35 }, BinaryIntOp { destination: Relative(2), op: Add, bit_size: U32, lhs: Relative(1), rhs: Direct(32835) }, Mov { destination: Relative(3), source: Relative(2) }, Cast { destination: Relative(2), source: Relative(3), bit_size: Integer(U32) }, Cast { destination: Relative(4), source: Relative(1), bit_size: Integer(U32) }, Const { destination: Relative(1), bit_size: Integer(U32), value: 2147483648 }, BinaryIntOp { destination: Relative(5), op: LessThan, bit_size: U32, lhs: Relative(4), rhs: Relative(1) }, Not { destination: Relative(4), source: Relative(5), bit_size: U1 }, BinaryIntOp { destination: Relative(6), op: LessThan, bit_size: U32, lhs: Relative(2), rhs: Relative(1) }, BinaryIntOp { destination: Relative(1), op: Equals, bit_size: U1, lhs: Relative(6), rhs: Relative(5) }, BinaryIntOp { destination: Relative(2), op: Mul, bit_size: U1, lhs: Relative(1), rhs: Relative(4) }, BinaryIntOp { destination: Relative(1), op: Equals, bit_size: U1, lhs: Relative(2), rhs: Relative(4) }, JumpIf { condition: Relative(1), location: 29 }, Call { location: 41 }, Const { destination: Relative(1), bit_size: Integer(U32), value: 0 }, BinaryIntOp { destination: Relative(2), op: Equals, bit_size: U32, lhs: Relative(3), rhs: Relative(1) }, JumpIf { condition: Relative(2), location: 34 }, Const { destination: Relative(4), bit_size: Integer(U32), value: 0 }, Trap { revert_data: HeapVector { pointer: Direct(1), size: Relative(4) } }, Return, Const { destination: Direct(32772), bit_size: Integer(U32), value: 30720 }, BinaryIntOp { destination: Direct(32771), op: LessThan, bit_size: U32, lhs: Direct(0), rhs: Direct(32772) }, JumpIf { condition: Direct(32771), location: 40 }, IndirectConst { destination_pointer: Direct(1), bit_size: Integer(U64), value: 17843811134343075018 }, Trap { revert_data: HeapVector { pointer: Direct(1), size: Direct(2) } }, Return, IndirectConst { destination_pointer: Direct(1), bit_size: Integer(U64), value: 5019202896831570965 }, Trap { revert_data: HeapVector { pointer: Direct(1), size: Direct(2) } }, Return]"
  ],
  "debug_symbols": "ldPLCoMwEAXQf5l1Fnn4qP5KKRI1SiBEiVoo4r83KS2IdHM3gRlOGJLh7tSbdhsb64dpofq+k5s6vdrJx2o/GLXBOmfH5twmng5RfPwya5/KZdVhpTpXjIzvqS54vD1YZ2KPHw9GogT9DfQV5iUHvQC9BL0CfQb6HPTgfiW4XwnuV/7db/nzZXXxioNegF6CXiH+iNVTB6tbZ75RHDbfnZK5vmZzCekcps70WzAprqekpp9QOct4ikl6ZiZYpuKMOOcN",
=======
  "bytecode": "H4sIAAAAAAAA/7VTzW7CMAxO05QtQ2jSdt5lu2zSDolI1e6GNF4kAvocfXQUYauWcQFB4osT+cvnzz+p1GQVeMPuSsBswLvHzGfkcqLQS4aYX/AWvCbxOmOxluXNyd+70Fqhvoz61xY4S/YHOQvwuyfg2Y4TP69FEY84/ibFV3Cme4aYZ4jj+RXOlr0pMf+C83Hvgn5Nakv2P+bNPYAtoZdfJDfNryAfnwnqWanz3dLsnbQLeEaMYfkpptR8e/DI3QBfc0WXFmL4lmIXAp+eqZPeKe9CyMFnNMdpbuDXAr5h+A/waU9+4Fzyz9GZaKK5Vuc7VDHNiP9kOk0hnW+El/dxqab/a8b8+bv+1Kdk9Tj1AftDzZA4xX/D/WWmjs2dOocu+mEdh9jG/T7sIu9TMk36lDt/aGO3i533f8Efgm+v5T8C026Sh7EJAAA=",
  "debug_symbols": "jZHdjoQgDIXfpddc8KPjjq9ijEHFCQlBw8AmG8O7b7FjxrnYZG/6Uco5NO0OsxnTY7B+WZ/QdjuMwTpnH4NbJx3t6vF2B16CuEErGIiG8EW4H5CcIAiSoAgVoSaQiyQXSS4SXSQDxQmCIAnoInNmcHY0xGBMaejSIja+6WB8hNYn5xh8a5eOR89N+4NRB6xyBsbPSDRcrDPllNlbzf+W1uqlvb3F9b/Vzalu7h/qHjM92fAx8Fx8gtWjM690SX66VOPPdlbOhW1hncycgilOl61h7FTNKt7jtnCyXSVYpfpcvv4F",
>>>>>>> 2114ae22
  "file_map": {
    "50": {
      "source": "global foo: i32 = -1;\n\nfn main(x: i32) {\n    let y = x + foo;\n    assert(y == 0);\n}\n",
      "path": ""
    }
  },
  "names": [
    "main"
  ],
  "brillig_names": [
    "main"
  ]
}<|MERGE_RESOLUTION|>--- conflicted
+++ resolved
@@ -29,22 +29,17 @@
       }
     }
   },
-<<<<<<< HEAD
   "bytecode": [
     "func 0",
-    "current witness index : 0",
-    "private parameters indices : [0]",
+    "current witness index : _0",
+    "private parameters indices : [_0]",
     "public parameters indices : []",
     "return value indices : []",
     "BRILLIG CALL func 0: inputs: [Single(Expression { mul_terms: [], linear_combinations: [(1, Witness(0))], q_c: 0 })], outputs: []",
     "unconstrained func 0",
     "[Const { destination: Direct(2), bit_size: Integer(U32), value: 1 }, Const { destination: Direct(1), bit_size: Integer(U32), value: 32837 }, Const { destination: Direct(0), bit_size: Integer(U32), value: 3 }, Const { destination: Relative(2), bit_size: Integer(U32), value: 1 }, Const { destination: Relative(3), bit_size: Integer(U32), value: 0 }, CalldataCopy { destination_address: Direct(32836), size_address: Relative(2), offset_address: Relative(3) }, Cast { destination: Direct(32836), source: Direct(32836), bit_size: Integer(U32) }, Mov { destination: Relative(1), source: Direct(32836) }, Call { location: 13 }, Call { location: 15 }, Const { destination: Relative(1), bit_size: Integer(U32), value: 32837 }, Const { destination: Relative(2), bit_size: Integer(U32), value: 0 }, Stop { return_data: HeapVector { pointer: Relative(1), size: Relative(2) } }, Const { destination: Direct(32835), bit_size: Integer(U32), value: 4294967295 }, Return, Call { location: 35 }, BinaryIntOp { destination: Relative(2), op: Add, bit_size: U32, lhs: Relative(1), rhs: Direct(32835) }, Mov { destination: Relative(3), source: Relative(2) }, Cast { destination: Relative(2), source: Relative(3), bit_size: Integer(U32) }, Cast { destination: Relative(4), source: Relative(1), bit_size: Integer(U32) }, Const { destination: Relative(1), bit_size: Integer(U32), value: 2147483648 }, BinaryIntOp { destination: Relative(5), op: LessThan, bit_size: U32, lhs: Relative(4), rhs: Relative(1) }, Not { destination: Relative(4), source: Relative(5), bit_size: U1 }, BinaryIntOp { destination: Relative(6), op: LessThan, bit_size: U32, lhs: Relative(2), rhs: Relative(1) }, BinaryIntOp { destination: Relative(1), op: Equals, bit_size: U1, lhs: Relative(6), rhs: Relative(5) }, BinaryIntOp { destination: Relative(2), op: Mul, bit_size: U1, lhs: Relative(1), rhs: Relative(4) }, BinaryIntOp { destination: Relative(1), op: Equals, bit_size: U1, lhs: Relative(2), rhs: Relative(4) }, JumpIf { condition: Relative(1), location: 29 }, Call { location: 41 }, Const { destination: Relative(1), bit_size: Integer(U32), value: 0 }, BinaryIntOp { destination: Relative(2), op: Equals, bit_size: U32, lhs: Relative(3), rhs: Relative(1) }, JumpIf { condition: Relative(2), location: 34 }, Const { destination: Relative(4), bit_size: Integer(U32), value: 0 }, Trap { revert_data: HeapVector { pointer: Direct(1), size: Relative(4) } }, Return, Const { destination: Direct(32772), bit_size: Integer(U32), value: 30720 }, BinaryIntOp { destination: Direct(32771), op: LessThan, bit_size: U32, lhs: Direct(0), rhs: Direct(32772) }, JumpIf { condition: Direct(32771), location: 40 }, IndirectConst { destination_pointer: Direct(1), bit_size: Integer(U64), value: 17843811134343075018 }, Trap { revert_data: HeapVector { pointer: Direct(1), size: Direct(2) } }, Return, IndirectConst { destination_pointer: Direct(1), bit_size: Integer(U64), value: 5019202896831570965 }, Trap { revert_data: HeapVector { pointer: Direct(1), size: Direct(2) } }, Return]"
   ],
-  "debug_symbols": "ldPLCoMwEAXQf5l1Fnn4qP5KKRI1SiBEiVoo4r83KS2IdHM3gRlOGJLh7tSbdhsb64dpofq+k5s6vdrJx2o/GLXBOmfH5twmng5RfPwya5/KZdVhpTpXjIzvqS54vD1YZ2KPHw9GogT9DfQV5iUHvQC9BL0CfQb6HPTgfiW4XwnuV/7db/nzZXXxioNegF6CXiH+iNVTB6tbZ75RHDbfnZK5vmZzCekcps70WzAprqekpp9QOct4ikl6ZiZYpuKMOOcN",
-=======
-  "bytecode": "H4sIAAAAAAAA/7VTzW7CMAxO05QtQ2jSdt5lu2zSDolI1e6GNF4kAvocfXQUYauWcQFB4osT+cvnzz+p1GQVeMPuSsBswLvHzGfkcqLQS4aYX/AWvCbxOmOxluXNyd+70Fqhvoz61xY4S/YHOQvwuyfg2Y4TP69FEY84/ibFV3Cme4aYZ4jj+RXOlr0pMf+C83Hvgn5Nakv2P+bNPYAtoZdfJDfNryAfnwnqWanz3dLsnbQLeEaMYfkpptR8e/DI3QBfc0WXFmL4lmIXAp+eqZPeKe9CyMFnNMdpbuDXAr5h+A/waU9+4Fzyz9GZaKK5Vuc7VDHNiP9kOk0hnW+El/dxqab/a8b8+bv+1Kdk9Tj1AftDzZA4xX/D/WWmjs2dOocu+mEdh9jG/T7sIu9TMk36lDt/aGO3i533f8Efgm+v5T8C026Sh7EJAAA=",
   "debug_symbols": "jZHdjoQgDIXfpddc8KPjjq9ijEHFCQlBw8AmG8O7b7FjxrnYZG/6Uco5NO0OsxnTY7B+WZ/QdjuMwTpnH4NbJx3t6vF2B16CuEErGIiG8EW4H5CcIAiSoAgVoSaQiyQXSS4SXSQDxQmCIAnoInNmcHY0xGBMaejSIja+6WB8hNYn5xh8a5eOR89N+4NRB6xyBsbPSDRcrDPllNlbzf+W1uqlvb3F9b/Vzalu7h/qHjM92fAx8Fx8gtWjM690SX66VOPPdlbOhW1hncycgilOl61h7FTNKt7jtnCyXSVYpfpcvv4F",
->>>>>>> 2114ae22
   "file_map": {
     "50": {
       "source": "global foo: i32 = -1;\n\nfn main(x: i32) {\n    let y = x + foo;\n    assert(y == 0);\n}\n",
