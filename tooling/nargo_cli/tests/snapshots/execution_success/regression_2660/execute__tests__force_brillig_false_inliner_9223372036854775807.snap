---
source: tooling/nargo_cli/tests/execute.rs
expression: artifact
---
{
  "noir_version": "[noir_version]",
  "hash": "[hash]",
  "abi": {
    "parameters": [
      {
        "name": "x",
        "type": {
          "kind": "integer",
          "sign": "signed",
          "width": 32
        },
        "visibility": "private"
      }
    ],
    "return_type": null,
    "error_types": {
      "5019202896831570965": {
        "error_kind": "string",
        "string": "attempt to add with overflow"
      }
    }
  },
<<<<<<< HEAD
  "bytecode": [
    "func 0",
    "current witness index : 9",
    "private parameters indices : [0]",
    "public parameters indices : []",
    "return value indices : []",
    "BLACKBOX::RANGE [(_0, 32)] []",
    "BRILLIG CALL func 0: inputs: [Single(Expression { mul_terms: [], linear_combinations: [(1, Witness(0))], q_c: 4294967295 }), Single(Expression { mul_terms: [], linear_combinations: [], q_c: 4294967296 })], outputs: [Simple(Witness(1)), Simple(Witness(2))]",
    "BLACKBOX::RANGE [(_1, 1)] []",
    "EXPR [ (1, _0) (-4294967296, _1) (-1, _2) 4294967295 ]",
    "BRILLIG CALL func 0: inputs: [Single(Expression { mul_terms: [], linear_combinations: [(1, Witness(0))], q_c: 2147483648 }), Single(Expression { mul_terms: [], linear_combinations: [], q_c: 4294967296 })], outputs: [Simple(Witness(3)), Simple(Witness(4))]",
    "BLACKBOX::RANGE [(_3, 1)] []",
    "BLACKBOX::RANGE [(_4, 32)] []",
    "EXPR [ (1, _0) (-4294967296, _3) (-1, _4) 2147483648 ]",
    "BRILLIG CALL func 0: inputs: [Single(Expression { mul_terms: [], linear_combinations: [(1, Witness(2))], q_c: 2147483648 }), Single(Expression { mul_terms: [], linear_combinations: [], q_c: 4294967296 })], outputs: [Simple(Witness(5)), Simple(Witness(6))]",
    "BLACKBOX::RANGE [(_5, 1)] []",
    "BLACKBOX::RANGE [(_6, 32)] []",
    "EXPR [ (1, _2) (-4294967296, _5) (-1, _6) 2147483648 ]",
    "EXPR [ (1, _3) (-1, _5) (-1, _7) 0 ]",
    "BRILLIG CALL func 1: inputs: [Single(Expression { mul_terms: [], linear_combinations: [(1, Witness(7))], q_c: 0 })], outputs: [Simple(Witness(8))]",
    "EXPR [ (1, _7, _8) (1, _9) -1 ]",
    "EXPR [ (1, _7, _9) 0 ]",
    "EXPR [ (1, _3, _9) (-1, _3) 0 ]",
    "EXPR [ (1, _2) 0 ]",
    "unconstrained func 0",
    "[Const { destination: Direct(10), bit_size: Integer(U32), value: 2 }, Const { destination: Direct(11), bit_size: Integer(U32), value: 0 }, CalldataCopy { destination_address: Direct(0), size_address: Direct(10), offset_address: Direct(11) }, BinaryFieldOp { destination: Direct(2), op: IntegerDiv, lhs: Direct(0), rhs: Direct(1) }, BinaryFieldOp { destination: Direct(1), op: Mul, lhs: Direct(2), rhs: Direct(1) }, BinaryFieldOp { destination: Direct(1), op: Sub, lhs: Direct(0), rhs: Direct(1) }, Mov { destination: Direct(0), source: Direct(2) }, Stop { return_data: HeapVector { pointer: Direct(11), size: Direct(10) } }]",
    "unconstrained func 1",
    "[Const { destination: Direct(21), bit_size: Integer(U32), value: 1 }, Const { destination: Direct(20), bit_size: Integer(U32), value: 0 }, CalldataCopy { destination_address: Direct(0), size_address: Direct(21), offset_address: Direct(20) }, Const { destination: Direct(2), bit_size: Field, value: 0 }, BinaryFieldOp { destination: Direct(3), op: Equals, lhs: Direct(0), rhs: Direct(2) }, JumpIf { condition: Direct(3), location: 8 }, Const { destination: Direct(1), bit_size: Field, value: 1 }, BinaryFieldOp { destination: Direct(0), op: Div, lhs: Direct(1), rhs: Direct(0) }, Stop { return_data: HeapVector { pointer: Direct(20), size: Direct(21) } }]"
  ],
  "debug_symbols": "lZNBCoMwFETv8tcu/LVq9SqlSNQogZBIjIUi3r1RGrDgZpYz8/I3j6zUy3YZG2UGO1P9XEnbTnhlTUgr8VHNkzB7mr1wnuo8S0ianuoi3RIalJahS7dXQjcMzzD8juE5hhcYXmL4A8MrDOcU5EGvDIpl0CyDahl0y6BcvrRbRr6s/vgQWqe0VmNz/jyhfgunRKvlLw6L6U6r/0xxie8nZzvZL07ul44tnP8C",
=======
  "bytecode": "H4sIAAAAAAAA/9VWS26DMBAdbEhDokpVGxbdcQTMJ5hduuhBigr7nqp36Tl6kELqkUaDxYZx1I6EZoKtlzfPb4AIfiOdrkdXR9OlXZ4jn67Y1QqWgfsuLhfbwkhgjS48dLdiGyyURwPFBYzIIoYOKFhVnOt6aMvBVOatKLveNkXd9GdrrGls817aqhpsbduu79qiM3U1mLHpytFhRduxqpEIJHWQ/82A1mUP3SAGRE/FKIiGpRGxnjfljNRfNqUGOVPGgod7S1NKDNOtTZm4vENB0IAJLE05b8oZKWlTKpAzZQJyptwFOlxp/SQHUVK/O7ker0Pte2sDyA+1JG/Kdx+S8D4AbipohlB9p0RgIdwgXLXjynG36qqF+w7lUQWyQxUznr6gaw8uZ98vzx9fn694H9+MOJzopwPBENS4RPxjGPzrQ5fHgdRHtob9x7CuH/2tWF7bu/bAvvesIeaTy5Qv9pGynBFcQS0N4p/C4HvPKiP1ifVJ9b4IcUA8/ChJYBmKreFePjORPD/DuWjPf2GgZ07kHur5A2NuRUBUEQAA",
  "debug_symbols": "jZHBDoIwDIbfpecdqIoor2IMGVDMkmWQuZkYwrtbOglwMPHyd2v3/Wm7EVqq46MyruufUN5GqL2x1jwq2zc6mN5xdpwULNcqeCJOwabO1KA9uQCli9YqeGkb5dFz0E5i0J6rmQJyLUc27Iyl+TSplc5+o/nxy55XOP+bLha6uO7oO990Y/xuWkAoUcFB9Ch6Es1Fz6KF6EX0KopZConGhGPiMRlgcsBkgexxmOamvdG1pe+mu+iazeLDe1gqy9cMvm+ojZ7mtqXGg3wA",
>>>>>>> 2114ae22
  "file_map": {
    "50": {
      "source": "global foo: i32 = -1;\n\nfn main(x: i32) {\n    let y = x + foo;\n    assert(y == 0);\n}\n",
      "path": ""
    }
  },
  "names": [
    "main"
  ],
  "brillig_names": [
    "directive_integer_quotient",
    "directive_invert"
  ]
}<|MERGE_RESOLUTION|>--- conflicted
+++ resolved
@@ -25,11 +25,10 @@
       }
     }
   },
-<<<<<<< HEAD
   "bytecode": [
     "func 0",
-    "current witness index : 9",
-    "private parameters indices : [0]",
+    "current witness index : _9",
+    "private parameters indices : [_0]",
     "public parameters indices : []",
     "return value indices : []",
     "BLACKBOX::RANGE [(_0, 32)] []",
@@ -55,11 +54,7 @@
     "unconstrained func 1",
     "[Const { destination: Direct(21), bit_size: Integer(U32), value: 1 }, Const { destination: Direct(20), bit_size: Integer(U32), value: 0 }, CalldataCopy { destination_address: Direct(0), size_address: Direct(21), offset_address: Direct(20) }, Const { destination: Direct(2), bit_size: Field, value: 0 }, BinaryFieldOp { destination: Direct(3), op: Equals, lhs: Direct(0), rhs: Direct(2) }, JumpIf { condition: Direct(3), location: 8 }, Const { destination: Direct(1), bit_size: Field, value: 1 }, BinaryFieldOp { destination: Direct(0), op: Div, lhs: Direct(1), rhs: Direct(0) }, Stop { return_data: HeapVector { pointer: Direct(20), size: Direct(21) } }]"
   ],
-  "debug_symbols": "lZNBCoMwFETv8tcu/LVq9SqlSNQogZBIjIUi3r1RGrDgZpYz8/I3j6zUy3YZG2UGO1P9XEnbTnhlTUgr8VHNkzB7mr1wnuo8S0ianuoi3RIalJahS7dXQjcMzzD8juE5hhcYXmL4A8MrDOcU5EGvDIpl0CyDahl0y6BcvrRbRr6s/vgQWqe0VmNz/jyhfgunRKvlLw6L6U6r/0xxie8nZzvZL07ul44tnP8C",
-=======
-  "bytecode": "H4sIAAAAAAAA/9VWS26DMBAdbEhDokpVGxbdcQTMJ5hduuhBigr7nqp36Tl6kELqkUaDxYZx1I6EZoKtlzfPb4AIfiOdrkdXR9OlXZ4jn67Y1QqWgfsuLhfbwkhgjS48dLdiGyyURwPFBYzIIoYOKFhVnOt6aMvBVOatKLveNkXd9GdrrGls817aqhpsbduu79qiM3U1mLHpytFhRduxqpEIJHWQ/82A1mUP3SAGRE/FKIiGpRGxnjfljNRfNqUGOVPGgod7S1NKDNOtTZm4vENB0IAJLE05b8oZKWlTKpAzZQJyptwFOlxp/SQHUVK/O7ker0Pte2sDyA+1JG/Kdx+S8D4AbipohlB9p0RgIdwgXLXjynG36qqF+w7lUQWyQxUznr6gaw8uZ98vzx9fn694H9+MOJzopwPBENS4RPxjGPzrQ5fHgdRHtob9x7CuH/2tWF7bu/bAvvesIeaTy5Qv9pGynBFcQS0N4p/C4HvPKiP1ifVJ9b4IcUA8/ChJYBmKreFePjORPD/DuWjPf2GgZ07kHur5A2NuRUBUEQAA",
   "debug_symbols": "jZHBDoIwDIbfpecdqIoor2IMGVDMkmWQuZkYwrtbOglwMPHyd2v3/Wm7EVqq46MyruufUN5GqL2x1jwq2zc6mN5xdpwULNcqeCJOwabO1KA9uQCli9YqeGkb5dFz0E5i0J6rmQJyLUc27Iyl+TSplc5+o/nxy55XOP+bLha6uO7oO990Y/xuWkAoUcFB9Ch6Es1Fz6KF6EX0KopZConGhGPiMRlgcsBkgexxmOamvdG1pe+mu+iazeLDe1gqy9cMvm+ojZ7mtqXGg3wA",
->>>>>>> 2114ae22
   "file_map": {
     "50": {
       "source": "global foo: i32 = -1;\n\nfn main(x: i32) {\n    let y = x + foo;\n    assert(y == 0);\n}\n",
