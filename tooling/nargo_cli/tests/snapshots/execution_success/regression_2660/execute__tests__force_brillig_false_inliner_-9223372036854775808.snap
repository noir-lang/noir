---
source: tooling/nargo_cli/tests/execute.rs
expression: artifact
---
{
  "noir_version": "[noir_version]",
  "hash": "[hash]",
  "abi": {
    "parameters": [
      {
        "name": "x",
        "type": {
          "kind": "integer",
          "sign": "signed",
          "width": 32
        },
        "visibility": "private"
      }
    ],
    "return_type": null,
    "error_types": {
      "5019202896831570965": {
        "error_kind": "string",
        "string": "attempt to add with overflow"
      }
    }
  },
  "bytecode": [
    "func 0",
    "current witness index : _9",
    "private parameters indices : [_0]",
    "public parameters indices : []",
    "return value indices : []",
    "BLACKBOX::RANGE [_0]:32 bits []",
    "BRILLIG CALL func 0: inputs: [EXPR [ (1, _0) 4294967295 ], EXPR [ 4294967296 ]], outputs: [_1, _2]",
    "BLACKBOX::RANGE [_1]:1 bits []",
    "EXPR [ (1, _0) (-4294967296, _1) (-1, _2) 4294967295 ]",
    "BRILLIG CALL func 0: inputs: [EXPR [ (1, _0) 2147483648 ], EXPR [ 4294967296 ]], outputs: [_3, _4]",
    "BLACKBOX::RANGE [_3]:1 bits []",
    "BLACKBOX::RANGE [_4]:32 bits []",
    "EXPR [ (1, _0) (-4294967296, _3) (-1, _4) 2147483648 ]",
    "BRILLIG CALL func 0: inputs: [EXPR [ (1, _2) 2147483648 ], EXPR [ 4294967296 ]], outputs: [_5, _6]",
    "BLACKBOX::RANGE [_5]:1 bits []",
    "BLACKBOX::RANGE [_6]:32 bits []",
    "EXPR [ (1, _2) (-4294967296, _5) (-1, _6) 2147483648 ]",
    "EXPR [ (1, _3) (-1, _5) (-1, _7) 0 ]",
    "BRILLIG CALL func 1: inputs: [EXPR [ (1, _7) 0 ]], outputs: [_8]",
    "EXPR [ (1, _7, _8) (1, _9) -1 ]",
    "EXPR [ (1, _7, _9) 0 ]",
    "EXPR [ (1, _3, _9) (-1, _3) 0 ]",
    "EXPR [ (1, _2) 0 ]",
    "unconstrained func 0",
    "[Const { destination: Direct(10), bit_size: Integer(U32), value: 2 }, Const { destination: Direct(11), bit_size: Integer(U32), value: 0 }, CalldataCopy { destination_address: Direct(0), size_address: Direct(10), offset_address: Direct(11) }, BinaryFieldOp { destination: Direct(2), op: IntegerDiv, lhs: Direct(0), rhs: Direct(1) }, BinaryFieldOp { destination: Direct(1), op: Mul, lhs: Direct(2), rhs: Direct(1) }, BinaryFieldOp { destination: Direct(1), op: Sub, lhs: Direct(0), rhs: Direct(1) }, Mov { destination: Direct(0), source: Direct(2) }, Stop { return_data: HeapVector { pointer: Direct(11), size: Direct(10) } }]",
    "unconstrained func 1",
    "[Const { destination: Direct(21), bit_size: Integer(U32), value: 1 }, Const { destination: Direct(20), bit_size: Integer(U32), value: 0 }, CalldataCopy { destination_address: Direct(0), size_address: Direct(21), offset_address: Direct(20) }, Const { destination: Direct(2), bit_size: Field, value: 0 }, BinaryFieldOp { destination: Direct(3), op: Equals, lhs: Direct(0), rhs: Direct(2) }, JumpIf { condition: Direct(3), location: 8 }, Const { destination: Direct(1), bit_size: Field, value: 1 }, BinaryFieldOp { destination: Direct(0), op: Div, lhs: Direct(1), rhs: Direct(0) }, Stop { return_data: HeapVector { pointer: Direct(20), size: Direct(21) } }]"
  ],
<<<<<<< HEAD
  "debug_symbols": "jZHBDoIwDIbfpecdqIoor2IMGVDMkmWQuZkYwrtbOglwMPHyd2v3/Wm7EVqq46MyruufUN5GqL2x1jwq2zc6mN5xdpwULNcqeCJOwabO1KA9uQCli9YqeGkb5dFz0E5i0J6rmQJyLUc27Iyl+TSplc5+o/nxy55XOP+bLha6uO7oO990Y/xuWkAoUcFB9Ch6Es1Fz6KF6EX0KopZConGhGPiMRlgcsBkgexxmOamvdG1pe+mu+iazeLDe1gqy9cMvm+ojZ7mtqXGg3wA",
  "file_map": {
    "50": {
      "source": "global foo: i32 = -1;\n\nfn main(x: i32) {\n    let y = x + foo;\n    assert(y == 0);\n}\n",
      "path": ""
    }
  },
  "expression_width": {
    "Bounded": {
      "width": 4
    }
  }
=======
  "debug_symbols": "[debug_symbols]",
  "file_map": "[file_map]",
  "names": [
    "main"
  ],
  "brillig_names": [
    "directive_integer_quotient",
    "directive_invert"
  ]
>>>>>>> 318ff16c
}<|MERGE_RESOLUTION|>--- conflicted
+++ resolved
@@ -54,28 +54,11 @@
     "unconstrained func 1",
     "[Const { destination: Direct(21), bit_size: Integer(U32), value: 1 }, Const { destination: Direct(20), bit_size: Integer(U32), value: 0 }, CalldataCopy { destination_address: Direct(0), size_address: Direct(21), offset_address: Direct(20) }, Const { destination: Direct(2), bit_size: Field, value: 0 }, BinaryFieldOp { destination: Direct(3), op: Equals, lhs: Direct(0), rhs: Direct(2) }, JumpIf { condition: Direct(3), location: 8 }, Const { destination: Direct(1), bit_size: Field, value: 1 }, BinaryFieldOp { destination: Direct(0), op: Div, lhs: Direct(1), rhs: Direct(0) }, Stop { return_data: HeapVector { pointer: Direct(20), size: Direct(21) } }]"
   ],
-<<<<<<< HEAD
-  "debug_symbols": "jZHBDoIwDIbfpecdqIoor2IMGVDMkmWQuZkYwrtbOglwMPHyd2v3/Wm7EVqq46MyruufUN5GqL2x1jwq2zc6mN5xdpwULNcqeCJOwabO1KA9uQCli9YqeGkb5dFz0E5i0J6rmQJyLUc27Iyl+TSplc5+o/nxy55XOP+bLha6uO7oO990Y/xuWkAoUcFB9Ch6Es1Fz6KF6EX0KopZConGhGPiMRlgcsBkgexxmOamvdG1pe+mu+iazeLDe1gqy9cMvm+ojZ7mtqXGg3wA",
-  "file_map": {
-    "50": {
-      "source": "global foo: i32 = -1;\n\nfn main(x: i32) {\n    let y = x + foo;\n    assert(y == 0);\n}\n",
-      "path": ""
-    }
-  },
+  "debug_symbols": "[debug_symbols]",
+  "file_map": "[file_map]",
   "expression_width": {
     "Bounded": {
       "width": 4
     }
   }
-=======
-  "debug_symbols": "[debug_symbols]",
-  "file_map": "[file_map]",
-  "names": [
-    "main"
-  ],
-  "brillig_names": [
-    "directive_integer_quotient",
-    "directive_invert"
-  ]
->>>>>>> 318ff16c
 }