--- conflicted
+++ resolved
@@ -55,27 +55,11 @@
     "unconstrained func 0",
     "[Const { destination: Direct(2), bit_size: Integer(U32), value: 1 }, Const { destination: Direct(1), bit_size: Integer(U32), value: 32839 }, Const { destination: Direct(0), bit_size: Integer(U32), value: 3 }, Const { destination: Relative(3), bit_size: Integer(U32), value: 2 }, Const { destination: Relative(4), bit_size: Integer(U32), value: 0 }, CalldataCopy { destination_address: Direct(32836), size_address: Relative(3), offset_address: Relative(4) }, Cast { destination: Direct(32836), source: Direct(32836), bit_size: Integer(U32) }, Cast { destination: Direct(32837), source: Direct(32837), bit_size: Integer(U8) }, Mov { destination: Relative(1), source: Direct(32836) }, Mov { destination: Relative(2), source: Direct(32837) }, Call { location: 16 }, Call { location: 17 }, Mov { destination: Direct(32838), source: Relative(1) }, Const { destination: Relative(2), bit_size: Integer(U32), value: 32838 }, Const { destination: Relative(3), bit_size: Integer(U32), value: 1 }, Stop { return_data: HeapVector { pointer: Relative(2), size: Relative(3) } }, Return, Call { location: 49 }, Const { destination: Relative(4), bit_size: Integer(U8), value: 0 }, BinaryIntOp { destination: Relative(5), op: Equals, bit_size: U8, lhs: Relative(2), rhs: Relative(4) }, Const { destination: Relative(2), bit_size: Integer(U32), value: 2 }, Const { destination: Relative(4), bit_size: Integer(U32), value: 4 }, JumpIf { condition: Relative(5), location: 40 }, Jump { location: 24 }, Const { destination: Relative(6), bit_size: Integer(U32), value: 1 }, BinaryIntOp { destination: Relative(7), op: LessThan, bit_size: U32, lhs: Relative(6), rhs: Relative(1) }, JumpIf { condition: Relative(7), location: 31 }, Jump { location: 28 }, Const { destination: Relative(1), bit_size: Integer(U32), value: 0 }, Mov { destination: Relative(5), source: Relative(1) }, Jump { location: 38 }, BinaryIntOp { destination: Relative(6), op: Sub, bit_size: U32, lhs: Relative(1), rhs: Relative(2) }, BinaryIntOp { destination: Relative(7), op: LessThanEquals, bit_size: U32, lhs: Relative(2), rhs: Relative(1) }, JumpIf { condition: Relative(7), location: 35 }, Call { location: 55 }, BinaryIntOp { destination: Relative(1), op: Div, bit_size: U32, lhs: Relative(6), rhs: Relative(4) }, Mov { destination: Relative(5), source: Relative(1) }, Jump { location: 38 }, Mov { destination: Relative(3), source: Relative(5) }, Jump { location: 47 }, BinaryIntOp { destination: Relative(5), op: Sub, bit_size: U32, lhs: Relative(1), rhs: Relative(2) }, BinaryIntOp { destination: Relative(6), op: LessThanEquals, bit_size: U32, lhs: Relative(2), rhs: Relative(1) }, JumpIf { condition: Relative(6), location: 44 }, Call { location: 55 }, BinaryIntOp { destination: Relative(1), op: Div, bit_size: U32, lhs: Relative(5), rhs: Relative(4) }, Mov { destination: Relative(3), source: Relative(1) }, Jump { location: 47 }, Mov { destination: Relative(1), source: Relative(3) }, Return, Const { destination: Direct(32772), bit_size: Integer(U32), value: 30720 }, BinaryIntOp { destination: Direct(32771), op: LessThan, bit_size: U32, lhs: Direct(0), rhs: Direct(32772) }, JumpIf { condition: Direct(32771), location: 54 }, IndirectConst { destination_pointer: Direct(1), bit_size: Integer(U64), value: 17843811134343075018 }, Trap { revert_data: HeapVector { pointer: Direct(1), size: Direct(2) } }, Return, IndirectConst { destination_pointer: Direct(1), bit_size: Integer(U64), value: 2920182694213909827 }, Trap { revert_data: HeapVector { pointer: Direct(1), size: Direct(2) } }, Return]"
   ],
-<<<<<<< HEAD
-  "debug_symbols": "nZLdqoQgEIDfZa69yL/aepWIsLJFEAu3Dhyidz9jVqe9WFi68VNnvhmFWaDTzfysjeuHFxTlAo031ppnbYdWTWZweLtAEhb6gIISoPkGJqBgCLmBUyg4gkXwCBGBKYKAwCISQSNYBI/AzHRdCRxd68lrHZpenoGPG5XXboLCzdYS+FF23pJeo3IbJ+UxmhDQrkNiwd5YHXYr+beTz6pku5uKU5Zf2zQRu04pu+Oz0+f3fH762Q0/S3f9cef3mTzs/M2u8KRa499Gag11vFGN1fuxn117iU6/4xE5RnL0Q6u72etQ6TKXuJYiJ1JUOJ04XqWURGbVGlr/AQ==",
-  "file_map": {
-    "50": {
-      "source": "fn main(year: u32, min_age: u8) -> pub u32 {\n    if min_age == 0 {\n        (year - 2) / 4\n    } else if year > 1 {\n        (year - 2) / 4\n    } else {\n        0\n    }\n}\n",
-      "path": ""
-    }
-  },
+  "debug_symbols": "[debug_symbols]",
+  "file_map": "[file_map]",
   "expression_width": {
     "Bounded": {
       "width": 4
     }
   }
-=======
-  "debug_symbols": "[debug_symbols]",
-  "file_map": "[file_map]",
-  "names": [
-    "main"
-  ],
-  "brillig_names": [
-    "main"
-  ]
->>>>>>> 318ff16c
 }