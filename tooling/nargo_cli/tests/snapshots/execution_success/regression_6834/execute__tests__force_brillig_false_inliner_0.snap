---
source: tooling/nargo_cli/tests/execute.rs
expression: artifact
---
{
  "noir_version": "[noir_version]",
  "hash": "[hash]",
  "abi": {
    "parameters": [
      {
        "name": "year",
        "type": {
          "kind": "integer",
          "sign": "unsigned",
          "width": 32
        },
        "visibility": "private"
      },
      {
        "name": "min_age",
        "type": {
          "kind": "integer",
          "sign": "unsigned",
          "width": 8
        },
        "visibility": "private"
      }
    ],
    "return_type": {
      "abi_type": {
        "kind": "integer",
        "sign": "unsigned",
        "width": 32
      },
      "visibility": "public"
    },
    "error_types": {
      "2920182694213909827": {
        "error_kind": "string",
        "string": "attempt to subtract with overflow"
      }
    }
  },
  "bytecode": [
    "func 0",
    "current witness index : _20",
    "private parameters indices : [_0, _1]",
    "public parameters indices : []",
    "return value indices : [_2]",
    "BLACKBOX::RANGE [_0]:32 bits []",
    "BLACKBOX::RANGE [_1]:8 bits []",
    "BRILLIG CALL func 0: inputs: [EXPR [ (1, _1) 0 ]], outputs: [_3]",
    "EXPR [ (1, _1, _3) (1, _4) -1 ]",
    "EXPR [ (1, _1, _4) 0 ]",
    "EXPR [ (1, _0, _4) (-2, _4) (-1, _5) 0 ]",
    "BLACKBOX::RANGE [_5]:32 bits []",
    "BRILLIG CALL func 1: PREDICATE: EXPR [ (1, _4) 0 ]",
    "inputs: [EXPR [ (1, _5) 0 ], EXPR [ 4 ]], outputs: [_6, _7]",
    "BLACKBOX::RANGE [_6]:30 bits []",
    "BLACKBOX::RANGE [_7]:3 bits []",
    "EXPR [ (1, _4) (1, _7) (-1, _8) 3 ]",
    "BLACKBOX::RANGE [_8]:3 bits []",
    "EXPR [ (-4, _4, _6) (-1, _20) 0 ]",
    "EXPR [ (1, _4, _5) (-1, _4, _7) (1, _20) 0 ]",
    "BRILLIG CALL func 1: inputs: [EXPR [ (-1, _0) 4294967297 ], EXPR [ 4294967296 ]], outputs: [_9, _10]",
    "BLACKBOX::RANGE [_9]:1 bits []",
    "BLACKBOX::RANGE [_10]:32 bits []",
    "EXPR [ (-1, _0) (-4294967296, _9) (-1, _10) 4294967297 ]",
    "EXPR [ (1, _0) (-1, _11) -2 ]",
    "EXPR [ (1, _4, _9) (-1, _4) (-1, _9) (-1, _12) 1 ]",
    "EXPR [ (1, _11, _12) (-1, _13) 0 ]",
    "BLACKBOX::RANGE [_13]:32 bits []",
    "BRILLIG CALL func 1: PREDICATE: EXPR [ (1, _12) 0 ]",
    "inputs: [EXPR [ (1, _13) 0 ], EXPR [ 4 ]], outputs: [_14, _15]",
    "BLACKBOX::RANGE [_14]:30 bits []",
    "BLACKBOX::RANGE [_15]:3 bits []",
    "EXPR [ (1, _12) (1, _15) (-1, _16) 3 ]",
    "BLACKBOX::RANGE [_16]:3 bits []",
    "EXPR [ (1, _12, _13) (-4, _12, _14) (-1, _12, _15) 0 ]",
    "EXPR [ (-1, _4) (-1, _17) 1 ]",
    "EXPR [ (1, _12, _14) (-1, _18) 0 ]",
    "EXPR [ (-1, _17, _18) (1, _2) (-5472060717959818805561601436314318772137091100104008585924551046643952123904, _20) 0 ]",
    "unconstrained func 0",
    "[Const { destination: Direct(21), bit_size: Integer(U32), value: 1 }, Const { destination: Direct(20), bit_size: Integer(U32), value: 0 }, CalldataCopy { destination_address: Direct(0), size_address: Direct(21), offset_address: Direct(20) }, Const { destination: Direct(2), bit_size: Field, value: 0 }, BinaryFieldOp { destination: Direct(3), op: Equals, lhs: Direct(0), rhs: Direct(2) }, JumpIf { condition: Direct(3), location: 8 }, Const { destination: Direct(1), bit_size: Field, value: 1 }, BinaryFieldOp { destination: Direct(0), op: Div, lhs: Direct(1), rhs: Direct(0) }, Stop { return_data: HeapVector { pointer: Direct(20), size: Direct(21) } }]",
    "unconstrained func 1",
    "[Const { destination: Direct(10), bit_size: Integer(U32), value: 2 }, Const { destination: Direct(11), bit_size: Integer(U32), value: 0 }, CalldataCopy { destination_address: Direct(0), size_address: Direct(10), offset_address: Direct(11) }, BinaryFieldOp { destination: Direct(2), op: IntegerDiv, lhs: Direct(0), rhs: Direct(1) }, BinaryFieldOp { destination: Direct(1), op: Mul, lhs: Direct(2), rhs: Direct(1) }, BinaryFieldOp { destination: Direct(1), op: Sub, lhs: Direct(0), rhs: Direct(1) }, Mov { destination: Direct(0), source: Direct(2) }, Stop { return_data: HeapVector { pointer: Direct(11), size: Direct(10) } }]"
  ],
<<<<<<< HEAD
  "debug_symbols": "nZLBjoQgDED/pWcPgiKjv7LZGFSckBA0DGyyMf77VqruzGGSiZc+oLyGlC4w6C7eW+PG6QHN1wKdN9aae2unXgUzOTxd1gyObRu81ngET3m0ZuW1C9C4aG0GP8rGdOkxK5cYlMdsnoF2AxILjsbqbbVm/3b+XhV8d6vylMXHtqx2+3bJFoddX7BZXu46Y/yKz0+/uOYXpy9f/G/cqd74l78GjhczKFIsUxTQYPerFCU0WO6WYp0iywmMwAkFAQvg65kgVARJwCLYWFYn8JzACFgFv4wXhJIgCBVBEugpfHvLujXBG9VZvU/tGF3/NMThdz4yx5jPfur1EL3empBy2JY/",
  "file_map": {
    "50": {
      "source": "fn main(year: u32, min_age: u8) -> pub u32 {\n    if min_age == 0 {\n        (year - 2) / 4\n    } else if year > 1 {\n        (year - 2) / 4\n    } else {\n        0\n    }\n}\n",
      "path": ""
    }
  },
  "expression_width": {
    "Bounded": {
      "width": 4
    }
  }
=======
  "debug_symbols": "[debug_symbols]",
  "file_map": "[file_map]",
  "names": [
    "main"
  ],
  "brillig_names": [
    "directive_invert",
    "directive_integer_quotient"
  ]
>>>>>>> 318ff16c
}<|MERGE_RESOLUTION|>--- conflicted
+++ resolved
@@ -85,28 +85,11 @@
     "unconstrained func 1",
     "[Const { destination: Direct(10), bit_size: Integer(U32), value: 2 }, Const { destination: Direct(11), bit_size: Integer(U32), value: 0 }, CalldataCopy { destination_address: Direct(0), size_address: Direct(10), offset_address: Direct(11) }, BinaryFieldOp { destination: Direct(2), op: IntegerDiv, lhs: Direct(0), rhs: Direct(1) }, BinaryFieldOp { destination: Direct(1), op: Mul, lhs: Direct(2), rhs: Direct(1) }, BinaryFieldOp { destination: Direct(1), op: Sub, lhs: Direct(0), rhs: Direct(1) }, Mov { destination: Direct(0), source: Direct(2) }, Stop { return_data: HeapVector { pointer: Direct(11), size: Direct(10) } }]"
   ],
-<<<<<<< HEAD
-  "debug_symbols": "nZLBjoQgDED/pWcPgiKjv7LZGFSckBA0DGyyMf77VqruzGGSiZc+oLyGlC4w6C7eW+PG6QHN1wKdN9aae2unXgUzOTxd1gyObRu81ngET3m0ZuW1C9C4aG0GP8rGdOkxK5cYlMdsnoF2AxILjsbqbbVm/3b+XhV8d6vylMXHtqx2+3bJFoddX7BZXu46Y/yKz0+/uOYXpy9f/G/cqd74l78GjhczKFIsUxTQYPerFCU0WO6WYp0iywmMwAkFAQvg65kgVARJwCLYWFYn8JzACFgFv4wXhJIgCBVBEugpfHvLujXBG9VZvU/tGF3/NMThdz4yx5jPfur1EL3empBy2JY/",
-  "file_map": {
-    "50": {
-      "source": "fn main(year: u32, min_age: u8) -> pub u32 {\n    if min_age == 0 {\n        (year - 2) / 4\n    } else if year > 1 {\n        (year - 2) / 4\n    } else {\n        0\n    }\n}\n",
-      "path": ""
-    }
-  },
+  "debug_symbols": "[debug_symbols]",
+  "file_map": "[file_map]",
   "expression_width": {
     "Bounded": {
       "width": 4
     }
   }
-=======
-  "debug_symbols": "[debug_symbols]",
-  "file_map": "[file_map]",
-  "names": [
-    "main"
-  ],
-  "brillig_names": [
-    "directive_invert",
-    "directive_integer_quotient"
-  ]
->>>>>>> 318ff16c
 }