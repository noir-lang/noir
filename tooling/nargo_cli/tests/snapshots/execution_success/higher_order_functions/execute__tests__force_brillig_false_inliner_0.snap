--- conflicted
+++ resolved
@@ -23,20 +23,15 @@
     },
     "error_types": {}
   },
-<<<<<<< HEAD
   "bytecode": [
     "func 0",
-    "current witness index : 1",
-    "private parameters indices : [0]",
+    "current witness index : _1",
+    "private parameters indices : [_0]",
     "public parameters indices : []",
-    "return value indices : [1]",
+    "return value indices : [_1]",
     "EXPR [ (-1, _0) (1, _1) -5 ]"
   ],
-  "debug_symbols": "XYxLCoAwDAXvkrUn8Coi0k9aAqEpsRWk9O5+cCFdzhveNPBoa9woBdlhXhqwOFNI0k2tT2CVmCluw3wYJWMZPww1uZ8tZ8bhn1Uc+qr4lF7X134B",
-=======
-  "bytecode": "H4sIAAAAAAAA/63QMQ6AMAgFUGs8EBSwsHkVq/T+RzDaDk0HF30J+QPJDyFMVWgzmltuLQlWZk/RkXCHaFkFWPKqqCgqZ1QiV9Zk2RIYMjkWMSpQ9V3wDYYf7vLyOO6upfvFKLzsLpJihCpEAQAA",
   "debug_symbols": "dY/dCoMwDIXfJde98GY/+ipjSKxRCqEtsRWG+O6LYjcZ7Co9+fod2gV66vLYOj+ECZrHAp04Zje2HCwmF7xul9VAiW0SIl3BiasVUcgnaHxmNjAj5/3SFNHvM6EorQyQ73Vq4eCYttNqvnb1X61v9SHX9+tHv6j/1ITWye+LZxSHHdMRh+ztiaZXLKT8OEqw1GehrWln2v0G",
->>>>>>> 2114ae22
   "file_map": {},
   "names": [
     "main"
