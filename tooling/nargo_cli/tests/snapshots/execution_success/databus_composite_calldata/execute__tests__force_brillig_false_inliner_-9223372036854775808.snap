---
source: tooling/nargo_cli/tests/execute.rs
expression: artifact
---
{
  "noir_version": "[noir_version]",
  "hash": "[hash]",
  "abi": {
    "parameters": [
      {
        "name": "foos",
        "type": {
          "kind": "array",
          "length": 2,
          "type": {
            "kind": "struct",
            "path": "Foo",
            "fields": [
              {
                "name": "x",
                "type": {
                  "kind": "integer",
                  "sign": "unsigned",
                  "width": 32
                }
              },
              {
                "name": "y",
                "type": {
                  "kind": "array",
                  "length": 10,
                  "type": {
                    "kind": "integer",
                    "sign": "unsigned",
                    "width": 32
                  }
                }
              }
            ]
          }
        },
        "visibility": "databus"
      },
      {
        "name": "values",
        "type": {
          "kind": "array",
          "length": 3,
          "type": {
            "kind": "array",
            "length": 2,
            "type": {
              "kind": "array",
              "length": 2,
              "type": {
                "kind": "integer",
                "sign": "unsigned",
                "width": 32
              }
            }
          }
        },
        "visibility": "databus"
      },
      {
        "name": "zero",
        "type": {
          "kind": "integer",
          "sign": "unsigned",
          "width": 32
        },
        "visibility": "private"
      },
      {
        "name": "one",
        "type": {
          "kind": "integer",
          "sign": "unsigned",
          "width": 32
        },
        "visibility": "private"
      }
    ],
    "return_type": {
      "abi_type": {
        "kind": "integer",
        "sign": "unsigned",
        "width": 32
      },
      "visibility": "public"
    },
    "error_types": {
      "5019202896831570965": {
        "error_kind": "string",
        "string": "attempt to add with overflow"
      },
      "14225679739041873922": {
        "error_kind": "string",
        "string": "Index out of bounds"
      }
    }
  },
  "bytecode": [
    "func 0",
    "current witness index : _120",
    "private parameters indices : [_0, _1, _2, _3, _4, _5, _6, _7, _8, _9, _10, _11, _12, _13, _14, _15, _16, _17, _18, _19, _20, _21, _22, _23, _24, _25, _26, _27, _28, _29, _30, _31, _32, _33, _34, _35]",
    "public parameters indices : []",
    "return value indices : [_36]",
    "BLACKBOX::RANGE [_0]:32 bits []",
    "BLACKBOX::RANGE [_1]:32 bits []",
    "BLACKBOX::RANGE [_2]:32 bits []",
    "BLACKBOX::RANGE [_3]:32 bits []",
    "BLACKBOX::RANGE [_4]:32 bits []",
    "BLACKBOX::RANGE [_5]:32 bits []",
    "BLACKBOX::RANGE [_6]:32 bits []",
    "BLACKBOX::RANGE [_7]:32 bits []",
    "BLACKBOX::RANGE [_8]:32 bits []",
    "BLACKBOX::RANGE [_9]:32 bits []",
    "BLACKBOX::RANGE [_10]:32 bits []",
    "BLACKBOX::RANGE [_11]:32 bits []",
    "BLACKBOX::RANGE [_12]:32 bits []",
    "BLACKBOX::RANGE [_13]:32 bits []",
    "BLACKBOX::RANGE [_14]:32 bits []",
    "BLACKBOX::RANGE [_15]:32 bits []",
    "BLACKBOX::RANGE [_16]:32 bits []",
    "BLACKBOX::RANGE [_17]:32 bits []",
    "BLACKBOX::RANGE [_18]:32 bits []",
    "BLACKBOX::RANGE [_19]:32 bits []",
    "BLACKBOX::RANGE [_20]:32 bits []",
    "BLACKBOX::RANGE [_21]:32 bits []",
    "BLACKBOX::RANGE [_22]:32 bits []",
    "BLACKBOX::RANGE [_23]:32 bits []",
    "BLACKBOX::RANGE [_24]:32 bits []",
    "BLACKBOX::RANGE [_25]:32 bits []",
    "BLACKBOX::RANGE [_26]:32 bits []",
    "BLACKBOX::RANGE [_27]:32 bits []",
    "BLACKBOX::RANGE [_28]:32 bits []",
    "BLACKBOX::RANGE [_29]:32 bits []",
    "BLACKBOX::RANGE [_30]:32 bits []",
    "BLACKBOX::RANGE [_31]:32 bits []",
    "BLACKBOX::RANGE [_32]:32 bits []",
    "BLACKBOX::RANGE [_33]:32 bits []",
    "EXPR [ (-1, _37) 0 ]",
    "EXPR [ (-1, _38) 1 ]",
    "EXPR [ (-1, _39) 11 ]",
    "EXPR [ (-1, _40) 12 ]",
    "EXPR [ (-1, _41) 22 ]",
    "INIT (id: 2, len: 5, witnesses: [_37, _38, _39, _40, _41])",
    "EXPR [ (2, _34) (-1, _42) 0 ]",
    "MEM (id: 2, read at: EXPR [ (1, _42) 0 ], value: EXPR [ (1, _43) 0 ]) ",
    "INIT CALLDATA 0 (id: 3, len: 34, witnesses: [_0, _1, _2, _3, _4, _5, _6, _7, _8, _9, _10, _11, _12, _13, _14, _15, _16, _17, _18, _19, _20, _21, _22, _23, _24, _25, _26, _27, _28, _29, _30, _31, _32, _33])",
    "MEM (id: 3, read at: EXPR [ (1, _43) 0 ], value: EXPR [ (1, _44) 0 ]) ",
    "EXPR [ (1, _44) (-1, _45) 1 ]",
    "BLACKBOX::RANGE [_45]:32 bits []",
    "EXPR [ (2, _35) (-1, _46) 0 ]",
    "MEM (id: 2, read at: EXPR [ (1, _46) 0 ], value: EXPR [ (1, _47) 0 ]) ",
    "MEM (id: 3, read at: EXPR [ (1, _47) 0 ], value: EXPR [ (1, _48) 0 ]) ",
    "EXPR [ (1, _45) (-1, _48) 0 ]",
    "EXPR [ (1, _42) (-1, _49) 1 ]",
    "MEM (id: 2, read at: EXPR [ (1, _49) 0 ], value: EXPR [ (1, _50) 0 ]) ",
    "MEM (id: 3, read at: EXPR [ (1, _50) 0 ], value: EXPR [ (1, _51) 0 ]) ",
    "EXPR [ (1, _50) (-1, _52) 1 ]",
    "MEM (id: 3, read at: EXPR [ (1, _52) 0 ], value: EXPR [ (1, _53) 0 ]) ",
    "EXPR [ (1, _52) (-1, _54) 1 ]",
    "MEM (id: 3, read at: EXPR [ (1, _54) 0 ], value: EXPR [ (1, _55) 0 ]) ",
    "EXPR [ (1, _54) (-1, _56) 1 ]",
    "MEM (id: 3, read at: EXPR [ (1, _56) 0 ], value: EXPR [ (1, _57) 0 ]) ",
    "EXPR [ (1, _56) (-1, _58) 1 ]",
    "MEM (id: 3, read at: EXPR [ (1, _58) 0 ], value: EXPR [ (1, _59) 0 ]) ",
    "EXPR [ (1, _58) (-1, _60) 1 ]",
    "MEM (id: 3, read at: EXPR [ (1, _60) 0 ], value: EXPR [ (1, _61) 0 ]) ",
    "EXPR [ (1, _60) (-1, _62) 1 ]",
    "MEM (id: 3, read at: EXPR [ (1, _62) 0 ], value: EXPR [ (1, _63) 0 ]) ",
    "EXPR [ (1, _62) (-1, _64) 1 ]",
    "MEM (id: 3, read at: EXPR [ (1, _64) 0 ], value: EXPR [ (1, _65) 0 ]) ",
    "EXPR [ (1, _64) (-1, _66) 1 ]",
    "MEM (id: 3, read at: EXPR [ (1, _66) 0 ], value: EXPR [ (1, _67) 0 ]) ",
    "EXPR [ (1, _66) (-1, _68) 1 ]",
    "MEM (id: 3, read at: EXPR [ (1, _68) 0 ], value: EXPR [ (1, _69) 0 ]) ",
    "EXPR [ (1, _57) (-1, _70) 2 ]",
    "BLACKBOX::RANGE [_70]:32 bits []",
    "EXPR [ (1, _46) (-1, _71) 1 ]",
    "MEM (id: 2, read at: EXPR [ (1, _71) 0 ], value: EXPR [ (1, _72) 0 ]) ",
    "MEM (id: 3, read at: EXPR [ (1, _72) 0 ], value: EXPR [ (1, _73) 0 ]) ",
    "EXPR [ (1, _72) (-1, _74) 1 ]",
    "MEM (id: 3, read at: EXPR [ (1, _74) 0 ], value: EXPR [ (1, _75) 0 ]) ",
    "EXPR [ (1, _74) (-1, _76) 1 ]",
    "MEM (id: 3, read at: EXPR [ (1, _76) 0 ], value: EXPR [ (1, _77) 0 ]) ",
    "EXPR [ (1, _76) (-1, _78) 1 ]",
    "MEM (id: 3, read at: EXPR [ (1, _78) 0 ], value: EXPR [ (1, _79) 0 ]) ",
    "EXPR [ (1, _78) (-1, _80) 1 ]",
    "MEM (id: 3, read at: EXPR [ (1, _80) 0 ], value: EXPR [ (1, _81) 0 ]) ",
    "EXPR [ (1, _80) (-1, _82) 1 ]",
    "MEM (id: 3, read at: EXPR [ (1, _82) 0 ], value: EXPR [ (1, _83) 0 ]) ",
    "EXPR [ (1, _82) (-1, _84) 1 ]",
    "MEM (id: 3, read at: EXPR [ (1, _84) 0 ], value: EXPR [ (1, _85) 0 ]) ",
    "EXPR [ (1, _84) (-1, _86) 1 ]",
    "MEM (id: 3, read at: EXPR [ (1, _86) 0 ], value: EXPR [ (1, _87) 0 ]) ",
    "EXPR [ (1, _86) (-1, _88) 1 ]",
    "MEM (id: 3, read at: EXPR [ (1, _88) 0 ], value: EXPR [ (1, _89) 0 ]) ",
    "EXPR [ (1, _88) (-1, _90) 1 ]",
    "MEM (id: 3, read at: EXPR [ (1, _90) 0 ], value: EXPR [ (1, _91) 0 ]) ",
    "EXPR [ (1, _70) (-1, _81) 0 ]",
    "EXPR [ (4, _34) (-1, _92) 22 ]",
    "MEM (id: 3, read at: EXPR [ (1, _92) 0 ], value: EXPR [ (1, _93) 0 ]) ",
    "EXPR [ (1, _92) (-1, _94) 1 ]",
    "MEM (id: 3, read at: EXPR [ (1, _94) 0 ], value: EXPR [ (1, _95) 0 ]) ",
    "EXPR [ (1, _94) (-1, _96) 1 ]",
    "MEM (id: 3, read at: EXPR [ (1, _96) 0 ], value: EXPR [ (1, _97) 0 ]) ",
    "EXPR [ (1, _96) (-1, _98) 1 ]",
    "MEM (id: 3, read at: EXPR [ (1, _98) 0 ], value: EXPR [ (1, _99) 0 ]) ",
    "INIT (id: 4, len: 4, witnesses: [_93, _95, _97, _99])",
    "EXPR [ (2, _35) (-1, _100) 0 ]",
    "MEM (id: 4, read at: EXPR [ (1, _100) 0 ], value: EXPR [ (1, _101) 0 ]) ",
    "EXPR [ (1, _100) (-1, _102) 1 ]",
    "MEM (id: 4, read at: EXPR [ (1, _102) 0 ], value: EXPR [ (1, _103) 0 ]) ",
    "INIT (id: 5, len: 2, witnesses: [_101, _103])",
    "MEM (id: 5, read at: EXPR [ (1, _34) 0 ], value: EXPR [ (1, _104) 0 ]) ",
    "EXPR [ (4, _35) (-1, _105) 22 ]",
    "MEM (id: 3, read at: EXPR [ (1, _105) 0 ], value: EXPR [ (1, _106) 0 ]) ",
    "EXPR [ (1, _105) (-1, _107) 1 ]",
    "MEM (id: 3, read at: EXPR [ (1, _107) 0 ], value: EXPR [ (1, _108) 0 ]) ",
    "EXPR [ (1, _107) (-1, _109) 1 ]",
    "MEM (id: 3, read at: EXPR [ (1, _109) 0 ], value: EXPR [ (1, _110) 0 ]) ",
    "EXPR [ (1, _109) (-1, _111) 1 ]",
    "MEM (id: 3, read at: EXPR [ (1, _111) 0 ], value: EXPR [ (1, _112) 0 ]) ",
    "INIT (id: 6, len: 4, witnesses: [_106, _108, _110, _112])",
    "EXPR [ (2, _34) (-1, _113) 0 ]",
    "MEM (id: 6, read at: EXPR [ (1, _113) 0 ], value: EXPR [ (1, _114) 0 ]) ",
    "EXPR [ (1, _113) (-1, _115) 1 ]",
    "MEM (id: 6, read at: EXPR [ (1, _115) 0 ], value: EXPR [ (1, _116) 0 ]) ",
    "INIT (id: 7, len: 2, witnesses: [_114, _116])",
    "MEM (id: 7, read at: EXPR [ (1, _35) 0 ], value: EXPR [ (1, _117) 0 ]) ",
    "EXPR [ (1, _104) (-1, _117) 0 ]",
    "BRILLIG CALL func 0: inputs: [EXPR [ (1, _49) 4294967292 ], EXPR [ 4294967296 ]], outputs: [_118, _119]",
    "BLACKBOX::RANGE [_119]:32 bits []",
    "EXPR [ (1, _49) (-4294967296, _118) (-1, _119) 4294967292 ]",
    "EXPR [ (-1, _118) 0 ]",
    "EXPR [ (1, _44) (1, _73) (-1, _120) 0 ]",
    "BLACKBOX::RANGE [_120]:32 bits []",
    "EXPR [ (1, _36) (-1, _120) 0 ]",
    "unconstrained func 0",
    "[Const { destination: Direct(10), bit_size: Integer(U32), value: 2 }, Const { destination: Direct(11), bit_size: Integer(U32), value: 0 }, CalldataCopy { destination_address: Direct(0), size_address: Direct(10), offset_address: Direct(11) }, BinaryFieldOp { destination: Direct(2), op: IntegerDiv, lhs: Direct(0), rhs: Direct(1) }, BinaryFieldOp { destination: Direct(1), op: Mul, lhs: Direct(2), rhs: Direct(1) }, BinaryFieldOp { destination: Direct(1), op: Sub, lhs: Direct(0), rhs: Direct(1) }, Mov { destination: Direct(0), source: Direct(2) }, Stop { return_data: HeapVector { pointer: Direct(11), size: Direct(10) } }]"
  ],
<<<<<<< HEAD
  "debug_symbols": "pZbLjqMwEEX/hXUWfpbt/pXRKCIJaSEhEtEw0ijKv08Vl+pJt9QbszoXnHsgMSZ+NJfutLwf+/F6+2jefj2a09QPQ/9+HG7ndu5vI599PA+NHh7nqev4VPMyzq17O3Xj3LyNyzAcmj/tsKwf+ri348q5nXjUHJpuvDBZeO2HTtLz8L9tfq7aYreyM/azHqv6qaLvTNG+zfuu70zN9X3Sfkj7+tHt7FNNP2btU9rXTzvvv66fdf591fP32qd9fVtz/94G7bu4r+/tzv7O71/V98FrP/qa/ufz56uen5frf+v/5qP23E9f3riND/zOODQ+AgQkIANlRTCABRzgAbY4RgTYwncREpABtvDURLZEhgUc4IEARICABGSgrCBYCBaChWAhWAgWgoVgIVgIlgRLYgsv2uQAtvAUpABEgIAEZKCsyAawgANgybBkWDIsGZYMS4alwFJgKbAUWIrMEc95kUniX7vQxrQxbyygNUaD1eA0yIQ5CUFD1EAakgYRewllC1bMQYLV4DR4DUFD1EAakgYxRwllC85osBqcBjGThKBBzEmCmLOEpCFrKFvwRv5WJVgJT1k8U9+ehm7bc1yX8fyyBZn/3nVENyn36XbuLsvUyeJZx3g5/QM=",
  "file_map": {
    "50": {
      "source": "struct Foo {\n    x: u32,\n    y: [u32; 10],\n}\n\nfn main(\n    foos: call_data(0) [Foo; 2],\n    values: call_data(0) [[[u32; 2]; 2]; 3],\n    zero: u32,\n    one: u32,\n) -> pub u32 {\n    assert_eq(foos[zero].x + 1, foos[one].x);\n    assert_eq(foos[zero].y[3] + 2, foos[one].y[4]);\n    assert_eq(values[zero][one][zero], values[one][zero][one]);\n    foos[zero].x + foos[one].y[0]\n}\n",
      "path": ""
    }
  },
  "expression_width": {
    "Bounded": {
      "width": 4
    }
  }
=======
  "debug_symbols": "[debug_symbols]",
  "file_map": "[file_map]",
  "names": [
    "main"
  ],
  "brillig_names": [
    "directive_integer_quotient"
  ]
>>>>>>> 318ff16c
}<|MERGE_RESOLUTION|>--- conflicted
+++ resolved
@@ -242,27 +242,11 @@
     "unconstrained func 0",
     "[Const { destination: Direct(10), bit_size: Integer(U32), value: 2 }, Const { destination: Direct(11), bit_size: Integer(U32), value: 0 }, CalldataCopy { destination_address: Direct(0), size_address: Direct(10), offset_address: Direct(11) }, BinaryFieldOp { destination: Direct(2), op: IntegerDiv, lhs: Direct(0), rhs: Direct(1) }, BinaryFieldOp { destination: Direct(1), op: Mul, lhs: Direct(2), rhs: Direct(1) }, BinaryFieldOp { destination: Direct(1), op: Sub, lhs: Direct(0), rhs: Direct(1) }, Mov { destination: Direct(0), source: Direct(2) }, Stop { return_data: HeapVector { pointer: Direct(11), size: Direct(10) } }]"
   ],
-<<<<<<< HEAD
-  "debug_symbols": "pZbLjqMwEEX/hXUWfpbt/pXRKCIJaSEhEtEw0ijKv08Vl+pJt9QbszoXnHsgMSZ+NJfutLwf+/F6+2jefj2a09QPQ/9+HG7ndu5vI599PA+NHh7nqev4VPMyzq17O3Xj3LyNyzAcmj/tsKwf+ri348q5nXjUHJpuvDBZeO2HTtLz8L9tfq7aYreyM/azHqv6qaLvTNG+zfuu70zN9X3Sfkj7+tHt7FNNP2btU9rXTzvvv66fdf591fP32qd9fVtz/94G7bu4r+/tzv7O71/V98FrP/qa/ufz56uen5frf+v/5qP23E9f3riND/zOODQ+AgQkIANlRTCABRzgAbY4RgTYwncREpABtvDURLZEhgUc4IEARICABGSgrCBYCBaChWAhWAgWgoVgIVgIlgRLYgsv2uQAtvAUpABEgIAEZKCsyAawgANgybBkWDIsGZYMS4alwFJgKbAUWIrMEc95kUniX7vQxrQxbyygNUaD1eA0yIQ5CUFD1EAakgYRewllC1bMQYLV4DR4DUFD1EAakgYxRwllC85osBqcBjGThKBBzEmCmLOEpCFrKFvwRv5WJVgJT1k8U9+ehm7bc1yX8fyyBZn/3nVENyn36XbuLsvUyeJZx3g5/QM=",
-  "file_map": {
-    "50": {
-      "source": "struct Foo {\n    x: u32,\n    y: [u32; 10],\n}\n\nfn main(\n    foos: call_data(0) [Foo; 2],\n    values: call_data(0) [[[u32; 2]; 2]; 3],\n    zero: u32,\n    one: u32,\n) -> pub u32 {\n    assert_eq(foos[zero].x + 1, foos[one].x);\n    assert_eq(foos[zero].y[3] + 2, foos[one].y[4]);\n    assert_eq(values[zero][one][zero], values[one][zero][one]);\n    foos[zero].x + foos[one].y[0]\n}\n",
-      "path": ""
-    }
-  },
+  "debug_symbols": "[debug_symbols]",
+  "file_map": "[file_map]",
   "expression_width": {
     "Bounded": {
       "width": 4
     }
   }
-=======
-  "debug_symbols": "[debug_symbols]",
-  "file_map": "[file_map]",
-  "names": [
-    "main"
-  ],
-  "brillig_names": [
-    "directive_integer_quotient"
-  ]
->>>>>>> 318ff16c
 }