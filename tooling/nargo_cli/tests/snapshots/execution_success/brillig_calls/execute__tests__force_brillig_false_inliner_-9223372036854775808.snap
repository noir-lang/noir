--- conflicted
+++ resolved
@@ -53,30 +53,11 @@
     "unconstrained func 3",
     "[Const { destination: Direct(2), bit_size: Integer(U32), value: 1 }, Const { destination: Direct(1), bit_size: Integer(U32), value: 32837 }, Const { destination: Direct(0), bit_size: Integer(U32), value: 3 }, Const { destination: Relative(2), bit_size: Integer(U32), value: 1 }, Const { destination: Relative(3), bit_size: Integer(U32), value: 0 }, CalldataCopy { destination_address: Direct(32836), size_address: Relative(2), offset_address: Relative(3) }, Cast { destination: Direct(32836), source: Direct(32836), bit_size: Integer(U32) }, Mov { destination: Relative(1), source: Direct(32836) }, Call { location: 13 }, Call { location: 14 }, Const { destination: Relative(1), bit_size: Integer(U32), value: 32837 }, Const { destination: Relative(2), bit_size: Integer(U32), value: 0 }, Stop { return_data: HeapVector { pointer: Relative(1), size: Relative(2) } }, Return, Call { location: 36 }, Const { destination: Relative(2), bit_size: Integer(U32), value: 1 }, BinaryIntOp { destination: Relative(3), op: Add, bit_size: U32, lhs: Relative(1), rhs: Relative(2) }, BinaryIntOp { destination: Relative(4), op: LessThanEquals, bit_size: U32, lhs: Relative(1), rhs: Relative(3) }, JumpIf { condition: Relative(4), location: 20 }, Call { location: 42 }, Const { destination: Relative(2), bit_size: Integer(U32), value: 2 }, BinaryIntOp { destination: Relative(4), op: Add, bit_size: U32, lhs: Relative(1), rhs: Relative(2) }, BinaryIntOp { destination: Relative(5), op: LessThanEquals, bit_size: U32, lhs: Relative(1), rhs: Relative(4) }, JumpIf { condition: Relative(5), location: 25 }, Call { location: 42 }, Const { destination: Relative(2), bit_size: Integer(U32), value: 3 }, BinaryIntOp { destination: Relative(5), op: Add, bit_size: U32, lhs: Relative(1), rhs: Relative(2) }, BinaryIntOp { destination: Relative(6), op: LessThanEquals, bit_size: U32, lhs: Relative(1), rhs: Relative(5) }, JumpIf { condition: Relative(6), location: 30 }, Call { location: 42 }, Const { destination: Relative(2), bit_size: Integer(U32), value: 4 }, BinaryIntOp { destination: Relative(6), op: Add, bit_size: U32, lhs: Relative(1), rhs: Relative(2) }, BinaryIntOp { destination: Relative(7), op: LessThanEquals, bit_size: U32, lhs: Relative(1), rhs: Relative(6) }, JumpIf { condition: Relative(7), location: 35 }, Call { location: 42 }, Return, Const { destination: Direct(32772), bit_size: Integer(U32), value: 30720 }, BinaryIntOp { destination: Direct(32771), op: LessThan, bit_size: U32, lhs: Direct(0), rhs: Direct(32772) }, JumpIf { condition: Direct(32771), location: 41 }, IndirectConst { destination_pointer: Direct(1), bit_size: Integer(U64), value: 17843811134343075018 }, Trap { revert_data: HeapVector { pointer: Direct(1), size: Direct(2) } }, Return, IndirectConst { destination_pointer: Direct(1), bit_size: Integer(U64), value: 5019202896831570965 }, Trap { revert_data: HeapVector { pointer: Direct(1), size: Direct(2) } }, Return]"
   ],
-<<<<<<< HEAD
-  "debug_symbols": "nZXNbqswEIXfxWsvPPbYhrxKFEUkoRUSIhENV7qK8u6dYWxoF6DKG07AOR9n/MO81K29TJ/nbvi4f6nD8aUuY9f33ee5v1+bZ3cf6OlLGb5AUAfQCqJIJVLPYo0IqIMjsSJOBEnepBmCAkGBoEBQICiQIJAgkCAQFq8OFUkQiSKVCEcxWjmTFJJaVgrg5gBEAKulGpvKsakemwqyqSInaSDVBKkoSFXNyjyUSLPGpFXSWnRO5VMqn1KxuqTM82+KmWf+/BzbliP/WApaoEcztsNTHYap77X61/TT/KevRzPM+mxGGqW62+FGSsCPrm/511uvbrNtjQaSOZqw2P2f/aH2iz9u+e2O34XkDwgF7wdbZQDYuowQq5Vgtwh+j8B7IxGgKiIYvxLqLULcIQDWmQAeywiwEvwWod4hmHUtTNFaYMjTgNt+gG2A8zmBC2WA4BZAVQSI+TS66MsAMQMqW7af8yIUnqjVX/JFgCU/lOX3q98V+K3JC7Bzkv7mt1jid3kP2/B7A5zorrl24+92yy0izA0T4ty2gD5HKMLthg5c4FRaRS5Jq4qTvTnA2DWXvmUKv2carhlKt8//jzySu/xjvF/b2zS2HOBHq6fr0Qbt4EQdkeIcndUOOS0s45TGutPS2PmRQ+3qbEGj0Z6WvjuPB40LEq1GQvIkfAM=",
-  "file_map": {
-    "50": {
-      "source": "// Tests a very simple program.\n//\n// The features being tested is brillig calls\nfn main(x: u32) {\n    unsafe {\n        assert(entry_point(x) == 2);\n        swap_entry_point(x, x + 1);\n        assert(deep_entry_point(x) == 4);\n        multiple_values_entry_point(x);\n    }\n}\n\nunconstrained fn returns_multiple_values(x: u32) -> (u32, u32, u32, u32) {\n    (x + 1, x + 2, x + 3, x + 4)\n}\n\nunconstrained fn multiple_values_entry_point(x: u32) {\n    let (a, b, c, d) = returns_multiple_values(x);\n    assert(a == x + 1);\n    assert(b == x + 2);\n    assert(c == x + 3);\n    assert(d == x + 4);\n}\n\nunconstrained fn inner(x: u32) -> u32 {\n    x + 1\n}\n\nunconstrained fn entry_point(x: u32) -> u32 {\n    inner(x + 1)\n}\n\nunconstrained fn swap(x: u32, y: u32) -> (u32, u32) {\n    (y, x)\n}\n\nunconstrained fn swap_entry_point(x: u32, y: u32) {\n    let swapped = swap(x, y);\n    assert(swapped.0 == y);\n    assert(swapped.1 == x);\n    let swapped_twice = swap(swapped.0, swapped.1);\n    assert(swapped_twice.0 == x);\n    assert(swapped_twice.1 == y);\n}\n\nunconstrained fn level_3(x: u32) -> u32 {\n    x + 1\n}\n\nunconstrained fn level_2(x: u32) -> u32 {\n    level_3(x + 1)\n}\n\nunconstrained fn level_1(x: u32) -> u32 {\n    level_2(x + 1)\n}\n\nunconstrained fn deep_entry_point(x: u32) -> u32 {\n    level_1(x + 1)\n}\n",
-      "path": ""
-    }
-  },
+  "debug_symbols": "[debug_symbols]",
+  "file_map": "[file_map]",
   "expression_width": {
     "Bounded": {
       "width": 4
     }
   }
-=======
-  "debug_symbols": "[debug_symbols]",
-  "file_map": "[file_map]",
-  "names": [
-    "main"
-  ],
-  "brillig_names": [
-    "entry_point",
-    "swap_entry_point",
-    "deep_entry_point",
-    "multiple_values_entry_point"
-  ]
->>>>>>> 318ff16c
 }