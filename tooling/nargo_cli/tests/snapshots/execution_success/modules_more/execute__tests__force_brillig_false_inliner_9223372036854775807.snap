---
source: tooling/nargo_cli/tests/execute.rs
expression: artifact
---
{
  "noir_version": "[noir_version]",
  "hash": "[hash]",
  "abi": {
    "parameters": [
      {
        "name": "x",
        "type": {
          "kind": "field"
        },
        "visibility": "private"
      },
      {
        "name": "y",
        "type": {
          "kind": "field"
        },
        "visibility": "private"
      }
    ],
    "return_type": null,
    "error_types": {}
  },
<<<<<<< HEAD
  "bytecode": [
    "func 0",
    "current witness index : 2",
    "private parameters indices : [0, 1]",
    "public parameters indices : []",
    "return value indices : []",
    "BRILLIG CALL func 0: inputs: [Single(Expression { mul_terms: [], linear_combinations: [(1, Witness(0)), (-1, Witness(1))], q_c: 0 })], outputs: [Simple(Witness(2))]",
    "EXPR [ (1, _0, _2) (-1, _1, _2) -1 ]",
    "unconstrained func 0",
    "[Const { destination: Direct(21), bit_size: Integer(U32), value: 1 }, Const { destination: Direct(20), bit_size: Integer(U32), value: 0 }, CalldataCopy { destination_address: Direct(0), size_address: Direct(21), offset_address: Direct(20) }, Const { destination: Direct(2), bit_size: Field, value: 0 }, BinaryFieldOp { destination: Direct(3), op: Equals, lhs: Direct(0), rhs: Direct(2) }, JumpIf { condition: Direct(3), location: 8 }, Const { destination: Direct(1), bit_size: Field, value: 1 }, BinaryFieldOp { destination: Direct(0), op: Div, lhs: Direct(1), rhs: Direct(0) }, Stop { return_data: HeapVector { pointer: Direct(20), size: Direct(21) } }]"
  ],
  "debug_symbols": "lY3LCsMgEEX/ZdYuaiFQ/JVSgo8xDIjKqIUi+feakEC2WZ57Zu7t4NC0ZaboUwH17hCS1ZVSHNThsUcl67hRqZorqNckAKMDJaVcBXgKCGp6rh8B8tb9AMMUAi3zdXXEX82kTcADfYv2Yusvn+b8z5wsusa4Ne1u1P8B",
=======
  "bytecode": "H4sIAAAAAAAA/7VSWw7DIAwr0Gnb9+g9Eh4l/O0qQ6P3P8I0DSSUsq9SS8iIRMYxiOkHWdYXc2Ex7VF7noXhGLDVsrA6l4PJaPEFJiby4HxaCQk9+bchazM5CjHFABGdzbj5aLciJsb5AtGZ+ZTh5eAAZGN8pO7Mw/jzQXjtznhp6mpgllVfn6MP186MS7PXbM7eO8BBVD1V+DLtIVmt9t6YPzHeH3IvqnNXxaOwbs5qnh9zj6dBlQQAAA==",
  "debug_symbols": "dY/RCoMwDEX/Jc99sIPB8FfGkFqjFEJaYjsY0n9fFN3cw16aJjfntneBAfsydYHHOEN7X6CXQBSmjqJ3OUTW6VINHG2XBVFHcNKVSk6QM7RciAw8HZVtaU6Ot5qdqNoYQB60quEYCNdbNV+6+Y/erjtrrf3Q10utD+2cD/LzYWh00YDVs66eElxPuEcZC/tTsvxKh3JkTxI9DkVwNd00feYN",
>>>>>>> 2114ae22
  "file_map": {
    "52": {
      "source": "mod foo;\n// An example of the module system\nfn main(x: Field, y: Field) {\n    assert(x != foo::bar::from_bar(y));\n}\n",
      "path": ""
    }
  },
  "names": [
    "main"
  ],
  "brillig_names": [
    "directive_invert"
  ]
}<|MERGE_RESOLUTION|>--- conflicted
+++ resolved
@@ -25,11 +25,10 @@
     "return_type": null,
     "error_types": {}
   },
-<<<<<<< HEAD
   "bytecode": [
     "func 0",
-    "current witness index : 2",
-    "private parameters indices : [0, 1]",
+    "current witness index : _2",
+    "private parameters indices : [_0, _1]",
     "public parameters indices : []",
     "return value indices : []",
     "BRILLIG CALL func 0: inputs: [Single(Expression { mul_terms: [], linear_combinations: [(1, Witness(0)), (-1, Witness(1))], q_c: 0 })], outputs: [Simple(Witness(2))]",
@@ -37,11 +36,7 @@
     "unconstrained func 0",
     "[Const { destination: Direct(21), bit_size: Integer(U32), value: 1 }, Const { destination: Direct(20), bit_size: Integer(U32), value: 0 }, CalldataCopy { destination_address: Direct(0), size_address: Direct(21), offset_address: Direct(20) }, Const { destination: Direct(2), bit_size: Field, value: 0 }, BinaryFieldOp { destination: Direct(3), op: Equals, lhs: Direct(0), rhs: Direct(2) }, JumpIf { condition: Direct(3), location: 8 }, Const { destination: Direct(1), bit_size: Field, value: 1 }, BinaryFieldOp { destination: Direct(0), op: Div, lhs: Direct(1), rhs: Direct(0) }, Stop { return_data: HeapVector { pointer: Direct(20), size: Direct(21) } }]"
   ],
-  "debug_symbols": "lY3LCsMgEEX/ZdYuaiFQ/JVSgo8xDIjKqIUi+feakEC2WZ57Zu7t4NC0ZaboUwH17hCS1ZVSHNThsUcl67hRqZorqNckAKMDJaVcBXgKCGp6rh8B8tb9AMMUAi3zdXXEX82kTcADfYv2Yusvn+b8z5wsusa4Ne1u1P8B",
-=======
-  "bytecode": "H4sIAAAAAAAA/7VSWw7DIAwr0Gnb9+g9Eh4l/O0qQ6P3P8I0DSSUsq9SS8iIRMYxiOkHWdYXc2Ex7VF7noXhGLDVsrA6l4PJaPEFJiby4HxaCQk9+bchazM5CjHFABGdzbj5aLciJsb5AtGZ+ZTh5eAAZGN8pO7Mw/jzQXjtznhp6mpgllVfn6MP186MS7PXbM7eO8BBVD1V+DLtIVmt9t6YPzHeH3IvqnNXxaOwbs5qnh9zj6dBlQQAAA==",
   "debug_symbols": "dY/RCoMwDEX/Jc99sIPB8FfGkFqjFEJaYjsY0n9fFN3cw16aJjfntneBAfsydYHHOEN7X6CXQBSmjqJ3OUTW6VINHG2XBVFHcNKVSk6QM7RciAw8HZVtaU6Ot5qdqNoYQB60quEYCNdbNV+6+Y/erjtrrf3Q10utD+2cD/LzYWh00YDVs66eElxPuEcZC/tTsvxKh3JkTxI9DkVwNd00feYN",
->>>>>>> 2114ae22
   "file_map": {
     "52": {
       "source": "mod foo;\n// An example of the module system\nfn main(x: Field, y: Field) {\n    assert(x != foo::bar::from_bar(y));\n}\n",
