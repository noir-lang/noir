--- conflicted
+++ resolved
@@ -34,25 +34,11 @@
     "EXPR [ (-1, _0) 0 ]",
     "EXPR [ (-1, _1) 1 ]"
   ],
-<<<<<<< HEAD
-  "debug_symbols": "jZDbCoMwDIbfJde9cAfH7KuMIbVGKZS2xFYY4rsvit30YrCrHP58CfknaLFJfW1c5weQjwkaMtaavrZeq2i84+40C8hlHQmRW7DTmQqK0EWQLlkrYFQ2rUNDUG6NURGrhQB0LUde2BmLSzaLL138RqvrZYOrsvzg5f/8rcr8/Xzgn1wpbejwMRQgTwJOIJfhUZFRjcXNiy45vbMmvkJWsnmBvMY2ES5LV43PvAE=",
-  "file_map": {
-    "50": {
-      "source": "struct Foo {\n    bar: Field,\n    array: [Field; 2],\n}\n\nstruct Pair {\n    first: Foo,\n    second: Field,\n}\n\nimpl Foo {\n    fn default(x: Field, y: Field) -> Self {\n        Self { bar: 0, array: [x, y] }\n    }\n}\n\nimpl Pair {\n    fn foo(p: Self) -> Foo {\n        p.first\n    }\n\n    fn bar(self) -> Field {\n        self.foo().bar\n    }\n}\n\nstruct Nested {\n    a: Field,\n    b: Field,\n}\nstruct MyStruct {\n    my_bool: bool,\n    my_int: u32,\n    my_nest: Nested,\n}\nfn test_struct_in_tuple(a_bool: bool, x: Field, y: Field) -> (MyStruct, bool) {\n    let my_struct = MyStruct { my_bool: a_bool, my_int: 5, my_nest: Nested { a: x, b: y } };\n    (my_struct, a_bool)\n}\n\nstruct Animal {\n    legs: Field,\n    eyes: u8,\n}\n\nfn get_dog() -> Animal {\n    let dog = Animal { legs: 4, eyes: 2 };\n    dog\n}\n\nstruct Unit;\n\nfn main(x: Field, y: Field) {\n    let unit = Unit {};\n\n    let first = Foo::default(x, y);\n    let p = Pair { first, second: 1 };\n\n    assert(p.bar() == x);\n    assert(p.second == y);\n    assert(p.first.array[0] != p.first.array[1]);\n    // Nested structs\n    let (struct_from_tuple, a_bool) = test_struct_in_tuple(true, x, y);\n    assert(struct_from_tuple.my_bool == true);\n    assert(a_bool == true);\n    assert(struct_from_tuple.my_int == 5);\n    assert(struct_from_tuple.my_nest.a == 0);\n    // Regression test for issue #670\n    let Animal { legs, eyes } = get_dog();\n    let six = legs + eyes as Field;\n\n    assert(six == 6);\n\n    let Animal { legs: _, eyes: _ } = get_dog();\n}\n",
-      "path": ""
-    }
-  },
+  "debug_symbols": "[debug_symbols]",
+  "file_map": "[file_map]",
   "expression_width": {
     "Bounded": {
       "width": 4
     }
   }
-=======
-  "debug_symbols": "[debug_symbols]",
-  "file_map": "[file_map]",
-  "names": [
-    "main"
-  ],
-  "brillig_names": []
->>>>>>> 318ff16c
 }