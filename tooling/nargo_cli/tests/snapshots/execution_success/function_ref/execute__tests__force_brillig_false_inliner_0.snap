--- conflicted
+++ resolved
@@ -58,27 +58,11 @@
     "unconstrained func 0",
     "[Const { destination: Direct(21), bit_size: Integer(U32), value: 1 }, Const { destination: Direct(20), bit_size: Integer(U32), value: 0 }, CalldataCopy { destination_address: Direct(0), size_address: Direct(21), offset_address: Direct(20) }, Const { destination: Direct(2), bit_size: Field, value: 0 }, BinaryFieldOp { destination: Direct(3), op: Equals, lhs: Direct(0), rhs: Direct(2) }, JumpIf { condition: Direct(3), location: 8 }, Const { destination: Direct(1), bit_size: Field, value: 1 }, BinaryFieldOp { destination: Direct(0), op: Div, lhs: Direct(1), rhs: Direct(0) }, Stop { return_data: HeapVector { pointer: Direct(20), size: Direct(21) } }]"
   ],
-<<<<<<< HEAD
-  "debug_symbols": "dZBNjoMwDEbv4nUWmBlmClepKhTAVJGigNKkUoW4e41d+rPo5jOJeU+xFxioy+fWhXG6QHNcoIvOe3du/dTb5KbAt8tqYD+2KRLxFbz1mZptpJCgCdl7A1frs/x0mW2QmmzkbmGAwsCVhaPztH2t5kUX39G6fLB19YQrpk98sr2LH+8FhAYNlJI/kr+SleSf5L/kQbKWxEKL0qg4Ko8qQDWgKlAdqBJUS6mWcrOs20DR2c7TY49jDv3bWtNt3jv74uc49TTkSNtI0uMh7w==",
-  "file_map": {
-    "50": {
-      "source": "fn main(c: bool) -> pub str<3> {\n    let mut f = foo;\n    if c {\n        f = bar;\n    }\n    f()\n}\n\nfn foo() -> str<3> {\n    \"foo\"\n}\n\nfn bar() -> str<3> {\n    \"bar\"\n}\n",
-      "path": ""
-    }
-  },
+  "debug_symbols": "[debug_symbols]",
+  "file_map": "[file_map]",
   "expression_width": {
     "Bounded": {
       "width": 4
     }
   }
-=======
-  "debug_symbols": "[debug_symbols]",
-  "file_map": "[file_map]",
-  "names": [
-    "main"
-  ],
-  "brillig_names": [
-    "directive_invert"
-  ]
->>>>>>> 318ff16c
 }