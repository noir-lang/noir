---
source: tooling/nargo_cli/tests/execute.rs
expression: artifact
---
{
  "noir_version": "[noir_version]",
  "hash": "[hash]",
  "abi": {
    "parameters": [
      {
        "name": "x",
        "type": {
          "kind": "integer",
          "sign": "unsigned",
          "width": 16
        },
        "visibility": "private"
      }
    ],
    "return_type": null,
    "error_types": {
      "17843811134343075018": {
        "error_kind": "string",
        "string": "Stack too deep"
      }
    }
  },
  "bytecode": [
    "func 0",
    "current witness index : _0",
    "private parameters indices : [_0]",
    "public parameters indices : []",
    "return value indices : []",
    "BRILLIG CALL func 0: inputs: [EXPR [ (1, _0) 0 ]], outputs: []",
    "unconstrained func 0",
    "[Const { destination: Direct(2), bit_size: Integer(U32), value: 1 }, Const { destination: Direct(1), bit_size: Integer(U32), value: 32837 }, Const { destination: Direct(0), bit_size: Integer(U32), value: 3 }, Const { destination: Relative(2), bit_size: Integer(U32), value: 1 }, Const { destination: Relative(3), bit_size: Integer(U32), value: 0 }, CalldataCopy { destination_address: Direct(32836), size_address: Relative(2), offset_address: Relative(3) }, Cast { destination: Direct(32836), source: Direct(32836), bit_size: Integer(U16) }, Mov { destination: Relative(1), source: Direct(32836) }, Call { location: 13 }, Call { location: 14 }, Const { destination: Relative(1), bit_size: Integer(U32), value: 32837 }, Const { destination: Relative(2), bit_size: Integer(U32), value: 0 }, Stop { return_data: HeapVector { pointer: Relative(1), size: Relative(2) } }, Return, Call { location: 22 }, Const { destination: Relative(2), bit_size: Integer(U32), value: 3 }, Mov { destination: Relative(3), source: Direct(0) }, Mov { destination: Relative(4), source: Relative(1) }, BinaryIntOp { destination: Direct(0), op: Add, bit_size: U32, lhs: Direct(0), rhs: Relative(2) }, Call { location: 28 }, Mov { destination: Direct(0), source: Relative(0) }, Return, Const { destination: Direct(32772), bit_size: Integer(U32), value: 30720 }, BinaryIntOp { destination: Direct(32771), op: LessThan, bit_size: U32, lhs: Direct(0), rhs: Direct(32772) }, JumpIf { condition: Direct(32771), location: 27 }, IndirectConst { destination_pointer: Direct(1), bit_size: Integer(U64), value: 17843811134343075018 }, Trap { revert_data: HeapVector { pointer: Direct(1), size: Direct(2) } }, Return, Call { location: 22 }, BinaryIntOp { destination: Relative(2), op: Shl, bit_size: U16, lhs: Relative(1), rhs: Relative(1) }, Const { destination: Relative(3), bit_size: Integer(U16), value: 8 }, BinaryIntOp { destination: Relative(4), op: Equals, bit_size: U16, lhs: Relative(2), rhs: Relative(3) }, JumpIf { condition: Relative(4), location: 35 }, Const { destination: Relative(5), bit_size: Integer(U32), value: 0 }, Trap { revert_data: HeapVector { pointer: Direct(1), size: Relative(5) } }, BinaryIntOp { destination: Relative(2), op: Shr, bit_size: U16, lhs: Relative(3), rhs: Relative(1) }, BinaryIntOp { destination: Relative(4), op: Equals, bit_size: U16, lhs: Relative(2), rhs: Relative(1) }, JumpIf { condition: Relative(4), location: 40 }, Const { destination: Relative(5), bit_size: Integer(U32), value: 0 }, Trap { revert_data: HeapVector { pointer: Direct(1), size: Relative(5) } }, Const { destination: Relative(1), bit_size: Integer(U16), value: 15 }, BinaryIntOp { destination: Relative(2), op: Shl, bit_size: U16, lhs: Relative(3), rhs: Relative(1) }, Const { destination: Relative(1), bit_size: Integer(U16), value: 0 }, BinaryIntOp { destination: Relative(3), op: Equals, bit_size: U16, lhs: Relative(2), rhs: Relative(1) }, JumpIf { condition: Relative(3), location: 47 }, Const { destination: Relative(4), bit_size: Integer(U32), value: 0 }, Trap { revert_data: HeapVector { pointer: Direct(1), size: Relative(4) } }, Return]"
  ],
<<<<<<< HEAD
  "debug_symbols": "pZPfioQgFIffxesu8l9mrzIMYWWDIBZOLSzRu++xU7vNxcLQ3Ph1su/nkXQhnW3mR+1CPzxJdVtIE5337lH7oTWTGwK8XUieBipJRTNCC4RClAi9geUIqFhGOFQcQBEMwRECAZkCAJkSoBAlQm8QkFIAKAJSFIAjBEIiIEWta0aO3uspWptaP20GtjiaaMNEqjB7n5Ev4+fto+dowsbJRJjNM2JDB4TA3nmbntbsz87/VxnbXc5/Zfm2zVV56Jpd8EUud19QecVn+vC5/syXl/rXxe7LXH3m09f171CZ1sWXw72mpOhM4+1e9nNoT7PT93jMHJdjjENruznalHS6ITDe4OczdV/Taj8=",
  "file_map": {
    "50": {
      "source": "fn main(x: u16) {\n    test_u16(x);\n    // Safety: testing context\n    unsafe {\n        test_u16_unconstrained(x);\n    }\n}\n\nunconstrained fn test_u16_unconstrained(x: u16) {\n    test_u16(x)\n}\n\nfn test_u16(x: u16) {\n    let t1: u16 = 1234;\n    let t2: u16 = 4321;\n    let t = t1 + t2;\n\n    let t4 = t - t2;\n    assert(t4 == t1);\n\n    let mut small_int = x as u16;\n    let shift = small_int << x;\n    assert(shift == 8);\n    assert(shift >> x == small_int);\n    assert(shift >> 15 == 0);\n    assert(shift << 15 == 0);\n}\n",
      "path": ""
    }
  },
  "expression_width": {
    "Bounded": {
      "width": 4
    }
  }
=======
  "debug_symbols": "[debug_symbols]",
  "file_map": "[file_map]",
  "names": [
    "main"
  ],
  "brillig_names": [
    "main"
  ]
>>>>>>> 318ff16c
}<|MERGE_RESOLUTION|>--- conflicted
+++ resolved
@@ -35,27 +35,11 @@
     "unconstrained func 0",
     "[Const { destination: Direct(2), bit_size: Integer(U32), value: 1 }, Const { destination: Direct(1), bit_size: Integer(U32), value: 32837 }, Const { destination: Direct(0), bit_size: Integer(U32), value: 3 }, Const { destination: Relative(2), bit_size: Integer(U32), value: 1 }, Const { destination: Relative(3), bit_size: Integer(U32), value: 0 }, CalldataCopy { destination_address: Direct(32836), size_address: Relative(2), offset_address: Relative(3) }, Cast { destination: Direct(32836), source: Direct(32836), bit_size: Integer(U16) }, Mov { destination: Relative(1), source: Direct(32836) }, Call { location: 13 }, Call { location: 14 }, Const { destination: Relative(1), bit_size: Integer(U32), value: 32837 }, Const { destination: Relative(2), bit_size: Integer(U32), value: 0 }, Stop { return_data: HeapVector { pointer: Relative(1), size: Relative(2) } }, Return, Call { location: 22 }, Const { destination: Relative(2), bit_size: Integer(U32), value: 3 }, Mov { destination: Relative(3), source: Direct(0) }, Mov { destination: Relative(4), source: Relative(1) }, BinaryIntOp { destination: Direct(0), op: Add, bit_size: U32, lhs: Direct(0), rhs: Relative(2) }, Call { location: 28 }, Mov { destination: Direct(0), source: Relative(0) }, Return, Const { destination: Direct(32772), bit_size: Integer(U32), value: 30720 }, BinaryIntOp { destination: Direct(32771), op: LessThan, bit_size: U32, lhs: Direct(0), rhs: Direct(32772) }, JumpIf { condition: Direct(32771), location: 27 }, IndirectConst { destination_pointer: Direct(1), bit_size: Integer(U64), value: 17843811134343075018 }, Trap { revert_data: HeapVector { pointer: Direct(1), size: Direct(2) } }, Return, Call { location: 22 }, BinaryIntOp { destination: Relative(2), op: Shl, bit_size: U16, lhs: Relative(1), rhs: Relative(1) }, Const { destination: Relative(3), bit_size: Integer(U16), value: 8 }, BinaryIntOp { destination: Relative(4), op: Equals, bit_size: U16, lhs: Relative(2), rhs: Relative(3) }, JumpIf { condition: Relative(4), location: 35 }, Const { destination: Relative(5), bit_size: Integer(U32), value: 0 }, Trap { revert_data: HeapVector { pointer: Direct(1), size: Relative(5) } }, BinaryIntOp { destination: Relative(2), op: Shr, bit_size: U16, lhs: Relative(3), rhs: Relative(1) }, BinaryIntOp { destination: Relative(4), op: Equals, bit_size: U16, lhs: Relative(2), rhs: Relative(1) }, JumpIf { condition: Relative(4), location: 40 }, Const { destination: Relative(5), bit_size: Integer(U32), value: 0 }, Trap { revert_data: HeapVector { pointer: Direct(1), size: Relative(5) } }, Const { destination: Relative(1), bit_size: Integer(U16), value: 15 }, BinaryIntOp { destination: Relative(2), op: Shl, bit_size: U16, lhs: Relative(3), rhs: Relative(1) }, Const { destination: Relative(1), bit_size: Integer(U16), value: 0 }, BinaryIntOp { destination: Relative(3), op: Equals, bit_size: U16, lhs: Relative(2), rhs: Relative(1) }, JumpIf { condition: Relative(3), location: 47 }, Const { destination: Relative(4), bit_size: Integer(U32), value: 0 }, Trap { revert_data: HeapVector { pointer: Direct(1), size: Relative(4) } }, Return]"
   ],
-<<<<<<< HEAD
-  "debug_symbols": "pZPfioQgFIffxesu8l9mrzIMYWWDIBZOLSzRu++xU7vNxcLQ3Ph1su/nkXQhnW3mR+1CPzxJdVtIE5337lH7oTWTGwK8XUieBipJRTNCC4RClAi9geUIqFhGOFQcQBEMwRECAZkCAJkSoBAlQm8QkFIAKAJSFIAjBEIiIEWta0aO3uspWptaP20GtjiaaMNEqjB7n5Ev4+fto+dowsbJRJjNM2JDB4TA3nmbntbsz87/VxnbXc5/Zfm2zVV56Jpd8EUud19QecVn+vC5/syXl/rXxe7LXH3m09f171CZ1sWXw72mpOhM4+1e9nNoT7PT93jMHJdjjENruznalHS6ITDe4OczdV/Taj8=",
-  "file_map": {
-    "50": {
-      "source": "fn main(x: u16) {\n    test_u16(x);\n    // Safety: testing context\n    unsafe {\n        test_u16_unconstrained(x);\n    }\n}\n\nunconstrained fn test_u16_unconstrained(x: u16) {\n    test_u16(x)\n}\n\nfn test_u16(x: u16) {\n    let t1: u16 = 1234;\n    let t2: u16 = 4321;\n    let t = t1 + t2;\n\n    let t4 = t - t2;\n    assert(t4 == t1);\n\n    let mut small_int = x as u16;\n    let shift = small_int << x;\n    assert(shift == 8);\n    assert(shift >> x == small_int);\n    assert(shift >> 15 == 0);\n    assert(shift << 15 == 0);\n}\n",
-      "path": ""
-    }
-  },
+  "debug_symbols": "[debug_symbols]",
+  "file_map": "[file_map]",
   "expression_width": {
     "Bounded": {
       "width": 4
     }
   }
-=======
-  "debug_symbols": "[debug_symbols]",
-  "file_map": "[file_map]",
-  "names": [
-    "main"
-  ],
-  "brillig_names": [
-    "main"
-  ]
->>>>>>> 318ff16c
 }