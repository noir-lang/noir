--- conflicted
+++ resolved
@@ -19,21 +19,17 @@
     ],
     "return_type": null,
     "error_types": {
-<<<<<<< HEAD
       "360331956598878543": {
-=======
-      "5795655218219125583": {
-        "error_kind": "string",
-        "string": "Field failed to decompose into specified 8 limbs"
-      },
-      "14514982005979867414": {
->>>>>>> de2a1bd4
         "error_kind": "string",
         "string": "attempt to bit-shift with overflow"
       },
       "8305973397521126974": {
         "error_kind": "string",
         "string": "Stack too deep"
+      },
+      "10228475841560878567": {
+        "error_kind": "string",
+        "string": "Field failed to decompose into specified 8 limbs"
       }
     }
   },
