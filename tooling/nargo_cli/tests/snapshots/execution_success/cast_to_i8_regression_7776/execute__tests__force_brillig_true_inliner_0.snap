--- conflicted
+++ resolved
@@ -47,27 +47,11 @@
     "unconstrained func 0",
     "[Const { destination: Direct(2), bit_size: Integer(U32), value: 1 }, Const { destination: Direct(1), bit_size: Integer(U32), value: 32839 }, Const { destination: Direct(0), bit_size: Integer(U32), value: 3 }, Const { destination: Relative(3), bit_size: Integer(U32), value: 2 }, Const { destination: Relative(4), bit_size: Integer(U32), value: 0 }, CalldataCopy { destination_address: Direct(32836), size_address: Relative(3), offset_address: Relative(4) }, Mov { destination: Relative(1), source: Direct(32836) }, Mov { destination: Relative(2), source: Direct(32837) }, Call { location: 14 }, Call { location: 15 }, Mov { destination: Direct(32838), source: Relative(1) }, Const { destination: Relative(2), bit_size: Integer(U32), value: 32838 }, Const { destination: Relative(3), bit_size: Integer(U32), value: 1 }, Stop { return_data: HeapVector { pointer: Relative(2), size: Relative(3) } }, Return, Call { location: 22 }, BinaryFieldOp { destination: Relative(3), op: Sub, lhs: Relative(1), rhs: Relative(2) }, Cast { destination: Relative(2), source: Relative(3), bit_size: Integer(U8) }, Cast { destination: Relative(1), source: Relative(2), bit_size: Field }, Cast { destination: Relative(2), source: Relative(1), bit_size: Integer(U8) }, Mov { destination: Relative(1), source: Relative(2) }, Return, Const { destination: Direct(32772), bit_size: Integer(U32), value: 30720 }, BinaryIntOp { destination: Direct(32771), op: LessThan, bit_size: U32, lhs: Direct(0), rhs: Direct(32772) }, JumpIf { condition: Direct(32771), location: 27 }, IndirectConst { destination_pointer: Direct(1), bit_size: Integer(U64), value: 17843811134343075018 }, Trap { revert_data: HeapVector { pointer: Direct(1), size: Direct(2) } }, Return]"
   ],
-<<<<<<< HEAD
-  "debug_symbols": "jZDdCoMwDIXfJde9UPH/VUSkapRCqaW2gyF996VON70Y7CanafKdwNlgxN7NnVDTskLdbNAbIaWYO7kM3IpF0e8GUShxDnXMIC6gTkjKt1Qk3jM49ztrEMP6xYBsNTeoLNTKScngwaXbl1bN1a6WG5pGDFCNpGQ4CYnh5dmXjn6jaXWwWfqBs//p8qDz+Ea31PFBmFscPvgYwXuJRzs5NVym9qnPyRmnNsuAozMYnC6ZUm2ShCVF68O1Fw==",
-  "file_map": {
-    "50": {
-      "source": "pub fn main(a: Field, b: Field) -> pub i8 {\n    (a - b) as i8\n}\n",
-      "path": ""
-    }
-  },
+  "debug_symbols": "[debug_symbols]",
+  "file_map": "[file_map]",
   "expression_width": {
     "Bounded": {
       "width": 4
     }
   }
-=======
-  "debug_symbols": "[debug_symbols]",
-  "file_map": "[file_map]",
-  "names": [
-    "main"
-  ],
-  "brillig_names": [
-    "main"
-  ]
->>>>>>> 318ff16c
 }