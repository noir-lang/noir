--- conflicted
+++ resolved
@@ -55,28 +55,11 @@
     "unconstrained func 1",
     "[Const { destination: Direct(21), bit_size: Integer(U32), value: 1 }, Const { destination: Direct(20), bit_size: Integer(U32), value: 0 }, CalldataCopy { destination_address: Direct(0), size_address: Direct(21), offset_address: Direct(20) }, Const { destination: Direct(2), bit_size: Field, value: 0 }, BinaryFieldOp { destination: Direct(3), op: Equals, lhs: Direct(0), rhs: Direct(2) }, JumpIf { condition: Direct(3), location: 8 }, Const { destination: Direct(1), bit_size: Field, value: 1 }, BinaryFieldOp { destination: Direct(0), op: Div, lhs: Direct(1), rhs: Direct(0) }, Stop { return_data: HeapVector { pointer: Direct(20), size: Direct(21) } }]"
   ],
-<<<<<<< HEAD
-  "debug_symbols": "jZDBDoMgDED/pWcO6tSpv7IsBrUaEgIEYcli/PdBp5seluzySlseKV1gwM5PrVCjnqG5LdBZIaWYWql77oRWobqsDPa0dRYxlODQD5bhFpWDRnkpGTy49HRpNlxRdNyGbsIA1RBieHAUEuNpZV87+a3m9eYW+Ucu/rerzS7Tk30PGe+FPf0WEmgyBikxI16IObEglsQrsSLWbyvKa5zECt5J3NY3etUftumeZu/s+zZW9zh4i3EW6oXpXg==",
-  "file_map": {
-    "50": {
-      "source": "pub fn main(a: Field, b: Field) -> pub i8 {\n    (a - b) as i8\n}\n",
-      "path": ""
-    }
-  },
+  "debug_symbols": "[debug_symbols]",
+  "file_map": "[file_map]",
   "expression_width": {
     "Bounded": {
       "width": 4
     }
   }
-=======
-  "debug_symbols": "[debug_symbols]",
-  "file_map": "[file_map]",
-  "names": [
-    "main"
-  ],
-  "brillig_names": [
-    "directive_integer_quotient",
-    "directive_invert"
-  ]
->>>>>>> 318ff16c
 }