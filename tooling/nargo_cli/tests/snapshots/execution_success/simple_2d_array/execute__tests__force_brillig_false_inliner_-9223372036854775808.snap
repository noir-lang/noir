--- conflicted
+++ resolved
@@ -40,11 +40,10 @@
     "return_type": null,
     "error_types": {}
   },
-<<<<<<< HEAD
   "bytecode": [
     "func 0",
-    "current witness index : 5",
-    "private parameters indices : [0, 1, 2, 3, 4, 5]",
+    "current witness index : _5",
+    "private parameters indices : [_0, _1, _2, _3, _4, _5]",
     "public parameters indices : []",
     "return value indices : []",
     "EXPR [ (-1, _0) (1, _2) 0 ]",
@@ -52,11 +51,7 @@
     "EXPR [ (-1, _4) 3 ]",
     "EXPR [ (-1, _5) 3 ]"
   ],
-  "debug_symbols": "lY9LCoMwFEX38sYOTFJbcCulSL4SCEnIp1CCe28UAyJOnL1zL+fCKyAky/OkrXIRxncB4zhN2tlKBfotip7alWKiIcGI0KMDaUW9yHPpQGkjYRz65dMBuhSGvgkvfBLwlYAJ2gU8kJNA7gkVWNDG6Hk6flbjLw2aMiN3VNnyQ5t+vjXN98FxKXKQ69LW1fk/",
-=======
-  "bytecode": "H4sIAAAAAAAA/7WTUQrDMAiGk7bZeTRqo2+7ysLS+x9hK81gbA99qPlAfBDk+0FjOEjvWsI/U+/33glW5lZyQ8IHZKsqwFJXRUVReWYlasparFoBQ6aGmxhtcPC9C66Bk98uGJk5OmaeB2WOzpkXP08a6ZkcPXe3zw/dfpz3m5r7PIVzXmosormYAwAA",
   "debug_symbols": "pZLLyoMwEIXfZdZZ5PJb//oqpUjUsQRClDQpFMm7dxTTy6It2E2SmTPfGQJngg6beKqN64czVIcJGm+sNafaDq0OZnDUnRKDXNbBI1ILnnSiRu3RBahctJbBRdu4DJ1H7ZY7aE8qZ4Cuo5sMe2NxfiX2oPl7VIi/FRby/44XW3glfuR3W/gif17syt/4Um7gpdqvvCzUJl5858sPPBdlNuCyeDikdKRCt8a/RA44VIqBoAkGcrFWdKZ5gze6sbgGs4+ufcppuI5ZyUke/dBiFz3OCxaNVt4A",
->>>>>>> 2114ae22
   "file_map": {
     "50": {
       "source": "// Test accessing a multidimensional array\nfn main(x: Field, y: Field, array_input: [[Field; 2]; 2]) {\n    assert(array_input[0][0] == x);\n    assert(array_input[0][1] == y);\n\n    let arr: [[Field; 2]; 1] = [[3, 3]];\n    assert_eq(arr[0], array_input[1]);\n}\n",
