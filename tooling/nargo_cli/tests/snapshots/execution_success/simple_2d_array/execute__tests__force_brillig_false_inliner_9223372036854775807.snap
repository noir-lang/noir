---
source: tooling/nargo_cli/tests/execute.rs
expression: artifact
---
{
  "noir_version": "[noir_version]",
  "hash": "[hash]",
  "abi": {
    "parameters": [
      {
        "name": "x",
        "type": {
          "kind": "field"
        },
        "visibility": "private"
      },
      {
        "name": "y",
        "type": {
          "kind": "field"
        },
        "visibility": "private"
      },
      {
        "name": "array_input",
        "type": {
          "kind": "array",
          "length": 2,
          "type": {
            "kind": "array",
            "length": 2,
            "type": {
              "kind": "field"
            }
          }
        },
        "visibility": "private"
      }
    ],
    "return_type": null,
    "error_types": {}
  },
  "bytecode": [
    "func 0",
    "current witness index : _5",
    "private parameters indices : [_0, _1, _2, _3, _4, _5]",
    "public parameters indices : []",
    "return value indices : []",
    "EXPR [ (-1, _0) (1, _2) 0 ]",
    "EXPR [ (-1, _1) (1, _3) 0 ]",
    "EXPR [ (-1, _4) 3 ]",
    "EXPR [ (-1, _5) 3 ]"
  ],
<<<<<<< HEAD
  "debug_symbols": "pZLNDoIwDMffpecd2CaivIoxZEAxS5ZB5mZiyN7dQpjiQU3wsn7+2jT7j9BiHS6Vtl1/hfI0Qu20MfpSmb5RXveWsmNkkMLKO0RKwapO1KAcWg+lDcYwuCkT5qbroOxsvXJUzRigbcnSwE4bnLzIXnT2GeV8t8BcHJ54voWX/E9+v4XP0/F8X/zHF2IDL+Rx4UUuN/H8N1984TOZDiB39YMxnilQjXZvkoMMSsmAUwcDMY+W9MZpg9OqNrgIswu2WenU34dUSUoeXN9gGxxOC+YarXwA",
  "file_map": {
    "50": {
      "source": "// Test accessing a multidimensional array\nfn main(x: Field, y: Field, array_input: [[Field; 2]; 2]) {\n    assert(array_input[0][0] == x);\n    assert(array_input[0][1] == y);\n\n    let arr: [[Field; 2]; 1] = [[3, 3]];\n    assert_eq(arr[0], array_input[1]);\n}\n",
      "path": ""
    }
  },
  "expression_width": {
    "Bounded": {
      "width": 4
    }
  }
=======
  "debug_symbols": "[debug_symbols]",
  "file_map": "[file_map]",
  "names": [
    "main"
  ],
  "brillig_names": []
>>>>>>> 318ff16c
}<|MERGE_RESOLUTION|>--- conflicted
+++ resolved
@@ -51,25 +51,11 @@
     "EXPR [ (-1, _4) 3 ]",
     "EXPR [ (-1, _5) 3 ]"
   ],
-<<<<<<< HEAD
-  "debug_symbols": "pZLNDoIwDMffpecd2CaivIoxZEAxS5ZB5mZiyN7dQpjiQU3wsn7+2jT7j9BiHS6Vtl1/hfI0Qu20MfpSmb5RXveWsmNkkMLKO0RKwapO1KAcWg+lDcYwuCkT5qbroOxsvXJUzRigbcnSwE4bnLzIXnT2GeV8t8BcHJ54voWX/E9+v4XP0/F8X/zHF2IDL+Rx4UUuN/H8N1984TOZDiB39YMxnilQjXZvkoMMSsmAUwcDMY+W9MZpg9OqNrgIswu2WenU34dUSUoeXN9gGxxOC+YarXwA",
-  "file_map": {
-    "50": {
-      "source": "// Test accessing a multidimensional array\nfn main(x: Field, y: Field, array_input: [[Field; 2]; 2]) {\n    assert(array_input[0][0] == x);\n    assert(array_input[0][1] == y);\n\n    let arr: [[Field; 2]; 1] = [[3, 3]];\n    assert_eq(arr[0], array_input[1]);\n}\n",
-      "path": ""
-    }
-  },
+  "debug_symbols": "[debug_symbols]",
+  "file_map": "[file_map]",
   "expression_width": {
     "Bounded": {
       "width": 4
     }
   }
-=======
-  "debug_symbols": "[debug_symbols]",
-  "file_map": "[file_map]",
-  "names": [
-    "main"
-  ],
-  "brillig_names": []
->>>>>>> 318ff16c
 }