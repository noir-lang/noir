---
source: tooling/nargo_cli/tests/execute.rs
expression: artifact
---
{
  "noir_version": "[noir_version]",
  "hash": "[hash]",
  "abi": {
    "parameters": [
      {
        "name": "x",
        "type": {
          "kind": "integer",
          "sign": "unsigned",
          "width": 32
        },
        "visibility": "private"
      }
    ],
    "return_type": null,
    "error_types": {
      "2920182694213909827": {
        "error_kind": "string",
        "string": "attempt to subtract with overflow"
      },
      "5019202896831570965": {
        "error_kind": "string",
        "string": "attempt to add with overflow"
      },
      "17843811134343075018": {
        "error_kind": "string",
        "string": "Stack too deep"
      }
    }
  },
  "bytecode": [
    "func 0",
    "current witness index : _0",
    "private parameters indices : [_0]",
    "public parameters indices : []",
    "return value indices : []",
    "BRILLIG CALL func 0: inputs: [EXPR [ (1, _0) 0 ]], outputs: []",
    "unconstrained func 0",
    "[Const { destination: Direct(2), bit_size: Integer(U32), value: 1 }, Const { destination: Direct(1), bit_size: Integer(U32), value: 32837 }, Const { destination: Direct(0), bit_size: Integer(U32), value: 3 }, Const { destination: Relative(2), bit_size: Integer(U32), value: 1 }, Const { destination: Relative(3), bit_size: Integer(U32), value: 0 }, CalldataCopy { destination_address: Direct(32836), size_address: Relative(2), offset_address: Relative(3) }, Cast { destination: Direct(32836), source: Direct(32836), bit_size: Integer(U32) }, Mov { destination: Relative(1), source: Direct(32836) }, Call { location: 13 }, Call { location: 14 }, Const { destination: Relative(1), bit_size: Integer(U32), value: 32837 }, Const { destination: Relative(2), bit_size: Integer(U32), value: 0 }, Stop { return_data: HeapVector { pointer: Relative(1), size: Relative(2) } }, Return, Call { location: 25 }, Const { destination: Relative(2), bit_size: Integer(U32), value: 1 }, BinaryIntOp { destination: Relative(3), op: Add, bit_size: U32, lhs: Relative(1), rhs: Relative(2) }, BinaryIntOp { destination: Relative(4), op: LessThanEquals, bit_size: U32, lhs: Relative(1), rhs: Relative(3) }, JumpIf { condition: Relative(4), location: 20 }, Call { location: 31 }, BinaryIntOp { destination: Relative(4), op: Sub, bit_size: U32, lhs: Relative(1), rhs: Relative(2) }, BinaryIntOp { destination: Relative(5), op: LessThanEquals, bit_size: U32, lhs: Relative(2), rhs: Relative(1) }, JumpIf { condition: Relative(5), location: 24 }, Call { location: 34 }, Return, Const { destination: Direct(32772), bit_size: Integer(U32), value: 30720 }, BinaryIntOp { destination: Direct(32771), op: LessThan, bit_size: U32, lhs: Direct(0), rhs: Direct(32772) }, JumpIf { condition: Direct(32771), location: 30 }, IndirectConst { destination_pointer: Direct(1), bit_size: Integer(U64), value: 17843811134343075018 }, Trap { revert_data: HeapVector { pointer: Direct(1), size: Direct(2) } }, Return, IndirectConst { destination_pointer: Direct(1), bit_size: Integer(U64), value: 5019202896831570965 }, Trap { revert_data: HeapVector { pointer: Direct(1), size: Direct(2) } }, Return, IndirectConst { destination_pointer: Direct(1), bit_size: Integer(U64), value: 2920182694213909827 }, Trap { revert_data: HeapVector { pointer: Direct(1), size: Direct(2) } }, Return]"
  ],
<<<<<<< HEAD
  "debug_symbols": "pZJNjoQgEEbvwpqF/Dp6FWMMKnZICBpaJ5kY7z6FYrcu6E1veEDxqlh8K+p1uzwa44bxicpqRa031ppHY8dOzWZ0cLuiLCxEoJJhROSB/MDPgWIHhYcSQA7QAwywbRidLZvZax06XmbA5El57WZUusVajH6VXfZHz0m5nbPyUM0w0q4HQsPBWB12G37bWVolnEWZSP7Sxd0naV8yGX3J85RPP/hFEf08S87/8H/KefSpFCmff/l/kfZzcfq5JDe/hpPqjL+lZgudvFGt1fE4LK67VOe/6aycqZv82Ol+8Tp0ukQP1ooKzLIasgbpqhjHTNZbGP0P",
  "file_map": {
    "50": {
      "source": "struct MyStruct {\n    operation: unconstrained fn(u32) -> u32,\n}\n\nfn main(x: u32) {\n    // Safety: testing context\n    unsafe {\n        assert(wrapper(increment, x) == x + 1);\n        assert(wrapper(increment_acir, x) == x + 1);\n        assert(wrapper(decrement, x) == x - 1);\n        assert(wrapper_with_struct(MyStruct { operation: increment }, x) == x + 1);\n        assert(wrapper_with_struct(MyStruct { operation: decrement }, x) == x - 1);\n        // https://github.com/noir-lang/noir/issues/1975\n        assert(increment(x) == x + 1);\n    }\n}\n\nunconstrained fn wrapper(func: unconstrained fn(u32) -> u32, param: u32) -> u32 {\n    func(param)\n}\n\nunconstrained fn increment(x: u32) -> u32 {\n    x + 1\n}\n\nunconstrained fn decrement(x: u32) -> u32 {\n    x - 1\n}\n\nunconstrained fn wrapper_with_struct(my_struct: MyStruct, param: u32) -> u32 {\n    let func = my_struct.operation;\n    func(param)\n}\n\nfn increment_acir(x: u32) -> u32 {\n    x + 1\n}\n",
      "path": ""
    }
  },
  "expression_width": {
    "Bounded": {
      "width": 4
    }
  }
=======
  "debug_symbols": "[debug_symbols]",
  "file_map": "[file_map]",
  "names": [
    "main"
  ],
  "brillig_names": [
    "main"
  ]
>>>>>>> 318ff16c
}<|MERGE_RESOLUTION|>--- conflicted
+++ resolved
@@ -43,27 +43,11 @@
     "unconstrained func 0",
     "[Const { destination: Direct(2), bit_size: Integer(U32), value: 1 }, Const { destination: Direct(1), bit_size: Integer(U32), value: 32837 }, Const { destination: Direct(0), bit_size: Integer(U32), value: 3 }, Const { destination: Relative(2), bit_size: Integer(U32), value: 1 }, Const { destination: Relative(3), bit_size: Integer(U32), value: 0 }, CalldataCopy { destination_address: Direct(32836), size_address: Relative(2), offset_address: Relative(3) }, Cast { destination: Direct(32836), source: Direct(32836), bit_size: Integer(U32) }, Mov { destination: Relative(1), source: Direct(32836) }, Call { location: 13 }, Call { location: 14 }, Const { destination: Relative(1), bit_size: Integer(U32), value: 32837 }, Const { destination: Relative(2), bit_size: Integer(U32), value: 0 }, Stop { return_data: HeapVector { pointer: Relative(1), size: Relative(2) } }, Return, Call { location: 25 }, Const { destination: Relative(2), bit_size: Integer(U32), value: 1 }, BinaryIntOp { destination: Relative(3), op: Add, bit_size: U32, lhs: Relative(1), rhs: Relative(2) }, BinaryIntOp { destination: Relative(4), op: LessThanEquals, bit_size: U32, lhs: Relative(1), rhs: Relative(3) }, JumpIf { condition: Relative(4), location: 20 }, Call { location: 31 }, BinaryIntOp { destination: Relative(4), op: Sub, bit_size: U32, lhs: Relative(1), rhs: Relative(2) }, BinaryIntOp { destination: Relative(5), op: LessThanEquals, bit_size: U32, lhs: Relative(2), rhs: Relative(1) }, JumpIf { condition: Relative(5), location: 24 }, Call { location: 34 }, Return, Const { destination: Direct(32772), bit_size: Integer(U32), value: 30720 }, BinaryIntOp { destination: Direct(32771), op: LessThan, bit_size: U32, lhs: Direct(0), rhs: Direct(32772) }, JumpIf { condition: Direct(32771), location: 30 }, IndirectConst { destination_pointer: Direct(1), bit_size: Integer(U64), value: 17843811134343075018 }, Trap { revert_data: HeapVector { pointer: Direct(1), size: Direct(2) } }, Return, IndirectConst { destination_pointer: Direct(1), bit_size: Integer(U64), value: 5019202896831570965 }, Trap { revert_data: HeapVector { pointer: Direct(1), size: Direct(2) } }, Return, IndirectConst { destination_pointer: Direct(1), bit_size: Integer(U64), value: 2920182694213909827 }, Trap { revert_data: HeapVector { pointer: Direct(1), size: Direct(2) } }, Return]"
   ],
-<<<<<<< HEAD
-  "debug_symbols": "pZJNjoQgEEbvwpqF/Dp6FWMMKnZICBpaJ5kY7z6FYrcu6E1veEDxqlh8K+p1uzwa44bxicpqRa031ppHY8dOzWZ0cLuiLCxEoJJhROSB/MDPgWIHhYcSQA7QAwywbRidLZvZax06XmbA5El57WZUusVajH6VXfZHz0m5nbPyUM0w0q4HQsPBWB12G37bWVolnEWZSP7Sxd0naV8yGX3J85RPP/hFEf08S87/8H/KefSpFCmff/l/kfZzcfq5JDe/hpPqjL+lZgudvFGt1fE4LK67VOe/6aycqZv82Ol+8Tp0ukQP1ooKzLIasgbpqhjHTNZbGP0P",
-  "file_map": {
-    "50": {
-      "source": "struct MyStruct {\n    operation: unconstrained fn(u32) -> u32,\n}\n\nfn main(x: u32) {\n    // Safety: testing context\n    unsafe {\n        assert(wrapper(increment, x) == x + 1);\n        assert(wrapper(increment_acir, x) == x + 1);\n        assert(wrapper(decrement, x) == x - 1);\n        assert(wrapper_with_struct(MyStruct { operation: increment }, x) == x + 1);\n        assert(wrapper_with_struct(MyStruct { operation: decrement }, x) == x - 1);\n        // https://github.com/noir-lang/noir/issues/1975\n        assert(increment(x) == x + 1);\n    }\n}\n\nunconstrained fn wrapper(func: unconstrained fn(u32) -> u32, param: u32) -> u32 {\n    func(param)\n}\n\nunconstrained fn increment(x: u32) -> u32 {\n    x + 1\n}\n\nunconstrained fn decrement(x: u32) -> u32 {\n    x - 1\n}\n\nunconstrained fn wrapper_with_struct(my_struct: MyStruct, param: u32) -> u32 {\n    let func = my_struct.operation;\n    func(param)\n}\n\nfn increment_acir(x: u32) -> u32 {\n    x + 1\n}\n",
-      "path": ""
-    }
-  },
+  "debug_symbols": "[debug_symbols]",
+  "file_map": "[file_map]",
   "expression_width": {
     "Bounded": {
       "width": 4
     }
   }
-=======
-  "debug_symbols": "[debug_symbols]",
-  "file_map": "[file_map]",
-  "names": [
-    "main"
-  ],
-  "brillig_names": [
-    "main"
-  ]
->>>>>>> 318ff16c
 }