--- conflicted
+++ resolved
@@ -35,20 +35,11 @@
     "return value indices : [_2]",
     "EXPR [ (-1, _1) (1, _2) 0 ]"
   ],
-<<<<<<< HEAD
-  "debug_symbols": "dY/dCoMwDIXfJde9UMZ+8FXGkFijFEJbYisM8d0XRTcZeJWefP0O7QQtNbmvne/CANVzgkYcs+trDhaTC16302xgj3USIl3BgasVUcgnqHxmNjAi5/XSENGvM6EoLQyQb3VqYeeYltNsfnZxrpa3xyaX98tXv6r/0oTWyf+LRxSHDdMWu+ztgaZ33Mn+4yjBUpuFlqaVafcH",
-  "file_map": {},
+  "debug_symbols": "[debug_symbols]",
+  "file_map": "[file_map]",
   "expression_width": {
     "Bounded": {
       "width": 4
     }
   }
-=======
-  "debug_symbols": "[debug_symbols]",
-  "file_map": "[file_map]",
-  "names": [
-    "main"
-  ],
-  "brillig_names": []
->>>>>>> 318ff16c
 }