--- conflicted
+++ resolved
@@ -27,20 +27,15 @@
     },
     "error_types": {}
   },
-<<<<<<< HEAD
   "bytecode": [
     "func 0",
-    "current witness index : 2",
-    "private parameters indices : [0, 1]",
+    "current witness index : _2",
+    "private parameters indices : [_0, _1]",
     "public parameters indices : []",
-    "return value indices : [2]",
+    "return value indices : [_2]",
     "EXPR [ (-1, _1) (1, _2) 0 ]"
   ],
-  "debug_symbols": "XYxLCoAwDAXvkrUn8Coi0k9aAqEpsRWk9O5+cCFdzhveNPBoa9woBdlhXhqwOFNI0k2tT2CVmCluw3wYJWMZPww1uZ8tZ8bhn1Uc+qr4lF7X134B",
-=======
-  "bytecode": "H4sIAAAAAAAA/62QUQqAMAxDt+GB2rV17Z9Xcbjd/wiKmyDTP31Q8lEISbxrhOO8exK6Ll0JZuaSYkHCFaJlFWDJs6KiqGxRiYqyJsuWwJCpYBWjCg1/84JvYPjP68w1DZ3dsIl/+V/scB+r50gBAAA=",
   "debug_symbols": "dY/dCoMwDIXfJde9UMZ+8FXGkFijFEJbYisM8d0XRTcZeJWefP0O7QQtNbmvne/CANVzgkYcs+trDhaTC16302xgj3USIl3BgasVUcgnqHxmNjAi5/XSENGvM6EoLQyQb3VqYeeYltNsfnZxrpa3xyaX98tXv6r/0oTWyf+LRxSHDdMWu+ztgaZ33Mn+4yjBUpuFlqaVafcH",
->>>>>>> 2114ae22
   "file_map": {},
   "names": [
     "main"
