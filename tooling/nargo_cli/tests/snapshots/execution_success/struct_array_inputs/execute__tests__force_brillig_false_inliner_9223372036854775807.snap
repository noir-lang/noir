---
source: tooling/nargo_cli/tests/execute.rs
expression: artifact
---
{
  "noir_version": "[noir_version]",
  "hash": "[hash]",
  "abi": {
    "parameters": [
      {
        "name": "foos",
        "type": {
          "kind": "array",
          "length": 3,
          "type": {
            "kind": "struct",
            "path": "Foo",
            "fields": [
              {
                "name": "bar",
                "type": {
                  "kind": "field"
                }
              },
              {
                "name": "baz",
                "type": {
                  "kind": "field"
                }
              }
            ]
          }
        },
        "visibility": "private"
      }
    ],
    "return_type": {
      "abi_type": {
        "kind": "field"
      },
      "visibility": "public"
    },
    "error_types": {}
  },
<<<<<<< HEAD
  "bytecode": [
    "func 0",
    "current witness index : 6",
    "private parameters indices : [0, 1, 2, 3, 4, 5]",
    "public parameters indices : []",
    "return value indices : [6]",
    "EXPR [ (-1, _4) (-1, _5) (1, _6) 0 ]"
  ],
  "debug_symbols": "XYxLCoAwDAXvkrUn8Coi0k9aAqEpsRWk9O5+cCFdzhveNPBoa9woBdlhXhqwOFNI0k2tT2CVmCluw3wYJWMZPww1uZ8tZ8bhn1Uc+qr4lF7X134B",
=======
  "bytecode": "H4sIAAAAAAAA/62QSwqAMAxE/Z8naRKb7LyKxXr/I2ixQqlL+yAMZIZZTN89LPf13Zcx65aVYGWO3kUk3MFZUAGWsCoqisrhlCgqq7dgHgyZIp5idMLD1LBrLrrgH7i064K041Ts+pL+Q940+XPl1fmXC4qNvN+kAQAA",
  "debug_symbols": "nZDRCoMwDEX/pc8+2MHG9FfGkFijFEJbYisM8d8XRZ0bDMaekpubcwMZVYN16irrWt+r8jaqmi2R7SryBqL1TqbjlKlNVpERZaQOvlABGF1UpUtEmRqA0rLUB3BLjcDi5plC10iVwNYSzt2Uvej8O1rolS2uO3z+mdb5ecW1Pv3B79e1vrzhd1FgLH++awC2UBOusk3OHNz4CJuzvTuwN9gkxjlp8ST7CQ==",
>>>>>>> 2114ae22
  "file_map": {},
  "names": [
    "main"
  ],
  "brillig_names": []
}<|MERGE_RESOLUTION|>--- conflicted
+++ resolved
@@ -42,20 +42,15 @@
     },
     "error_types": {}
   },
-<<<<<<< HEAD
   "bytecode": [
     "func 0",
-    "current witness index : 6",
-    "private parameters indices : [0, 1, 2, 3, 4, 5]",
+    "current witness index : _6",
+    "private parameters indices : [_0, _1, _2, _3, _4, _5]",
     "public parameters indices : []",
-    "return value indices : [6]",
+    "return value indices : [_6]",
     "EXPR [ (-1, _4) (-1, _5) (1, _6) 0 ]"
   ],
-  "debug_symbols": "XYxLCoAwDAXvkrUn8Coi0k9aAqEpsRWk9O5+cCFdzhveNPBoa9woBdlhXhqwOFNI0k2tT2CVmCluw3wYJWMZPww1uZ8tZ8bhn1Uc+qr4lF7X134B",
-=======
-  "bytecode": "H4sIAAAAAAAA/62QSwqAMAxE/Z8naRKb7LyKxXr/I2ixQqlL+yAMZIZZTN89LPf13Zcx65aVYGWO3kUk3MFZUAGWsCoqisrhlCgqq7dgHgyZIp5idMLD1LBrLrrgH7i064K041Ts+pL+Q940+XPl1fmXC4qNvN+kAQAA",
   "debug_symbols": "nZDRCoMwDEX/pc8+2MHG9FfGkFijFEJbYisM8d8XRZ0bDMaekpubcwMZVYN16irrWt+r8jaqmi2R7SryBqL1TqbjlKlNVpERZaQOvlABGF1UpUtEmRqA0rLUB3BLjcDi5plC10iVwNYSzt2Uvej8O1rolS2uO3z+mdb5ecW1Pv3B79e1vrzhd1FgLH++awC2UBOusk3OHNz4CJuzvTuwN9gkxjlp8ST7CQ==",
->>>>>>> 2114ae22
   "file_map": {},
   "names": [
     "main"
