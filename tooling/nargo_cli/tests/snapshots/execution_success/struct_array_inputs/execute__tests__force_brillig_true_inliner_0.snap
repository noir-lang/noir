--- conflicted
+++ resolved
@@ -57,27 +57,11 @@
     "unconstrained func 0",
     "[Const { destination: Direct(2), bit_size: Integer(U32), value: 1 }, Const { destination: Direct(1), bit_size: Integer(U32), value: 32843 }, Const { destination: Direct(0), bit_size: Integer(U32), value: 3 }, Const { destination: Relative(2), bit_size: Integer(U32), value: 6 }, Const { destination: Relative(3), bit_size: Integer(U32), value: 0 }, CalldataCopy { destination_address: Direct(32836), size_address: Relative(2), offset_address: Relative(3) }, Const { destination: Relative(1), bit_size: Integer(U32), value: 32836 }, Const { destination: Relative(3), bit_size: Integer(U32), value: 6 }, Mov { destination: Relative(2), source: Direct(1) }, Const { destination: Relative(4), bit_size: Integer(U32), value: 7 }, BinaryIntOp { destination: Direct(1), op: Add, bit_size: U32, lhs: Direct(1), rhs: Relative(4) }, IndirectConst { destination_pointer: Relative(2), bit_size: Integer(U32), value: 1 }, BinaryIntOp { destination: Relative(4), op: Add, bit_size: U32, lhs: Relative(2), rhs: Direct(2) }, Mov { destination: Direct(32771), source: Relative(1) }, Mov { destination: Direct(32772), source: Relative(4) }, Mov { destination: Direct(32773), source: Relative(3) }, Call { location: 24 }, Mov { destination: Relative(1), source: Relative(2) }, Call { location: 35 }, Call { location: 36 }, Mov { destination: Direct(32842), source: Relative(1) }, Const { destination: Relative(2), bit_size: Integer(U32), value: 32842 }, Const { destination: Relative(3), bit_size: Integer(U32), value: 1 }, Stop { return_data: HeapVector { pointer: Relative(2), size: Relative(3) } }, BinaryIntOp { destination: Direct(32775), op: Add, bit_size: U32, lhs: Direct(32771), rhs: Direct(32773) }, Mov { destination: Direct(32776), source: Direct(32771) }, Mov { destination: Direct(32777), source: Direct(32772) }, BinaryIntOp { destination: Direct(32778), op: Equals, bit_size: U32, lhs: Direct(32776), rhs: Direct(32775) }, JumpIf { condition: Direct(32778), location: 34 }, Load { destination: Direct(32774), source_pointer: Direct(32776) }, Store { destination_pointer: Direct(32777), source: Direct(32774) }, BinaryIntOp { destination: Direct(32776), op: Add, bit_size: U32, lhs: Direct(32776), rhs: Direct(2) }, BinaryIntOp { destination: Direct(32777), op: Add, bit_size: U32, lhs: Direct(32777), rhs: Direct(2) }, Jump { location: 27 }, Return, Return, Call { location: 45 }, Const { destination: Relative(2), bit_size: Integer(U32), value: 5 }, BinaryIntOp { destination: Relative(4), op: Add, bit_size: U32, lhs: Relative(1), rhs: Relative(2) }, Load { destination: Relative(3), source_pointer: Relative(4) }, Const { destination: Relative(2), bit_size: Integer(U32), value: 6 }, BinaryIntOp { destination: Relative(5), op: Add, bit_size: U32, lhs: Relative(1), rhs: Relative(2) }, Load { destination: Relative(4), source_pointer: Relative(5) }, BinaryFieldOp { destination: Relative(1), op: Add, lhs: Relative(3), rhs: Relative(4) }, Return, Const { destination: Direct(32772), bit_size: Integer(U32), value: 30720 }, BinaryIntOp { destination: Direct(32771), op: LessThan, bit_size: U32, lhs: Direct(0), rhs: Direct(32772) }, JumpIf { condition: Direct(32771), location: 50 }, IndirectConst { destination_pointer: Direct(1), bit_size: Integer(U64), value: 17843811134343075018 }, Trap { revert_data: HeapVector { pointer: Direct(1), size: Direct(2) } }, Return]"
   ],
-<<<<<<< HEAD
-  "debug_symbols": "nZHNqsMgEIXfZdYuNCb3NnmVEoJJJkUQE6wWSvDdO+anTReF0o1H5/idgZkZemzDpdF2GK9QnWdonTZGXxozdsrr0VJ1Bp4O+Q+VYCBPq5SL5GRlJGKVbBUJlYyRwR7SeIeYMg6p1GtSDq2HygZjGNyUCcun66Tsol45cjkDtD0pBQ7aYLpF9qL5Z7QUG1uennDxNS14seFCZD/wz+5C/L3hNb1Up93bkGMKclq1BrfnEGx3cP192p19SZMbO+yDw5R02BRNN8uZzGsGgirnvGAFr2Pq/AA=",
-  "file_map": {
-    "50": {
-      "source": "struct Foo {\n    bar: Field,\n    baz: Field,\n}\n\nfn main(foos: [Foo; 3]) -> pub Field {\n    foos[2].bar + foos[2].baz\n}\n",
-      "path": ""
-    }
-  },
+  "debug_symbols": "[debug_symbols]",
+  "file_map": "[file_map]",
   "expression_width": {
     "Bounded": {
       "width": 4
     }
   }
-=======
-  "debug_symbols": "[debug_symbols]",
-  "file_map": "[file_map]",
-  "names": [
-    "main"
-  ],
-  "brillig_names": [
-    "main"
-  ]
->>>>>>> 318ff16c
 }