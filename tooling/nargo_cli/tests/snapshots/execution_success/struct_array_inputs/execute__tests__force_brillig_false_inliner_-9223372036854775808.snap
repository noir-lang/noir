---
source: tooling/nargo_cli/tests/execute.rs
expression: artifact
---
{
  "noir_version": "[noir_version]",
  "hash": "[hash]",
  "abi": {
    "parameters": [
      {
        "name": "foos",
        "type": {
          "kind": "array",
          "length": 3,
          "type": {
            "kind": "struct",
            "path": "Foo",
            "fields": [
              {
                "name": "bar",
                "type": {
                  "kind": "field"
                }
              },
              {
                "name": "baz",
                "type": {
                  "kind": "field"
                }
              }
            ]
          }
        },
        "visibility": "private"
      }
    ],
    "return_type": {
      "abi_type": {
        "kind": "field"
      },
      "visibility": "public"
    },
    "error_types": {}
  },
  "bytecode": [
    "func 0",
    "current witness index : _6",
    "private parameters indices : [_0, _1, _2, _3, _4, _5]",
    "public parameters indices : []",
    "return value indices : [_6]",
    "EXPR [ (-1, _4) (-1, _5) (1, _6) 0 ]"
  ],
<<<<<<< HEAD
  "debug_symbols": "nZDRCoMwDEX/pc8+2MHG9FfGkFijFEJbYisM8d8XRZ0bDMaekpubcwMZVYN16irrWt+r8jaqmi2R7SryBqL1TqbjlKlNVpERZaQOvlABGF1UpUtEmRqA0rLUB3BLjcDi5plC10iVwNYSzt2Uvej8O1rolS2uO3z+mdb5ecW1Pv3B79e1vrzhd1FgLH++awC2UBOusk3OHNz4CJuzvTuwN9gkxjlp8ST7CQ==",
  "file_map": {},
  "expression_width": {
    "Bounded": {
      "width": 4
    }
  }
=======
  "debug_symbols": "[debug_symbols]",
  "file_map": "[file_map]",
  "names": [
    "main"
  ],
  "brillig_names": []
>>>>>>> 318ff16c
}<|MERGE_RESOLUTION|>--- conflicted
+++ resolved
@@ -50,20 +50,11 @@
     "return value indices : [_6]",
     "EXPR [ (-1, _4) (-1, _5) (1, _6) 0 ]"
   ],
-<<<<<<< HEAD
-  "debug_symbols": "nZDRCoMwDEX/pc8+2MHG9FfGkFijFEJbYisM8d8XRZ0bDMaekpubcwMZVYN16irrWt+r8jaqmi2R7SryBqL1TqbjlKlNVpERZaQOvlABGF1UpUtEmRqA0rLUB3BLjcDi5plC10iVwNYSzt2Uvej8O1rolS2uO3z+mdb5ecW1Pv3B79e1vrzhd1FgLH++awC2UBOusk3OHNz4CJuzvTuwN9gkxjlp8ST7CQ==",
-  "file_map": {},
+  "debug_symbols": "[debug_symbols]",
+  "file_map": "[file_map]",
   "expression_width": {
     "Bounded": {
       "width": 4
     }
   }
-=======
-  "debug_symbols": "[debug_symbols]",
-  "file_map": "[file_map]",
-  "names": [
-    "main"
-  ],
-  "brillig_names": []
->>>>>>> 318ff16c
 }