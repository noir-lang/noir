--- conflicted
+++ resolved
@@ -25,20 +25,15 @@
     "return_type": null,
     "error_types": {}
   },
-<<<<<<< HEAD
   "bytecode": [
     "func 0",
-    "current witness index : 1",
-    "private parameters indices : [0, 1]",
+    "current witness index : _1",
+    "private parameters indices : [_0, _1]",
     "public parameters indices : []",
     "return value indices : []",
     "EXPR [ (1, _0) (-1, _1) 0 ]"
   ],
-  "debug_symbols": "ZY1bCsMgEEX3Mt9+aKFQ3UopwWcYEBUfhSLZe01IQMjnuffMnQ7GqrYuGFwsIN4dfNSyYgyDOtAjKkmGnUqVuYJ48QcBGwwITtlGwKG3IJ50IzeVUXaqjPFZ/QxQGb3HdZk/jvgrM0rl7YmuBT219Zeu5rpPOWprWrb70tGN+T8=",
-=======
-  "bytecode": "H4sIAAAAAAAA/62QQQ6AMAgEW+ODoEALN79iI/3/E0yUg2niSSche5uwm9NNjptZIrdI+AY+XQSV2VtxJNyhWFcBll4VFUXlKErkytqsWwNDJschRiNk+b+/Ltc6dU4vm8ycABPIT0QBAAA=",
   "debug_symbols": "dZDRCoMwDEX/Jc99aAeD6a+MIbVGKYS2xHYwxH9fFN30wac0uT035E7QYVuGxoc+jlA/J2jZE/mhoehs9jHIdJoV7G2TGVFGcNCFSpYxZKhDIVLwtlTWT2OyYa3ZsqhaAYZOqhj2nnB5zepP62v0Ud02uNLmh9/PvLnmjTYbb0x14l/SWef5dDFoqG/zYsfetoRbCn0J7hBK/qRd2WNLHB12hXGxWzVZ8AU=",
->>>>>>> 2114ae22
   "file_map": {
     "50": {
       "source": "struct Bar<T> {\n    one: Field,\n    two: Field,\n    other: T,\n}\n\nfn foo<T>(bar: Bar<T>) {\n    assert(bar.one == bar.two);\n}\n\nstruct BigInt<let N: u32> {\n    limbs: [u32; N],\n}\n\nimpl<let N: u32> BigInt<N> {\n    // `N` is in scope of all methods in the impl\n    fn first(first: BigInt<N>, second: BigInt<N>) -> Self {\n        assert(first.limbs != second.limbs);\n        first\n    }\n\n    fn second(first: BigInt<N>, second: Self) -> Self {\n        assert(first.limbs != second.limbs);\n        second\n    }\n}\n\nimpl Bar<Field> {\n    fn get_other(self) -> Field {\n        self.other\n    }\n}\n\nimpl<T> Bar<T> {\n    // This is to test that we can use turbofish on methods as well\n    fn zeroed<A>(_self: Self) -> A {\n        std::mem::zeroed()\n    }\n}\n\nfn main(x: Field, y: Field) {\n    let bar1: Bar<Field> = Bar { one: x, two: y, other: 0 };\n    let bar2 = Bar { one: x, two: y, other: [0] };\n\n    foo(bar1);\n    foo(bar2);\n    // Test generic impls\n    let int1 = BigInt { limbs: [1] };\n    let int2 = BigInt { limbs: [2] };\n    let BigInt { limbs } = int1.second(int2).first(int1);\n    assert(limbs == int2.limbs);\n    // Test impl exclusively for Bar<Field>\n    assert(bar1.get_other() == bar1.other);\n    // Expected type error\n    // assert(bar2.get_other() == bar2.other);\n    let one = x;\n    let two = y;\n    let nested_generics: Bar<Bar<Field>> = Bar { one, two, other: Bar { one, two, other: 0 } };\n    assert(nested_generics.other.other == bar1.get_other());\n\n    // Test turbofish operator\n    foo::<Field>(bar1);\n\n    // Test that turbofish works on methods and that it uses the generics on the methods\n    // While still handling the generic on the impl (T in this case) that is implicitly added\n    // to the method.\n    assert(bar1.zeroed::<u32>() == 0);\n\n    let _ = regression_2055([1, 2, 3]);\n}\n\nfn regression_2055<let LEN: u32>(bytes: [u8; LEN]) -> Field {\n    let mut f = 0;\n    let mut b = 1;\n    let mut len = LEN - 1; // FAILS\n    for i in 0..LEN {\n        let j = len - i;\n        f += (bytes[j] as Field) * b;\n        b *= 256;\n    }\n    f\n}\n",
