---
source: tooling/nargo_cli/tests/execute.rs
expression: expanded_code
---
unconstrained fn decode_ascii(ascii: u8) -> u8 {
    if ascii < 58_u8 {
        ascii - 48_u8
    } else if ascii < 71_u8 {
        ascii - 55_u8
    } else {
        ascii - 87_u8
    }
}

unconstrained fn decode_hex<let N: u32, let M: u32>(s: str<N>) -> [u8; M] {
    let mut result: [u8; M] = [0_u8; M];
    let as_bytes: [u8; N] = s.as_bytes();
    for i in 0_u32..N {
        if (i % 2_u32) != 0_u32 { continue; };
        {
<<<<<<< HEAD
            let i_4443: u32 = i / 2_u32;
            result[i_4443] =
=======
            let i_4440: u32 = i / 2_u32;
            result[i_4440] =
>>>>>>> 1ffaa3bd
                (decode_ascii(as_bytes[i]) * 16_u8) + decode_ascii(as_bytes[i + 1_u32]);
        }
    }
    result
}

unconstrained fn cipher(plaintext: [u8; 12], iv: [u8; 16], key: [u8; 16]) -> [u8; 16] {
    let result: [u8; (12 + 16) - (12 % 16)] = std::aes128::aes128_encrypt(plaintext, iv, key);
    result
}

fn main(inputs: str<12>, iv: str<16>, key: str<16>, output: str<32>) {
    let result: [u8; 16] =
        std::aes128::aes128_encrypt(inputs.as_bytes(), iv.as_bytes(), key.as_bytes());
    // Safety: comment added by `nargo expand`
    let output_bytes: [u8; 16] = unsafe { decode_hex(output) };
    assert(result == output_bytes);
    // Safety: comment added by `nargo expand`
    let unconstrained_result: [u8; 16] =
        unsafe { cipher(inputs.as_bytes(), iv.as_bytes(), key.as_bytes()) };
    assert(unconstrained_result == output_bytes);
}<|MERGE_RESOLUTION|>--- conflicted
+++ resolved
@@ -18,13 +18,8 @@
     for i in 0_u32..N {
         if (i % 2_u32) != 0_u32 { continue; };
         {
-<<<<<<< HEAD
-            let i_4443: u32 = i / 2_u32;
-            result[i_4443] =
-=======
-            let i_4440: u32 = i / 2_u32;
-            result[i_4440] =
->>>>>>> 1ffaa3bd
+            let i_4439: u32 = i / 2_u32;
+            result[i_4439] =
                 (decode_ascii(as_bytes[i]) * 16_u8) + decode_ascii(as_bytes[i + 1_u32]);
         }
     }
