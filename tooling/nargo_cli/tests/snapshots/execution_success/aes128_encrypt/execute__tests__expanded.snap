--- conflicted
+++ resolved
@@ -18,13 +18,8 @@
     for i in 0_u32..N {
         if (i % 2_u32) != 0_u32 { continue; };
         {
-<<<<<<< HEAD
-            let i_4315: u32 = i / 2_u32;
-            result[i_4315] =
-=======
-            let i_4334: u32 = i / 2_u32;
-            result[i_4334] =
->>>>>>> 3ceac8f4
+            let i_4367: u32 = i / 2_u32;
+            result[i_4367] =
                 (decode_ascii(as_bytes[i]) * 16_u8) + decode_ascii(as_bytes[i + 1_u32]);
         }
     }
