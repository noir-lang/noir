--- conflicted
+++ resolved
@@ -18,13 +18,8 @@
     for i in 0_u32..N {
         if (i % 2_u32) != 0_u32 { continue; };
         {
-<<<<<<< HEAD
-            let i_4421: u32 = i / 2_u32;
-            result[i_4421] =
-=======
             let i_4386: u32 = i / 2_u32;
             result[i_4386] =
->>>>>>> a8918be2
                 (decode_ascii(as_bytes[i]) * 16_u8) + decode_ascii(as_bytes[i + 1_u32]);
         }
     }
