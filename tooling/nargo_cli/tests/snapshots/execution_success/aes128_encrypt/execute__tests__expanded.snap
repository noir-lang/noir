--- conflicted
+++ resolved
@@ -18,13 +18,8 @@
     for i in 0_u32..N {
         if (i % 2_u32) != 0_u32 { continue; };
         {
-<<<<<<< HEAD
-            let i_3963: u32 = i / 2_u32;
-            result[i_3963] =
-=======
-            let i_4249: u32 = i / 2_u32;
-            result[i_4249] =
->>>>>>> 1cc60bb7
+            let i_4268: u32 = i / 2_u32;
+            result[i_4268] =
                 (decode_ascii(as_bytes[i]) * 16_u8) + decode_ascii(as_bytes[i + 1_u32]);
         }
     }
