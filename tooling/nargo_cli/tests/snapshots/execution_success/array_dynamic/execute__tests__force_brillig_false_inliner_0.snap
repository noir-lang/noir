---
source: tooling/nargo_cli/tests/execute.rs
expression: artifact
---
{
  "noir_version": "[noir_version]",
  "hash": "[hash]",
  "abi": {
    "parameters": [
      {
        "name": "x",
        "type": {
          "kind": "array",
          "length": 5,
          "type": {
            "kind": "integer",
            "sign": "unsigned",
            "width": 32
          }
        },
        "visibility": "private"
      },
      {
        "name": "z",
        "type": {
          "kind": "integer",
          "sign": "unsigned",
          "width": 32
        },
        "visibility": "private"
      },
      {
        "name": "t",
        "type": {
          "kind": "integer",
          "sign": "unsigned",
          "width": 32
        },
        "visibility": "private"
      },
      {
        "name": "index",
        "type": {
          "kind": "array",
          "length": 5,
          "type": {
            "kind": "integer",
            "sign": "unsigned",
            "width": 32
          }
        },
        "visibility": "private"
      },
      {
        "name": "index2",
        "type": {
          "kind": "array",
          "length": 5,
          "type": {
            "kind": "integer",
            "sign": "unsigned",
            "width": 32
          }
        },
        "visibility": "private"
      },
      {
        "name": "offset",
        "type": {
          "kind": "integer",
          "sign": "unsigned",
          "width": 32
        },
        "visibility": "private"
      },
      {
        "name": "sublen",
        "type": {
          "kind": "field"
        },
        "visibility": "private"
      }
    ],
    "return_type": null,
    "error_types": {
      "2920182694213909827": {
        "error_kind": "string",
        "string": "attempt to subtract with overflow"
      },
      "5019202896831570965": {
        "error_kind": "string",
        "string": "attempt to add with overflow"
      },
      "7233212735005103307": {
        "error_kind": "string",
        "string": "attempt to multiply with overflow"
      },
      "14225679739041873922": {
        "error_kind": "string",
        "string": "Index out of bounds"
      }
    }
  },
  "bytecode": [
    "func 0",
    "current witness index : _90",
    "private parameters indices : [_0, _1, _2, _3, _4, _5, _6, _7, _8, _9, _10, _11, _12, _13, _14, _15, _16, _17, _18]",
    "public parameters indices : []",
    "return value indices : []",
    "BLACKBOX::RANGE [_0]:32 bits []",
    "BLACKBOX::RANGE [_1]:32 bits []",
    "BLACKBOX::RANGE [_2]:32 bits []",
    "BLACKBOX::RANGE [_3]:32 bits []",
    "BLACKBOX::RANGE [_4]:32 bits []",
    "INIT (id: 0, len: 5, witnesses: [_0, _1, _2, _3, _4])",
    "BLACKBOX::RANGE [_5]:32 bits []",
    "BLACKBOX::RANGE [_6]:32 bits []",
    "INIT (id: 1, len: 5, witnesses: [_7, _8, _9, _10, _11])",
    "BLACKBOX::RANGE [_12]:32 bits []",
    "BLACKBOX::RANGE [_13]:32 bits []",
    "BLACKBOX::RANGE [_14]:32 bits []",
    "BLACKBOX::RANGE [_15]:32 bits []",
    "BLACKBOX::RANGE [_16]:32 bits []",
    "BLACKBOX::RANGE [_17]:32 bits []",
    "EXPR [ (5, _6) (-1, _19) 0 ]",
    "BLACKBOX::RANGE [_19]:32 bits []",
    "EXPR [ (1, _5) (-1, _19) (-1, _20) 0 ]",
    "BLACKBOX::RANGE [_20]:32 bits []",
    "EXPR [ (1, _20) (-1, _21) -5 ]",
    "EXPR [ (1, _21) (-1, _22) -3 ]",
    "BRILLIG CALL func 0: inputs: [Single(Expression { mul_terms: [], linear_combinations: [(1, Witness(21))], q_c: 4294967291 }), Single(Expression { mul_terms: [], linear_combinations: [], q_c: 4294967296 })], outputs: [Simple(Witness(23)), Simple(Witness(24))]",
    "BLACKBOX::RANGE [_24]:32 bits []",
    "EXPR [ (1, _21) (-4294967296, _23) (-1, _24) 4294967291 ]",
    "EXPR [ (-1, _23) 0 ]",
    "MEM (id: 0, read at: EXPR [ (1, _21) 0 ], value: EXPR [ (1, _25) 0 ]) ",
    "EXPR [ (1, _25) -111 ]",
    "BRILLIG CALL func 0: inputs: [Single(Expression { mul_terms: [], linear_combinations: [(1, Witness(22))], q_c: 4294967291 }), Single(Expression { mul_terms: [], linear_combinations: [], q_c: 4294967296 })], outputs: [Simple(Witness(26)), Simple(Witness(27))]",
    "BLACKBOX::RANGE [_27]:32 bits []",
    "EXPR [ (1, _22) (-4294967296, _26) (-1, _27) 4294967291 ]",
    "EXPR [ (-1, _26) 0 ]",
    "MEM (id: 0, read at: EXPR [ (1, _22) 0 ], value: EXPR [ (1, _28) 0 ]) ",
    "EXPR [ (1, _28) -101 ]",
    "EXPR [ (-1, _29) 0 ]",
    "MEM (id: 0, write EXPR [ (1, _29) 0 ] at: EXPR [ (1, _22) 0 ]) ",
    "MEM (id: 0, read at: EXPR [ (1, _21) 0 ], value: EXPR [ (1, _30) 0 ]) ",
    "EXPR [ (1, _30) -111 ]",
    "EXPR [ (-1, _31) 1 ]",
    "MEM (id: 0, read at: EXPR [ (1, _31) 0 ], value: EXPR [ (1, _32) 0 ]) ",
    "EXPR [ (1, _32) 0 ]",
    "BRILLIG CALL func 0: inputs: [Single(Expression { mul_terms: [], linear_combinations: [(1, Witness(21))], q_c: 4294967286 }), Single(Expression { mul_terms: [], linear_combinations: [], q_c: 4294967296 })], outputs: [Simple(Witness(33)), Simple(Witness(34))]",
    "BLACKBOX::RANGE [_33]:1 bits []",
    "BLACKBOX::RANGE [_34]:32 bits []",
    "EXPR [ (1, _21) (-4294967296, _33) (-1, _34) 4294967286 ]",
    "EXPR [ (-1, _21, _33) (1, _21) (-1, _35) 0 ]",
    "MEM (id: 0, read at: EXPR [ (1, _35) 0 ], value: EXPR [ (1, _36) 0 ]) ",
    "EXPR [ (-1, _33, _36) (2, _33) (1, _36) (-1, _37) -2 ]",
    "BLACKBOX::RANGE [_37]:32 bits []",
    "EXPR [ (-1, _21, _33) (1, _21) (-1, _38) 0 ]",
    "MEM (id: 0, read at: EXPR [ (1, _38) 0 ], value: EXPR [ (1, _39) 0 ]) ",
    "MEM (id: 0, read at: EXPR [ (1, _29) 0 ], value: EXPR [ (1, _40) 0 ]) ",
    "MEM (id: 0, read at: EXPR [ (1, _31) 0 ], value: EXPR [ (1, _41) 0 ]) ",
    "EXPR [ (-1, _42) 2 ]",
    "MEM (id: 0, read at: EXPR [ (1, _42) 0 ], value: EXPR [ (1, _43) 0 ]) ",
    "EXPR [ (-1, _44) 3 ]",
    "MEM (id: 0, read at: EXPR [ (1, _44) 0 ], value: EXPR [ (1, _45) 0 ]) ",
    "EXPR [ (-1, _46) 4 ]",
    "MEM (id: 0, read at: EXPR [ (1, _46) 0 ], value: EXPR [ (1, _47) 0 ]) ",
    "INIT (id: 3, len: 5, witnesses: [_40, _41, _43, _45, _47])",
    "EXPR [ (-1, _33, _37) (1, _33, _39) (1, _37) (-1, _48) 0 ]",
    "MEM (id: 3, write EXPR [ (1, _48) 0 ] at: EXPR [ (1, _38) 0 ]) ",
    "MEM (id: 3, read at: EXPR [ (1, _46) 0 ], value: EXPR [ (1, _49) 0 ]) ",
    "MEM (id: 0, read at: EXPR [ (1, _46) 0 ], value: EXPR [ (1, _50) 0 ]) ",
    "EXPR [ (1, _21, _33) (-1, _51) 0 ]",
    "MEM (id: 0, read at: EXPR [ (1, _51) 0 ], value: EXPR [ (1, _52) 0 ]) ",
    "EXPR [ (-1, _33, _52) (1, _52) (-1, _53) 0 ]",
    "MEM (id: 0, write EXPR [ (1, _53) 0 ] at: EXPR [ (1, _51) 0 ]) ",
    "MEM (id: 0, read at: EXPR [ (1, _46) 0 ], value: EXPR [ (1, _54) 0 ]) ",
    "EXPR [ (-1, _33) (-1, _55) 1 ]",
    "EXPR [ (-1, _33, _49) (1, _33, _50) (1, _49) (-1, _56) 0 ]",
    "EXPR [ (1, _33, _54) (1, _55, _56) -109 ]",
    "BRILLIG CALL func 0: inputs: [Single(Expression { mul_terms: [], linear_combinations: [(1, Witness(7))], q_c: 4294967291 }), Single(Expression { mul_terms: [], linear_combinations: [], q_c: 4294967296 })], outputs: [Simple(Witness(57)), Simple(Witness(58))]",
    "BLACKBOX::RANGE [_58]:32 bits []",
    "EXPR [ (1, _7) (-4294967296, _57) (-1, _58) 4294967291 ]",
    "EXPR [ (-1, _57) 0 ]",
    "EXPR [ (-1, _59) 246 ]",
    "EXPR [ (-1, _60) 159 ]",
    "EXPR [ (-1, _61) 32 ]",
    "EXPR [ (-1, _62) 176 ]",
    "EXPR [ (-1, _63) 8 ]",
    "INIT (id: 4, len: 5, witnesses: [_59, _60, _61, _62, _63])",
    "MEM (id: 4, read at: EXPR [ (1, _7) 0 ], value: EXPR [ (1, _64) 0 ]) ",
    "BRILLIG CALL func 0: inputs: [Single(Expression { mul_terms: [], linear_combinations: [(1, Witness(8))], q_c: 4294967291 }), Single(Expression { mul_terms: [], linear_combinations: [], q_c: 4294967296 })], outputs: [Simple(Witness(65)), Simple(Witness(66))]",
    "BLACKBOX::RANGE [_66]:32 bits []",
    "EXPR [ (1, _8) (-4294967296, _65) (-1, _66) 4294967291 ]",
    "EXPR [ (-1, _65) 0 ]",
    "MEM (id: 4, read at: EXPR [ (1, _8) 0 ], value: EXPR [ (1, _67) 0 ]) ",
    "BRILLIG CALL func 0: inputs: [Single(Expression { mul_terms: [], linear_combinations: [(1, Witness(9))], q_c: 4294967291 }), Single(Expression { mul_terms: [], linear_combinations: [], q_c: 4294967296 })], outputs: [Simple(Witness(68)), Simple(Witness(69))]",
    "BLACKBOX::RANGE [_69]:32 bits []",
    "EXPR [ (1, _9) (-4294967296, _68) (-1, _69) 4294967291 ]",
    "EXPR [ (-1, _68) 0 ]",
    "MEM (id: 4, read at: EXPR [ (1, _9) 0 ], value: EXPR [ (1, _70) 0 ]) ",
    "BRILLIG CALL func 0: inputs: [Single(Expression { mul_terms: [], linear_combinations: [(1, Witness(10))], q_c: 4294967291 }), Single(Expression { mul_terms: [], linear_combinations: [], q_c: 4294967296 })], outputs: [Simple(Witness(71)), Simple(Witness(72))]",
    "BLACKBOX::RANGE [_72]:32 bits []",
    "EXPR [ (1, _10) (-4294967296, _71) (-1, _72) 4294967291 ]",
    "EXPR [ (-1, _71) 0 ]",
    "MEM (id: 4, read at: EXPR [ (1, _10) 0 ], value: EXPR [ (1, _73) 0 ]) ",
    "BRILLIG CALL func 0: inputs: [Single(Expression { mul_terms: [], linear_combinations: [(1, Witness(11))], q_c: 4294967291 }), Single(Expression { mul_terms: [], linear_combinations: [], q_c: 4294967296 })], outputs: [Simple(Witness(74)), Simple(Witness(75))]",
    "BLACKBOX::RANGE [_75]:32 bits []",
    "EXPR [ (1, _11) (-4294967296, _74) (-1, _75) 4294967291 ]",
    "EXPR [ (-1, _74) 0 ]",
    "MEM (id: 4, read at: EXPR [ (1, _11) 0 ], value: EXPR [ (1, _76) 0 ]) ",
    "BRILLIG CALL func 1: inputs: [Single(Expression { mul_terms: [], linear_combinations: [(1, Witness(64)), (1, Witness(67)), (1, Witness(70)), (1, Witness(73)), (1, Witness(76))], q_c: 0 })], outputs: [Simple(Witness(77))]",
    "EXPR [ (1, _64, _77) (1, _67, _77) (1, _70, _77) (1, _73, _77) (1, _76, _77) -1 ]",
    "BRILLIG CALL func 0: inputs: [Single(Expression { mul_terms: [], linear_combinations: [(1, Witness(18))], q_c: 0 }), Single(Expression { mul_terms: [], linear_combinations: [], q_c: 4294967296 })], outputs: [Simple(Witness(78)), Simple(Witness(79))]",
    "BLACKBOX::RANGE [_78]:222 bits []",
    "BLACKBOX::RANGE [_79]:32 bits []",
    "EXPR [ (1, _18) (-4294967296, _78) (-1, _79) 0 ]",
    "EXPR [ (-1, _78) (-1, _80) 5096253676302562286669017222071363378443840053029366383258766538131 ]",
    "BLACKBOX::RANGE [_80]:222 bits []",
    "BRILLIG CALL func 1: inputs: [Single(Expression { mul_terms: [], linear_combinations: [(-1, Witness(78))], q_c: 5096253676302562286669017222071363378443840053029366383258766538131 })], outputs: [Simple(Witness(81))]",
    "EXPR [ (-1, _78, _81) (5096253676302562286669017222071363378443840053029366383258766538131, _81) (1, _82) -1 ]",
    "EXPR [ (-1, _78, _82) (5096253676302562286669017222071363378443840053029366383258766538131, _82) 0 ]",
<<<<<<< HEAD
    "EXPR [ (1, _79, _82) (1, _82, _82) (268435454, _82) (-1, _83) 0 ]",
    "BLACKBOX::RANGE [_83]:32 bits []",
=======
    "EXPR [ (1, _79, _82) (268435455, _82) (-1, _83) 0 ]",
    "BLACKBOX::RANGE [(_83, 32)] []",
>>>>>>> 2203e14f
    "BRILLIG CALL func 0: inputs: [Single(Expression { mul_terms: [], linear_combinations: [(-1, Witness(79))], q_c: 4294967299 }), Single(Expression { mul_terms: [], linear_combinations: [], q_c: 4294967296 })], outputs: [Simple(Witness(84)), Simple(Witness(85))]",
    "BLACKBOX::RANGE [_84]:1 bits []",
    "BLACKBOX::RANGE [_85]:32 bits []",
    "EXPR [ (-1, _79) (-4294967296, _84) (-1, _85) 4294967299 ]",
    "EXPR [ (-1, _17, _84) (1, _17) (-3, _84) (-1, _86) 3 ]",
    "BLACKBOX::RANGE [_86]:32 bits []",
    "BRILLIG CALL func 0: inputs: [Single(Expression { mul_terms: [], linear_combinations: [(1, Witness(86))], q_c: 4294967291 }), Single(Expression { mul_terms: [], linear_combinations: [], q_c: 4294967296 })], outputs: [Simple(Witness(87)), Simple(Witness(88))]",
    "BLACKBOX::RANGE [_87]:1 bits []",
    "BLACKBOX::RANGE [_88]:32 bits []",
    "EXPR [ (1, _86) (-4294967296, _87) (-1, _88) 4294967291 ]",
    "EXPR [ (1, _84, _87) (-1, _87) 0 ]",
    "EXPR [ (-1, _84, _86) (1, _86) (-1, _89) 0 ]",
    "MEM (id: 1, read at: EXPR [ (1, _89) 0 ], value: EXPR [ (1, _90) 0 ]) ",
    "EXPR [ (1, _15, _84) (-1, _84, _90) (-1, _15) (1, _90) 0 ]",
    "unconstrained func 0",
    "[Const { destination: Direct(10), bit_size: Integer(U32), value: 2 }, Const { destination: Direct(11), bit_size: Integer(U32), value: 0 }, CalldataCopy { destination_address: Direct(0), size_address: Direct(10), offset_address: Direct(11) }, BinaryFieldOp { destination: Direct(2), op: IntegerDiv, lhs: Direct(0), rhs: Direct(1) }, BinaryFieldOp { destination: Direct(1), op: Mul, lhs: Direct(2), rhs: Direct(1) }, BinaryFieldOp { destination: Direct(1), op: Sub, lhs: Direct(0), rhs: Direct(1) }, Mov { destination: Direct(0), source: Direct(2) }, Stop { return_data: HeapVector { pointer: Direct(11), size: Direct(10) } }]",
    "unconstrained func 1",
    "[Const { destination: Direct(21), bit_size: Integer(U32), value: 1 }, Const { destination: Direct(20), bit_size: Integer(U32), value: 0 }, CalldataCopy { destination_address: Direct(0), size_address: Direct(21), offset_address: Direct(20) }, Const { destination: Direct(2), bit_size: Field, value: 0 }, BinaryFieldOp { destination: Direct(3), op: Equals, lhs: Direct(0), rhs: Direct(2) }, JumpIf { condition: Direct(3), location: 8 }, Const { destination: Direct(1), bit_size: Field, value: 1 }, BinaryFieldOp { destination: Direct(0), op: Div, lhs: Direct(1), rhs: Direct(0) }, Stop { return_data: HeapVector { pointer: Direct(20), size: Direct(21) } }]"
  ],
  "debug_symbols": "rZfNbtswEITfRWcdSC7JJfMqRREothwIEGRDsQMURt69S3NWdQ8uUDqnb2R5hn9akbp2+/Ht8v46LYfjR/fy49q9rdM8T++v83E3nKfjIr9ev/pOL1/P6zjKT93dfXGdhnVczt3Lcpnnvvsc5svtTx+nYbnxPKxy1/TduOyFEniY5rGor/6P2zy22hBhttFu9vAffvdt/tDgdzbA75xraT/z5qdH/vDY78nC7x+P/x/+QDr+QPE5v2/pfwg6/tDW/zt/avGzrl/g3OLP+vxGY570c4M/Ol3/6MJzfmrpf/Ra/DG0rH/krX0OT/pb1i9Gr/6m54dNhp+tafJr/bBpqT92W/veNLx/aOs/2Sa/3/yBm/xx86cmv33Oz/r+oEQt/qzj99Y1+f3mb2nfk/bfe27yb/uHb5k/v+2fvmn/fbx//ZSrYTetf51YOhtkz+w7GytY9k1Bqsgyn33njIQJrNS0wFVQha+QFJk3JylJwBWpIt9ApkJSZIVJUqwMgyTGSsPkwdIdaZpKf6RtkigrjVMCczli9J035YAhtKADCSx50iMfwJInzXsGS570w+fKYEALOpBADwYwggwiLyAvIi8iLyIvUjniCD0YwAgymMBcyaYcaISS52Qe2IEEerDkyfxwBBlMYK5MBrQg8hLyEvJSAJGXGNcJzJXZgMjLyMvIy8jLyMvIy8jLyMvIs8aoQKI1JZKLIBUlNBURVEQVrCKpyBDWqLAqnApSocmlPMqOYEuBVMEqkopSJvIs21IoVVgVTgWp8CqCilj2iiJYhSRTeXl9Dus0vM0jvi0Ol2V396lx/nXSO/oxclqPu3F/WcdS5Ld7Uva/AQ==",
  "file_map": {
    "50": {
      "source": "fn main(\n    x: [u32; 5],\n    mut z: u32,\n    t: u32,\n    index: [u32; 5],\n    index2: [u32; 5],\n    offset: u32,\n    sublen: Field,\n) {\n    let idx = (z - 5 * t - 5);\n    //dynamic array test\n    dyn_array(x, idx, idx - 3);\n    //regression for issue 1283\n    let mut s = 0;\n    let x3 = [246, 159, 32, 176, 8];\n    for i in 0..5 {\n        s += x3[index[i]];\n    }\n    assert(s != 0);\n\n    if 3 < (sublen as u32) {\n        assert(index[offset + 3] == index2[3]);\n    }\n}\n\nfn dyn_array(mut x: [u32; 5], y: u32, z: u32) {\n    assert(x[y] == 111);\n    assert(x[z] == 101);\n    x[z] = 0;\n    assert(x[y] == 111);\n    assert(x[1] == 0);\n    if y as u32 < 10 {\n        x[y] = x[y] - 2;\n    } else {\n        x[y] = 0;\n    }\n    assert(x[4] == 109);\n}\n",
      "path": ""
    }
  },
  "names": [
    "main"
  ],
  "brillig_names": [
    "directive_integer_quotient",
    "directive_invert"
  ]
}<|MERGE_RESOLUTION|>--- conflicted
+++ resolved
@@ -220,13 +220,8 @@
     "BRILLIG CALL func 1: inputs: [Single(Expression { mul_terms: [], linear_combinations: [(-1, Witness(78))], q_c: 5096253676302562286669017222071363378443840053029366383258766538131 })], outputs: [Simple(Witness(81))]",
     "EXPR [ (-1, _78, _81) (5096253676302562286669017222071363378443840053029366383258766538131, _81) (1, _82) -1 ]",
     "EXPR [ (-1, _78, _82) (5096253676302562286669017222071363378443840053029366383258766538131, _82) 0 ]",
-<<<<<<< HEAD
-    "EXPR [ (1, _79, _82) (1, _82, _82) (268435454, _82) (-1, _83) 0 ]",
+    "EXPR [ (1, _79, _82) (268435455, _82) (-1, _83) 0 ]",
     "BLACKBOX::RANGE [_83]:32 bits []",
-=======
-    "EXPR [ (1, _79, _82) (268435455, _82) (-1, _83) 0 ]",
-    "BLACKBOX::RANGE [(_83, 32)] []",
->>>>>>> 2203e14f
     "BRILLIG CALL func 0: inputs: [Single(Expression { mul_terms: [], linear_combinations: [(-1, Witness(79))], q_c: 4294967299 }), Single(Expression { mul_terms: [], linear_combinations: [], q_c: 4294967296 })], outputs: [Simple(Witness(84)), Simple(Witness(85))]",
     "BLACKBOX::RANGE [_84]:1 bits []",
     "BLACKBOX::RANGE [_85]:32 bits []",
