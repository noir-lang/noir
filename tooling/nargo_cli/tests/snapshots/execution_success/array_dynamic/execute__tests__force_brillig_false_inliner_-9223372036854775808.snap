---
source: tooling/nargo_cli/tests/execute.rs
assertion_line: 512
expression: artifact
---
{
  "noir_version": "[noir_version]",
  "hash": "[hash]",
  "abi": {
    "parameters": [
      {
        "name": "x",
        "type": {
          "kind": "array",
          "length": 5,
          "type": {
            "kind": "integer",
            "sign": "unsigned",
            "width": 32
          }
        },
        "visibility": "private"
      },
      {
        "name": "z",
        "type": {
          "kind": "integer",
          "sign": "unsigned",
          "width": 32
        },
        "visibility": "private"
      },
      {
        "name": "t",
        "type": {
          "kind": "integer",
          "sign": "unsigned",
          "width": 32
        },
        "visibility": "private"
      },
      {
        "name": "index",
        "type": {
          "kind": "array",
          "length": 5,
          "type": {
            "kind": "integer",
            "sign": "unsigned",
            "width": 32
          }
        },
        "visibility": "private"
      },
      {
        "name": "index2",
        "type": {
          "kind": "array",
          "length": 5,
          "type": {
            "kind": "integer",
            "sign": "unsigned",
            "width": 32
          }
        },
        "visibility": "private"
      },
      {
        "name": "offset",
        "type": {
          "kind": "integer",
          "sign": "unsigned",
          "width": 32
        },
        "visibility": "private"
      },
      {
        "name": "sublen",
        "type": {
          "kind": "field"
        },
        "visibility": "private"
      }
    ],
    "return_type": null,
    "error_types": {
      "2920182694213909827": {
        "error_kind": "string",
        "string": "attempt to subtract with overflow"
      },
      "5019202896831570965": {
        "error_kind": "string",
        "string": "attempt to add with overflow"
      },
      "7233212735005103307": {
        "error_kind": "string",
        "string": "attempt to multiply with overflow"
      },
      "14225679739041873922": {
        "error_kind": "string",
        "string": "Index out of bounds"
      }
    }
  },
  "bytecode": [
    "func 0",
    "current witness index : _78",
    "private parameters indices : [_0, _1, _2, _3, _4, _5, _6, _7, _8, _9, _10, _11, _12, _13, _14, _15, _16, _17, _18]",
    "public parameters indices : []",
    "return value indices : []",
    "BLACKBOX::RANGE [(_0, 32)] []",
    "BLACKBOX::RANGE [(_1, 32)] []",
    "BLACKBOX::RANGE [(_2, 32)] []",
    "BLACKBOX::RANGE [(_3, 32)] []",
    "BLACKBOX::RANGE [(_4, 32)] []",
    "INIT (id: 0, len: 5, witnesses: [_0, _1, _2, _3, _4])",
    "BLACKBOX::RANGE [(_5, 32)] []",
    "BLACKBOX::RANGE [(_6, 32)] []",
    "INIT (id: 1, len: 5, witnesses: [_7, _8, _9, _10, _11])",
    "BLACKBOX::RANGE [(_12, 32)] []",
    "BLACKBOX::RANGE [(_13, 32)] []",
    "BLACKBOX::RANGE [(_14, 32)] []",
    "BLACKBOX::RANGE [(_15, 32)] []",
    "BLACKBOX::RANGE [(_16, 32)] []",
    "BLACKBOX::RANGE [(_17, 32)] []",
    "EXPR [ (5, _6) (-1, _19) 0 ]",
    "BLACKBOX::RANGE [(_19, 32)] []",
    "EXPR [ (1, _5) (-1, _19) (-1, _20) 0 ]",
    "BLACKBOX::RANGE [(_20, 32)] []",
    "EXPR [ (1, _20) (-1, _21) -5 ]",
    "EXPR [ (1, _21) (-1, _22) -3 ]",
    "MEM (id: 0, read at: EXPR [ (1, _21) 0 ], value: EXPR [ (1, _23) 0 ]) ",
    "EXPR [ (1, _23) -111 ]",
    "MEM (id: 0, read at: EXPR [ (1, _22) 0 ], value: EXPR [ (1, _24) 0 ]) ",
    "EXPR [ (1, _24) -101 ]",
    "BRILLIG CALL func 0: inputs: [EXPR [ (1, _22) 4294967291 ], EXPR [ 4294967296 ]], outputs: [_25, _26]",
    "BLACKBOX::RANGE [(_26, 32)] []",
    "EXPR [ (1, _22) (-4294967296, _25) (-1, _26) 4294967291 ]",
    "EXPR [ (-1, _25) 0 ]",
    "EXPR [ (-1, _27) 0 ]",
    "MEM (id: 0, write EXPR [ (1, _27) 0 ] at: EXPR [ (1, _22) 0 ]) ",
    "MEM (id: 0, read at: EXPR [ (1, _21) 0 ], value: EXPR [ (1, _28) 0 ]) ",
    "EXPR [ (1, _28) -111 ]",
    "EXPR [ (-1, _29) 1 ]",
    "MEM (id: 0, read at: EXPR [ (1, _29) 0 ], value: EXPR [ (1, _30) 0 ]) ",
    "EXPR [ (1, _30) 0 ]",
    "BRILLIG CALL func 0: inputs: [EXPR [ (1, _21) 4294967286 ], EXPR [ 4294967296 ]], outputs: [_31, _32]",
    "BLACKBOX::RANGE [(_31, 1)] []",
    "BLACKBOX::RANGE [(_32, 32)] []",
    "EXPR [ (1, _21) (-4294967296, _31) (-1, _32) 4294967286 ]",
    "EXPR [ (-1, _21, _31) (1, _21) (-1, _33) 0 ]",
    "MEM (id: 0, read at: EXPR [ (1, _33) 0 ], value: EXPR [ (1, _34) 0 ]) ",
    "EXPR [ (-1, _31, _34) (2, _31) (1, _34) (-1, _35) -2 ]",
    "BLACKBOX::RANGE [(_35, 32)] []",
    "BRILLIG CALL func 0: inputs: [EXPR [ (1, _21) 4294967291 ], EXPR [ 4294967296 ]], outputs: [_36, _37]",
    "BLACKBOX::RANGE [(_36, 1)] []",
    "BLACKBOX::RANGE [(_37, 32)] []",
    "EXPR [ (1, _21) (-4294967296, _36) (-1, _37) 4294967291 ]",
    "EXPR [ (1, _31, _36) (-1, _36) 0 ]",
    "EXPR [ (-1, _21, _31) (1, _21) (-1, _38) 0 ]",
    "MEM (id: 0, read at: EXPR [ (1, _38) 0 ], value: EXPR [ (1, _39) 0 ]) ",
    "MEM (id: 0, read at: EXPR [ (1, _27) 0 ], value: EXPR [ (1, _40) 0 ]) ",
    "MEM (id: 0, read at: EXPR [ (1, _29) 0 ], value: EXPR [ (1, _41) 0 ]) ",
    "EXPR [ (-1, _42) 2 ]",
    "MEM (id: 0, read at: EXPR [ (1, _42) 0 ], value: EXPR [ (1, _43) 0 ]) ",
    "EXPR [ (-1, _44) 3 ]",
    "MEM (id: 0, read at: EXPR [ (1, _44) 0 ], value: EXPR [ (1, _45) 0 ]) ",
    "EXPR [ (-1, _46) 4 ]",
    "MEM (id: 0, read at: EXPR [ (1, _46) 0 ], value: EXPR [ (1, _47) 0 ]) ",
    "INIT (id: 3, len: 5, witnesses: [_40, _41, _43, _45, _47])",
    "EXPR [ (-1, _31, _35) (1, _31, _39) (1, _35) (-1, _48) 0 ]",
    "MEM (id: 3, write EXPR [ (1, _48) 0 ] at: EXPR [ (1, _38) 0 ]) ",
    "MEM (id: 3, read at: EXPR [ (1, _46) 0 ], value: EXPR [ (1, _49) 0 ]) ",
    "MEM (id: 0, read at: EXPR [ (1, _46) 0 ], value: EXPR [ (1, _50) 0 ]) ",
    "EXPR [ (-1, _31, _36) 0 ]",
    "EXPR [ (1, _21, _31) (-1, _51) 0 ]",
    "MEM (id: 0, read at: EXPR [ (1, _51) 0 ], value: EXPR [ (1, _52) 0 ]) ",
    "EXPR [ (-1, _31, _52) (1, _52) (-1, _53) 0 ]",
    "MEM (id: 0, write EXPR [ (1, _53) 0 ] at: EXPR [ (1, _51) 0 ]) ",
    "MEM (id: 0, read at: EXPR [ (1, _46) 0 ], value: EXPR [ (1, _54) 0 ]) ",
    "EXPR [ (-1, _31) (-1, _55) 1 ]",
    "EXPR [ (-1, _31, _49) (1, _31, _50) (1, _49) (-1, _56) 0 ]",
    "EXPR [ (1, _31, _54) (1, _55, _56) -109 ]",
    "EXPR [ (-1, _57) 246 ]",
    "EXPR [ (-1, _58) 159 ]",
    "EXPR [ (-1, _59) 32 ]",
    "EXPR [ (-1, _60) 176 ]",
    "EXPR [ (-1, _61) 8 ]",
    "INIT (id: 4, len: 5, witnesses: [_57, _58, _59, _60, _61])",
    "MEM (id: 4, read at: EXPR [ (1, _7) 0 ], value: EXPR [ (1, _62) 0 ]) ",
    "MEM (id: 4, read at: EXPR [ (1, _8) 0 ], value: EXPR [ (1, _63) 0 ]) ",
    "MEM (id: 4, read at: EXPR [ (1, _9) 0 ], value: EXPR [ (1, _64) 0 ]) ",
    "MEM (id: 4, read at: EXPR [ (1, _10) 0 ], value: EXPR [ (1, _65) 0 ]) ",
    "MEM (id: 4, read at: EXPR [ (1, _11) 0 ], value: EXPR [ (1, _66) 0 ]) ",
    "BRILLIG CALL func 1: inputs: [EXPR [ (1, _62) (1, _63) (1, _64) (1, _65) (1, _66) 0 ]], outputs: [_67]",
    "EXPR [ (1, _62, _67) (1, _63, _67) (1, _64, _67) (1, _65, _67) (1, _66, _67) -1 ]",
    "BRILLIG CALL func 0: inputs: [EXPR [ (1, _18) 0 ], EXPR [ 4294967296 ]], outputs: [_68, _69]",
    "BLACKBOX::RANGE [(_68, 222)] []",
    "BLACKBOX::RANGE [(_69, 32)] []",
    "EXPR [ (1, _18) (-4294967296, _68) (-1, _69) 0 ]",
    "EXPR [ (-1, _68) (-1, _70) 5096253676302562286669017222071363378443840053029366383258766538131 ]",
    "BLACKBOX::RANGE [(_70, 222)] []",
    "BRILLIG CALL func 1: inputs: [EXPR [ (-1, _68) 5096253676302562286669017222071363378443840053029366383258766538131 ]], outputs: [_71]",
    "EXPR [ (-1, _68, _71) (5096253676302562286669017222071363378443840053029366383258766538131, _71) (1, _72) -1 ]",
    "EXPR [ (-1, _68, _72) (5096253676302562286669017222071363378443840053029366383258766538131, _72) 0 ]",
    "EXPR [ (1, _69, _72) (268435455, _72) (-1, _73) 0 ]",
    "BLACKBOX::RANGE [(_73, 32)] []",
    "BRILLIG CALL func 0: inputs: [EXPR [ (-1, _69) 4294967299 ], EXPR [ 4294967296 ]], outputs: [_74, _75]",
    "BLACKBOX::RANGE [(_74, 1)] []",
    "BLACKBOX::RANGE [(_75, 32)] []",
    "EXPR [ (-1, _69) (-4294967296, _74) (-1, _75) 4294967299 ]",
    "EXPR [ (-1, _17, _74) (1, _17) (-3, _74) (-1, _76) 3 ]",
    "BLACKBOX::RANGE [(_76, 32)] []",
    "EXPR [ (-1, _74, _76) (1, _76) (-1, _77) 0 ]",
    "MEM (id: 1, read at: EXPR [ (1, _77) 0 ], value: EXPR [ (1, _78) 0 ]) ",
    "EXPR [ (1, _15, _74) (-1, _74, _78) (-1, _15) (1, _78) 0 ]",
    "unconstrained func 0",
    "[Const { destination: Direct(10), bit_size: Integer(U32), value: 2 }, Const { destination: Direct(11), bit_size: Integer(U32), value: 0 }, CalldataCopy { destination_address: Direct(0), size_address: Direct(10), offset_address: Direct(11) }, BinaryFieldOp { destination: Direct(2), op: IntegerDiv, lhs: Direct(0), rhs: Direct(1) }, BinaryFieldOp { destination: Direct(1), op: Mul, lhs: Direct(2), rhs: Direct(1) }, BinaryFieldOp { destination: Direct(1), op: Sub, lhs: Direct(0), rhs: Direct(1) }, Mov { destination: Direct(0), source: Direct(2) }, Stop { return_data: HeapVector { pointer: Direct(11), size: Direct(10) } }]",
    "unconstrained func 1",
    "[Const { destination: Direct(21), bit_size: Integer(U32), value: 1 }, Const { destination: Direct(20), bit_size: Integer(U32), value: 0 }, CalldataCopy { destination_address: Direct(0), size_address: Direct(21), offset_address: Direct(20) }, Const { destination: Direct(2), bit_size: Field, value: 0 }, BinaryFieldOp { destination: Direct(3), op: Equals, lhs: Direct(0), rhs: Direct(2) }, JumpIf { condition: Direct(3), location: 8 }, Const { destination: Direct(1), bit_size: Field, value: 1 }, BinaryFieldOp { destination: Direct(0), op: Div, lhs: Direct(1), rhs: Direct(0) }, Stop { return_data: HeapVector { pointer: Direct(20), size: Direct(21) } }]"
  ],
<<<<<<< HEAD
  "debug_symbols": "rZfbrtowEEX/xc958HVs8ytVhQKEo0hRQDlQqUL8e8dk26WVkNrhPC2TsLaHSeyEmzoMu+vHdpyPp0+1+XZTu2WcpvFjO532/WU8zXz0du9U/bi9LMPAh9TTebbO/TLMF7WZr9PUqR/9dH186fPczw9e+oXP6k4N84HJgcdxGsro3v229WvVBIJsyDQ9/Idvv8wPAt+aAN9aK5k/x+a7V3547QdX6w+O3vO9aP5Q6w+v+/+PfpL4sflR5ofmZ4mf6/1LWr/pR4FP1lTfhvd8J6mffF38FCT3D8U2fwxv+pLrR9T6T6L+k2++5P6LuvpRB5Fvmy9Z/9Hm6nst2L+crr4zIt83P0SRT81PIt+857f9xyUn8XP9/d5Yke+bL5nfu1q/91Hkm+ZL+ufb89eLnt9P8//lf+dP/X5c/njjUSbwM7dThlZEfu4y0orM/eyU1RzGMLymGZaXBsOpTWJ4teELZksKV2UJjGACOclwvtMgZxmewXGY4Skcpxmew3mw5PEqdSWPJ3URTGBe6UseV+MNWPK4LO/Aksf1+QASGMEEcp7lOoMGDWhBB3owgARGMIHII+QR8gh5hDwqedwPKnncDyIwggnMK6MGDVjyuH+x5HE/ogcDSGAEE5hXJg0a0ILISyWP+5gCWPK4XymCCcwrswYNaEEHejCAyMux7JzMBOaVRus6MGVHLQNbB5xZXtaM9nUQyv51L4tjGfvdNOCd/nid90+v+Jef53qm/gk4L6f9cLguQ1kcj3O8XH4B",
  "file_map": {
    "50": {
      "source": "fn main(\n    x: [u32; 5],\n    mut z: u32,\n    t: u32,\n    index: [u32; 5],\n    index2: [u32; 5],\n    offset: u32,\n    sublen: Field,\n) {\n    let idx = (z - 5 * t - 5);\n    //dynamic array test\n    dyn_array(x, idx, idx - 3);\n    //regression for issue 1283\n    let mut s = 0;\n    let x3 = [246, 159, 32, 176, 8];\n    for i in 0..5 {\n        s += x3[index[i]];\n    }\n    assert(s != 0);\n\n    if 3 < (sublen as u32) {\n        assert(index[offset + 3] == index2[3]);\n    }\n}\n\nfn dyn_array(mut x: [u32; 5], y: u32, z: u32) {\n    assert(x[y] == 111);\n    assert(x[z] == 101);\n    x[z] = 0;\n    assert(x[y] == 111);\n    assert(x[1] == 0);\n    if y as u32 < 10 {\n        x[y] = x[y] - 2;\n    } else {\n        x[y] = 0;\n    }\n    assert(x[4] == 109);\n}\n",
      "path": ""
    }
  },
=======
  "debug_symbols": "[debug_symbols]",
  "file_map": "[file_map]",
>>>>>>> 8fd9446d
  "names": [
    "main"
  ],
  "brillig_names": [
    "directive_integer_quotient",
    "directive_invert"
  ]
}<|MERGE_RESOLUTION|>--- conflicted
+++ resolved
@@ -1,6 +1,5 @@
 ---
 source: tooling/nargo_cli/tests/execute.rs
-assertion_line: 512
 expression: artifact
 ---
 {
@@ -219,18 +218,8 @@
     "unconstrained func 1",
     "[Const { destination: Direct(21), bit_size: Integer(U32), value: 1 }, Const { destination: Direct(20), bit_size: Integer(U32), value: 0 }, CalldataCopy { destination_address: Direct(0), size_address: Direct(21), offset_address: Direct(20) }, Const { destination: Direct(2), bit_size: Field, value: 0 }, BinaryFieldOp { destination: Direct(3), op: Equals, lhs: Direct(0), rhs: Direct(2) }, JumpIf { condition: Direct(3), location: 8 }, Const { destination: Direct(1), bit_size: Field, value: 1 }, BinaryFieldOp { destination: Direct(0), op: Div, lhs: Direct(1), rhs: Direct(0) }, Stop { return_data: HeapVector { pointer: Direct(20), size: Direct(21) } }]"
   ],
-<<<<<<< HEAD
-  "debug_symbols": "rZfbrtowEEX/xc958HVs8ytVhQKEo0hRQDlQqUL8e8dk26WVkNrhPC2TsLaHSeyEmzoMu+vHdpyPp0+1+XZTu2WcpvFjO532/WU8zXz0du9U/bi9LMPAh9TTebbO/TLMF7WZr9PUqR/9dH186fPczw9e+oXP6k4N84HJgcdxGsro3v229WvVBIJsyDQ9/Idvv8wPAt+aAN9aK5k/x+a7V3547QdX6w+O3vO9aP5Q6w+v+/+PfpL4sflR5ofmZ4mf6/1LWr/pR4FP1lTfhvd8J6mffF38FCT3D8U2fwxv+pLrR9T6T6L+k2++5P6LuvpRB5Fvmy9Z/9Hm6nst2L+crr4zIt83P0SRT81PIt+857f9xyUn8XP9/d5Yke+bL5nfu1q/91Hkm+ZL+ufb89eLnt9P8//lf+dP/X5c/njjUSbwM7dThlZEfu4y0orM/eyU1RzGMLymGZaXBsOpTWJ4teELZksKV2UJjGACOclwvtMgZxmewXGY4Skcpxmew3mw5PEqdSWPJ3URTGBe6UseV+MNWPK4LO/Aksf1+QASGMEEcp7lOoMGDWhBB3owgARGMIHII+QR8gh5hDwqedwPKnncDyIwggnMK6MGDVjyuH+x5HE/ogcDSGAEE5hXJg0a0ILISyWP+5gCWPK4XymCCcwrswYNaEEHejCAyMux7JzMBOaVRus6MGVHLQNbB5xZXtaM9nUQyv51L4tjGfvdNOCd/nid90+v+Jef53qm/gk4L6f9cLguQ1kcj3O8XH4B",
-  "file_map": {
-    "50": {
-      "source": "fn main(\n    x: [u32; 5],\n    mut z: u32,\n    t: u32,\n    index: [u32; 5],\n    index2: [u32; 5],\n    offset: u32,\n    sublen: Field,\n) {\n    let idx = (z - 5 * t - 5);\n    //dynamic array test\n    dyn_array(x, idx, idx - 3);\n    //regression for issue 1283\n    let mut s = 0;\n    let x3 = [246, 159, 32, 176, 8];\n    for i in 0..5 {\n        s += x3[index[i]];\n    }\n    assert(s != 0);\n\n    if 3 < (sublen as u32) {\n        assert(index[offset + 3] == index2[3]);\n    }\n}\n\nfn dyn_array(mut x: [u32; 5], y: u32, z: u32) {\n    assert(x[y] == 111);\n    assert(x[z] == 101);\n    x[z] = 0;\n    assert(x[y] == 111);\n    assert(x[1] == 0);\n    if y as u32 < 10 {\n        x[y] = x[y] - 2;\n    } else {\n        x[y] = 0;\n    }\n    assert(x[4] == 109);\n}\n",
-      "path": ""
-    }
-  },
-=======
   "debug_symbols": "[debug_symbols]",
   "file_map": "[file_map]",
->>>>>>> 8fd9446d
   "names": [
     "main"
   ],
