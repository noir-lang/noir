---
source: tooling/nargo_cli/tests/execute.rs
expression: artifact
---
{
  "noir_version": "[noir_version]",
  "hash": "[hash]",
  "abi": {
    "parameters": [
      {
        "name": "x",
        "type": {
          "kind": "integer",
          "sign": "signed",
          "width": 64
        },
        "visibility": "private"
      }
    ],
    "return_type": {
      "abi_type": {
        "kind": "integer",
        "sign": "signed",
        "width": 64
      },
      "visibility": "public"
    },
    "error_types": {
      "17843811134343075018": {
        "error_kind": "string",
        "string": "Stack too deep"
      }
    }
  },
  "bytecode": [
    "func 0",
    "current witness index : _1",
    "private parameters indices : [_0]",
    "public parameters indices : []",
    "return value indices : [_1]",
    "BRILLIG CALL func 0: inputs: [EXPR [ (1, _0) 0 ]], outputs: [_1]",
    "unconstrained func 0",
    "[Const { destination: Direct(2), bit_size: Integer(U32), value: 1 }, Const { destination: Direct(1), bit_size: Integer(U32), value: 32838 }, Const { destination: Direct(0), bit_size: Integer(U32), value: 3 }, Const { destination: Relative(2), bit_size: Integer(U32), value: 1 }, Const { destination: Relative(3), bit_size: Integer(U32), value: 0 }, CalldataCopy { destination_address: Direct(32836), size_address: Relative(2), offset_address: Relative(3) }, Cast { destination: Direct(32836), source: Direct(32836), bit_size: Integer(U64) }, Mov { destination: Relative(1), source: Direct(32836) }, Call { location: 14 }, Call { location: 15 }, Mov { destination: Direct(32837), source: Relative(1) }, Const { destination: Relative(2), bit_size: Integer(U32), value: 32837 }, Const { destination: Relative(3), bit_size: Integer(U32), value: 1 }, Stop { return_data: HeapVector { pointer: Relative(2), size: Relative(3) } }, Return, Call { location: 70 }, Const { destination: Relative(8), bit_size: Integer(U64), value: 9223372036854775807 }, BinaryIntOp { destination: Relative(3), op: LessThan, bit_size: U64, lhs: Relative(8), rhs: Relative(1) }, Const { destination: Relative(9), bit_size: Integer(U64), value: 0 }, BinaryIntOp { destination: Relative(10), op: Sub, bit_size: U64, lhs: Relative(9), rhs: Relative(1) }, JumpIf { condition: Relative(3), location: 22 }, Jump { location: 24 }, Mov { destination: Relative(4), source: Relative(10) }, Jump { location: 26 }, Mov { destination: Relative(4), source: Relative(1) }, Jump { location: 26 }, Const { destination: Relative(8), bit_size: Integer(U64), value: 9223372036854775807 }, BinaryIntOp { destination: Relative(5), op: LessThan, bit_size: U64, lhs: Relative(8), rhs: Relative(1) }, Const { destination: Relative(9), bit_size: Integer(U64), value: 0 }, BinaryIntOp { destination: Relative(10), op: Sub, bit_size: U64, lhs: Relative(9), rhs: Relative(1) }, JumpIf { condition: Relative(5), location: 32 }, Jump { location: 34 }, Mov { destination: Relative(6), source: Relative(10) }, Jump { location: 36 }, Mov { destination: Relative(6), source: Relative(1) }, Jump { location: 36 }, BinaryIntOp { destination: Relative(2), op: Div, bit_size: U64, lhs: Relative(4), rhs: Relative(6) }, BinaryIntOp { destination: Relative(7), op: Xor, bit_size: U1, lhs: Relative(3), rhs: Relative(5) }, JumpIf { condition: Relative(7), location: 40 }, Jump { location: 42 }, Const { destination: Relative(8), bit_size: Integer(U64), value: 0 }, BinaryIntOp { destination: Relative(2), op: Sub, bit_size: U64, lhs: Relative(8), rhs: Relative(2) }, Const { destination: Relative(9), bit_size: Integer(U64), value: 9223372036854775807 }, BinaryIntOp { destination: Relative(4), op: LessThan, bit_size: U64, lhs: Relative(9), rhs: Relative(1) }, Const { destination: Relative(10), bit_size: Integer(U64), value: 0 }, BinaryIntOp { destination: Relative(11), op: Sub, bit_size: U64, lhs: Relative(10), rhs: Relative(1) }, JumpIf { condition: Relative(4), location: 48 }, Jump { location: 50 }, Mov { destination: Relative(5), source: Relative(11) }, Jump { location: 52 }, Mov { destination: Relative(5), source: Relative(1) }, Jump { location: 52 }, Const { destination: Relative(9), bit_size: Integer(U64), value: 9223372036854775807 }, BinaryIntOp { destination: Relative(6), op: LessThan, bit_size: U64, lhs: Relative(9), rhs: Relative(2) }, Const { destination: Relative(10), bit_size: Integer(U64), value: 0 }, BinaryIntOp { destination: Relative(11), op: Sub, bit_size: U64, lhs: Relative(10), rhs: Relative(2) }, JumpIf { condition: Relative(6), location: 58 }, Jump { location: 60 }, Mov { destination: Relative(7), source: Relative(11) }, Jump { location: 62 }, Mov { destination: Relative(7), source: Relative(2) }, Jump { location: 62 }, BinaryIntOp { destination: Relative(3), op: Div, bit_size: U64, lhs: Relative(5), rhs: Relative(7) }, BinaryIntOp { destination: Relative(8), op: Xor, bit_size: U1, lhs: Relative(4), rhs: Relative(6) }, JumpIf { condition: Relative(8), location: 66 }, Jump { location: 68 }, Const { destination: Relative(9), bit_size: Integer(U64), value: 0 }, BinaryIntOp { destination: Relative(3), op: Sub, bit_size: U64, lhs: Relative(9), rhs: Relative(3) }, Mov { destination: Relative(1), source: Relative(3) }, Return, Const { destination: Direct(32772), bit_size: Integer(U32), value: 30720 }, BinaryIntOp { destination: Direct(32771), op: LessThan, bit_size: U32, lhs: Direct(0), rhs: Direct(32772) }, JumpIf { condition: Direct(32771), location: 75 }, IndirectConst { destination_pointer: Direct(1), bit_size: Integer(U64), value: 17843811134343075018 }, Trap { revert_data: HeapVector { pointer: Direct(1), size: Direct(2) } }, Return]"
  ],
<<<<<<< HEAD
  "debug_symbols": "jdLNioMwFIbhe8nahfk5se2tlCJRYwmEKKkODOK9T+KnM3Yx0I2vGs8jaBbW2WZ+1i70w4vd7gtrovPePWs/tGZyQ0h3F1bmA9fsxgvGK+SCXLeIEuGIQCSiEEKgCCgCioAioUgoEoqEIqFIKBKKhCKhSCgKioKikiJSJKIQQjRSIRfkuoVKhCNQCApBISgEhaAQFIKioWgoGoqGoqFoKBqKzsq6Fuz4/vUUrc2f//RD0m8aTbRhYrcwe1+wL+Pn7aHXaMLWycS0WhbMhi41gb3zNp+txd90+f+o4vus0r/D9PE0iX2aqrfpR7oyrYtv22vNTnSm8Xa/7OfQnlan7/FYObbnGIfWdnO0WTrt0XS8V2VR0WPNb/sB",
  "file_map": {
    "50": {
      "source": "fn main(x: i64) -> pub i64 {\n    let y = x / x;\n    x / y\n}\n",
      "path": ""
    }
  },
  "expression_width": {
    "Bounded": {
      "width": 4
    }
  }
=======
  "debug_symbols": "[debug_symbols]",
  "file_map": "[file_map]",
  "names": [
    "main"
  ],
  "brillig_names": [
    "main"
  ]
>>>>>>> 318ff16c
}<|MERGE_RESOLUTION|>--- conflicted
+++ resolved
@@ -42,27 +42,11 @@
     "unconstrained func 0",
     "[Const { destination: Direct(2), bit_size: Integer(U32), value: 1 }, Const { destination: Direct(1), bit_size: Integer(U32), value: 32838 }, Const { destination: Direct(0), bit_size: Integer(U32), value: 3 }, Const { destination: Relative(2), bit_size: Integer(U32), value: 1 }, Const { destination: Relative(3), bit_size: Integer(U32), value: 0 }, CalldataCopy { destination_address: Direct(32836), size_address: Relative(2), offset_address: Relative(3) }, Cast { destination: Direct(32836), source: Direct(32836), bit_size: Integer(U64) }, Mov { destination: Relative(1), source: Direct(32836) }, Call { location: 14 }, Call { location: 15 }, Mov { destination: Direct(32837), source: Relative(1) }, Const { destination: Relative(2), bit_size: Integer(U32), value: 32837 }, Const { destination: Relative(3), bit_size: Integer(U32), value: 1 }, Stop { return_data: HeapVector { pointer: Relative(2), size: Relative(3) } }, Return, Call { location: 70 }, Const { destination: Relative(8), bit_size: Integer(U64), value: 9223372036854775807 }, BinaryIntOp { destination: Relative(3), op: LessThan, bit_size: U64, lhs: Relative(8), rhs: Relative(1) }, Const { destination: Relative(9), bit_size: Integer(U64), value: 0 }, BinaryIntOp { destination: Relative(10), op: Sub, bit_size: U64, lhs: Relative(9), rhs: Relative(1) }, JumpIf { condition: Relative(3), location: 22 }, Jump { location: 24 }, Mov { destination: Relative(4), source: Relative(10) }, Jump { location: 26 }, Mov { destination: Relative(4), source: Relative(1) }, Jump { location: 26 }, Const { destination: Relative(8), bit_size: Integer(U64), value: 9223372036854775807 }, BinaryIntOp { destination: Relative(5), op: LessThan, bit_size: U64, lhs: Relative(8), rhs: Relative(1) }, Const { destination: Relative(9), bit_size: Integer(U64), value: 0 }, BinaryIntOp { destination: Relative(10), op: Sub, bit_size: U64, lhs: Relative(9), rhs: Relative(1) }, JumpIf { condition: Relative(5), location: 32 }, Jump { location: 34 }, Mov { destination: Relative(6), source: Relative(10) }, Jump { location: 36 }, Mov { destination: Relative(6), source: Relative(1) }, Jump { location: 36 }, BinaryIntOp { destination: Relative(2), op: Div, bit_size: U64, lhs: Relative(4), rhs: Relative(6) }, BinaryIntOp { destination: Relative(7), op: Xor, bit_size: U1, lhs: Relative(3), rhs: Relative(5) }, JumpIf { condition: Relative(7), location: 40 }, Jump { location: 42 }, Const { destination: Relative(8), bit_size: Integer(U64), value: 0 }, BinaryIntOp { destination: Relative(2), op: Sub, bit_size: U64, lhs: Relative(8), rhs: Relative(2) }, Const { destination: Relative(9), bit_size: Integer(U64), value: 9223372036854775807 }, BinaryIntOp { destination: Relative(4), op: LessThan, bit_size: U64, lhs: Relative(9), rhs: Relative(1) }, Const { destination: Relative(10), bit_size: Integer(U64), value: 0 }, BinaryIntOp { destination: Relative(11), op: Sub, bit_size: U64, lhs: Relative(10), rhs: Relative(1) }, JumpIf { condition: Relative(4), location: 48 }, Jump { location: 50 }, Mov { destination: Relative(5), source: Relative(11) }, Jump { location: 52 }, Mov { destination: Relative(5), source: Relative(1) }, Jump { location: 52 }, Const { destination: Relative(9), bit_size: Integer(U64), value: 9223372036854775807 }, BinaryIntOp { destination: Relative(6), op: LessThan, bit_size: U64, lhs: Relative(9), rhs: Relative(2) }, Const { destination: Relative(10), bit_size: Integer(U64), value: 0 }, BinaryIntOp { destination: Relative(11), op: Sub, bit_size: U64, lhs: Relative(10), rhs: Relative(2) }, JumpIf { condition: Relative(6), location: 58 }, Jump { location: 60 }, Mov { destination: Relative(7), source: Relative(11) }, Jump { location: 62 }, Mov { destination: Relative(7), source: Relative(2) }, Jump { location: 62 }, BinaryIntOp { destination: Relative(3), op: Div, bit_size: U64, lhs: Relative(5), rhs: Relative(7) }, BinaryIntOp { destination: Relative(8), op: Xor, bit_size: U1, lhs: Relative(4), rhs: Relative(6) }, JumpIf { condition: Relative(8), location: 66 }, Jump { location: 68 }, Const { destination: Relative(9), bit_size: Integer(U64), value: 0 }, BinaryIntOp { destination: Relative(3), op: Sub, bit_size: U64, lhs: Relative(9), rhs: Relative(3) }, Mov { destination: Relative(1), source: Relative(3) }, Return, Const { destination: Direct(32772), bit_size: Integer(U32), value: 30720 }, BinaryIntOp { destination: Direct(32771), op: LessThan, bit_size: U32, lhs: Direct(0), rhs: Direct(32772) }, JumpIf { condition: Direct(32771), location: 75 }, IndirectConst { destination_pointer: Direct(1), bit_size: Integer(U64), value: 17843811134343075018 }, Trap { revert_data: HeapVector { pointer: Direct(1), size: Direct(2) } }, Return]"
   ],
-<<<<<<< HEAD
-  "debug_symbols": "jdLNioMwFIbhe8nahfk5se2tlCJRYwmEKKkODOK9T+KnM3Yx0I2vGs8jaBbW2WZ+1i70w4vd7gtrovPePWs/tGZyQ0h3F1bmA9fsxgvGK+SCXLeIEuGIQCSiEEKgCCgCioAioUgoEoqEIqFIKBKKhCKhSCgKioKikiJSJKIQQjRSIRfkuoVKhCNQCApBISgEhaAQFIKioWgoGoqGoqFoKBqKzsq6Fuz4/vUUrc2f//RD0m8aTbRhYrcwe1+wL+Pn7aHXaMLWycS0WhbMhi41gb3zNp+txd90+f+o4vus0r/D9PE0iX2aqrfpR7oyrYtv22vNTnSm8Xa/7OfQnlan7/FYObbnGIfWdnO0WTrt0XS8V2VR0WPNb/sB",
-  "file_map": {
-    "50": {
-      "source": "fn main(x: i64) -> pub i64 {\n    let y = x / x;\n    x / y\n}\n",
-      "path": ""
-    }
-  },
+  "debug_symbols": "[debug_symbols]",
+  "file_map": "[file_map]",
   "expression_width": {
     "Bounded": {
       "width": 4
     }
   }
-=======
-  "debug_symbols": "[debug_symbols]",
-  "file_map": "[file_map]",
-  "names": [
-    "main"
-  ],
-  "brillig_names": [
-    "main"
-  ]
->>>>>>> 318ff16c
 }