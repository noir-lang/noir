---
source: tooling/nargo_cli/tests/execute.rs
expression: artifact
---
{
  "noir_version": "[noir_version]",
  "hash": "[hash]",
  "abi": {
    "parameters": [
      {
        "name": "input",
        "type": {
          "kind": "field"
        },
        "visibility": "private"
      }
    ],
    "return_type": {
      "abi_type": {
        "kind": "field"
      },
      "visibility": "public"
    },
    "error_types": {}
  },
<<<<<<< HEAD
  "bytecode": [
    "func 0",
    "current witness index : 1",
    "private parameters indices : [0]",
    "public parameters indices : []",
    "return value indices : [1]",
    "EXPR [ (-1, _0, _0) (1, _1) 0 ]"
  ],
  "debug_symbols": "XYxLCoAwDAXvkrUn8Coi0k9aAqEpsRWk9O5+cCFdzhveNPBoa9woBdlhXhqwOFNI0k2tT2CVmCluw3wYJWMZPww1uZ8tZ8bhn1Uc+qr4lF7X134B",
=======
  "bytecode": "H4sIAAAAAAAA/62QQQrAMAgEE+iDNGqit36loeb/TyghOZSSntoBERGGZWMYxDnhdnf2uQkys5fkSHhAsqoCLDUrKorKmZTIlbVYtQKGTI5NjBoM3rzwDYz/uaC7tkfOsOhk9bsAvqGkpkgBAAA=",
  "debug_symbols": "fZDdCoMwDIXfpddetOv8wVcZQ2qNUihtqa0wxHdfFLvpwF0lJyfnI2QmHbRxaJTp7Ujqx0xar7RWQ6OtFEFZg9N5yUiSTfAAOCIHH1NOeDCB1CZqnZFJ6LgtjU6YrQbh0aUZAdNhRWCvNKzdkn3T9DrKeJHvacar/APIzwR2Tah4uQOqgl7lb38uoDzdz+i9PBGeqIRU/vdrk/BKtBp22UcjD254ueSkrztvJXTRw0raPGS/AQ==",
>>>>>>> 2114ae22
  "file_map": {},
  "names": [
    "main"
  ],
  "brillig_names": []
}<|MERGE_RESOLUTION|>--- conflicted
+++ resolved
@@ -23,20 +23,15 @@
     },
     "error_types": {}
   },
-<<<<<<< HEAD
   "bytecode": [
     "func 0",
-    "current witness index : 1",
-    "private parameters indices : [0]",
+    "current witness index : _1",
+    "private parameters indices : [_0]",
     "public parameters indices : []",
-    "return value indices : [1]",
+    "return value indices : [_1]",
     "EXPR [ (-1, _0, _0) (1, _1) 0 ]"
   ],
-  "debug_symbols": "XYxLCoAwDAXvkrUn8Coi0k9aAqEpsRWk9O5+cCFdzhveNPBoa9woBdlhXhqwOFNI0k2tT2CVmCluw3wYJWMZPww1uZ8tZ8bhn1Uc+qr4lF7X134B",
-=======
-  "bytecode": "H4sIAAAAAAAA/62QQQrAMAgEE+iDNGqit36loeb/TyghOZSSntoBERGGZWMYxDnhdnf2uQkys5fkSHhAsqoCLDUrKorKmZTIlbVYtQKGTI5NjBoM3rzwDYz/uaC7tkfOsOhk9bsAvqGkpkgBAAA=",
   "debug_symbols": "fZDdCoMwDIXfpddetOv8wVcZQ2qNUihtqa0wxHdfFLvpwF0lJyfnI2QmHbRxaJTp7Ujqx0xar7RWQ6OtFEFZg9N5yUiSTfAAOCIHH1NOeDCB1CZqnZFJ6LgtjU6YrQbh0aUZAdNhRWCvNKzdkn3T9DrKeJHvacar/APIzwR2Tah4uQOqgl7lb38uoDzdz+i9PBGeqIRU/vdrk/BKtBp22UcjD254ueSkrztvJXTRw0raPGS/AQ==",
->>>>>>> 2114ae22
   "file_map": {},
   "names": [
     "main"
