---
source: tooling/nargo_cli/tests/execute.rs
expression: artifact
---
{
  "noir_version": "[noir_version]",
  "hash": "[hash]",
  "abi": {
    "parameters": [
      {
        "name": "x",
        "type": {
          "kind": "array",
          "length": 10,
          "type": {
            "kind": "field"
          }
        },
        "visibility": "private"
      },
      {
        "name": "index",
        "type": {
          "kind": "integer",
          "sign": "unsigned",
          "width": 32
        },
        "visibility": "private"
      }
    ],
    "return_type": {
      "abi_type": {
        "kind": "array",
        "length": 10,
        "type": {
          "kind": "field"
        }
      },
      "visibility": "public"
    },
    "error_types": {
      "14225679739041873922": {
        "error_kind": "string",
        "string": "Index out of bounds"
      }
    }
  },
  "bytecode": [
    "func 0",
    "current witness index : _42",
    "private parameters indices : [_0, _1, _2, _3, _4, _5, _6, _7, _8, _9, _10]",
    "public parameters indices : []",
    "return value indices : [_11, _12, _13, _14, _15, _16, _17, _18, _19, _20]",
    "INIT (id: 0, len: 10, witnesses: [_0, _1, _2, _3, _4, _5, _6, _7, _8, _9])",
<<<<<<< HEAD
    "BRILLIG CALL func 0: inputs: [Single(Expression { mul_terms: [], linear_combinations: [(1, Witness(10))], q_c: 4294967286 }), Single(Expression { mul_terms: [], linear_combinations: [], q_c: 4294967296 })], outputs: [Simple(Witness(21)), Simple(Witness(22))]",
    "BLACKBOX::RANGE [_22]:32 bits []",
=======
    "BRILLIG CALL func 0: inputs: [EXPR [ (1, _10) 4294967286 ], EXPR [ 4294967296 ]], outputs: [_21, _22]",
    "BLACKBOX::RANGE [(_22, 32)] []",
>>>>>>> 8146755d
    "EXPR [ (1, _10) (-4294967296, _21) (-1, _22) 4294967286 ]",
    "EXPR [ (-1, _21) 0 ]",
    "EXPR [ (-1, _23) 0 ]",
    "MEM (id: 0, write EXPR [ (1, _23) 0 ] at: EXPR [ (1, _10) 0 ]) ",
    "MEM (id: 0, read at: EXPR [ (1, _23) 0 ], value: EXPR [ (1, _24) 0 ]) ",
    "EXPR [ (-1, _25) 1 ]",
    "MEM (id: 0, read at: EXPR [ (1, _25) 0 ], value: EXPR [ (1, _26) 0 ]) ",
    "EXPR [ (-1, _27) 2 ]",
    "MEM (id: 0, read at: EXPR [ (1, _27) 0 ], value: EXPR [ (1, _28) 0 ]) ",
    "EXPR [ (-1, _29) 3 ]",
    "MEM (id: 0, read at: EXPR [ (1, _29) 0 ], value: EXPR [ (1, _30) 0 ]) ",
    "EXPR [ (-1, _31) 4 ]",
    "MEM (id: 0, read at: EXPR [ (1, _31) 0 ], value: EXPR [ (1, _32) 0 ]) ",
    "EXPR [ (-1, _33) 5 ]",
    "MEM (id: 0, read at: EXPR [ (1, _33) 0 ], value: EXPR [ (1, _34) 0 ]) ",
    "EXPR [ (-1, _35) 6 ]",
    "MEM (id: 0, read at: EXPR [ (1, _35) 0 ], value: EXPR [ (1, _36) 0 ]) ",
    "EXPR [ (-1, _37) 7 ]",
    "MEM (id: 0, read at: EXPR [ (1, _37) 0 ], value: EXPR [ (1, _38) 0 ]) ",
    "EXPR [ (-1, _39) 8 ]",
    "MEM (id: 0, read at: EXPR [ (1, _39) 0 ], value: EXPR [ (1, _40) 0 ]) ",
    "EXPR [ (-1, _41) 9 ]",
    "MEM (id: 0, read at: EXPR [ (1, _41) 0 ], value: EXPR [ (1, _42) 0 ]) ",
    "EXPR [ (1, _11) (-1, _24) 0 ]",
    "EXPR [ (1, _12) (-1, _26) 0 ]",
    "EXPR [ (1, _13) (-1, _28) 0 ]",
    "EXPR [ (1, _14) (-1, _30) 0 ]",
    "EXPR [ (1, _15) (-1, _32) 0 ]",
    "EXPR [ (1, _16) (-1, _34) 0 ]",
    "EXPR [ (1, _17) (-1, _36) 0 ]",
    "EXPR [ (1, _18) (-1, _38) 0 ]",
    "EXPR [ (1, _19) (-1, _40) 0 ]",
    "EXPR [ (1, _20) (-1, _42) 0 ]",
    "unconstrained func 0",
    "[Const { destination: Direct(10), bit_size: Integer(U32), value: 2 }, Const { destination: Direct(11), bit_size: Integer(U32), value: 0 }, CalldataCopy { destination_address: Direct(0), size_address: Direct(10), offset_address: Direct(11) }, BinaryFieldOp { destination: Direct(2), op: IntegerDiv, lhs: Direct(0), rhs: Direct(1) }, BinaryFieldOp { destination: Direct(1), op: Mul, lhs: Direct(2), rhs: Direct(1) }, BinaryFieldOp { destination: Direct(1), op: Sub, lhs: Direct(0), rhs: Direct(1) }, Mov { destination: Direct(0), source: Direct(2) }, Stop { return_data: HeapVector { pointer: Direct(11), size: Direct(10) } }]"
  ],
  "debug_symbols": "jZBNCsMgEIXvMmsX+WkS8CqlBGMmQRAVo4UScvdOJLbJotDNG2een4NvhRGHOPfKTHYBfl9h8EprNffaShGUNTRdNwa57YNHpBGcfKKc8GgCcBO1ZvAUOqZLixMm1SA8uQUDNCNVenBSGvfTxr508Rvt2oPtug/c/E23TabrC/2gTkjlL7+FEnjJoEpaJ70lbYBXDFrSbV/llRg0HvlM0chTXOHlspMDdd5KHKPHfVnyaP0b",
  "file_map": {
    "50": {
      "source": "fn main(mut x: [Field; 10], index: u32) -> pub [Field; 10] {\n    x[index] = 0;\n    x\n}\n",
      "path": ""
    }
  },
  "expression_width": {
    "Bounded": {
      "width": 4
    }
  }
}<|MERGE_RESOLUTION|>--- conflicted
+++ resolved
@@ -52,13 +52,8 @@
     "public parameters indices : []",
     "return value indices : [_11, _12, _13, _14, _15, _16, _17, _18, _19, _20]",
     "INIT (id: 0, len: 10, witnesses: [_0, _1, _2, _3, _4, _5, _6, _7, _8, _9])",
-<<<<<<< HEAD
-    "BRILLIG CALL func 0: inputs: [Single(Expression { mul_terms: [], linear_combinations: [(1, Witness(10))], q_c: 4294967286 }), Single(Expression { mul_terms: [], linear_combinations: [], q_c: 4294967296 })], outputs: [Simple(Witness(21)), Simple(Witness(22))]",
+    "BRILLIG CALL func 0: inputs: [EXPR [ (1, _10) 4294967286 ], EXPR [ 4294967296 ]], outputs: [_21, _22]",
     "BLACKBOX::RANGE [_22]:32 bits []",
-=======
-    "BRILLIG CALL func 0: inputs: [EXPR [ (1, _10) 4294967286 ], EXPR [ 4294967296 ]], outputs: [_21, _22]",
-    "BLACKBOX::RANGE [(_22, 32)] []",
->>>>>>> 8146755d
     "EXPR [ (1, _10) (-4294967296, _21) (-1, _22) 4294967286 ]",
     "EXPR [ (-1, _21) 0 ]",
     "EXPR [ (-1, _23) 0 ]",
