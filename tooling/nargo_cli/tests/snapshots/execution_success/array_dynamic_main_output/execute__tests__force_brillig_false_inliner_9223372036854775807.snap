--- conflicted
+++ resolved
@@ -45,13 +45,12 @@
       }
     }
   },
-<<<<<<< HEAD
   "bytecode": [
     "func 0",
-    "current witness index : 42",
-    "private parameters indices : [0, 1, 2, 3, 4, 5, 6, 7, 8, 9, 10]",
+    "current witness index : _42",
+    "private parameters indices : [_0, _1, _2, _3, _4, _5, _6, _7, _8, _9, _10]",
     "public parameters indices : []",
-    "return value indices : [11, 12, 13, 14, 15, 16, 17, 18, 19, 20]",
+    "return value indices : [_11, _12, _13, _14, _15, _16, _17, _18, _19, _20]",
     "INIT (id: 0, len: 10, witnesses: [_0, _1, _2, _3, _4, _5, _6, _7, _8, _9])",
     "BRILLIG CALL func 0: inputs: [Single(Expression { mul_terms: [], linear_combinations: [(1, Witness(10))], q_c: 4294967286 }), Single(Expression { mul_terms: [], linear_combinations: [], q_c: 4294967296 })], outputs: [Simple(Witness(21)), Simple(Witness(22))]",
     "BLACKBOX::RANGE [(_22, 32)] []",
@@ -91,11 +90,7 @@
     "unconstrained func 0",
     "[Const { destination: Direct(10), bit_size: Integer(U32), value: 2 }, Const { destination: Direct(11), bit_size: Integer(U32), value: 0 }, CalldataCopy { destination_address: Direct(0), size_address: Direct(10), offset_address: Direct(11) }, BinaryFieldOp { destination: Direct(2), op: IntegerDiv, lhs: Direct(0), rhs: Direct(1) }, BinaryFieldOp { destination: Direct(1), op: Mul, lhs: Direct(2), rhs: Direct(1) }, BinaryFieldOp { destination: Direct(1), op: Sub, lhs: Direct(0), rhs: Direct(1) }, Mov { destination: Direct(0), source: Direct(2) }, Stop { return_data: HeapVector { pointer: Direct(11), size: Direct(10) } }]"
   ],
-  "debug_symbols": "lZDLCsMgEEX/ZdYu2jRa8FdKCT6DICo+CkXy7zWhQijduJsz98xdTAWpeFkX47RPQB8VrBcsG+8aVbgeqxSY2yllFjPQO0agnGwD2RBoYxVQfNmeCKYx/Tamz2M6/qeTuevTj05G9AY8GmvNupz/1dYvFg3jVn1RFydOaX6HnvT7EL1QskS1Nx1Zq/8A",
-=======
-  "bytecode": "H4sIAAAAAAAA/9Va21LCMBBdiooUQZSLIiIgIMJTem/f/A7fZCwv/qb+l82QDpkCjjM9edid2dnSdJZzNidtkkmFdrbOfK6uqyratLdK5pZqO8v8PPOLzGuZX2ZeV8+dqWjRoVVUfFNRlDPHBuTa7iw8Ardsbie/0GvRU7GfF6SqorwxKQCoGiyYJ0LfTyM3dTznQ7jJJg6EH2zC2ImdIA4+3djz0tiPo2STRCJxfC91tkHiblWuXvlcnsol+oY6sii4sjh7uL4QJnHeAXEeG8hITZ6qgShnkJdDbqYwIvuJDHcUjyIYwnhPZgY+fOQPgKS5CmrAAOMDMRHUEAfU5SqoIQOMj8REUCMcUI+roEYMMD4RE0GNcUB9roIaM8A4ISaCmuKABlwFNWWA8ZmYCGqGAxpyFdSMAcY5MRHUAgc04iqoBQOML8REUEsc0JiroJYMML4SE0GtcEATroJaMcC4JkOCssBAG0BxmtrNRXO+AnI2teGI5twEcja1J4bm3AJyNrVtg+Z8DeQ8YcK5DeRsavGL5nwD5GxqfYbmfAvkbGoJgebcAXI2NctFc+4COSMnYnKSmJ/Damj8/3OGSz/zZWs55FxEfpvlt0q+u+W7TI5tqXXZ913aT06J9HNg7db799ePjoHU/xHtz43ZWnsVVwu3XqgDOL+o0aHpNWwU2qxCfXSrnPhtFeJfzxbv6/eaR9rynB0Vdbw5j19EN08tJCgAAA==",
   "debug_symbols": "jZBNCsMgEIXvMmsXSZof8CqlBGMmQRAVo4UScvdOJLbJotDNG2een4NvhRGHOPfKTHYBfl9h8EprNffaShGUNTRdNwa57YNHpBGcfKKc8GgCcBO1ZvAUOqZLixMm1SA8uQUDNCNVenBSGvfTxr508RvtmoPt2g/c/E23daarC/2gTkjlL7+FEnjJoEp6S1onbYBXDFrSbV/llRg0HvlM0chTXOHlspMDdd5KHKPHfVnyaP0b",
->>>>>>> 2114ae22
   "file_map": {
     "50": {
       "source": "fn main(mut x: [Field; 10], index: u8) -> pub [Field; 10] {\n    x[index] = 0;\n    x\n}\n",
