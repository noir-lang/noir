--- conflicted
+++ resolved
@@ -90,27 +90,11 @@
     "unconstrained func 0",
     "[Const { destination: Direct(10), bit_size: Integer(U32), value: 2 }, Const { destination: Direct(11), bit_size: Integer(U32), value: 0 }, CalldataCopy { destination_address: Direct(0), size_address: Direct(10), offset_address: Direct(11) }, BinaryFieldOp { destination: Direct(2), op: IntegerDiv, lhs: Direct(0), rhs: Direct(1) }, BinaryFieldOp { destination: Direct(1), op: Mul, lhs: Direct(2), rhs: Direct(1) }, BinaryFieldOp { destination: Direct(1), op: Sub, lhs: Direct(0), rhs: Direct(1) }, Mov { destination: Direct(0), source: Direct(2) }, Stop { return_data: HeapVector { pointer: Direct(11), size: Direct(10) } }]"
   ],
-<<<<<<< HEAD
-  "debug_symbols": "jZBNCsMgEIXvMmsX+WkS8CqlBGMmQRAVo4UScvdOJLbJotDNG2een4NvhRGHOPfKTHYBfl9h8EprNffaShGUNTRdNwa57YNHpBGcfKKc8GgCcBO1ZvAUOqZLixMm1SA8uQUDNCNVenBSGvfTxr508Rvt2oPtug/c/E23TabrC/2gTkjlL7+FEnjJoEpaJ70lbYBXDFrSbV/llRg0HvlM0chTXOHlspMDdd5KHKPHfVnyaP0b",
-  "file_map": {
-    "50": {
-      "source": "fn main(mut x: [Field; 10], index: u32) -> pub [Field; 10] {\n    x[index] = 0;\n    x\n}\n",
-      "path": ""
-    }
-  },
+  "debug_symbols": "[debug_symbols]",
+  "file_map": "[file_map]",
   "expression_width": {
     "Bounded": {
       "width": 4
     }
   }
-=======
-  "debug_symbols": "[debug_symbols]",
-  "file_map": "[file_map]",
-  "names": [
-    "main"
-  ],
-  "brillig_names": [
-    "directive_integer_quotient"
-  ]
->>>>>>> 318ff16c
 }