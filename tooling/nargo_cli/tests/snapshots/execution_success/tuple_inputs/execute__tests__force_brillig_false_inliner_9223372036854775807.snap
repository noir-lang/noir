---
source: tooling/nargo_cli/tests/execute.rs
expression: artifact
---
{
  "noir_version": "[noir_version]",
  "hash": "[hash]",
  "abi": {
    "parameters": [
      {
        "name": "pair",
        "type": {
          "kind": "tuple",
          "fields": [
            {
              "kind": "field"
            },
            {
              "kind": "field"
            }
          ]
        },
        "visibility": "private"
      },
      {
        "name": "x",
        "type": {
          "kind": "array",
          "length": 2,
          "type": {
            "kind": "tuple",
            "fields": [
              {
                "kind": "integer",
                "sign": "unsigned",
                "width": 8
              },
              {
                "kind": "integer",
                "sign": "unsigned",
                "width": 8
              },
              {
                "kind": "integer",
                "sign": "unsigned",
                "width": 8
              }
            ]
          }
        },
        "visibility": "private"
      },
      {
        "name": "struct_pair",
        "type": {
          "kind": "tuple",
          "fields": [
            {
              "kind": "struct",
              "path": "Foo",
              "fields": [
                {
                  "name": "a",
                  "type": {
                    "kind": "field"
                  }
                },
                {
                  "name": "b",
                  "type": {
                    "kind": "array",
                    "length": 3,
                    "type": {
                      "kind": "field"
                    }
                  }
                },
                {
                  "name": "bar",
                  "type": {
                    "kind": "struct",
                    "path": "Bar",
                    "fields": [
                      {
                        "name": "inner",
                        "type": {
                          "kind": "array",
                          "length": 3,
                          "type": {
                            "kind": "field"
                          }
                        }
                      }
                    ]
                  }
                }
              ]
            },
            {
              "kind": "struct",
              "path": "Bar",
              "fields": [
                {
                  "name": "inner",
                  "type": {
                    "kind": "array",
                    "length": 3,
                    "type": {
                      "kind": "field"
                    }
                  }
                }
              ]
            }
          ]
        },
        "visibility": "private"
      }
    ],
    "return_type": {
      "abi_type": {
        "kind": "tuple",
        "fields": [
          {
            "kind": "field"
          },
          {
            "kind": "integer",
            "sign": "unsigned",
            "width": 8
          }
        ]
      },
      "visibility": "public"
    },
    "error_types": {}
  },
  "bytecode": [
    "func 0",
    "current witness index : _33",
    "private parameters indices : [_0, _1, _2, _3, _4, _5, _6, _7, _8, _9, _10, _11, _12, _13, _14, _15, _16, _17]",
    "public parameters indices : []",
    "return value indices : [_18, _19]",
    "EXPR [ (1, _2) 0 ]",
    "EXPR [ (1, _3) -1 ]",
    "EXPR [ (1, _4) -2 ]",
    "EXPR [ (1, _5) -3 ]",
    "EXPR [ (1, _6) -4 ]",
    "EXPR [ (1, _7) -5 ]",
    "EXPR [ (1, _8) -1 ]",
    "EXPR [ (1, _9) -2 ]",
    "EXPR [ (1, _10) -3 ]",
    "EXPR [ (1, _11) -20 ]",
    "EXPR [ (1, _12) -100 ]",
    "EXPR [ (1, _13) -101 ]",
    "EXPR [ (1, _14) -102 ]",
    "EXPR [ (1, _15) -103 ]",
    "EXPR [ (1, _16) -104 ]",
    "EXPR [ (1, _17) -105 ]",
    "BRILLIG CALL func 0: inputs: [EXPR [ (1, _0) 0 ], EXPR [ 4294967296 ]], outputs: [_20, _21]",
    "BLACKBOX::RANGE [_20]:222 bits []",
    "BLACKBOX::RANGE [_21]:32 bits []",
    "EXPR [ (1, _0) (-4294967296, _20) (-1, _21) 0 ]",
    "EXPR [ (-1, _20) (-1, _22) 5096253676302562286669017222071363378443840053029366383258766538131 ]",
    "BLACKBOX::RANGE [_22]:222 bits []",
    "BRILLIG CALL func 1: inputs: [EXPR [ (-1, _20) 5096253676302562286669017222071363378443840053029366383258766538131 ]], outputs: [_23]",
    "EXPR [ (-1, _20, _23) (5096253676302562286669017222071363378443840053029366383258766538131, _23) (1, _24) -1 ]",
    "EXPR [ (-1, _20, _24) (5096253676302562286669017222071363378443840053029366383258766538131, _24) 0 ]",
    "EXPR [ (1, _21, _24) (268435455, _24) (-1, _25) 0 ]",
    "BLACKBOX::RANGE [_25]:32 bits []",
    "BRILLIG CALL func 1: inputs: [EXPR [ (1, _21) 0 ]], outputs: [_26]",
    "EXPR [ (1, _21, _26) (1, _27) -1 ]",
    "EXPR [ (1, _21, _27) 0 ]",
    "EXPR [ (-1, _27) 0 ]",
    "EXPR [ (1, _27) 0 ]",
    "BRILLIG CALL func 0: inputs: [EXPR [ (1, _0) 0 ], EXPR [ 256 ]], outputs: [_28, _29]",
    "BLACKBOX::RANGE [_28]:246 bits []",
    "BLACKBOX::RANGE [_29]:8 bits []",
    "EXPR [ (1, _0) (-256, _28) (-1, _29) 0 ]",
    "EXPR [ (-1, _28) (-1, _30) 85500948718122168836900022442411230814642048439125134155071110103811751936 ]",
    "BLACKBOX::RANGE [_30]:246 bits []",
    "BRILLIG CALL func 1: inputs: [EXPR [ (-1, _28) 85500948718122168836900022442411230814642048439125134155071110103811751936 ]], outputs: [_31]",
    "EXPR [ (-1, _28, _31) (85500948718122168836900022442411230814642048439125134155071110103811751936, _31) (1, _32) -1 ]",
    "EXPR [ (-1, _28, _32) (85500948718122168836900022442411230814642048439125134155071110103811751936, _32) 0 ]",
    "EXPR [ (1, _29, _32) (-1, _33) 0 ]",
    "BLACKBOX::RANGE [_33]:0 bits []",
    "EXPR [ (-1, _0) (1, _18) -1 ]",
    "EXPR [ (1, _19) (-1, _29) 0 ]",
    "unconstrained func 0",
    "[Const { destination: Direct(10), bit_size: Integer(U32), value: 2 }, Const { destination: Direct(11), bit_size: Integer(U32), value: 0 }, CalldataCopy { destination_address: Direct(0), size_address: Direct(10), offset_address: Direct(11) }, BinaryFieldOp { destination: Direct(2), op: IntegerDiv, lhs: Direct(0), rhs: Direct(1) }, BinaryFieldOp { destination: Direct(1), op: Mul, lhs: Direct(2), rhs: Direct(1) }, BinaryFieldOp { destination: Direct(1), op: Sub, lhs: Direct(0), rhs: Direct(1) }, Mov { destination: Direct(0), source: Direct(2) }, Stop { return_data: HeapVector { pointer: Direct(11), size: Direct(10) } }]",
    "unconstrained func 1",
    "[Const { destination: Direct(21), bit_size: Integer(U32), value: 1 }, Const { destination: Direct(20), bit_size: Integer(U32), value: 0 }, CalldataCopy { destination_address: Direct(0), size_address: Direct(21), offset_address: Direct(20) }, Const { destination: Direct(2), bit_size: Field, value: 0 }, BinaryFieldOp { destination: Direct(3), op: Equals, lhs: Direct(0), rhs: Direct(2) }, JumpIf { condition: Direct(3), location: 8 }, Const { destination: Direct(1), bit_size: Field, value: 1 }, BinaryFieldOp { destination: Direct(0), op: Div, lhs: Direct(1), rhs: Direct(0) }, Stop { return_data: HeapVector { pointer: Direct(20), size: Direct(21) } }]"
  ],
<<<<<<< HEAD
  "debug_symbols": "tZXdjoMgEIXfhWsvYPi1r7LZNLaljQlRQ3WTTdN33xGHrr1ws6HpjZ8OnskwHODGTv4wXfZtd+6vbPdxY4fYhtBe9qE/NmPbdxi93SuWP/dj9B5DbDWOqqGJvhvZrptCqNhXE6b003VousSxiTjKK+a7ExITntvg57d79avm21IwQGIw5iHXJXonSvR1TXrJ5Wt6gAK9VLl5UqnX9KakfsUd6RW4Er3K/Vd2s//uj/5xkRsIHFYO+HcBTpNeg90qQPA3VqCVyBXYerMCeGMFhkvSG1GyiVZ64CX6hwmNLtJblfWuZBNYkeu3RSa2DxNbXbKJrMketPb5EPjEr+bYxqdjl3Fc6IoJNG/FACddMZkiKkV0ihhMVjGbNo9Lzzo9BV/sLAQRiHIxmVBETcREArMKS3TEeiFwoiACURIVURMpH8z5cNrgiPVCOefDOuWcD20tYXY1UhIVURMN0RIdsV6oOFEQU777vBixbQ7B00V2nrrj6l4bv4c8km++IfZHf5qinxcjjeHy/AA=",
  "file_map": {
    "50": {
      "source": "struct Bar {\n    inner: [Field; 3],\n}\n\nstruct Foo {\n    a: Field,\n    b: [Field; 3],\n    bar: Bar,\n}\n\nfn main(pair: (Field, Field), x: [(u8, u8, u8); 2], struct_pair: (Foo, Bar)) -> pub (Field, u8) {\n    let mut start_val = 0;\n    for i in 0..2 {\n        assert(x[i].0 == start_val);\n        assert(x[i].1 == start_val + 1);\n        assert(x[i].2 == start_val + 2);\n        start_val += 3;\n    }\n\n    assert(struct_pair.0.a == 1);\n    assert(struct_pair.0.b == [2, 3, 20]);\n    assert(struct_pair.0.bar.inner == [100, 101, 102]);\n    assert(struct_pair.1.inner == [103, 104, 105]);\n\n    let (u, v) = if pair.0 as u32 < 1 {\n        (pair.0, pair.0 + 1)\n    } else {\n        (pair.0 + 1, pair.0)\n    };\n\n    assert(u == pair.0 + 1);\n    assert(v == pair.0);\n\n    (u, v as u8)\n}\n",
      "path": ""
    }
  },
  "expression_width": {
    "Bounded": {
      "width": 4
    }
  }
=======
  "debug_symbols": "[debug_symbols]",
  "file_map": "[file_map]",
  "names": [
    "main"
  ],
  "brillig_names": [
    "directive_integer_quotient",
    "directive_invert"
  ]
>>>>>>> 318ff16c
}<|MERGE_RESOLUTION|>--- conflicted
+++ resolved
@@ -191,28 +191,11 @@
     "unconstrained func 1",
     "[Const { destination: Direct(21), bit_size: Integer(U32), value: 1 }, Const { destination: Direct(20), bit_size: Integer(U32), value: 0 }, CalldataCopy { destination_address: Direct(0), size_address: Direct(21), offset_address: Direct(20) }, Const { destination: Direct(2), bit_size: Field, value: 0 }, BinaryFieldOp { destination: Direct(3), op: Equals, lhs: Direct(0), rhs: Direct(2) }, JumpIf { condition: Direct(3), location: 8 }, Const { destination: Direct(1), bit_size: Field, value: 1 }, BinaryFieldOp { destination: Direct(0), op: Div, lhs: Direct(1), rhs: Direct(0) }, Stop { return_data: HeapVector { pointer: Direct(20), size: Direct(21) } }]"
   ],
-<<<<<<< HEAD
-  "debug_symbols": "tZXdjoMgEIXfhWsvYPi1r7LZNLaljQlRQ3WTTdN33xGHrr1ws6HpjZ8OnskwHODGTv4wXfZtd+6vbPdxY4fYhtBe9qE/NmPbdxi93SuWP/dj9B5DbDWOqqGJvhvZrptCqNhXE6b003VousSxiTjKK+a7ExITntvg57d79avm21IwQGIw5iHXJXonSvR1TXrJ5Wt6gAK9VLl5UqnX9KakfsUd6RW4Er3K/Vd2s//uj/5xkRsIHFYO+HcBTpNeg90qQPA3VqCVyBXYerMCeGMFhkvSG1GyiVZ64CX6hwmNLtJblfWuZBNYkeu3RSa2DxNbXbKJrMketPb5EPjEr+bYxqdjl3Fc6IoJNG/FACddMZkiKkV0ihhMVjGbNo9Lzzo9BV/sLAQRiHIxmVBETcREArMKS3TEeiFwoiACURIVURMpH8z5cNrgiPVCOefDOuWcD20tYXY1UhIVURMN0RIdsV6oOFEQU777vBixbQ7B00V2nrrj6l4bv4c8km++IfZHf5qinxcjjeHy/AA=",
-  "file_map": {
-    "50": {
-      "source": "struct Bar {\n    inner: [Field; 3],\n}\n\nstruct Foo {\n    a: Field,\n    b: [Field; 3],\n    bar: Bar,\n}\n\nfn main(pair: (Field, Field), x: [(u8, u8, u8); 2], struct_pair: (Foo, Bar)) -> pub (Field, u8) {\n    let mut start_val = 0;\n    for i in 0..2 {\n        assert(x[i].0 == start_val);\n        assert(x[i].1 == start_val + 1);\n        assert(x[i].2 == start_val + 2);\n        start_val += 3;\n    }\n\n    assert(struct_pair.0.a == 1);\n    assert(struct_pair.0.b == [2, 3, 20]);\n    assert(struct_pair.0.bar.inner == [100, 101, 102]);\n    assert(struct_pair.1.inner == [103, 104, 105]);\n\n    let (u, v) = if pair.0 as u32 < 1 {\n        (pair.0, pair.0 + 1)\n    } else {\n        (pair.0 + 1, pair.0)\n    };\n\n    assert(u == pair.0 + 1);\n    assert(v == pair.0);\n\n    (u, v as u8)\n}\n",
-      "path": ""
-    }
-  },
+  "debug_symbols": "[debug_symbols]",
+  "file_map": "[file_map]",
   "expression_width": {
     "Bounded": {
       "width": 4
     }
   }
-=======
-  "debug_symbols": "[debug_symbols]",
-  "file_map": "[file_map]",
-  "names": [
-    "main"
-  ],
-  "brillig_names": [
-    "directive_integer_quotient",
-    "directive_invert"
-  ]
->>>>>>> 318ff16c
 }