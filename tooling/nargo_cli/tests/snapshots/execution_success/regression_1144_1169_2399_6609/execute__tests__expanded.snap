---
source: tooling/nargo_cli/tests/execute.rs
expression: expanded_code
---
global NIBBLE_LENGTH: u32 = 16;

struct U4 {
    inner: u8,
}

impl U4 {
    fn zero() -> Self {
        Self { inner: 0_u8 }
    }

    fn from_u8(x: u8) -> Self {
        Self { inner: x % 16_u8 }
    }
}

impl Eq for U4 {
    fn eq(self, other: Self) -> bool {
        self.inner == other.inner
    }
}

fn compact_decode<let N: u32>(input: [u8; N], length: Field) -> ([U4; 16], Field) {
    assert((2_u32 * input.len()) <= NIBBLE_LENGTH);
    assert((length as u32) <= input.len());
    let mut nibble: [U4; 16] = [U4::zero(); 16];
    let first_nibble: U4 = U4::from_u8(input[0_u32] >> 4_u8);
    let parity: u1 = first_nibble.inner as u1;
    if parity == 1_u1 {
        nibble[0_u32] = U4::from_u8(input[0_u32] & 15_u8);
        for i in 1_u32..input.len() {
            if (i as u32) < (length as u32) {
                let x: u8 = input[i];
                {
<<<<<<< HEAD
                    let i_3961: u32 = (2_u32 * i) - 1_u32;
                    nibble[i_3961] = U4::from_u8(x >> 4_u8);
                };
                {
                    let i_3962: u32 = 2_u32 * i;
                    nibble[i_3962] = U4::from_u8(x & 15_u8);
=======
                    let i_3837: u32 = (2_u32 * i) - 1_u32;
                    nibble[i_3837] = U4::from_u8(x >> 4_u8);
                };
                {
                    let i_3838: u32 = 2_u32 * i;
                    nibble[i_3838] = U4::from_u8(x & 15_u8);
>>>>>>> 3c6914c1
                }
            }
        }
    } else {
        for i in 0_u32..2_u32 {
            if (i as u32) < ((length as u32) - 1_u32) {
                let x: u8 = input[i + 1_u32];
                {
<<<<<<< HEAD
                    let i_3965: u32 = 2_u32 * i;
                    nibble[i_3965] = U4::from_u8(x >> 4_u8);
                };
                {
                    let i_3966: u32 = (2_u32 * i) + 1_u32;
                    nibble[i_3966] = U4::from_u8(x & 15_u8);
=======
                    let i_3841: u32 = 2_u32 * i;
                    nibble[i_3841] = U4::from_u8(x >> 4_u8);
                };
                {
                    let i_3842: u32 = (2_u32 * i) + 1_u32;
                    nibble[i_3842] = U4::from_u8(x & 15_u8);
>>>>>>> 3c6914c1
                }
            }
        }
    };
    let out: ([U4; 16], Field) = (nibble, ((2_Field * length) + (parity as Field)) - 2_Field);
    out
}

fn enc<let N: u32>(value: [u8; N], value_length: Field) -> ([u8; 32], Field) {
    assert((value.len() as u8) >= (value_length as u8));
    let mut out_value: [u8; 32] = [0_u8; 32];
    if value_length == 0_Field {
        let out: ([u8; 32], Field) = (out_value, value_length);
        out
    } else if (value_length as u8) < 31_u8 {
        out_value[0_u32] = 128_u8 + (value_length as u8);
        for i in 1_u32..value.len() {
            out_value[i] = value[i - 1_u32];
        }
        let out: ([u8; 32], Field) = (out_value, value_length + 1_Field);
        out
    } else {
        let out: ([u8; 32], Field) = (out_value, 32_Field);
        out
    }
}

fn bitshift_literal_0() -> u64 {
    let mut bits: u64 = 0_u64;
    bits = bits | (1_u64 << 0_u64);
    bits
}

fn bitshift_literal_4() -> u64 {
    let mut bits: u64 = 0_u64;
    bits = bits | (1_u64 << 4_u64);
    bits
}

fn bitshift_variable(idx: u64) -> u64 {
    let mut bits: u64 = 0_u64;
    bits = bits | (1_u64 << idx);
    bits
}

fn main(x: [u8; 5], z: Field, u: i16, v: i16) {
    let (nib, len): ([U4; 16], Field) = compact_decode(x, z);
    assert(len == 5_Field);
    assert(
        [nib[0_u32], nib[1_u32], nib[2_u32], nib[3_u32], nib[4_u32]]
            == [
                U4::from_u8(15_u8),
                U4::from_u8(1_u8),
                U4::from_u8(12_u8),
                U4::from_u8(11_u8),
                U4::from_u8(8_u8),
            ],
    );
    let val1: [u8; 32] = [
        184_u8, 143_u8, 97_u8, 230_u8, 251_u8, 218_u8, 131_u8, 251_u8, 255_u8, 250_u8, 190_u8,
        54_u8, 65_u8, 18_u8, 19_u8, 116_u8, 128_u8, 57_u8, 128_u8, 24_u8, 0_u8, 0_u8, 0_u8, 0_u8,
        0_u8, 0_u8, 0_u8, 0_u8, 0_u8, 0_u8, 0_u8, 0_u8,
    ];
    let val1_length: Field = 20_Field;
    let enc_val1: ([u8; 32], Field) = enc(val1, val1_length);
    assert(
        enc_val1.0
            == [
                148_u8, 184_u8, 143_u8, 97_u8, 230_u8, 251_u8, 218_u8, 131_u8, 251_u8, 255_u8,
                250_u8, 190_u8, 54_u8, 65_u8, 18_u8, 19_u8, 116_u8, 128_u8, 57_u8, 128_u8, 24_u8,
                0_u8, 0_u8, 0_u8, 0_u8, 0_u8, 0_u8, 0_u8, 0_u8, 0_u8, 0_u8, 0_u8,
            ],
    );
    assert(enc_val1.1 == 21_Field);
    let result_0: u64 = bitshift_literal_0();
    assert(result_0 == 1_u64);
    let result_4: u64 = bitshift_literal_4();
    assert(result_4 == 16_u64);
    let result_0: u64 = bitshift_variable(0_u64);
    assert(result_0 == 1_u64);
    let result_4: u64 = bitshift_variable(4_u64);
    assert(result_4 == 16_u64);
    assert((u % -13_i16) == 0_i16);
    assert((u % v) == 0_i16);
    assert((u % -11_i16) == 4_i16);
    assert((-u % -11_i16) == -4_i16);
    assert((u % -11_i16) == (u % (v + 2_i16)));
    assert((-u % -11_i16) == (-u % (v + 2_i16)));
}<|MERGE_RESOLUTION|>--- conflicted
+++ resolved
@@ -36,21 +36,12 @@
             if (i as u32) < (length as u32) {
                 let x: u8 = input[i];
                 {
-<<<<<<< HEAD
-                    let i_3961: u32 = (2_u32 * i) - 1_u32;
-                    nibble[i_3961] = U4::from_u8(x >> 4_u8);
+                    let i_3951: u32 = (2_u32 * i) - 1_u32;
+                    nibble[i_3951] = U4::from_u8(x >> 4_u8);
                 };
                 {
-                    let i_3962: u32 = 2_u32 * i;
-                    nibble[i_3962] = U4::from_u8(x & 15_u8);
-=======
-                    let i_3837: u32 = (2_u32 * i) - 1_u32;
-                    nibble[i_3837] = U4::from_u8(x >> 4_u8);
-                };
-                {
-                    let i_3838: u32 = 2_u32 * i;
-                    nibble[i_3838] = U4::from_u8(x & 15_u8);
->>>>>>> 3c6914c1
+                    let i_3952: u32 = 2_u32 * i;
+                    nibble[i_3952] = U4::from_u8(x & 15_u8);
                 }
             }
         }
@@ -59,21 +50,12 @@
             if (i as u32) < ((length as u32) - 1_u32) {
                 let x: u8 = input[i + 1_u32];
                 {
-<<<<<<< HEAD
-                    let i_3965: u32 = 2_u32 * i;
-                    nibble[i_3965] = U4::from_u8(x >> 4_u8);
+                    let i_3955: u32 = 2_u32 * i;
+                    nibble[i_3955] = U4::from_u8(x >> 4_u8);
                 };
                 {
-                    let i_3966: u32 = (2_u32 * i) + 1_u32;
-                    nibble[i_3966] = U4::from_u8(x & 15_u8);
-=======
-                    let i_3841: u32 = 2_u32 * i;
-                    nibble[i_3841] = U4::from_u8(x >> 4_u8);
-                };
-                {
-                    let i_3842: u32 = (2_u32 * i) + 1_u32;
-                    nibble[i_3842] = U4::from_u8(x & 15_u8);
->>>>>>> 3c6914c1
+                    let i_3956: u32 = (2_u32 * i) + 1_u32;
+                    nibble[i_3956] = U4::from_u8(x & 15_u8);
                 }
             }
         }
