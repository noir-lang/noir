---
source: tooling/nargo_cli/tests/execute.rs
expression: expanded_code
---
global NIBBLE_LENGTH: u32 = 16;

struct U4 {
    inner: u8,
}

impl U4 {
    fn zero() -> Self {
        Self { inner: 0_u8 }
    }

    fn from_u8(x: u8) -> Self {
        Self { inner: x % 16_u8 }
    }
}

impl Eq for U4 {
    fn eq(self, other: Self) -> bool {
        self.inner == other.inner
    }
}

fn compact_decode<let N: u32>(input: [u8; N], length: Field) -> ([U4; 16], Field) {
    assert((2_u32 * input.len()) <= NIBBLE_LENGTH);
    assert((length as u32) <= input.len());
    let mut nibble: [U4; 16] = [U4::zero(); 16];
    let first_nibble: U4 = U4::from_u8(input[0_u32] >> 4_u8);
    let parity: u1 = first_nibble.inner as u1;
    if parity == 1_u1 {
        nibble[0_u32] = U4::from_u8(input[0_u32] & 15_u8);
        for i in 1_u32..input.len() {
            if (i as u32) < (length as u32) {
                let x: u8 = input[i];
                {
<<<<<<< HEAD
                    let i_3876: u32 = (2_u32 * i) - 1_u32;
                    nibble[i_3876] = U4::from_u8(x >> 4_u8);
                };
                {
                    let i_3877: u32 = 2_u32 * i;
                    nibble[i_3877] = U4::from_u8(x & 15_u8);
=======
                    let i_3837: u32 = (2_u32 * i) - 1_u32;
                    nibble[i_3837] = U4::from_u8(x >> 4_u8);
                };
                {
                    let i_3838: u32 = 2_u32 * i;
                    nibble[i_3838] = U4::from_u8(x & 15_u8);
>>>>>>> 38473c15
                }
            }
        }
    } else {
        for i in 0_u32..2_u32 {
            if (i as u32) < ((length as u32) - 1_u32) {
                let x: u8 = input[i + 1_u32];
                {
<<<<<<< HEAD
                    let i_3880: u32 = 2_u32 * i;
                    nibble[i_3880] = U4::from_u8(x >> 4_u8);
                };
                {
                    let i_3881: u32 = (2_u32 * i) + 1_u32;
                    nibble[i_3881] = U4::from_u8(x & 15_u8);
=======
                    let i_3841: u32 = 2_u32 * i;
                    nibble[i_3841] = U4::from_u8(x >> 4_u8);
                };
                {
                    let i_3842: u32 = (2_u32 * i) + 1_u32;
                    nibble[i_3842] = U4::from_u8(x & 15_u8);
>>>>>>> 38473c15
                }
            }
        }
    };
    let out: ([U4; 16], Field) = (nibble, ((2_Field * length) + (parity as Field)) - 2_Field);
    out
}

fn enc<let N: u32>(value: [u8; N], value_length: Field) -> ([u8; 32], Field) {
    assert((value.len() as u8) >= (value_length as u8));
    let mut out_value: [u8; 32] = [0_u8; 32];
    if value_length == 0_Field {
        let out: ([u8; 32], Field) = (out_value, value_length);
        out
    } else if (value_length as u8) < 31_u8 {
        out_value[0_u32] = 128_u8 + (value_length as u8);
        for i in 1_u32..value.len() {
            out_value[i] = value[i - 1_u32];
        }
        let out: ([u8; 32], Field) = (out_value, value_length + 1_Field);
        out
    } else {
        let out: ([u8; 32], Field) = (out_value, 32_Field);
        out
    }
}

fn bitshift_literal_0() -> u64 {
    let mut bits: u64 = 0_u64;
    bits = bits | (1_u64 << 0_u64);
    bits
}

fn bitshift_literal_4() -> u64 {
    let mut bits: u64 = 0_u64;
    bits = bits | (1_u64 << 4_u64);
    bits
}

fn bitshift_variable(idx: u64) -> u64 {
    let mut bits: u64 = 0_u64;
    bits = bits | (1_u64 << idx);
    bits
}

fn main(x: [u8; 5], z: Field, u: i16, v: i16) {
    let (nib, len): ([U4; 16], Field) = compact_decode(x, z);
    assert(len == 5_Field);
    assert(
        [nib[0_u32], nib[1_u32], nib[2_u32], nib[3_u32], nib[4_u32]]
            == [
                U4::from_u8(15_u8),
                U4::from_u8(1_u8),
                U4::from_u8(12_u8),
                U4::from_u8(11_u8),
                U4::from_u8(8_u8),
            ],
    );
    let val1: [u8; 32] = [
        184_u8, 143_u8, 97_u8, 230_u8, 251_u8, 218_u8, 131_u8, 251_u8, 255_u8, 250_u8, 190_u8,
        54_u8, 65_u8, 18_u8, 19_u8, 116_u8, 128_u8, 57_u8, 128_u8, 24_u8, 0_u8, 0_u8, 0_u8, 0_u8,
        0_u8, 0_u8, 0_u8, 0_u8, 0_u8, 0_u8, 0_u8, 0_u8,
    ];
    let val1_length: Field = 20_Field;
    let enc_val1: ([u8; 32], Field) = enc(val1, val1_length);
    assert(
        enc_val1.0
            == [
                148_u8, 184_u8, 143_u8, 97_u8, 230_u8, 251_u8, 218_u8, 131_u8, 251_u8, 255_u8,
                250_u8, 190_u8, 54_u8, 65_u8, 18_u8, 19_u8, 116_u8, 128_u8, 57_u8, 128_u8, 24_u8,
                0_u8, 0_u8, 0_u8, 0_u8, 0_u8, 0_u8, 0_u8, 0_u8, 0_u8, 0_u8, 0_u8,
            ],
    );
    assert(enc_val1.1 == 21_Field);
    let result_0: u64 = bitshift_literal_0();
    assert(result_0 == 1_u64);
    let result_4: u64 = bitshift_literal_4();
    assert(result_4 == 16_u64);
    let result_0: u64 = bitshift_variable(0_u64);
    assert(result_0 == 1_u64);
    let result_4: u64 = bitshift_variable(4_u64);
    assert(result_4 == 16_u64);
    assert((u % -13_i16) == 0_i16);
    assert((u % v) == 0_i16);
    assert((u % -11_i16) == 4_i16);
    assert((-u % -11_i16) == -4_i16);
    assert((u % -11_i16) == (u % (v + 2_i16)));
    assert((-u % -11_i16) == (-u % (v + 2_i16)));
}<|MERGE_RESOLUTION|>--- conflicted
+++ resolved
@@ -36,21 +36,12 @@
             if (i as u32) < (length as u32) {
                 let x: u8 = input[i];
                 {
-<<<<<<< HEAD
-                    let i_3876: u32 = (2_u32 * i) - 1_u32;
-                    nibble[i_3876] = U4::from_u8(x >> 4_u8);
+                    let i_3840: u32 = (2_u32 * i) - 1_u32;
+                    nibble[i_3840] = U4::from_u8(x >> 4_u8);
                 };
                 {
-                    let i_3877: u32 = 2_u32 * i;
-                    nibble[i_3877] = U4::from_u8(x & 15_u8);
-=======
-                    let i_3837: u32 = (2_u32 * i) - 1_u32;
-                    nibble[i_3837] = U4::from_u8(x >> 4_u8);
-                };
-                {
-                    let i_3838: u32 = 2_u32 * i;
-                    nibble[i_3838] = U4::from_u8(x & 15_u8);
->>>>>>> 38473c15
+                    let i_3841: u32 = 2_u32 * i;
+                    nibble[i_3841] = U4::from_u8(x & 15_u8);
                 }
             }
         }
@@ -59,21 +50,12 @@
             if (i as u32) < ((length as u32) - 1_u32) {
                 let x: u8 = input[i + 1_u32];
                 {
-<<<<<<< HEAD
-                    let i_3880: u32 = 2_u32 * i;
-                    nibble[i_3880] = U4::from_u8(x >> 4_u8);
+                    let i_3844: u32 = 2_u32 * i;
+                    nibble[i_3844] = U4::from_u8(x >> 4_u8);
                 };
                 {
-                    let i_3881: u32 = (2_u32 * i) + 1_u32;
-                    nibble[i_3881] = U4::from_u8(x & 15_u8);
-=======
-                    let i_3841: u32 = 2_u32 * i;
-                    nibble[i_3841] = U4::from_u8(x >> 4_u8);
-                };
-                {
-                    let i_3842: u32 = (2_u32 * i) + 1_u32;
-                    nibble[i_3842] = U4::from_u8(x & 15_u8);
->>>>>>> 38473c15
+                    let i_3845: u32 = (2_u32 * i) + 1_u32;
+                    nibble[i_3845] = U4::from_u8(x & 15_u8);
                 }
             }
         }
