---
source: tooling/nargo_cli/tests/execute.rs
expression: expanded_code
---
global NIBBLE_LENGTH: u32 = 16;

struct U4 {
    inner: u8,
}

impl U4 {
    fn zero() -> Self {
        Self { inner: 0_u8 }
    }

    fn from_u8(x: u8) -> Self {
        Self { inner: x % 16_u8 }
    }
}

impl Eq for U4 {
    fn eq(self, other: Self) -> bool {
        self.inner == other.inner
    }
}

fn compact_decode<let N: u32>(input: [u8; N], length: Field) -> ([U4; 16], Field) {
    assert((2_u32 * input.len()) <= NIBBLE_LENGTH);
    assert((length as u32) <= input.len());
    let mut nibble: [U4; 16] = [U4::zero(); 16];
    let first_nibble: U4 = U4::from_u8(input[0_u32] >> 4_u8);
    let parity: u1 = first_nibble.inner as u1;
    if parity == 1_u1 {
        nibble[0_u32] = U4::from_u8(input[0_u32] & 15_u8);
        for i in 1_u32..input.len() {
            if (i as u32) < (length as u32) {
                let x: u8 = input[i];
                {
<<<<<<< HEAD
                    let i_4432: u32 = (2_u32 * i) - 1_u32;
                    nibble[i_4432] = U4::from_u8(x >> 4_u8);
                };
                {
                    let i_4433: u32 = 2_u32 * i;
                    nibble[i_4433] = U4::from_u8(x & 15_u8);
=======
                    let i_4397: u32 = (2_u32 * i) - 1_u32;
                    nibble[i_4397] = U4::from_u8(x >> 4_u8);
                };
                {
                    let i_4398: u32 = 2_u32 * i;
                    nibble[i_4398] = U4::from_u8(x & 15_u8);
>>>>>>> a8918be2
                }
            }
        }
    } else {
        for i in 0_u32..2_u32 {
            if (i as u32) < ((length as u32) - 1_u32) {
                let x: u8 = input[i + 1_u32];
                {
<<<<<<< HEAD
                    let i_4436: u32 = 2_u32 * i;
                    nibble[i_4436] = U4::from_u8(x >> 4_u8);
                };
                {
                    let i_4437: u32 = (2_u32 * i) + 1_u32;
                    nibble[i_4437] = U4::from_u8(x & 15_u8);
=======
                    let i_4401: u32 = 2_u32 * i;
                    nibble[i_4401] = U4::from_u8(x >> 4_u8);
                };
                {
                    let i_4402: u32 = (2_u32 * i) + 1_u32;
                    nibble[i_4402] = U4::from_u8(x & 15_u8);
>>>>>>> a8918be2
                }
            }
        }
    };
    let out: ([U4; 16], Field) = (nibble, ((2_Field * length) + (parity as Field)) - 2_Field);
    out
}

fn enc<let N: u32>(value: [u8; N], value_length: Field) -> ([u8; 32], Field) {
    assert((value.len() as u8) >= (value_length as u8));
    let mut out_value: [u8; 32] = [0_u8; 32];
    if value_length == 0_Field {
        let out: ([u8; 32], Field) = (out_value, value_length);
        out
    } else if (value_length as u8) < 31_u8 {
        out_value[0_u32] = 128_u8 + (value_length as u8);
        for i in 1_u32..value.len() {
            out_value[i] = value[i - 1_u32];
        }
        let out: ([u8; 32], Field) = (out_value, value_length + 1_Field);
        out
    } else {
        let out: ([u8; 32], Field) = (out_value, 32_Field);
        out
    }
}

fn bitshift_literal_0() -> u64 {
    let mut bits: u64 = 0_u64;
    bits = bits | (1_u64 << 0_u64);
    bits
}

fn bitshift_literal_4() -> u64 {
    let mut bits: u64 = 0_u64;
    bits = bits | (1_u64 << 4_u64);
    bits
}

fn bitshift_variable(idx: u64) -> u64 {
    let mut bits: u64 = 0_u64;
    bits = bits | (1_u64 << idx);
    bits
}

fn main(x: [u8; 5], z: Field, u: i16, v: i16) {
    let (nib, len): ([U4; 16], Field) = compact_decode(x, z);
    assert(len == 5_Field);
    assert(
        [nib[0_u32], nib[1_u32], nib[2_u32], nib[3_u32], nib[4_u32]]
            == [
                U4::from_u8(15_u8),
                U4::from_u8(1_u8),
                U4::from_u8(12_u8),
                U4::from_u8(11_u8),
                U4::from_u8(8_u8),
            ],
    );
    let val1: [u8; 32] = [
        184_u8, 143_u8, 97_u8, 230_u8, 251_u8, 218_u8, 131_u8, 251_u8, 255_u8, 250_u8, 190_u8,
        54_u8, 65_u8, 18_u8, 19_u8, 116_u8, 128_u8, 57_u8, 128_u8, 24_u8, 0_u8, 0_u8, 0_u8, 0_u8,
        0_u8, 0_u8, 0_u8, 0_u8, 0_u8, 0_u8, 0_u8, 0_u8,
    ];
    let val1_length: Field = 20_Field;
    let enc_val1: ([u8; 32], Field) = enc(val1, val1_length);
    assert(
        enc_val1.0
            == [
                148_u8, 184_u8, 143_u8, 97_u8, 230_u8, 251_u8, 218_u8, 131_u8, 251_u8, 255_u8,
                250_u8, 190_u8, 54_u8, 65_u8, 18_u8, 19_u8, 116_u8, 128_u8, 57_u8, 128_u8, 24_u8,
                0_u8, 0_u8, 0_u8, 0_u8, 0_u8, 0_u8, 0_u8, 0_u8, 0_u8, 0_u8, 0_u8,
            ],
    );
    assert(enc_val1.1 == 21_Field);
    let result_0: u64 = bitshift_literal_0();
    assert(result_0 == 1_u64);
    let result_4: u64 = bitshift_literal_4();
    assert(result_4 == 16_u64);
    let result_0: u64 = bitshift_variable(0_u64);
    assert(result_0 == 1_u64);
    let result_4: u64 = bitshift_variable(4_u64);
    assert(result_4 == 16_u64);
    assert((u % -13_i16) == 0_i16);
    assert((u % v) == 0_i16);
    assert((u % -11_i16) == 4_i16);
    assert((-u % -11_i16) == -4_i16);
    assert((u % -11_i16) == (u % (v + 2_i16)));
    assert((-u % -11_i16) == (-u % (v + 2_i16)));
}<|MERGE_RESOLUTION|>--- conflicted
+++ resolved
@@ -36,21 +36,12 @@
             if (i as u32) < (length as u32) {
                 let x: u8 = input[i];
                 {
-<<<<<<< HEAD
-                    let i_4432: u32 = (2_u32 * i) - 1_u32;
-                    nibble[i_4432] = U4::from_u8(x >> 4_u8);
-                };
-                {
-                    let i_4433: u32 = 2_u32 * i;
-                    nibble[i_4433] = U4::from_u8(x & 15_u8);
-=======
                     let i_4397: u32 = (2_u32 * i) - 1_u32;
                     nibble[i_4397] = U4::from_u8(x >> 4_u8);
                 };
                 {
                     let i_4398: u32 = 2_u32 * i;
                     nibble[i_4398] = U4::from_u8(x & 15_u8);
->>>>>>> a8918be2
                 }
             }
         }
@@ -59,21 +50,12 @@
             if (i as u32) < ((length as u32) - 1_u32) {
                 let x: u8 = input[i + 1_u32];
                 {
-<<<<<<< HEAD
-                    let i_4436: u32 = 2_u32 * i;
-                    nibble[i_4436] = U4::from_u8(x >> 4_u8);
-                };
-                {
-                    let i_4437: u32 = (2_u32 * i) + 1_u32;
-                    nibble[i_4437] = U4::from_u8(x & 15_u8);
-=======
                     let i_4401: u32 = 2_u32 * i;
                     nibble[i_4401] = U4::from_u8(x >> 4_u8);
                 };
                 {
                     let i_4402: u32 = (2_u32 * i) + 1_u32;
                     nibble[i_4402] = U4::from_u8(x & 15_u8);
->>>>>>> a8918be2
                 }
             }
         }
