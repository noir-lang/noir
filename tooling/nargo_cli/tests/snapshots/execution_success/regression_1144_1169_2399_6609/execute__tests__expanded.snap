--- conflicted
+++ resolved
@@ -36,21 +36,12 @@
             if (i as u32) < (length as u32) {
                 let x: u8 = input[i];
                 {
-<<<<<<< HEAD
-                    let i_4454: u32 = (2_u32 * i) - 1_u32;
-                    nibble[i_4454] = U4::from_u8(x >> 4_u8);
+                    let i_4450: u32 = (2_u32 * i) - 1_u32;
+                    nibble[i_4450] = U4::from_u8(x >> 4_u8);
                 };
                 {
-                    let i_4455: u32 = 2_u32 * i;
-                    nibble[i_4455] = U4::from_u8(x & 15_u8);
-=======
-                    let i_4451: u32 = (2_u32 * i) - 1_u32;
-                    nibble[i_4451] = U4::from_u8(x >> 4_u8);
-                };
-                {
-                    let i_4452: u32 = 2_u32 * i;
-                    nibble[i_4452] = U4::from_u8(x & 15_u8);
->>>>>>> 1ffaa3bd
+                    let i_4451: u32 = 2_u32 * i;
+                    nibble[i_4451] = U4::from_u8(x & 15_u8);
                 }
             }
         }
@@ -59,21 +50,12 @@
             if (i as u32) < ((length as u32) - 1_u32) {
                 let x: u8 = input[i + 1_u32];
                 {
-<<<<<<< HEAD
-                    let i_4458: u32 = 2_u32 * i;
-                    nibble[i_4458] = U4::from_u8(x >> 4_u8);
+                    let i_4454: u32 = 2_u32 * i;
+                    nibble[i_4454] = U4::from_u8(x >> 4_u8);
                 };
                 {
-                    let i_4459: u32 = (2_u32 * i) + 1_u32;
-                    nibble[i_4459] = U4::from_u8(x & 15_u8);
-=======
-                    let i_4455: u32 = 2_u32 * i;
-                    nibble[i_4455] = U4::from_u8(x >> 4_u8);
-                };
-                {
-                    let i_4456: u32 = (2_u32 * i) + 1_u32;
-                    nibble[i_4456] = U4::from_u8(x & 15_u8);
->>>>>>> 1ffaa3bd
+                    let i_4455: u32 = (2_u32 * i) + 1_u32;
+                    nibble[i_4455] = U4::from_u8(x & 15_u8);
                 }
             }
         }
