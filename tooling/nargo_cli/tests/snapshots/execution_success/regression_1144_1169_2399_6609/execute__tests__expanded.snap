--- conflicted
+++ resolved
@@ -36,21 +36,12 @@
             if (i as u32) < (length as u32) {
                 let x: u8 = input[i];
                 {
-<<<<<<< HEAD
-                    let i_4364: u32 = (2_u32 * i) - 1_u32;
-                    nibble[i_4364] = U4::from_u8(x >> 4_u8);
+                    let i_4397: u32 = (2_u32 * i) - 1_u32;
+                    nibble[i_4397] = U4::from_u8(x >> 4_u8);
                 };
                 {
-                    let i_4365: u32 = 2_u32 * i;
-                    nibble[i_4365] = U4::from_u8(x & 15_u8);
-=======
-                    let i_4378: u32 = (2_u32 * i) - 1_u32;
-                    nibble[i_4378] = U4::from_u8(x >> 4_u8);
-                };
-                {
-                    let i_4379: u32 = 2_u32 * i;
-                    nibble[i_4379] = U4::from_u8(x & 15_u8);
->>>>>>> 0adabdfc
+                    let i_4398: u32 = 2_u32 * i;
+                    nibble[i_4398] = U4::from_u8(x & 15_u8);
                 }
             }
         }
@@ -59,21 +50,12 @@
             if (i as u32) < ((length as u32) - 1_u32) {
                 let x: u8 = input[i + 1_u32];
                 {
-<<<<<<< HEAD
-                    let i_4368: u32 = 2_u32 * i;
-                    nibble[i_4368] = U4::from_u8(x >> 4_u8);
+                    let i_4401: u32 = 2_u32 * i;
+                    nibble[i_4401] = U4::from_u8(x >> 4_u8);
                 };
                 {
-                    let i_4369: u32 = (2_u32 * i) + 1_u32;
-                    nibble[i_4369] = U4::from_u8(x & 15_u8);
-=======
-                    let i_4382: u32 = 2_u32 * i;
-                    nibble[i_4382] = U4::from_u8(x >> 4_u8);
-                };
-                {
-                    let i_4383: u32 = (2_u32 * i) + 1_u32;
-                    nibble[i_4383] = U4::from_u8(x & 15_u8);
->>>>>>> 0adabdfc
+                    let i_4402: u32 = (2_u32 * i) + 1_u32;
+                    nibble[i_4402] = U4::from_u8(x & 15_u8);
                 }
             }
         }
