--- conflicted
+++ resolved
@@ -36,21 +36,12 @@
             if (i as u32) < (length as u32) {
                 let x: u8 = input[i];
                 {
-<<<<<<< HEAD
-                    let i_4142: u32 = (2_u32 * i) - 1_u32;
-                    nibble[i_4142] = U4::from_u8(x >> 4_u8);
+                    let i_4260: u32 = (2_u32 * i) - 1_u32;
+                    nibble[i_4260] = U4::from_u8(x >> 4_u8);
                 };
                 {
-                    let i_4143: u32 = 2_u32 * i;
-                    nibble[i_4143] = U4::from_u8(x & 15_u8);
-=======
-                    let i_3955: u32 = (2_u32 * i) - 1_u32;
-                    nibble[i_3955] = U4::from_u8(x >> 4_u8);
-                };
-                {
-                    let i_3956: u32 = 2_u32 * i;
-                    nibble[i_3956] = U4::from_u8(x & 15_u8);
->>>>>>> 48327c0d
+                    let i_4261: u32 = 2_u32 * i;
+                    nibble[i_4261] = U4::from_u8(x & 15_u8);
                 }
             }
         }
@@ -59,21 +50,12 @@
             if (i as u32) < ((length as u32) - 1_u32) {
                 let x: u8 = input[i + 1_u32];
                 {
-<<<<<<< HEAD
-                    let i_4146: u32 = 2_u32 * i;
-                    nibble[i_4146] = U4::from_u8(x >> 4_u8);
+                    let i_4264: u32 = 2_u32 * i;
+                    nibble[i_4264] = U4::from_u8(x >> 4_u8);
                 };
                 {
-                    let i_4147: u32 = (2_u32 * i) + 1_u32;
-                    nibble[i_4147] = U4::from_u8(x & 15_u8);
-=======
-                    let i_3959: u32 = 2_u32 * i;
-                    nibble[i_3959] = U4::from_u8(x >> 4_u8);
-                };
-                {
-                    let i_3960: u32 = (2_u32 * i) + 1_u32;
-                    nibble[i_3960] = U4::from_u8(x & 15_u8);
->>>>>>> 48327c0d
+                    let i_4265: u32 = (2_u32 * i) + 1_u32;
+                    nibble[i_4265] = U4::from_u8(x & 15_u8);
                 }
             }
         }
