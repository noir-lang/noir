---
source: tooling/nargo_cli/tests/execute.rs
expression: expanded_code
---
global NIBBLE_LENGTH: u32 = 16;

struct U4 {
    inner: u8,
}

impl U4 {
    fn zero() -> Self {
        Self { inner: 0_u8 }
    }

    fn from_u8(x: u8) -> Self {
        Self { inner: x % 16_u8 }
    }
}

impl Eq for U4 {
    fn eq(self, other: Self) -> bool {
        self.inner == other.inner
    }
}

fn compact_decode<let N: u32>(input: [u8; N], length: Field) -> ([U4; 16], Field) {
    assert((2_u32 * input.len()) <= NIBBLE_LENGTH);
    assert((length as u32) <= input.len());
    let mut nibble: [U4; 16] = [U4::zero(); 16];
    let first_nibble: U4 = U4::from_u8(input[0_u32] >> 4_u8);
    let parity: u1 = first_nibble.inner as u1;
    if parity == 1_u1 {
        nibble[0_u32] = U4::from_u8(input[0_u32] & 15_u8);
        for i in 1_u32..input.len() {
            if (i as u32) < (length as u32) {
                let x: u8 = input[i];
                {
<<<<<<< HEAD
                    let i_3834: u32 = (2_u32 * i) - 1_u32;
                    nibble[i_3834] = U4::from_u8(x >> 4_u8);
                };
                {
                    let i_3835: u32 = 2_u32 * i;
                    nibble[i_3835] = U4::from_u8(x & 15_u8);
=======
                    let i_3804: u32 = (2_u32 * i) - 1_u32;
                    nibble[i_3804] = U4::from_u8(x >> 4_u8);
                };
                {
                    let i_3805: u32 = 2_u32 * i;
                    nibble[i_3805] = U4::from_u8(x & 15_u8);
>>>>>>> edd42f89
                }
            }
        }
    } else {
        for i in 0_u32..2_u32 {
            if (i as u32) < ((length as u32) - 1_u32) {
                let x: u8 = input[i + 1_u32];
                {
<<<<<<< HEAD
                    let i_3838: u32 = 2_u32 * i;
                    nibble[i_3838] = U4::from_u8(x >> 4_u8);
                };
                {
                    let i_3839: u32 = (2_u32 * i) + 1_u32;
                    nibble[i_3839] = U4::from_u8(x & 15_u8);
=======
                    let i_3808: u32 = 2_u32 * i;
                    nibble[i_3808] = U4::from_u8(x >> 4_u8);
                };
                {
                    let i_3809: u32 = (2_u32 * i) + 1_u32;
                    nibble[i_3809] = U4::from_u8(x & 15_u8);
>>>>>>> edd42f89
                }
            }
        }
    };
    let out: ([U4; 16], Field) = (nibble, ((2_Field * length) + (parity as Field)) - 2_Field);
    out
}

fn enc<let N: u32>(value: [u8; N], value_length: Field) -> ([u8; 32], Field) {
    assert((value.len() as u8) >= (value_length as u8));
    let mut out_value: [u8; 32] = [0_u8; 32];
    if value_length == 0_Field {
        let out: ([u8; 32], Field) = (out_value, value_length);
        out
    } else if (value_length as u8) < 31_u8 {
        out_value[0_u32] = 128_u8 + (value_length as u8);
        for i in 1_u32..value.len() {
            out_value[i] = value[i - 1_u32];
        }
        let out: ([u8; 32], Field) = (out_value, value_length + 1_Field);
        out
    } else {
        let out: ([u8; 32], Field) = (out_value, 32_Field);
        out
    }
}

fn bitshift_literal_0() -> u64 {
    let mut bits: u64 = 0_u64;
    bits = bits | (1_u64 << 0_u8);
    bits
}

fn bitshift_literal_4() -> u64 {
    let mut bits: u64 = 0_u64;
    bits = bits | (1_u64 << 4_u8);
    bits
}

fn bitshift_variable(idx: u8) -> u64 {
    let mut bits: u64 = 0_u64;
    bits = bits | (1_u64 << idx);
    bits
}

fn main(x: [u8; 5], z: Field, u: i16, v: i16) {
    let (nib, len): ([U4; 16], Field) = compact_decode(x, z);
    assert(len == 5_Field);
    assert(
        [nib[0_u32], nib[1_u32], nib[2_u32], nib[3_u32], nib[4_u32]]
            == [
                U4::from_u8(15_u8),
                U4::from_u8(1_u8),
                U4::from_u8(12_u8),
                U4::from_u8(11_u8),
                U4::from_u8(8_u8),
            ],
    );
    let val1: [u8; 32] = [
        184_u8, 143_u8, 97_u8, 230_u8, 251_u8, 218_u8, 131_u8, 251_u8, 255_u8, 250_u8, 190_u8,
        54_u8, 65_u8, 18_u8, 19_u8, 116_u8, 128_u8, 57_u8, 128_u8, 24_u8, 0_u8, 0_u8, 0_u8, 0_u8,
        0_u8, 0_u8, 0_u8, 0_u8, 0_u8, 0_u8, 0_u8, 0_u8,
    ];
    let val1_length: Field = 20_Field;
    let enc_val1: ([u8; 32], Field) = enc(val1, val1_length);
    assert(
        enc_val1.0
            == [
                148_u8, 184_u8, 143_u8, 97_u8, 230_u8, 251_u8, 218_u8, 131_u8, 251_u8, 255_u8,
                250_u8, 190_u8, 54_u8, 65_u8, 18_u8, 19_u8, 116_u8, 128_u8, 57_u8, 128_u8, 24_u8,
                0_u8, 0_u8, 0_u8, 0_u8, 0_u8, 0_u8, 0_u8, 0_u8, 0_u8, 0_u8, 0_u8,
            ],
    );
    assert(enc_val1.1 == 21_Field);
    let result_0: u64 = bitshift_literal_0();
    assert(result_0 == 1_u64);
    let result_4: u64 = bitshift_literal_4();
    assert(result_4 == 16_u64);
    let result_0: u64 = bitshift_variable(0_u8);
    assert(result_0 == 1_u64);
    let result_4: u64 = bitshift_variable(4_u8);
    assert(result_4 == 16_u64);
    assert((u % -13_i16) == 0_i16);
    assert((u % v) == 0_i16);
    assert((u % -11_i16) == 4_i16);
    assert((-u % -11_i16) == -4_i16);
    assert((u % -11_i16) == (u % (v + 2_i16)));
    assert((-u % -11_i16) == (-u % (v + 2_i16)));
}<|MERGE_RESOLUTION|>--- conflicted
+++ resolved
@@ -36,21 +36,12 @@
             if (i as u32) < (length as u32) {
                 let x: u8 = input[i];
                 {
-<<<<<<< HEAD
-                    let i_3834: u32 = (2_u32 * i) - 1_u32;
-                    nibble[i_3834] = U4::from_u8(x >> 4_u8);
+                    let i_3837: u32 = (2_u32 * i) - 1_u32;
+                    nibble[i_3837] = U4::from_u8(x >> 4_u8);
                 };
                 {
-                    let i_3835: u32 = 2_u32 * i;
-                    nibble[i_3835] = U4::from_u8(x & 15_u8);
-=======
-                    let i_3804: u32 = (2_u32 * i) - 1_u32;
-                    nibble[i_3804] = U4::from_u8(x >> 4_u8);
-                };
-                {
-                    let i_3805: u32 = 2_u32 * i;
-                    nibble[i_3805] = U4::from_u8(x & 15_u8);
->>>>>>> edd42f89
+                    let i_3838: u32 = 2_u32 * i;
+                    nibble[i_3838] = U4::from_u8(x & 15_u8);
                 }
             }
         }
@@ -59,21 +50,12 @@
             if (i as u32) < ((length as u32) - 1_u32) {
                 let x: u8 = input[i + 1_u32];
                 {
-<<<<<<< HEAD
-                    let i_3838: u32 = 2_u32 * i;
-                    nibble[i_3838] = U4::from_u8(x >> 4_u8);
+                    let i_3841: u32 = 2_u32 * i;
+                    nibble[i_3841] = U4::from_u8(x >> 4_u8);
                 };
                 {
-                    let i_3839: u32 = (2_u32 * i) + 1_u32;
-                    nibble[i_3839] = U4::from_u8(x & 15_u8);
-=======
-                    let i_3808: u32 = 2_u32 * i;
-                    nibble[i_3808] = U4::from_u8(x >> 4_u8);
-                };
-                {
-                    let i_3809: u32 = (2_u32 * i) + 1_u32;
-                    nibble[i_3809] = U4::from_u8(x & 15_u8);
->>>>>>> edd42f89
+                    let i_3842: u32 = (2_u32 * i) + 1_u32;
+                    nibble[i_3842] = U4::from_u8(x & 15_u8);
                 }
             }
         }
