---
source: tooling/nargo_cli/tests/execute.rs
expression: expanded_code
---
global NIBBLE_LENGTH: u32 = 16;

struct U4 {
    inner: u8,
}

impl U4 {
    fn zero() -> Self {
        Self { inner: 0_u8 }
    }

    fn from_u8(x: u8) -> Self {
        Self { inner: x % 16_u8 }
    }
}

impl Eq for U4 {
    fn eq(self, other: Self) -> bool {
        self.inner == other.inner
    }
}

fn compact_decode<let N: u32>(input: [u8; N], length: Field) -> ([U4; 16], Field) {
    assert((2_u32 * input.len()) <= NIBBLE_LENGTH);
    assert((length as u32) <= input.len());
    let mut nibble: [U4; 16] = [U4::zero(); 16];
    let first_nibble: U4 = U4::from_u8(input[0_u32] >> 4_u8);
    let parity: u1 = first_nibble.inner as u1;
    if parity == 1_u1 {
        nibble[0_u32] = U4::from_u8(input[0_u32] & 15_u8);
        for i in 1_u32..input.len() {
            if (i as u32) < (length as u32) {
                let x: u8 = input[i];
                {
<<<<<<< HEAD
                    let i_4444: u32 = (2_u32 * i) - 1_u32;
                    nibble[i_4444] = U4::from_u8(x >> 4_u8);
                };
                {
                    let i_4445: u32 = 2_u32 * i;
                    nibble[i_4445] = U4::from_u8(x & 15_u8);
=======
                    let i_4450: u32 = (2_u32 * i) - 1_u32;
                    nibble[i_4450] = U4::from_u8(x >> 4_u8);
                };
                {
                    let i_4451: u32 = 2_u32 * i;
                    nibble[i_4451] = U4::from_u8(x & 15_u8);
>>>>>>> 94dadc7e
                }
            }
        }
    } else {
        for i in 0_u32..2_u32 {
            if (i as u32) < ((length as u32) - 1_u32) {
                let x: u8 = input[i + 1_u32];
                {
<<<<<<< HEAD
                    let i_4448: u32 = 2_u32 * i;
                    nibble[i_4448] = U4::from_u8(x >> 4_u8);
                };
                {
                    let i_4449: u32 = (2_u32 * i) + 1_u32;
                    nibble[i_4449] = U4::from_u8(x & 15_u8);
=======
                    let i_4454: u32 = 2_u32 * i;
                    nibble[i_4454] = U4::from_u8(x >> 4_u8);
                };
                {
                    let i_4455: u32 = (2_u32 * i) + 1_u32;
                    nibble[i_4455] = U4::from_u8(x & 15_u8);
>>>>>>> 94dadc7e
                }
            }
        }
    };
    let out: ([U4; 16], Field) = (nibble, ((2_Field * length) + (parity as Field)) - 2_Field);
    out
}

fn enc<let N: u32>(value: [u8; N], value_length: Field) -> ([u8; 32], Field) {
    assert((value.len() as u8) >= (value_length as u8));
    let mut out_value: [u8; 32] = [0_u8; 32];
    if value_length == 0_Field {
        let out: ([u8; 32], Field) = (out_value, value_length);
        out
    } else if (value_length as u8) < 31_u8 {
        out_value[0_u32] = 128_u8 + (value_length as u8);
        for i in 1_u32..value.len() {
            out_value[i] = value[i - 1_u32];
        }
        let out: ([u8; 32], Field) = (out_value, value_length + 1_Field);
        out
    } else {
        let out: ([u8; 32], Field) = (out_value, 32_Field);
        out
    }
}

fn bitshift_literal_0() -> u64 {
    let mut bits: u64 = 0_u64;
    bits = bits | (1_u64 << 0_u64);
    bits
}

fn bitshift_literal_4() -> u64 {
    let mut bits: u64 = 0_u64;
    bits = bits | (1_u64 << 4_u64);
    bits
}

fn bitshift_variable(idx: u64) -> u64 {
    let mut bits: u64 = 0_u64;
    bits = bits | (1_u64 << idx);
    bits
}

fn main(x: [u8; 5], z: Field, u: i16, v: i16) {
    let (nib, len): ([U4; 16], Field) = compact_decode(x, z);
    assert(len == 5_Field);
    assert(
        [nib[0_u32], nib[1_u32], nib[2_u32], nib[3_u32], nib[4_u32]]
            == [
                U4::from_u8(15_u8),
                U4::from_u8(1_u8),
                U4::from_u8(12_u8),
                U4::from_u8(11_u8),
                U4::from_u8(8_u8),
            ],
    );
    let val1: [u8; 32] = [
        184_u8, 143_u8, 97_u8, 230_u8, 251_u8, 218_u8, 131_u8, 251_u8, 255_u8, 250_u8, 190_u8,
        54_u8, 65_u8, 18_u8, 19_u8, 116_u8, 128_u8, 57_u8, 128_u8, 24_u8, 0_u8, 0_u8, 0_u8, 0_u8,
        0_u8, 0_u8, 0_u8, 0_u8, 0_u8, 0_u8, 0_u8, 0_u8,
    ];
    let val1_length: Field = 20_Field;
    let enc_val1: ([u8; 32], Field) = enc(val1, val1_length);
    assert(
        enc_val1.0
            == [
                148_u8, 184_u8, 143_u8, 97_u8, 230_u8, 251_u8, 218_u8, 131_u8, 251_u8, 255_u8,
                250_u8, 190_u8, 54_u8, 65_u8, 18_u8, 19_u8, 116_u8, 128_u8, 57_u8, 128_u8, 24_u8,
                0_u8, 0_u8, 0_u8, 0_u8, 0_u8, 0_u8, 0_u8, 0_u8, 0_u8, 0_u8, 0_u8,
            ],
    );
    assert(enc_val1.1 == 21_Field);
    let result_0: u64 = bitshift_literal_0();
    assert(result_0 == 1_u64);
    let result_4: u64 = bitshift_literal_4();
    assert(result_4 == 16_u64);
    let result_0: u64 = bitshift_variable(0_u64);
    assert(result_0 == 1_u64);
    let result_4: u64 = bitshift_variable(4_u64);
    assert(result_4 == 16_u64);
    assert((u % -13_i16) == 0_i16);
    assert((u % v) == 0_i16);
    assert((u % -11_i16) == 4_i16);
    assert((-u % -11_i16) == -4_i16);
    assert((u % -11_i16) == (u % (v + 2_i16)));
    assert((-u % -11_i16) == (-u % (v + 2_i16)));
}<|MERGE_RESOLUTION|>--- conflicted
+++ resolved
@@ -36,21 +36,12 @@
             if (i as u32) < (length as u32) {
                 let x: u8 = input[i];
                 {
-<<<<<<< HEAD
-                    let i_4444: u32 = (2_u32 * i) - 1_u32;
-                    nibble[i_4444] = U4::from_u8(x >> 4_u8);
+                    let i_4516: u32 = (2_u32 * i) - 1_u32;
+                    nibble[i_4516] = U4::from_u8(x >> 4_u8);
                 };
                 {
-                    let i_4445: u32 = 2_u32 * i;
-                    nibble[i_4445] = U4::from_u8(x & 15_u8);
-=======
-                    let i_4450: u32 = (2_u32 * i) - 1_u32;
-                    nibble[i_4450] = U4::from_u8(x >> 4_u8);
-                };
-                {
-                    let i_4451: u32 = 2_u32 * i;
-                    nibble[i_4451] = U4::from_u8(x & 15_u8);
->>>>>>> 94dadc7e
+                    let i_4517: u32 = 2_u32 * i;
+                    nibble[i_4517] = U4::from_u8(x & 15_u8);
                 }
             }
         }
@@ -59,21 +50,12 @@
             if (i as u32) < ((length as u32) - 1_u32) {
                 let x: u8 = input[i + 1_u32];
                 {
-<<<<<<< HEAD
-                    let i_4448: u32 = 2_u32 * i;
-                    nibble[i_4448] = U4::from_u8(x >> 4_u8);
+                    let i_4520: u32 = 2_u32 * i;
+                    nibble[i_4520] = U4::from_u8(x >> 4_u8);
                 };
                 {
-                    let i_4449: u32 = (2_u32 * i) + 1_u32;
-                    nibble[i_4449] = U4::from_u8(x & 15_u8);
-=======
-                    let i_4454: u32 = 2_u32 * i;
-                    nibble[i_4454] = U4::from_u8(x >> 4_u8);
-                };
-                {
-                    let i_4455: u32 = (2_u32 * i) + 1_u32;
-                    nibble[i_4455] = U4::from_u8(x & 15_u8);
->>>>>>> 94dadc7e
+                    let i_4521: u32 = (2_u32 * i) + 1_u32;
+                    nibble[i_4521] = U4::from_u8(x & 15_u8);
                 }
             }
         }
