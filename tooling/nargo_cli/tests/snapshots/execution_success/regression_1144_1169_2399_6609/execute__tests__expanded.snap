--- conflicted
+++ resolved
@@ -36,21 +36,12 @@
             if (i as u32) < (length as u32) {
                 let x: u8 = input[i];
                 {
-<<<<<<< HEAD
-                    let i_4326: u32 = (2_u32 * i) - 1_u32;
-                    nibble[i_4326] = U4::from_u8(x >> 4_u8);
+                    let i_4378: u32 = (2_u32 * i) - 1_u32;
+                    nibble[i_4378] = U4::from_u8(x >> 4_u8);
                 };
                 {
-                    let i_4327: u32 = 2_u32 * i;
-                    nibble[i_4327] = U4::from_u8(x & 15_u8);
-=======
-                    let i_4345: u32 = (2_u32 * i) - 1_u32;
-                    nibble[i_4345] = U4::from_u8(x >> 4_u8);
-                };
-                {
-                    let i_4346: u32 = 2_u32 * i;
-                    nibble[i_4346] = U4::from_u8(x & 15_u8);
->>>>>>> 3ceac8f4
+                    let i_4379: u32 = 2_u32 * i;
+                    nibble[i_4379] = U4::from_u8(x & 15_u8);
                 }
             }
         }
@@ -59,21 +50,12 @@
             if (i as u32) < ((length as u32) - 1_u32) {
                 let x: u8 = input[i + 1_u32];
                 {
-<<<<<<< HEAD
-                    let i_4330: u32 = 2_u32 * i;
-                    nibble[i_4330] = U4::from_u8(x >> 4_u8);
+                    let i_4382: u32 = 2_u32 * i;
+                    nibble[i_4382] = U4::from_u8(x >> 4_u8);
                 };
                 {
-                    let i_4331: u32 = (2_u32 * i) + 1_u32;
-                    nibble[i_4331] = U4::from_u8(x & 15_u8);
-=======
-                    let i_4349: u32 = 2_u32 * i;
-                    nibble[i_4349] = U4::from_u8(x >> 4_u8);
-                };
-                {
-                    let i_4350: u32 = (2_u32 * i) + 1_u32;
-                    nibble[i_4350] = U4::from_u8(x & 15_u8);
->>>>>>> 3ceac8f4
+                    let i_4383: u32 = (2_u32 * i) + 1_u32;
+                    nibble[i_4383] = U4::from_u8(x & 15_u8);
                 }
             }
         }
