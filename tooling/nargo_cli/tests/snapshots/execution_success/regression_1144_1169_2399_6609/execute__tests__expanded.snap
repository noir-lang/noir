--- conflicted
+++ resolved
@@ -36,21 +36,12 @@
             if (i as u32) < (length as u32) {
                 let x: u8 = input[i];
                 {
-<<<<<<< HEAD
-                    let i_4326: u32 = (2_u32 * i) - 1_u32;
-                    nibble[i_4326] = U4::from_u8(x >> 4_u8);
-                };
-                {
-                    let i_4327: u32 = 2_u32 * i;
-                    nibble[i_4327] = U4::from_u8(x & 15_u8);
-=======
                     let i_4293: u32 = (2_u32 * i) - 1_u32;
                     nibble[i_4293] = U4::from_u8(x >> 4_u8);
                 };
                 {
                     let i_4294: u32 = 2_u32 * i;
                     nibble[i_4294] = U4::from_u8(x & 15_u8);
->>>>>>> b74c4824
                 }
             }
         }
@@ -59,21 +50,12 @@
             if (i as u32) < ((length as u32) - 1_u32) {
                 let x: u8 = input[i + 1_u32];
                 {
-<<<<<<< HEAD
-                    let i_4330: u32 = 2_u32 * i;
-                    nibble[i_4330] = U4::from_u8(x >> 4_u8);
-                };
-                {
-                    let i_4331: u32 = (2_u32 * i) + 1_u32;
-                    nibble[i_4331] = U4::from_u8(x & 15_u8);
-=======
                     let i_4297: u32 = 2_u32 * i;
                     nibble[i_4297] = U4::from_u8(x >> 4_u8);
                 };
                 {
                     let i_4298: u32 = (2_u32 * i) + 1_u32;
                     nibble[i_4298] = U4::from_u8(x & 15_u8);
->>>>>>> b74c4824
                 }
             }
         }
