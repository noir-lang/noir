--- conflicted
+++ resolved
@@ -38,11 +38,10 @@
       }
     }
   },
-<<<<<<< HEAD
   "bytecode": [
     "func 0",
-    "current witness index : 13",
-    "private parameters indices : [0, 1, 2, 3, 4]",
+    "current witness index : _13",
+    "private parameters indices : [_0, _1, _2, _3, _4]",
     "public parameters indices : []",
     "return value indices : []",
     "BLACKBOX::RANGE [(_0, 32)] []",
@@ -71,11 +70,7 @@
     "unconstrained func 0",
     "[Const { destination: Direct(10), bit_size: Integer(U32), value: 2 }, Const { destination: Direct(11), bit_size: Integer(U32), value: 0 }, CalldataCopy { destination_address: Direct(0), size_address: Direct(10), offset_address: Direct(11) }, BinaryFieldOp { destination: Direct(2), op: IntegerDiv, lhs: Direct(0), rhs: Direct(1) }, BinaryFieldOp { destination: Direct(1), op: Mul, lhs: Direct(2), rhs: Direct(1) }, BinaryFieldOp { destination: Direct(1), op: Sub, lhs: Direct(0), rhs: Direct(1) }, Mov { destination: Direct(0), source: Direct(2) }, Stop { return_data: HeapVector { pointer: Direct(11), size: Direct(10) } }]"
   ],
-  "debug_symbols": "tZTLqoMwEIbfZdYuksnFy6scDiVqLIEQJeqBg/Tdq0VFbCiE4i5/Zr5vMUwyQa3L8X4zrml7KH4msG2lBtO6OU0gXld9p9yS+kH5AQpKaQLa1ctJPhJojNVQCPL4TUDGAmkskMUCeRDg+QZIcQSSt1bB5NoqOD+5KblSToNyJnZ5/lnOGVlbOcezHK+Us5AcKV8JZOSLsfAr5cGNR4a7PD0TMpoI7jwSshPZF6PPrpQH3xKKdJOn7EQgiSZoNIFxxBxKb6w199vxs5uv/5Q3qrR6jc3oqkN1+O+2ysZ3vq10PXq9mF61Wf8E",
-=======
-  "bytecode": "H4sIAAAAAAAA/+VXXU6EMBBuWdgffozRGOObR2gpLOVtffAgEuHdU3kXz+FBZN2ZTS0FE5gmmv0SMjDTzA7fN+0OnJ2Q9dc93PP+WoE94tHycYcvcPhWDl8IvhByB2wI/N0DWCX2RdFWeSuVfBF53ehSFGWz11LLUpevuVaq1YWu6qauRC0L1cqurFUnTjBziXmQYEtHuVS5hclFBHZtCxIZIqBvDaSaWHkkcWauHHLJiLCuNbG41M2Hmtl6iGWQnLBGSj02xO+IPb4xejzw0NuUHKDmIbHml9A/W0/9szX6hxPrgnoHxHkped3R1SVMXnceeWV+eM0peY098Rqz8fNOLMOZ1z/e/4pSp8STTgn7faCl/u+nzMWZn30lZqLr0chWOmj0MminYI8fQD+G6owNh+qIppBzQf9ByKXDfsroNnHmqcGoh/6U0R42odV/WHMA/RqyIcy1Mdi7z6eHt4/3Z3NdOhG7mohdT8RuRmLI8xbszqoP998BnsUy5Jg/8ZP/+2PHRmzcJ1YMDx6XXnzkObDs1Frbb/oyRwxz3oI168X3+AJbEXsWIhIAAA==",
   "debug_symbols": "tZTNjoQgDMffpWcPlA91fJXNZsIoTkgIGkY32RjffauiO3Mg2biZS/9A+ZW2ASZozG28X61vuwdUHxPcgnXO3q+uq/VgO0+r05zBPr0OwRhagic/Ub0Oxg9Q+dG5DL60G9dNj177VQcdyMsyML4hpYCtdWYZzdkvzdIoIkYYMT9w9XdeXnY+Vymep3kl8sgryf7JyzP5C3Xkf0nxKs1LsTdfSn7ifI4y8lwk6y/eVz8X/Di/OMMzdvBlikf2xgaqYk+gEC/8J810bcPLkwNF6WSQr7ZYbbnaCyWQAbJNECrqK/JNBFQlidyEItCdx3yTJQbhWEalOEgt5SwqRuWLzksdweqbM/H9t6Ovn76D4bvfPfuH0YeuNs0YzFLH6qPKfgA=",
->>>>>>> 2114ae22
   "file_map": {
     "50": {
       "source": "fn main(a: u32, mut c: [u32; 4]) {\n    // Regression for issue #661:\n    let mut c_661: [u32; 1] = [0];\n    if a > 5 {\n        c_661 = issue_661_foo(issue_661_bar(c), a);\n    } else {\n        c_661 = issue_661_foo(issue_661_bar(c), a + 2);\n    }\n    assert(c_661[0] < 20000);\n}\n\nfn test5(a: u32) {\n    if a > 1 {\n        let q = a / 2;\n        assert(q == 2);\n    }\n}\n\nfn issue_661_foo(array: [u32; 4], b: u32) -> [u32; 1] {\n    [array[0] + b]\n}\n\nfn issue_661_bar(a: [u32; 4]) -> [u32; 4] {\n    let mut b: [u32; 4] = [0; 4];\n    b[0] = a[0] + 1;\n    b\n}\n",
