---
source: tooling/nargo_cli/tests/execute.rs
expression: artifact
---
{
  "noir_version": "[noir_version]",
  "hash": "[hash]",
  "abi": {
    "parameters": [
      {
        "name": "a",
        "type": {
          "kind": "boolean"
        },
        "visibility": "private"
      },
      {
        "name": "b",
        "type": {
          "kind": "array",
          "length": 4,
          "type": {
            "kind": "tuple",
            "fields": [
              {
                "kind": "integer",
                "sign": "unsigned",
                "width": 1
              },
              {
                "kind": "boolean"
              },
              {
                "kind": "integer",
                "sign": "unsigned",
                "width": 1
              },
              {
                "kind": "string",
                "length": 2
              }
            ]
          }
        },
        "visibility": "private"
      }
    ],
    "return_type": {
      "abi_type": {
        "kind": "array",
        "length": 0,
        "type": {
          "kind": "boolean"
        }
      },
      "visibility": "public"
    },
    "error_types": {
      "14225679739041873922": {
        "error_kind": "string",
        "string": "Index out of bounds"
      }
    }
  },
<<<<<<< HEAD
  "bytecode": [
    "func 0",
    "current witness index : 28",
    "private parameters indices : [0, 1, 2, 3, 4, 5, 6, 7, 8, 9, 10, 11, 12, 13, 14, 15, 16, 17, 18, 19, 20]",
    "public parameters indices : []",
    "return value indices : []",
    "BLACKBOX::RANGE [(_0, 1)] []",
    "BLACKBOX::RANGE [(_1, 1)] []",
    "BLACKBOX::RANGE [(_2, 1)] []",
    "BLACKBOX::RANGE [(_3, 1)] []",
    "BLACKBOX::RANGE [(_4, 8)] []",
    "BLACKBOX::RANGE [(_5, 8)] []",
    "BLACKBOX::RANGE [(_6, 1)] []",
    "BLACKBOX::RANGE [(_7, 1)] []",
    "BLACKBOX::RANGE [(_8, 1)] []",
    "BLACKBOX::RANGE [(_9, 8)] []",
    "BLACKBOX::RANGE [(_10, 8)] []",
    "BLACKBOX::RANGE [(_11, 1)] []",
    "BLACKBOX::RANGE [(_12, 1)] []",
    "BLACKBOX::RANGE [(_13, 1)] []",
    "BLACKBOX::RANGE [(_14, 8)] []",
    "BLACKBOX::RANGE [(_15, 8)] []",
    "BLACKBOX::RANGE [(_16, 1)] []",
    "BLACKBOX::RANGE [(_17, 1)] []",
    "BLACKBOX::RANGE [(_18, 1)] []",
    "BLACKBOX::RANGE [(_19, 8)] []",
    "BLACKBOX::RANGE [(_20, 8)] []",
    "BRILLIG CALL func 0: inputs: [Single(Expression { mul_terms: [], linear_combinations: [(2, Witness(1))], q_c: 0 }), Single(Expression { mul_terms: [], linear_combinations: [], q_c: 2 })], outputs: [Simple(Witness(21)), Simple(Witness(22))]",
    "BLACKBOX::RANGE [(_21, 31)] []",
    "BLACKBOX::RANGE [(_22, 1)] []",
    "EXPR [ (2, _1) (-2, _21) (-1, _22) 0 ]",
    "BRILLIG CALL func 0: inputs: [Single(Expression { mul_terms: [], linear_combinations: [(1, Witness(22))], q_c: 4294967294 }), Single(Expression { mul_terms: [], linear_combinations: [], q_c: 4294967296 })], outputs: [Simple(Witness(23)), Simple(Witness(24))]",
    "BLACKBOX::RANGE [(_23, 1)] []",
    "BLACKBOX::RANGE [(_24, 32)] []",
    "EXPR [ (1, _22) (-4294967296, _23) (-1, _24) 4294967294 ]",
    "EXPR [ (-1, _0, _23) 0 ]",
    "BRILLIG CALL func 0: inputs: [Single(Expression { mul_terms: [], linear_combinations: [(2, Witness(1))], q_c: 0 }), Single(Expression { mul_terms: [], linear_combinations: [], q_c: 2 })], outputs: [Simple(Witness(25)), Simple(Witness(26))]",
    "BLACKBOX::RANGE [(_25, 31)] []",
    "BLACKBOX::RANGE [(_26, 1)] []",
    "EXPR [ (2, _1) (-2, _25) (-1, _26) 0 ]",
    "BRILLIG CALL func 0: inputs: [Single(Expression { mul_terms: [], linear_combinations: [(1, Witness(26))], q_c: 4294967294 }), Single(Expression { mul_terms: [], linear_combinations: [], q_c: 4294967296 })], outputs: [Simple(Witness(27)), Simple(Witness(28))]",
    "BLACKBOX::RANGE [(_27, 1)] []",
    "BLACKBOX::RANGE [(_28, 32)] []",
    "EXPR [ (1, _26) (-4294967296, _27) (-1, _28) 4294967294 ]",
    "EXPR [ (1, _0, _27) (-1, _27) 0 ]",
    "unconstrained func 0",
    "[Const { destination: Direct(10), bit_size: Integer(U32), value: 2 }, Const { destination: Direct(11), bit_size: Integer(U32), value: 0 }, CalldataCopy { destination_address: Direct(0), size_address: Direct(10), offset_address: Direct(11) }, BinaryFieldOp { destination: Direct(2), op: IntegerDiv, lhs: Direct(0), rhs: Direct(1) }, BinaryFieldOp { destination: Direct(1), op: Mul, lhs: Direct(2), rhs: Direct(1) }, BinaryFieldOp { destination: Direct(1), op: Sub, lhs: Direct(0), rhs: Direct(1) }, Mov { destination: Direct(0), source: Direct(2) }, Stop { return_data: HeapVector { pointer: Direct(11), size: Direct(10) } }]"
  ],
  "debug_symbols": "ldNNCoMwEAXgu8zahSam/lylFIkaJRASibFQxLs3ioKUbt5u3jy+2c1KvWqXsdF2cDPVz5WM62TQzsa0EsuO3TxJu8c5SB+ozniekLJ9nMp0S2jQRlEt0u2VEGOw4LDIYSFg8YBFAYsSFhUqePpPsLQ6BRPiV2SwYLDgsMhhIWDxgEUBixITMbReG6PH5v6Zcf2WXsvWqDMOi+1ubfhMV3P5ybtO9YtX+6Wji+e/",
=======
  "bytecode": "H4sIAAAAAAAA/71WS1LDMAx1mkDThJZCm88GyhHsfBpnxznYkSHZcE24F9FUZoSjsiAumvHIebY18rMyT544WT6OA869cfjozTfFPAZbMJjPYME4Qgu7YrBr5uySwUIGWzHxIgaLmbM3DLZmsA0T75bBtszZOwa7Z7AdE2+PWIBvsxBTM+/2jF7Os8JzF0sy6TrLk3KRoE+FRSAsHCwsJaQZ8y9IYimPVdU3Ra9K9SqLttO1rOruqJVWta7fCl2Wva5003ZtI1tVlb0a6rbsh5MlDmINmFjq7o7yH4tSucgb6eyZdOfGVmZCucjQ54YQU4CZmP79sOnJSspxUf4g8Y+FVGAhqUy4K8rc8ePaxTc3P/qYDt9DcrnKeaYEqS+XHGQO7206A7CE8Go6Cx/XoVOAzgA6AVBBUHpQdlByUG5QalBmUGJQXlBaUFZQ0r2YGv05H76x7ebl4/2T7ns8s2Y4DdGv0Edk3XfHU2Hix5eJL5diahGZx4LnL2DOeWe+F5b/ba+NU2zNrJmYO/Q0X3OPL3AU44TyCgAA",
  "debug_symbols": "nZLBjoMgEIbfZc4cEEWrr7LZGNSxISFoKGyyMb77jiLb9tALpw/m54NJmA0mHMK913ZeHtB9bTA4bYy+92YZldeLpeq2M0jb3jtEKsFLTtaqHFoPnQ3GMPhRJpyHHquyJ71ylHIGaCciXThrg8dqZ0+bf1aLsrnkoir+dZnlt1l+nfy6yfJl8huZ5VfJv/EMX/D28oV8f/+bdmrU7u3HQRSUMhAiooyoImREHdFE3CLaEyWHrt6PdpxWg8FriuZgx5eh8r9rStLYrW4ZcQoOj3bOjBr8Aw==",
>>>>>>> 2114ae22
  "file_map": {
    "50": {
      "source": "global G_A: [[bool; 0]; 2] = [[], []];\n\nfn main(a: bool, b: [(u1, bool, u1, str<2>); 4]) -> pub [bool; 0] {\n    if (a) {\n        G_A[((((b[0].0 as u8) + (b[0].0 as u8)) as u32) % 2)]\n    } else {\n        G_A[((((b[0].0 as u8) + (b[0].0 as u8)) as u32) % 2)]\n    }\n}\n",
      "path": ""
    }
  },
  "names": [
    "main"
  ],
  "brillig_names": [
    "directive_integer_quotient"
  ]
}<|MERGE_RESOLUTION|>--- conflicted
+++ resolved
@@ -62,11 +62,10 @@
       }
     }
   },
-<<<<<<< HEAD
   "bytecode": [
     "func 0",
-    "current witness index : 28",
-    "private parameters indices : [0, 1, 2, 3, 4, 5, 6, 7, 8, 9, 10, 11, 12, 13, 14, 15, 16, 17, 18, 19, 20]",
+    "current witness index : _24",
+    "private parameters indices : [_0, _1, _2, _3, _4, _5, _6, _7, _8, _9, _10, _11, _12, _13, _14, _15, _16, _17, _18, _19, _20]",
     "public parameters indices : []",
     "return value indices : []",
     "BLACKBOX::RANGE [(_0, 1)] []",
@@ -99,23 +98,11 @@
     "BLACKBOX::RANGE [(_24, 32)] []",
     "EXPR [ (1, _22) (-4294967296, _23) (-1, _24) 4294967294 ]",
     "EXPR [ (-1, _0, _23) 0 ]",
-    "BRILLIG CALL func 0: inputs: [Single(Expression { mul_terms: [], linear_combinations: [(2, Witness(1))], q_c: 0 }), Single(Expression { mul_terms: [], linear_combinations: [], q_c: 2 })], outputs: [Simple(Witness(25)), Simple(Witness(26))]",
-    "BLACKBOX::RANGE [(_25, 31)] []",
-    "BLACKBOX::RANGE [(_26, 1)] []",
-    "EXPR [ (2, _1) (-2, _25) (-1, _26) 0 ]",
-    "BRILLIG CALL func 0: inputs: [Single(Expression { mul_terms: [], linear_combinations: [(1, Witness(26))], q_c: 4294967294 }), Single(Expression { mul_terms: [], linear_combinations: [], q_c: 4294967296 })], outputs: [Simple(Witness(27)), Simple(Witness(28))]",
-    "BLACKBOX::RANGE [(_27, 1)] []",
-    "BLACKBOX::RANGE [(_28, 32)] []",
-    "EXPR [ (1, _26) (-4294967296, _27) (-1, _28) 4294967294 ]",
-    "EXPR [ (1, _0, _27) (-1, _27) 0 ]",
+    "EXPR [ (1, _0, _23) (-1, _23) 0 ]",
     "unconstrained func 0",
     "[Const { destination: Direct(10), bit_size: Integer(U32), value: 2 }, Const { destination: Direct(11), bit_size: Integer(U32), value: 0 }, CalldataCopy { destination_address: Direct(0), size_address: Direct(10), offset_address: Direct(11) }, BinaryFieldOp { destination: Direct(2), op: IntegerDiv, lhs: Direct(0), rhs: Direct(1) }, BinaryFieldOp { destination: Direct(1), op: Mul, lhs: Direct(2), rhs: Direct(1) }, BinaryFieldOp { destination: Direct(1), op: Sub, lhs: Direct(0), rhs: Direct(1) }, Mov { destination: Direct(0), source: Direct(2) }, Stop { return_data: HeapVector { pointer: Direct(11), size: Direct(10) } }]"
   ],
-  "debug_symbols": "ldNNCoMwEAXgu8zahSam/lylFIkaJRASibFQxLs3ioKUbt5u3jy+2c1KvWqXsdF2cDPVz5WM62TQzsa0EsuO3TxJu8c5SB+ozniekLJ9nMp0S2jQRlEt0u2VEGOw4LDIYSFg8YBFAYsSFhUqePpPsLQ6BRPiV2SwYLDgsMhhIWDxgEUBixITMbReG6PH5v6Zcf2WXsvWqDMOi+1ubfhMV3P5ybtO9YtX+6Wji+e/",
-=======
-  "bytecode": "H4sIAAAAAAAA/71WS1LDMAx1mkDThJZCm88GyhHsfBpnxznYkSHZcE24F9FUZoSjsiAumvHIebY18rMyT544WT6OA869cfjozTfFPAZbMJjPYME4Qgu7YrBr5uySwUIGWzHxIgaLmbM3DLZmsA0T75bBtszZOwa7Z7AdE2+PWIBvsxBTM+/2jF7Os8JzF0sy6TrLk3KRoE+FRSAsHCwsJaQZ8y9IYimPVdU3Ra9K9SqLttO1rOruqJVWta7fCl2Wva5003ZtI1tVlb0a6rbsh5MlDmINmFjq7o7yH4tSucgb6eyZdOfGVmZCucjQ54YQU4CZmP79sOnJSspxUf4g8Y+FVGAhqUy4K8rc8ePaxTc3P/qYDt9DcrnKeaYEqS+XHGQO7206A7CE8Go6Cx/XoVOAzgA6AVBBUHpQdlByUG5QalBmUGJQXlBaUFZQ0r2YGv05H76x7ebl4/2T7ns8s2Y4DdGv0Edk3XfHU2Hix5eJL5diahGZx4LnL2DOeWe+F5b/ba+NU2zNrJmYO/Q0X3OPL3AU44TyCgAA",
   "debug_symbols": "nZLBjoMgEIbfZc4cEEWrr7LZGNSxISFoKGyyMb77jiLb9tALpw/m54NJmA0mHMK913ZeHtB9bTA4bYy+92YZldeLpeq2M0jb3jtEKsFLTtaqHFoPnQ3GMPhRJpyHHquyJ71ylHIGaCciXThrg8dqZ0+bf1aLsrnkoir+dZnlt1l+nfy6yfJl8huZ5VfJv/EMX/D28oV8f/+bdmrU7u3HQRSUMhAiooyoImREHdFE3CLaEyWHrt6PdpxWg8FriuZgx5eh8r9rStLYrW4ZcQoOj3bOjBr8Aw==",
->>>>>>> 2114ae22
   "file_map": {
     "50": {
       "source": "global G_A: [[bool; 0]; 2] = [[], []];\n\nfn main(a: bool, b: [(u1, bool, u1, str<2>); 4]) -> pub [bool; 0] {\n    if (a) {\n        G_A[((((b[0].0 as u8) + (b[0].0 as u8)) as u32) % 2)]\n    } else {\n        G_A[((((b[0].0 as u8) + (b[0].0 as u8)) as u32) % 2)]\n    }\n}\n",
