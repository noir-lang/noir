---
source: tooling/nargo_cli/tests/execute.rs
expression: artifact
---
{
  "noir_version": "[noir_version]",
  "hash": "[hash]",
  "abi": {
    "parameters": [
      {
        "name": "is_active",
        "type": {
          "kind": "boolean"
        },
        "visibility": "private"
      }
    ],
    "return_type": {
      "abi_type": {
        "kind": "struct",
        "path": "std::embedded_curve_ops::EmbeddedCurvePoint",
        "fields": [
          {
            "name": "x",
            "type": {
              "kind": "field"
            }
          },
          {
            "name": "y",
            "type": {
              "kind": "field"
            }
          },
          {
            "name": "is_infinite",
            "type": {
              "kind": "boolean"
            }
          }
        ]
      },
      "visibility": "public"
    },
    "error_types": {}
  },
  "bytecode": [
    "func 0",
    "current witness index : _9",
    "private parameters indices : [_0]",
    "public parameters indices : []",
    "return value indices : [_1, _2, _3]",
    "BLACKBOX::RANGE [_0]:1 bits []",
    "EXPR [ (-1, _0) (-1, _4) 1 ]",
    "EXPR [ (-17631683881184975370165255887551781615748388533673675138855, _0) (-1, _5) 17631683881184975370165255887551781615748388533673675138860 ]",
<<<<<<< HEAD
    "BLACKBOX::EMBEDDED_CURVE_ADD [_4, _5, 0, _4, _5, 0] [_6, _7, _8]",
    "EXPR [ (-1, _0, _6) (1, _1) 0 ]",
    "EXPR [ (-1, _0, _7) (1, _2) (-5, _4) 0 ]",
    "EXPR [ (-1, _0, _8) (1, _3) 0 ]"
=======
    "EXPR [ (-1, _6) 0 ]",
    "BLACKBOX::EMBEDDED_CURVE_ADD [(_4, 254), (_5, 254), (_6, 1), (_4, 254), (_5, 254), (_6, 1)] [_7, _8, _9]",
    "EXPR [ (-1, _0, _7) (1, _1) 0 ]",
    "EXPR [ (-1, _0, _8) (1, _2) (-5, _4) 0 ]",
    "EXPR [ (-1, _0, _9) (1, _3) 0 ]"
>>>>>>> 04e3415e
  ],
  "debug_symbols": "nZHPDoMgDMbfpWcO4p8ZfZVlMajVkBAgCEsW47uvEp168LJLafvx+0rKDD22YWykHswE9XOG1kml5Ngo0wkvjabuvDDYy8Y7RGrBSSfKCofaQ62DUgzeQoV4abJCx9MLR2rCAHVPJxkOUuGaLeygk3s0raoNzrL8hxdXnt/znKdJuTlQXhwe/PGvR3nxeFElOukumwNOT2eQxpjFmFNc1iFOilbhtt8h6O60bv+xu7J/iHWmwz44XAdEjUZ+AQ==",
  "file_map": {
    "16": {
      "source": "use crate::cmp::Eq;\nuse crate::hash::Hash;\nuse crate::ops::arith::{Add, Neg, Sub};\n\n/// A point on the embedded elliptic curve\n/// By definition, the base field of the embedded curve is the scalar field of the proof system curve, i.e the Noir Field.\n/// x and y denotes the Weierstrass coordinates of the point, if is_infinite is false.\npub struct EmbeddedCurvePoint {\n    pub x: Field,\n    pub y: Field,\n    pub is_infinite: bool,\n}\n\nimpl EmbeddedCurvePoint {\n    /// Elliptic curve point doubling operation\n    /// returns the doubled point of a point P, i.e P+P\n    pub fn double(self) -> EmbeddedCurvePoint {\n        embedded_curve_add(self, self)\n    }\n\n    /// Returns the null element of the curve; 'the point at infinity'\n    pub fn point_at_infinity() -> EmbeddedCurvePoint {\n        EmbeddedCurvePoint { x: 0, y: 0, is_infinite: true }\n    }\n\n    /// Returns the curve's generator point.\n    pub fn generator() -> EmbeddedCurvePoint {\n        // Generator point for the grumpkin curve (y^2 = x^3 - 17)\n        EmbeddedCurvePoint {\n            x: 1,\n            y: 17631683881184975370165255887551781615748388533673675138860, // sqrt(-16)\n            is_infinite: false,\n        }\n    }\n}\n\nimpl Add for EmbeddedCurvePoint {\n    /// Adds two points P+Q, using the curve addition formula, and also handles point at infinity\n    fn add(self, other: EmbeddedCurvePoint) -> EmbeddedCurvePoint {\n        embedded_curve_add(self, other)\n    }\n}\n\nimpl Sub for EmbeddedCurvePoint {\n    /// Points subtraction operation, using addition and negation\n    fn sub(self, other: EmbeddedCurvePoint) -> EmbeddedCurvePoint {\n        self + other.neg()\n    }\n}\n\nimpl Neg for EmbeddedCurvePoint {\n    /// Negates a point P, i.e returns -P, by negating the y coordinate.\n    /// If the point is at infinity, then the result is also at infinity.\n    fn neg(self) -> EmbeddedCurvePoint {\n        EmbeddedCurvePoint { x: self.x, y: -self.y, is_infinite: self.is_infinite }\n    }\n}\n\nimpl Eq for EmbeddedCurvePoint {\n    /// Checks whether two points are equal\n    fn eq(self: Self, b: EmbeddedCurvePoint) -> bool {\n        (self.is_infinite & b.is_infinite)\n            | ((self.is_infinite == b.is_infinite) & (self.x == b.x) & (self.y == b.y))\n    }\n}\n\nimpl Hash for EmbeddedCurvePoint {\n    fn hash<H>(self, state: &mut H)\n    where\n        H: crate::hash::Hasher,\n    {\n        if self.is_infinite {\n            self.is_infinite.hash(state);\n        } else {\n            self.x.hash(state);\n            self.y.hash(state);\n        }\n    }\n}\n\n/// Scalar for the embedded curve represented as low and high limbs\n/// By definition, the scalar field of the embedded curve is base field of the proving system curve.\n/// It may not fit into a Field element, so it is represented with two Field elements; its low and high limbs.\npub struct EmbeddedCurveScalar {\n    pub lo: Field,\n    pub hi: Field,\n}\n\nimpl EmbeddedCurveScalar {\n    pub fn new(lo: Field, hi: Field) -> Self {\n        EmbeddedCurveScalar { lo, hi }\n    }\n\n    #[field(bn254)]\n    pub fn from_field(scalar: Field) -> EmbeddedCurveScalar {\n        let (a, b) = crate::field::bn254::decompose(scalar);\n        EmbeddedCurveScalar { lo: a, hi: b }\n    }\n\n    //Bytes to scalar: take the first (after the specified offset) 16 bytes of the input as the lo value, and the next 16 bytes as the hi value\n    #[field(bn254)]\n    pub(crate) fn from_bytes(bytes: [u8; 64], offset: u32) -> EmbeddedCurveScalar {\n        let mut v = 1;\n        let mut lo = 0 as Field;\n        let mut hi = 0 as Field;\n        for i in 0..16 {\n            lo = lo + (bytes[offset + 31 - i] as Field) * v;\n            hi = hi + (bytes[offset + 15 - i] as Field) * v;\n            v = v * 256;\n        }\n        let sig_s = crate::embedded_curve_ops::EmbeddedCurveScalar { lo, hi };\n        sig_s\n    }\n}\n\nimpl Eq for EmbeddedCurveScalar {\n    fn eq(self, other: Self) -> bool {\n        (other.hi == self.hi) & (other.lo == self.lo)\n    }\n}\n\nimpl Hash for EmbeddedCurveScalar {\n    fn hash<H>(self, state: &mut H)\n    where\n        H: crate::hash::Hasher,\n    {\n        self.hi.hash(state);\n        self.lo.hash(state);\n    }\n}\n\n// Computes a multi scalar multiplication over the embedded curve.\n// For bn254, We have Grumpkin and Baby JubJub.\n// For bls12-381, we have JubJub and Bandersnatch.\n//\n// The embedded curve being used is decided by the\n// underlying proof system.\n// docs:start:multi_scalar_mul\npub fn multi_scalar_mul<let N: u32>(\n    points: [EmbeddedCurvePoint; N],\n    scalars: [EmbeddedCurveScalar; N],\n) -> EmbeddedCurvePoint\n// docs:end:multi_scalar_mul\n{\n    multi_scalar_mul_array_return(points, scalars)[0]\n}\n\n#[foreign(multi_scalar_mul)]\npub(crate) fn multi_scalar_mul_array_return<let N: u32>(\n    points: [EmbeddedCurvePoint; N],\n    scalars: [EmbeddedCurveScalar; N],\n) -> [EmbeddedCurvePoint; 1] {}\n\n// docs:start:fixed_base_scalar_mul\npub fn fixed_base_scalar_mul(scalar: EmbeddedCurveScalar) -> EmbeddedCurvePoint\n// docs:end:fixed_base_scalar_mul\n{\n    multi_scalar_mul([EmbeddedCurvePoint::generator()], [scalar])\n}\n\n/// This function only assumes that the points are on the curve\n/// It handles corner cases around the infinity point causing some overhead compared to embedded_curve_add_not_nul and embedded_curve_add_unsafe\n// docs:start:embedded_curve_add\npub fn embedded_curve_add(\n    point1: EmbeddedCurvePoint,\n    point2: EmbeddedCurvePoint,\n) -> EmbeddedCurvePoint {\n    // docs:end:embedded_curve_add\n    if crate::runtime::is_unconstrained() {\n        // `embedded_curve_add_unsafe` requires the inputs not to be the infinity point, so we check it here.\n        // This is because `embedded_curve_add_unsafe` uses the `embedded_curve_add` opcode.\n        // For efficiency, the backend does not check the inputs for the infinity point, but it assumes that they are not the infinity point\n        // so that it can apply the ec addition formula directly.\n        if point1.is_infinite {\n            point2\n        } else if point2.is_infinite {\n            point1\n        } else {\n            embedded_curve_add_unsafe(point1, point2)\n        }\n    } else {\n        // In a constrained context, we also need to check the inputs are not the infinity point because we also use `embedded_curve_add_unsafe`\n        // However we also need to identify the case where the two inputs are the same, because then\n        // the addition formula does not work and we need to use the doubling formula instead.\n        // In unconstrained context, we can check directly if the input values are the same when solving the opcode, so it is not an issue.\n\n        // x_coordinates_match is true if both abscissae are the same\n        let x_coordinates_match = point1.x == point2.x;\n        // y_coordinates_match is true if both ordinates are the same\n        let y_coordinates_match = point1.y == point2.y;\n        // double_predicate is true if both abscissae and ordinates are the same\n        let double_predicate = (x_coordinates_match & y_coordinates_match);\n        // If the abscissae are the same, but not the ordinates, then one point is the opposite of the other\n        let infinity_predicate = (x_coordinates_match & !y_coordinates_match);\n        let point1_1 = EmbeddedCurvePoint {\n            x: point1.x + (x_coordinates_match as Field),\n            y: point1.y,\n            is_infinite: false,\n        };\n        let point2_1 = EmbeddedCurvePoint { x: point2.x, y: point2.y, is_infinite: false };\n        // point1_1 is guaranteed to have a different abscissa than point2:\n        // - if x_coordinates_match is 0, that means point1.x != point2.x, and point1_1.x = point1.x + 0\n        // - if x_coordinates_match is 1, that means point1.x = point2.x, but point1_1.x = point1.x + 1 in this case\n        // Because the abscissa is different, the addition formula is guaranteed to succeed, so we can safely use `embedded_curve_add_unsafe`\n        // Note that this computation may be garbage: if x_coordinates_match is 1, or if one of the input is the point at infinity.\n        let mut result = embedded_curve_add_unsafe(point1_1, point2_1);\n\n        // `embedded_curve_add_unsafe` is doing a doubling if the input is the same variable, because in this case it is guaranteed (at 'compile time') that the input is the same.\n        let double = embedded_curve_add_unsafe(point1, point1);\n        // `embedded_curve_add_unsafe` would not perform doubling, even if the inputs point1 and point2 are the same, because it cannot know this without adding some logic (and some constraints)\n        // However we did this logic when we computed `double_predicate`, so we set the result to 2*point1 if point1 and point2 are the same\n        result = if double_predicate { double } else { result };\n\n        // Same logic as above for unconstrained context, we set the proper result when one of the inputs is the infinity point\n        if point1.is_infinite {\n            result = point2;\n        }\n        if point2.is_infinite {\n            result = point1;\n        }\n\n        // Finally, we set the is_infinity flag of the result:\n        // Opposite points should sum into the infinity point, however, if one of them is point at infinity, their coordinates are not meaningful\n        // so we should not use the fact that the inputs are opposite in this case:\n        let mut result_is_infinity =\n            infinity_predicate & (!point1.is_infinite & !point2.is_infinite);\n        // However, if both of them are at infinity, then the result is also at infinity\n        result.is_infinite = result_is_infinity | (point1.is_infinite & point2.is_infinite);\n        result\n    }\n}\n\n#[foreign(embedded_curve_add)]\nfn embedded_curve_add_array_return(\n    _point1: EmbeddedCurvePoint,\n    _point2: EmbeddedCurvePoint,\n) -> [EmbeddedCurvePoint; 1] {}\n\n/// This function assumes that:\n/// The points are on the curve, and\n/// The points don't share an x-coordinate, and\n/// Neither point is the infinity point.\n/// If it is used with correct input, the function ensures the correct non-zero result is returned.\n/// Except for points on the curve, the other assumptions are checked by the function. It will cause assertion failure if they are not respected.\npub fn embedded_curve_add_not_nul(\n    point1: EmbeddedCurvePoint,\n    point2: EmbeddedCurvePoint,\n) -> EmbeddedCurvePoint {\n    assert(point1.x != point2.x);\n    assert(!point1.is_infinite);\n    assert(!point2.is_infinite);\n    // Ensure is_infinite is comptime\n    let point1_1 = EmbeddedCurvePoint { x: point1.x, y: point1.y, is_infinite: false };\n    let point2_1 = EmbeddedCurvePoint { x: point2.x, y: point2.y, is_infinite: false };\n    embedded_curve_add_unsafe(point1_1, point2_1)\n}\n\n/// Unsafe ec addition\n/// If the inputs are the same, it will perform a doubling, but only if point1 and point2 are the same variable.\n/// If they have the same value but are different variables, the result will be incorrect because in this case\n/// it assumes (but does not check) that the points' x-coordinates are not equal.\n/// It also assumes neither point is the infinity point.\npub fn embedded_curve_add_unsafe(\n    point1: EmbeddedCurvePoint,\n    point2: EmbeddedCurvePoint,\n) -> EmbeddedCurvePoint {\n    embedded_curve_add_array_return(point1, point2)[0]\n}\n",
      "path": "std/embedded_curve_ops.nr"
    },
    "50": {
      "source": "// https://github.com/noir-lang/noir/issues/7744\n\nuse std::embedded_curve_ops::{embedded_curve_add_unsafe, EmbeddedCurvePoint};\n\n// is_active = false\nfn main(is_active: bool) -> pub EmbeddedCurvePoint {\n    let bad = EmbeddedCurvePoint { x: 0, y: 5, is_infinite: false };\n    if is_active {\n        embedded_curve_add_unsafe(bad, bad)\n    } else {\n        bad\n    }\n}\n",
      "path": ""
    }
  },
  "names": [
    "main"
  ],
  "brillig_names": []
}<|MERGE_RESOLUTION|>--- conflicted
+++ resolved
@@ -53,18 +53,11 @@
     "BLACKBOX::RANGE [_0]:1 bits []",
     "EXPR [ (-1, _0) (-1, _4) 1 ]",
     "EXPR [ (-17631683881184975370165255887551781615748388533673675138855, _0) (-1, _5) 17631683881184975370165255887551781615748388533673675138860 ]",
-<<<<<<< HEAD
-    "BLACKBOX::EMBEDDED_CURVE_ADD [_4, _5, 0, _4, _5, 0] [_6, _7, _8]",
-    "EXPR [ (-1, _0, _6) (1, _1) 0 ]",
-    "EXPR [ (-1, _0, _7) (1, _2) (-5, _4) 0 ]",
-    "EXPR [ (-1, _0, _8) (1, _3) 0 ]"
-=======
     "EXPR [ (-1, _6) 0 ]",
     "BLACKBOX::EMBEDDED_CURVE_ADD [(_4, 254), (_5, 254), (_6, 1), (_4, 254), (_5, 254), (_6, 1)] [_7, _8, _9]",
     "EXPR [ (-1, _0, _7) (1, _1) 0 ]",
     "EXPR [ (-1, _0, _8) (1, _2) (-5, _4) 0 ]",
     "EXPR [ (-1, _0, _9) (1, _3) 0 ]"
->>>>>>> 04e3415e
   ],
   "debug_symbols": "nZHPDoMgDMbfpWcO4p8ZfZVlMajVkBAgCEsW47uvEp168LJLafvx+0rKDD22YWykHswE9XOG1kml5Ngo0wkvjabuvDDYy8Y7RGrBSSfKCofaQ62DUgzeQoV4abJCx9MLR2rCAHVPJxkOUuGaLeygk3s0raoNzrL8hxdXnt/znKdJuTlQXhwe/PGvR3nxeFElOukumwNOT2eQxpjFmFNc1iFOilbhtt8h6O60bv+xu7J/iHWmwz44XAdEjUZ+AQ==",
   "file_map": {
