--- conflicted
+++ resolved
@@ -28,18 +28,8 @@
     "return value indices : []",
     "EXPR [ (-1, _0) 4 ]"
   ],
-<<<<<<< HEAD
-  "debug_symbols": "jZDRCoMwDEX/Jc99UNnm5q+MIbVGKYS2xHYwxH9fFN30YbCnNLk5t+SO0GKT+tq6zg9Q3Udo2BLZviZvdLTeyXScFGxtHRlRRrDThQqa0UWoXCJS8NSUlqUhaLfUqFnUTAG6VqoYdpZwfk3qS2e/0fxSrnBeXj/4+X/+dlr5osgP/EM6bSwfLoZMFqfZjq1uCNcUuuTMLpT4CpuyxRbYG2wT42y3aPLBGw==",
-  "file_map": {
-    "50": {
-      "source": "fn main(four_as_u32: u32) {\n    let four_as_u8: u8 = 4;\n    let not_four_as_u8: u8 = !four_as_u8;\n    assert_eq(not_four_as_u8, 251);\n\n    let not_four_as_u32: u32 = !four_as_u32;\n    assert_eq(not_four_as_u32, 4294967291);\n}\n",
-      "path": ""
-    }
-  },
-=======
   "debug_symbols": "[debug_symbols]",
   "file_map": "[file_map]",
->>>>>>> 8fd9446d
   "names": [
     "main"
   ],
