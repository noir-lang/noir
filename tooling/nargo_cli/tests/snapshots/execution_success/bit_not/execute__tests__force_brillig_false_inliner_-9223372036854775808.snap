---
source: tooling/nargo_cli/tests/execute.rs
expression: artifact
---
{
  "noir_version": "[noir_version]",
  "hash": "[hash]",
  "abi": {
    "parameters": [
      {
        "name": "four_as_u32",
        "type": {
          "kind": "integer",
          "sign": "unsigned",
          "width": 32
        },
        "visibility": "private"
      }
    ],
    "return_type": null,
    "error_types": {}
  },
<<<<<<< HEAD
  "bytecode": [
    "func 0",
    "current witness index : 0",
    "private parameters indices : [0]",
    "public parameters indices : []",
    "return value indices : []",
    "EXPR [ (-1, _0) 4 ]"
  ],
  "debug_symbols": "TYzLCoMwEEX/ZdYuVNpF8yulSB4TGQiTMEkKJfjvjaLg8tzDPQ0cmrouxD5mUO8GIVpdKHKnBuMx5aR5p1y0FFDT6zEAsgM1z9M2gKeAoJ7j9ulghEKgdbln+vzVQtoEPNFXtjdbfuky1z9JtOiq4F46XM//AQ==",
=======
  "bytecode": "H4sIAAAAAAAA/6XOQQqAMAwEQAs+KGmSdnPzKxbT/z9BREVB9OJcFvawbBouaXg6u+lIoaIaNQcLz5S9wUitFTDYYEuGSEBRvXklZ5Xgbi6ddvct+ke3b+PH9zcrS3zcEvQAAAA=",
  "debug_symbols": "jZDBCoMwDIbfJecerNsO81XGkFqjFEJbYjsY4rsvim56GHhKkz/fX/KP0GKT+9r5LgxQPUZo2BG5vqZgTXLBy3ScFGxtnRhRRrDThYqG0SeofCZS8DKUl6UhGr/UZFjUQgH6VqoYdo5wfk3qRxf/Ua3LFdYX/cVv5/n7deXL8sg/pTPW8eFiKGRxmu3YmYZwTaHL3u5CSe+4KVtskYPFNjPOdosmH3wA",
>>>>>>> 2114ae22
  "file_map": {
    "50": {
      "source": "fn main(four_as_u32: u32) {\n    let four_as_u8: u8 = 4;\n    let not_four_as_u8: u8 = !four_as_u8;\n    assert_eq(not_four_as_u8, 251);\n\n    let not_four_as_u32: u32 = !four_as_u32;\n    assert_eq(not_four_as_u32, 4294967291);\n}\n",
      "path": ""
    }
  },
  "names": [
    "main"
  ],
  "brillig_names": []
}<|MERGE_RESOLUTION|>--- conflicted
+++ resolved
@@ -20,20 +20,15 @@
     "return_type": null,
     "error_types": {}
   },
-<<<<<<< HEAD
   "bytecode": [
     "func 0",
-    "current witness index : 0",
-    "private parameters indices : [0]",
+    "current witness index : _0",
+    "private parameters indices : [_0]",
     "public parameters indices : []",
     "return value indices : []",
     "EXPR [ (-1, _0) 4 ]"
   ],
-  "debug_symbols": "TYzLCoMwEEX/ZdYuVNpF8yulSB4TGQiTMEkKJfjvjaLg8tzDPQ0cmrouxD5mUO8GIVpdKHKnBuMx5aR5p1y0FFDT6zEAsgM1z9M2gKeAoJ7j9ulghEKgdbln+vzVQtoEPNFXtjdbfuky1z9JtOiq4F46XM//AQ==",
-=======
-  "bytecode": "H4sIAAAAAAAA/6XOQQqAMAwEQAs+KGmSdnPzKxbT/z9BREVB9OJcFvawbBouaXg6u+lIoaIaNQcLz5S9wUitFTDYYEuGSEBRvXklZ5Xgbi6ddvct+ke3b+PH9zcrS3zcEvQAAAA=",
   "debug_symbols": "jZDBCoMwDIbfJecerNsO81XGkFqjFEJbYjsY4rsvim56GHhKkz/fX/KP0GKT+9r5LgxQPUZo2BG5vqZgTXLBy3ScFGxtnRhRRrDThYqG0SeofCZS8DKUl6UhGr/UZFjUQgH6VqoYdo5wfk3qRxf/Ua3LFdYX/cVv5/n7deXL8sg/pTPW8eFiKGRxmu3YmYZwTaHL3u5CSe+4KVtskYPFNjPOdosmH3wA",
->>>>>>> 2114ae22
   "file_map": {
     "50": {
       "source": "fn main(four_as_u32: u32) {\n    let four_as_u8: u8 = 4;\n    let not_four_as_u8: u8 = !four_as_u8;\n    assert_eq(not_four_as_u8, 251);\n\n    let not_four_as_u32: u32 = !four_as_u32;\n    assert_eq(not_four_as_u32, 4294967291);\n}\n",
