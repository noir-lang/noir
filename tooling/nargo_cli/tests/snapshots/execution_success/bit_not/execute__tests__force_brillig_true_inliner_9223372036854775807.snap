---
source: tooling/nargo_cli/tests/execute.rs
expression: artifact
---
{
  "noir_version": "[noir_version]",
  "hash": "[hash]",
  "abi": {
    "parameters": [
      {
        "name": "four_as_u32",
        "type": {
          "kind": "integer",
          "sign": "unsigned",
          "width": 32
        },
        "visibility": "private"
      }
    ],
    "return_type": null,
    "error_types": {
      "17843811134343075018": {
        "error_kind": "string",
        "string": "Stack too deep"
      }
    }
  },
<<<<<<< HEAD
  "bytecode": "H4sIAAAAAAAA/7VUwQ7CIAwFxSguetDoRT+iy7Zsxx38EXThO/bpZrGV2jAPCu/SkpbX15agVYBGa8RZRXJ6tPAfyoRcEBX6DZRzRWvRLlh8mbBZK+qm5O+gbmykv4T6K4ucOedDnBn4YY08tzHwy14Us5Qn70zxHfr8nVHOBuPk79G34k6O/WfcDxwj+qlWgb2e8byIaNFsvrlm4V+4a/W5U4P+nKaVyD+JnZnEOgkHxqtErUKFP8mM6eu3HcB7J2OYA82Aw7A4z7/geTvTR/+jTt+60lfOu8YNQ/1wck4T+Nt7AsJZi6PJBgAA",
  "debug_symbols": "jZDdCoMwDIXfJde9sGWbP68iIlWjFEqV2g6G9N2X+rPpxWA3OU2T7wTOAh02fqiV6ccZinKBxiqt1VDrsZVOjYZ+F0hi4XcoOAP+gEKQpJtkm+SrCFoUITA46NpZxAif7OjIJC0aB4XxWjN4Su3XpXmSZlUnLU0TBmg6UjLslcb4CuxLJ79R/kh3mKfZB7//z+e3nReCX/iKOtkqewkoRCerZKNxb3tv2tPUvaZjcgQ82bHFzluMTqeUqZZCMJFWIV57Aw==",
=======
  "bytecode": [
    "func 0",
    "current witness index : _0",
    "private parameters indices : [_0]",
    "public parameters indices : []",
    "return value indices : []",
    "BRILLIG CALL func 0: inputs: [Single(Expression { mul_terms: [], linear_combinations: [(1, Witness(0))], q_c: 0 })], outputs: []",
    "unconstrained func 0",
    "[Const { destination: Direct(2), bit_size: Integer(U32), value: 1 }, Const { destination: Direct(1), bit_size: Integer(U32), value: 32837 }, Const { destination: Direct(0), bit_size: Integer(U32), value: 3 }, Const { destination: Relative(2), bit_size: Integer(U32), value: 1 }, Const { destination: Relative(3), bit_size: Integer(U32), value: 0 }, CalldataCopy { destination_address: Direct(32836), size_address: Relative(2), offset_address: Relative(3) }, Cast { destination: Direct(32836), source: Direct(32836), bit_size: Integer(U32) }, Mov { destination: Relative(1), source: Direct(32836) }, Call { location: 13 }, Call { location: 14 }, Const { destination: Relative(1), bit_size: Integer(U32), value: 32837 }, Const { destination: Relative(2), bit_size: Integer(U32), value: 0 }, Stop { return_data: HeapVector { pointer: Relative(1), size: Relative(2) } }, Return, Call { location: 22 }, Not { destination: Relative(2), source: Relative(1), bit_size: U32 }, Const { destination: Relative(1), bit_size: Integer(U32), value: 4294967291 }, BinaryIntOp { destination: Relative(3), op: Equals, bit_size: U32, lhs: Relative(2), rhs: Relative(1) }, JumpIf { condition: Relative(3), location: 21 }, Const { destination: Relative(4), bit_size: Integer(U32), value: 0 }, Trap { revert_data: HeapVector { pointer: Direct(1), size: Relative(4) } }, Return, Const { destination: Direct(32772), bit_size: Integer(U32), value: 30720 }, BinaryIntOp { destination: Direct(32771), op: LessThan, bit_size: U32, lhs: Direct(0), rhs: Direct(32772) }, JumpIf { condition: Direct(32771), location: 27 }, IndirectConst { destination_pointer: Direct(1), bit_size: Integer(U64), value: 17843811134343075018 }, Trap { revert_data: HeapVector { pointer: Direct(1), size: Direct(2) } }, Return]"
  ],
  "debug_symbols": "jZDdCoMwDIXfJde9sNm/rzKGVI1SKFVqOxjSd1/qz6YXg93kNE2+Ezgj1FSGttC26QbI7yOUThuj28J0lfK6s/w7QpaKPEEuBcgz5MhymeU6y20S5EWMUcBKF94RJXhjx0d65ch6yG0wRsBTmTAtDb2yk3rleJoJIFuzsmGjDaVXFF86+41KiQssD/KDn/7nb8eFR9zzD+5Upd0uoJicnFaloaVtgq02U//q18kacO+6iurgKDltUuZ6RxR4ecR07Q0=",
>>>>>>> f8c6943b
  "file_map": {
    "50": {
      "source": "fn main(four_as_u32: u32) {\n    let four_as_u8: u8 = 4;\n    let not_four_as_u8: u8 = !four_as_u8;\n    assert_eq(not_four_as_u8, 251);\n\n    let not_four_as_u32: u32 = !four_as_u32;\n    assert_eq(not_four_as_u32, 4294967291);\n}\n",
      "path": ""
    }
  },
  "names": [
    "main"
  ],
  "brillig_names": [
    "main"
  ]
}<|MERGE_RESOLUTION|>--- conflicted
+++ resolved
@@ -25,10 +25,6 @@
       }
     }
   },
-<<<<<<< HEAD
-  "bytecode": "H4sIAAAAAAAA/7VUwQ7CIAwFxSguetDoRT+iy7Zsxx38EXThO/bpZrGV2jAPCu/SkpbX15agVYBGa8RZRXJ6tPAfyoRcEBX6DZRzRWvRLlh8mbBZK+qm5O+gbmykv4T6K4ucOedDnBn4YY08tzHwy14Us5Qn70zxHfr8nVHOBuPk79G34k6O/WfcDxwj+qlWgb2e8byIaNFsvrlm4V+4a/W5U4P+nKaVyD+JnZnEOgkHxqtErUKFP8mM6eu3HcB7J2OYA82Aw7A4z7/geTvTR/+jTt+60lfOu8YNQ/1wck4T+Nt7AsJZi6PJBgAA",
-  "debug_symbols": "jZDdCoMwDIXfJde9sGWbP68iIlWjFEqV2g6G9N2X+rPpxWA3OU2T7wTOAh02fqiV6ccZinKBxiqt1VDrsZVOjYZ+F0hi4XcoOAP+gEKQpJtkm+SrCFoUITA46NpZxAif7OjIJC0aB4XxWjN4Su3XpXmSZlUnLU0TBmg6UjLslcb4CuxLJ79R/kh3mKfZB7//z+e3nReCX/iKOtkqewkoRCerZKNxb3tv2tPUvaZjcgQ82bHFzluMTqeUqZZCMJFWIV57Aw==",
-=======
   "bytecode": [
     "func 0",
     "current witness index : _0",
@@ -39,8 +35,7 @@
     "unconstrained func 0",
     "[Const { destination: Direct(2), bit_size: Integer(U32), value: 1 }, Const { destination: Direct(1), bit_size: Integer(U32), value: 32837 }, Const { destination: Direct(0), bit_size: Integer(U32), value: 3 }, Const { destination: Relative(2), bit_size: Integer(U32), value: 1 }, Const { destination: Relative(3), bit_size: Integer(U32), value: 0 }, CalldataCopy { destination_address: Direct(32836), size_address: Relative(2), offset_address: Relative(3) }, Cast { destination: Direct(32836), source: Direct(32836), bit_size: Integer(U32) }, Mov { destination: Relative(1), source: Direct(32836) }, Call { location: 13 }, Call { location: 14 }, Const { destination: Relative(1), bit_size: Integer(U32), value: 32837 }, Const { destination: Relative(2), bit_size: Integer(U32), value: 0 }, Stop { return_data: HeapVector { pointer: Relative(1), size: Relative(2) } }, Return, Call { location: 22 }, Not { destination: Relative(2), source: Relative(1), bit_size: U32 }, Const { destination: Relative(1), bit_size: Integer(U32), value: 4294967291 }, BinaryIntOp { destination: Relative(3), op: Equals, bit_size: U32, lhs: Relative(2), rhs: Relative(1) }, JumpIf { condition: Relative(3), location: 21 }, Const { destination: Relative(4), bit_size: Integer(U32), value: 0 }, Trap { revert_data: HeapVector { pointer: Direct(1), size: Relative(4) } }, Return, Const { destination: Direct(32772), bit_size: Integer(U32), value: 30720 }, BinaryIntOp { destination: Direct(32771), op: LessThan, bit_size: U32, lhs: Direct(0), rhs: Direct(32772) }, JumpIf { condition: Direct(32771), location: 27 }, IndirectConst { destination_pointer: Direct(1), bit_size: Integer(U64), value: 17843811134343075018 }, Trap { revert_data: HeapVector { pointer: Direct(1), size: Direct(2) } }, Return]"
   ],
-  "debug_symbols": "jZDdCoMwDIXfJde9sNm/rzKGVI1SKFVqOxjSd1/qz6YXg93kNE2+Ezgj1FSGttC26QbI7yOUThuj28J0lfK6s/w7QpaKPEEuBcgz5MhymeU6y20S5EWMUcBKF94RJXhjx0d65ch6yG0wRsBTmTAtDb2yk3rleJoJIFuzsmGjDaVXFF86+41KiQssD/KDn/7nb8eFR9zzD+5Upd0uoJicnFaloaVtgq02U//q18kacO+6iurgKDltUuZ6RxR4ecR07Q0=",
->>>>>>> f8c6943b
+  "debug_symbols": "jZDdCoMwDIXfJde9sGWbP68iIlWjFEqV2g6G9N2X+rPpxWA3OU2T7wTOAh02fqiV6ccZinKBxiqt1VDrsZVOjYZ+F0hi4XcoOAP+gEKQpJtkm+SrCFoUITA46NpZxAif7OjIJC0aB4XxWjN4Su3XpXmSZlUnLU0TBmg6UjLslcb4CuxLJ79R/kh3mKfZB7//z+e3nReCX/iKOtkqewkoRCerZKNxb3tv2tPUvaZjcgQ82bHFzluMTqeUqZZCMJFWIV57Aw==",
   "file_map": {
     "50": {
       "source": "fn main(four_as_u32: u32) {\n    let four_as_u8: u8 = 4;\n    let not_four_as_u8: u8 = !four_as_u8;\n    assert_eq(not_four_as_u8, 251);\n\n    let not_four_as_u32: u32 = !four_as_u32;\n    assert_eq(not_four_as_u32, 4294967291);\n}\n",
