--- conflicted
+++ resolved
@@ -40,20 +40,11 @@
     "EXPR [ (-1, _0, _0) (1, _1) 0 ]",
     "EXPR [ (-1, _1) (1, _2) 0 ]"
   ],
-<<<<<<< HEAD
-  "debug_symbols": "dY/dCoMwDIXfJde9GOwPfJUxJNYohZCW2ApDfPdF0U0Gu0pPvn6HdoKWmtLXQbo4QPWYoNHAHPqao8ccoth2mh3ssc5KZCs4cLMSKkmGSgqzgxG5rJeGhLLOjGr05ICktWmFXWBaTrP72qf/6u2yuffzR76a/bSEPujve0fUgA3TFrsi/kDzK+1k/2/S6KktSkvTyqz7DQ==",
-  "file_map": {},
+  "debug_symbols": "[debug_symbols]",
+  "file_map": "[file_map]",
   "expression_width": {
     "Bounded": {
       "width": 4
     }
   }
-=======
-  "debug_symbols": "[debug_symbols]",
-  "file_map": "[file_map]",
-  "names": [
-    "main"
-  ],
-  "brillig_names": []
->>>>>>> 318ff16c
 }