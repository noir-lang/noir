---
source: tooling/nargo_cli/tests/execute.rs
expression: artifact
---
{
  "noir_version": "[noir_version]",
  "hash": "[hash]",
  "abi": {
    "parameters": [
      {
        "name": "x",
        "type": {
          "kind": "field"
        },
        "visibility": "private"
      },
      {
        "name": "y",
        "type": {
          "kind": "field"
        },
        "visibility": "public"
      }
    ],
    "return_type": {
      "abi_type": {
        "kind": "field"
      },
      "visibility": "public"
    },
    "error_types": {
      "17843811134343075018": {
        "error_kind": "string",
        "string": "Stack too deep"
      }
    }
  },
  "bytecode": [
    "func 0",
    "current witness index : _2",
    "private parameters indices : [_0]",
    "public parameters indices : [_1]",
    "return value indices : [_2]",
    "BRILLIG CALL func 0: inputs: [EXPR [ (1, _0) 0 ], EXPR [ (1, _1) 0 ]], outputs: [_2]",
    "unconstrained func 0",
    "[Const { destination: Direct(2), bit_size: Integer(U32), value: 1 }, Const { destination: Direct(1), bit_size: Integer(U32), value: 32839 }, Const { destination: Direct(0), bit_size: Integer(U32), value: 3 }, Const { destination: Relative(3), bit_size: Integer(U32), value: 2 }, Const { destination: Relative(4), bit_size: Integer(U32), value: 0 }, CalldataCopy { destination_address: Direct(32836), size_address: Relative(3), offset_address: Relative(4) }, Mov { destination: Relative(1), source: Direct(32836) }, Mov { destination: Relative(2), source: Direct(32837) }, Call { location: 14 }, Call { location: 15 }, Mov { destination: Direct(32838), source: Relative(1) }, Const { destination: Relative(2), bit_size: Integer(U32), value: 32838 }, Const { destination: Relative(3), bit_size: Integer(U32), value: 1 }, Stop { return_data: HeapVector { pointer: Relative(2), size: Relative(3) } }, Return, Call { location: 25 }, BinaryFieldOp { destination: Relative(3), op: Equals, lhs: Relative(1), rhs: Relative(2) }, Const { destination: Relative(4), bit_size: Integer(U1), value: 0 }, BinaryIntOp { destination: Relative(5), op: Equals, bit_size: U1, lhs: Relative(3), rhs: Relative(4) }, JumpIf { condition: Relative(5), location: 22 }, Const { destination: Relative(6), bit_size: Integer(U32), value: 0 }, Trap { revert_data: HeapVector { pointer: Direct(1), size: Relative(6) } }, BinaryFieldOp { destination: Relative(3), op: Add, lhs: Relative(1), rhs: Relative(2) }, Mov { destination: Relative(1), source: Relative(3) }, Return, Const { destination: Direct(32772), bit_size: Integer(U32), value: 30720 }, BinaryIntOp { destination: Direct(32771), op: LessThan, bit_size: U32, lhs: Direct(0), rhs: Direct(32772) }, JumpIf { condition: Direct(32771), location: 30 }, IndirectConst { destination_pointer: Direct(1), bit_size: Integer(U64), value: 17843811134343075018 }, Trap { revert_data: HeapVector { pointer: Direct(1), size: Direct(2) } }, Return]"
  ],
<<<<<<< HEAD
  "debug_symbols": "jZBBDoMgEEXvMmsWiLVVr2KMQR0NCUGD0KQx3L0g2uqiSTc8huH9SWaFHls7NkIN0wJltUKrhZRibOTUcSMm5V9XoOFI7lAmBJJHRB5RbGA0IolgUDLnCBwhjdGIIeOU6mfNXKMyUCorJYEnl3b7tMxcbTRc+y4lgKr39IGDkBhujnxt+ltNc7bLaZ5/9Ox/v8h2/0bpxa99xTuhL3tyIUkL3krcy8Gq7tQ1r/noHHue9dRhbzWGpNOy/VmxjKS0dmHaGw==",
  "file_map": {
    "50": {
      "source": "// This test should be used to regenerate the serialized witness used in the `acvm_js` integration tests.\n// The `acvm_js` test file containing the serialized witness should be also called `witness_compression`.\n// After recompiling Noir, you can manually print the witness byte array to be written to file after execution.\nfn main(x: Field, y: pub Field) -> pub Field {\n    assert(x != y);\n    x + y\n}\n",
      "path": ""
    }
  },
  "expression_width": {
    "Bounded": {
      "width": 4
    }
  }
=======
  "debug_symbols": "[debug_symbols]",
  "file_map": "[file_map]",
  "names": [
    "main"
  ],
  "brillig_names": [
    "main"
  ]
>>>>>>> 318ff16c
}<|MERGE_RESOLUTION|>--- conflicted
+++ resolved
@@ -45,27 +45,11 @@
     "unconstrained func 0",
     "[Const { destination: Direct(2), bit_size: Integer(U32), value: 1 }, Const { destination: Direct(1), bit_size: Integer(U32), value: 32839 }, Const { destination: Direct(0), bit_size: Integer(U32), value: 3 }, Const { destination: Relative(3), bit_size: Integer(U32), value: 2 }, Const { destination: Relative(4), bit_size: Integer(U32), value: 0 }, CalldataCopy { destination_address: Direct(32836), size_address: Relative(3), offset_address: Relative(4) }, Mov { destination: Relative(1), source: Direct(32836) }, Mov { destination: Relative(2), source: Direct(32837) }, Call { location: 14 }, Call { location: 15 }, Mov { destination: Direct(32838), source: Relative(1) }, Const { destination: Relative(2), bit_size: Integer(U32), value: 32838 }, Const { destination: Relative(3), bit_size: Integer(U32), value: 1 }, Stop { return_data: HeapVector { pointer: Relative(2), size: Relative(3) } }, Return, Call { location: 25 }, BinaryFieldOp { destination: Relative(3), op: Equals, lhs: Relative(1), rhs: Relative(2) }, Const { destination: Relative(4), bit_size: Integer(U1), value: 0 }, BinaryIntOp { destination: Relative(5), op: Equals, bit_size: U1, lhs: Relative(3), rhs: Relative(4) }, JumpIf { condition: Relative(5), location: 22 }, Const { destination: Relative(6), bit_size: Integer(U32), value: 0 }, Trap { revert_data: HeapVector { pointer: Direct(1), size: Relative(6) } }, BinaryFieldOp { destination: Relative(3), op: Add, lhs: Relative(1), rhs: Relative(2) }, Mov { destination: Relative(1), source: Relative(3) }, Return, Const { destination: Direct(32772), bit_size: Integer(U32), value: 30720 }, BinaryIntOp { destination: Direct(32771), op: LessThan, bit_size: U32, lhs: Direct(0), rhs: Direct(32772) }, JumpIf { condition: Direct(32771), location: 30 }, IndirectConst { destination_pointer: Direct(1), bit_size: Integer(U64), value: 17843811134343075018 }, Trap { revert_data: HeapVector { pointer: Direct(1), size: Direct(2) } }, Return]"
   ],
-<<<<<<< HEAD
-  "debug_symbols": "jZBBDoMgEEXvMmsWiLVVr2KMQR0NCUGD0KQx3L0g2uqiSTc8huH9SWaFHls7NkIN0wJltUKrhZRibOTUcSMm5V9XoOFI7lAmBJJHRB5RbGA0IolgUDLnCBwhjdGIIeOU6mfNXKMyUCorJYEnl3b7tMxcbTRc+y4lgKr39IGDkBhujnxt+ltNc7bLaZ5/9Ox/v8h2/0bpxa99xTuhL3tyIUkL3krcy8Gq7tQ1r/noHHue9dRhbzWGpNOy/VmxjKS0dmHaGw==",
-  "file_map": {
-    "50": {
-      "source": "// This test should be used to regenerate the serialized witness used in the `acvm_js` integration tests.\n// The `acvm_js` test file containing the serialized witness should be also called `witness_compression`.\n// After recompiling Noir, you can manually print the witness byte array to be written to file after execution.\nfn main(x: Field, y: pub Field) -> pub Field {\n    assert(x != y);\n    x + y\n}\n",
-      "path": ""
-    }
-  },
+  "debug_symbols": "[debug_symbols]",
+  "file_map": "[file_map]",
   "expression_width": {
     "Bounded": {
       "width": 4
     }
   }
-=======
-  "debug_symbols": "[debug_symbols]",
-  "file_map": "[file_map]",
-  "names": [
-    "main"
-  ],
-  "brillig_names": [
-    "main"
-  ]
->>>>>>> 318ff16c
 }