---
source: tooling/nargo_cli/tests/execute.rs
expression: artifact
---
{
  "noir_version": "[noir_version]",
  "hash": "[hash]",
  "abi": {
    "parameters": [
      {
        "name": "x",
        "type": {
          "kind": "field"
        },
        "visibility": "private"
      },
      {
        "name": "y",
        "type": {
          "kind": "field"
        },
        "visibility": "public"
      }
    ],
    "return_type": {
      "abi_type": {
        "kind": "field"
      },
      "visibility": "public"
    },
    "error_types": {}
  },
  "bytecode": [
    "func 0",
    "current witness index : _3",
    "private parameters indices : [_0]",
    "public parameters indices : [_1]",
    "return value indices : [_2]",
    "BRILLIG CALL func 0: inputs: [EXPR [ (1, _0) (-1, _1) 0 ]], outputs: [_3]",
    "EXPR [ (1, _0, _3) (-1, _1, _3) -1 ]",
    "EXPR [ (-1, _0) (-1, _1) (1, _2) 0 ]",
    "unconstrained func 0",
    "[Const { destination: Direct(21), bit_size: Integer(U32), value: 1 }, Const { destination: Direct(20), bit_size: Integer(U32), value: 0 }, CalldataCopy { destination_address: Direct(0), size_address: Direct(21), offset_address: Direct(20) }, Const { destination: Direct(2), bit_size: Field, value: 0 }, BinaryFieldOp { destination: Direct(3), op: Equals, lhs: Direct(0), rhs: Direct(2) }, JumpIf { condition: Direct(3), location: 8 }, Const { destination: Direct(1), bit_size: Field, value: 1 }, BinaryFieldOp { destination: Direct(0), op: Div, lhs: Direct(1), rhs: Direct(0) }, Stop { return_data: HeapVector { pointer: Direct(20), size: Direct(21) } }]"
  ],
<<<<<<< HEAD
  "debug_symbols": "jZDRCoMwDEX/Jc99qHOC81fGkKpRCqEtsR0M8d8XRTd9GOylaXJ7bsmdoMMmDbV1vR+huk/QsCWyQ02+NdF6J9NpVrC3dWREGcFBFyoYRhehcolIwdNQWh+Nwbi1RsOiagXoOqli2FvC5TarL61/o3l52eC8LD948T9/Kzb+qvWJf0hnWsunjUFDlSnI5JwXU7amIdyy6JNrD9HEV9iVPbzAvsUuMS6mqybfvAE=",
  "file_map": {
    "50": {
      "source": "// This test should be used to regenerate the serialized witness used in the `acvm_js` integration tests.\n// The `acvm_js` test file containing the serialized witness should be also called `witness_compression`.\n// After recompiling Noir, you can manually print the witness byte array to be written to file after execution.\nfn main(x: Field, y: pub Field) -> pub Field {\n    assert(x != y);\n    x + y\n}\n",
      "path": ""
    }
  },
  "expression_width": {
    "Bounded": {
      "width": 4
    }
  }
=======
  "debug_symbols": "[debug_symbols]",
  "file_map": "[file_map]",
  "names": [
    "main"
  ],
  "brillig_names": [
    "directive_invert"
  ]
>>>>>>> 318ff16c
}<|MERGE_RESOLUTION|>--- conflicted
+++ resolved
@@ -42,27 +42,11 @@
     "unconstrained func 0",
     "[Const { destination: Direct(21), bit_size: Integer(U32), value: 1 }, Const { destination: Direct(20), bit_size: Integer(U32), value: 0 }, CalldataCopy { destination_address: Direct(0), size_address: Direct(21), offset_address: Direct(20) }, Const { destination: Direct(2), bit_size: Field, value: 0 }, BinaryFieldOp { destination: Direct(3), op: Equals, lhs: Direct(0), rhs: Direct(2) }, JumpIf { condition: Direct(3), location: 8 }, Const { destination: Direct(1), bit_size: Field, value: 1 }, BinaryFieldOp { destination: Direct(0), op: Div, lhs: Direct(1), rhs: Direct(0) }, Stop { return_data: HeapVector { pointer: Direct(20), size: Direct(21) } }]"
   ],
-<<<<<<< HEAD
-  "debug_symbols": "jZDRCoMwDEX/Jc99qHOC81fGkKpRCqEtsR0M8d8XRTd9GOylaXJ7bsmdoMMmDbV1vR+huk/QsCWyQ02+NdF6J9NpVrC3dWREGcFBFyoYRhehcolIwdNQWh+Nwbi1RsOiagXoOqli2FvC5TarL61/o3l52eC8LD948T9/Kzb+qvWJf0hnWsunjUFDlSnI5JwXU7amIdyy6JNrD9HEV9iVPbzAvsUuMS6mqybfvAE=",
-  "file_map": {
-    "50": {
-      "source": "// This test should be used to regenerate the serialized witness used in the `acvm_js` integration tests.\n// The `acvm_js` test file containing the serialized witness should be also called `witness_compression`.\n// After recompiling Noir, you can manually print the witness byte array to be written to file after execution.\nfn main(x: Field, y: pub Field) -> pub Field {\n    assert(x != y);\n    x + y\n}\n",
-      "path": ""
-    }
-  },
+  "debug_symbols": "[debug_symbols]",
+  "file_map": "[file_map]",
   "expression_width": {
     "Bounded": {
       "width": 4
     }
   }
-=======
-  "debug_symbols": "[debug_symbols]",
-  "file_map": "[file_map]",
-  "names": [
-    "main"
-  ],
-  "brillig_names": [
-    "directive_invert"
-  ]
->>>>>>> 318ff16c
 }