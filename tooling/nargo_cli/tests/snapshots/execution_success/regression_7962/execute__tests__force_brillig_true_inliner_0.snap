---
source: tooling/nargo_cli/tests/execute.rs
expression: artifact
---
{
  "noir_version": "[noir_version]",
  "hash": "[hash]",
  "abi": {
    "parameters": [
      {
        "name": "v0",
        "type": {
          "kind": "integer",
          "sign": "unsigned",
          "width": 64
        },
        "visibility": "private"
      }
    ],
    "return_type": {
      "abi_type": {
        "kind": "integer",
        "sign": "unsigned",
        "width": 64
      },
      "visibility": "public"
    },
    "error_types": {
      "2920182694213909827": {
        "error_kind": "string",
        "string": "attempt to subtract with overflow"
      },
      "17843811134343075018": {
        "error_kind": "string",
        "string": "Stack too deep"
      }
    }
  },
  "bytecode": [
    "func 0",
    "current witness index : _1",
    "private parameters indices : [_0]",
    "public parameters indices : []",
    "return value indices : [_1]",
    "BRILLIG CALL func 0: inputs: [EXPR [ (1, _0) 0 ]], outputs: [_1]",
    "unconstrained func 0",
    "[Const { destination: Direct(2), bit_size: Integer(U32), value: 1 }, Const { destination: Direct(1), bit_size: Integer(U32), value: 32838 }, Const { destination: Direct(0), bit_size: Integer(U32), value: 3 }, Const { destination: Relative(2), bit_size: Integer(U32), value: 1 }, Const { destination: Relative(3), bit_size: Integer(U32), value: 0 }, CalldataCopy { destination_address: Direct(32836), size_address: Relative(2), offset_address: Relative(3) }, Cast { destination: Direct(32836), source: Direct(32836), bit_size: Integer(U64) }, Mov { destination: Relative(1), source: Direct(32836) }, Call { location: 14 }, Call { location: 15 }, Mov { destination: Direct(32837), source: Relative(1) }, Const { destination: Relative(2), bit_size: Integer(U32), value: 32837 }, Const { destination: Relative(3), bit_size: Integer(U32), value: 1 }, Stop { return_data: HeapVector { pointer: Relative(2), size: Relative(3) } }, Return, Call { location: 24 }, Const { destination: Relative(2), bit_size: Integer(U64), value: 1 }, BinaryIntOp { destination: Relative(3), op: Sub, bit_size: U64, lhs: Relative(1), rhs: Relative(2) }, BinaryIntOp { destination: Relative(4), op: LessThanEquals, bit_size: U64, lhs: Relative(2), rhs: Relative(1) }, JumpIf { condition: Relative(4), location: 21 }, Call { location: 30 }, Cast { destination: Relative(2), source: Relative(3), bit_size: Integer(U1) }, Cast { destination: Relative(1), source: Relative(2), bit_size: Integer(U64) }, Return, Const { destination: Direct(32772), bit_size: Integer(U32), value: 30720 }, BinaryIntOp { destination: Direct(32771), op: LessThan, bit_size: U32, lhs: Direct(0), rhs: Direct(32772) }, JumpIf { condition: Direct(32771), location: 29 }, IndirectConst { destination_pointer: Direct(1), bit_size: Integer(U64), value: 17843811134343075018 }, Trap { revert_data: HeapVector { pointer: Direct(1), size: Direct(2) } }, Return, IndirectConst { destination_pointer: Direct(1), bit_size: Integer(U64), value: 2920182694213909827 }, Trap { revert_data: HeapVector { pointer: Direct(1), size: Direct(2) } }, Return]"
  ],
<<<<<<< HEAD
  "debug_symbols": "jZDNqoMwEIXfZdZZJFF7r76KiEQdSyBESZNCkbx7J/60dlHoZr5MZs4ZOAsM2IVrq+043aCqF+icNkZfWzP1yuvJ0u8CPBVxgUowEH8b/jeUKyTfIKCSBEmIkcFh0nqHmDxOrnRrVg6th8oGYxjclQnr0m1WdqVXjqacAdqBSIajNphekb3V/Ls0z3ZtXr7Exc/qotjVF/GhbqhTvXYfGcXk47TqDO7tGGx/mvrHfEyOjGc39TgEh8npFDTVWuZMlg0FTJHWGWeZbGI6/QQ=",
  "file_map": {
    "50": {
      "source": "fn main(v0: u64) -> pub u64 {\n    let v1 = v0 - 1;\n    v1 & 1\n}\n",
      "path": ""
    }
  },
  "expression_width": {
    "Bounded": {
      "width": 4
    }
  }
=======
  "debug_symbols": "[debug_symbols]",
  "file_map": "[file_map]",
  "names": [
    "main"
  ],
  "brillig_names": [
    "main"
  ]
>>>>>>> 318ff16c
}<|MERGE_RESOLUTION|>--- conflicted
+++ resolved
@@ -46,27 +46,11 @@
     "unconstrained func 0",
     "[Const { destination: Direct(2), bit_size: Integer(U32), value: 1 }, Const { destination: Direct(1), bit_size: Integer(U32), value: 32838 }, Const { destination: Direct(0), bit_size: Integer(U32), value: 3 }, Const { destination: Relative(2), bit_size: Integer(U32), value: 1 }, Const { destination: Relative(3), bit_size: Integer(U32), value: 0 }, CalldataCopy { destination_address: Direct(32836), size_address: Relative(2), offset_address: Relative(3) }, Cast { destination: Direct(32836), source: Direct(32836), bit_size: Integer(U64) }, Mov { destination: Relative(1), source: Direct(32836) }, Call { location: 14 }, Call { location: 15 }, Mov { destination: Direct(32837), source: Relative(1) }, Const { destination: Relative(2), bit_size: Integer(U32), value: 32837 }, Const { destination: Relative(3), bit_size: Integer(U32), value: 1 }, Stop { return_data: HeapVector { pointer: Relative(2), size: Relative(3) } }, Return, Call { location: 24 }, Const { destination: Relative(2), bit_size: Integer(U64), value: 1 }, BinaryIntOp { destination: Relative(3), op: Sub, bit_size: U64, lhs: Relative(1), rhs: Relative(2) }, BinaryIntOp { destination: Relative(4), op: LessThanEquals, bit_size: U64, lhs: Relative(2), rhs: Relative(1) }, JumpIf { condition: Relative(4), location: 21 }, Call { location: 30 }, Cast { destination: Relative(2), source: Relative(3), bit_size: Integer(U1) }, Cast { destination: Relative(1), source: Relative(2), bit_size: Integer(U64) }, Return, Const { destination: Direct(32772), bit_size: Integer(U32), value: 30720 }, BinaryIntOp { destination: Direct(32771), op: LessThan, bit_size: U32, lhs: Direct(0), rhs: Direct(32772) }, JumpIf { condition: Direct(32771), location: 29 }, IndirectConst { destination_pointer: Direct(1), bit_size: Integer(U64), value: 17843811134343075018 }, Trap { revert_data: HeapVector { pointer: Direct(1), size: Direct(2) } }, Return, IndirectConst { destination_pointer: Direct(1), bit_size: Integer(U64), value: 2920182694213909827 }, Trap { revert_data: HeapVector { pointer: Direct(1), size: Direct(2) } }, Return]"
   ],
-<<<<<<< HEAD
-  "debug_symbols": "jZDNqoMwEIXfZdZZJFF7r76KiEQdSyBESZNCkbx7J/60dlHoZr5MZs4ZOAsM2IVrq+043aCqF+icNkZfWzP1yuvJ0u8CPBVxgUowEH8b/jeUKyTfIKCSBEmIkcFh0nqHmDxOrnRrVg6th8oGYxjclQnr0m1WdqVXjqacAdqBSIajNphekb3V/Ls0z3ZtXr7Exc/qotjVF/GhbqhTvXYfGcXk47TqDO7tGGx/mvrHfEyOjGc39TgEh8npFDTVWuZMlg0FTJHWGWeZbGI6/QQ=",
-  "file_map": {
-    "50": {
-      "source": "fn main(v0: u64) -> pub u64 {\n    let v1 = v0 - 1;\n    v1 & 1\n}\n",
-      "path": ""
-    }
-  },
+  "debug_symbols": "[debug_symbols]",
+  "file_map": "[file_map]",
   "expression_width": {
     "Bounded": {
       "width": 4
     }
   }
-=======
-  "debug_symbols": "[debug_symbols]",
-  "file_map": "[file_map]",
-  "names": [
-    "main"
-  ],
-  "brillig_names": [
-    "main"
-  ]
->>>>>>> 318ff16c
 }