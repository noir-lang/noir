---
source: tooling/nargo_cli/tests/execute.rs
expression: artifact
---
{
  "noir_version": "[noir_version]",
  "hash": "[hash]",
  "abi": {
    "parameters": [
      {
        "name": "v0",
        "type": {
          "kind": "integer",
          "sign": "unsigned",
          "width": 64
        },
        "visibility": "private"
      }
    ],
    "return_type": {
      "abi_type": {
        "kind": "integer",
        "sign": "unsigned",
        "width": 64
      },
      "visibility": "public"
    },
    "error_types": {
      "2920182694213909827": {
        "error_kind": "string",
        "string": "attempt to subtract with overflow"
      }
    }
  },
<<<<<<< HEAD
  "bytecode": [
    "func 0",
    "current witness index : 4",
    "private parameters indices : [0]",
    "public parameters indices : []",
    "return value indices : [1]",
    "BLACKBOX::RANGE [(_0, 64)] []",
    "EXPR [ (1, _0) (-1, _2) -1 ]",
    "BLACKBOX::RANGE [(_2, 64)] []",
    "BRILLIG CALL func 0: inputs: [Single(Expression { mul_terms: [], linear_combinations: [(1, Witness(2))], q_c: 2 }), Single(Expression { mul_terms: [], linear_combinations: [], q_c: 2 })], outputs: [Simple(Witness(3)), Simple(Witness(4))]",
    "BLACKBOX::RANGE [(_3, 64)] []",
    "BLACKBOX::RANGE [(_4, 1)] []",
    "EXPR [ (1, _2) (-2, _3) (-1, _4) 2 ]",
    "EXPR [ (1, _1) (-1, _4) 0 ]",
    "unconstrained func 0",
    "[Const { destination: Direct(10), bit_size: Integer(U32), value: 2 }, Const { destination: Direct(11), bit_size: Integer(U32), value: 0 }, CalldataCopy { destination_address: Direct(0), size_address: Direct(10), offset_address: Direct(11) }, BinaryFieldOp { destination: Direct(2), op: IntegerDiv, lhs: Direct(0), rhs: Direct(1) }, BinaryFieldOp { destination: Direct(1), op: Mul, lhs: Direct(2), rhs: Direct(1) }, BinaryFieldOp { destination: Direct(1), op: Sub, lhs: Direct(0), rhs: Direct(1) }, Mov { destination: Direct(0), source: Direct(2) }, Stop { return_data: HeapVector { pointer: Direct(11), size: Direct(10) } }]"
  ],
  "debug_symbols": "lZDLCoMwEEX/ZdYuajVC8yulSJ4yEJKQR6EE/71RFKR0k92cuWfuYgpIxfMyo9UuAn0WME6whM5WKtDvq+iZ3SgmFhLQcehAWVmHx9qBRqOAktv66uDepg//dEIOfep/9LFNJ2361KJX4AGNwWW+/quu3ywg40YdqLMVlzR9/Jmc9z44oWQOamvas1r/BQ==",
=======
  "bytecode": "H4sIAAAAAAAA/81UQQ7CIBAshURt48lPeIQCLdyaePAdNtKn+ABf4oP8iok1ZZMVay9uEychQ1k6WWYXWDZCDGMd52wYPPILbfaOPFmXv0FhLS1rY0JTBaXVSVa+c1Ya29VOOWWdPVdO6+CMa3znG+mV0UH11us+iuWEWtgH0BWJBxiM2JecTquaSJdMG3vBIwswhCNukzWBTEsFiJJTFA0R+hE8o2susVBxqS8n+88zS+gf6LMUDDGb8OfwuB9v18s+3Q+P4CZygeKcsGagXy6jL1fZJwo0L5MY+CIm/mNfvvOE5/bO1Wg7EQPNXWScL5zjCf+lRdq9BgAA",
  "debug_symbols": "jZBNCsMgEIXvMmsX+TNQr1JKMGYSBFExWighd+9EkjZZFLp548zzc/AtMGCfpk7b0c0g7gv0QRujp844JaN2lqbLyuBouxgQaQQnnygvA9oIwiZjGDylSfnS7KXNNcpAbsEA7UCVHhy1we20si9d/Eabemeb2wfmf9Oc73RbXugHdVLpcPktlCBKBlXWGkTFoMnKs7ak67YqaNkb3PMZk1WnuOLLH84RqA9O4ZACbsuyR+vf",
>>>>>>> 2114ae22
  "file_map": {
    "50": {
      "source": "fn main(v0: u64) -> pub u64 {\n    let v1 = v0 - 1;\n    v1 & 1\n}\n",
      "path": ""
    }
  },
  "names": [
    "main"
  ],
  "brillig_names": [
    "directive_integer_quotient"
  ]
}<|MERGE_RESOLUTION|>--- conflicted
+++ resolved
@@ -32,13 +32,12 @@
       }
     }
   },
-<<<<<<< HEAD
   "bytecode": [
     "func 0",
-    "current witness index : 4",
-    "private parameters indices : [0]",
+    "current witness index : _4",
+    "private parameters indices : [_0]",
     "public parameters indices : []",
-    "return value indices : [1]",
+    "return value indices : [_1]",
     "BLACKBOX::RANGE [(_0, 64)] []",
     "EXPR [ (1, _0) (-1, _2) -1 ]",
     "BLACKBOX::RANGE [(_2, 64)] []",
@@ -50,11 +49,7 @@
     "unconstrained func 0",
     "[Const { destination: Direct(10), bit_size: Integer(U32), value: 2 }, Const { destination: Direct(11), bit_size: Integer(U32), value: 0 }, CalldataCopy { destination_address: Direct(0), size_address: Direct(10), offset_address: Direct(11) }, BinaryFieldOp { destination: Direct(2), op: IntegerDiv, lhs: Direct(0), rhs: Direct(1) }, BinaryFieldOp { destination: Direct(1), op: Mul, lhs: Direct(2), rhs: Direct(1) }, BinaryFieldOp { destination: Direct(1), op: Sub, lhs: Direct(0), rhs: Direct(1) }, Mov { destination: Direct(0), source: Direct(2) }, Stop { return_data: HeapVector { pointer: Direct(11), size: Direct(10) } }]"
   ],
-  "debug_symbols": "lZDLCoMwEEX/ZdYuajVC8yulSJ4yEJKQR6EE/71RFKR0k92cuWfuYgpIxfMyo9UuAn0WME6whM5WKtDvq+iZ3SgmFhLQcehAWVmHx9qBRqOAktv66uDepg//dEIOfep/9LFNJ2361KJX4AGNwWW+/quu3ywg40YdqLMVlzR9/Jmc9z44oWQOamvas1r/BQ==",
-=======
-  "bytecode": "H4sIAAAAAAAA/81UQQ7CIBAshURt48lPeIQCLdyaePAdNtKn+ABf4oP8iok1ZZMVay9uEychQ1k6WWYXWDZCDGMd52wYPPILbfaOPFmXv0FhLS1rY0JTBaXVSVa+c1Ya29VOOWWdPVdO6+CMa3znG+mV0UH11us+iuWEWtgH0BWJBxiM2JecTquaSJdMG3vBIwswhCNukzWBTEsFiJJTFA0R+hE8o2susVBxqS8n+88zS+gf6LMUDDGb8OfwuB9v18s+3Q+P4CZygeKcsGagXy6jL1fZJwo0L5MY+CIm/mNfvvOE5/bO1Wg7EQPNXWScL5zjCf+lRdq9BgAA",
   "debug_symbols": "jZBNCsMgEIXvMmsX+TNQr1JKMGYSBFExWighd+9EkjZZFLp548zzc/AtMGCfpk7b0c0g7gv0QRujp844JaN2lqbLyuBouxgQaQQnnygvA9oIwiZjGDylSfnS7KXNNcpAbsEA7UCVHhy1we20si9d/Eabemeb2wfmf9Oc73RbXugHdVLpcPktlCBKBlXWGkTFoMnKs7ak67YqaNkb3PMZk1WnuOLLH84RqA9O4ZACbsuyR+vf",
->>>>>>> 2114ae22
   "file_map": {
     "50": {
       "source": "fn main(v0: u64) -> pub u64 {\n    let v1 = v0 - 1;\n    v1 & 1\n}\n",
