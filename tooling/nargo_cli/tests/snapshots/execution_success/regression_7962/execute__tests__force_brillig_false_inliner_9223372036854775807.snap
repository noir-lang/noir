--- conflicted
+++ resolved
@@ -40,19 +40,11 @@
     "return value indices : [_1]",
     "BLACKBOX::RANGE [_0]:64 bits []",
     "EXPR [ (1, _0) (-1, _2) -1 ]",
-<<<<<<< HEAD
-    "BLACKBOX::RANGE [_2]:64 bits []",
-    "BRILLIG CALL func 0: inputs: [Single(Expression { mul_terms: [], linear_combinations: [(1, Witness(2))], q_c: 2 }), Single(Expression { mul_terms: [], linear_combinations: [], q_c: 2 })], outputs: [Simple(Witness(3)), Simple(Witness(4))]",
-    "BLACKBOX::RANGE [_3]:64 bits []",
-    "BLACKBOX::RANGE [_4]:1 bits []",
-    "EXPR [ (1, _2) (-2, _3) (-1, _4) 2 ]",
-=======
     "BLACKBOX::RANGE [(_2, 64)] []",
     "BRILLIG CALL func 0: inputs: [Single(Expression { mul_terms: [], linear_combinations: [(1, Witness(2))], q_c: 18446744073709551616 }), Single(Expression { mul_terms: [], linear_combinations: [], q_c: 2 })], outputs: [Simple(Witness(3)), Simple(Witness(4))]",
     "BLACKBOX::RANGE [(_3, 64)] []",
     "BLACKBOX::RANGE [(_4, 1)] []",
     "EXPR [ (1, _2) (-2, _3) (-1, _4) 18446744073709551616 ]",
->>>>>>> 04e3415e
     "EXPR [ (1, _1) (-1, _4) 0 ]",
     "unconstrained func 0",
     "[Const { destination: Direct(10), bit_size: Integer(U32), value: 2 }, Const { destination: Direct(11), bit_size: Integer(U32), value: 0 }, CalldataCopy { destination_address: Direct(0), size_address: Direct(10), offset_address: Direct(11) }, BinaryFieldOp { destination: Direct(2), op: IntegerDiv, lhs: Direct(0), rhs: Direct(1) }, BinaryFieldOp { destination: Direct(1), op: Mul, lhs: Direct(2), rhs: Direct(1) }, BinaryFieldOp { destination: Direct(1), op: Sub, lhs: Direct(0), rhs: Direct(1) }, Mov { destination: Direct(0), source: Direct(2) }, Stop { return_data: HeapVector { pointer: Direct(11), size: Direct(10) } }]"
