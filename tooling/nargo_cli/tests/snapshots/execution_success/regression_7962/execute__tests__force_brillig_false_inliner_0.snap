--- conflicted
+++ resolved
@@ -49,27 +49,11 @@
     "unconstrained func 0",
     "[Const { destination: Direct(10), bit_size: Integer(U32), value: 2 }, Const { destination: Direct(11), bit_size: Integer(U32), value: 0 }, CalldataCopy { destination_address: Direct(0), size_address: Direct(10), offset_address: Direct(11) }, BinaryFieldOp { destination: Direct(2), op: IntegerDiv, lhs: Direct(0), rhs: Direct(1) }, BinaryFieldOp { destination: Direct(1), op: Mul, lhs: Direct(2), rhs: Direct(1) }, BinaryFieldOp { destination: Direct(1), op: Sub, lhs: Direct(0), rhs: Direct(1) }, Mov { destination: Direct(0), source: Direct(2) }, Stop { return_data: HeapVector { pointer: Direct(11), size: Direct(10) } }]"
   ],
-<<<<<<< HEAD
-  "debug_symbols": "jZBNCsMgEIXvMmsX+TNQr1JKMGYSBFExWighd+9EkjZZFLp548zzc/AtMGCfpk7b0c0g7gv0QRujp844JaN2lqbLyuBouxgQaQQnnygvA9oIwiZjGDylSfnS7KXNNcpAbsEA7UCVHhy1we20si9d/Eabemeb2wfmf9Oc73RbXugHdVLpcPktlCBKBlXWGkTFoMnKs7ak67YqaNkb3PMZk1WnuOLLH84RqA9O4ZACbsuyR+vf",
-  "file_map": {
-    "50": {
-      "source": "fn main(v0: u64) -> pub u64 {\n    let v1 = v0 - 1;\n    v1 & 1\n}\n",
-      "path": ""
-    }
-  },
+  "debug_symbols": "[debug_symbols]",
+  "file_map": "[file_map]",
   "expression_width": {
     "Bounded": {
       "width": 4
     }
   }
-=======
-  "debug_symbols": "[debug_symbols]",
-  "file_map": "[file_map]",
-  "names": [
-    "main"
-  ],
-  "brillig_names": [
-    "directive_integer_quotient"
-  ]
->>>>>>> 318ff16c
 }