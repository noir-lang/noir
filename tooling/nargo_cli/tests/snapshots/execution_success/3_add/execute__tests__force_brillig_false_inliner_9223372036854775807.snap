---
source: tooling/nargo_cli/tests/execute.rs
expression: artifact
---
{
  "noir_version": "[noir_version]",
  "hash": "[hash]",
  "abi": {
    "parameters": [
      {
        "name": "x",
        "type": {
          "kind": "integer",
          "sign": "unsigned",
          "width": 32
        },
        "visibility": "private"
      },
      {
        "name": "y",
        "type": {
          "kind": "integer",
          "sign": "unsigned",
          "width": 32
        },
        "visibility": "private"
      },
      {
        "name": "z",
        "type": {
          "kind": "integer",
          "sign": "unsigned",
          "width": 32
        },
        "visibility": "private"
      }
    ],
    "return_type": null,
    "error_types": {
      "5019202896831570965": {
        "error_kind": "string",
        "string": "attempt to add with overflow"
      },
      "7233212735005103307": {
        "error_kind": "string",
        "string": "attempt to multiply with overflow"
      }
    }
  },
<<<<<<< HEAD
  "bytecode": [
    "func 0",
    "current witness index : 6",
    "private parameters indices : [0, 1, 2]",
    "public parameters indices : []",
    "return value indices : []",
    "BLACKBOX::RANGE [(_0, 32)] []",
    "BLACKBOX::RANGE [(_1, 32)] []",
    "BLACKBOX::RANGE [(_2, 32)] []",
    "EXPR [ (1, _0) (1, _1) (-1, _3) 0 ]",
    "BLACKBOX::RANGE [(_3, 32)] []",
    "EXPR [ (-1, _2) (1, _3) 0 ]",
    "EXPR [ (8, _2) (-1, _4) 0 ]",
    "BLACKBOX::RANGE [(_4, 32)] []",
    "BRILLIG CALL func 0: inputs: [Single(Expression { mul_terms: [], linear_combinations: [(-1, Witness(4))], q_c: 4294967305 }), Single(Expression { mul_terms: [], linear_combinations: [], q_c: 4294967296 })], outputs: [Simple(Witness(5)), Simple(Witness(6))]",
    "BLACKBOX::RANGE [(_6, 32)] []",
    "EXPR [ (-1, _4) (-4294967296, _5) (-1, _6) 4294967305 ]",
    "EXPR [ (-1, _5) 0 ]",
    "unconstrained func 0",
    "[Const { destination: Direct(10), bit_size: Integer(U32), value: 2 }, Const { destination: Direct(11), bit_size: Integer(U32), value: 0 }, CalldataCopy { destination_address: Direct(0), size_address: Direct(10), offset_address: Direct(11) }, BinaryFieldOp { destination: Direct(2), op: IntegerDiv, lhs: Direct(0), rhs: Direct(1) }, BinaryFieldOp { destination: Direct(1), op: Mul, lhs: Direct(2), rhs: Direct(1) }, BinaryFieldOp { destination: Direct(1), op: Sub, lhs: Direct(0), rhs: Direct(1) }, Mov { destination: Direct(0), source: Direct(2) }, Stop { return_data: HeapVector { pointer: Direct(11), size: Direct(10) } }]"
  ],
  "debug_symbols": "lZHBCoQgFEX/5a1b+LDG8leGIawsBNEwGxiifx+LhAg3Lu+759zN22CQ3Tq1yox2Af7eQNteeGVNSBvQ87TMwhxp8cJ54KwuQJoBeF3uBYxKS+AV2T8FlHl4lcIbduFI6IN/pXhEjAKyh8ByhTopUBIFWj2EJldAkm1gnhFC55TWamrvvwznr3BKdFpecVxNf2v9b45N9GdnezmsTh5LZxfm/w==",
=======
  "bytecode": "H4sIAAAAAAAA/7VUS04EIRAFmu7RGV0ZF+48AsVnGna68CDTmZ69t/AA3kFP4kIXXsKDOMYiqSDOJNPVLyEPCngpXgFS/KLbtwvsy31rkH9wW8RkJaYwRtEg3yGbaQBOLUm0nFl7P/Z2BAcbY9MQg/FhWEeIEGLY2ujcGH3s05B6k8C7EXYhuR2KNXx5GeppU/FUFZ5OzV0xesrpw6Ezm2mIitE/PVPtNdZeFx5QSOa7wHAWQE6VdLm0DfWiRe6yIdnAThz/kDgNO1HLoha0jHl1MxWS+8K1gvfx6KLOOefa46GxvO/66/7m8f3lga5bIH88f769Pm22pRdnyOfISzLP+CHarL+aR98sxF8sSX8l6v7pyj75z1gVfGhtGaexy8pc1rxCpvnmc3wDWqiISu0IAAA=",
  "debug_symbols": "nZHBDoMgDIbfpWcOMnQ6XmVZDGpdSAgaBksW47uvMtnmYcnipT/t348UOkGHTbjW2vbDDeR5gsZpY/S1NkOrvB4sVaeZQUpr7xCpBF8+UaNyaD1IG4xhcFcmxKbbqGxUrxy5GQO0HSld2GuDy2lmHzr7jZbVylb5Gy7+pk/lSvNM7MA554nn5R5epJdzUWz4C2Wq1W7z3SCokUEeYwHywOAIUjAoY6xA5gxOMfLsJZxkXgZwWjUG16X1wbZfO/SPMTlpy6MbWuyCw2WA6NFITw==",
>>>>>>> 2114ae22
  "file_map": {
    "50": {
      "source": "// Test integer addition: 3 + 4 = 7\nfn main(mut x: u32, y: u32, z: u32) {\n    x += y;\n    assert(x == z);\n\n    x *= 8;\n    assert(x > 9);\n}\n",
      "path": ""
    }
  },
  "names": [
    "main"
  ],
  "brillig_names": [
    "directive_integer_quotient"
  ]
}<|MERGE_RESOLUTION|>--- conflicted
+++ resolved
@@ -47,11 +47,10 @@
       }
     }
   },
-<<<<<<< HEAD
   "bytecode": [
     "func 0",
-    "current witness index : 6",
-    "private parameters indices : [0, 1, 2]",
+    "current witness index : _6",
+    "private parameters indices : [_0, _1, _2]",
     "public parameters indices : []",
     "return value indices : []",
     "BLACKBOX::RANGE [(_0, 32)] []",
@@ -69,11 +68,7 @@
     "unconstrained func 0",
     "[Const { destination: Direct(10), bit_size: Integer(U32), value: 2 }, Const { destination: Direct(11), bit_size: Integer(U32), value: 0 }, CalldataCopy { destination_address: Direct(0), size_address: Direct(10), offset_address: Direct(11) }, BinaryFieldOp { destination: Direct(2), op: IntegerDiv, lhs: Direct(0), rhs: Direct(1) }, BinaryFieldOp { destination: Direct(1), op: Mul, lhs: Direct(2), rhs: Direct(1) }, BinaryFieldOp { destination: Direct(1), op: Sub, lhs: Direct(0), rhs: Direct(1) }, Mov { destination: Direct(0), source: Direct(2) }, Stop { return_data: HeapVector { pointer: Direct(11), size: Direct(10) } }]"
   ],
-  "debug_symbols": "lZHBCoQgFEX/5a1b+LDG8leGIawsBNEwGxiifx+LhAg3Lu+759zN22CQ3Tq1yox2Af7eQNteeGVNSBvQ87TMwhxp8cJ54KwuQJoBeF3uBYxKS+AV2T8FlHl4lcIbduFI6IN/pXhEjAKyh8ByhTopUBIFWj2EJldAkm1gnhFC55TWamrvvwznr3BKdFpecVxNf2v9b45N9GdnezmsTh5LZxfm/w==",
-=======
-  "bytecode": "H4sIAAAAAAAA/7VUS04EIRAFmu7RGV0ZF+48AsVnGna68CDTmZ69t/AA3kFP4kIXXsKDOMYiqSDOJNPVLyEPCngpXgFS/KLbtwvsy31rkH9wW8RkJaYwRtEg3yGbaQBOLUm0nFl7P/Z2BAcbY9MQg/FhWEeIEGLY2ujcGH3s05B6k8C7EXYhuR2KNXx5GeppU/FUFZ5OzV0xesrpw6Ezm2mIitE/PVPtNdZeFx5QSOa7wHAWQE6VdLm0DfWiRe6yIdnAThz/kDgNO1HLoha0jHl1MxWS+8K1gvfx6KLOOefa46GxvO/66/7m8f3lga5bIH88f769Pm22pRdnyOfISzLP+CHarL+aR98sxF8sSX8l6v7pyj75z1gVfGhtGaexy8pc1rxCpvnmc3wDWqiISu0IAAA=",
   "debug_symbols": "nZHBDoMgDIbfpWcOMnQ6XmVZDGpdSAgaBksW47uvMtnmYcnipT/t348UOkGHTbjW2vbDDeR5gsZpY/S1NkOrvB4sVaeZQUpr7xCpBF8+UaNyaD1IG4xhcFcmxKbbqGxUrxy5GQO0HSld2GuDy2lmHzr7jZbVylb5Gy7+pk/lSvNM7MA554nn5R5epJdzUWz4C2Wq1W7z3SCokUEeYwHywOAIUjAoY6xA5gxOMfLsJZxkXgZwWjUG16X1wbZfO/SPMTlpy6MbWuyCw2WA6NFITw==",
->>>>>>> 2114ae22
   "file_map": {
     "50": {
       "source": "// Test integer addition: 3 + 4 = 7\nfn main(mut x: u32, y: u32, z: u32) {\n    x += y;\n    assert(x == z);\n\n    x *= 8;\n    assert(x > 9);\n}\n",
