---
source: tooling/nargo_cli/tests/execute.rs
expression: artifact
---
{
  "noir_version": "[noir_version]",
  "hash": "[hash]",
  "abi": {
    "parameters": [
      {
        "name": "x",
        "type": {
          "kind": "integer",
          "sign": "signed",
          "width": 8
        },
        "visibility": "private"
      }
    ],
    "return_type": null,
    "error_types": {}
  },
  "bytecode": [
    "func 0",
    "current witness index : _2",
    "private parameters indices : [_0]",
    "public parameters indices : []",
    "return value indices : []",
    "BLACKBOX::RANGE [_0]:8 bits []",
    "BRILLIG CALL func 0: inputs: [EXPR [ (1, _0) 128 ], EXPR [ 256 ]], outputs: [_1, _2]",
    "BLACKBOX::RANGE [_1]:1 bits []",
    "BLACKBOX::RANGE [_2]:8 bits []",
    "EXPR [ (1, _0) (-256, _1) (-1, _2) 128 ]",
    "EXPR [ (1, _0) (340282366920938463463374607431768211200, _1) -340282366920938463463374607431768211455 ]",
    "unconstrained func 0",
    "[Const { destination: Direct(10), bit_size: Integer(U32), value: 2 }, Const { destination: Direct(11), bit_size: Integer(U32), value: 0 }, CalldataCopy { destination_address: Direct(0), size_address: Direct(10), offset_address: Direct(11) }, BinaryFieldOp { destination: Direct(2), op: IntegerDiv, lhs: Direct(0), rhs: Direct(1) }, BinaryFieldOp { destination: Direct(1), op: Mul, lhs: Direct(2), rhs: Direct(1) }, BinaryFieldOp { destination: Direct(1), op: Sub, lhs: Direct(0), rhs: Direct(1) }, Mov { destination: Direct(0), source: Direct(2) }, Stop { return_data: HeapVector { pointer: Direct(11), size: Direct(10) } }]"
  ],
<<<<<<< HEAD
  "debug_symbols": "lZDBCoMwDIbfJece1M0dfJUxpNY4CqEtsRWG+O6LRTc97LBL0uTP15B/hh679GytG/wIzX2Gji2RfbbkjY7WO+nOi4K9bCMjSgsOulBBM7oIjUtECiZNKQ+NQbuco2ZRCwXoesny4WAJ19eivnTxG62rjb2VH7j+ny6L6oQ/pNLG8ulcKGVQQZXjJcdrjjU0Kz5ptroj3KwZkjMHp+Ir7MruZWBvsE+M65qsyeI3",
  "file_map": {
    "50": {
      "source": "fn main(x: i8) {\n    let y: i8 = -1;\n\n    assert_eq(x as u128, 340282366920938463463374607431768211455);\n    assert_eq(y as u128, 340282366920938463463374607431768211455);\n}\n",
      "path": ""
    }
  },
  "expression_width": {
    "Bounded": {
      "width": 4
    }
  }
=======
  "debug_symbols": "[debug_symbols]",
  "file_map": "[file_map]",
  "names": [
    "main"
  ],
  "brillig_names": [
    "directive_integer_quotient"
  ]
>>>>>>> 318ff16c
}<|MERGE_RESOLUTION|>--- conflicted
+++ resolved
@@ -35,27 +35,11 @@
     "unconstrained func 0",
     "[Const { destination: Direct(10), bit_size: Integer(U32), value: 2 }, Const { destination: Direct(11), bit_size: Integer(U32), value: 0 }, CalldataCopy { destination_address: Direct(0), size_address: Direct(10), offset_address: Direct(11) }, BinaryFieldOp { destination: Direct(2), op: IntegerDiv, lhs: Direct(0), rhs: Direct(1) }, BinaryFieldOp { destination: Direct(1), op: Mul, lhs: Direct(2), rhs: Direct(1) }, BinaryFieldOp { destination: Direct(1), op: Sub, lhs: Direct(0), rhs: Direct(1) }, Mov { destination: Direct(0), source: Direct(2) }, Stop { return_data: HeapVector { pointer: Direct(11), size: Direct(10) } }]"
   ],
-<<<<<<< HEAD
-  "debug_symbols": "lZDBCoMwDIbfJece1M0dfJUxpNY4CqEtsRWG+O6LRTc97LBL0uTP15B/hh679GytG/wIzX2Gji2RfbbkjY7WO+nOi4K9bCMjSgsOulBBM7oIjUtECiZNKQ+NQbuco2ZRCwXoesny4WAJ19eivnTxG62rjb2VH7j+ny6L6oQ/pNLG8ulcKGVQQZXjJcdrjjU0Kz5ptroj3KwZkjMHp+Ir7MruZWBvsE+M65qsyeI3",
-  "file_map": {
-    "50": {
-      "source": "fn main(x: i8) {\n    let y: i8 = -1;\n\n    assert_eq(x as u128, 340282366920938463463374607431768211455);\n    assert_eq(y as u128, 340282366920938463463374607431768211455);\n}\n",
-      "path": ""
-    }
-  },
+  "debug_symbols": "[debug_symbols]",
+  "file_map": "[file_map]",
   "expression_width": {
     "Bounded": {
       "width": 4
     }
   }
-=======
-  "debug_symbols": "[debug_symbols]",
-  "file_map": "[file_map]",
-  "names": [
-    "main"
-  ],
-  "brillig_names": [
-    "directive_integer_quotient"
-  ]
->>>>>>> 318ff16c
 }