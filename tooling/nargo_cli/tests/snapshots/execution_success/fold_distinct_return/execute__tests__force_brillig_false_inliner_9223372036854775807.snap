--- conflicted
+++ resolved
@@ -60,26 +60,11 @@
     "EXPR [ (-1, _1) (1, _4) 0 ]",
     "EXPR [ (-1, _2) (1, _5) 0 ]"
   ],
-<<<<<<< HEAD
-  "debug_symbols": "zZFLCoMwEEDvMmsXfmv1KkUk6iiBECUmQhHv3iQYq4uC2C66yWcmbybMm6HBSnUl5W0/Qv6YoRKUMdqVrK+JpD3X0XnxwF1LKRB1CHZ5TQ1EIJeQc8WYBxNhyj4aB8LtLonQWd8D5I3edcGWMjSnxXvT/mc0va1smm5wcppOXOc0u0Bn4UoHfvwVHvgHvNA3UlNxmDWEkGsgsmsMuek4EUFJxXB10Spe79TI5+AyTt4g+hobJdCUtjnz1z9VG2TObXhpvnv+it7gnjhBWXRC0KYm/JGaYnkB",
-  "file_map": {
-    "50": {
-      "source": "fn main(x: u32, y: pub u32) {\n    let new_field = new_field_in_array([x, y, 3]);\n    assert(new_field[0] == 25);\n}\n\n#[fold]\nfn new_field_in_array(mut input: [u32; 3]) -> [u32; 3] {\n    input[0] = input[0] + 20;\n    input\n}\n",
-      "path": ""
-    }
-  },
+  "debug_symbols": "[debug_symbols]",
+  "file_map": "[file_map]",
   "expression_width": {
     "Bounded": {
       "width": 4
     }
   }
-=======
-  "debug_symbols": "[debug_symbols]",
-  "file_map": "[file_map]",
-  "names": [
-    "main",
-    "new_field_in_array"
-  ],
-  "brillig_names": []
->>>>>>> 318ff16c
 }