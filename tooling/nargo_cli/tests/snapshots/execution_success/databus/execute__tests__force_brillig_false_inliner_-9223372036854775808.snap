---
source: tooling/nargo_cli/tests/execute.rs
expression: artifact
---
{
  "noir_version": "[noir_version]",
  "hash": "[hash]",
  "abi": {
    "parameters": [
      {
        "name": "x",
        "type": {
          "kind": "integer",
          "sign": "unsigned",
          "width": 32
        },
        "visibility": "private"
      },
      {
        "name": "y",
        "type": {
          "kind": "integer",
          "sign": "unsigned",
          "width": 32
        },
        "visibility": "databus"
      },
      {
        "name": "z",
        "type": {
          "kind": "array",
          "length": 4,
          "type": {
            "kind": "integer",
            "sign": "unsigned",
            "width": 32
          }
        },
        "visibility": "databus"
      }
    ],
    "return_type": {
      "abi_type": {
        "kind": "integer",
        "sign": "unsigned",
        "width": 32
      },
      "visibility": "databus"
    },
    "error_types": {
      "5019202896831570965": {
        "error_kind": "string",
        "string": "attempt to add with overflow"
      },
      "17843811134343075018": {
        "error_kind": "string",
        "string": "Stack too deep"
      }
    }
  },
  "bytecode": [
    "func 0",
    "current witness index : _10",
    "private parameters indices : [_0, _1, _2, _3, _4, _5]",
    "public parameters indices : []",
    "return value indices : []",
    "BLACKBOX::RANGE [_0]:32 bits []",
    "BLACKBOX::RANGE [_1]:32 bits []",
    "BLACKBOX::RANGE [_2]:32 bits []",
    "BLACKBOX::RANGE [_3]:32 bits []",
    "BLACKBOX::RANGE [_4]:32 bits []",
    "BLACKBOX::RANGE [_5]:32 bits []",
    "INIT CALLDATA 0 (id: 1, len: 5, witnesses: [_1, _2, _3, _4, _5])",
    "EXPR [ (1, _0) (-1, _7) 1 ]",
    "MEM (id: 1, read at: EXPR [ (1, _7) 0 ], value: EXPR [ (1, _8) 0 ]) ",
    "BRILLIG CALL func 0: inputs: [EXPR [ (1, _1) 0 ]], outputs: [_9]",
    "BLACKBOX::RANGE [_9]:32 bits []",
    "EXPR [ (1, _8) (1, _9) (-1, _10) 0 ]",
    "BLACKBOX::RANGE [_10]:32 bits []",
    "EXPR [ (1, _6) (-1, _10) 0 ]",
    "INIT RETURNDATA (id: 2, len: 1, witnesses: [_6])",
    "unconstrained func 0",
    "[Const { destination: Direct(2), bit_size: Integer(U32), value: 1 }, Const { destination: Direct(1), bit_size: Integer(U32), value: 32838 }, Const { destination: Direct(0), bit_size: Integer(U32), value: 3 }, Const { destination: Relative(2), bit_size: Integer(U32), value: 1 }, Const { destination: Relative(3), bit_size: Integer(U32), value: 0 }, CalldataCopy { destination_address: Direct(32836), size_address: Relative(2), offset_address: Relative(3) }, Cast { destination: Direct(32836), source: Direct(32836), bit_size: Integer(U32) }, Mov { destination: Relative(1), source: Direct(32836) }, Call { location: 14 }, Call { location: 15 }, Mov { destination: Direct(32837), source: Relative(1) }, Const { destination: Relative(2), bit_size: Integer(U32), value: 32837 }, Const { destination: Relative(3), bit_size: Integer(U32), value: 1 }, Stop { return_data: HeapVector { pointer: Relative(2), size: Relative(3) } }, Return, Call { location: 23 }, Const { destination: Relative(2), bit_size: Integer(U32), value: 1 }, BinaryIntOp { destination: Relative(3), op: Add, bit_size: U32, lhs: Relative(1), rhs: Relative(2) }, BinaryIntOp { destination: Relative(4), op: LessThanEquals, bit_size: U32, lhs: Relative(1), rhs: Relative(3) }, JumpIf { condition: Relative(4), location: 21 }, Call { location: 29 }, Mov { destination: Relative(1), source: Relative(3) }, Return, Const { destination: Direct(32772), bit_size: Integer(U32), value: 30720 }, BinaryIntOp { destination: Direct(32771), op: LessThan, bit_size: U32, lhs: Direct(0), rhs: Direct(32772) }, JumpIf { condition: Direct(32771), location: 28 }, IndirectConst { destination_pointer: Direct(1), bit_size: Integer(U64), value: 17843811134343075018 }, Trap { revert_data: HeapVector { pointer: Direct(1), size: Direct(2) } }, Return, IndirectConst { destination_pointer: Direct(1), bit_size: Integer(U64), value: 5019202896831570965 }, Trap { revert_data: HeapVector { pointer: Direct(1), size: Direct(2) } }, Return]"
  ],
<<<<<<< HEAD
  "debug_symbols": "nZLLysMgEIXfZdYuvPRP0rxKCMEktghigtUfSvDdO5ray6JQupnj7TtHGTeY1RjOg7an5QJtt8HotDH6PJhlkl4vFlc3oKmwClpGgNW7NLscs3A8wWIkULDBO6US9eKD7qt0ynpobTCGwL80IR+6rNJm9dLhLiWg7IyKhidtVBpF8qTpZ5RX/A7zqn7gf1/zjJZwRg+/8IIVXvyUz+sPfI8zOWn33hnsCT64zrXJFRsisC90FwbtAYWjxJTqtByNSmgyD3YqTjj117XslF+wumVSc3Aqpb58BawdF4Q3/Z7R8SMRrI/pmjc=",
  "file_map": {
    "50": {
      "source": "fn main(mut x: u32, y: call_data(0) u32, z: call_data(0) [u32; 4]) -> return_data u32 {\n    let a = z[x];\n    unsafe {\n        a + foo(y)\n    }\n}\n\n// Use an unconstrained function to force the compiler to avoid inlining\nunconstrained fn foo(x: u32) -> u32 {\n    x + 1\n}\n",
      "path": ""
    }
  },
  "expression_width": {
    "Bounded": {
      "width": 4
    }
  }
=======
  "debug_symbols": "[debug_symbols]",
  "file_map": "[file_map]",
  "names": [
    "main"
  ],
  "brillig_names": [
    "foo"
  ]
>>>>>>> 318ff16c
}<|MERGE_RESOLUTION|>--- conflicted
+++ resolved
@@ -82,27 +82,11 @@
     "unconstrained func 0",
     "[Const { destination: Direct(2), bit_size: Integer(U32), value: 1 }, Const { destination: Direct(1), bit_size: Integer(U32), value: 32838 }, Const { destination: Direct(0), bit_size: Integer(U32), value: 3 }, Const { destination: Relative(2), bit_size: Integer(U32), value: 1 }, Const { destination: Relative(3), bit_size: Integer(U32), value: 0 }, CalldataCopy { destination_address: Direct(32836), size_address: Relative(2), offset_address: Relative(3) }, Cast { destination: Direct(32836), source: Direct(32836), bit_size: Integer(U32) }, Mov { destination: Relative(1), source: Direct(32836) }, Call { location: 14 }, Call { location: 15 }, Mov { destination: Direct(32837), source: Relative(1) }, Const { destination: Relative(2), bit_size: Integer(U32), value: 32837 }, Const { destination: Relative(3), bit_size: Integer(U32), value: 1 }, Stop { return_data: HeapVector { pointer: Relative(2), size: Relative(3) } }, Return, Call { location: 23 }, Const { destination: Relative(2), bit_size: Integer(U32), value: 1 }, BinaryIntOp { destination: Relative(3), op: Add, bit_size: U32, lhs: Relative(1), rhs: Relative(2) }, BinaryIntOp { destination: Relative(4), op: LessThanEquals, bit_size: U32, lhs: Relative(1), rhs: Relative(3) }, JumpIf { condition: Relative(4), location: 21 }, Call { location: 29 }, Mov { destination: Relative(1), source: Relative(3) }, Return, Const { destination: Direct(32772), bit_size: Integer(U32), value: 30720 }, BinaryIntOp { destination: Direct(32771), op: LessThan, bit_size: U32, lhs: Direct(0), rhs: Direct(32772) }, JumpIf { condition: Direct(32771), location: 28 }, IndirectConst { destination_pointer: Direct(1), bit_size: Integer(U64), value: 17843811134343075018 }, Trap { revert_data: HeapVector { pointer: Direct(1), size: Direct(2) } }, Return, IndirectConst { destination_pointer: Direct(1), bit_size: Integer(U64), value: 5019202896831570965 }, Trap { revert_data: HeapVector { pointer: Direct(1), size: Direct(2) } }, Return]"
   ],
-<<<<<<< HEAD
-  "debug_symbols": "nZLLysMgEIXfZdYuvPRP0rxKCMEktghigtUfSvDdO5ray6JQupnj7TtHGTeY1RjOg7an5QJtt8HotDH6PJhlkl4vFlc3oKmwClpGgNW7NLscs3A8wWIkULDBO6US9eKD7qt0ynpobTCGwL80IR+6rNJm9dLhLiWg7IyKhidtVBpF8qTpZ5RX/A7zqn7gf1/zjJZwRg+/8IIVXvyUz+sPfI8zOWn33hnsCT64zrXJFRsisC90FwbtAYWjxJTqtByNSmgyD3YqTjj117XslF+wumVSc3Aqpb58BawdF4Q3/Z7R8SMRrI/pmjc=",
-  "file_map": {
-    "50": {
-      "source": "fn main(mut x: u32, y: call_data(0) u32, z: call_data(0) [u32; 4]) -> return_data u32 {\n    let a = z[x];\n    unsafe {\n        a + foo(y)\n    }\n}\n\n// Use an unconstrained function to force the compiler to avoid inlining\nunconstrained fn foo(x: u32) -> u32 {\n    x + 1\n}\n",
-      "path": ""
-    }
-  },
+  "debug_symbols": "[debug_symbols]",
+  "file_map": "[file_map]",
   "expression_width": {
     "Bounded": {
       "width": 4
     }
   }
-=======
-  "debug_symbols": "[debug_symbols]",
-  "file_map": "[file_map]",
-  "names": [
-    "main"
-  ],
-  "brillig_names": [
-    "foo"
-  ]
->>>>>>> 318ff16c
 }