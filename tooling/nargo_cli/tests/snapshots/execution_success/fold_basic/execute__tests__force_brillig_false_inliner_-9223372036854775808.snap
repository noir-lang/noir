--- conflicted
+++ resolved
@@ -44,28 +44,11 @@
     "unconstrained func 0",
     "[Const { destination: Direct(21), bit_size: Integer(U32), value: 1 }, Const { destination: Direct(20), bit_size: Integer(U32), value: 0 }, CalldataCopy { destination_address: Direct(0), size_address: Direct(21), offset_address: Direct(20) }, Const { destination: Direct(2), bit_size: Field, value: 0 }, BinaryFieldOp { destination: Direct(3), op: Equals, lhs: Direct(0), rhs: Direct(2) }, JumpIf { condition: Direct(3), location: 8 }, Const { destination: Direct(1), bit_size: Field, value: 1 }, BinaryFieldOp { destination: Direct(0), op: Div, lhs: Direct(1), rhs: Direct(0) }, Stop { return_data: HeapVector { pointer: Direct(20), size: Direct(21) } }]"
   ],
-<<<<<<< HEAD
-  "debug_symbols": "zZDBCoMwDIbfJecedOgYvsoQqTVKobQltoMhffelops7DHbYYac0+fuF/P8CA/Zx6rQd3QzNdYGetDF66oxTMmhnebokAXvbBULkERx0prwktAEaG40RcJMmrp9mL+1agyRWCwFoB668cNQG8yuJF118Rqvzxtb1E66ZbrmTStPbvVBAU6a8jLTsDW4exmjVwVK4+13ZTXtyCodImNetWj7vTyM5FZcNPpXVl6EIKH8XTZse",
-  "file_map": {
-    "50": {
-      "source": "fn main(x: Field, y: pub Field) {\n    let z = foo(x, y);\n    let z2 = foo(x, y);\n    let z3 = foo(x, y);\n    assert(z == z2);\n    assert(z2 == z3);\n}\n\n#[fold]\nfn foo(x: Field, y: Field) -> Field {\n    assert(x != y);\n    x\n}\n",
-      "path": ""
-    }
-  },
+  "debug_symbols": "[debug_symbols]",
+  "file_map": "[file_map]",
   "expression_width": {
     "Bounded": {
       "width": 4
     }
   }
-=======
-  "debug_symbols": "[debug_symbols]",
-  "file_map": "[file_map]",
-  "names": [
-    "main",
-    "foo"
-  ],
-  "brillig_names": [
-    "directive_invert"
-  ]
->>>>>>> 318ff16c
 }