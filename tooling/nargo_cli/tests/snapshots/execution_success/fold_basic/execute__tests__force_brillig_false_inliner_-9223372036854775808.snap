---
source: tooling/nargo_cli/tests/execute.rs
expression: artifact
---
{
  "noir_version": "[noir_version]",
  "hash": "[hash]",
  "abi": {
    "parameters": [
      {
        "name": "x",
        "type": {
          "kind": "field"
        },
        "visibility": "private"
      },
      {
        "name": "y",
        "type": {
          "kind": "field"
        },
        "visibility": "public"
      }
    ],
    "return_type": null,
    "error_types": {}
  },
<<<<<<< HEAD
  "bytecode": [
    "func 0",
    "current witness index : 2",
    "private parameters indices : [0]",
    "public parameters indices : [1]",
    "return value indices : []",
    "CALL func 1: PREDICATE = EXPR [ 1 ]",
    "inputs: [Witness(0), Witness(1)], outputs: [Witness(2)]",
    "func 1",
    "current witness index : 3",
    "private parameters indices : [0, 1]",
    "public parameters indices : []",
    "return value indices : [2]",
    "BRILLIG CALL func 0: inputs: [Single(Expression { mul_terms: [], linear_combinations: [(1, Witness(0)), (-1, Witness(1))], q_c: 0 })], outputs: [Simple(Witness(3))]",
    "EXPR [ (1, _0, _3) (-1, _1, _3) -1 ]",
    "EXPR [ (-1, _0) (1, _2) 0 ]",
    "unconstrained func 0",
    "[Const { destination: Direct(21), bit_size: Integer(U32), value: 1 }, Const { destination: Direct(20), bit_size: Integer(U32), value: 0 }, CalldataCopy { destination_address: Direct(0), size_address: Direct(21), offset_address: Direct(20) }, Const { destination: Direct(2), bit_size: Field, value: 0 }, BinaryFieldOp { destination: Direct(3), op: Equals, lhs: Direct(0), rhs: Direct(2) }, JumpIf { condition: Direct(3), location: 8 }, Const { destination: Direct(1), bit_size: Field, value: 1 }, BinaryFieldOp { destination: Direct(0), op: Div, lhs: Direct(1), rhs: Direct(0) }, Stop { return_data: HeapVector { pointer: Direct(20), size: Direct(21) } }]"
  ],
  "debug_symbols": "tY/NCoMwEITfZc85qGgpeZUikl9ZCEnIT6GEvHujKNhbe+htvxlmmC0gFc/rgla7CPRRwDjBEjrbqEC3S9Ezu1FMLCSg442AshLoNFUCGo1qZ1fnBjygMbgu15ImP1lAxo06UGcrLm56+dM58z44oWQOamvavUq+mTZ092Pb0I8f4wj0vwX++81c3w==",
=======
  "bytecode": "H4sIAAAAAAAA/7VTUQ6CMAztNon6LdxjZRtsf1xFItz/CELctCnoj+UlSxs6Xl9fOg0v6OWonFc51/CBInV6940hR/sfcCU+kabA8k3jBSYf+PIvEOGSWimXs533U99O6PBu2zTGYH0Yu4gRQwyPNjo3RR/7NKbeJvRuwjkkN2cyJafLKubNYcMbYQMMES7FCz8WQIJbyk8NsgtwYjOv2HtQe/Uriw2pG8GZC399DL89wxYNyWs2J/ViENJQ+MpuV7CFZrVy98L0KXl9yLWYnV4Ftxxr8q34+QS3m9IaSgYAAA==",
  "debug_symbols": "zZDBCoMwDIbfJecedOgYvsoQqTVKobQltoMhffelops7DHbYYac0+fuF/P8CA/Zx6rQd3QzNdYGetDF66oxTMmhnebokAXvbBULkERx0prwktAEaG40RcJMmrp9mL+1agyRWCwFoB668cNQG8yuJF118Rqvzxtb1E66ZbrmTStPbvVBAU6a8jLTsDW4exmjVwVK4+13ZTXtyCodImNetWj7vTyM5FZcNPpXVl6EIKH8XTZse",
>>>>>>> 2114ae22
  "file_map": {
    "50": {
      "source": "fn main(x: Field, y: pub Field) {\n    let z = foo(x, y);\n    let z2 = foo(x, y);\n    let z3 = foo(x, y);\n    assert(z == z2);\n    assert(z2 == z3);\n}\n\n#[fold]\nfn foo(x: Field, y: Field) -> Field {\n    assert(x != y);\n    x\n}\n",
      "path": ""
    }
  },
  "names": [
    "main",
    "foo"
  ],
  "brillig_names": [
    "directive_invert"
  ]
}<|MERGE_RESOLUTION|>--- conflicted
+++ resolved
@@ -25,31 +25,26 @@
     "return_type": null,
     "error_types": {}
   },
-<<<<<<< HEAD
   "bytecode": [
     "func 0",
-    "current witness index : 2",
-    "private parameters indices : [0]",
-    "public parameters indices : [1]",
+    "current witness index : _2",
+    "private parameters indices : [_0]",
+    "public parameters indices : [_1]",
     "return value indices : []",
     "CALL func 1: PREDICATE = EXPR [ 1 ]",
     "inputs: [Witness(0), Witness(1)], outputs: [Witness(2)]",
     "func 1",
-    "current witness index : 3",
-    "private parameters indices : [0, 1]",
+    "current witness index : _3",
+    "private parameters indices : [_0, _1]",
     "public parameters indices : []",
-    "return value indices : [2]",
+    "return value indices : [_2]",
     "BRILLIG CALL func 0: inputs: [Single(Expression { mul_terms: [], linear_combinations: [(1, Witness(0)), (-1, Witness(1))], q_c: 0 })], outputs: [Simple(Witness(3))]",
     "EXPR [ (1, _0, _3) (-1, _1, _3) -1 ]",
     "EXPR [ (-1, _0) (1, _2) 0 ]",
     "unconstrained func 0",
     "[Const { destination: Direct(21), bit_size: Integer(U32), value: 1 }, Const { destination: Direct(20), bit_size: Integer(U32), value: 0 }, CalldataCopy { destination_address: Direct(0), size_address: Direct(21), offset_address: Direct(20) }, Const { destination: Direct(2), bit_size: Field, value: 0 }, BinaryFieldOp { destination: Direct(3), op: Equals, lhs: Direct(0), rhs: Direct(2) }, JumpIf { condition: Direct(3), location: 8 }, Const { destination: Direct(1), bit_size: Field, value: 1 }, BinaryFieldOp { destination: Direct(0), op: Div, lhs: Direct(1), rhs: Direct(0) }, Stop { return_data: HeapVector { pointer: Direct(20), size: Direct(21) } }]"
   ],
-  "debug_symbols": "tY/NCoMwEITfZc85qGgpeZUikl9ZCEnIT6GEvHujKNhbe+htvxlmmC0gFc/rgla7CPRRwDjBEjrbqEC3S9Ezu1FMLCSg442AshLoNFUCGo1qZ1fnBjygMbgu15ImP1lAxo06UGcrLm56+dM58z44oWQOamvavUq+mTZ092Pb0I8f4wj0vwX++81c3w==",
-=======
-  "bytecode": "H4sIAAAAAAAA/7VTUQ6CMAztNon6LdxjZRtsf1xFItz/CELctCnoj+UlSxs6Xl9fOg0v6OWonFc51/CBInV6940hR/sfcCU+kabA8k3jBSYf+PIvEOGSWimXs533U99O6PBu2zTGYH0Yu4gRQwyPNjo3RR/7NKbeJvRuwjkkN2cyJafLKubNYcMbYQMMES7FCz8WQIJbyk8NsgtwYjOv2HtQe/Uriw2pG8GZC399DL89wxYNyWs2J/ViENJQ+MpuV7CFZrVy98L0KXl9yLWYnV4Ftxxr8q34+QS3m9IaSgYAAA==",
   "debug_symbols": "zZDBCoMwDIbfJecedOgYvsoQqTVKobQltoMhffelops7DHbYYac0+fuF/P8CA/Zx6rQd3QzNdYGetDF66oxTMmhnebokAXvbBULkERx0prwktAEaG40RcJMmrp9mL+1agyRWCwFoB668cNQG8yuJF118Rqvzxtb1E66ZbrmTStPbvVBAU6a8jLTsDW4exmjVwVK4+13ZTXtyCodImNetWj7vTyM5FZcNPpXVl6EIKH8XTZse",
->>>>>>> 2114ae22
   "file_map": {
     "50": {
       "source": "fn main(x: Field, y: pub Field) {\n    let z = foo(x, y);\n    let z2 = foo(x, y);\n    let z3 = foo(x, y);\n    assert(z == z2);\n    assert(z2 == z3);\n}\n\n#[fold]\nfn foo(x: Field, y: Field) -> Field {\n    assert(x != y);\n    x\n}\n",
