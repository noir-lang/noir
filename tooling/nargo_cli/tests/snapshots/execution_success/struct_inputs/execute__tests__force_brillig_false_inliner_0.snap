---
source: tooling/nargo_cli/tests/execute.rs
expression: artifact
---
{
  "noir_version": "[noir_version]",
  "hash": "[hash]",
  "abi": {
    "parameters": [
      {
        "name": "x",
        "type": {
          "kind": "field"
        },
        "visibility": "private"
      },
      {
        "name": "y",
        "type": {
          "kind": "struct",
          "path": "myStruct",
          "fields": [
            {
              "name": "foo",
              "type": {
                "kind": "integer",
                "sign": "unsigned",
                "width": 32
              }
            },
            {
              "name": "bar",
              "type": {
                "kind": "field"
              }
            },
            {
              "name": "message",
              "type": {
                "kind": "string",
                "length": 5
              }
            }
          ]
        },
        "visibility": "public"
      },
      {
        "name": "z",
        "type": {
          "kind": "struct",
          "path": "foo::bar::barStruct",
          "fields": [
            {
              "name": "val",
              "type": {
                "kind": "field"
              }
            },
            {
              "name": "array",
              "type": {
                "kind": "array",
                "length": 2,
                "type": {
                  "kind": "field"
                }
              }
            },
            {
              "name": "message",
              "type": {
                "kind": "string",
                "length": 5
              }
            }
          ]
        },
        "visibility": "public"
      },
      {
        "name": "a",
        "type": {
          "kind": "struct",
          "path": "foo::fooStruct",
          "fields": [
            {
              "name": "bar_struct",
              "type": {
                "kind": "struct",
                "path": "foo::bar::barStruct",
                "fields": [
                  {
                    "name": "val",
                    "type": {
                      "kind": "field"
                    }
                  },
                  {
                    "name": "array",
                    "type": {
                      "kind": "array",
                      "length": 2,
                      "type": {
                        "kind": "field"
                      }
                    }
                  },
                  {
                    "name": "message",
                    "type": {
                      "kind": "string",
                      "length": 5
                    }
                  }
                ]
              }
            },
            {
              "name": "baz",
              "type": {
                "kind": "field"
              }
            }
          ]
        },
        "visibility": "public"
      }
    ],
    "return_type": {
      "abi_type": {
        "kind": "field"
      },
      "visibility": "public"
    },
    "error_types": {}
  },
  "bytecode": [
    "func 0",
    "current witness index : _26",
    "private parameters indices : [_0]",
    "public parameters indices : [_1, _2, _3, _4, _5, _6, _7, _8, _9, _10, _11, _12, _13, _14, _15, _16, _17, _18, _19, _20, _21, _22, _23, _24]",
    "return value indices : [_25]",
    "BLACKBOX::RANGE [_1]:32 bits []",
    "BLACKBOX::RANGE [_11]:8 bits []",
    "BLACKBOX::RANGE [_12]:8 bits []",
    "BLACKBOX::RANGE [_13]:8 bits []",
    "BLACKBOX::RANGE [_14]:8 bits []",
    "BLACKBOX::RANGE [_15]:8 bits []",
    "EXPR [ (-1, _8) (1, _16) 0 ]",
    "EXPR [ (-1, _9) (1, _17) 0 ]",
    "EXPR [ (-1, _10) (1, _18) 0 ]",
    "EXPR [ (-1, _9) 0 ]",
    "EXPR [ (-1, _10) 1 ]",
    "EXPR [ (1, _8) -1 ]",
    "BRILLIG CALL func 0: inputs: [EXPR [ (1, _0) (-1, _2) 0 ]], outputs: [_26]",
    "EXPR [ (1, _0, _26) (-1, _2, _26) -1 ]",
    "EXPR [ (1, _3) -104 ]",
    "EXPR [ (1, _4) -101 ]",
    "EXPR [ (1, _5) -108 ]",
    "EXPR [ (1, _6) -108 ]",
    "EXPR [ (1, _7) -111 ]",
    "EXPR [ (1, _19) -104 ]",
    "EXPR [ (1, _20) -101 ]",
    "EXPR [ (1, _21) -108 ]",
    "EXPR [ (1, _22) -108 ]",
    "EXPR [ (1, _23) -111 ]",
    "EXPR [ (-1, _10) (1, _25) 0 ]",
    "unconstrained func 0",
    "[Const { destination: Direct(21), bit_size: Integer(U32), value: 1 }, Const { destination: Direct(20), bit_size: Integer(U32), value: 0 }, CalldataCopy { destination_address: Direct(0), size_address: Direct(21), offset_address: Direct(20) }, Const { destination: Direct(2), bit_size: Field, value: 0 }, BinaryFieldOp { destination: Direct(3), op: Equals, lhs: Direct(0), rhs: Direct(2) }, JumpIf { condition: Direct(3), location: 8 }, Const { destination: Direct(1), bit_size: Field, value: 1 }, BinaryFieldOp { destination: Direct(0), op: Div, lhs: Direct(1), rhs: Direct(0) }, Stop { return_data: HeapVector { pointer: Direct(20), size: Direct(21) } }]"
  ],
<<<<<<< HEAD
  "debug_symbols": "pZTBjoMgEIbfhTMHGBzRvspm01BLGxKChuomm6bvvqPAtj3owV78heEb/GWYOzvb03Q9unDpb+zwdWen6Lx316PvOzO6PtDs/cFZGR7HaC1NsZc4UYOJNozsECbvOfsxfloW3QYTFh1NpKjgzIYzKSW8OG/ntwd/0mIdBd1mWAn1jyO88XKd16psrhF38I2sM98ovYevZOFRfrb/Or/x/1StM18J3MFXgIVHtYNHqTKPsItXTeGxWePbjfpBqHICwKp9Zng/gK0KFLKUIAioVzJsWdCQ+Vq2qyUAH3tQuzx808B0Lr5dfFbTQs40reCsWZ4tfT5nUiSRdJ9IgMqSRCWplpOQmKROopM0SdrkFERWmRWyqlkfs5HozMnb3IUuU+hemtL4O5RIaVtD7Dt7nqKdfSwxcvYH",
  "file_map": {
    "52": {
      "source": "mod foo;\n\nstruct myStruct {\n    foo: u32,\n    bar: Field,\n    message: str<5>,\n}\n\nfn main(x: Field, y: pub myStruct, z: pub foo::bar::barStruct, a: pub foo::fooStruct) -> pub Field {\n    let struct_from_bar = foo::bar::barStruct { val: 1, array: [0, 1], message: \"hello\" };\n\n    check_inner_struct(a, z);\n\n    for i in 0..struct_from_bar.array.len() {\n        assert(struct_from_bar.array[i] == z.array[i]);\n    }\n    assert(z.val == struct_from_bar.val);\n\n    assert((struct_from_bar.val * x) == x);\n\n    assert(x != y.bar);\n\n    assert(y.message == \"hello\");\n    assert(a.bar_struct.message == struct_from_bar.message);\n\n    a.bar_struct.array[1]\n}\n\nfn check_inner_struct(a: foo::fooStruct, z: foo::bar::barStruct) {\n    assert(a.bar_struct.val == z.val);\n    for i in 0..a.bar_struct.array.len() {\n        assert(a.bar_struct.array[i] == z.array[i]);\n    }\n}\n",
      "path": ""
    }
  },
  "expression_width": {
    "Bounded": {
      "width": 4
    }
  }
=======
  "debug_symbols": "[debug_symbols]",
  "file_map": "[file_map]",
  "names": [
    "main"
  ],
  "brillig_names": [
    "directive_invert"
  ]
>>>>>>> 318ff16c
}<|MERGE_RESOLUTION|>--- conflicted
+++ resolved
@@ -169,27 +169,11 @@
     "unconstrained func 0",
     "[Const { destination: Direct(21), bit_size: Integer(U32), value: 1 }, Const { destination: Direct(20), bit_size: Integer(U32), value: 0 }, CalldataCopy { destination_address: Direct(0), size_address: Direct(21), offset_address: Direct(20) }, Const { destination: Direct(2), bit_size: Field, value: 0 }, BinaryFieldOp { destination: Direct(3), op: Equals, lhs: Direct(0), rhs: Direct(2) }, JumpIf { condition: Direct(3), location: 8 }, Const { destination: Direct(1), bit_size: Field, value: 1 }, BinaryFieldOp { destination: Direct(0), op: Div, lhs: Direct(1), rhs: Direct(0) }, Stop { return_data: HeapVector { pointer: Direct(20), size: Direct(21) } }]"
   ],
-<<<<<<< HEAD
-  "debug_symbols": "pZTBjoMgEIbfhTMHGBzRvspm01BLGxKChuomm6bvvqPAtj3owV78heEb/GWYOzvb03Q9unDpb+zwdWen6Lx316PvOzO6PtDs/cFZGR7HaC1NsZc4UYOJNozsECbvOfsxfloW3QYTFh1NpKjgzIYzKSW8OG/ntwd/0mIdBd1mWAn1jyO88XKd16psrhF38I2sM98ovYevZOFRfrb/Or/x/1StM18J3MFXgIVHtYNHqTKPsItXTeGxWePbjfpBqHICwKp9Zng/gK0KFLKUIAioVzJsWdCQ+Vq2qyUAH3tQuzx808B0Lr5dfFbTQs40reCsWZ4tfT5nUiSRdJ9IgMqSRCWplpOQmKROopM0SdrkFERWmRWyqlkfs5HozMnb3IUuU+hemtL4O5RIaVtD7Dt7nqKdfSwxcvYH",
-  "file_map": {
-    "52": {
-      "source": "mod foo;\n\nstruct myStruct {\n    foo: u32,\n    bar: Field,\n    message: str<5>,\n}\n\nfn main(x: Field, y: pub myStruct, z: pub foo::bar::barStruct, a: pub foo::fooStruct) -> pub Field {\n    let struct_from_bar = foo::bar::barStruct { val: 1, array: [0, 1], message: \"hello\" };\n\n    check_inner_struct(a, z);\n\n    for i in 0..struct_from_bar.array.len() {\n        assert(struct_from_bar.array[i] == z.array[i]);\n    }\n    assert(z.val == struct_from_bar.val);\n\n    assert((struct_from_bar.val * x) == x);\n\n    assert(x != y.bar);\n\n    assert(y.message == \"hello\");\n    assert(a.bar_struct.message == struct_from_bar.message);\n\n    a.bar_struct.array[1]\n}\n\nfn check_inner_struct(a: foo::fooStruct, z: foo::bar::barStruct) {\n    assert(a.bar_struct.val == z.val);\n    for i in 0..a.bar_struct.array.len() {\n        assert(a.bar_struct.array[i] == z.array[i]);\n    }\n}\n",
-      "path": ""
-    }
-  },
+  "debug_symbols": "[debug_symbols]",
+  "file_map": "[file_map]",
   "expression_width": {
     "Bounded": {
       "width": 4
     }
   }
-=======
-  "debug_symbols": "[debug_symbols]",
-  "file_map": "[file_map]",
-  "names": [
-    "main"
-  ],
-  "brillig_names": [
-    "directive_invert"
-  ]
->>>>>>> 318ff16c
 }