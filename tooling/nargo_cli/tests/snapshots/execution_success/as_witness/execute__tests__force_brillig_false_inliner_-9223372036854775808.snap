--- conflicted
+++ resolved
@@ -31,20 +31,11 @@
     "return value indices : [_1]",
     "EXPR [ (-1, _0) (1, _1) 0 ]"
   ],
-<<<<<<< HEAD
-  "debug_symbols": "dY/RCoMwDEX/Jc990IeNzV8ZQ2KNUghtia0wxH9fFLvJYE/pzem5tAv01OWxdX4IEzSPBTpxzG5sOVhMLnjdLquBEtskRLqCE1cropBP0PjMbGBGzvulKaLfZ0JRWhkg3+vUwsExbafVfO3qv3q/HW5dXz/2RfWnJrROfh88ozjsmI44ZG9PNL1iIeXDUYKlPgttTTvT7jc=",
-  "file_map": {},
+  "debug_symbols": "[debug_symbols]",
+  "file_map": "[file_map]",
   "expression_width": {
     "Bounded": {
       "width": 4
     }
   }
-=======
-  "debug_symbols": "[debug_symbols]",
-  "file_map": "[file_map]",
-  "names": [
-    "main"
-  ],
-  "brillig_names": []
->>>>>>> 318ff16c
 }