---
source: tooling/nargo_cli/tests/execute.rs
expression: artifact
---
{
  "noir_version": "[noir_version]",
  "hash": "[hash]",
  "abi": {
    "parameters": [
      {
        "name": "x",
        "type": {
          "kind": "integer",
          "sign": "unsigned",
          "width": 32
        },
        "visibility": "private"
      },
      {
        "name": "y",
        "type": {
          "kind": "integer",
          "sign": "unsigned",
          "width": 32
        },
        "visibility": "private"
      },
      {
        "name": "z",
        "type": {
          "kind": "integer",
          "sign": "unsigned",
          "width": 32
        },
        "visibility": "private"
      }
    ],
    "return_type": null,
    "error_types": {
      "5019202896831570965": {
        "error_kind": "string",
        "string": "attempt to add with overflow"
      },
      "7233212735005103307": {
        "error_kind": "string",
        "string": "attempt to multiply with overflow"
      },
      "17843811134343075018": {
        "error_kind": "string",
        "string": "Stack too deep"
      }
    }
  },
  "bytecode": [
    "func 0",
    "current witness index : _2",
    "private parameters indices : [_0, _1, _2]",
    "public parameters indices : []",
    "return value indices : []",
    "BRILLIG CALL func 0: inputs: [EXPR [ (1, _0) 0 ], EXPR [ (1, _1) 0 ], EXPR [ (1, _2) 0 ]], outputs: []",
    "unconstrained func 0",
    "[Const { destination: Direct(2), bit_size: Integer(U32), value: 1 }, Const { destination: Direct(1), bit_size: Integer(U32), value: 32839 }, Const { destination: Direct(0), bit_size: Integer(U32), value: 3 }, Const { destination: Relative(4), bit_size: Integer(U32), value: 3 }, Const { destination: Relative(5), bit_size: Integer(U32), value: 0 }, CalldataCopy { destination_address: Direct(32836), size_address: Relative(4), offset_address: Relative(5) }, Cast { destination: Direct(32836), source: Direct(32836), bit_size: Integer(U32) }, Cast { destination: Direct(32837), source: Direct(32837), bit_size: Integer(U32) }, Cast { destination: Direct(32838), source: Direct(32838), bit_size: Integer(U32) }, Mov { destination: Relative(1), source: Direct(32836) }, Mov { destination: Relative(2), source: Direct(32837) }, Mov { destination: Relative(3), source: Direct(32838) }, Call { location: 17 }, Call { location: 18 }, Const { destination: Relative(1), bit_size: Integer(U32), value: 32839 }, Const { destination: Relative(2), bit_size: Integer(U32), value: 0 }, Stop { return_data: HeapVector { pointer: Relative(1), size: Relative(2) } }, Return, Call { location: 40 }, BinaryIntOp { destination: Relative(4), op: Add, bit_size: U32, lhs: Relative(1), rhs: Relative(2) }, BinaryIntOp { destination: Relative(5), op: LessThanEquals, bit_size: U32, lhs: Relative(1), rhs: Relative(4) }, JumpIf { condition: Relative(5), location: 23 }, Call { location: 46 }, BinaryIntOp { destination: Relative(1), op: Equals, bit_size: U32, lhs: Relative(4), rhs: Relative(3) }, JumpIf { condition: Relative(1), location: 27 }, Const { destination: Relative(2), bit_size: Integer(U32), value: 0 }, Trap { revert_data: HeapVector { pointer: Direct(1), size: Relative(2) } }, Const { destination: Relative(1), bit_size: Integer(U32), value: 8 }, BinaryIntOp { destination: Relative(2), op: Mul, bit_size: U32, lhs: Relative(3), rhs: Relative(1) }, BinaryIntOp { destination: Relative(5), op: Div, bit_size: U32, lhs: Relative(2), rhs: Relative(1) }, BinaryIntOp { destination: Relative(4), op: Equals, bit_size: U32, lhs: Relative(5), rhs: Relative(3) }, JumpIf { condition: Relative(4), location: 33 }, Call { location: 49 }, Const { destination: Relative(1), bit_size: Integer(U32), value: 9 }, BinaryIntOp { destination: Relative(3), op: LessThan, bit_size: U32, lhs: Relative(1), rhs: Relative(2) }, Const { destination: Relative(1), bit_size: Integer(U1), value: 1 }, JumpIf { condition: Relative(3), location: 39 }, Const { destination: Relative(2), bit_size: Integer(U32), value: 0 }, Trap { revert_data: HeapVector { pointer: Direct(1), size: Relative(2) } }, Return, Const { destination: Direct(32772), bit_size: Integer(U32), value: 30720 }, BinaryIntOp { destination: Direct(32771), op: LessThan, bit_size: U32, lhs: Direct(0), rhs: Direct(32772) }, JumpIf { condition: Direct(32771), location: 45 }, IndirectConst { destination_pointer: Direct(1), bit_size: Integer(U64), value: 17843811134343075018 }, Trap { revert_data: HeapVector { pointer: Direct(1), size: Direct(2) } }, Return, IndirectConst { destination_pointer: Direct(1), bit_size: Integer(U64), value: 5019202896831570965 }, Trap { revert_data: HeapVector { pointer: Direct(1), size: Direct(2) } }, Return, IndirectConst { destination_pointer: Direct(1), bit_size: Integer(U64), value: 7233212735005103307 }, Trap { revert_data: HeapVector { pointer: Direct(1), size: Direct(2) } }, Return]"
  ],
<<<<<<< HEAD
  "debug_symbols": "nZJNjoQgEEbvUmsWlED7c5WOMajYISFoaJ1kYrz7gKUz9mKSTm94luX7LAIr9KZdHo31w/iE6r5CG6xz9tG4sdOzHX18uwJPC5ZQIYOME5CQEQRUWYQkKMKNkEMlIgpCuUNwAhIyQkyREZKgCDdCTogpctsYnPM1czAmjXcZOG5j0sH4GSq/OMfgS7tl/+g5ab9z1iF2OQPj+8gYOFhn0tPG/mz+v5oXh1vIX1m9bZf5YSMXH+iIePqYf+KLc+co1Itfx0p3Nryc/5aSgtWtM0c5LL67dOfv6eyc92cKY2f6JZiUdLlEcb1LzqSqGSCmomQK6y39+gc=",
  "file_map": {
    "50": {
      "source": "// Test integer addition: 3 + 4 = 7\nfn main(mut x: u32, y: u32, z: u32) {\n    x += y;\n    assert(x == z);\n\n    x *= 8;\n    assert(x > 9);\n}\n",
      "path": ""
    }
  },
  "expression_width": {
    "Bounded": {
      "width": 4
    }
  }
=======
  "debug_symbols": "[debug_symbols]",
  "file_map": "[file_map]",
  "names": [
    "main"
  ],
  "brillig_names": [
    "main"
  ]
>>>>>>> 318ff16c
}<|MERGE_RESOLUTION|>--- conflicted
+++ resolved
@@ -61,27 +61,11 @@
     "unconstrained func 0",
     "[Const { destination: Direct(2), bit_size: Integer(U32), value: 1 }, Const { destination: Direct(1), bit_size: Integer(U32), value: 32839 }, Const { destination: Direct(0), bit_size: Integer(U32), value: 3 }, Const { destination: Relative(4), bit_size: Integer(U32), value: 3 }, Const { destination: Relative(5), bit_size: Integer(U32), value: 0 }, CalldataCopy { destination_address: Direct(32836), size_address: Relative(4), offset_address: Relative(5) }, Cast { destination: Direct(32836), source: Direct(32836), bit_size: Integer(U32) }, Cast { destination: Direct(32837), source: Direct(32837), bit_size: Integer(U32) }, Cast { destination: Direct(32838), source: Direct(32838), bit_size: Integer(U32) }, Mov { destination: Relative(1), source: Direct(32836) }, Mov { destination: Relative(2), source: Direct(32837) }, Mov { destination: Relative(3), source: Direct(32838) }, Call { location: 17 }, Call { location: 18 }, Const { destination: Relative(1), bit_size: Integer(U32), value: 32839 }, Const { destination: Relative(2), bit_size: Integer(U32), value: 0 }, Stop { return_data: HeapVector { pointer: Relative(1), size: Relative(2) } }, Return, Call { location: 40 }, BinaryIntOp { destination: Relative(4), op: Add, bit_size: U32, lhs: Relative(1), rhs: Relative(2) }, BinaryIntOp { destination: Relative(5), op: LessThanEquals, bit_size: U32, lhs: Relative(1), rhs: Relative(4) }, JumpIf { condition: Relative(5), location: 23 }, Call { location: 46 }, BinaryIntOp { destination: Relative(1), op: Equals, bit_size: U32, lhs: Relative(4), rhs: Relative(3) }, JumpIf { condition: Relative(1), location: 27 }, Const { destination: Relative(2), bit_size: Integer(U32), value: 0 }, Trap { revert_data: HeapVector { pointer: Direct(1), size: Relative(2) } }, Const { destination: Relative(1), bit_size: Integer(U32), value: 8 }, BinaryIntOp { destination: Relative(2), op: Mul, bit_size: U32, lhs: Relative(3), rhs: Relative(1) }, BinaryIntOp { destination: Relative(5), op: Div, bit_size: U32, lhs: Relative(2), rhs: Relative(1) }, BinaryIntOp { destination: Relative(4), op: Equals, bit_size: U32, lhs: Relative(5), rhs: Relative(3) }, JumpIf { condition: Relative(4), location: 33 }, Call { location: 49 }, Const { destination: Relative(1), bit_size: Integer(U32), value: 9 }, BinaryIntOp { destination: Relative(3), op: LessThan, bit_size: U32, lhs: Relative(1), rhs: Relative(2) }, Const { destination: Relative(1), bit_size: Integer(U1), value: 1 }, JumpIf { condition: Relative(3), location: 39 }, Const { destination: Relative(2), bit_size: Integer(U32), value: 0 }, Trap { revert_data: HeapVector { pointer: Direct(1), size: Relative(2) } }, Return, Const { destination: Direct(32772), bit_size: Integer(U32), value: 30720 }, BinaryIntOp { destination: Direct(32771), op: LessThan, bit_size: U32, lhs: Direct(0), rhs: Direct(32772) }, JumpIf { condition: Direct(32771), location: 45 }, IndirectConst { destination_pointer: Direct(1), bit_size: Integer(U64), value: 17843811134343075018 }, Trap { revert_data: HeapVector { pointer: Direct(1), size: Direct(2) } }, Return, IndirectConst { destination_pointer: Direct(1), bit_size: Integer(U64), value: 5019202896831570965 }, Trap { revert_data: HeapVector { pointer: Direct(1), size: Direct(2) } }, Return, IndirectConst { destination_pointer: Direct(1), bit_size: Integer(U64), value: 7233212735005103307 }, Trap { revert_data: HeapVector { pointer: Direct(1), size: Direct(2) } }, Return]"
   ],
-<<<<<<< HEAD
-  "debug_symbols": "nZJNjoQgEEbvUmsWlED7c5WOMajYISFoaJ1kYrz7gKUz9mKSTm94luX7LAIr9KZdHo31w/iE6r5CG6xz9tG4sdOzHX18uwJPC5ZQIYOME5CQEQRUWYQkKMKNkEMlIgpCuUNwAhIyQkyREZKgCDdCTogpctsYnPM1czAmjXcZOG5j0sH4GSq/OMfgS7tl/+g5ab9z1iF2OQPj+8gYOFhn0tPG/mz+v5oXh1vIX1m9bZf5YSMXH+iIePqYf+KLc+co1Itfx0p3Nryc/5aSgtWtM0c5LL67dOfv6eyc92cKY2f6JZiUdLlEcb1LzqSqGSCmomQK6y39+gc=",
-  "file_map": {
-    "50": {
-      "source": "// Test integer addition: 3 + 4 = 7\nfn main(mut x: u32, y: u32, z: u32) {\n    x += y;\n    assert(x == z);\n\n    x *= 8;\n    assert(x > 9);\n}\n",
-      "path": ""
-    }
-  },
+  "debug_symbols": "[debug_symbols]",
+  "file_map": "[file_map]",
   "expression_width": {
     "Bounded": {
       "width": 4
     }
   }
-=======
-  "debug_symbols": "[debug_symbols]",
-  "file_map": "[file_map]",
-  "names": [
-    "main"
-  ],
-  "brillig_names": [
-    "main"
-  ]
->>>>>>> 318ff16c
 }