---
source: tooling/nargo_cli/tests/execute.rs
expression: artifact
---
{
  "noir_version": "[noir_version]",
  "hash": "[hash]",
  "abi": {
    "parameters": [
      {
        "name": "x",
        "type": {
          "kind": "integer",
          "sign": "unsigned",
          "width": 32
        },
        "visibility": "private"
      },
      {
        "name": "y",
        "type": {
          "kind": "integer",
          "sign": "unsigned",
          "width": 32
        },
        "visibility": "private"
      },
      {
        "name": "z",
        "type": {
          "kind": "integer",
          "sign": "unsigned",
          "width": 32
        },
        "visibility": "private"
      }
    ],
    "return_type": null,
    "error_types": {
      "5019202896831570965": {
        "error_kind": "string",
        "string": "attempt to add with overflow"
      },
      "7233212735005103307": {
        "error_kind": "string",
        "string": "attempt to multiply with overflow"
      }
    }
  },
  "bytecode": [
    "func 0",
    "current witness index : _6",
    "private parameters indices : [_0, _1, _2]",
    "public parameters indices : []",
    "return value indices : []",
    "BLACKBOX::RANGE [_0]:32 bits []",
    "BLACKBOX::RANGE [_1]:32 bits []",
    "BLACKBOX::RANGE [_2]:32 bits []",
    "EXPR [ (1, _0) (1, _1) (-1, _3) 0 ]",
    "BLACKBOX::RANGE [_3]:32 bits []",
    "EXPR [ (-1, _2) (1, _3) 0 ]",
    "EXPR [ (8, _2) (-1, _4) 0 ]",
<<<<<<< HEAD
    "BLACKBOX::RANGE [_4]:32 bits []",
    "BRILLIG CALL func 0: inputs: [Single(Expression { mul_terms: [], linear_combinations: [(-1, Witness(4))], q_c: 4294967305 }), Single(Expression { mul_terms: [], linear_combinations: [], q_c: 4294967296 })], outputs: [Simple(Witness(5)), Simple(Witness(6))]",
    "BLACKBOX::RANGE [_6]:32 bits []",
=======
    "BLACKBOX::RANGE [(_4, 32)] []",
    "BRILLIG CALL func 0: inputs: [EXPR [ (-1, _4) 4294967305 ], EXPR [ 4294967296 ]], outputs: [_5, _6]",
    "BLACKBOX::RANGE [(_6, 32)] []",
>>>>>>> 8146755d
    "EXPR [ (-1, _4) (-4294967296, _5) (-1, _6) 4294967305 ]",
    "EXPR [ (-1, _5) 0 ]",
    "unconstrained func 0",
    "[Const { destination: Direct(10), bit_size: Integer(U32), value: 2 }, Const { destination: Direct(11), bit_size: Integer(U32), value: 0 }, CalldataCopy { destination_address: Direct(0), size_address: Direct(10), offset_address: Direct(11) }, BinaryFieldOp { destination: Direct(2), op: IntegerDiv, lhs: Direct(0), rhs: Direct(1) }, BinaryFieldOp { destination: Direct(1), op: Mul, lhs: Direct(2), rhs: Direct(1) }, BinaryFieldOp { destination: Direct(1), op: Sub, lhs: Direct(0), rhs: Direct(1) }, Mov { destination: Direct(0), source: Direct(2) }, Stop { return_data: HeapVector { pointer: Direct(11), size: Direct(10) } }]"
  ],
  "debug_symbols": "nZHBDoMgDIbfpWcOMnQ6XmVZDGpdSAgaBksW47uvMtnmYcnipT/t348UOkGHTbjW2vbDDeR5gsZpY/S1NkOrvB4sVaeZQUpr7xCpBF8+UaNyaD1IG4xhcFcmxKbbqGxUrxy5GQO0HSld2GuDy2lmHzr7jZbVylb5Gy7+pk/lSvNM7MA554nn5R5epJdzUWz4C2Wq1W7z3SCokUEeYwHywOAIUjAoY6xA5gxOMfLsJZxkXgZwWjUG16X1wbZfO/SPMTlpy6MbWuyCw2WA6NFITw==",
  "file_map": {
    "50": {
      "source": "// Test integer addition: 3 + 4 = 7\nfn main(mut x: u32, y: u32, z: u32) {\n    x += y;\n    assert(x == z);\n\n    x *= 8;\n    assert(x > 9);\n}\n",
      "path": ""
    }
  },
  "expression_width": {
    "Bounded": {
      "width": 4
    }
  }
}<|MERGE_RESOLUTION|>--- conflicted
+++ resolved
@@ -60,15 +60,9 @@
     "BLACKBOX::RANGE [_3]:32 bits []",
     "EXPR [ (-1, _2) (1, _3) 0 ]",
     "EXPR [ (8, _2) (-1, _4) 0 ]",
-<<<<<<< HEAD
     "BLACKBOX::RANGE [_4]:32 bits []",
-    "BRILLIG CALL func 0: inputs: [Single(Expression { mul_terms: [], linear_combinations: [(-1, Witness(4))], q_c: 4294967305 }), Single(Expression { mul_terms: [], linear_combinations: [], q_c: 4294967296 })], outputs: [Simple(Witness(5)), Simple(Witness(6))]",
+    "BRILLIG CALL func 0: inputs: [EXPR [ (-1, _4) 4294967305 ], EXPR [ 4294967296 ]], outputs: [_5, _6]",
     "BLACKBOX::RANGE [_6]:32 bits []",
-=======
-    "BLACKBOX::RANGE [(_4, 32)] []",
-    "BRILLIG CALL func 0: inputs: [EXPR [ (-1, _4) 4294967305 ], EXPR [ 4294967296 ]], outputs: [_5, _6]",
-    "BLACKBOX::RANGE [(_6, 32)] []",
->>>>>>> 8146755d
     "EXPR [ (-1, _4) (-4294967296, _5) (-1, _6) 4294967305 ]",
     "EXPR [ (-1, _5) 0 ]",
     "unconstrained func 0",
