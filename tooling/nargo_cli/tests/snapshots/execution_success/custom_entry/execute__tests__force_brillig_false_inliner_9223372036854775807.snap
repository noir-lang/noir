---
source: tooling/nargo_cli/tests/execute.rs
expression: artifact
---
{
  "noir_version": "[noir_version]",
  "hash": "[hash]",
  "abi": {
    "parameters": [
      {
        "name": "x",
        "type": {
          "kind": "field"
        },
        "visibility": "private"
      }
    ],
    "return_type": null,
    "error_types": {}
  },
<<<<<<< HEAD
  "bytecode": [
    "func 0",
    "current witness index : 0",
    "private parameters indices : [0]",
    "public parameters indices : []",
    "return value indices : []",
    "EXPR [ (1, _0) -1 ]"
  ],
  "debug_symbols": "TYxLCsMwDAXvonUWKaUUfJVSgj9yEBjZyHahmNy9SmggO80bNAMCur4uxDFXMK8BKXvbKLPSgPmYarG8U21WGpj7bQLkoMdzmyBSQjCPeXsrOKGUaF2uEZ0/Vsi6hH+Mnf3Ftm85zflfJHsMXXAvHU7zPw==",
=======
  "bytecode": "H4sIAAAAAAAA/6WOQQqAMAwELfigpEnazc2vWEz//wQRKgqiF+eysIdh0nSRpifnt4ylf/DdJVRUo+Zg4ZWyNxiptQIGG2zLEAkoqjev5KwS3M2lD9nRNn+0v7EDo/0phPQAAAA=",
  "debug_symbols": "dY/RCoMwDEX/Jc99cMgY+CtjSK1RAiEtsR0M8d8XRTf3sKc0uT03uTP02JWxJRniBM19hk6JmcaWY/CZoth0XhwcbZsV0UZw0o1KXlEyNFKYHTw9l+3TlLxsNXs1tXKA0ls1w4EY19fivnT1H60vO1vfPvDV6Id1PpD+3AsVNJdlNVPyHeOeYSgSTpHyKx3KETppDNgXxdVu02zBGw==",
>>>>>>> 2114ae22
  "file_map": {
    "50": {
      "source": "fn main(x: Field) {\n    assert(x == 1);\n}\n",
      "path": ""
    }
  },
  "names": [
    "main"
  ],
  "brillig_names": []
}<|MERGE_RESOLUTION|>--- conflicted
+++ resolved
@@ -18,20 +18,15 @@
     "return_type": null,
     "error_types": {}
   },
-<<<<<<< HEAD
   "bytecode": [
     "func 0",
-    "current witness index : 0",
-    "private parameters indices : [0]",
+    "current witness index : _0",
+    "private parameters indices : [_0]",
     "public parameters indices : []",
     "return value indices : []",
     "EXPR [ (1, _0) -1 ]"
   ],
-  "debug_symbols": "TYxLCsMwDAXvonUWKaUUfJVSgj9yEBjZyHahmNy9SmggO80bNAMCur4uxDFXMK8BKXvbKLPSgPmYarG8U21WGpj7bQLkoMdzmyBSQjCPeXsrOKGUaF2uEZ0/Vsi6hH+Mnf3Ftm85zflfJHsMXXAvHU7zPw==",
-=======
-  "bytecode": "H4sIAAAAAAAA/6WOQQqAMAwELfigpEnazc2vWEz//wQRKgqiF+eysIdh0nSRpifnt4ylf/DdJVRUo+Zg4ZWyNxiptQIGG2zLEAkoqjev5KwS3M2lD9nRNn+0v7EDo/0phPQAAAA=",
   "debug_symbols": "dY/RCoMwDEX/Jc99cMgY+CtjSK1RAiEtsR0M8d8XRTf3sKc0uT03uTP02JWxJRniBM19hk6JmcaWY/CZoth0XhwcbZsV0UZw0o1KXlEyNFKYHTw9l+3TlLxsNXs1tXKA0ls1w4EY19fivnT1H60vO1vfPvDV6Id1PpD+3AsVNJdlNVPyHeOeYSgSTpHyKx3KETppDNgXxdVu02zBGw==",
->>>>>>> 2114ae22
   "file_map": {
     "50": {
       "source": "fn main(x: Field) {\n    assert(x == 1);\n}\n",
