---
source: tooling/nargo_cli/tests/execute.rs
expression: artifact
---
{
  "noir_version": "[noir_version]",
  "hash": "[hash]",
  "abi": {
    "parameters": [
      {
        "name": "x",
        "type": {
          "kind": "field"
        },
        "visibility": "private"
      },
      {
        "name": "y",
        "type": {
          "kind": "field"
        },
        "visibility": "public"
      },
      {
        "name": "enable",
        "type": {
          "kind": "boolean"
        },
        "visibility": "private"
      }
    ],
    "return_type": {
      "abi_type": {
        "kind": "array",
        "length": 2,
        "type": {
          "kind": "field"
        }
      },
      "visibility": "public"
    },
    "error_types": {}
  },
  "bytecode": [
    "func 0",
    "current witness index : _5",
    "private parameters indices : [_0, _2]",
    "public parameters indices : [_1]",
    "return value indices : [_3, _4]",
<<<<<<< HEAD
    "BLACKBOX::RANGE [_2]:1 bits []",
    "CALL func 1: PREDICATE = EXPR [ (1, _2) 0 ]",
    "inputs: [Witness(0), Witness(1)], outputs: [Witness(5)]",
=======
    "BLACKBOX::RANGE [(_2, 1)] []",
    "CALL func 1: PREDICATE: EXPR [ (1, _2) 0 ]",
    "inputs: [_0, _1], outputs: [_5]",
>>>>>>> 8146755d
    "EXPR [ (-1, _2, _5) (1, _3) 0 ]",
    "EXPR [ (-1, _3) (1, _4) 0 ]",
    "func 1",
    "current witness index : _3",
    "private parameters indices : [_0, _1]",
    "public parameters indices : []",
    "return value indices : [_2]",
    "BRILLIG CALL func 0: inputs: [EXPR [ (1, _0) (-1, _1) 0 ]], outputs: [_3]",
    "EXPR [ (1, _0, _3) (-1, _1, _3) -1 ]",
    "EXPR [ (-1, _0) (1, _2) 0 ]",
    "unconstrained func 0",
    "[Const { destination: Direct(21), bit_size: Integer(U32), value: 1 }, Const { destination: Direct(20), bit_size: Integer(U32), value: 0 }, CalldataCopy { destination_address: Direct(0), size_address: Direct(21), offset_address: Direct(20) }, Const { destination: Direct(2), bit_size: Field, value: 0 }, BinaryFieldOp { destination: Direct(3), op: Equals, lhs: Direct(0), rhs: Direct(2) }, JumpIf { condition: Direct(3), location: 8 }, Const { destination: Direct(1), bit_size: Field, value: 1 }, BinaryFieldOp { destination: Direct(0), op: Div, lhs: Direct(1), rhs: Direct(0) }, Stop { return_data: HeapVector { pointer: Direct(20), size: Direct(21) } }]"
  ],
  "debug_symbols": "zZBNCsMgEEbvMmsX5peSq5QQTDIJgqgYLZTg3ashtsmikEUXXY0zn2/Qt8KIvZs7Lie1QHNfoTdcCD53Qg3MciXDdPUEUttZgxhGcMgDpZlBaaGRTggCDybcdmnRTG7VMhNSSgDlGGpYOHGB8eTJh6bf0Ty77XBe1G+8us7TOvFZdeLb0LGBm9OPIYMm83Gd4awXuFuYnBwOUuxTpyRp00YNODqDcd2WxQf+qdSiKHe4KOkFKTRIIb9U0/oX",
  "file_map": {
    "50": {
      "source": "global NUM_RESULTS: u32 = 2;\nfn main(x: Field, y: pub Field, enable: bool) -> pub [Field; NUM_RESULTS] {\n    let mut result = [0; NUM_RESULTS];\n    for i in 0..NUM_RESULTS {\n        if enable {\n            result[i] = return_value(x, y);\n        }\n    }\n    result\n}\n\n#[fold]\nfn return_value(x: Field, y: Field) -> Field {\n    assert(x != y);\n    x\n}\n",
      "path": ""
    }
  },
  "expression_width": {
    "Bounded": {
      "width": 4
    }
  }
}<|MERGE_RESOLUTION|>--- conflicted
+++ resolved
@@ -47,15 +47,9 @@
     "private parameters indices : [_0, _2]",
     "public parameters indices : [_1]",
     "return value indices : [_3, _4]",
-<<<<<<< HEAD
     "BLACKBOX::RANGE [_2]:1 bits []",
-    "CALL func 1: PREDICATE = EXPR [ (1, _2) 0 ]",
-    "inputs: [Witness(0), Witness(1)], outputs: [Witness(5)]",
-=======
-    "BLACKBOX::RANGE [(_2, 1)] []",
     "CALL func 1: PREDICATE: EXPR [ (1, _2) 0 ]",
     "inputs: [_0, _1], outputs: [_5]",
->>>>>>> 8146755d
     "EXPR [ (-1, _2, _5) (1, _3) 0 ]",
     "EXPR [ (-1, _3) (1, _4) 0 ]",
     "func 1",
