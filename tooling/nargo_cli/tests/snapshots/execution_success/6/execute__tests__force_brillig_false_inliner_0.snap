--- conflicted
+++ resolved
@@ -37,12 +37,11 @@
     "return_type": null,
     "error_types": {}
   },
-<<<<<<< HEAD
   "bytecode": [
     "func 0",
-    "current witness index : 68",
-    "private parameters indices : [0, 1, 2, 3, 4]",
-    "public parameters indices : [5, 6, 7, 8, 9, 10, 11, 12, 13, 14, 15, 16, 17, 18, 19, 20, 21, 22, 23, 24, 25, 26, 27, 28, 29, 30, 31, 32, 33, 34, 35, 36]",
+    "current witness index : _68",
+    "private parameters indices : [_0, _1, _2, _3, _4]",
+    "public parameters indices : [_5, _6, _7, _8, _9, _10, _11, _12, _13, _14, _15, _16, _17, _18, _19, _20, _21, _22, _23, _24, _25, _26, _27, _28, _29, _30, _31, _32, _33, _34, _35, _36]",
     "return value indices : []",
     "BLACKBOX::RANGE [(_0, 8)] []",
     "BLACKBOX::RANGE [(_1, 8)] []",
@@ -115,11 +114,7 @@
     "EXPR [ (-1, _35) (1, _67) 0 ]",
     "EXPR [ (-1, _36) (1, _68) 0 ]"
   ],
-  "debug_symbols": "ldVBCoMwEIXhu8zahTaZsfUqpZSosQRClKiFIr17U1GQ0s3bZTL82XyLLNTaen7cXej6karrQr5vzOT6kKaFVLnejYMJ33GcTJyoOnGRkQ1tOpXFO6POeUsV5+9bRur8r1Bab4WS/Le4oIXO4aKAixNcKLjQcMFwIXBRwgVsrmFzhs0ZNmfYnGFzhs0ZNmfYnGFzhs0ZNhfYXGBzgc0FNhfYXGBzgc0FNhfYXEDzNNTRee8e9+M/lK6fJjpTe7uN3Ryaw3Z6Dftm74fYN7ado/2+tO7S8x8=",
-=======
-  "bytecode": "H4sIAAAAAAAA/9Wa527iQBRGTVgS0nsvkIT0NuOCx6mkaN9j0ZL3f4S9V9iSlf321375cUc6Mjog0JEGbM/QiMbjQ/hZPm4IzfKoo/3FNYCbAK4J3A/gWsBNAjcFXBu4aeBmgJsFbg64eeAWgFsEbgm4ZeBWgFsFbg24deA2gNsEbgu4beB2gNsFbg+4feAOgOsA1wXuELgj4I6B69VcqySK/p7r9Tn+dW5Xj6u5fCKcCmfCuXAhXApXwrVwI9wKd4ITvBALiZAKmdAXciEIhXAvPAiPwpPwLLwIA+FVeBPeo/H3tj4myuOgPCaun6ajPB75xP9ycTEMmUuzYT/44LOQ/Y5DkoxCGvJiWOSu8Gky8p9ZkXy68WjV3sv93/AnvPdy39k8SWw+NdI8RWw+M9LcJjafG2meJjZfGGmeITZfGmmeJTZfGWmeIzZfG2meJzbfGGleIDbfGmleJDbfGWleIjY7I83LxGZvpHmF2BwbaV4lNidGmteIzamR5nVic2akeYPY3DfSvElszo00bxGbg5HmbWJzYaR5h9h8b6R5l9j8YKR5j9j8aKR5n9j8ZKT5gNj8bKS5Q2x+MdLcJTYPjDQfEptfjTQfEZvfjDQfE5vfjTT3iM0fxOZqL1xHq9Zf7Z03y+e7tdfoHmv1fw7dk9I9Gt2z0DV8XdPWNV5d89Q1QF0T0zUiXTPRNQS9p9Z7TL3n0nsQvSbXa1S9ZtNrGD2n6zmuU36m/ibod0TnTC/69/gDfnGOUgwjAAA=",
   "debug_symbols": "jdLBioMwFAXQf8naRTS+54y/MgwSNZZAiJLqwCD+e6NXW7to6epq4j3qI7NoTT1dKuu7/irKn1nUwTpnL5XrGz3a3sfVeUnEcVuNwZi4JE77sTXoYPwoSj85l4g/7abtoeug/ZajDnFXJsL4NmYEO+vMerUkj7Z8Xc0o3ctZkd7r9HFf5fneVyxf9bM375eSjw+QqXoInwNpcQcyOgO/8UY3NjzNXKhClPGf1dfGqu8tcolIERlCIXIEIRhRIKDkUAgKQSEoBIWgEBSCQlAICkFhKAyFoTAUhsJQGApDYSi8Kss6sGB17cx+0LrJN6dzN/4Px85xMofQN6adglnnte3FCd4A",
->>>>>>> 2114ae22
   "file_map": {
     "50": {
       "source": "// blake3 circuit where the input is 5 bytes\n// not five field elements since blake3 operates over\n// bytes.\n//\n// If you do not cast, it will take all the bytes from the field element!\nfn main(x: [u8; 5], result: pub [u8; 32]) {\n    let mut digest = std::hash::blake3(x);\n    digest[0] = 5 as u8;\n    digest = std::hash::blake3(x);\n    assert(digest == result);\n}\n",
