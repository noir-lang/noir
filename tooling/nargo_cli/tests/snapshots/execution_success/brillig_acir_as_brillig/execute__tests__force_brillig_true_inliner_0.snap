---
source: tooling/nargo_cli/tests/execute.rs
expression: artifact
---
{
  "noir_version": "[noir_version]",
  "hash": "[hash]",
  "abi": {
    "parameters": [
      {
        "name": "x",
        "type": {
          "kind": "integer",
          "sign": "unsigned",
          "width": 32
        },
        "visibility": "private"
      }
    ],
    "return_type": null,
    "error_types": {
      "5019202896831570965": {
        "error_kind": "string",
        "string": "attempt to add with overflow"
      },
      "17843811134343075018": {
        "error_kind": "string",
        "string": "Stack too deep"
      }
    }
  },
  "bytecode": [
    "func 0",
    "current witness index : _0",
    "private parameters indices : [_0]",
    "public parameters indices : []",
    "return value indices : []",
    "BRILLIG CALL func 0: inputs: [EXPR [ (1, _0) 0 ]], outputs: []",
    "unconstrained func 0",
    "[Const { destination: Direct(2), bit_size: Integer(U32), value: 1 }, Const { destination: Direct(1), bit_size: Integer(U32), value: 32837 }, Const { destination: Direct(0), bit_size: Integer(U32), value: 3 }, Const { destination: Relative(2), bit_size: Integer(U32), value: 1 }, Const { destination: Relative(3), bit_size: Integer(U32), value: 0 }, CalldataCopy { destination_address: Direct(32836), size_address: Relative(2), offset_address: Relative(3) }, Cast { destination: Direct(32836), source: Direct(32836), bit_size: Integer(U32) }, Mov { destination: Relative(1), source: Direct(32836) }, Call { location: 13 }, Call { location: 14 }, Const { destination: Relative(1), bit_size: Integer(U32), value: 32837 }, Const { destination: Relative(2), bit_size: Integer(U32), value: 0 }, Stop { return_data: HeapVector { pointer: Relative(1), size: Relative(2) } }, Return, Call { location: 30 }, Const { destination: Relative(2), bit_size: Integer(U32), value: 1 }, BinaryIntOp { destination: Relative(3), op: Add, bit_size: U32, lhs: Relative(1), rhs: Relative(2) }, BinaryIntOp { destination: Relative(4), op: LessThanEquals, bit_size: U32, lhs: Relative(1), rhs: Relative(3) }, JumpIf { condition: Relative(4), location: 20 }, Call { location: 36 }, BinaryIntOp { destination: Relative(1), op: Add, bit_size: U32, lhs: Relative(3), rhs: Relative(2) }, BinaryIntOp { destination: Relative(4), op: LessThanEquals, bit_size: U32, lhs: Relative(3), rhs: Relative(1) }, JumpIf { condition: Relative(4), location: 24 }, Call { location: 36 }, Const { destination: Relative(2), bit_size: Integer(U32), value: 2 }, BinaryIntOp { destination: Relative(3), op: Equals, bit_size: U32, lhs: Relative(1), rhs: Relative(2) }, JumpIf { condition: Relative(3), location: 29 }, Const { destination: Relative(4), bit_size: Integer(U32), value: 0 }, Trap { revert_data: HeapVector { pointer: Direct(1), size: Relative(4) } }, Return, Const { destination: Direct(32772), bit_size: Integer(U32), value: 30720 }, BinaryIntOp { destination: Direct(32771), op: LessThan, bit_size: U32, lhs: Direct(0), rhs: Direct(32772) }, JumpIf { condition: Direct(32771), location: 35 }, IndirectConst { destination_pointer: Direct(1), bit_size: Integer(U64), value: 17843811134343075018 }, Trap { revert_data: HeapVector { pointer: Direct(1), size: Direct(2) } }, Return, IndirectConst { destination_pointer: Direct(1), bit_size: Integer(U64), value: 5019202896831570965 }, Trap { revert_data: HeapVector { pointer: Direct(1), size: Direct(2) } }, Return]"
  ],
<<<<<<< HEAD
  "debug_symbols": "nZLBjoQgDED/pWcOgoM4/srEGFSckBA0jGyyMfz7FtFZPbjZzIVnLa8tSRfoVeufjbbD+ILqsUDrtDH62Zixk7MeLf5dIIsH5VAxArRIEAllwn0Fw4s3BE1gCXnCDSqO4AlFgkjAKjwEAnvXZnZKxaaHMXC4STplZ6isN4bAlzR+vfSapF05S4fZjICyPRILDtqo+BXIr51dq0Js7p2+ZX626bXNSrrprCw+8QV/++LKz//wabH77HL+f73+PH2Nkey0Oy1FiHWclq1RWzh42x2y8/e0Z/almtzYqd47FSsdNgvPR56RnNe4SjQGBcnLOsTWPw==",
  "file_map": {
    "50": {
      "source": "fn main(x: u32) {\n    // Safety: testing context\n    unsafe {\n        assert(entry_point(x) == 2);\n        swap_entry_point(x, x + 1);\n        assert(deep_entry_point(x) == 4);\n    }\n}\n\nfn inner(x: u32) -> u32 {\n    x + 1\n}\n\nunconstrained fn entry_point(x: u32) -> u32 {\n    inner(x + 1)\n}\n\nfn swap(x: u32, y: u32) -> (u32, u32) {\n    (y, x)\n}\n\nunconstrained fn swap_entry_point(x: u32, y: u32) {\n    let swapped = swap(x, y);\n    assert(swapped.0 == y);\n    assert(swapped.1 == x);\n    let swapped_twice = swap(swapped.0, swapped.1);\n    assert(swapped_twice.0 == x);\n    assert(swapped_twice.1 == y);\n}\n\nfn level_3(x: u32) -> u32 {\n    x + 1\n}\n\nfn level_2(x: u32) -> u32 {\n    level_3(x + 1)\n}\n\nfn level_1(x: u32) -> u32 {\n    level_2(x + 1)\n}\n\nunconstrained fn deep_entry_point(x: u32) -> u32 {\n    level_1(x + 1)\n}\n",
      "path": ""
    }
  },
  "expression_width": {
    "Bounded": {
      "width": 4
    }
  }
=======
  "debug_symbols": "[debug_symbols]",
  "file_map": "[file_map]",
  "names": [
    "main"
  ],
  "brillig_names": [
    "main"
  ]
>>>>>>> 318ff16c
}<|MERGE_RESOLUTION|>--- conflicted
+++ resolved
@@ -39,27 +39,11 @@
     "unconstrained func 0",
     "[Const { destination: Direct(2), bit_size: Integer(U32), value: 1 }, Const { destination: Direct(1), bit_size: Integer(U32), value: 32837 }, Const { destination: Direct(0), bit_size: Integer(U32), value: 3 }, Const { destination: Relative(2), bit_size: Integer(U32), value: 1 }, Const { destination: Relative(3), bit_size: Integer(U32), value: 0 }, CalldataCopy { destination_address: Direct(32836), size_address: Relative(2), offset_address: Relative(3) }, Cast { destination: Direct(32836), source: Direct(32836), bit_size: Integer(U32) }, Mov { destination: Relative(1), source: Direct(32836) }, Call { location: 13 }, Call { location: 14 }, Const { destination: Relative(1), bit_size: Integer(U32), value: 32837 }, Const { destination: Relative(2), bit_size: Integer(U32), value: 0 }, Stop { return_data: HeapVector { pointer: Relative(1), size: Relative(2) } }, Return, Call { location: 30 }, Const { destination: Relative(2), bit_size: Integer(U32), value: 1 }, BinaryIntOp { destination: Relative(3), op: Add, bit_size: U32, lhs: Relative(1), rhs: Relative(2) }, BinaryIntOp { destination: Relative(4), op: LessThanEquals, bit_size: U32, lhs: Relative(1), rhs: Relative(3) }, JumpIf { condition: Relative(4), location: 20 }, Call { location: 36 }, BinaryIntOp { destination: Relative(1), op: Add, bit_size: U32, lhs: Relative(3), rhs: Relative(2) }, BinaryIntOp { destination: Relative(4), op: LessThanEquals, bit_size: U32, lhs: Relative(3), rhs: Relative(1) }, JumpIf { condition: Relative(4), location: 24 }, Call { location: 36 }, Const { destination: Relative(2), bit_size: Integer(U32), value: 2 }, BinaryIntOp { destination: Relative(3), op: Equals, bit_size: U32, lhs: Relative(1), rhs: Relative(2) }, JumpIf { condition: Relative(3), location: 29 }, Const { destination: Relative(4), bit_size: Integer(U32), value: 0 }, Trap { revert_data: HeapVector { pointer: Direct(1), size: Relative(4) } }, Return, Const { destination: Direct(32772), bit_size: Integer(U32), value: 30720 }, BinaryIntOp { destination: Direct(32771), op: LessThan, bit_size: U32, lhs: Direct(0), rhs: Direct(32772) }, JumpIf { condition: Direct(32771), location: 35 }, IndirectConst { destination_pointer: Direct(1), bit_size: Integer(U64), value: 17843811134343075018 }, Trap { revert_data: HeapVector { pointer: Direct(1), size: Direct(2) } }, Return, IndirectConst { destination_pointer: Direct(1), bit_size: Integer(U64), value: 5019202896831570965 }, Trap { revert_data: HeapVector { pointer: Direct(1), size: Direct(2) } }, Return]"
   ],
-<<<<<<< HEAD
-  "debug_symbols": "nZLBjoQgDED/pWcOgoM4/srEGFSckBA0jGyyMfz7FtFZPbjZzIVnLa8tSRfoVeufjbbD+ILqsUDrtDH62Zixk7MeLf5dIIsH5VAxArRIEAllwn0Fw4s3BE1gCXnCDSqO4AlFgkjAKjwEAnvXZnZKxaaHMXC4STplZ6isN4bAlzR+vfSapF05S4fZjICyPRILDtqo+BXIr51dq0Js7p2+ZX626bXNSrrprCw+8QV/++LKz//wabH77HL+f73+PH2Nkey0Oy1FiHWclq1RWzh42x2y8/e0Z/almtzYqd47FSsdNgvPR56RnNe4SjQGBcnLOsTWPw==",
-  "file_map": {
-    "50": {
-      "source": "fn main(x: u32) {\n    // Safety: testing context\n    unsafe {\n        assert(entry_point(x) == 2);\n        swap_entry_point(x, x + 1);\n        assert(deep_entry_point(x) == 4);\n    }\n}\n\nfn inner(x: u32) -> u32 {\n    x + 1\n}\n\nunconstrained fn entry_point(x: u32) -> u32 {\n    inner(x + 1)\n}\n\nfn swap(x: u32, y: u32) -> (u32, u32) {\n    (y, x)\n}\n\nunconstrained fn swap_entry_point(x: u32, y: u32) {\n    let swapped = swap(x, y);\n    assert(swapped.0 == y);\n    assert(swapped.1 == x);\n    let swapped_twice = swap(swapped.0, swapped.1);\n    assert(swapped_twice.0 == x);\n    assert(swapped_twice.1 == y);\n}\n\nfn level_3(x: u32) -> u32 {\n    x + 1\n}\n\nfn level_2(x: u32) -> u32 {\n    level_3(x + 1)\n}\n\nfn level_1(x: u32) -> u32 {\n    level_2(x + 1)\n}\n\nunconstrained fn deep_entry_point(x: u32) -> u32 {\n    level_1(x + 1)\n}\n",
-      "path": ""
-    }
-  },
+  "debug_symbols": "[debug_symbols]",
+  "file_map": "[file_map]",
   "expression_width": {
     "Bounded": {
       "width": 4
     }
   }
-=======
-  "debug_symbols": "[debug_symbols]",
-  "file_map": "[file_map]",
-  "names": [
-    "main"
-  ],
-  "brillig_names": [
-    "main"
-  ]
->>>>>>> 318ff16c
 }