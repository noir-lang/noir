---
source: tooling/nargo_cli/tests/execute.rs
expression: artifact
---
{
  "noir_version": "[noir_version]",
  "hash": "[hash]",
  "abi": {
    "parameters": [
      {
        "name": "x",
        "type": {
          "kind": "field"
        },
        "visibility": "private"
      }
    ],
    "return_type": {
      "abi_type": {
        "kind": "array",
        "length": 1,
        "type": {
          "kind": "field"
        }
      },
      "visibility": "public"
    },
    "error_types": {}
  },
  "bytecode": [
    "func 0",
    "current witness index : _1",
    "private parameters indices : [_0]",
    "public parameters indices : []",
    "return value indices : [_1]",
    "EXPR [ (-1, _0) (1, _1) -1 ]"
  ],
<<<<<<< HEAD
  "debug_symbols": "dY/RCoMwDEX/Jc99cMIG+itjSKxRCqEtsRWG+O+LopsMfEpvTs+lnaGjNg+N830YoX7O0IpjdkPDwWJywet2XgwcsUlCpCs4cbUiCvkEtc/MBibkvF0aI/ptJhSlhQHynU4t7B3TelrMzy6u1bK67XJZPb76Xf2XJrRO/l88oThsmfbYZ29PNL3jQY4fRwmWuiy0Nm1Muz8=",
  "file_map": {},
  "expression_width": {
    "Bounded": {
      "width": 4
    }
  }
=======
  "debug_symbols": "[debug_symbols]",
  "file_map": "[file_map]",
  "names": [
    "main"
  ],
  "brillig_names": []
>>>>>>> 318ff16c
}<|MERGE_RESOLUTION|>--- conflicted
+++ resolved
@@ -35,20 +35,11 @@
     "return value indices : [_1]",
     "EXPR [ (-1, _0) (1, _1) -1 ]"
   ],
-<<<<<<< HEAD
-  "debug_symbols": "dY/RCoMwDEX/Jc99cMIG+itjSKxRCqEtsRWG+O+LopsMfEpvTs+lnaGjNg+N830YoX7O0IpjdkPDwWJywet2XgwcsUlCpCs4cbUiCvkEtc/MBibkvF0aI/ptJhSlhQHynU4t7B3TelrMzy6u1bK67XJZPb76Xf2XJrRO/l88oThsmfbYZ29PNL3jQY4fRwmWuiy0Nm1Muz8=",
-  "file_map": {},
+  "debug_symbols": "[debug_symbols]",
+  "file_map": "[file_map]",
   "expression_width": {
     "Bounded": {
       "width": 4
     }
   }
-=======
-  "debug_symbols": "[debug_symbols]",
-  "file_map": "[file_map]",
-  "names": [
-    "main"
-  ],
-  "brillig_names": []
->>>>>>> 318ff16c
 }