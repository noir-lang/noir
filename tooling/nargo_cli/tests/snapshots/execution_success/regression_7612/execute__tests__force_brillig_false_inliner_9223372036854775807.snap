--- conflicted
+++ resolved
@@ -81,28 +81,11 @@
     "unconstrained func 1",
     "[Const { destination: Direct(10), bit_size: Integer(U32), value: 2 }, Const { destination: Direct(11), bit_size: Integer(U32), value: 0 }, CalldataCopy { destination_address: Direct(0), size_address: Direct(10), offset_address: Direct(11) }, BinaryFieldOp { destination: Direct(2), op: IntegerDiv, lhs: Direct(0), rhs: Direct(1) }, BinaryFieldOp { destination: Direct(1), op: Mul, lhs: Direct(2), rhs: Direct(1) }, BinaryFieldOp { destination: Direct(1), op: Sub, lhs: Direct(0), rhs: Direct(1) }, Mov { destination: Direct(0), source: Direct(2) }, Stop { return_data: HeapVector { pointer: Direct(11), size: Direct(10) } }]"
   ],
-<<<<<<< HEAD
-  "debug_symbols": "pZLbDoMgDIbfpddciIdNfZVlMajVkBA0CEsW47uv4mF6sWTZbv4fWr6mUEaosXRtIXXTDZDfRiiNVEq2heoqYWWnKTpODLZtYQ0iheCQJ6oXBrWFXDulGDyEcv7Q0Avt3QpD2YAB6pqcCjZS4bya2JsOPqM8yVaYX7IdT77ns2jlwyD8hU+vOx/9x/PkxN9pJyppTi8OISEMIq+x14RQBhevV8jpOqnXzCsPII/J+GLhYtFiVCCe5t6MFKXCdaSN09VhwvbZb5ntD/Smq7B2BufefI66fQE=",
-  "file_map": {
-    "50": {
-      "source": "pub struct Data {\n    fields: [Field; 1],\n    counter: u32,\n}\n\nfn main(array: call_data(0) [Data; 1], x: bool) {\n    let index = if x { 0 } else { 1 };\n    if index != 0 {\n        assert(array[index - 1].counter < 3);\n    }\n}\n",
-      "path": ""
-    }
-  },
+  "debug_symbols": "[debug_symbols]",
+  "file_map": "[file_map]",
   "expression_width": {
     "Bounded": {
       "width": 4
     }
   }
-=======
-  "debug_symbols": "[debug_symbols]",
-  "file_map": "[file_map]",
-  "names": [
-    "main"
-  ],
-  "brillig_names": [
-    "directive_invert",
-    "directive_integer_quotient"
-  ]
->>>>>>> 318ff16c
 }