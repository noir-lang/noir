--- conflicted
+++ resolved
@@ -20,22 +20,17 @@
       }
     }
   },
-<<<<<<< HEAD
   "bytecode": [
     "func 0",
-    "current witness index : 0",
+    "current witness index : _0",
     "private parameters indices : []",
     "public parameters indices : []",
-    "return value indices : [0]",
+    "return value indices : [_0]",
     "BRILLIG CALL func 0: inputs: [], outputs: [Simple(Witness(0))]",
     "unconstrained func 0",
     "[Const { destination: Direct(2), bit_size: Integer(U32), value: 1 }, Const { destination: Direct(1), bit_size: Integer(U32), value: 32837 }, Const { destination: Direct(0), bit_size: Integer(U32), value: 3 }, Const { destination: Relative(1), bit_size: Integer(U32), value: 0 }, Const { destination: Relative(2), bit_size: Integer(U32), value: 0 }, CalldataCopy { destination_address: Direct(32836), size_address: Relative(1), offset_address: Relative(2) }, Call { location: 12 }, Call { location: 13 }, Mov { destination: Direct(32836), source: Relative(1) }, Const { destination: Relative(2), bit_size: Integer(U32), value: 32836 }, Const { destination: Relative(3), bit_size: Integer(U32), value: 1 }, Stop { return_data: HeapVector { pointer: Relative(2), size: Relative(3) } }, Return, Call { location: 16 }, Const { destination: Relative(1), bit_size: Field, value: 11 }, Return, Const { destination: Direct(32772), bit_size: Integer(U32), value: 30720 }, BinaryIntOp { destination: Direct(32771), op: LessThan, bit_size: U32, lhs: Direct(0), rhs: Direct(32772) }, JumpIf { condition: Direct(32771), location: 21 }, IndirectConst { destination_pointer: Direct(1), bit_size: Integer(U64), value: 17843811134343075018 }, Trap { revert_data: HeapVector { pointer: Direct(1), size: Direct(2) } }, Return]"
   ],
-  "debug_symbols": "XYzBCoAgEET/Zc8dskOHfiUi1DZZEBXTIGT/PYUO4WXgzWOmwIEqm53c6S9Y1gLWa5nIu0qFB1CRrCWzd/UtI0ll8cMzO/2z6QnY7UP0Go8csT01B2MLUXMV8zCJjZk3fgE=",
-=======
-  "bytecode": "H4sIAAAAAAAA/7WT7QrCIBSGtRllaxBFXceRObaf/ehGrOF17NJTOOJJ2hhMX5Dj5+N7jshZFMco2K84WyG+MPfAKDHuyHrl2hPHsE1KJvfm5A+gO/knv4z+W4lMXoYPgV+o/nBAzmuKfJpLuPfo2pn0G+w3C+dLendvqyVh5uY7qduMf68a63BJcqV/KpOPd83iPxRT/lz7ASD4rpC/J7lSCbJO999xfCK1ClFs8Gl7o2xrrOnMOOqPuSZ8r/A+vk5f0agjXB0FAAA=",
   "debug_symbols": "XY7BCoRACIbfxfMcag976FUiwiaLAXEGmwmW6N3XiQ1iL+rvp/4eMNNU1jHIEjfo+gMmDcxhHTl6zCGKdY/TwS3HrETWgge3rYRKkqGTwuxgRy7X0JZQrpxRjTYOSGbLdnAJTLU6BxPog/477qgBJ6afXIr4B82fdJP746TR01yU6qXKoKmhtdi3b/dqh7O6fQE=",
->>>>>>> 2114ae22
   "file_map": {},
   "names": [
     "main"
