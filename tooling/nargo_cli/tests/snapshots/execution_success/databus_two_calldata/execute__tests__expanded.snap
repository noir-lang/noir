--- conflicted
+++ resolved
@@ -9,13 +9,8 @@
         result[idx] = y[idx] + z[idx];
     }
     {
-<<<<<<< HEAD
-        let i_4432: u32 = x[3_u32];
-        result[i_4432] = z[x[3_u32]];
-=======
-        let i_4429: u32 = x[3_u32];
-        result[i_4429] = z[x[3_u32]];
->>>>>>> 1ffaa3bd
+        let i_4428: u32 = x[3_u32];
+        result[i_4428] = z[x[3_u32]];
     };
     result
 }