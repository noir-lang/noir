---
source: tooling/nargo_cli/tests/execute.rs
expression: expanded_code
---
fn main(mut x: [u32; 4], y: [u32; 3], z: [u32; 4]) -> return_data [u32; 4] {
    let mut result: [u32; 4] = [0_u32; 4];
    for i in 0_u32..3_u32 {
        let idx: u32 = x[i];
        result[idx] = y[idx] + z[idx];
    }
    {
<<<<<<< HEAD
        let i_4290: u32 = x[3_u32];
        result[i_4290] = z[x[3_u32]];
=======
        let i_4271: u32 = x[3_u32];
        result[i_4271] = z[x[3_u32]];
>>>>>>> 1578b7c3
    };
    result
}<|MERGE_RESOLUTION|>--- conflicted
+++ resolved
@@ -9,13 +9,8 @@
         result[idx] = y[idx] + z[idx];
     }
     {
-<<<<<<< HEAD
-        let i_4290: u32 = x[3_u32];
-        result[i_4290] = z[x[3_u32]];
-=======
         let i_4271: u32 = x[3_u32];
         result[i_4271] = z[x[3_u32]];
->>>>>>> 1578b7c3
     };
     result
 }