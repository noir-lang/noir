---
source: tooling/nargo_cli/tests/execute.rs
expression: expanded_code
---
fn main(mut x: [u32; 4], y: [u32; 3], z: [u32; 4]) -> return_data [u32; 4] {
    let mut result: [u32; 4] = [0_u32; 4];
    for i in 0_u32..3_u32 {
        let idx: u32 = x[i];
        result[idx] = y[idx] + z[idx];
    }
    {
<<<<<<< HEAD
        let i_3785: u32 = x[3_u32];
        result[i_3785] = z[x[3_u32]];
=======
        let i_3817: u32 = x[3_u32];
        result[i_3817] = z[x[3_u32]];
>>>>>>> 8146755d
    };
    result
}<|MERGE_RESOLUTION|>--- conflicted
+++ resolved
@@ -9,13 +9,8 @@
         result[idx] = y[idx] + z[idx];
     }
     {
-<<<<<<< HEAD
-        let i_3785: u32 = x[3_u32];
-        result[i_3785] = z[x[3_u32]];
-=======
-        let i_3817: u32 = x[3_u32];
-        result[i_3817] = z[x[3_u32]];
->>>>>>> 8146755d
+        let i_3820: u32 = x[3_u32];
+        result[i_3820] = z[x[3_u32]];
     };
     result
 }