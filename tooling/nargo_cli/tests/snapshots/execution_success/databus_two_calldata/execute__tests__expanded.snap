---
source: tooling/nargo_cli/tests/execute.rs
expression: expanded_code
---
fn main(mut x: [u32; 4], y: [u32; 3], z: [u32; 4]) -> return_data [u32; 4] {
    let mut result: [u32; 4] = [0_u32; 4];
    for i in 0_u32..3_u32 {
        let idx: u32 = x[i];
        result[idx] = y[idx] + z[idx];
    }
    {
<<<<<<< HEAD
        let i_4257: u32 = x[3_u32];
        result[i_4257] = z[x[3_u32]];
=======
        let i_4323: u32 = x[3_u32];
        result[i_4323] = z[x[3_u32]];
>>>>>>> 548c6f7e
    };
    result
}<|MERGE_RESOLUTION|>--- conflicted
+++ resolved
@@ -9,13 +9,8 @@
         result[idx] = y[idx] + z[idx];
     }
     {
-<<<<<<< HEAD
-        let i_4257: u32 = x[3_u32];
-        result[i_4257] = z[x[3_u32]];
-=======
-        let i_4323: u32 = x[3_u32];
-        result[i_4323] = z[x[3_u32]];
->>>>>>> 548c6f7e
+        let i_4342: u32 = x[3_u32];
+        result[i_4342] = z[x[3_u32]];
     };
     result
 }