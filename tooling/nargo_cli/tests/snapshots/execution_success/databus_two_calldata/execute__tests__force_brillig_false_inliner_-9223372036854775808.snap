---
source: tooling/nargo_cli/tests/execute.rs
expression: artifact
---
{
  "noir_version": "[noir_version]",
  "hash": "[hash]",
  "abi": {
    "parameters": [
      {
        "name": "x",
        "type": {
          "kind": "array",
          "length": 4,
          "type": {
            "kind": "integer",
            "sign": "unsigned",
            "width": 32
          }
        },
        "visibility": "private"
      },
      {
        "name": "y",
        "type": {
          "kind": "array",
          "length": 3,
          "type": {
            "kind": "integer",
            "sign": "unsigned",
            "width": 32
          }
        },
        "visibility": "databus"
      },
      {
        "name": "z",
        "type": {
          "kind": "array",
          "length": 4,
          "type": {
            "kind": "integer",
            "sign": "unsigned",
            "width": 32
          }
        },
        "visibility": "databus"
      }
    ],
    "return_type": {
      "abi_type": {
        "kind": "array",
        "length": 4,
        "type": {
          "kind": "integer",
          "sign": "unsigned",
          "width": 32
        }
      },
      "visibility": "databus"
    },
    "error_types": {
      "5019202896831570965": {
        "error_kind": "string",
        "string": "attempt to add with overflow"
      },
      "14225679739041873922": {
        "error_kind": "string",
        "string": "Index out of bounds"
      }
    }
  },
  "bytecode": [
    "func 0",
    "current witness index : _32",
    "private parameters indices : [_0, _1, _2, _3, _4, _5, _6, _7, _8, _9, _10]",
    "public parameters indices : []",
    "return value indices : []",
    "BLACKBOX::RANGE [_4]:32 bits []",
    "BLACKBOX::RANGE [_5]:32 bits []",
    "BLACKBOX::RANGE [_6]:32 bits []",
    "BLACKBOX::RANGE [_7]:32 bits []",
    "BLACKBOX::RANGE [_8]:32 bits []",
    "BLACKBOX::RANGE [_9]:32 bits []",
    "BLACKBOX::RANGE [_10]:32 bits []",
    "INIT CALLDATA 0 (id: 3, len: 3, witnesses: [_4, _5, _6])",
    "MEM (id: 3, read at: EXPR [ (1, _0) 0 ], value: EXPR [ (1, _15) 0 ]) ",
    "INIT CALLDATA 1 (id: 5, len: 4, witnesses: [_7, _8, _9, _10])",
    "MEM (id: 5, read at: EXPR [ (1, _0) 0 ], value: EXPR [ (1, _16) 0 ]) ",
    "EXPR [ (1, _15) (1, _16) (-1, _17) 0 ]",
<<<<<<< HEAD
    "BLACKBOX::RANGE [_17]:32 bits []",
    "BLACKBOX::RANGE [_0]:2 bits []",
=======
    "BLACKBOX::RANGE [(_17, 32)] []",
>>>>>>> 38473c15
    "EXPR [ (-1, _18) 0 ]",
    "INIT (id: 6, len: 4, witnesses: [_18, _18, _18, _18])",
    "MEM (id: 6, write EXPR [ (1, _17) 0 ] at: EXPR [ (1, _0) 0 ]) ",
    "MEM (id: 3, read at: EXPR [ (1, _1) 0 ], value: EXPR [ (1, _19) 0 ]) ",
    "MEM (id: 5, read at: EXPR [ (1, _1) 0 ], value: EXPR [ (1, _20) 0 ]) ",
    "EXPR [ (1, _19) (1, _20) (-1, _21) 0 ]",
<<<<<<< HEAD
    "BLACKBOX::RANGE [_21]:32 bits []",
    "BLACKBOX::RANGE [_1]:2 bits []",
=======
    "BLACKBOX::RANGE [(_21, 32)] []",
>>>>>>> 38473c15
    "MEM (id: 6, write EXPR [ (1, _21) 0 ] at: EXPR [ (1, _1) 0 ]) ",
    "MEM (id: 3, read at: EXPR [ (1, _2) 0 ], value: EXPR [ (1, _22) 0 ]) ",
    "MEM (id: 5, read at: EXPR [ (1, _2) 0 ], value: EXPR [ (1, _23) 0 ]) ",
    "EXPR [ (1, _22) (1, _23) (-1, _24) 0 ]",
<<<<<<< HEAD
    "BLACKBOX::RANGE [_24]:32 bits []",
    "BLACKBOX::RANGE [_2]:2 bits []",
    "MEM (id: 6, write EXPR [ (1, _24) 0 ] at: EXPR [ (1, _2) 0 ]) ",
    "MEM (id: 5, read at: EXPR [ (1, _3) 0 ], value: EXPR [ (1, _25) 0 ]) ",
    "BLACKBOX::RANGE [_3]:2 bits []",
=======
    "BLACKBOX::RANGE [(_24, 32)] []",
    "MEM (id: 6, write EXPR [ (1, _24) 0 ] at: EXPR [ (1, _2) 0 ]) ",
    "MEM (id: 5, read at: EXPR [ (1, _3) 0 ], value: EXPR [ (1, _25) 0 ]) ",
>>>>>>> 38473c15
    "MEM (id: 6, write EXPR [ (1, _25) 0 ] at: EXPR [ (1, _3) 0 ]) ",
    "MEM (id: 6, read at: EXPR [ (1, _18) 0 ], value: EXPR [ (1, _26) 0 ]) ",
    "EXPR [ (-1, _27) 1 ]",
    "MEM (id: 6, read at: EXPR [ (1, _27) 0 ], value: EXPR [ (1, _28) 0 ]) ",
    "EXPR [ (-1, _29) 2 ]",
    "MEM (id: 6, read at: EXPR [ (1, _29) 0 ], value: EXPR [ (1, _30) 0 ]) ",
    "EXPR [ (-1, _31) 3 ]",
    "MEM (id: 6, read at: EXPR [ (1, _31) 0 ], value: EXPR [ (1, _32) 0 ]) ",
    "EXPR [ (1, _11) (-1, _26) 0 ]",
    "EXPR [ (1, _12) (-1, _28) 0 ]",
    "EXPR [ (1, _13) (-1, _30) 0 ]",
    "EXPR [ (1, _14) (-1, _32) 0 ]",
    "INIT RETURNDATA (id: 4, len: 4, witnesses: [_11, _12, _13, _14])"
  ],
  "debug_symbols": "pZPNboQgEIDfhTMH/lzRV2kag4obEoKG1U0as+/ekVns7qFJQy9+wsw3oxPYyWj77dq5MM030n7spI/Oe3ft/DyY1c0BdvcHJXnZrdFa2CIvcbAWE21YSRs27ym5G7+lpNtiQuJqIkQZJTaMQCg4OW+Ptwf9sdnvqpRZlpKfevV3v66yXzcFvmLy6StW5HORfa7/17/Il7o5v5+V9Jd19lXJ/JXK81eVKOrPzv7v/ieszODi24klNfwyJTo9G5Ao4QzBQQMIhCTtBaAQFeKSNF6joDGzSRAspQieUoRIKUJiTCGwioAqGgBVYPRCI5oEyRAcIRASAVWOE3Y30Zne2+cFnLYwvNzH9WvJkXxjlzgPdtyiPSaRYjCbbw==",
  "file_map": {
    "50": {
      "source": "// An simple program demonstrating two calldata array inputs and a single return data array. As an arbitrary example,\n// the return data is computed as a linear combination of the calldata.\nfn main(\n    mut x: [u32; 4],\n    y: call_data(0) [u32; 3],\n    z: call_data(1) [u32; 4],\n) -> return_data [u32; 4] {\n    let mut result = [0; 4];\n    for i in 0..3 {\n        let idx = x[i];\n        result[idx] = y[idx] + z[idx];\n    }\n    result[x[3]] = z[x[3]];\n    result\n}\n",
      "path": ""
    }
  },
  "expression_width": {
    "Bounded": {
      "width": 4
    }
  }
}<|MERGE_RESOLUTION|>--- conflicted
+++ resolved
@@ -88,39 +88,21 @@
     "INIT CALLDATA 1 (id: 5, len: 4, witnesses: [_7, _8, _9, _10])",
     "MEM (id: 5, read at: EXPR [ (1, _0) 0 ], value: EXPR [ (1, _16) 0 ]) ",
     "EXPR [ (1, _15) (1, _16) (-1, _17) 0 ]",
-<<<<<<< HEAD
     "BLACKBOX::RANGE [_17]:32 bits []",
-    "BLACKBOX::RANGE [_0]:2 bits []",
-=======
-    "BLACKBOX::RANGE [(_17, 32)] []",
->>>>>>> 38473c15
     "EXPR [ (-1, _18) 0 ]",
     "INIT (id: 6, len: 4, witnesses: [_18, _18, _18, _18])",
     "MEM (id: 6, write EXPR [ (1, _17) 0 ] at: EXPR [ (1, _0) 0 ]) ",
     "MEM (id: 3, read at: EXPR [ (1, _1) 0 ], value: EXPR [ (1, _19) 0 ]) ",
     "MEM (id: 5, read at: EXPR [ (1, _1) 0 ], value: EXPR [ (1, _20) 0 ]) ",
     "EXPR [ (1, _19) (1, _20) (-1, _21) 0 ]",
-<<<<<<< HEAD
     "BLACKBOX::RANGE [_21]:32 bits []",
-    "BLACKBOX::RANGE [_1]:2 bits []",
-=======
-    "BLACKBOX::RANGE [(_21, 32)] []",
->>>>>>> 38473c15
     "MEM (id: 6, write EXPR [ (1, _21) 0 ] at: EXPR [ (1, _1) 0 ]) ",
     "MEM (id: 3, read at: EXPR [ (1, _2) 0 ], value: EXPR [ (1, _22) 0 ]) ",
     "MEM (id: 5, read at: EXPR [ (1, _2) 0 ], value: EXPR [ (1, _23) 0 ]) ",
     "EXPR [ (1, _22) (1, _23) (-1, _24) 0 ]",
-<<<<<<< HEAD
     "BLACKBOX::RANGE [_24]:32 bits []",
-    "BLACKBOX::RANGE [_2]:2 bits []",
     "MEM (id: 6, write EXPR [ (1, _24) 0 ] at: EXPR [ (1, _2) 0 ]) ",
     "MEM (id: 5, read at: EXPR [ (1, _3) 0 ], value: EXPR [ (1, _25) 0 ]) ",
-    "BLACKBOX::RANGE [_3]:2 bits []",
-=======
-    "BLACKBOX::RANGE [(_24, 32)] []",
-    "MEM (id: 6, write EXPR [ (1, _24) 0 ] at: EXPR [ (1, _2) 0 ]) ",
-    "MEM (id: 5, read at: EXPR [ (1, _3) 0 ], value: EXPR [ (1, _25) 0 ]) ",
->>>>>>> 38473c15
     "MEM (id: 6, write EXPR [ (1, _25) 0 ] at: EXPR [ (1, _3) 0 ]) ",
     "MEM (id: 6, read at: EXPR [ (1, _18) 0 ], value: EXPR [ (1, _26) 0 ]) ",
     "EXPR [ (-1, _27) 1 ]",
