--- conflicted
+++ resolved
@@ -117,25 +117,11 @@
     "EXPR [ (1, _14) (-1, _32) 0 ]",
     "INIT RETURNDATA (id: 4, len: 4, witnesses: [_11, _12, _13, _14])"
   ],
-<<<<<<< HEAD
-  "debug_symbols": "pZPNboQgEIDfhTMH/lzRV2kag4obEoKG1U0as+/ekVns7qFJQy9+wsw3oxPYyWj77dq5MM030n7spI/Oe3ft/DyY1c0BdvcHJXnZrdFa2CIvcbAWE21YSRs27ym5G7+lpNtiQuJqIkQZJTaMQCg4OW+Ptwf9sdnvqpRZlpKfevV3v66yXzcFvmLy6StW5HORfa7/17/Il7o5v5+V9Jd19lXJ/JXK81eVKOrPzv7v/ieszODi24klNfwyJTo9G5Ao4QzBQQMIhCTtBaAQFeKSNF6joDGzSRAspQieUoRIKUJiTCGwioAqGgBVYPRCI5oEyRAcIRASAVWOE3Y30Zne2+cFnLYwvNzH9WvJkXxjlzgPdtyiPSaRYjCbbw==",
-  "file_map": {
-    "50": {
-      "source": "// An simple program demonstrating two calldata array inputs and a single return data array. As an arbitrary example,\n// the return data is computed as a linear combination of the calldata.\nfn main(\n    mut x: [u32; 4],\n    y: call_data(0) [u32; 3],\n    z: call_data(1) [u32; 4],\n) -> return_data [u32; 4] {\n    let mut result = [0; 4];\n    for i in 0..3 {\n        let idx = x[i];\n        result[idx] = y[idx] + z[idx];\n    }\n    result[x[3]] = z[x[3]];\n    result\n}\n",
-      "path": ""
-    }
-  },
+  "debug_symbols": "[debug_symbols]",
+  "file_map": "[file_map]",
   "expression_width": {
     "Bounded": {
       "width": 4
     }
   }
-=======
-  "debug_symbols": "[debug_symbols]",
-  "file_map": "[file_map]",
-  "names": [
-    "main"
-  ],
-  "brillig_names": []
->>>>>>> 318ff16c
 }