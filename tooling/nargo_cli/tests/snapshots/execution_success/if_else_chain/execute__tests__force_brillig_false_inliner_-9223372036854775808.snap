---
source: tooling/nargo_cli/tests/execute.rs
expression: artifact
---
{
  "noir_version": "[noir_version]",
  "hash": "[hash]",
  "abi": {
    "parameters": [
      {
        "name": "a",
        "type": {
          "kind": "integer",
          "sign": "unsigned",
          "width": 32
        },
        "visibility": "private"
      },
      {
        "name": "c",
        "type": {
          "kind": "array",
          "length": 4,
          "type": {
            "kind": "integer",
            "sign": "unsigned",
            "width": 32
          }
        },
        "visibility": "private"
      }
    ],
    "return_type": null,
    "error_types": {}
  },
<<<<<<< HEAD
  "bytecode": [
    "func 0",
    "current witness index : 22",
    "private parameters indices : [0, 1, 2, 3, 4]",
    "public parameters indices : []",
    "return value indices : []",
    "BLACKBOX::RANGE [(_0, 32)] []",
    "BLACKBOX::RANGE [(_1, 32)] []",
    "BLACKBOX::RANGE [(_2, 32)] []",
    "BLACKBOX::RANGE [(_3, 32)] []",
    "BLACKBOX::RANGE [(_4, 32)] []",
    "EXPR [ (1, _0) (-1, _1) (-1, _5) 0 ]",
    "BRILLIG CALL func 0: inputs: [Single(Expression { mul_terms: [], linear_combinations: [(1, Witness(5))], q_c: 0 })], outputs: [Simple(Witness(6))]",
    "EXPR [ (1, _5, _6) (1, _7) -1 ]",
    "EXPR [ (1, _5, _7) 0 ]",
    "EXPR [ (1, _1, _7) 0 ]",
    "EXPR [ (1, _0) (-1, _2) (-1, _8) 0 ]",
    "BRILLIG CALL func 0: inputs: [Single(Expression { mul_terms: [], linear_combinations: [(1, Witness(8))], q_c: 0 })], outputs: [Simple(Witness(9))]",
    "EXPR [ (1, _8, _9) (1, _10) -1 ]",
    "EXPR [ (1, _8, _10) 0 ]",
    "EXPR [ (-1, _7, _10) (1, _10) (-1, _11) 0 ]",
    "EXPR [ (1, _2, _11) 0 ]",
    "EXPR [ (1, _0) (-1, _3) (-1, _12) 0 ]",
    "BRILLIG CALL func 0: inputs: [Single(Expression { mul_terms: [], linear_combinations: [(1, Witness(12))], q_c: 0 })], outputs: [Simple(Witness(13))]",
    "EXPR [ (1, _12, _13) (1, _14) -1 ]",
    "EXPR [ (1, _12, _14) 0 ]",
    "EXPR [ (1, _7, _10) (-1, _7) (-1, _10) (-1, _15) 1 ]",
    "EXPR [ (1, _14, _15) (-1, _16) 0 ]",
    "EXPR [ (1, _3, _16) 0 ]",
    "EXPR [ (1, _0) (-1, _4) (-1, _17) 0 ]",
    "BRILLIG CALL func 0: inputs: [Single(Expression { mul_terms: [], linear_combinations: [(1, Witness(17))], q_c: 0 })], outputs: [Simple(Witness(18))]",
    "EXPR [ (1, _17, _18) (1, _19) -1 ]",
    "EXPR [ (1, _17, _19) 0 ]",
    "EXPR [ (-1, _14, _15) (1, _15) (-1, _20) 0 ]",
    "EXPR [ (1, _19, _20) (-1, _21) 0 ]",
    "EXPR [ (1, _4, _21) 0 ]",
    "EXPR [ (-1, _19, _20) (1, _20) (-1, _22) 0 ]",
    "EXPR [ (1, _1, _22) (-10, _22) 0 ]",
    "unconstrained func 0",
    "[Const { destination: Direct(21), bit_size: Integer(U32), value: 1 }, Const { destination: Direct(20), bit_size: Integer(U32), value: 0 }, CalldataCopy { destination_address: Direct(0), size_address: Direct(21), offset_address: Direct(20) }, Const { destination: Direct(2), bit_size: Field, value: 0 }, BinaryFieldOp { destination: Direct(3), op: Equals, lhs: Direct(0), rhs: Direct(2) }, JumpIf { condition: Direct(3), location: 8 }, Const { destination: Direct(1), bit_size: Field, value: 1 }, BinaryFieldOp { destination: Direct(0), op: Div, lhs: Direct(1), rhs: Direct(0) }, Stop { return_data: HeapVector { pointer: Direct(20), size: Direct(21) } }]"
  ],
  "debug_symbols": "ldTRioQgFAbgd/G6C49paq+yLIOVDYJYWC0sMe++zpDL4Hhz7jr6f16cHzrJZIfjfnNhXjbSf53EL6PZ3RLSdBLxOtpWE57Ttpu4k56zhtgwkV7AoyGz8zZ90sd3QzpcXOLiChfXtXinr7hURRxoLa/FlQfKSwBYwLCgxQJeA8DyjqAtlwQCLaolA1dZCFkKiRYKLTRWMIoW1cJB/vehyj4YQ4tq5YzCJRjQUnC0EGjRoYVEi2rnrMu7YvJjVxor2mrnLc2iBVEKwIk0DNF57+639x9pOv4x0ZnB22ucjzC+3e6/a77Jfo3LaKcj2udLr7v0/B8=",
=======
  "bytecode": "H4sIAAAAAAAA/9VZW26DMBBcIAl5NI8mJN89Ag4Q4C9XaVS4/xEat1515fovs5IZCTmyo2H24TGIhH5xeV4f7nfyvDI3kpuXc0lgLg3MZYG5mbgPI3Pj3Y3lazCSqypvdT2018FU5rO89o+uKevmcetMZ5qu+bp2VTV0ddf2j74te1NXgxmbvhodWQLkmuNiLGeiVj4ScD6RuqXehabghQJvDmwGrbhzkWAQr4rWRFErI2ZjSYFcS5qmsSB1S70rTcErBd41xW0sNu61SDCIN6j11fhzpzWNuEYbitucbe42SvVmxGzOGZDrjaZpzkjdUu9WU/BWgXdHcZuzjXsnEgziVdHK5uxvfoTpo7iQRr8nrMFp9Pae8IfwIfI+tP13IJ09w4j5gJsBud5pmgccUrfUe9QUfFTgPVHcB5yN+yQSDOJVeftgQ0W/feyBGguK25xtrQuF2pwjj9ua35mm0edcI3SfF0CNl8jrbfkuwNoM4w9aZNz8zcZiTn/gbz6ZWA+BY1t541msZ8CcMn+hw1/mgRjlni28OFOxdgdpYD5+wJzTf6TeGv936elL8PqMryUL3IvB53oh5jif37G4aaacHAAA",
  "debug_symbols": "pZTNboQgEIDfhbMHBkV0X6VpDCpuSAgaVps0xnfvyM9299CkwQufgN/IjMBORtVv907baX6Q28dOeqeN0ffOzINc9WxxdD8Kkrrd6pTCIfIyj9YinbIrudnNmIJ8SbP5lx6LtJ6rdDhLC6LsiMSAkzbqfDqKX5v+rVYiuhyeMv+/za7YdRtt0WTYQFPaQKsMv+WXdGApdyhzkgdeJp+LHL9qrvnimX+Tkz+jdfQZ0Cwfrvl1Wj8TOesvafJL4G/+J/bkoN3bUSUcP1SQ2rfCt41vWwxQEKDoIiCABZQBFW51BA/AEPjnQAQ0Aa0HowEYBY8GYwEYBbBWrIrkkXWkiGzOTYlsA0t6bk0knDzOSjgte6PizTNtdni5iNbvJc2kq2px86DGzamzEn4Oa/MD",
>>>>>>> 2114ae22
  "file_map": {
    "50": {
      "source": "fn main(a: u32, mut c: [u32; 4]) {\n    if a == c[0] {\n        assert(c[0] == 0);\n    } else if a == c[1] {\n        assert(c[1] == 0);\n    } else if a == c[2] {\n        assert(c[2] == 0);\n    } else if a == c[3] {\n        // expect to match this case\n        assert(c[3] == 0);\n    } else {\n        assert(c[0] == 10);\n    }\n}\n",
      "path": ""
    }
  },
  "names": [
    "main"
  ],
  "brillig_names": [
    "directive_invert"
  ]
}<|MERGE_RESOLUTION|>--- conflicted
+++ resolved
@@ -33,11 +33,10 @@
     "return_type": null,
     "error_types": {}
   },
-<<<<<<< HEAD
   "bytecode": [
     "func 0",
-    "current witness index : 22",
-    "private parameters indices : [0, 1, 2, 3, 4]",
+    "current witness index : _22",
+    "private parameters indices : [_0, _1, _2, _3, _4]",
     "public parameters indices : []",
     "return value indices : []",
     "BLACKBOX::RANGE [(_0, 32)] []",
@@ -75,11 +74,7 @@
     "unconstrained func 0",
     "[Const { destination: Direct(21), bit_size: Integer(U32), value: 1 }, Const { destination: Direct(20), bit_size: Integer(U32), value: 0 }, CalldataCopy { destination_address: Direct(0), size_address: Direct(21), offset_address: Direct(20) }, Const { destination: Direct(2), bit_size: Field, value: 0 }, BinaryFieldOp { destination: Direct(3), op: Equals, lhs: Direct(0), rhs: Direct(2) }, JumpIf { condition: Direct(3), location: 8 }, Const { destination: Direct(1), bit_size: Field, value: 1 }, BinaryFieldOp { destination: Direct(0), op: Div, lhs: Direct(1), rhs: Direct(0) }, Stop { return_data: HeapVector { pointer: Direct(20), size: Direct(21) } }]"
   ],
-  "debug_symbols": "ldTRioQgFAbgd/G6C49paq+yLIOVDYJYWC0sMe++zpDL4Hhz7jr6f16cHzrJZIfjfnNhXjbSf53EL6PZ3RLSdBLxOtpWE57Ttpu4k56zhtgwkV7AoyGz8zZ90sd3QzpcXOLiChfXtXinr7hURRxoLa/FlQfKSwBYwLCgxQJeA8DyjqAtlwQCLaolA1dZCFkKiRYKLTRWMIoW1cJB/vehyj4YQ4tq5YzCJRjQUnC0EGjRoYVEi2rnrMu7YvJjVxor2mrnLc2iBVEKwIk0DNF57+639x9pOv4x0ZnB22ucjzC+3e6/a77Jfo3LaKcj2udLr7v0/B8=",
-=======
-  "bytecode": "H4sIAAAAAAAA/9VZW26DMBBcIAl5NI8mJN89Ag4Q4C9XaVS4/xEat1515fovs5IZCTmyo2H24TGIhH5xeV4f7nfyvDI3kpuXc0lgLg3MZYG5mbgPI3Pj3Y3lazCSqypvdT2018FU5rO89o+uKevmcetMZ5qu+bp2VTV0ddf2j74te1NXgxmbvhodWQLkmuNiLGeiVj4ScD6RuqXehabghQJvDmwGrbhzkWAQr4rWRFErI2ZjSYFcS5qmsSB1S70rTcErBd41xW0sNu61SDCIN6j11fhzpzWNuEYbitucbe42SvVmxGzOGZDrjaZpzkjdUu9WU/BWgXdHcZuzjXsnEgziVdHK5uxvfoTpo7iQRr8nrMFp9Pae8IfwIfI+tP13IJ09w4j5gJsBud5pmgccUrfUe9QUfFTgPVHcB5yN+yQSDOJVeftgQ0W/feyBGguK25xtrQuF2pwjj9ua35mm0edcI3SfF0CNl8jrbfkuwNoM4w9aZNz8zcZiTn/gbz6ZWA+BY1t541msZ8CcMn+hw1/mgRjlni28OFOxdgdpYD5+wJzTf6TeGv936elL8PqMryUL3IvB53oh5jif37G4aaacHAAA",
   "debug_symbols": "pZTNboQgEIDfhbMHBkV0X6VpDCpuSAgaVps0xnfvyM9299CkwQufgN/IjMBORtVv907baX6Q28dOeqeN0ffOzINc9WxxdD8Kkrrd6pTCIfIyj9YinbIrudnNmIJ8SbP5lx6LtJ6rdDhLC6LsiMSAkzbqfDqKX5v+rVYiuhyeMv+/za7YdRtt0WTYQFPaQKsMv+WXdGApdyhzkgdeJp+LHL9qrvnimX+Tkz+jdfQZ0Cwfrvl1Wj8TOesvafJL4G/+J/bkoN3bUSUcP1SQ2rfCt41vWwxQEKDoIiCABZQBFW51BA/AEPjnQAQ0Aa0HowEYBY8GYwEYBbBWrIrkkXWkiGzOTYlsA0t6bk0knDzOSjgte6PizTNtdni5iNbvJc2kq2px86DGzamzEn4Oa/MD",
->>>>>>> 2114ae22
   "file_map": {
     "50": {
       "source": "fn main(a: u32, mut c: [u32; 4]) {\n    if a == c[0] {\n        assert(c[0] == 0);\n    } else if a == c[1] {\n        assert(c[1] == 0);\n    } else if a == c[2] {\n        assert(c[2] == 0);\n    } else if a == c[3] {\n        // expect to match this case\n        assert(c[3] == 0);\n    } else {\n        assert(c[0] == 10);\n    }\n}\n",
