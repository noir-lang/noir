---
source: tooling/nargo_cli/tests/execute.rs
expression: artifact
---
{
  "noir_version": "[noir_version]",
  "hash": "[hash]",
  "abi": {
    "parameters": [
      {
        "name": "a",
        "type": {
          "kind": "integer",
          "sign": "signed",
          "width": 32
        },
        "visibility": "private"
      },
      {
        "name": "b",
        "type": {
          "kind": "integer",
          "sign": "signed",
          "width": 32
        },
        "visibility": "private"
      },
      {
        "name": "condition",
        "type": {
          "kind": "boolean"
        },
        "visibility": "private"
      }
    ],
    "return_type": {
      "abi_type": {
        "kind": "integer",
        "sign": "signed",
        "width": 32
      },
      "visibility": "public"
    },
    "error_types": {
      "17843811134343075018": {
        "error_kind": "string",
        "string": "Stack too deep"
      }
    }
  },
  "bytecode": [
    "func 0",
    "current witness index : _3",
    "private parameters indices : [_0, _1, _2]",
    "public parameters indices : []",
    "return value indices : [_3]",
    "BRILLIG CALL func 0: inputs: [EXPR [ (1, _0) 0 ], EXPR [ (1, _1) 0 ], EXPR [ (1, _2) 0 ]], outputs: [_3]",
    "unconstrained func 0",
    "[Const { destination: Direct(2), bit_size: Integer(U32), value: 1 }, Const { destination: Direct(1), bit_size: Integer(U32), value: 32840 }, Const { destination: Direct(0), bit_size: Integer(U32), value: 3 }, Const { destination: Relative(4), bit_size: Integer(U32), value: 3 }, Const { destination: Relative(5), bit_size: Integer(U32), value: 0 }, CalldataCopy { destination_address: Direct(32836), size_address: Relative(4), offset_address: Relative(5) }, Cast { destination: Direct(32836), source: Direct(32836), bit_size: Integer(U32) }, Cast { destination: Direct(32837), source: Direct(32837), bit_size: Integer(U32) }, Cast { destination: Direct(32838), source: Direct(32838), bit_size: Integer(U1) }, Mov { destination: Relative(1), source: Direct(32836) }, Mov { destination: Relative(2), source: Direct(32837) }, Mov { destination: Relative(3), source: Direct(32838) }, Call { location: 18 }, Call { location: 19 }, Mov { destination: Direct(32839), source: Relative(1) }, Const { destination: Relative(2), bit_size: Integer(U32), value: 32839 }, Const { destination: Relative(3), bit_size: Integer(U32), value: 1 }, Stop { return_data: HeapVector { pointer: Relative(2), size: Relative(3) } }, Return, Call { location: 55 }, JumpIf { condition: Relative(3), location: 25 }, Jump { location: 22 }, Const { destination: Relative(1), bit_size: Integer(U32), value: 0 }, Mov { destination: Relative(4), source: Relative(1) }, Jump { location: 53 }, Const { destination: Relative(10), bit_size: Integer(U32), value: 2147483647 }, BinaryIntOp { destination: Relative(5), op: LessThan, bit_size: U32, lhs: Relative(10), rhs: Relative(1) }, Const { destination: Relative(11), bit_size: Integer(U32), value: 0 }, BinaryIntOp { destination: Relative(12), op: Sub, bit_size: U32, lhs: Relative(11), rhs: Relative(1) }, JumpIf { condition: Relative(5), location: 31 }, Jump { location: 33 }, Mov { destination: Relative(6), source: Relative(12) }, Jump { location: 35 }, Mov { destination: Relative(6), source: Relative(1) }, Jump { location: 35 }, Const { destination: Relative(10), bit_size: Integer(U32), value: 2147483647 }, BinaryIntOp { destination: Relative(7), op: LessThan, bit_size: U32, lhs: Relative(10), rhs: Relative(2) }, Const { destination: Relative(11), bit_size: Integer(U32), value: 0 }, BinaryIntOp { destination: Relative(12), op: Sub, bit_size: U32, lhs: Relative(11), rhs: Relative(2) }, JumpIf { condition: Relative(7), location: 41 }, Jump { location: 43 }, Mov { destination: Relative(8), source: Relative(12) }, Jump { location: 45 }, Mov { destination: Relative(8), source: Relative(2) }, Jump { location: 45 }, BinaryIntOp { destination: Relative(3), op: Div, bit_size: U32, lhs: Relative(6), rhs: Relative(8) }, BinaryIntOp { destination: Relative(9), op: Xor, bit_size: U1, lhs: Relative(5), rhs: Relative(7) }, JumpIf { condition: Relative(9), location: 49 }, Jump { location: 51 }, Const { destination: Relative(10), bit_size: Integer(U32), value: 0 }, BinaryIntOp { destination: Relative(3), op: Sub, bit_size: U32, lhs: Relative(10), rhs: Relative(3) }, Mov { destination: Relative(4), source: Relative(3) }, Jump { location: 53 }, Mov { destination: Relative(1), source: Relative(4) }, Return, Const { destination: Direct(32772), bit_size: Integer(U32), value: 30720 }, BinaryIntOp { destination: Direct(32771), op: LessThan, bit_size: U32, lhs: Direct(0), rhs: Direct(32772) }, JumpIf { condition: Direct(32771), location: 60 }, IndirectConst { destination_pointer: Direct(1), bit_size: Integer(U64), value: 17843811134343075018 }, Trap { revert_data: HeapVector { pointer: Direct(1), size: Direct(2) } }, Return]"
  ],
<<<<<<< HEAD
  "debug_symbols": "dZFBbsMgEEXvwpqFMUPc+ipRZGEbR0gIWwQqVRZ3L/jHTbrohgcM/6GBnc1mTPfB+mV9sP66szFY5+x9cOuko1192d1ZU4dWsV5w1l6ADvgAPg/IBhBAC0iAAFgkLBIWCYuEhWAhWAgWgoVgIVgIFoKFYCFYVLXkzNnZyRCDMbWRt9ZKw5sOxkfW++QcZ1/apePQY9P+YNShVBvOjJ8Li3CxztRZ5q90839UdO0zLLruN65K/lZWerLhz2PnagpWj848l0vy01s1fm9n5fysLayTmVMw1fT6MVHGq1L80txyve0H",
  "file_map": {
    "50": {
      "source": "fn main(a: i32, b: i32, condition: bool) -> pub i32 {\n    if condition {\n        // If `condition` is not set then we should not trigger an assertion failure here.\n        a / b\n    } else {\n        0\n    }\n}\n",
      "path": ""
    }
  },
  "expression_width": {
    "Bounded": {
      "width": 4
    }
  }
=======
  "debug_symbols": "[debug_symbols]",
  "file_map": "[file_map]",
  "names": [
    "main"
  ],
  "brillig_names": [
    "main"
  ]
>>>>>>> 318ff16c
}<|MERGE_RESOLUTION|>--- conflicted
+++ resolved
@@ -58,27 +58,11 @@
     "unconstrained func 0",
     "[Const { destination: Direct(2), bit_size: Integer(U32), value: 1 }, Const { destination: Direct(1), bit_size: Integer(U32), value: 32840 }, Const { destination: Direct(0), bit_size: Integer(U32), value: 3 }, Const { destination: Relative(4), bit_size: Integer(U32), value: 3 }, Const { destination: Relative(5), bit_size: Integer(U32), value: 0 }, CalldataCopy { destination_address: Direct(32836), size_address: Relative(4), offset_address: Relative(5) }, Cast { destination: Direct(32836), source: Direct(32836), bit_size: Integer(U32) }, Cast { destination: Direct(32837), source: Direct(32837), bit_size: Integer(U32) }, Cast { destination: Direct(32838), source: Direct(32838), bit_size: Integer(U1) }, Mov { destination: Relative(1), source: Direct(32836) }, Mov { destination: Relative(2), source: Direct(32837) }, Mov { destination: Relative(3), source: Direct(32838) }, Call { location: 18 }, Call { location: 19 }, Mov { destination: Direct(32839), source: Relative(1) }, Const { destination: Relative(2), bit_size: Integer(U32), value: 32839 }, Const { destination: Relative(3), bit_size: Integer(U32), value: 1 }, Stop { return_data: HeapVector { pointer: Relative(2), size: Relative(3) } }, Return, Call { location: 55 }, JumpIf { condition: Relative(3), location: 25 }, Jump { location: 22 }, Const { destination: Relative(1), bit_size: Integer(U32), value: 0 }, Mov { destination: Relative(4), source: Relative(1) }, Jump { location: 53 }, Const { destination: Relative(10), bit_size: Integer(U32), value: 2147483647 }, BinaryIntOp { destination: Relative(5), op: LessThan, bit_size: U32, lhs: Relative(10), rhs: Relative(1) }, Const { destination: Relative(11), bit_size: Integer(U32), value: 0 }, BinaryIntOp { destination: Relative(12), op: Sub, bit_size: U32, lhs: Relative(11), rhs: Relative(1) }, JumpIf { condition: Relative(5), location: 31 }, Jump { location: 33 }, Mov { destination: Relative(6), source: Relative(12) }, Jump { location: 35 }, Mov { destination: Relative(6), source: Relative(1) }, Jump { location: 35 }, Const { destination: Relative(10), bit_size: Integer(U32), value: 2147483647 }, BinaryIntOp { destination: Relative(7), op: LessThan, bit_size: U32, lhs: Relative(10), rhs: Relative(2) }, Const { destination: Relative(11), bit_size: Integer(U32), value: 0 }, BinaryIntOp { destination: Relative(12), op: Sub, bit_size: U32, lhs: Relative(11), rhs: Relative(2) }, JumpIf { condition: Relative(7), location: 41 }, Jump { location: 43 }, Mov { destination: Relative(8), source: Relative(12) }, Jump { location: 45 }, Mov { destination: Relative(8), source: Relative(2) }, Jump { location: 45 }, BinaryIntOp { destination: Relative(3), op: Div, bit_size: U32, lhs: Relative(6), rhs: Relative(8) }, BinaryIntOp { destination: Relative(9), op: Xor, bit_size: U1, lhs: Relative(5), rhs: Relative(7) }, JumpIf { condition: Relative(9), location: 49 }, Jump { location: 51 }, Const { destination: Relative(10), bit_size: Integer(U32), value: 0 }, BinaryIntOp { destination: Relative(3), op: Sub, bit_size: U32, lhs: Relative(10), rhs: Relative(3) }, Mov { destination: Relative(4), source: Relative(3) }, Jump { location: 53 }, Mov { destination: Relative(1), source: Relative(4) }, Return, Const { destination: Direct(32772), bit_size: Integer(U32), value: 30720 }, BinaryIntOp { destination: Direct(32771), op: LessThan, bit_size: U32, lhs: Direct(0), rhs: Direct(32772) }, JumpIf { condition: Direct(32771), location: 60 }, IndirectConst { destination_pointer: Direct(1), bit_size: Integer(U64), value: 17843811134343075018 }, Trap { revert_data: HeapVector { pointer: Direct(1), size: Direct(2) } }, Return]"
   ],
-<<<<<<< HEAD
-  "debug_symbols": "dZFBbsMgEEXvwpqFMUPc+ipRZGEbR0gIWwQqVRZ3L/jHTbrohgcM/6GBnc1mTPfB+mV9sP66szFY5+x9cOuko1192d1ZU4dWsV5w1l6ADvgAPg/IBhBAC0iAAFgkLBIWCYuEhWAhWAgWgoVgIVgIFoKFYCFYVLXkzNnZyRCDMbWRt9ZKw5sOxkfW++QcZ1/apePQY9P+YNShVBvOjJ8Li3CxztRZ5q90839UdO0zLLruN65K/lZWerLhz2PnagpWj848l0vy01s1fm9n5fysLayTmVMw1fT6MVHGq1L80txyve0H",
-  "file_map": {
-    "50": {
-      "source": "fn main(a: i32, b: i32, condition: bool) -> pub i32 {\n    if condition {\n        // If `condition` is not set then we should not trigger an assertion failure here.\n        a / b\n    } else {\n        0\n    }\n}\n",
-      "path": ""
-    }
-  },
+  "debug_symbols": "[debug_symbols]",
+  "file_map": "[file_map]",
   "expression_width": {
     "Bounded": {
       "width": 4
     }
   }
-=======
-  "debug_symbols": "[debug_symbols]",
-  "file_map": "[file_map]",
-  "names": [
-    "main"
-  ],
-  "brillig_names": [
-    "main"
-  ]
->>>>>>> 318ff16c
 }