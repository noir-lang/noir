---
source: tooling/nargo_cli/tests/execute.rs
expression: artifact
---
{
  "noir_version": "[noir_version]",
  "hash": "[hash]",
  "abi": {
    "parameters": [
      {
        "name": "x",
        "type": {
          "kind": "integer",
          "sign": "signed",
          "width": 8
        },
        "visibility": "private"
      }
    ],
    "return_type": null,
    "error_types": {}
  },
  "bytecode": [
    "func 0",
    "current witness index : _2",
    "private parameters indices : [_0]",
    "public parameters indices : []",
    "return value indices : []",
<<<<<<< HEAD
    "BLACKBOX::RANGE [_0]:8 bits []",
    "BRILLIG CALL func 0: inputs: [Single(Expression { mul_terms: [], linear_combinations: [(1, Witness(0))], q_c: 128 }), Single(Expression { mul_terms: [], linear_combinations: [], q_c: 256 })], outputs: [Simple(Witness(1)), Simple(Witness(2))]",
    "BLACKBOX::RANGE [_1]:1 bits []",
    "BLACKBOX::RANGE [_2]:8 bits []",
=======
    "BLACKBOX::RANGE [(_0, 8)] []",
    "BRILLIG CALL func 0: inputs: [EXPR [ (1, _0) 128 ], EXPR [ 256 ]], outputs: [_1, _2]",
    "BLACKBOX::RANGE [(_1, 1)] []",
    "BLACKBOX::RANGE [(_2, 8)] []",
>>>>>>> 8146755d
    "EXPR [ (1, _0) (-256, _1) (-1, _2) 128 ]",
    "EXPR [ (1, _0) (65280, _1) -65535 ]",
    "unconstrained func 0",
    "[Const { destination: Direct(10), bit_size: Integer(U32), value: 2 }, Const { destination: Direct(11), bit_size: Integer(U32), value: 0 }, CalldataCopy { destination_address: Direct(0), size_address: Direct(10), offset_address: Direct(11) }, BinaryFieldOp { destination: Direct(2), op: IntegerDiv, lhs: Direct(0), rhs: Direct(1) }, BinaryFieldOp { destination: Direct(1), op: Mul, lhs: Direct(2), rhs: Direct(1) }, BinaryFieldOp { destination: Direct(1), op: Sub, lhs: Direct(0), rhs: Direct(1) }, Mov { destination: Direct(0), source: Direct(2) }, Stop { return_data: HeapVector { pointer: Direct(11), size: Direct(10) } }]"
  ],
  "debug_symbols": "lZDBDoMgDIbfpWcPKnoYr7IsBrEaEgKkwpLF+O6rRDc97LBLS/v3o+m/wIB9mjrjRj+DvC/Qk7HWTJ31WkXjHXeXtYCj7CIhcgtOOlNBEboI0iVrC3gqm/LQHJTLOSpitSwA3cCZPxyNxe21Fl+6/I2KamfF7QO3/9ONuNAPrpQ2dLkWKpA8X+cocmxybEHW67aEjOot7s6MyemTUfEVDuWwMpDXOCTCbU3WePEb",
  "file_map": {
    "50": {
      "source": "fn main(x: i8) {\n    assert_eq(x as i16, -1);\n}\n",
      "path": ""
    }
  },
  "expression_width": {
    "Bounded": {
      "width": 4
    }
  }
}<|MERGE_RESOLUTION|>--- conflicted
+++ resolved
@@ -26,17 +26,10 @@
     "private parameters indices : [_0]",
     "public parameters indices : []",
     "return value indices : []",
-<<<<<<< HEAD
     "BLACKBOX::RANGE [_0]:8 bits []",
-    "BRILLIG CALL func 0: inputs: [Single(Expression { mul_terms: [], linear_combinations: [(1, Witness(0))], q_c: 128 }), Single(Expression { mul_terms: [], linear_combinations: [], q_c: 256 })], outputs: [Simple(Witness(1)), Simple(Witness(2))]",
+    "BRILLIG CALL func 0: inputs: [EXPR [ (1, _0) 128 ], EXPR [ 256 ]], outputs: [_1, _2]",
     "BLACKBOX::RANGE [_1]:1 bits []",
     "BLACKBOX::RANGE [_2]:8 bits []",
-=======
-    "BLACKBOX::RANGE [(_0, 8)] []",
-    "BRILLIG CALL func 0: inputs: [EXPR [ (1, _0) 128 ], EXPR [ 256 ]], outputs: [_1, _2]",
-    "BLACKBOX::RANGE [(_1, 1)] []",
-    "BLACKBOX::RANGE [(_2, 8)] []",
->>>>>>> 8146755d
     "EXPR [ (1, _0) (-256, _1) (-1, _2) 128 ]",
     "EXPR [ (1, _0) (65280, _1) -65535 ]",
     "unconstrained func 0",
