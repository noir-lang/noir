--- conflicted
+++ resolved
@@ -151,26 +151,11 @@
     "EXPR [ (1, _46) -30 ]",
     "EXPR [ (1, _47) -35 ]"
   ],
-<<<<<<< HEAD
-  "debug_symbols": "zVbLbuMwDPwXnX0QqRfVX1kUhZu6hQHDCdxkgUWQf1/Kejg9GCiYLbAXjW15xjRFcXRVb8Pr5eNlnN+Pn+rp11W9LuM0jR8v0/HQn8fjzE+vt07V25fzMgz8SN3NM+vUL8N8Vk/zZZo69bufLutLn6d+XvHcLzyrOzXMb4ws+D5OQ7q6dRtb71ONdYVsnGl0931+gMoPUcC3EAvfopXwqfGjFvCdrslzWvL/zlLley/ge4uF7314jB9Qwidf+AHgQb4k/mBq/QTnH+N7SfyBbOGTJgGfsH6fjCR+crX+yDsJP9T6pyjZP1HX+o1hN38Q9gVQtx2MGu9S8O0IqHYg0Hb3F9JHfiwE0D60GKKkjIBjrwqAWqRgNgUnU/CbAskUYlNAs9vO0f3kWqAzNQaj92OQleQz3/SHcfliwwrZvTpl1tFyT+uUW0e/jmEdiXdYp2KqkE6BToEyAiOnDFgBOCvAGsAvg82bBlxBnysYQkEqGDOiLsh6yLrIesjBIOsh66PNWUdX0OcMYChIBWNGoxPeUoqWsX+dhnLaeL/Mh7vDx/nPqc7U48lpOR6Gt8sypAytcynr/+nhBSy1WnFaYn/gmn+CI5lCbDF4LWnh4I1uCp5ECs0FwMv6F7t/VQjWP6ogsjII2mwKshhiPY2AzM4hhC2GKDkQAm1eQj6KFKA5IhmJqUM0rR6iFdUDhS2TUbKa3ISxNWEDDyuIVjMSNQUtOZ4i6LqaCOgfVTBGlIfW5VhM0qOQbbAqoJXlIbRMQvyqsOOpsNopZm9NRuayjxUbKy7msom57GEuW5jLDpYAMmAGs1qxyR5tWCV5nc8QVoM22adNzEZsdUHIBmuxYDJW7lc2GSv8I6N8vv0F",
-  "file_map": {
-    "50": {
-      "source": "struct MyStruct {\n    x: u32,\n    y: u32,\n    z: u32,\n    nested_struct: InnerStruct,\n}\n\nstruct InnerStruct {\n    small_array: [u32; 2],\n    big_array: [u32; 5],\n}\n\nstruct ParentStruct {\n    basic_array: [Field; 3],\n    id: u32,\n    my_structs: [MyStruct; 2],\n}\n\nfn main(x: u32, y: pub u32) {\n    let nested_struct = InnerStruct { small_array: [1 as u32; 2], big_array: [0 as u32; 5] };\n    let s = MyStruct { x, y, z: x + y, nested_struct };\n    let parent = ParentStruct { basic_array: [1; 3], id: 100, my_structs: [s, s] };\n    let new_parent = map_fields(parent);\n\n    // Now check that the outputs are as we expect them to be\n    assert(new_parent.basic_array[0] == 1);\n    assert(new_parent.basic_array[1] == 18);\n    assert(new_parent.basic_array[2] == 1);\n\n    let struct_0 = new_parent.my_structs[0];\n    assert(struct_0.x == 5);\n    assert(struct_0.y == 3);\n    assert(struct_0.z == 8);\n    assert(struct_0.nested_struct.small_array == nested_struct.small_array);\n    assert(struct_0.nested_struct.big_array == nested_struct.big_array);\n\n    let struct_1 = new_parent.my_structs[1];\n    assert(struct_1.x == 50);\n    assert(struct_1.y == 30);\n    assert(struct_1.z == 80);\n    assert(struct_1.nested_struct.small_array == [5, 10]);\n    assert(struct_1.nested_struct.big_array == [15, 20, 25, 30, 35]);\n}\n\n// Meaningless mapping to test whether the values returned are what we expect\n#[fold]\nfn map_fields(mut input: ParentStruct) -> ParentStruct {\n    let current_struct = input.my_structs[0];\n    let mut sum = 0;\n    for value in current_struct.nested_struct.small_array {\n        sum += value;\n    }\n    for value in current_struct.nested_struct.big_array {\n        sum += value;\n    }\n    sum += (current_struct.x + current_struct.y + current_struct.z);\n\n    input.basic_array[1] = sum as Field;\n\n    input.my_structs[1].nested_struct.small_array = [5, 10];\n    input.my_structs[1].nested_struct.big_array = [15, 20, 25, 30, 35];\n\n    // LHS input.my_structs[1].x == 50\n    input.my_structs[1].x = input.my_structs[1].x * 10;\n    // LHS input.my_structs[1].y == 30\n    input.my_structs[1].y = input.my_structs[1].y * 10;\n    // LHS input.my_structs[1].x == 80\n    input.my_structs[1].z = input.my_structs[1].x + input.my_structs[1].y;\n\n    input\n}\n",
-      "path": ""
-    }
-  },
+  "debug_symbols": "[debug_symbols]",
+  "file_map": "[file_map]",
   "expression_width": {
     "Bounded": {
       "width": 4
     }
   }
-=======
-  "debug_symbols": "[debug_symbols]",
-  "file_map": "[file_map]",
-  "names": [
-    "main",
-    "map_fields"
-  ],
-  "brillig_names": []
->>>>>>> 318ff16c
 }