---
source: tooling/nargo_cli/tests/execute.rs
expression: artifact
---
{
  "noir_version": "[noir_version]",
  "hash": "[hash]",
  "abi": {
    "parameters": [
      {
        "name": "x",
        "type": {
          "kind": "integer",
          "sign": "unsigned",
          "width": 32
        },
        "visibility": "private"
      },
      {
        "name": "y",
        "type": {
          "kind": "field"
        },
        "visibility": "private"
      }
    ],
    "return_type": null,
    "error_types": {}
  },
  "bytecode": [
    "func 0",
    "current witness index : _6",
    "private parameters indices : [_0, _1]",
    "public parameters indices : []",
    "return value indices : []",
<<<<<<< HEAD
    "BLACKBOX::RANGE [_0]:1 bits []",
=======
>>>>>>> edd42f89
    "EXPR [ (-1, _2) 1 ]",
    "EXPR [ (-1, _3) 2 ]",
    "INIT (id: 0, len: 2, witnesses: [_2, _3])",
    "MEM (id: 0, read at: EXPR [ (1, _0) 0 ], value: EXPR [ (1, _4) 0 ]) ",
    "BRILLIG CALL func 0: inputs: [Single(Expression { mul_terms: [], linear_combinations: [(1, Witness(4))], q_c: -1 })], outputs: [Simple(Witness(5))]",
    "EXPR [ (1, _4, _5) (-1, _5) (1, _6) -1 ]",
    "EXPR [ (1, _4, _6) (-1, _6) 0 ]",
    "EXPR [ (-1, _4, _6) (1, _4) (2, _6) -2 ]",
    "EXPR [ (-1, _1) (-1, _6) 2 ]",
    "unconstrained func 0",
    "[Const { destination: Direct(21), bit_size: Integer(U32), value: 1 }, Const { destination: Direct(20), bit_size: Integer(U32), value: 0 }, CalldataCopy { destination_address: Direct(0), size_address: Direct(21), offset_address: Direct(20) }, Const { destination: Direct(2), bit_size: Field, value: 0 }, BinaryFieldOp { destination: Direct(3), op: Equals, lhs: Direct(0), rhs: Direct(2) }, JumpIf { condition: Direct(3), location: 8 }, Const { destination: Direct(1), bit_size: Field, value: 1 }, BinaryFieldOp { destination: Direct(0), op: Div, lhs: Direct(1), rhs: Direct(0) }, Stop { return_data: HeapVector { pointer: Direct(20), size: Direct(21) } }]"
  ],
  "debug_symbols": "pZHPCoMwDMbfJece/DOd+ipjSNUohVJLbQdDfPfFoJsedhi7fG3y5deUZIYOmzDUyvTjBNVthsYprdVQ67GVXo2GsvMiYA9r7xApBQefKCsdGg+VCVoLeEgduGiy0vDppSM3EoCmo5Me7JXG9baIDx19R4tiY8vyDWe/03EU/4fnJ/xOkWyVO00LIioUELMmrCnrBapEQMaas15ZC6jSZe3ulGw0bhPvg2kPC/BPuzv7iqwbW+yCw7U9e/ShFw==",
  "file_map": {
    "50": {
      "source": "global FN_ARRAY: [fn() -> Field; 2] = [f1, f2];\n\nfn main(x: u32, y: Field) {\n    assert(FN_ARRAY[x]() == y);\n}\n\nfn f1() -> Field {\n    1\n}\n\nfn f2() -> Field {\n    2\n}\n",
      "path": ""
    }
  },
  "expression_width": {
    "Bounded": {
      "width": 4
    }
  }
}<|MERGE_RESOLUTION|>--- conflicted
+++ resolved
@@ -33,10 +33,6 @@
     "private parameters indices : [_0, _1]",
     "public parameters indices : []",
     "return value indices : []",
-<<<<<<< HEAD
-    "BLACKBOX::RANGE [_0]:1 bits []",
-=======
->>>>>>> edd42f89
     "EXPR [ (-1, _2) 1 ]",
     "EXPR [ (-1, _3) 2 ]",
     "INIT (id: 0, len: 2, witnesses: [_2, _3])",
