--- conflicted
+++ resolved
@@ -32,11 +32,10 @@
       }
     }
   },
-<<<<<<< HEAD
   "bytecode": [
     "func 0",
-    "current witness index : 5",
-    "private parameters indices : [0, 1]",
+    "current witness index : _5",
+    "private parameters indices : [_0, _1]",
     "public parameters indices : []",
     "return value indices : []",
     "BLACKBOX::RANGE [(_0, 8)] []",
@@ -54,11 +53,7 @@
     "unconstrained func 1",
     "[Const { destination: Direct(21), bit_size: Integer(U32), value: 1 }, Const { destination: Direct(20), bit_size: Integer(U32), value: 0 }, CalldataCopy { destination_address: Direct(0), size_address: Direct(21), offset_address: Direct(20) }, Const { destination: Direct(2), bit_size: Field, value: 0 }, BinaryFieldOp { destination: Direct(3), op: Equals, lhs: Direct(0), rhs: Direct(2) }, JumpIf { condition: Direct(3), location: 8 }, Const { destination: Direct(1), bit_size: Field, value: 1 }, BinaryFieldOp { destination: Direct(0), op: Div, lhs: Direct(1), rhs: Direct(0) }, Stop { return_data: HeapVector { pointer: Direct(20), size: Direct(21) } }]"
   ],
-  "debug_symbols": "tZLRasQgEEX/xWcfoo4m5ldKWUziLoKYYJJCCfn3aqm0zYaFYdmXwI33XAfnbmSw3Xq7uHAdZ9K+bcSPvVncGJLaCP/+NU8mZDUvJi6kVYwSGwbS1nqn5Oq8Ja2sdnpn5AA/Ti6bv9Z3SsTLkuFlyfK5ZKVKsq4eWyUvoVLUhyHU2RC6RLMKDv4a6W+Qfo3yJ9FF5727Xf4VrcofOF0d8BIGgh93LdGEQhOnLwhMFoKLI9GgCY0lZIUmGJrgaEKgCUATEk0oHLEn9WGiM523uZ35cA19KWuSy+dUTkqdpzj2dlijzcX+7XR+EMEosDQHyzuTmipIV6RrvgA=",
-=======
-  "bytecode": "H4sIAAAAAAAA/91YwW7bMAylbTmtMxQt1vRcYLdtF8myaxm7eMB+xFni7/CnL8bE5plRTpVQtAQEySJFPj4xspyM/kt5als/zk6t8P0it2KOmwJ7gnkUfh58r98mJqIvjbhzP859nquE8wAJhZ9DyUWyVr80zbGrj8aaUdf93rW6afcvzjjTuvZQO2uPrnFdv+873ZvGHs3U9nbyAGMSl0ckTl3Z7I+y4YuolIBVAr9l5MJKkXcJBEfymwRrlggrnoo5+A/9UEjY/fZ9Jeb5sBki5V6B39j+nW66SuQXGb+taH1ip+CHfSbwr2+8nz/z2b/MhaBnO7lmaRWtD+LIe9kk5sLcifwJcuHYKk3sOhPxSORJIv6W0tadvFUxHskPj+/YZj7jyYROzZd5sK6c13ksslxonsFO1lYOdj9g/JPWGPJADlkgh5T1darfNnUNhfZA7o+a17FRh3uggM9nwU+KmkN+Ev2+60e6fr5xPdzM9CqF4BM5Ys5u0V7oKtCpeR1n658VxEFfjKMU9t/9873vN7CG1z8E4m9E/BXuwBxyJH0VgTm235zaNz/+4ttSQ794Db3fuRU6O+7psg6UwCq/KIc4WPU7vm/sZ3jf4L0Z1z4EdJgb6jBOGYgT8pUJDKG6Wuqe755qpuicde78AcnnTknnPFEU6NF+8M/4Twv36g04p240kx2nsR0Ph+bv+FX4pys8cf9E8fnS8K2xS+P/9S6N8gTjncgT63qIhIH9cR2UdCm50OF9C/Fl8fEZiaUIxGJ59P0O5pjPf7v6AXoqFAAA",
   "debug_symbols": "pZPbjoMgEED/ZZ55kJu3X2mahiptSAgaqk02xn/fAaTd3cRkY1/mKHiYAZkFen2d7xfjbsMD2tMCV2+sNfeLHTo1mcHh6AJFCEJASwkImVAmVNAyRJ3QRMgigSawBJ4gEmQCrsLWlUBOd5m81iHbj/xY1ai8dhO0braWwFPZOX70GJWLnJTH2YKAdj0SF7wZq8PTSt52sa8KVm6y4Oyly//7VGaf8QN+STe9avZsvm8zITadyfqIX+bds6bY8+W+L1kuX7LmM59XB06vyeXTQhzZ/svnf/wzvqnO+N/tgBcaz5vHKGLE21wRwMtcE6hirGPEfgj/46m8UVergx3Wn12XF8PX6WvMM7n7Rj90up+9DonfLYgpT5wSQc8EKI6cZENKcV5Dod8=",
->>>>>>> 2114ae22
   "file_map": {
     "50": {
       "source": "fn main(x: u8, nest: bool) {\n    if nest {\n        let foo = unsafe_assert([x]);\n        assert(foo != 0);\n    }\n}\n\n#[no_predicates]\npub fn unsafe_assert<let N: u32>(msg: [u8; N]) -> u8 {\n    // Safety: testing context\n    let block = unsafe { get_block(msg) };\n    verify_block(msg, block);\n    block[0]\n}\n\nunconstrained fn get_block<let N: u32>(msg: [u8; N]) -> [u8; 2] {\n    let mut block: [u8; 2] = [0; 2];\n    block[0] = msg[0];\n    block\n}\n\nfn verify_block<let N: u32>(msg: [u8; N], block: [u8; 2]) {\n    assert_eq(block[0], msg[0]);\n}\n",
