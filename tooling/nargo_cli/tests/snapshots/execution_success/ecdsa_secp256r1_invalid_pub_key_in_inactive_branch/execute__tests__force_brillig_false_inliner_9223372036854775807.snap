---
source: tooling/nargo_cli/tests/execute.rs
expression: artifact
---
{
  "noir_version": "[noir_version]",
  "hash": "[hash]",
  "abi": {
    "parameters": [
      {
        "name": "pub_key_x",
        "type": {
          "kind": "array",
          "length": 32,
          "type": {
            "kind": "integer",
            "sign": "unsigned",
            "width": 8
          }
        },
        "visibility": "private"
      },
      {
        "name": "pub_key_y",
        "type": {
          "kind": "array",
          "length": 32,
          "type": {
            "kind": "integer",
            "sign": "unsigned",
            "width": 8
          }
        },
        "visibility": "private"
      },
      {
        "name": "signature",
        "type": {
          "kind": "array",
          "length": 64,
          "type": {
            "kind": "integer",
            "sign": "unsigned",
            "width": 8
          }
        },
        "visibility": "private"
      },
      {
        "name": "hashed_message",
        "type": {
          "kind": "array",
          "length": 32,
          "type": {
            "kind": "integer",
            "sign": "unsigned",
            "width": 8
          }
        },
        "visibility": "private"
      },
      {
        "name": "active",
        "type": {
          "kind": "boolean"
        },
        "visibility": "private"
      }
    ],
    "return_type": null,
    "error_types": {}
  },
  "bytecode": [
    "func 0",
    "current witness index : _225",
    "private parameters indices : [_0, _1, _2, _3, _4, _5, _6, _7, _8, _9, _10, _11, _12, _13, _14, _15, _16, _17, _18, _19, _20, _21, _22, _23, _24, _25, _26, _27, _28, _29, _30, _31, _32, _33, _34, _35, _36, _37, _38, _39, _40, _41, _42, _43, _44, _45, _46, _47, _48, _49, _50, _51, _52, _53, _54, _55, _56, _57, _58, _59, _60, _61, _62, _63, _64, _65, _66, _67, _68, _69, _70, _71, _72, _73, _74, _75, _76, _77, _78, _79, _80, _81, _82, _83, _84, _85, _86, _87, _88, _89, _90, _91, _92, _93, _94, _95, _96, _97, _98, _99, _100, _101, _102, _103, _104, _105, _106, _107, _108, _109, _110, _111, _112, _113, _114, _115, _116, _117, _118, _119, _120, _121, _122, _123, _124, _125, _126, _127, _128, _129, _130, _131, _132, _133, _134, _135, _136, _137, _138, _139, _140, _141, _142, _143, _144, _145, _146, _147, _148, _149, _150, _151, _152, _153, _154, _155, _156, _157, _158, _159, _160]",
    "public parameters indices : []",
    "return value indices : []",
    "BLACKBOX::RANGE [_0]:8 bits []",
    "BLACKBOX::RANGE [_1]:8 bits []",
    "BLACKBOX::RANGE [_2]:8 bits []",
    "BLACKBOX::RANGE [_3]:8 bits []",
    "BLACKBOX::RANGE [_4]:8 bits []",
    "BLACKBOX::RANGE [_5]:8 bits []",
    "BLACKBOX::RANGE [_6]:8 bits []",
    "BLACKBOX::RANGE [_7]:8 bits []",
    "BLACKBOX::RANGE [_8]:8 bits []",
    "BLACKBOX::RANGE [_9]:8 bits []",
    "BLACKBOX::RANGE [_10]:8 bits []",
    "BLACKBOX::RANGE [_11]:8 bits []",
    "BLACKBOX::RANGE [_12]:8 bits []",
    "BLACKBOX::RANGE [_13]:8 bits []",
    "BLACKBOX::RANGE [_14]:8 bits []",
    "BLACKBOX::RANGE [_15]:8 bits []",
    "BLACKBOX::RANGE [_16]:8 bits []",
    "BLACKBOX::RANGE [_17]:8 bits []",
    "BLACKBOX::RANGE [_18]:8 bits []",
    "BLACKBOX::RANGE [_19]:8 bits []",
    "BLACKBOX::RANGE [_20]:8 bits []",
    "BLACKBOX::RANGE [_21]:8 bits []",
    "BLACKBOX::RANGE [_22]:8 bits []",
    "BLACKBOX::RANGE [_23]:8 bits []",
    "BLACKBOX::RANGE [_24]:8 bits []",
    "BLACKBOX::RANGE [_25]:8 bits []",
    "BLACKBOX::RANGE [_26]:8 bits []",
    "BLACKBOX::RANGE [_27]:8 bits []",
    "BLACKBOX::RANGE [_28]:8 bits []",
    "BLACKBOX::RANGE [_29]:8 bits []",
    "BLACKBOX::RANGE [_30]:8 bits []",
    "BLACKBOX::RANGE [_31]:8 bits []",
    "BLACKBOX::RANGE [_32]:8 bits []",
    "BLACKBOX::RANGE [_33]:8 bits []",
    "BLACKBOX::RANGE [_34]:8 bits []",
    "BLACKBOX::RANGE [_35]:8 bits []",
    "BLACKBOX::RANGE [_36]:8 bits []",
    "BLACKBOX::RANGE [_37]:8 bits []",
    "BLACKBOX::RANGE [_38]:8 bits []",
    "BLACKBOX::RANGE [_39]:8 bits []",
    "BLACKBOX::RANGE [_40]:8 bits []",
    "BLACKBOX::RANGE [_41]:8 bits []",
    "BLACKBOX::RANGE [_42]:8 bits []",
    "BLACKBOX::RANGE [_43]:8 bits []",
    "BLACKBOX::RANGE [_44]:8 bits []",
    "BLACKBOX::RANGE [_45]:8 bits []",
    "BLACKBOX::RANGE [_46]:8 bits []",
    "BLACKBOX::RANGE [_47]:8 bits []",
    "BLACKBOX::RANGE [_48]:8 bits []",
    "BLACKBOX::RANGE [_49]:8 bits []",
    "BLACKBOX::RANGE [_50]:8 bits []",
    "BLACKBOX::RANGE [_51]:8 bits []",
    "BLACKBOX::RANGE [_52]:8 bits []",
    "BLACKBOX::RANGE [_53]:8 bits []",
    "BLACKBOX::RANGE [_54]:8 bits []",
    "BLACKBOX::RANGE [_55]:8 bits []",
    "BLACKBOX::RANGE [_56]:8 bits []",
    "BLACKBOX::RANGE [_57]:8 bits []",
    "BLACKBOX::RANGE [_58]:8 bits []",
    "BLACKBOX::RANGE [_59]:8 bits []",
    "BLACKBOX::RANGE [_60]:8 bits []",
    "BLACKBOX::RANGE [_61]:8 bits []",
    "BLACKBOX::RANGE [_62]:8 bits []",
    "BLACKBOX::RANGE [_63]:8 bits []",
    "BLACKBOX::RANGE [_64]:8 bits []",
    "BLACKBOX::RANGE [_65]:8 bits []",
    "BLACKBOX::RANGE [_66]:8 bits []",
    "BLACKBOX::RANGE [_67]:8 bits []",
    "BLACKBOX::RANGE [_68]:8 bits []",
    "BLACKBOX::RANGE [_69]:8 bits []",
    "BLACKBOX::RANGE [_70]:8 bits []",
    "BLACKBOX::RANGE [_71]:8 bits []",
    "BLACKBOX::RANGE [_72]:8 bits []",
    "BLACKBOX::RANGE [_73]:8 bits []",
    "BLACKBOX::RANGE [_74]:8 bits []",
    "BLACKBOX::RANGE [_75]:8 bits []",
    "BLACKBOX::RANGE [_76]:8 bits []",
    "BLACKBOX::RANGE [_77]:8 bits []",
    "BLACKBOX::RANGE [_78]:8 bits []",
    "BLACKBOX::RANGE [_79]:8 bits []",
    "BLACKBOX::RANGE [_80]:8 bits []",
    "BLACKBOX::RANGE [_81]:8 bits []",
    "BLACKBOX::RANGE [_82]:8 bits []",
    "BLACKBOX::RANGE [_83]:8 bits []",
    "BLACKBOX::RANGE [_84]:8 bits []",
    "BLACKBOX::RANGE [_85]:8 bits []",
    "BLACKBOX::RANGE [_86]:8 bits []",
    "BLACKBOX::RANGE [_87]:8 bits []",
    "BLACKBOX::RANGE [_88]:8 bits []",
    "BLACKBOX::RANGE [_89]:8 bits []",
    "BLACKBOX::RANGE [_90]:8 bits []",
    "BLACKBOX::RANGE [_91]:8 bits []",
    "BLACKBOX::RANGE [_92]:8 bits []",
    "BLACKBOX::RANGE [_93]:8 bits []",
    "BLACKBOX::RANGE [_94]:8 bits []",
    "BLACKBOX::RANGE [_95]:8 bits []",
    "BLACKBOX::RANGE [_96]:8 bits []",
    "BLACKBOX::RANGE [_97]:8 bits []",
    "BLACKBOX::RANGE [_98]:8 bits []",
    "BLACKBOX::RANGE [_99]:8 bits []",
    "BLACKBOX::RANGE [_100]:8 bits []",
    "BLACKBOX::RANGE [_101]:8 bits []",
    "BLACKBOX::RANGE [_102]:8 bits []",
    "BLACKBOX::RANGE [_103]:8 bits []",
    "BLACKBOX::RANGE [_104]:8 bits []",
    "BLACKBOX::RANGE [_105]:8 bits []",
    "BLACKBOX::RANGE [_106]:8 bits []",
    "BLACKBOX::RANGE [_107]:8 bits []",
    "BLACKBOX::RANGE [_108]:8 bits []",
    "BLACKBOX::RANGE [_109]:8 bits []",
    "BLACKBOX::RANGE [_110]:8 bits []",
    "BLACKBOX::RANGE [_111]:8 bits []",
    "BLACKBOX::RANGE [_112]:8 bits []",
    "BLACKBOX::RANGE [_113]:8 bits []",
    "BLACKBOX::RANGE [_114]:8 bits []",
    "BLACKBOX::RANGE [_115]:8 bits []",
    "BLACKBOX::RANGE [_116]:8 bits []",
    "BLACKBOX::RANGE [_117]:8 bits []",
    "BLACKBOX::RANGE [_118]:8 bits []",
    "BLACKBOX::RANGE [_119]:8 bits []",
    "BLACKBOX::RANGE [_120]:8 bits []",
    "BLACKBOX::RANGE [_121]:8 bits []",
    "BLACKBOX::RANGE [_122]:8 bits []",
    "BLACKBOX::RANGE [_123]:8 bits []",
    "BLACKBOX::RANGE [_124]:8 bits []",
    "BLACKBOX::RANGE [_125]:8 bits []",
    "BLACKBOX::RANGE [_126]:8 bits []",
    "BLACKBOX::RANGE [_127]:8 bits []",
    "BLACKBOX::RANGE [_128]:8 bits []",
    "BLACKBOX::RANGE [_129]:8 bits []",
    "BLACKBOX::RANGE [_130]:8 bits []",
    "BLACKBOX::RANGE [_131]:8 bits []",
    "BLACKBOX::RANGE [_132]:8 bits []",
    "BLACKBOX::RANGE [_133]:8 bits []",
    "BLACKBOX::RANGE [_134]:8 bits []",
    "BLACKBOX::RANGE [_135]:8 bits []",
    "BLACKBOX::RANGE [_136]:8 bits []",
    "BLACKBOX::RANGE [_137]:8 bits []",
    "BLACKBOX::RANGE [_138]:8 bits []",
    "BLACKBOX::RANGE [_139]:8 bits []",
    "BLACKBOX::RANGE [_140]:8 bits []",
    "BLACKBOX::RANGE [_141]:8 bits []",
    "BLACKBOX::RANGE [_142]:8 bits []",
    "BLACKBOX::RANGE [_143]:8 bits []",
    "BLACKBOX::RANGE [_144]:8 bits []",
    "BLACKBOX::RANGE [_145]:8 bits []",
    "BLACKBOX::RANGE [_146]:8 bits []",
    "BLACKBOX::RANGE [_147]:8 bits []",
    "BLACKBOX::RANGE [_148]:8 bits []",
    "BLACKBOX::RANGE [_149]:8 bits []",
    "BLACKBOX::RANGE [_150]:8 bits []",
    "BLACKBOX::RANGE [_151]:8 bits []",
    "BLACKBOX::RANGE [_152]:8 bits []",
    "BLACKBOX::RANGE [_153]:8 bits []",
    "BLACKBOX::RANGE [_154]:8 bits []",
    "BLACKBOX::RANGE [_155]:8 bits []",
    "BLACKBOX::RANGE [_156]:8 bits []",
    "BLACKBOX::RANGE [_157]:8 bits []",
    "BLACKBOX::RANGE [_158]:8 bits []",
    "BLACKBOX::RANGE [_159]:8 bits []",
    "BLACKBOX::RANGE [_160]:1 bits []",
    "EXPR [ (1, _0, _160) (-107, _160) (-1, _161) 107 ]",
    "EXPR [ (1, _1, _160) (-23, _160) (-1, _162) 23 ]",
    "EXPR [ (1, _2, _160) (-209, _160) (-1, _163) 209 ]",
    "EXPR [ (1, _3, _160) (-242, _160) (-1, _164) 242 ]",
    "EXPR [ (1, _4, _160) (-225, _160) (-1, _165) 225 ]",
    "EXPR [ (1, _5, _160) (-44, _160) (-1, _166) 44 ]",
    "EXPR [ (1, _6, _160) (-66, _160) (-1, _167) 66 ]",
    "EXPR [ (1, _7, _160) (-71, _160) (-1, _168) 71 ]",
    "EXPR [ (1, _8, _160) (-248, _160) (-1, _169) 248 ]",
    "EXPR [ (1, _9, _160) (-188, _160) (-1, _170) 188 ]",
    "EXPR [ (1, _10, _160) (-230, _160) (-1, _171) 230 ]",
    "EXPR [ (1, _11, _160) (-229, _160) (-1, _172) 229 ]",
    "EXPR [ (1, _12, _160) (-99, _160) (-1, _173) 99 ]",
    "EXPR [ (1, _13, _160) (-164, _160) (-1, _174) 164 ]",
    "EXPR [ (1, _14, _160) (-64, _160) (-1, _175) 64 ]",
    "EXPR [ (1, _15, _160) (-242, _160) (-1, _176) 242 ]",
    "EXPR [ (1, _16, _160) (-119, _160) (-1, _177) 119 ]",
    "EXPR [ (1, _17, _160) (-3, _160) (-1, _178) 3 ]",
    "EXPR [ (1, _18, _160) (-125, _160) (-1, _179) 125 ]",
    "EXPR [ (1, _19, _160) (-129, _160) (-1, _180) 129 ]",
    "EXPR [ (1, _20, _160) (-45, _160) (-1, _181) 45 ]",
    "EXPR [ (1, _21, _160) (-235, _160) (-1, _182) 235 ]",
    "EXPR [ (1, _22, _160) (-51, _160) (-1, _183) 51 ]",
    "EXPR [ (1, _23, _160) (-160, _160) (-1, _184) 160 ]",
    "EXPR [ (1, _24, _160) (-244, _160) (-1, _185) 244 ]",
    "EXPR [ (1, _25, _160) (-161, _160) (-1, _186) 161 ]",
    "EXPR [ (1, _26, _160) (-57, _160) (-1, _187) 57 ]",
    "EXPR [ (1, _27, _160) (-69, _160) (-1, _188) 69 ]",
    "EXPR [ (1, _28, _160) (-216, _160) (-1, _189) 216 ]",
    "EXPR [ (1, _29, _160) (-152, _160) (-1, _190) 152 ]",
    "EXPR [ (1, _30, _160) (-194, _160) (-1, _191) 194 ]",
    "EXPR [ (1, _31, _160) (-150, _160) (-1, _192) 150 ]",
    "EXPR [ (1, _32, _160) (-79, _160) (-1, _193) 79 ]",
    "EXPR [ (1, _33, _160) (-227, _160) (-1, _194) 227 ]",
    "EXPR [ (1, _34, _160) (-66, _160) (-1, _195) 66 ]",
    "EXPR [ (1, _35, _160) (-226, _160) (-1, _196) 226 ]",
    "EXPR [ (1, _36, _160) (-254, _160) (-1, _197) 254 ]",
    "EXPR [ (1, _37, _160) (-26, _160) (-1, _198) 26 ]",
    "EXPR [ (1, _38, _160) (-127, _160) (-1, _199) 127 ]",
    "EXPR [ (1, _39, _160) (-155, _160) (-1, _200) 155 ]",
    "EXPR [ (1, _40, _160) (-142, _160) (-1, _201) 142 ]",
    "EXPR [ (1, _41, _160) (-231, _160) (-1, _202) 231 ]",
    "EXPR [ (1, _42, _160) (-235, _160) (-1, _203) 235 ]",
    "EXPR [ (1, _43, _160) (-74, _160) (-1, _204) 74 ]",
    "EXPR [ (1, _44, _160) (-124, _160) (-1, _205) 124 ]",
    "EXPR [ (1, _45, _160) (-15, _160) (-1, _206) 15 ]",
    "EXPR [ (1, _46, _160) (-158, _160) (-1, _207) 158 ]",
    "EXPR [ (1, _47, _160) (-22, _160) (-1, _208) 22 ]",
    "EXPR [ (1, _48, _160) (-43, _160) (-1, _209) 43 ]",
    "EXPR [ (1, _49, _160) (-206, _160) (-1, _210) 206 ]",
    "EXPR [ (1, _50, _160) (-51, _160) (-1, _211) 51 ]",
    "EXPR [ (1, _51, _160) (-87, _160) (-1, _212) 87 ]",
    "EXPR [ (1, _52, _160) (-107, _160) (-1, _213) 107 ]",
    "EXPR [ (1, _53, _160) (-49, _160) (-1, _214) 49 ]",
    "EXPR [ (1, _54, _160) (-94, _160) (-1, _215) 94 ]",
    "EXPR [ (1, _55, _160) (-206, _160) (-1, _216) 206 ]",
    "EXPR [ (1, _56, _160) (-203, _160) (-1, _217) 203 ]",
    "EXPR [ (1, _57, _160) (-182, _160) (-1, _218) 182 ]",
    "EXPR [ (1, _58, _160) (-64, _160) (-1, _219) 64 ]",
    "EXPR [ (1, _59, _160) (-104, _160) (-1, _220) 104 ]",
    "EXPR [ (1, _60, _160) (-55, _160) (-1, _221) 55 ]",
    "EXPR [ (1, _61, _160) (-191, _160) (-1, _222) 191 ]",
    "EXPR [ (1, _62, _160) (-81, _160) (-1, _223) 81 ]",
    "EXPR [ (1, _63, _160) (-245, _160) (-1, _224) 245 ]",
    "BLACKBOX::ECDSA_SECP256R1 [_161, _162, _163, _164, _165, _166, _167, _168, _169, _170, _171, _172, _173, _174, _175, _176, _177, _178, _179, _180, _181, _182, _183, _184, _185, _186, _187, _188, _189, _190, _191, _192, _193, _194, _195, _196, _197, _198, _199, _200, _201, _202, _203, _204, _205, _206, _207, _208, _209, _210, _211, _212, _213, _214, _215, _216, _217, _218, _219, _220, _221, _222, _223, _224, _64, _65, _66, _67, _68, _69, _70, _71, _72, _73, _74, _75, _76, _77, _78, _79, _80, _81, _82, _83, _84, _85, _86, _87, _88, _89, _90, _91, _92, _93, _94, _95, _96, _97, _98, _99, _100, _101, _102, _103, _104, _105, _106, _107, _108, _109, _110, _111, _112, _113, _114, _115, _116, _117, _118, _119, _120, _121, _122, _123, _124, _125, _126, _127, _128, _129, _130, _131, _132, _133, _134, _135, _136, _137, _138, _139, _140, _141, _142, _143, _144, _145, _146, _147, _148, _149, _150, _151, _152, _153, _154, _155, _156, _157, _158, _159, _160] [_225]",
    "EXPR [ (1, _160, _225) (-1, _160) 0 ]"
  ],
<<<<<<< HEAD
  "debug_symbols": "ddPBjoIwFEDRf+maBa+Ibf2VycQgVtOkKaTCJBPDv0/Vi6MLVxdo30lI2qs6+sN83od0Gi5q93VVhxxiDOd9HPpuCkMqX69LpdbX/ZS9L5/Uy3qZGrvs06R2aY6xUj9dnO+bLmOX7p26XFbrSvl0LC3gKUR/e1qq/+n686gYw3Cjm+d4+z4vn+e1OOa1a5/z0i7Ld3nr+pDf/ljJVsrWqlTThm5oS7fUUEvdo6ameAbP4Bk8g2fwDJ7BM3gWz+JZPItn8SyexbN4Fs/iOTyH5/AcnsNzeA7P4Tk89/B0XVOhmjZ0Q1u6pYZaiid4gid4gid4gid4gid4gqfxNJ7G03gaT+Pp4slyO1g5dIfouQ+nOfUv12P6HdeV9QKNeej9cc7+drDua+Wo/QE=",
  "file_map": {
    "15": {
      "source": "// docs:start:ecdsa_secp256r1\npub fn verify_signature<let N: u32>(\n    public_key_x: [u8; 32],\n    public_key_y: [u8; 32],\n    signature: [u8; 64],\n    message_hash: [u8; N],\n) -> bool\n// docs:end:ecdsa_secp256r1\n{\n    _verify_signature(public_key_x, public_key_y, signature, message_hash, true)\n}\n\n#[foreign(ecdsa_secp256r1)]\npub fn _verify_signature<let N: u32>(\n    public_key_x: [u8; 32],\n    public_key_y: [u8; 32],\n    signature: [u8; 64],\n    message_hash: [u8; N],\n    predicate: bool,\n) -> bool {}\n",
      "path": "std/ecdsa_secp256r1.nr"
    },
    "50": {
      "source": "fn main(\n    pub_key_x: [u8; 32],\n    pub_key_y: [u8; 32],\n    signature: [u8; 64], // r || s\n    hashed_message: [u8; 32],\n    active: bool,\n) {\n    if active {\n        assert(std::ecdsa_secp256r1::verify_signature(\n            pub_key_x,\n            pub_key_y,\n            signature,\n            hashed_message,\n        ));\n    }\n}\n",
      "path": ""
    }
  },
  "expression_width": {
    "Bounded": {
      "width": 4
    }
  }
=======
  "debug_symbols": "[debug_symbols]",
  "file_map": "[file_map]",
  "names": [
    "main"
  ],
  "brillig_names": []
>>>>>>> 318ff16c
}<|MERGE_RESOLUTION|>--- conflicted
+++ resolved
@@ -304,29 +304,11 @@
     "BLACKBOX::ECDSA_SECP256R1 [_161, _162, _163, _164, _165, _166, _167, _168, _169, _170, _171, _172, _173, _174, _175, _176, _177, _178, _179, _180, _181, _182, _183, _184, _185, _186, _187, _188, _189, _190, _191, _192, _193, _194, _195, _196, _197, _198, _199, _200, _201, _202, _203, _204, _205, _206, _207, _208, _209, _210, _211, _212, _213, _214, _215, _216, _217, _218, _219, _220, _221, _222, _223, _224, _64, _65, _66, _67, _68, _69, _70, _71, _72, _73, _74, _75, _76, _77, _78, _79, _80, _81, _82, _83, _84, _85, _86, _87, _88, _89, _90, _91, _92, _93, _94, _95, _96, _97, _98, _99, _100, _101, _102, _103, _104, _105, _106, _107, _108, _109, _110, _111, _112, _113, _114, _115, _116, _117, _118, _119, _120, _121, _122, _123, _124, _125, _126, _127, _128, _129, _130, _131, _132, _133, _134, _135, _136, _137, _138, _139, _140, _141, _142, _143, _144, _145, _146, _147, _148, _149, _150, _151, _152, _153, _154, _155, _156, _157, _158, _159, _160] [_225]",
     "EXPR [ (1, _160, _225) (-1, _160) 0 ]"
   ],
-<<<<<<< HEAD
-  "debug_symbols": "ddPBjoIwFEDRf+maBa+Ibf2VycQgVtOkKaTCJBPDv0/Vi6MLVxdo30lI2qs6+sN83od0Gi5q93VVhxxiDOd9HPpuCkMqX69LpdbX/ZS9L5/Uy3qZGrvs06R2aY6xUj9dnO+bLmOX7p26XFbrSvl0LC3gKUR/e1qq/+n686gYw3Cjm+d4+z4vn+e1OOa1a5/z0i7Ld3nr+pDf/ljJVsrWqlTThm5oS7fUUEvdo6ameAbP4Bk8g2fwDJ7BM3gWz+JZPItn8SyexbN4Fs/iOTyH5/AcnsNzeA7P4Tk89/B0XVOhmjZ0Q1u6pYZaiid4gid4gid4gid4gid4gqfxNJ7G03gaT+Pp4slyO1g5dIfouQ+nOfUv12P6HdeV9QKNeej9cc7+drDua+Wo/QE=",
-  "file_map": {
-    "15": {
-      "source": "// docs:start:ecdsa_secp256r1\npub fn verify_signature<let N: u32>(\n    public_key_x: [u8; 32],\n    public_key_y: [u8; 32],\n    signature: [u8; 64],\n    message_hash: [u8; N],\n) -> bool\n// docs:end:ecdsa_secp256r1\n{\n    _verify_signature(public_key_x, public_key_y, signature, message_hash, true)\n}\n\n#[foreign(ecdsa_secp256r1)]\npub fn _verify_signature<let N: u32>(\n    public_key_x: [u8; 32],\n    public_key_y: [u8; 32],\n    signature: [u8; 64],\n    message_hash: [u8; N],\n    predicate: bool,\n) -> bool {}\n",
-      "path": "std/ecdsa_secp256r1.nr"
-    },
-    "50": {
-      "source": "fn main(\n    pub_key_x: [u8; 32],\n    pub_key_y: [u8; 32],\n    signature: [u8; 64], // r || s\n    hashed_message: [u8; 32],\n    active: bool,\n) {\n    if active {\n        assert(std::ecdsa_secp256r1::verify_signature(\n            pub_key_x,\n            pub_key_y,\n            signature,\n            hashed_message,\n        ));\n    }\n}\n",
-      "path": ""
-    }
-  },
+  "debug_symbols": "[debug_symbols]",
+  "file_map": "[file_map]",
   "expression_width": {
     "Bounded": {
       "width": 4
     }
   }
-=======
-  "debug_symbols": "[debug_symbols]",
-  "file_map": "[file_map]",
-  "names": [
-    "main"
-  ],
-  "brillig_names": []
->>>>>>> 318ff16c
 }