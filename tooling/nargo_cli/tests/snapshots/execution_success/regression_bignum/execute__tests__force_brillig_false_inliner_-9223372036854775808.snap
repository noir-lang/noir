---
source: tooling/nargo_cli/tests/execute.rs
expression: artifact
---
{
  "noir_version": "[noir_version]",
  "hash": "[hash]",
  "abi": {
    "parameters": [],
    "return_type": null,
    "error_types": {}
  },
<<<<<<< HEAD
  "bytecode": [
    "func 0",
    "current witness index : 0",
    "private parameters indices : []",
    "public parameters indices : []",
    "return value indices : []"
  ],
  "debug_symbols": "XYxLCoAwDAXvkrUn8Coi0k9aAqEpsRWk9O5+cCFdzhveNPBoa9woBdlhXhqwOFNI0k2tT2CVmCluw3wYJWMZPww1uZ8tZ8bhn1Uc+qr4lF7X134B",
=======
  "bytecode": "H4sIAAAAAAAA/5XDsQkAAADCMAv+f7PuTgaCFm19Arunwj5IAAAA",
  "debug_symbols": "pZXbasMwDED/xc95sFxf+ytjFDd1i8E4wU0Ko/Tf54bI6QaDoT45tnKOBFHkOzuF43w5xHwermz/cWfHElOKl0Maej/FIdfT+6NjuD1MJYR6xF7ilRp9CXli+zyn1LGbT/Py0nX0eVknX2qUdyzkU12r8BxTeD49uo3mf6NSICylaLj6P28b7xyB1yBWXsOOwiuFvNIU3jjkLafwDlbecEngDTfIg6LwYJHfwXv5SbwVyFthKbzUyEtD4Q32n7Wk+nXLbyn9bx3yjlPyO4H96ySl/4FrbADghvIFADj+ggAgaAbYDI5kkLIZpCIZ7GZwtBraKKkyyiwA0YYpCAkkg9o1A6kfQeitBkurwarN8HOmftad72P5fYvdfIn+mMK6Pc+5f4lOXyNG8BYcy9CH01zC07TEqvsb",
>>>>>>> 2114ae22
  "file_map": {},
  "names": [
    "main"
  ],
  "brillig_names": []
}<|MERGE_RESOLUTION|>--- conflicted
+++ resolved
@@ -10,19 +10,14 @@
     "return_type": null,
     "error_types": {}
   },
-<<<<<<< HEAD
   "bytecode": [
     "func 0",
-    "current witness index : 0",
+    "current witness index : _0",
     "private parameters indices : []",
     "public parameters indices : []",
     "return value indices : []"
   ],
-  "debug_symbols": "XYxLCoAwDAXvkrUn8Coi0k9aAqEpsRWk9O5+cCFdzhveNPBoa9woBdlhXhqwOFNI0k2tT2CVmCluw3wYJWMZPww1uZ8tZ8bhn1Uc+qr4lF7X134B",
-=======
-  "bytecode": "H4sIAAAAAAAA/5XDsQkAAADCMAv+f7PuTgaCFm19Arunwj5IAAAA",
   "debug_symbols": "pZXbasMwDED/xc95sFxf+ytjFDd1i8E4wU0Ko/Tf54bI6QaDoT45tnKOBFHkOzuF43w5xHwermz/cWfHElOKl0Maej/FIdfT+6NjuD1MJYR6xF7ilRp9CXli+zyn1LGbT/Py0nX0eVknX2qUdyzkU12r8BxTeD49uo3mf6NSICylaLj6P28b7xyB1yBWXsOOwiuFvNIU3jjkLafwDlbecEngDTfIg6LwYJHfwXv5SbwVyFthKbzUyEtD4Q32n7Wk+nXLbyn9bx3yjlPyO4H96ySl/4FrbADghvIFADj+ggAgaAbYDI5kkLIZpCIZ7GZwtBraKKkyyiwA0YYpCAkkg9o1A6kfQeitBkurwarN8HOmftad72P5fYvdfIn+mMK6Pc+5f4lOXyNG8BYcy9CH01zC07TEqvsb",
->>>>>>> 2114ae22
   "file_map": {},
   "names": [
     "main"
