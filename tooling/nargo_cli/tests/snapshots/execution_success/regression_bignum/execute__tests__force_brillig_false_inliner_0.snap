---
source: tooling/nargo_cli/tests/execute.rs
expression: artifact
---
{
  "noir_version": "[noir_version]",
  "hash": "[hash]",
  "abi": {
    "parameters": [],
    "return_type": null,
    "error_types": {}
  },
<<<<<<< HEAD
  "bytecode": [
    "func 0",
    "current witness index : 0",
    "private parameters indices : []",
    "public parameters indices : []",
    "return value indices : []"
  ],
  "debug_symbols": "XYxLCoAwDAXvkrUn8Coi0k9aAqEpsRWk9O5+cCFdzhveNPBoa9woBdlhXhqwOFNI0k2tT2CVmCluw3wYJWMZPww1uZ8tZ8bhn1Uc+qr4lF7X134B",
=======
  "bytecode": "H4sIAAAAAAAA/5XDsQkAAADCMAv+f7PuTgaCFm19Arunwj5IAAAA",
  "debug_symbols": "pZXNjsIgEIDfhXMPDPLrq2w2BisaEkIbbE02xndfNA51Teph9kRh+n2UDgNXdgj7+bSL+Tic2fbryvYlphRPuzT0fopDrqPXW8ewu5tKCHWIvcQrNfoS8sS2eU6pYxef5sdL59HnRzv5UqO8YyEfaluFx5jC/enWLTRfR6VAWErRcPWXh3XeCvPkrbAUXmrkpaHwBr/fWqDwus1vSet3yDtOmd8JhbzcrPGf8mdb/pxb4+06D1zbpwC4sRQDcIEGAEEzwGIgrQKkbAapSAa7GGh/EpRqBsspBtGKEYQEkkEvBkszWLUYNMmgNotBEPa0BtxQGig1oVsitNIU3jjk1/P4iXe4nQ2XBN5wPFMNKAoPWNJmA/+b/43/rj3fx/J+i118iX6fwrN7nHP/Ep1+RozgLTiWoQ+HuYS76RGr7l8=",
>>>>>>> 2114ae22
  "file_map": {},
  "names": [
    "main"
  ],
  "brillig_names": []
}<|MERGE_RESOLUTION|>--- conflicted
+++ resolved
@@ -10,19 +10,14 @@
     "return_type": null,
     "error_types": {}
   },
-<<<<<<< HEAD
   "bytecode": [
     "func 0",
-    "current witness index : 0",
+    "current witness index : _0",
     "private parameters indices : []",
     "public parameters indices : []",
     "return value indices : []"
   ],
-  "debug_symbols": "XYxLCoAwDAXvkrUn8Coi0k9aAqEpsRWk9O5+cCFdzhveNPBoa9woBdlhXhqwOFNI0k2tT2CVmCluw3wYJWMZPww1uZ8tZ8bhn1Uc+qr4lF7X134B",
-=======
-  "bytecode": "H4sIAAAAAAAA/5XDsQkAAADCMAv+f7PuTgaCFm19Arunwj5IAAAA",
   "debug_symbols": "pZXNjsIgEIDfhXMPDPLrq2w2BisaEkIbbE02xndfNA51Teph9kRh+n2UDgNXdgj7+bSL+Tic2fbryvYlphRPuzT0fopDrqPXW8ewu5tKCHWIvcQrNfoS8sS2eU6pYxef5sdL59HnRzv5UqO8YyEfaluFx5jC/enWLTRfR6VAWErRcPWXh3XeCvPkrbAUXmrkpaHwBr/fWqDwus1vSet3yDtOmd8JhbzcrPGf8mdb/pxb4+06D1zbpwC4sRQDcIEGAEEzwGIgrQKkbAapSAa7GGh/EpRqBsspBtGKEYQEkkEvBkszWLUYNMmgNotBEPa0BtxQGig1oVsitNIU3jjk1/P4iXe4nQ2XBN5wPFMNKAoPWNJmA/+b/43/rj3fx/J+i118iX6fwrN7nHP/Ep1+RozgLTiWoQ+HuYS76RGr7l8=",
->>>>>>> 2114ae22
   "file_map": {},
   "names": [
     "main"
