--- conflicted
+++ resolved
@@ -23,22 +23,17 @@
       }
     }
   },
-<<<<<<< HEAD
   "bytecode": [
     "func 0",
-    "current witness index : 0",
-    "private parameters indices : [0]",
+    "current witness index : _0",
+    "private parameters indices : [_0]",
     "public parameters indices : []",
     "return value indices : []",
     "BRILLIG CALL func 0: inputs: [Single(Expression { mul_terms: [], linear_combinations: [(1, Witness(0))], q_c: 0 })], outputs: []",
     "unconstrained func 0",
     "[Const { destination: Direct(2), bit_size: Integer(U32), value: 1 }, Const { destination: Direct(1), bit_size: Integer(U32), value: 32837 }, Const { destination: Direct(0), bit_size: Integer(U32), value: 3 }, Const { destination: Relative(2), bit_size: Integer(U32), value: 1 }, Const { destination: Relative(3), bit_size: Integer(U32), value: 0 }, CalldataCopy { destination_address: Direct(32836), size_address: Relative(2), offset_address: Relative(3) }, Mov { destination: Relative(1), source: Direct(32836) }, Call { location: 12 }, Call { location: 13 }, Const { destination: Relative(1), bit_size: Integer(U32), value: 32837 }, Const { destination: Relative(2), bit_size: Integer(U32), value: 0 }, Stop { return_data: HeapVector { pointer: Relative(1), size: Relative(2) } }, Return, Call { location: 20 }, Const { destination: Relative(2), bit_size: Field, value: 0 }, BinaryFieldOp { destination: Relative(3), op: Equals, lhs: Relative(2), rhs: Relative(1) }, JumpIf { condition: Relative(3), location: 19 }, Const { destination: Relative(4), bit_size: Integer(U32), value: 0 }, Trap { revert_data: HeapVector { pointer: Direct(1), size: Relative(4) } }, Return, Const { destination: Direct(32772), bit_size: Integer(U32), value: 30720 }, BinaryIntOp { destination: Direct(32771), op: LessThan, bit_size: U32, lhs: Direct(0), rhs: Direct(32772) }, JumpIf { condition: Direct(32771), location: 25 }, IndirectConst { destination_pointer: Direct(1), bit_size: Integer(U64), value: 17843811134343075018 }, Trap { revert_data: HeapVector { pointer: Direct(1), size: Direct(2) } }, Return]"
   ],
-  "debug_symbols": "lZDLCsMgEEX/ZdYuTKhpml8JJZhkEgTR4KNQxH/vWLqQ7twMc4c5d3ES7LjGc1HmsB6mOYG2mwzKGkopM1id0lqdS30GXkZ3+/77S5oSfZAuwPQQnAGanbZhJP5QGmESPD8ZdKKZGJqJezMxthGZ0ks6JVeNP0lHNFvlLLwv/NN3ObvhHh0WkZVDmnPPWS+olqo/",
-=======
-  "bytecode": "H4sIAAAAAAAA/7VUwQ6CMAwdMKMTuYgX/YoSIHDk4I8sEr5jn65L2qxppgfZXkK6pd1r32NZoQIKjFrsVaRmwQj70CXkguigv0A1D4wGY8nyVUKxRvRNyT/DMJqIvoTz9wY5c/pDnBn44Yg8Txf4pRaPBvf8DtGZ0+e7qLBucG3EmRz/NqP30Ebmp141ar0JrSXzJ9UcXJvHIaK7EDmqbcV8OpNXV8arRK9ahXdEu/T9pxmA+lYu+EAecGiW5/V33J+/6Fj+nHObbLf1drOjXdfhZaVPHvxOvQGanh0hfQYAAA==",
   "debug_symbols": "dZBBDoMgEEXvMmsWaqpVr2KMQR0NCQGC0KQx3L2DltYuupnP8HmfzOww4+jXQahFb9B2O4xWSCnWQeqJO6EV3e6QxZLfoM0Z5OUp1Sn3U2qSEBgkbHAWMVKXHEo33KJy0CovJYMHl/54tBmuDnXckpsxQDWTUuAiJMZTYF86+482ZYKbqv7gJfE9dXwS9meyEJOs4KPEd7t4NV1c9zTJSZsxVk84e4sx6bIeql2RsaLsQ/ztBQ==",
->>>>>>> 2114ae22
   "file_map": {
     "50": {
       "source": "use std::option::Option;\n\ntrait MyDeserialize<let N: u32> {\n    fn deserialize(fields: [Field; N]) -> Self;\n}\n\nimpl MyDeserialize<1> for Field {\n    fn deserialize(fields: [Field; 1]) -> Self {\n        fields[0]\n    }\n}\n\npub fn storage_read<let N: u32>() -> [Field; N] {\n    std::mem::zeroed()\n}\n\nstruct PublicMutable<T> {\n    storage_slot: Field,\n}\n\nimpl<T> PublicMutable<T> {\n    pub fn new(storage_slot: Field) -> Self {\n        assert(storage_slot != 0, \"Storage slot 0 not allowed. Storage slots must start from 1.\");\n        PublicMutable { storage_slot }\n    }\n\n    pub fn read<let T_SERIALIZED_LEN: u32>(_self: Self) -> T\n    where\n        T: MyDeserialize<T_SERIALIZED_LEN>,\n    {\n        // storage_read returns slice here\n        let fields: [Field; T_SERIALIZED_LEN] = storage_read();\n        T::deserialize(fields)\n    }\n}\n\nfn main(value: Field) {\n    let ps: PublicMutable<Field> = PublicMutable::new(27);\n\n    // error here\n    assert(ps.read() == value);\n}\n",
