---
source: tooling/nargo_cli/tests/execute.rs
expression: expanded_code
---
use std::mem::zeroed;

pub struct BoundedVec4 {
    storage: [Field; 4],
    len: u32,
}

impl BoundedVec4 {
    pub fn new() -> Self {
        Self { storage: [0_Field; 4], len: 0_u32 }
    }

    pub fn push(&mut self, elem: Field) {
        {
<<<<<<< HEAD
            let i_3955: u32 = self.len;
            self.storage[i_3955] = elem;
=======
            let i_3831: u32 = self.len;
            self.storage[i_3831] = elem;
>>>>>>> 3c6914c1
        };
        self.len = self.len + 1_u32;
    }
}

pub struct PrivateKernelCircuitPublicInputs {
    pub l2_to_l1_msgs: [Field; 4],
    pub public_call_requests: [Field; 4],
}

pub struct FixtureBuilder {
    pub public_call_requests: BoundedVec4,
    pub counter: Field,
}

impl FixtureBuilder {
    pub fn new() -> Self {
        Self { public_call_requests: zeroed(), counter: 0_Field }
    }

    pub fn append_public_call_requests(&mut self) {
        for _ in 0_u32..4_u32 {
            self.public_call_requests.push(self.next_counter());
        }
    }

    fn next_counter(&mut self) -> Field {
        let counter: Field = self.counter;
        self.counter = self.counter + 1_Field;
        counter
    }
}

pub struct PrivateKernelCircuitPublicInputsComposer {
    pub l2_to_l1_msgs: [Field; 4],
    pub public_call_requests: [Field; 4],
}

impl PrivateKernelCircuitPublicInputsComposer {
    pub unconstrained fn sort_ordered_values(&mut self) {
        self.l2_to_l1_msgs = sort_by(self.l2_to_l1_msgs);
        self.public_call_requests = sort_by(self.public_call_requests);
    }
}

pub unconstrained fn sort_by(array: [Field; 4]) -> [Field; 4] {
    let result: [Field; 4] = array;
    get_sorting_index(array);
    result
}

unconstrained fn get_sorting_index(array: [Field; 4]) {
    let _: [Field; 4] = [0_Field; 4];
    let mut a: [Field; 4] = array;
    for i in 1_u32..4_u32 {
        for j in 0_u32..i {
            a[i] = a[j];
        }
    }
}

unconstrained fn main() {
    let mut previous_kernel: FixtureBuilder = FixtureBuilder::new();
    previous_kernel.append_public_call_requests();
    let mut output_composer: PrivateKernelCircuitPublicInputsComposer = PrivateKernelCircuitPublicInputsComposer {
        l2_to_l1_msgs: [0_Field; 4],
        public_call_requests: previous_kernel.public_call_requests.storage,
    };
    output_composer.sort_ordered_values();
    assert(previous_kernel.public_call_requests.storage[1_u32] == 1_Field, "equality");
}<|MERGE_RESOLUTION|>--- conflicted
+++ resolved
@@ -16,13 +16,8 @@
 
     pub fn push(&mut self, elem: Field) {
         {
-<<<<<<< HEAD
-            let i_3955: u32 = self.len;
-            self.storage[i_3955] = elem;
-=======
-            let i_3831: u32 = self.len;
-            self.storage[i_3831] = elem;
->>>>>>> 3c6914c1
+            let i_3945: u32 = self.len;
+            self.storage[i_3945] = elem;
         };
         self.len = self.len + 1_u32;
     }
