--- conflicted
+++ resolved
@@ -16,13 +16,8 @@
 
     pub fn push(&mut self, elem: Field) {
         {
-<<<<<<< HEAD
-            let i_4444: u32 = self.len;
-            self.storage[i_4444] = elem;
-=======
-            let i_4513: u32 = self.len;
-            self.storage[i_4513] = elem;
->>>>>>> 1c73ac05
+            let i_4512: u32 = self.len;
+            self.storage[i_4512] = elem;
         };
         self.len = self.len + 1_u32;
     }
