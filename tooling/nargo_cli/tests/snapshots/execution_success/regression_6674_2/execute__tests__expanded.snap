--- conflicted
+++ resolved
@@ -16,13 +16,8 @@
 
     pub fn push(&mut self, elem: Field) {
         {
-<<<<<<< HEAD
-            let i_3801: u32 = self.len;
-            self.storage[i_3801] = elem;
-=======
-            let i_3833: u32 = self.len;
-            self.storage[i_3833] = elem;
->>>>>>> 8146755d
+            let i_3836: u32 = self.len;
+            self.storage[i_3836] = elem;
         };
         self.len = self.len + 1_u32;
     }
