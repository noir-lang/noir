--- conflicted
+++ resolved
@@ -38,27 +38,11 @@
     "unconstrained func 0",
     "[Const { destination: Direct(2), bit_size: Integer(U32), value: 1 }, Const { destination: Direct(1), bit_size: Integer(U32), value: 32838 }, Const { destination: Direct(0), bit_size: Integer(U32), value: 3 }, Const { destination: Relative(2), bit_size: Integer(U32), value: 1 }, Const { destination: Relative(3), bit_size: Integer(U32), value: 0 }, CalldataCopy { destination_address: Direct(32836), size_address: Relative(2), offset_address: Relative(3) }, Cast { destination: Direct(32836), source: Direct(32836), bit_size: Integer(U1) }, Mov { destination: Relative(1), source: Direct(32836) }, Call { location: 14 }, Call { location: 15 }, Mov { destination: Direct(32837), source: Relative(1) }, Const { destination: Relative(2), bit_size: Integer(U32), value: 32837 }, Const { destination: Relative(3), bit_size: Integer(U32), value: 1 }, Stop { return_data: HeapVector { pointer: Relative(2), size: Relative(3) } }, Return, Call { location: 40 }, Mov { destination: Relative(2), source: Direct(1) }, BinaryIntOp { destination: Direct(1), op: Add, bit_size: U32, lhs: Direct(1), rhs: Direct(2) }, Const { destination: Relative(3), bit_size: Field, value: 1 }, Store { destination_pointer: Relative(2), source: Relative(3) }, Const { destination: Relative(4), bit_size: Field, value: 2 }, JumpIf { condition: Relative(1), location: 23 }, Jump { location: 25 }, Store { destination_pointer: Relative(2), source: Relative(4) }, Jump { location: 25 }, Load { destination: Relative(5), source_pointer: Relative(2) }, BinaryFieldOp { destination: Relative(2), op: Equals, lhs: Relative(5), rhs: Relative(3) }, JumpIf { condition: Relative(2), location: 36 }, Jump { location: 29 }, BinaryFieldOp { destination: Relative(2), op: Equals, lhs: Relative(5), rhs: Relative(4) }, JumpIf { condition: Relative(2), location: 33 }, Const { destination: Relative(3), bit_size: Integer(U32), value: 0 }, Trap { revert_data: HeapVector { pointer: Direct(1), size: Relative(3) } }, Const { destination: Relative(2), bit_size: Integer(U1), value: 1 }, Mov { destination: Relative(1), source: Relative(2) }, Jump { location: 39 }, Const { destination: Relative(2), bit_size: Integer(U1), value: 0 }, Mov { destination: Relative(1), source: Relative(2) }, Jump { location: 39 }, Return, Const { destination: Direct(32772), bit_size: Integer(U32), value: 30720 }, BinaryIntOp { destination: Direct(32771), op: LessThan, bit_size: U32, lhs: Direct(0), rhs: Direct(32772) }, JumpIf { condition: Direct(32771), location: 45 }, IndirectConst { destination_pointer: Direct(1), bit_size: Integer(U64), value: 17843811134343075018 }, Trap { revert_data: HeapVector { pointer: Direct(1), size: Direct(2) } }, Return]"
   ],
-<<<<<<< HEAD
-  "debug_symbols": "tZHLDoMgEEX/ZdYsgGof/krTGNSxISFoEJo0hn/v4KPqostu5jJczp2EGaHBKjxLbdtugOI+QuW0MfpZmq5WXneWbkfgqcgcCslAnqE4kdwmOfFZxCySJEYGK116h5jgXRwN6ZVD66GwwRgGL2XC9GjolZ3UK0cuZ4C2IaXAVhtMp8g2mv9GRS4WWJyzL54fefE/XvLrwktxOfAP6lSt3eGDY0pyWlUGl7YNtt65/t2vzrqg3nU1NsFhStq2JKjeM86y/BHTtA8=",
-  "file_map": {
-    "50": {
-      "source": "struct Context {\n    f: fn() -> bool,\n}\nfn main(c: bool) -> pub bool {\n    let mut ctx = Context { f: bar };\n    if c {\n        ctx.f = qux;\n    }\n    foo(&mut ctx)\n}\n\nfn foo(ctx: &mut Context) -> bool {\n    (ctx.f)()\n}\n\nfn bar() -> bool {\n    false\n}\n\nfn qux() -> bool {\n    true\n}\n",
-      "path": ""
-    }
-  },
+  "debug_symbols": "[debug_symbols]",
+  "file_map": "[file_map]",
   "expression_width": {
     "Bounded": {
       "width": 4
     }
   }
-=======
-  "debug_symbols": "[debug_symbols]",
-  "file_map": "[file_map]",
-  "names": [
-    "main"
-  ],
-  "brillig_names": [
-    "main"
-  ]
->>>>>>> 318ff16c
 }