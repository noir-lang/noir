---
source: tooling/nargo_cli/tests/execute.rs
expression: artifact
---
{
  "noir_version": "[noir_version]",
  "hash": "[hash]",
  "abi": {
    "parameters": [
      {
        "name": "c",
        "type": {
          "kind": "boolean"
        },
        "visibility": "private"
      }
    ],
    "return_type": {
      "abi_type": {
        "kind": "boolean"
      },
      "visibility": "public"
    },
    "error_types": {}
  },
  "bytecode": [
    "func 0",
    "current witness index : _13",
    "private parameters indices : [_0]",
    "public parameters indices : []",
    "return value indices : [_1]",
<<<<<<< HEAD
    "BLACKBOX::RANGE [_0]:1 bits []",
    "BRILLIG CALL func 0: inputs: [EXPR [ (1, _0) 0 ]], outputs: [_2]",
    "EXPR [ (1, _0, _2) (1, _3) -1 ]",
    "EXPR [ (1, _0, _3) 0 ]",
    "EXPR [ (-1, _0, _3) (1, _0) (1, _3) -1 ]",
    "EXPR [ (1, _1) (1, _3) -1 ]",
=======
    "BLACKBOX::RANGE [(_0, 1)] []",
    "BRILLIG CALL func 0: inputs: [EXPR [ (2, _0) 0 ]], outputs: [_2]",
    "EXPR [ (2, _0, _2) (1, _3) -1 ]",
    "EXPR [ (2, _0, _3) 0 ]",
    "BRILLIG CALL func 0: inputs: [EXPR [ (2, _0) -1 ]], outputs: [_4]",
    "EXPR [ (2, _0, _4) (-1, _4) (1, _5) -1 ]",
    "EXPR [ (2, _0, _5) (-1, _5) 0 ]",
    "BRILLIG CALL func 0: inputs: [EXPR [ (2, _0) -2 ]], outputs: [_6]",
    "EXPR [ (2, _0, _6) (-2, _6) (1, _7) -1 ]",
    "EXPR [ (2, _0, _7) (-2, _7) 0 ]",
    "EXPR [ (1, _3, _5) (-1, _3) (-1, _5) (-1, _8) 1 ]",
    "EXPR [ (2, _0) (-1, _9) 1 ]",
    "EXPR [ (-1, _7, _8) (1, _8) (-1, _10) 0 ]",
    "EXPR [ (1, _9, _10) (-4, _10) 0 ]",
    "EXPR [ (1, _7, _8) (1, _10) (-1, _11) 0 ]",
    "EXPR [ (-1, _3) (-1, _12) 1 ]",
    "EXPR [ (1, _8, _11) (-1, _13) 0 ]",
    "EXPR [ (-1, _12, _13) (1, _1) 0 ]",
>>>>>>> 2f33bcc8
    "unconstrained func 0",
    "[Const { destination: Direct(21), bit_size: Integer(U32), value: 1 }, Const { destination: Direct(20), bit_size: Integer(U32), value: 0 }, CalldataCopy { destination_address: Direct(0), size_address: Direct(21), offset_address: Direct(20) }, Const { destination: Direct(2), bit_size: Field, value: 0 }, BinaryFieldOp { destination: Direct(3), op: Equals, lhs: Direct(0), rhs: Direct(2) }, JumpIf { condition: Direct(3), location: 8 }, Const { destination: Direct(1), bit_size: Field, value: 1 }, BinaryFieldOp { destination: Direct(0), op: Div, lhs: Direct(1), rhs: Direct(0) }, Stop { return_data: HeapVector { pointer: Direct(20), size: Direct(21) } }]"
  ],
  "debug_symbols": "dZHbCoMwDIbfJde9MG7u9CpjSNU4CqVK1w6G+O6LqW564c2f5vCFJB2goSo+S+Pa7gW3+wCVN9aaZ2m7WgfTOY4Oo4LFLYMn4hCs8kz12pMLcHPRWgVvbaMUvXrtxAbtOZspINew5YatsTS9RvWns30UC5xhPB1/eLHlcZ/Ps8vM53je8A/2dG38ZmNALlSQix5Ej6KF6En0LHoRvYpilkyiMeGYeEwNMHXAqcU4zeuNrizNZ26jq1dXD59+ySz/0vuupiZ6muaVHG/wBQ==",
  "file_map": {
    "50": {
      "source": "struct Context {\n    f: fn() -> bool,\n}\nfn main(c: bool) -> pub bool {\n    let mut ctx = Context { f: bar };\n    if c {\n        ctx.f = qux;\n    }\n    foo(&mut ctx)\n}\n\nfn foo(ctx: &mut Context) -> bool {\n    (ctx.f)()\n}\n\nfn bar() -> bool {\n    false\n}\n\nfn qux() -> bool {\n    true\n}\n",
      "path": ""
    }
  },
  "expression_width": {
    "Bounded": {
      "width": 4
    }
  }
}<|MERGE_RESOLUTION|>--- conflicted
+++ resolved
@@ -29,15 +29,7 @@
     "private parameters indices : [_0]",
     "public parameters indices : []",
     "return value indices : [_1]",
-<<<<<<< HEAD
     "BLACKBOX::RANGE [_0]:1 bits []",
-    "BRILLIG CALL func 0: inputs: [EXPR [ (1, _0) 0 ]], outputs: [_2]",
-    "EXPR [ (1, _0, _2) (1, _3) -1 ]",
-    "EXPR [ (1, _0, _3) 0 ]",
-    "EXPR [ (-1, _0, _3) (1, _0) (1, _3) -1 ]",
-    "EXPR [ (1, _1) (1, _3) -1 ]",
-=======
-    "BLACKBOX::RANGE [(_0, 1)] []",
     "BRILLIG CALL func 0: inputs: [EXPR [ (2, _0) 0 ]], outputs: [_2]",
     "EXPR [ (2, _0, _2) (1, _3) -1 ]",
     "EXPR [ (2, _0, _3) 0 ]",
@@ -55,7 +47,6 @@
     "EXPR [ (-1, _3) (-1, _12) 1 ]",
     "EXPR [ (1, _8, _11) (-1, _13) 0 ]",
     "EXPR [ (-1, _12, _13) (1, _1) 0 ]",
->>>>>>> 2f33bcc8
     "unconstrained func 0",
     "[Const { destination: Direct(21), bit_size: Integer(U32), value: 1 }, Const { destination: Direct(20), bit_size: Integer(U32), value: 0 }, CalldataCopy { destination_address: Direct(0), size_address: Direct(21), offset_address: Direct(20) }, Const { destination: Direct(2), bit_size: Field, value: 0 }, BinaryFieldOp { destination: Direct(3), op: Equals, lhs: Direct(0), rhs: Direct(2) }, JumpIf { condition: Direct(3), location: 8 }, Const { destination: Direct(1), bit_size: Field, value: 1 }, BinaryFieldOp { destination: Direct(0), op: Div, lhs: Direct(1), rhs: Direct(0) }, Stop { return_data: HeapVector { pointer: Direct(20), size: Direct(21) } }]"
   ],
