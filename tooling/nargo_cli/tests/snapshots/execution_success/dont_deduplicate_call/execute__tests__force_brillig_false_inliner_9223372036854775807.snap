--- conflicted
+++ resolved
@@ -36,19 +36,11 @@
     "private parameters indices : [_0, _1]",
     "public parameters indices : []",
     "return value indices : []",
-<<<<<<< HEAD
     "BLACKBOX::RANGE [_1]:1 bits []",
-    "BRILLIG CALL func 0: PREDICATE = EXPR [ (1, _1) 0 ]",
-    "inputs: [Single(Expression { mul_terms: [], linear_combinations: [(1, Witness(0))], q_c: 0 })], outputs: [Simple(Witness(2))]",
-    "BLACKBOX::RANGE [_2]:1 bits []",
-    "BRILLIG CALL func 0: inputs: [Single(Expression { mul_terms: [], linear_combinations: [(1, Witness(0))], q_c: 0 })], outputs: [Simple(Witness(3))]",
-=======
-    "BLACKBOX::RANGE [(_1, 1)] []",
     "BRILLIG CALL func 0: PREDICATE: EXPR [ (1, _1) 0 ]",
     "inputs: [EXPR [ (1, _0) 0 ]], outputs: [_2]",
-    "BLACKBOX::RANGE [(_2, 1)] []",
+    "BLACKBOX::RANGE [_2]:1 bits []",
     "BRILLIG CALL func 0: inputs: [EXPR [ (1, _0) 0 ]], outputs: [_3]",
->>>>>>> 8146755d
     "EXPR [ (1, _3) -1 ]",
     "unconstrained func 0",
     "[Const { destination: Direct(2), bit_size: Integer(U32), value: 1 }, Const { destination: Direct(1), bit_size: Integer(U32), value: 32838 }, Const { destination: Direct(0), bit_size: Integer(U32), value: 3 }, Const { destination: Relative(2), bit_size: Integer(U32), value: 1 }, Const { destination: Relative(3), bit_size: Integer(U32), value: 0 }, CalldataCopy { destination_address: Direct(32836), size_address: Relative(2), offset_address: Relative(3) }, Mov { destination: Relative(1), source: Direct(32836) }, Call { location: 13 }, Call { location: 14 }, Mov { destination: Direct(32837), source: Relative(1) }, Const { destination: Relative(2), bit_size: Integer(U32), value: 32837 }, Const { destination: Relative(3), bit_size: Integer(U32), value: 1 }, Stop { return_data: HeapVector { pointer: Relative(2), size: Relative(3) } }, Return, Call { location: 18 }, Const { destination: Relative(2), bit_size: Integer(U1), value: 1 }, Mov { destination: Relative(1), source: Relative(2) }, Return, Const { destination: Direct(32772), bit_size: Integer(U32), value: 30720 }, BinaryIntOp { destination: Direct(32771), op: LessThan, bit_size: U32, lhs: Direct(0), rhs: Direct(32772) }, JumpIf { condition: Direct(32771), location: 23 }, IndirectConst { destination_pointer: Direct(1), bit_size: Integer(U64), value: 17843811134343075018 }, Trap { revert_data: HeapVector { pointer: Direct(1), size: Direct(2) } }, Return]"
