---
source: tooling/nargo_cli/tests/execute.rs
expression: artifact
---
{
  "noir_version": "[noir_version]",
  "hash": "[hash]",
  "abi": {
    "parameters": [
      {
        "name": "x",
        "type": {
          "kind": "field"
        },
        "visibility": "private"
      },
      {
        "name": "y",
        "type": {
          "kind": "field"
        },
        "visibility": "private"
      },
      {
        "name": "z",
        "type": {
          "kind": "field"
        },
        "visibility": "private"
      }
    ],
    "return_type": {
      "abi_type": {
        "kind": "field"
      },
      "visibility": "public"
    },
    "error_types": {
      "17843811134343075018": {
        "error_kind": "string",
        "string": "Stack too deep"
      }
    }
  },
<<<<<<< HEAD
  "bytecode": [
    "func 0",
    "current witness index : 3",
    "private parameters indices : [0, 1, 2]",
    "public parameters indices : []",
    "return value indices : [3]",
    "BRILLIG CALL func 0: inputs: [Single(Expression { mul_terms: [], linear_combinations: [(1, Witness(0))], q_c: 0 }), Single(Expression { mul_terms: [], linear_combinations: [(1, Witness(1))], q_c: 0 }), Single(Expression { mul_terms: [], linear_combinations: [(1, Witness(2))], q_c: 0 })], outputs: [Simple(Witness(3))]",
    "unconstrained func 0",
    "[Const { destination: Direct(2), bit_size: Integer(U32), value: 1 }, Const { destination: Direct(1), bit_size: Integer(U32), value: 32840 }, Const { destination: Direct(0), bit_size: Integer(U32), value: 3 }, Const { destination: Relative(4), bit_size: Integer(U32), value: 3 }, Const { destination: Relative(5), bit_size: Integer(U32), value: 0 }, CalldataCopy { destination_address: Direct(32836), size_address: Relative(4), offset_address: Relative(5) }, Mov { destination: Relative(1), source: Direct(32836) }, Mov { destination: Relative(2), source: Direct(32837) }, Mov { destination: Relative(3), source: Direct(32838) }, Call { location: 15 }, Call { location: 16 }, Mov { destination: Direct(32839), source: Relative(1) }, Const { destination: Relative(2), bit_size: Integer(U32), value: 32839 }, Const { destination: Relative(3), bit_size: Integer(U32), value: 1 }, Stop { return_data: HeapVector { pointer: Relative(2), size: Relative(3) } }, Return, Call { location: 32 }, Cast { destination: Relative(5), source: Relative(2), bit_size: Integer(U1) }, Cast { destination: Relative(4), source: Relative(5), bit_size: Field }, Cast { destination: Relative(5), source: Relative(4), bit_size: Integer(U1) }, Const { destination: Relative(4), bit_size: Integer(U1), value: 0 }, BinaryIntOp { destination: Relative(6), op: Equals, bit_size: U1, lhs: Relative(5), rhs: Relative(4) }, JumpIf { condition: Relative(6), location: 25 }, Const { destination: Relative(7), bit_size: Integer(U32), value: 0 }, Trap { revert_data: HeapVector { pointer: Direct(1), size: Relative(7) } }, BinaryFieldOp { destination: Relative(4), op: Add, lhs: Relative(1), rhs: Relative(1) }, BinaryFieldOp { destination: Relative(1), op: Sub, lhs: Relative(4), rhs: Relative(2) }, BinaryFieldOp { destination: Relative(2), op: Mul, lhs: Relative(1), rhs: Relative(3) }, BinaryFieldOp { destination: Relative(1), op: Div, lhs: Relative(2), rhs: Relative(4) }, BinaryFieldOp { destination: Relative(2), op: Mul, lhs: Relative(1), rhs: Relative(4) }, Mov { destination: Relative(1), source: Relative(2) }, Return, Const { destination: Direct(32772), bit_size: Integer(U32), value: 30720 }, BinaryIntOp { destination: Direct(32771), op: LessThan, bit_size: U32, lhs: Direct(0), rhs: Direct(32772) }, JumpIf { condition: Direct(32771), location: 37 }, IndirectConst { destination_pointer: Direct(1), bit_size: Integer(U64), value: 17843811134343075018 }, Trap { revert_data: HeapVector { pointer: Direct(1), size: Direct(2) } }, Return]"
  ],
  "debug_symbols": "ldLdCoMgGAbge/mOO8i//m5ljLCyEMTCajCie5+OGs0JwxPxEx89eN8NOtGsQy11P85Q3TZQY8sXOWo7bXsCjZFKyaG+HkPqFpS/788T126cF24WqDAuExC6szuSWd9LJaBi6X5PABXRoowVOP0jKPIFihY4WpBoQaMFCwqWnyLDvsiCovj8UVJfBDMnGB2C4J88gpkTRk/BSl8EM6c0PQSl7EvsdnpwI3mjxFHaftXtpcPLcxJenScztqJbjXDFvnTatYfghOT2Wfv0Cw==",
=======
  "bytecode": "H4sIAAAAAAAA/9VWwW7DIAyFQNaxqdq0nXbbZTtTtVNy5LCt34Fa5Tvy6W1UW3lx4dCWHGoJgbF5fjYWiVYnMcehaW1hTwr7BJr9bbIqiOXn5KnvhGdVkKcGnuZsQeSrRDImsfdNs6O5ArspWAAn4pbEb/2mdWoqhfmvHWHamfHrefD9gnB++xEfc+G4S9KxyfgM27C3/oQNe+yfbI/H8aLG9SvEGmTbjzw4rhOxCvdL4wTf0v3+nuE/yDPV4ZN0fuTx7vEc+qTuLIdhBYbL7IcyOXu+vwfCS3HF+LXw/xA8F2pau1CI55vIH2NJjqzrxDpnw7zlO8x6lThrMrhGnfeEvQCXfZcJG58bepLfUNtPOQXa9zdI044fLkP4tUr/zFiwo/8X6U/AH3MMV/Lsmrjq1rGLP3G/3+yi7A8l6nQAJD3+Yp0JAAA=",
  "debug_symbols": "nZLNroMgEEbfZdYs5E+rr9I0BhUbEoKG6k1ujO9+B5Feu+iGDUcczzcSZoNBd+uzNW6cXtDcN+i8sdY8Wzv1ajGTw7cbFGGhFTSUAL1F1AcYlhiCRrAIHiEiJDQcUUIjEJgiEZhSIjCl2ncCqV27eK1Dt0t//KtZee0WaNxqLYEfZdfjo9es3MFFeawWBLQbkBg4GqvD007+7eK7ylh9yoyXb13m+ILm+LJKfsly/Nu7fy0yfM7o6XOWc34uRfJlneELkS5PCPnhP3CneuM/JnIPSd6ozupzO66uv1SX3zlV0kTPfur1sHodki5jjeudM8Krxx66/QE=",
>>>>>>> 2114ae22
  "file_map": {
    "50": {
      "source": "// Tests a very simple program.\n//\n// The features being tested are:\n// Binary addition, multiplication, division, constant modulo\n// x = 3, y = 4, z = 5\nfn main(x: Field, y: Field, z: Field) -> pub Field {\n    //cast\n    assert(y as u1 == 0);\n\n    let a = x + x; // 3 + 3 = 6\n    let b = a - y; // 6 - 4 = 2\n    let c = b * z; // 2 * 5 = 10\n    let d = c / a; // 10 / 6 (This uses field inversion, so we test it by multiplying by `a`)\n    d * a\n}\n",
      "path": ""
    }
  },
  "names": [
    "main"
  ],
  "brillig_names": [
    "main"
  ]
}<|MERGE_RESOLUTION|>--- conflicted
+++ resolved
@@ -42,22 +42,17 @@
       }
     }
   },
-<<<<<<< HEAD
   "bytecode": [
     "func 0",
-    "current witness index : 3",
-    "private parameters indices : [0, 1, 2]",
+    "current witness index : _3",
+    "private parameters indices : [_0, _1, _2]",
     "public parameters indices : []",
-    "return value indices : [3]",
+    "return value indices : [_3]",
     "BRILLIG CALL func 0: inputs: [Single(Expression { mul_terms: [], linear_combinations: [(1, Witness(0))], q_c: 0 }), Single(Expression { mul_terms: [], linear_combinations: [(1, Witness(1))], q_c: 0 }), Single(Expression { mul_terms: [], linear_combinations: [(1, Witness(2))], q_c: 0 })], outputs: [Simple(Witness(3))]",
     "unconstrained func 0",
     "[Const { destination: Direct(2), bit_size: Integer(U32), value: 1 }, Const { destination: Direct(1), bit_size: Integer(U32), value: 32840 }, Const { destination: Direct(0), bit_size: Integer(U32), value: 3 }, Const { destination: Relative(4), bit_size: Integer(U32), value: 3 }, Const { destination: Relative(5), bit_size: Integer(U32), value: 0 }, CalldataCopy { destination_address: Direct(32836), size_address: Relative(4), offset_address: Relative(5) }, Mov { destination: Relative(1), source: Direct(32836) }, Mov { destination: Relative(2), source: Direct(32837) }, Mov { destination: Relative(3), source: Direct(32838) }, Call { location: 15 }, Call { location: 16 }, Mov { destination: Direct(32839), source: Relative(1) }, Const { destination: Relative(2), bit_size: Integer(U32), value: 32839 }, Const { destination: Relative(3), bit_size: Integer(U32), value: 1 }, Stop { return_data: HeapVector { pointer: Relative(2), size: Relative(3) } }, Return, Call { location: 32 }, Cast { destination: Relative(5), source: Relative(2), bit_size: Integer(U1) }, Cast { destination: Relative(4), source: Relative(5), bit_size: Field }, Cast { destination: Relative(5), source: Relative(4), bit_size: Integer(U1) }, Const { destination: Relative(4), bit_size: Integer(U1), value: 0 }, BinaryIntOp { destination: Relative(6), op: Equals, bit_size: U1, lhs: Relative(5), rhs: Relative(4) }, JumpIf { condition: Relative(6), location: 25 }, Const { destination: Relative(7), bit_size: Integer(U32), value: 0 }, Trap { revert_data: HeapVector { pointer: Direct(1), size: Relative(7) } }, BinaryFieldOp { destination: Relative(4), op: Add, lhs: Relative(1), rhs: Relative(1) }, BinaryFieldOp { destination: Relative(1), op: Sub, lhs: Relative(4), rhs: Relative(2) }, BinaryFieldOp { destination: Relative(2), op: Mul, lhs: Relative(1), rhs: Relative(3) }, BinaryFieldOp { destination: Relative(1), op: Div, lhs: Relative(2), rhs: Relative(4) }, BinaryFieldOp { destination: Relative(2), op: Mul, lhs: Relative(1), rhs: Relative(4) }, Mov { destination: Relative(1), source: Relative(2) }, Return, Const { destination: Direct(32772), bit_size: Integer(U32), value: 30720 }, BinaryIntOp { destination: Direct(32771), op: LessThan, bit_size: U32, lhs: Direct(0), rhs: Direct(32772) }, JumpIf { condition: Direct(32771), location: 37 }, IndirectConst { destination_pointer: Direct(1), bit_size: Integer(U64), value: 17843811134343075018 }, Trap { revert_data: HeapVector { pointer: Direct(1), size: Direct(2) } }, Return]"
   ],
-  "debug_symbols": "ldLdCoMgGAbge/mOO8i//m5ljLCyEMTCajCie5+OGs0JwxPxEx89eN8NOtGsQy11P85Q3TZQY8sXOWo7bXsCjZFKyaG+HkPqFpS/788T126cF24WqDAuExC6szuSWd9LJaBi6X5PABXRoowVOP0jKPIFihY4WpBoQaMFCwqWnyLDvsiCovj8UVJfBDMnGB2C4J88gpkTRk/BSl8EM6c0PQSl7EvsdnpwI3mjxFHaftXtpcPLcxJenScztqJbjXDFvnTatYfghOT2Wfv0Cw==",
-=======
-  "bytecode": "H4sIAAAAAAAA/9VWwW7DIAyFQNaxqdq0nXbbZTtTtVNy5LCt34Fa5Tvy6W1UW3lx4dCWHGoJgbF5fjYWiVYnMcehaW1hTwr7BJr9bbIqiOXn5KnvhGdVkKcGnuZsQeSrRDImsfdNs6O5ArspWAAn4pbEb/2mdWoqhfmvHWHamfHrefD9gnB++xEfc+G4S9KxyfgM27C3/oQNe+yfbI/H8aLG9SvEGmTbjzw4rhOxCvdL4wTf0v3+nuE/yDPV4ZN0fuTx7vEc+qTuLIdhBYbL7IcyOXu+vwfCS3HF+LXw/xA8F2pau1CI55vIH2NJjqzrxDpnw7zlO8x6lThrMrhGnfeEvQCXfZcJG58bepLfUNtPOQXa9zdI044fLkP4tUr/zFiwo/8X6U/AH3MMV/Lsmrjq1rGLP3G/3+yi7A8l6nQAJD3+Yp0JAAA=",
   "debug_symbols": "nZLNroMgEEbfZdYs5E+rr9I0BhUbEoKG6k1ujO9+B5Feu+iGDUcczzcSZoNBd+uzNW6cXtDcN+i8sdY8Wzv1ajGTw7cbFGGhFTSUAL1F1AcYlhiCRrAIHiEiJDQcUUIjEJgiEZhSIjCl2ncCqV27eK1Dt0t//KtZee0WaNxqLYEfZdfjo9es3MFFeawWBLQbkBg4GqvD007+7eK7ylh9yoyXb13m+ILm+LJKfsly/Nu7fy0yfM7o6XOWc34uRfJlneELkS5PCPnhP3CneuM/JnIPSd6ozupzO66uv1SX3zlV0kTPfur1sHodki5jjeudM8Krxx66/QE=",
->>>>>>> 2114ae22
   "file_map": {
     "50": {
       "source": "// Tests a very simple program.\n//\n// The features being tested are:\n// Binary addition, multiplication, division, constant modulo\n// x = 3, y = 4, z = 5\nfn main(x: Field, y: Field, z: Field) -> pub Field {\n    //cast\n    assert(y as u1 == 0);\n\n    let a = x + x; // 3 + 3 = 6\n    let b = a - y; // 6 - 4 = 2\n    let c = b * z; // 2 * 5 = 10\n    let d = c / a; // 10 / 6 (This uses field inversion, so we test it by multiplying by `a`)\n    d * a\n}\n",
