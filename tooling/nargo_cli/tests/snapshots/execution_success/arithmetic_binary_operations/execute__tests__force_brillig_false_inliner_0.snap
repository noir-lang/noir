---
source: tooling/nargo_cli/tests/execute.rs
expression: artifact
---
{
  "noir_version": "[noir_version]",
  "hash": "[hash]",
  "abi": {
    "parameters": [
      {
        "name": "x",
        "type": {
          "kind": "field"
        },
        "visibility": "private"
      },
      {
        "name": "y",
        "type": {
          "kind": "field"
        },
        "visibility": "private"
      },
      {
        "name": "z",
        "type": {
          "kind": "field"
        },
        "visibility": "private"
      }
    ],
    "return_type": {
      "abi_type": {
        "kind": "field"
      },
      "visibility": "public"
    },
    "error_types": {}
  },
  "bytecode": [
    "func 0",
    "current witness index : _13",
    "private parameters indices : [_0, _1, _2]",
    "public parameters indices : []",
    "return value indices : [_3]",
    "BRILLIG CALL func 0: inputs: [EXPR [ (1, _1) 0 ], EXPR [ 2 ]], outputs: [_4, _5]",
    "BLACKBOX::RANGE [_4]:253 bits []",
    "EXPR [ (1, _1) (-2, _4) (-1, _5) 0 ]",
    "EXPR [ (-1, _4) (-1, _6) 10944121435919637611123202872628637544274182200208017171849102093287904247808 ]",
    "BLACKBOX::RANGE [_6]:253 bits []",
    "BRILLIG CALL func 1: inputs: [EXPR [ (-1, _4) 10944121435919637611123202872628637544274182200208017171849102093287904247808 ]], outputs: [_7]",
    "EXPR [ (-1, _4, _7) (10944121435919637611123202872628637544274182200208017171849102093287904247808, _7) (1, _8) -1 ]",
    "EXPR [ (-1, _4, _8) (10944121435919637611123202872628637544274182200208017171849102093287904247808, _8) 0 ]",
    "EXPR [ (1, _5, _8) (-1, _9) 0 ]",
    "BLACKBOX::RANGE [_9]:0 bits []",
    "EXPR [ (1, _5) 0 ]",
    "BRILLIG CALL func 1: inputs: [EXPR [ (2, _0) 0 ]], outputs: [_10]",
    "EXPR [ (2, _0, _10) -1 ]",
    "EXPR [ (2, _0, _2) (-1, _1, _2) (-1, _11) 0 ]",
    "EXPR [ (1, _10, _11) (-1, _12) 0 ]",
    "EXPR [ (2, _0) (-1, _13) 0 ]",
    "EXPR [ (-1, _12, _13) (1, _3) 0 ]",
    "unconstrained func 0",
    "[Const { destination: Direct(10), bit_size: Integer(U32), value: 2 }, Const { destination: Direct(11), bit_size: Integer(U32), value: 0 }, CalldataCopy { destination_address: Direct(0), size_address: Direct(10), offset_address: Direct(11) }, BinaryFieldOp { destination: Direct(2), op: IntegerDiv, lhs: Direct(0), rhs: Direct(1) }, BinaryFieldOp { destination: Direct(1), op: Mul, lhs: Direct(2), rhs: Direct(1) }, BinaryFieldOp { destination: Direct(1), op: Sub, lhs: Direct(0), rhs: Direct(1) }, Mov { destination: Direct(0), source: Direct(2) }, Stop { return_data: HeapVector { pointer: Direct(11), size: Direct(10) } }]",
    "unconstrained func 1",
    "[Const { destination: Direct(21), bit_size: Integer(U32), value: 1 }, Const { destination: Direct(20), bit_size: Integer(U32), value: 0 }, CalldataCopy { destination_address: Direct(0), size_address: Direct(21), offset_address: Direct(20) }, Const { destination: Direct(2), bit_size: Field, value: 0 }, BinaryFieldOp { destination: Direct(3), op: Equals, lhs: Direct(0), rhs: Direct(2) }, JumpIf { condition: Direct(3), location: 8 }, Const { destination: Direct(1), bit_size: Field, value: 1 }, BinaryFieldOp { destination: Direct(0), op: Div, lhs: Direct(1), rhs: Direct(0) }, Stop { return_data: HeapVector { pointer: Direct(20), size: Direct(21) } }]"
  ],
<<<<<<< HEAD
  "debug_symbols": "nZLPjoQgDMbfpWcPyh8dfZXNxqDihISgYWCTjfHdt1aZnTnMhcv3AeVXStoNJj3Ee2/cvDyg+9pg8MZac+/tMqpgFoen215A2vbBa41H8BJHalVeuwCdi9YW8KNspEuPVTnyoDxGywK0m9Ax4WysPlZ78U+Xn1HG2gtmvH7iMocXVQ4vm8TXLIe/Pd9vRQbPWXXxnOX8n0uReNlm8EKk5gkh3/hv3KnR+LeJgRI6LLgiZaScVJBK0pq0Ib2RtieFMENDukZjp/HTMAF2osIMzX6U640arL6mdI5ufBna8LumSBrr1S+jnqLXR7kUww/8AQ==",
  "file_map": {
    "50": {
      "source": "// Tests a very simple program.\n//\n// The features being tested are:\n// Binary addition, multiplication, division, constant modulo\n// x = 3, y = 4, z = 5\nfn main(x: Field, y: Field, z: Field) -> pub Field {\n    //cast\n    assert(y as u1 == 0);\n\n    let a = x + x; // 3 + 3 = 6\n    let b = a - y; // 6 - 4 = 2\n    let c = b * z; // 2 * 5 = 10\n    let d = c / a; // 10 / 6 (This uses field inversion, so we test it by multiplying by `a`)\n    d * a\n}\n",
      "path": ""
    }
  },
  "expression_width": {
    "Bounded": {
      "width": 4
    }
  }
=======
  "debug_symbols": "[debug_symbols]",
  "file_map": "[file_map]",
  "names": [
    "main"
  ],
  "brillig_names": [
    "directive_integer_quotient",
    "directive_invert"
  ]
>>>>>>> 318ff16c
}<|MERGE_RESOLUTION|>--- conflicted
+++ resolved
@@ -65,28 +65,11 @@
     "unconstrained func 1",
     "[Const { destination: Direct(21), bit_size: Integer(U32), value: 1 }, Const { destination: Direct(20), bit_size: Integer(U32), value: 0 }, CalldataCopy { destination_address: Direct(0), size_address: Direct(21), offset_address: Direct(20) }, Const { destination: Direct(2), bit_size: Field, value: 0 }, BinaryFieldOp { destination: Direct(3), op: Equals, lhs: Direct(0), rhs: Direct(2) }, JumpIf { condition: Direct(3), location: 8 }, Const { destination: Direct(1), bit_size: Field, value: 1 }, BinaryFieldOp { destination: Direct(0), op: Div, lhs: Direct(1), rhs: Direct(0) }, Stop { return_data: HeapVector { pointer: Direct(20), size: Direct(21) } }]"
   ],
-<<<<<<< HEAD
-  "debug_symbols": "nZLPjoQgDMbfpWcPyh8dfZXNxqDihISgYWCTjfHdt1aZnTnMhcv3AeVXStoNJj3Ee2/cvDyg+9pg8MZac+/tMqpgFoen215A2vbBa41H8BJHalVeuwCdi9YW8KNspEuPVTnyoDxGywK0m9Ax4WysPlZ78U+Xn1HG2gtmvH7iMocXVQ4vm8TXLIe/Pd9vRQbPWXXxnOX8n0uReNlm8EKk5gkh3/hv3KnR+LeJgRI6LLgiZaScVJBK0pq0Ib2RtieFMENDukZjp/HTMAF2osIMzX6U640arL6mdI5ufBna8LumSBrr1S+jnqLXR7kUww/8AQ==",
-  "file_map": {
-    "50": {
-      "source": "// Tests a very simple program.\n//\n// The features being tested are:\n// Binary addition, multiplication, division, constant modulo\n// x = 3, y = 4, z = 5\nfn main(x: Field, y: Field, z: Field) -> pub Field {\n    //cast\n    assert(y as u1 == 0);\n\n    let a = x + x; // 3 + 3 = 6\n    let b = a - y; // 6 - 4 = 2\n    let c = b * z; // 2 * 5 = 10\n    let d = c / a; // 10 / 6 (This uses field inversion, so we test it by multiplying by `a`)\n    d * a\n}\n",
-      "path": ""
-    }
-  },
+  "debug_symbols": "[debug_symbols]",
+  "file_map": "[file_map]",
   "expression_width": {
     "Bounded": {
       "width": 4
     }
   }
-=======
-  "debug_symbols": "[debug_symbols]",
-  "file_map": "[file_map]",
-  "names": [
-    "main"
-  ],
-  "brillig_names": [
-    "directive_integer_quotient",
-    "directive_invert"
-  ]
->>>>>>> 318ff16c
 }