--- conflicted
+++ resolved
@@ -30,22 +30,17 @@
       }
     }
   },
-<<<<<<< HEAD
   "bytecode": [
     "func 0",
-    "current witness index : 1",
-    "private parameters indices : [0, 1]",
+    "current witness index : _1",
+    "private parameters indices : [_0, _1]",
     "public parameters indices : []",
     "return value indices : []",
     "BRILLIG CALL func 0: inputs: [Single(Expression { mul_terms: [], linear_combinations: [(1, Witness(0))], q_c: 0 }), Single(Expression { mul_terms: [], linear_combinations: [(1, Witness(1))], q_c: 0 })], outputs: []",
     "unconstrained func 0",
     "[Const { destination: Direct(2), bit_size: Integer(U32), value: 1 }, Const { destination: Direct(1), bit_size: Integer(U32), value: 32838 }, Const { destination: Direct(0), bit_size: Integer(U32), value: 3 }, Const { destination: Relative(3), bit_size: Integer(U32), value: 2 }, Const { destination: Relative(4), bit_size: Integer(U32), value: 0 }, CalldataCopy { destination_address: Direct(32836), size_address: Relative(3), offset_address: Relative(4) }, Mov { destination: Relative(1), source: Direct(32836) }, Mov { destination: Relative(2), source: Direct(32837) }, Call { location: 13 }, Call { location: 14 }, Const { destination: Relative(1), bit_size: Integer(U32), value: 32838 }, Const { destination: Relative(2), bit_size: Integer(U32), value: 0 }, Stop { return_data: HeapVector { pointer: Relative(1), size: Relative(2) } }, Return, Call { location: 33 }, BinaryFieldOp { destination: Relative(3), op: Add, lhs: Relative(1), rhs: Relative(2) }, Const { destination: Relative(4), bit_size: Field, value: 3 }, BinaryFieldOp { destination: Relative(5), op: Equals, lhs: Relative(3), rhs: Relative(4) }, JumpIf { condition: Relative(5), location: 21 }, Const { destination: Relative(6), bit_size: Integer(U32), value: 0 }, Trap { revert_data: HeapVector { pointer: Direct(1), size: Relative(6) } }, BinaryFieldOp { destination: Relative(3), op: Mul, lhs: Relative(1), rhs: Relative(2) }, Const { destination: Relative(1), bit_size: Field, value: 2 }, BinaryFieldOp { destination: Relative(2), op: Equals, lhs: Relative(3), rhs: Relative(1) }, JumpIf { condition: Relative(2), location: 27 }, Const { destination: Relative(4), bit_size: Integer(U32), value: 0 }, Trap { revert_data: HeapVector { pointer: Direct(1), size: Relative(4) } }, Const { destination: Relative(1), bit_size: Integer(U32), value: 2 }, Mov { destination: Relative(2), source: Direct(0) }, BinaryIntOp { destination: Direct(0), op: Add, bit_size: U32, lhs: Direct(0), rhs: Relative(1) }, Call { location: 39 }, Mov { destination: Direct(0), source: Relative(0) }, Return, Const { destination: Direct(32772), bit_size: Integer(U32), value: 30720 }, BinaryIntOp { destination: Direct(32771), op: LessThan, bit_size: U32, lhs: Direct(0), rhs: Direct(32772) }, JumpIf { condition: Direct(32771), location: 38 }, IndirectConst { destination_pointer: Direct(1), bit_size: Integer(U64), value: 17843811134343075018 }, Trap { revert_data: HeapVector { pointer: Direct(1), size: Direct(2) } }, Return, Call { location: 33 }, Return]"
   ],
-  "debug_symbols": "lZPBCoQgFEX/5a1b+LLM+pVhCCsLQSysBobo38eGBqJx8zbilXMeotwNOt2sQ21cP85QPTawY6sWM7qQtj2BxhtrzVBfj4EdC+Zffp6UO+K8KL9AlYkEtOugyjHYvbE6bNn+TABFjBfZyRfszhdEXhL5ksanjMhjjJd48lLc+TTGl+XJI8vvAqcKGVXIqYKgCtFPRuQ/g/89qyQbJdXgjGwgzdhDeilvVGP12bR+de2leMt70rcOTn5sdbd6fbTxUsTjtpwnXIaxYfQH",
-=======
-  "bytecode": "H4sIAAAAAAAA/7VVvc7CMAx0aPN9BAQDiImJBcQWKH8jAzxIBOpz8OgowhauSRECx1KVVHbuLucmNfAIg0+MEscOvAbVHHH0v8VKEcvn1Gky6WyYbKA9KLfE0Yn1MV8obtgJXk38g9/sXGJ/ivorxzAz4K8Jv8yD7/8R53Rr4oPgHUDz8PI1lOPf2BlzXczTfIhzJ/By9J1r0vZtnNBPXH3c64z5wX2FN2tlv0FPc0VcFvEstPfbitqJ0PeXydcRwwXBBUJv5wMfjb6Pa8mV8tGIHNVOhb5c5zrlY9nijfadlboPQOjhUSRqqC6eowXOB4k6ij48/1XlTX9f+4P3xFcgvoVX7Zzfivo5vveEfurN8Uud9T6s6irUYRuu180lyN7HaLub4vsdJm+MHZ0JAAA=",
   "debug_symbols": "nZJBjoQgEEXvUmsWIGIrV+l0DCp2SAgaWieZGO4+heCMvZik44Ynlu/7F7XBoLv12Ro3Ti+Q9w06b6w1z9ZOvVrM5PDtBjQeTIBkBFgFskDcEuqEZkdBExhIjihAlgieUCaIhCoBUwSiTmh2cJqAKSIEAkeVdvFaxyanbth4Vl67BaRbrSXwpey6f/Saldu5KI9TSkC7AYmBo7E6PgXyZ9P/1bLKrmC/svjYrsps3+gFu2bZrqsLdtNkm1FxQWeMHz5/L//Am+qNf1uTEJO8UZ3V+Tqurj9Nl+/5mBxrNvup18PqdUw67Rqed84Jrx8h/u0H",
->>>>>>> 2114ae22
   "file_map": {
     "50": {
       "source": "fn main(x: Field, y: Field) {\n    let mut z = x + y;\n    assert(z == 3);\n    z = x * y;\n    assert(z == 2);\n\n    regression_3057();\n}\n// Ensure parsing parenthesized lvalues works\nfn regression_3057() {\n    let mut array = [[0, 1], [2, 3]];\n    (array[0])[1] = 2;\n    assert(array[0][1] == 2);\n}\n",
