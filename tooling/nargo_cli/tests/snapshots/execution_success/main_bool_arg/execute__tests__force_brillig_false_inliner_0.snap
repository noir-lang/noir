---
source: tooling/nargo_cli/tests/execute.rs
expression: artifact
---
{
  "noir_version": "[noir_version]",
  "hash": "[hash]",
  "abi": {
    "parameters": [
      {
        "name": "x",
        "type": {
          "kind": "boolean"
        },
        "visibility": "private"
      },
      {
        "name": "y",
        "type": {
          "kind": "array",
          "length": 2,
          "type": {
            "kind": "boolean"
          }
        },
        "visibility": "private"
      }
    ],
    "return_type": null,
    "error_types": {}
  },
  "bytecode": [
    "func 0",
    "current witness index : _3",
    "private parameters indices : [_0, _1, _2]",
    "public parameters indices : []",
    "return value indices : []",
    "BLACKBOX::RANGE [_1]:1 bits []",
    "BLACKBOX::RANGE [_2]:1 bits []",
    "EXPR [ (1, _0) -1 ]",
    "BRILLIG CALL func 0: inputs: [EXPR [ (1, _1) (-1, _2) 0 ]], outputs: [_3]",
    "EXPR [ (1, _1, _3) (-1, _2, _3) -1 ]",
    "unconstrained func 0",
    "[Const { destination: Direct(21), bit_size: Integer(U32), value: 1 }, Const { destination: Direct(20), bit_size: Integer(U32), value: 0 }, CalldataCopy { destination_address: Direct(0), size_address: Direct(21), offset_address: Direct(20) }, Const { destination: Direct(2), bit_size: Field, value: 0 }, BinaryFieldOp { destination: Direct(3), op: Equals, lhs: Direct(0), rhs: Direct(2) }, JumpIf { condition: Direct(3), location: 8 }, Const { destination: Direct(1), bit_size: Field, value: 1 }, BinaryFieldOp { destination: Direct(0), op: Div, lhs: Direct(1), rhs: Direct(0) }, Stop { return_data: HeapVector { pointer: Direct(20), size: Direct(21) } }]"
  ],
<<<<<<< HEAD
  "debug_symbols": "pZHRCsIwDEX/Jc99WHXTuV8RGV2XjUJpS9cKMvbvZmPVKQiiL02Tm5NA7ggtNrGvlensANV5hMYrrVVfaytFUNZQdZwYpLQOHpFKsNGJcsKjCVCZqDWDq9BxaRqcMEsMwpOaMUDTUqSBndI4/yb2pLPPaHlY2fL4gIuvaZ7xFedZ8RN/Sjzf/7f/jb9QJqTyL/eGHTUy2EOVM8jpnebRXolG4+pHF43c2BNuLinJQOetxDZ6nEcvGi27Aw==",
  "file_map": {
    "50": {
      "source": "fn main(x: bool, y: [bool; 2]) {\n    if x {\n        assert(1 != 2);\n    }\n\n    assert(x);\n    assert(y[0] != y[1]);\n}\n",
      "path": ""
    }
  },
  "expression_width": {
    "Bounded": {
      "width": 4
    }
  }
=======
  "debug_symbols": "[debug_symbols]",
  "file_map": "[file_map]",
  "names": [
    "main"
  ],
  "brillig_names": [
    "directive_invert"
  ]
>>>>>>> 318ff16c
}<|MERGE_RESOLUTION|>--- conflicted
+++ resolved
@@ -43,27 +43,11 @@
     "unconstrained func 0",
     "[Const { destination: Direct(21), bit_size: Integer(U32), value: 1 }, Const { destination: Direct(20), bit_size: Integer(U32), value: 0 }, CalldataCopy { destination_address: Direct(0), size_address: Direct(21), offset_address: Direct(20) }, Const { destination: Direct(2), bit_size: Field, value: 0 }, BinaryFieldOp { destination: Direct(3), op: Equals, lhs: Direct(0), rhs: Direct(2) }, JumpIf { condition: Direct(3), location: 8 }, Const { destination: Direct(1), bit_size: Field, value: 1 }, BinaryFieldOp { destination: Direct(0), op: Div, lhs: Direct(1), rhs: Direct(0) }, Stop { return_data: HeapVector { pointer: Direct(20), size: Direct(21) } }]"
   ],
-<<<<<<< HEAD
-  "debug_symbols": "pZHRCsIwDEX/Jc99WHXTuV8RGV2XjUJpS9cKMvbvZmPVKQiiL02Tm5NA7ggtNrGvlensANV5hMYrrVVfaytFUNZQdZwYpLQOHpFKsNGJcsKjCVCZqDWDq9BxaRqcMEsMwpOaMUDTUqSBndI4/yb2pLPPaHlY2fL4gIuvaZ7xFedZ8RN/Sjzf/7f/jb9QJqTyL/eGHTUy2EOVM8jpnebRXolG4+pHF43c2BNuLinJQOetxDZ6nEcvGi27Aw==",
-  "file_map": {
-    "50": {
-      "source": "fn main(x: bool, y: [bool; 2]) {\n    if x {\n        assert(1 != 2);\n    }\n\n    assert(x);\n    assert(y[0] != y[1]);\n}\n",
-      "path": ""
-    }
-  },
+  "debug_symbols": "[debug_symbols]",
+  "file_map": "[file_map]",
   "expression_width": {
     "Bounded": {
       "width": 4
     }
   }
-=======
-  "debug_symbols": "[debug_symbols]",
-  "file_map": "[file_map]",
-  "names": [
-    "main"
-  ],
-  "brillig_names": [
-    "directive_invert"
-  ]
->>>>>>> 318ff16c
 }