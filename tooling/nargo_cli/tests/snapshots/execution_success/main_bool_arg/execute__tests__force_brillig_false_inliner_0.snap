---
source: tooling/nargo_cli/tests/execute.rs
expression: artifact
---
{
  "noir_version": "[noir_version]",
  "hash": "[hash]",
  "abi": {
    "parameters": [
      {
        "name": "x",
        "type": {
          "kind": "boolean"
        },
        "visibility": "private"
      },
      {
        "name": "y",
        "type": {
          "kind": "array",
          "length": 2,
          "type": {
            "kind": "boolean"
          }
        },
        "visibility": "private"
      }
    ],
    "return_type": null,
    "error_types": {}
  },
<<<<<<< HEAD
  "bytecode": [
    "func 0",
    "current witness index : 3",
    "private parameters indices : [0, 1, 2]",
    "public parameters indices : []",
    "return value indices : []",
    "BLACKBOX::RANGE [(_1, 1)] []",
    "BLACKBOX::RANGE [(_2, 1)] []",
    "EXPR [ (1, _0) -1 ]",
    "BRILLIG CALL func 0: inputs: [Single(Expression { mul_terms: [], linear_combinations: [(1, Witness(1)), (-1, Witness(2))], q_c: 0 })], outputs: [Simple(Witness(3))]",
    "EXPR [ (1, _1, _3) (-1, _2, _3) -1 ]",
    "unconstrained func 0",
    "[Const { destination: Direct(21), bit_size: Integer(U32), value: 1 }, Const { destination: Direct(20), bit_size: Integer(U32), value: 0 }, CalldataCopy { destination_address: Direct(0), size_address: Direct(21), offset_address: Direct(20) }, Const { destination: Direct(2), bit_size: Field, value: 0 }, BinaryFieldOp { destination: Direct(3), op: Equals, lhs: Direct(0), rhs: Direct(2) }, JumpIf { condition: Direct(3), location: 8 }, Const { destination: Direct(1), bit_size: Field, value: 1 }, BinaryFieldOp { destination: Direct(0), op: Div, lhs: Direct(1), rhs: Direct(0) }, Stop { return_data: HeapVector { pointer: Direct(20), size: Direct(21) } }]"
  ],
  "debug_symbols": "lY7JCoMwEIbfZc4eTO1GXqUUyTKRgZCELIUSfPdGUZDSS2/z/RtTQaMs00jO+AT8UcF6JTJ516jCaZVSEG6hlEXMwO/XDtDpdtzmDgxZBH7p52cHw68469mWZ2z4Kpz/KzSQkaylaTy+2eSXiCSkxQ1Ncerg5nfYnb0foleoS8RlafXa/Ac=",
=======
  "bytecode": "H4sIAAAAAAAA/7WS3Q6CMAyF2QZRr4X3WNkG3R2vInG8/yOocY1NxSvLSZbuhxy+ns00b7nn6Orc1LURg/ZsrVy0Xmr1/wm4V/BTjGUeCwS4+TGvmHxM64SAkDDdRwyhYMQ5r3n2GWIosKUctmrWCkYuq8xtFLmtHpfnvbsjm3fKATgGruX74mxlGM3ncf8ShXgRdWDnTjFP8u+P8fennR4HNu9FnzybRYmB/OgeuuZbVpzRt2fBZ/T5QLK4nX+RrrX2bI/yfACB8ZRhaQUAAA==",
  "debug_symbols": "pZHRCsIwDEX/Jc99WHXTuV8RGV2XjUJpS9cKMvbvZmPVKQiiL02Tm5NA7ggtNrGvlensANV5hMYrrVVfaytFUNZQdZwYpLQOHpFKsNGJcsKjCVCZqDWDq9BxaRqcMEsMwpOaMUDTUqSBndI4/yb2pLPPaHlY2fL4gIuvaZ7xFedZ8RN/Sjzf/7f/jb9QJqTyL/eGHTUy2EOVM8jpnebRXolG4+pHF43c2BNuLinJQOetxDZ6nEcvGi27Aw==",
>>>>>>> 2114ae22
  "file_map": {
    "50": {
      "source": "fn main(x: bool, y: [bool; 2]) {\n    if x {\n        assert(1 != 2);\n    }\n\n    assert(x);\n    assert(y[0] != y[1]);\n}\n",
      "path": ""
    }
  },
  "names": [
    "main"
  ],
  "brillig_names": [
    "directive_invert"
  ]
}<|MERGE_RESOLUTION|>--- conflicted
+++ resolved
@@ -29,11 +29,10 @@
     "return_type": null,
     "error_types": {}
   },
-<<<<<<< HEAD
   "bytecode": [
     "func 0",
-    "current witness index : 3",
-    "private parameters indices : [0, 1, 2]",
+    "current witness index : _3",
+    "private parameters indices : [_0, _1, _2]",
     "public parameters indices : []",
     "return value indices : []",
     "BLACKBOX::RANGE [(_1, 1)] []",
@@ -44,11 +43,7 @@
     "unconstrained func 0",
     "[Const { destination: Direct(21), bit_size: Integer(U32), value: 1 }, Const { destination: Direct(20), bit_size: Integer(U32), value: 0 }, CalldataCopy { destination_address: Direct(0), size_address: Direct(21), offset_address: Direct(20) }, Const { destination: Direct(2), bit_size: Field, value: 0 }, BinaryFieldOp { destination: Direct(3), op: Equals, lhs: Direct(0), rhs: Direct(2) }, JumpIf { condition: Direct(3), location: 8 }, Const { destination: Direct(1), bit_size: Field, value: 1 }, BinaryFieldOp { destination: Direct(0), op: Div, lhs: Direct(1), rhs: Direct(0) }, Stop { return_data: HeapVector { pointer: Direct(20), size: Direct(21) } }]"
   ],
-  "debug_symbols": "lY7JCoMwEIbfZc4eTO1GXqUUyTKRgZCELIUSfPdGUZDSS2/z/RtTQaMs00jO+AT8UcF6JTJ516jCaZVSEG6hlEXMwO/XDtDpdtzmDgxZBH7p52cHw68469mWZ2z4Kpz/KzSQkaylaTy+2eSXiCSkxQ1Ncerg5nfYnb0foleoS8RlafXa/Ac=",
-=======
-  "bytecode": "H4sIAAAAAAAA/7WS3Q6CMAyF2QZRr4X3WNkG3R2vInG8/yOocY1NxSvLSZbuhxy+ns00b7nn6Orc1LURg/ZsrVy0Xmr1/wm4V/BTjGUeCwS4+TGvmHxM64SAkDDdRwyhYMQ5r3n2GWIosKUctmrWCkYuq8xtFLmtHpfnvbsjm3fKATgGruX74mxlGM3ncf8ShXgRdWDnTjFP8u+P8fennR4HNu9FnzybRYmB/OgeuuZbVpzRt2fBZ/T5QLK4nX+RrrX2bI/yfACB8ZRhaQUAAA==",
   "debug_symbols": "pZHRCsIwDEX/Jc99WHXTuV8RGV2XjUJpS9cKMvbvZmPVKQiiL02Tm5NA7ggtNrGvlensANV5hMYrrVVfaytFUNZQdZwYpLQOHpFKsNGJcsKjCVCZqDWDq9BxaRqcMEsMwpOaMUDTUqSBndI4/yb2pLPPaHlY2fL4gIuvaZ7xFedZ8RN/Sjzf/7f/jb9QJqTyL/eGHTUy2EOVM8jpnebRXolG4+pHF43c2BNuLinJQOetxDZ6nEcvGi27Aw==",
->>>>>>> 2114ae22
   "file_map": {
     "50": {
       "source": "fn main(x: bool, y: [bool; 2]) {\n    if x {\n        assert(1 != 2);\n    }\n\n    assert(x);\n    assert(y[0] != y[1]);\n}\n",
