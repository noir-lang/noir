--- conflicted
+++ resolved
@@ -44,27 +44,11 @@
     "unconstrained func 0",
     "[Const { destination: Direct(2), bit_size: Integer(U32), value: 1 }, Const { destination: Direct(1), bit_size: Integer(U32), value: 32839 }, Const { destination: Direct(0), bit_size: Integer(U32), value: 3 }, Const { destination: Relative(3), bit_size: Integer(U32), value: 3 }, Const { destination: Relative(4), bit_size: Integer(U32), value: 0 }, CalldataCopy { destination_address: Direct(32836), size_address: Relative(3), offset_address: Relative(4) }, Cast { destination: Direct(32836), source: Direct(32836), bit_size: Integer(U1) }, Cast { destination: Direct(32837), source: Direct(32837), bit_size: Integer(U1) }, Cast { destination: Direct(32838), source: Direct(32838), bit_size: Integer(U1) }, Mov { destination: Relative(1), source: Direct(32836) }, Const { destination: Relative(2), bit_size: Integer(U32), value: 32837 }, Const { destination: Relative(4), bit_size: Integer(U32), value: 2 }, Mov { destination: Relative(3), source: Direct(1) }, Const { destination: Relative(5), bit_size: Integer(U32), value: 3 }, BinaryIntOp { destination: Direct(1), op: Add, bit_size: U32, lhs: Direct(1), rhs: Relative(5) }, IndirectConst { destination_pointer: Relative(3), bit_size: Integer(U32), value: 1 }, BinaryIntOp { destination: Relative(5), op: Add, bit_size: U32, lhs: Relative(3), rhs: Direct(2) }, Mov { destination: Direct(32771), source: Relative(2) }, Mov { destination: Direct(32772), source: Relative(5) }, Mov { destination: Direct(32773), source: Relative(4) }, Call { location: 27 }, Mov { destination: Relative(2), source: Relative(3) }, Call { location: 38 }, Call { location: 39 }, Const { destination: Relative(1), bit_size: Integer(U32), value: 32839 }, Const { destination: Relative(2), bit_size: Integer(U32), value: 0 }, Stop { return_data: HeapVector { pointer: Relative(1), size: Relative(2) } }, BinaryIntOp { destination: Direct(32775), op: Add, bit_size: U32, lhs: Direct(32771), rhs: Direct(32773) }, Mov { destination: Direct(32776), source: Direct(32771) }, Mov { destination: Direct(32777), source: Direct(32772) }, BinaryIntOp { destination: Direct(32778), op: Equals, bit_size: U32, lhs: Direct(32776), rhs: Direct(32775) }, JumpIf { condition: Direct(32778), location: 37 }, Load { destination: Direct(32774), source_pointer: Direct(32776) }, Store { destination_pointer: Direct(32777), source: Direct(32774) }, BinaryIntOp { destination: Direct(32776), op: Add, bit_size: U32, lhs: Direct(32776), rhs: Direct(2) }, BinaryIntOp { destination: Direct(32777), op: Add, bit_size: U32, lhs: Direct(32777), rhs: Direct(2) }, Jump { location: 30 }, Return, Return, Call { location: 57 }, Const { destination: Relative(3), bit_size: Integer(U1), value: 1 }, JumpIf { condition: Relative(1), location: 44 }, Const { destination: Relative(4), bit_size: Integer(U32), value: 0 }, Trap { revert_data: HeapVector { pointer: Direct(1), size: Relative(4) } }, Const { destination: Relative(1), bit_size: Integer(U32), value: 1 }, BinaryIntOp { destination: Relative(4), op: Add, bit_size: U32, lhs: Relative(2), rhs: Relative(1) }, Load { destination: Relative(3), source_pointer: Relative(4) }, Const { destination: Relative(1), bit_size: Integer(U32), value: 2 }, BinaryIntOp { destination: Relative(5), op: Add, bit_size: U32, lhs: Relative(2), rhs: Relative(1) }, Load { destination: Relative(4), source_pointer: Relative(5) }, BinaryIntOp { destination: Relative(1), op: Equals, bit_size: U1, lhs: Relative(3), rhs: Relative(4) }, Const { destination: Relative(2), bit_size: Integer(U1), value: 0 }, BinaryIntOp { destination: Relative(3), op: Equals, bit_size: U1, lhs: Relative(1), rhs: Relative(2) }, JumpIf { condition: Relative(3), location: 56 }, Const { destination: Relative(4), bit_size: Integer(U32), value: 0 }, Trap { revert_data: HeapVector { pointer: Direct(1), size: Relative(4) } }, Return, Const { destination: Direct(32772), bit_size: Integer(U32), value: 30720 }, BinaryIntOp { destination: Direct(32771), op: LessThan, bit_size: U32, lhs: Direct(0), rhs: Direct(32772) }, JumpIf { condition: Direct(32771), location: 62 }, IndirectConst { destination_pointer: Direct(1), bit_size: Integer(U64), value: 17843811134343075018 }, Trap { revert_data: HeapVector { pointer: Direct(1), size: Direct(2) } }, Return]"
   ],
-<<<<<<< HEAD
-  "debug_symbols": "pZLRioQgFIbf5Vx7kaXZ9CoRYWWDIBaOLizhu+8xa2d2YWHZvfFTj9/vAd1hVmO4D9ou6wPabofRaWP0fTDrJL1eLe7uUKSB4UgJMJpRZlQZDNoSwTPqDAFthWgybgc4pjAEzSgzqgyWgSksRgJXD4N3SqUWXprCVjfplPXQ2mAMgTdpwnHosUl70EuH1YKAsjMSAxdtVJpF8rSLn9WmPt1GfMr81zYt6KnTgv/Jv10+rf53/ze/x5WctPvyyDElOS1Ho87lEuz0UvXv21W5Psnm1knNwamU9Pwp+JpdKUglegIUdzouSF32Md38AQ==",
-  "file_map": {
-    "50": {
-      "source": "fn main(x: bool, y: [bool; 2]) {\n    if x {\n        assert(1 != 2);\n    }\n\n    assert(x);\n    assert(y[0] != y[1]);\n}\n",
-      "path": ""
-    }
-  },
+  "debug_symbols": "[debug_symbols]",
+  "file_map": "[file_map]",
   "expression_width": {
     "Bounded": {
       "width": 4
     }
   }
-=======
-  "debug_symbols": "[debug_symbols]",
-  "file_map": "[file_map]",
-  "names": [
-    "main"
-  ],
-  "brillig_names": [
-    "main"
-  ]
->>>>>>> 318ff16c
 }