--- conflicted
+++ resolved
@@ -60,27 +60,11 @@
     "unconstrained func 0",
     "[Const { destination: Direct(21), bit_size: Integer(U32), value: 1 }, Const { destination: Direct(20), bit_size: Integer(U32), value: 0 }, CalldataCopy { destination_address: Direct(0), size_address: Direct(21), offset_address: Direct(20) }, Const { destination: Direct(2), bit_size: Field, value: 0 }, BinaryFieldOp { destination: Direct(3), op: Equals, lhs: Direct(0), rhs: Direct(2) }, JumpIf { condition: Direct(3), location: 8 }, Const { destination: Direct(1), bit_size: Field, value: 1 }, BinaryFieldOp { destination: Direct(0), op: Div, lhs: Direct(1), rhs: Direct(0) }, Stop { return_data: HeapVector { pointer: Direct(20), size: Direct(21) } }]"
   ],
-<<<<<<< HEAD
-  "debug_symbols": "nZHBDoMgDIbfpWcOOuc0vsqyGMRqSAgQBJPF+O6rRDY9LFl2+aH9+wEtC/TYhbGVejATNPcFOieVkmOrjOBeGk3ZZWWQwtY7RErBwSfKcofaQ6ODUgxmrkIsmizXcfXckZsxQN3TSgcOUuG2W9mHzr6j1WVn6+INlz/TeVbueJ6X//BFlfi6OvEPiriQ7jQvuFAhgyLqNWoJDXVwi1pFraHZWpm5k7xTuM95CFocxu6fNjnpY6wzAvvgcLsyevSIFw==",
-  "file_map": {
-    "50": {
-      "source": "fn main(a: i16, mut b: i16) -> pub i16 {\n    for _ in 0..7 {\n        if b == -13461 {\n            b = if b == 28165 {\n                (((8724006435340102799_i64 >> 4976821465038191667_i64) as i16) + 9004_i16)\n            } else {\n                a\n            };\n        };\n        b = -8670_i16;\n    }\n    b\n}\n",
-      "path": ""
-    }
-  },
+  "debug_symbols": "[debug_symbols]",
+  "file_map": "[file_map]",
   "expression_width": {
     "Bounded": {
       "width": 4
     }
   }
-=======
-  "debug_symbols": "[debug_symbols]",
-  "file_map": "[file_map]",
-  "names": [
-    "main"
-  ],
-  "brillig_names": [
-    "directive_invert"
-  ]
->>>>>>> 318ff16c
 }