--- conflicted
+++ resolved
@@ -37,11 +37,10 @@
     "return_type": null,
     "error_types": {}
   },
-<<<<<<< HEAD
   "bytecode": [
     "func 0",
-    "current witness index : 68",
-    "private parameters indices : [0, 1, 2, 3, 4, 5, 6, 7, 8, 9, 10, 11, 12, 13, 14, 15, 16, 17, 18, 19, 20, 21, 22, 23, 24, 25, 26, 27, 28, 29, 30, 31, 32, 33, 34, 35, 36]",
+    "current witness index : _68",
+    "private parameters indices : [_0, _1, _2, _3, _4, _5, _6, _7, _8, _9, _10, _11, _12, _13, _14, _15, _16, _17, _18, _19, _20, _21, _22, _23, _24, _25, _26, _27, _28, _29, _30, _31, _32, _33, _34, _35, _36]",
     "public parameters indices : []",
     "return value indices : []",
     "BLACKBOX::RANGE [(_0, 8)] []",
@@ -115,11 +114,7 @@
     "EXPR [ (-1, _35) (1, _67) 0 ]",
     "EXPR [ (-1, _36) (1, _68) 0 ]"
   ],
-  "debug_symbols": "ldVBCoMwEIXhu8zaha3OpPUqpZSoUQIhStRCEe/eKApSunnLyeTP5ltkptqUU/uyvukGKh4zua7So+18nGbK1HY29Nqv4zDqMFLBKiHjayqUWhJqrDPxLF2eCWW3f/fv6X7/kspvcAeDPEWDCxpc0SBDgxwNGA0EDRQaoNI5Ks2oNKPSjEozKs2oNKPSjEozKs2oNKPSgkoLKi2otKDSgkoLKi2otKDSgkoLJh2HMljnbPs6/zLx+K2D1aUz+9hMvjptx09/bI6+D11l6imY9aVtF5//Ag==",
-=======
-  "bytecode": "H4sIAAAAAAAA/9Wa52rjQBRG5XidOL335iR2eplRsUapTmHfY8067/8Iey+WQGQ/2B/75ccdOMicgOHAOJbuuBGN14fws3zdEJrlVVf7i2sANwFcE7gfwLWAmwRuCrg2cNPAzQA3C9wccPPALQC3CNwScMvArQC3CtwacOvAbQC3CdwWcNvA7QC3C9wecPvAHQB3CFwHuCPgjoE7Aa5bc62SKPp7r9f3+Ne9Xb2u9nJPOBXOhHPhQrgUroRr4Ua4Fe4EJ3ghFhIhFTKhL+RCEArhXngQHoUn4Vl4EQbCq/AmvEfjz219TZTXQXlNXD9NR3k88on/5eJiGDKXZsN+8MFnIfsdhyQZhTTkxbDIXeHTZOQ/syL5dOPVqr2X+7/le7z3ct/ZPElsPjXSPEVsPjPS3CY2nxtpniY2XxhpniE2XxppniU2XxlpniM2Xxtpnic23xhpXiA23xppXiQ23xlpXiI2OyPNy8Rmb6R5hdgcG2leJTYnRprXiM2pkeZ1YnNmpHmD2Nw30rxJbM6NNG8Rm4OR5m1ic2GkeYfYfG+keZfY/GCkeY/Y/GikeZ/Y/GSk+YDY/Gyk+ZDY/GKkuUNsHhhpPiI2vxppPiY2vxlpPiE2vxtp7hKbP4jN1Vm4rl6tvzo7b5Z/17NkPVutfsehZ1F6NqNnFTq711m2znZ11qmzP52F6WxIZyU6O9BnaX221GctffbQe3G9N9V7Nb130e9y/W7T//WdaPw7Af1s6F7pRv9efwCuidAPDCMAAA==",
   "debug_symbols": "jdLNioMwFAXgd8naRfy5N9O+yjBI1FgCIUqqA0V890aPtnYhdHVM4vmUSybRmGq8lda33V1cfydRBeucvZWuq/VgOx93pzkR+7IcgjFxSxzOY6vXwfhBXP3oXCL+tRvXl+699msOOsRTmQjjm5gRbK0zy9OcvNvyvEpq6yr1KtPX7cv+5VTyWT07r2dS8gZkMs3fwvdAql5ARkfgLy50bcPHwEWu4r8mIv9Z2fyyRiERKSJD5IgCQQhGKASUAgpBISgEhaAQFIJCUAgKQSEoDIWhMBSGwlAYCkNhKAyFF2VeBhasrpzZblk7+vpw6YZHv5/s17IPXW2aMZhlXutZnOAT",
->>>>>>> 2114ae22
   "file_map": {
     "50": {
       "source": "fn main(x: [u8; 5], result: [u8; 32]) {\n    let digest = std::hash::blake3(x);\n    assert(digest == result);\n}\n",
