--- conflicted
+++ resolved
@@ -40,11 +40,10 @@
       }
     }
   },
-<<<<<<< HEAD
   "bytecode": [
     "func 0",
-    "current witness index : 24",
-    "private parameters indices : [0, 1, 2]",
+    "current witness index : _23",
+    "private parameters indices : [_0, _1, _2]",
     "public parameters indices : []",
     "return value indices : []",
     "INIT (id: 0, len: 2, witnesses: [_0, _1])",
@@ -72,25 +71,19 @@
     "MEM (id: 0, read at: EXPR [ (1, _11) 0 ], value: EXPR [ (1, _16) 0 ]) ",
     "MEM (id: 0, read at: EXPR [ (1, _14) 0 ], value: EXPR [ (1, _17) 0 ]) ",
     "INIT (id: 1, len: 4, witnesses: [_13, _15, _16, _17])",
-    "EXPR [ (-1, _18) 4 ]",
-    "INIT (id: 2, len: 3, witnesses: [_11, _10, _18])",
-    "MEM (id: 2, read at: EXPR [ (1, _2) 0 ], value: EXPR [ (1, _19) 0 ]) ",
-    "MEM (id: 1, read at: EXPR [ (1, _19) 0 ], value: EXPR [ (1, _20) 0 ]) ",
-    "EXPR [ (1, _19) (-1, _21) 1 ]",
-    "MEM (id: 1, read at: EXPR [ (1, _21) 0 ], value: EXPR [ (1, _22) 0 ]) ",
-    "EXPR [ (1, _20) -5 ]",
-    "EXPR [ (-1, _23) 5 ]",
-    "INIT (id: 3, len: 2, witnesses: [_23, _22])",
-    "MEM (id: 3, read at: EXPR [ (1, _2) 0 ], value: EXPR [ (1, _24) 0 ]) ",
-    "EXPR [ (1, _24) -2 ]",
+    "EXPR [ (2, _2) (-1, _18) 0 ]",
+    "MEM (id: 1, read at: EXPR [ (1, _18) 0 ], value: EXPR [ (1, _19) 0 ]) ",
+    "EXPR [ (1, _18) (-1, _20) 1 ]",
+    "MEM (id: 1, read at: EXPR [ (1, _20) 0 ], value: EXPR [ (1, _21) 0 ]) ",
+    "EXPR [ (1, _19) -5 ]",
+    "EXPR [ (-1, _22) 5 ]",
+    "INIT (id: 2, len: 2, witnesses: [_22, _21])",
+    "MEM (id: 2, read at: EXPR [ (1, _2) 0 ], value: EXPR [ (1, _23) 0 ]) ",
+    "EXPR [ (1, _23) -2 ]",
     "unconstrained func 0",
     "[Const { destination: Direct(10), bit_size: Integer(U32), value: 2 }, Const { destination: Direct(11), bit_size: Integer(U32), value: 0 }, CalldataCopy { destination_address: Direct(0), size_address: Direct(10), offset_address: Direct(11) }, BinaryFieldOp { destination: Direct(2), op: IntegerDiv, lhs: Direct(0), rhs: Direct(1) }, BinaryFieldOp { destination: Direct(1), op: Mul, lhs: Direct(2), rhs: Direct(1) }, BinaryFieldOp { destination: Direct(1), op: Sub, lhs: Direct(0), rhs: Direct(1) }, Mov { destination: Direct(0), source: Direct(2) }, Stop { return_data: HeapVector { pointer: Direct(11), size: Direct(10) } }]"
   ],
-  "debug_symbols": "lZXbisMgFEX/xec8aIyX5FeGoeRiihCSYJKBIfTfa0uE1krDfvN41lJhc3AnnWm268WO/bSQ6mcnw9TWq51GX+2EPbeWuR4f1bLWbiWVZBkxY+cX8paR3g6GVILefjOSYzjH8ALDBYbLFC5EwFWEq6+4ohGuMbzEcEZBnoF8MlitDr4UMc+/82XMJ6NlNAiMfdwgYCMZMFM0GDqPDQUb+sz4eFUy6ZwXh5EXPJ4xChsMNnLY4LBRwIaADQkbCjY0bMCZczhzfpp5PIM8nbmUwVA6NjhsFLAhTgzN3gxfNM4Og71eXj8yv/1XO1s3gznKfhvbl+76P4dO8Gc3tabbnHmc9Oz54+8=",
-=======
-  "bytecode": "H4sIAAAAAAAA/+1Z23KCMBBdQIvipVq1vjr9goSLwFu/o2/Vwkt/s/2vljHRNEYezK7TjOyMs5joejg5e0DiwSHWv68XcRyI7MMpPDgPOf8qMrML7iu1ErZN0yqPK57wdxaXuyJjabbbFrzgWZF9xEWSVEVa5OWuzFnJ06TidVYmtSgWINbqGfjQecHiIECoVR+iMsC1rc3lgcqF5KcvCQlEbgY2GoCAkLArFzoWC817iKLpEy2kLjgMcSOtBTM1COJas0scMLtAaTpqjA8EGMmBXivO6iD8/S2d1wf3nDcUeSAJkc7bDGw0ANjOi3C5PjpvCHiONgA3nDeEznl9+P8YhwQYyYFaOm/ehtNW+BHeOcfEwudUa+WC8CO4kfBtBTWCzkkxOaDCOAZHnHQMaE667wRFh3ECjjjUFHAvHS4KauoAxkdMjF3n02GcdQvlRkfNMTHKxxvyuVDj/03LNmqYw3kg71DEmDsUT4jE+GDeoUEjnkgcmBxQYVwQYKQQ5x8ybcW5BNz7FRfFuXQA4wqIxEnZRbb/qNpw2gr/Ge+cs+Zq5cOp0ZvaK3GsjquB9Nt3/cB2DY40xRrQmqJWb4sCDbNJaOpY/zg2m759fX6rnxtdmJNcDEQeihwp84j7qvFQw4Ncn4VwHpGBB52/nuF73oX3vpbbPuu11J0Y5mTNhcgqXnkeP1IIkY/tIwAA",
   "debug_symbols": "pZTbjoMgEED/hWceHJSL/ZXNpqEWGxKChmqTjem/78jIbvuwyUZf5gh4hosjC7u6y3w7+9gPd3b6WNgl+RD87RyGzk5+iNi7PDkrzfOUnMMu9jKO1miTixM7xTkEzh42zPml+2hj5mQTjlacuXhFYsLeB7c+PfmvXf2tKthcpX5k+W9bymLrI7audthGb3YrD9ntDhuqogPsmR10+WRgxEF/z/yibjZfNPVBXx3095y/UKr42hzzDbz5n9iynU9v/ykDPGjORI51jk2OMkeFaTjT7FRzZnJsc4SKAATUcdeAPtY9YAJcA0gCpsCKAk3AJAaBWVqctSIAQRBqQkOQBEXQBENo1yLFZWMawGXWsFFsXPez1sDDJm8vwW0XUz/H7uWemr7GMlJusjENnbvOya1nlcfw9L4B",
->>>>>>> 2114ae22
   "file_map": {
     "50": {
       "source": "fn main(mut array: [Field; 2], i: u32) {\n    assert_eq(array[i - 1], 5);\n    assert_eq(array[i], 10);\n\n    array[i] = 2;\n\n    let array2 = [array, array];\n\n    assert_eq(array2[0][0], 5);\n    assert_eq(array2[0][i], 2);\n    assert_eq(array2[i][0], 5);\n    assert_eq(array2[i][i], 2);\n}\n",
