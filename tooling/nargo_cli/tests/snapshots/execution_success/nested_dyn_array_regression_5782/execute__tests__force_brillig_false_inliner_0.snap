--- conflicted
+++ resolved
@@ -73,25 +73,11 @@
     "MEM (id: 2, read at: EXPR [ (1, _2) 0 ], value: EXPR [ (1, _19) 0 ]) ",
     "EXPR [ (1, _19) -2 ]"
   ],
-<<<<<<< HEAD
-  "debug_symbols": "pZTBboQgEED/Zc4cBBXQX2kag4obEoKG1SaN8d872HG7e2iy0YtPGN44ILBCb9vl1rgwjHeoP1Zoo/Pe3Ro/dmZ2Y8DedWNwNJs5Wotd8BRHazLRhhnqsHjP4Mv4ZR90n0zYOZuI0YyBDT0SEw7O2/S2sT87+1+VnFwpH3L5tl2Wh62u2Co7YWtFdlVesqsTNueadM5P+Zl6+Geq5+r45VyLi/6Z74u8IF8U+UVfXvTPrL+Q8vCVvuZr/uJ/Yst0Lr6cc+C40AwEDmeQQ50zKKDGKZQoMZB4Ahio/alxazKo9ifPcHsiko3FcEHMiQWxJEqiImpi9UuREVM+LESkfFiKyIkFMeUrtjT76EzrLV1VwxK6p5tr/p6OyHG3TXHsbL9Em2a/x3A9fgA=",
-  "file_map": {
-    "50": {
-      "source": "fn main(mut array: [Field; 2], i: u32) {\n    assert_eq(array[i - 1], 5);\n    assert_eq(array[i], 10);\n\n    array[i] = 2;\n\n    let array2 = [array, array];\n\n    assert_eq(array2[0][0], 5);\n    assert_eq(array2[0][i], 2);\n    assert_eq(array2[i][0], 5);\n    assert_eq(array2[i][i], 2);\n}\n",
-      "path": ""
-    }
-  },
+  "debug_symbols": "[debug_symbols]",
+  "file_map": "[file_map]",
   "expression_width": {
     "Bounded": {
       "width": 4
     }
   }
-=======
-  "debug_symbols": "[debug_symbols]",
-  "file_map": "[file_map]",
-  "names": [
-    "main"
-  ],
-  "brillig_names": []
->>>>>>> 318ff16c
 }