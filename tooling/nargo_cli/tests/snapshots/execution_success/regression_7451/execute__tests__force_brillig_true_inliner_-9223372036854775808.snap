---
source: tooling/nargo_cli/tests/execute.rs
expression: artifact
---
{
  "noir_version": "[noir_version]",
  "hash": "[hash]",
  "abi": {
    "parameters": [
      {
        "name": "x",
        "type": {
          "kind": "integer",
          "sign": "unsigned",
          "width": 8
        },
        "visibility": "private"
      }
    ],
    "return_type": null,
    "error_types": {
      "17843811134343075018": {
        "error_kind": "string",
        "string": "Stack too deep"
      }
    }
  },
<<<<<<< HEAD
  "bytecode": [
    "func 0",
    "current witness index : 0",
    "private parameters indices : [0]",
    "public parameters indices : []",
    "return value indices : []",
    "BRILLIG CALL func 0: inputs: [Single(Expression { mul_terms: [], linear_combinations: [(1, Witness(0))], q_c: 0 })], outputs: []",
    "unconstrained func 0",
    "[Const { destination: Direct(2), bit_size: Integer(U32), value: 1 }, Const { destination: Direct(1), bit_size: Integer(U32), value: 32837 }, Const { destination: Direct(0), bit_size: Integer(U32), value: 3 }, Const { destination: Relative(2), bit_size: Integer(U32), value: 1 }, Const { destination: Relative(3), bit_size: Integer(U32), value: 0 }, CalldataCopy { destination_address: Direct(32836), size_address: Relative(2), offset_address: Relative(3) }, Cast { destination: Direct(32836), source: Direct(32836), bit_size: Integer(U8) }, Mov { destination: Relative(1), source: Direct(32836) }, Call { location: 13 }, Call { location: 14 }, Const { destination: Relative(1), bit_size: Integer(U32), value: 32837 }, Const { destination: Relative(2), bit_size: Integer(U32), value: 0 }, Stop { return_data: HeapVector { pointer: Relative(1), size: Relative(2) } }, Return, Call { location: 21 }, Const { destination: Relative(2), bit_size: Integer(U8), value: 1 }, BinaryIntOp { destination: Relative(3), op: Equals, bit_size: U8, lhs: Relative(1), rhs: Relative(2) }, JumpIf { condition: Relative(3), location: 20 }, Const { destination: Relative(4), bit_size: Integer(U32), value: 0 }, Trap { revert_data: HeapVector { pointer: Direct(1), size: Relative(4) } }, Return, Const { destination: Direct(32772), bit_size: Integer(U32), value: 30720 }, BinaryIntOp { destination: Direct(32771), op: LessThan, bit_size: U32, lhs: Direct(0), rhs: Direct(32772) }, JumpIf { condition: Direct(32771), location: 26 }, IndirectConst { destination_pointer: Direct(1), bit_size: Integer(U64), value: 17843811134343075018 }, Trap { revert_data: HeapVector { pointer: Direct(1), size: Direct(2) } }, Return]"
  ],
  "debug_symbols": "lZDLCsMgEEX/ZdYuYiCP5ldCCSaZBEFUfBSK+O8dSxfSnZth7jDnLk6CE/d4b1JfxsOyJlDmEEEaTSllBruTSsl7q8/QlcGH77+3Qpfog3ABFj6NDFCftM0d8ZdUCMvQ5ScDPjYTUzMxNxOPNiJTegknxa7wJ+mK+qichbfFP33WmQPP6LCIrBzSXHvO+pFqqfoD",
=======
  "bytecode": "H4sIAAAAAAAA/7VUzQrCMAxuXUXr0IM/F32JjG1sxx18keLoc/TRZZDQGKoH1wZGUpJ++b5kVKtoGr0RZ5WomdDDOmsyYkGS6C+jmgd6i37D8lVGsVb0zYk/QtfbhL6M/FuLmCXnQ5gF8GGHOM8Q8aUWxTzVyTvLd2SxrNljnuITxlbcKbH/gvuBS4I/9apR601o5Vx0Pi6NVp87M6xHit9W1F8FT1NoZmeGq0SvWsU3x4T8/YcRgPpWIc6BZsDNsDyvv+P58EXH9CdPP7jGt8673s1z93JyTovxf+sN84P9zakGAAA=",
  "debug_symbols": "dZDdCoQgEIXfZa69yKCf7VUiwmoKQVRMF5bw3Xfsh9qLvZnjePyOzGww4RCWXurZrNC0GwxOKiWXXplReGk03W6QpcILaDgDXh5SHVIf8iKJkcGF9d4hJuqRQ+lWONQeGh2UYvAWKuyPViv0rl44cjMGqCdSCpylwnSK7Kaz/yivyhPm9Y0XxHfUiVG6n8liSnJSDArPdg56fLj+Yy/n2ox1ZsQpOExJj/VQbXPO8rKL6bcv",
>>>>>>> 2114ae22
  "file_map": {
    "50": {
      "source": "fn main(x: u8) {\n    // Safety: test code\n    let predicate = unsafe { return_true() };\n    let tmp: u8 = if predicate { 0xff } else { 0 };\n\n    let y = tmp & x;\n    assert_eq(y, 1);\n}\n\nunconstrained fn return_true() -> bool {\n    true\n}\n",
      "path": ""
    }
  },
  "names": [
    "main"
  ],
  "brillig_names": [
    "main"
  ]
}<|MERGE_RESOLUTION|>--- conflicted
+++ resolved
@@ -25,22 +25,17 @@
       }
     }
   },
-<<<<<<< HEAD
   "bytecode": [
     "func 0",
-    "current witness index : 0",
-    "private parameters indices : [0]",
+    "current witness index : _0",
+    "private parameters indices : [_0]",
     "public parameters indices : []",
     "return value indices : []",
     "BRILLIG CALL func 0: inputs: [Single(Expression { mul_terms: [], linear_combinations: [(1, Witness(0))], q_c: 0 })], outputs: []",
     "unconstrained func 0",
     "[Const { destination: Direct(2), bit_size: Integer(U32), value: 1 }, Const { destination: Direct(1), bit_size: Integer(U32), value: 32837 }, Const { destination: Direct(0), bit_size: Integer(U32), value: 3 }, Const { destination: Relative(2), bit_size: Integer(U32), value: 1 }, Const { destination: Relative(3), bit_size: Integer(U32), value: 0 }, CalldataCopy { destination_address: Direct(32836), size_address: Relative(2), offset_address: Relative(3) }, Cast { destination: Direct(32836), source: Direct(32836), bit_size: Integer(U8) }, Mov { destination: Relative(1), source: Direct(32836) }, Call { location: 13 }, Call { location: 14 }, Const { destination: Relative(1), bit_size: Integer(U32), value: 32837 }, Const { destination: Relative(2), bit_size: Integer(U32), value: 0 }, Stop { return_data: HeapVector { pointer: Relative(1), size: Relative(2) } }, Return, Call { location: 21 }, Const { destination: Relative(2), bit_size: Integer(U8), value: 1 }, BinaryIntOp { destination: Relative(3), op: Equals, bit_size: U8, lhs: Relative(1), rhs: Relative(2) }, JumpIf { condition: Relative(3), location: 20 }, Const { destination: Relative(4), bit_size: Integer(U32), value: 0 }, Trap { revert_data: HeapVector { pointer: Direct(1), size: Relative(4) } }, Return, Const { destination: Direct(32772), bit_size: Integer(U32), value: 30720 }, BinaryIntOp { destination: Direct(32771), op: LessThan, bit_size: U32, lhs: Direct(0), rhs: Direct(32772) }, JumpIf { condition: Direct(32771), location: 26 }, IndirectConst { destination_pointer: Direct(1), bit_size: Integer(U64), value: 17843811134343075018 }, Trap { revert_data: HeapVector { pointer: Direct(1), size: Direct(2) } }, Return]"
   ],
-  "debug_symbols": "lZDLCsMgEEX/ZdYuYiCP5ldCCSaZBEFUfBSK+O8dSxfSnZth7jDnLk6CE/d4b1JfxsOyJlDmEEEaTSllBruTSsl7q8/QlcGH77+3Qpfog3ABFj6NDFCftM0d8ZdUCMvQ5ScDPjYTUzMxNxOPNiJTegknxa7wJ+mK+qichbfFP33WmQPP6LCIrBzSXHvO+pFqqfoD",
-=======
-  "bytecode": "H4sIAAAAAAAA/7VUzQrCMAxuXUXr0IM/F32JjG1sxx18keLoc/TRZZDQGKoH1wZGUpJ++b5kVKtoGr0RZ5WomdDDOmsyYkGS6C+jmgd6i37D8lVGsVb0zYk/QtfbhL6M/FuLmCXnQ5gF8GGHOM8Q8aUWxTzVyTvLd2SxrNljnuITxlbcKbH/gvuBS4I/9apR601o5Vx0Pi6NVp87M6xHit9W1F8FT1NoZmeGq0SvWsU3x4T8/YcRgPpWIc6BZsDNsDyvv+P58EXH9CdPP7jGt8673s1z93JyTovxf+sN84P9zakGAAA=",
   "debug_symbols": "dZDdCoQgEIXfZa69yKCf7VUiwmoKQVRMF5bw3Xfsh9qLvZnjePyOzGww4RCWXurZrNC0GwxOKiWXXplReGk03W6QpcILaDgDXh5SHVIf8iKJkcGF9d4hJuqRQ+lWONQeGh2UYvAWKuyPViv0rl44cjMGqCdSCpylwnSK7Kaz/yivyhPm9Y0XxHfUiVG6n8liSnJSDArPdg56fLj+Yy/n2ox1ZsQpOExJj/VQbXPO8rKL6bcv",
->>>>>>> 2114ae22
   "file_map": {
     "50": {
       "source": "fn main(x: u8) {\n    // Safety: test code\n    let predicate = unsafe { return_true() };\n    let tmp: u8 = if predicate { 0xff } else { 0 };\n\n    let y = tmp & x;\n    assert_eq(y, 1);\n}\n\nunconstrained fn return_true() -> bool {\n    true\n}\n",
