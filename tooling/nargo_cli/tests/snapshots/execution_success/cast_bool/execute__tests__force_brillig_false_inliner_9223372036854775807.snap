--- conflicted
+++ resolved
@@ -25,11 +25,10 @@
     "return_type": null,
     "error_types": {}
   },
-<<<<<<< HEAD
   "bytecode": [
     "func 0",
-    "current witness index : 4",
-    "private parameters indices : [0, 1]",
+    "current witness index : _4",
+    "private parameters indices : [_0, _1]",
     "public parameters indices : []",
     "return value indices : []",
     "EXPR [ (1, _0) (-1, _1) (-1, _2) 0 ]",
@@ -40,11 +39,7 @@
     "unconstrained func 0",
     "[Const { destination: Direct(21), bit_size: Integer(U32), value: 1 }, Const { destination: Direct(20), bit_size: Integer(U32), value: 0 }, CalldataCopy { destination_address: Direct(0), size_address: Direct(21), offset_address: Direct(20) }, Const { destination: Direct(2), bit_size: Field, value: 0 }, BinaryFieldOp { destination: Direct(3), op: Equals, lhs: Direct(0), rhs: Direct(2) }, JumpIf { condition: Direct(3), location: 8 }, Const { destination: Direct(1), bit_size: Field, value: 1 }, BinaryFieldOp { destination: Direct(0), op: Div, lhs: Direct(1), rhs: Direct(0) }, Stop { return_data: HeapVector { pointer: Direct(20), size: Direct(21) } }]"
   ],
-  "debug_symbols": "lZDLCsMgEEX/ZdZZpGkK4q+UEnyGAVHxUSiSf68JFVLIxt2cuWfuYgpIxfO6oNUuAn0WME6whM5WKjAeq+iZ3SkmFhLQeRpAWVkHsg2g0Sigj3F7DXDr06c+/d6nz1c6aTr51yvwgMbgupwfUNdvFpBxo36osxWnNH18S9q9D04omYPam46s1n8B",
-=======
-  "bytecode": "H4sIAAAAAAAA/7VUWw7DIAwrhWnb99p7JAVa+OtVVo3e/wibNCJFLH8LlqpUBBnbPMzwhft8l+EXtta9VvgPyLk8rCGUbSno8QlLPlKEEI81YcKY4mtJ3pcU0paPvEHG4AueMfuzkhlFrlHPI7jKY4Q8jXKemrqNsO9dBNsOvE7xMPTy7VjASrwwdDxcmpka5n8UNEug3r2pM+tbRb/EP/Xhh6vgcWb/U+OT57QraSA+uuDSoz82PZp7a/QZfX3YarHCWoRHrRMbozzfXOMYHtkGAAA=",
   "debug_symbols": "nZFNCsMgEIXvMmsX+WtIc5VSgjGTIIiK0UIJuXsnEttkUSjdzDjz/HzwXGDAPkyd1KOZob0t0DuplJw6ZQT30mjaLiuDNHbeIdIKDjpRljvUHlodlGLw4CrES7PlOnbPHakZA9QDdXpwlAq308o+dPYdrYqdrZo3fPmZrhNdX/+gm0Q3Z+87TVxId8oKMmhzBnmsRaxlrBW05bqZOMl7hXuuY9DiELN/2qSkj7DOCByCw80mamT8Ag==",
->>>>>>> 2114ae22
   "file_map": {
     "50": {
       "source": "fn main(x: Field, y: Field) {\n    let z = x == y;\n    let t = z as u8;\n    assert(t == 1);\n}\n",
