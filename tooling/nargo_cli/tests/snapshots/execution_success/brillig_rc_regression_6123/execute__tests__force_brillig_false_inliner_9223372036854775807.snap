---
source: tooling/nargo_cli/tests/execute.rs
expression: artifact
---
{
  "noir_version": "[noir_version]",
  "hash": "[hash]",
  "abi": {
    "parameters": [],
    "return_type": null,
    "error_types": {
      "17843811134343075018": {
        "error_kind": "string",
        "string": "Stack too deep"
      }
    }
  },
<<<<<<< HEAD
  "bytecode": [
    "func 0",
    "current witness index : 0",
    "private parameters indices : []",
    "public parameters indices : []",
    "return value indices : []",
    "BRILLIG CALL func 0: inputs: [], outputs: []",
    "unconstrained func 0",
    "[Const { destination: Direct(2), bit_size: Integer(U32), value: 1 }, Const { destination: Direct(1), bit_size: Integer(U32), value: 32836 }, Const { destination: Direct(0), bit_size: Integer(U32), value: 3 }, Const { destination: Relative(1), bit_size: Integer(U32), value: 0 }, Const { destination: Relative(2), bit_size: Integer(U32), value: 0 }, CalldataCopy { destination_address: Direct(32836), size_address: Relative(1), offset_address: Relative(2) }, Call { location: 11 }, Call { location: 12 }, Const { destination: Relative(1), bit_size: Integer(U32), value: 32836 }, Const { destination: Relative(2), bit_size: Integer(U32), value: 0 }, Stop { return_data: HeapVector { pointer: Relative(1), size: Relative(2) } }, Return, Call { location: 14 }, Return, Const { destination: Direct(32772), bit_size: Integer(U32), value: 30720 }, BinaryIntOp { destination: Direct(32771), op: LessThan, bit_size: U32, lhs: Direct(0), rhs: Direct(32772) }, JumpIf { condition: Direct(32771), location: 19 }, IndirectConst { destination_pointer: Direct(1), bit_size: Integer(U64), value: 17843811134343075018 }, Trap { revert_data: HeapVector { pointer: Direct(1), size: Direct(2) } }, Return]"
  ],
  "debug_symbols": "XYzBCoAgEET/Zc8dErrUr0SE2iYLomIahOy/p9AhvAy8ecwUOFBls5M7/QXLWsB6LRN5V6nwACqStWT2rr5lJKksfnhmp382PQG7fYhe45EjtqfmYGwhaq5iGsS8MfPGLw==",
=======
  "bytecode": "H4sIAAAAAAAA/7WSwQ7CIAyGwWEUZzw4H6TLMNvRgy/SuPAce3R3+BsaYrwATUhpSr72L7UmmYV3psAE8oD38AeV7/bzQkxlNvqsbk3+QiH4H/oq9j95MG0bPgm/0fzpBM57S3ytReqe99Or+9Wk/WilX/6vpf7hj+YeWm8qln1yW/1+5oVI+ujAP4Kfm1N5/X5AfFF6xLuCPuPMY5w48pPXNXz4nvFNNrcvgErvAJkEAAA=",
  "debug_symbols": "XY7BCoRACIbfxfMcCvayvUpE2GQxIM5gM8ESvfs6sUHsRf391N8DZprKOgZZ4gZdf8CkgTmsI0ePOUSx7nE6uOWYlcha8OC2lVBJMnRSmB3syOUa2hLKlTOq0cYByWzZDi6BqVbnYAJ90H/HHTXgxPSTSxH/oPmTbnJ/nDR6motSvVQZNDW0Fvv25dr3cFa3Lw==",
>>>>>>> 2114ae22
  "file_map": {},
  "names": [
    "main"
  ],
  "brillig_names": [
    "main"
  ]
}<|MERGE_RESOLUTION|>--- conflicted
+++ resolved
@@ -15,10 +15,9 @@
       }
     }
   },
-<<<<<<< HEAD
   "bytecode": [
     "func 0",
-    "current witness index : 0",
+    "current witness index : _0",
     "private parameters indices : []",
     "public parameters indices : []",
     "return value indices : []",
@@ -26,11 +25,7 @@
     "unconstrained func 0",
     "[Const { destination: Direct(2), bit_size: Integer(U32), value: 1 }, Const { destination: Direct(1), bit_size: Integer(U32), value: 32836 }, Const { destination: Direct(0), bit_size: Integer(U32), value: 3 }, Const { destination: Relative(1), bit_size: Integer(U32), value: 0 }, Const { destination: Relative(2), bit_size: Integer(U32), value: 0 }, CalldataCopy { destination_address: Direct(32836), size_address: Relative(1), offset_address: Relative(2) }, Call { location: 11 }, Call { location: 12 }, Const { destination: Relative(1), bit_size: Integer(U32), value: 32836 }, Const { destination: Relative(2), bit_size: Integer(U32), value: 0 }, Stop { return_data: HeapVector { pointer: Relative(1), size: Relative(2) } }, Return, Call { location: 14 }, Return, Const { destination: Direct(32772), bit_size: Integer(U32), value: 30720 }, BinaryIntOp { destination: Direct(32771), op: LessThan, bit_size: U32, lhs: Direct(0), rhs: Direct(32772) }, JumpIf { condition: Direct(32771), location: 19 }, IndirectConst { destination_pointer: Direct(1), bit_size: Integer(U64), value: 17843811134343075018 }, Trap { revert_data: HeapVector { pointer: Direct(1), size: Direct(2) } }, Return]"
   ],
-  "debug_symbols": "XYzBCoAgEET/Zc8dErrUr0SE2iYLomIahOy/p9AhvAy8ecwUOFBls5M7/QXLWsB6LRN5V6nwACqStWT2rr5lJKksfnhmp382PQG7fYhe45EjtqfmYGwhaq5iGsS8MfPGLw==",
-=======
-  "bytecode": "H4sIAAAAAAAA/7WSwQ7CIAyGwWEUZzw4H6TLMNvRgy/SuPAce3R3+BsaYrwATUhpSr72L7UmmYV3psAE8oD38AeV7/bzQkxlNvqsbk3+QiH4H/oq9j95MG0bPgm/0fzpBM57S3ytReqe99Or+9Wk/WilX/6vpf7hj+YeWm8qln1yW/1+5oVI+ujAP4Kfm1N5/X5AfFF6xLuCPuPMY5w48pPXNXz4nvFNNrcvgErvAJkEAAA=",
   "debug_symbols": "XY7BCoRACIbfxfMcCvayvUpE2GQxIM5gM8ESvfs6sUHsRf391N8DZprKOgZZ4gZdf8CkgTmsI0ePOUSx7nE6uOWYlcha8OC2lVBJMnRSmB3syOUa2hLKlTOq0cYByWzZDi6BqVbnYAJ90H/HHTXgxPSTSxH/oPmTbnJ/nDR6motSvVQZNDW0Fvv25dr3cFa3Lw==",
->>>>>>> 2114ae22
   "file_map": {},
   "names": [
     "main"
