--- conflicted
+++ resolved
@@ -27,13 +27,8 @@
         if i_u32 == a {
             for j in 0_u32..4_u32 {
                 {
-<<<<<<< HEAD
-                    let i_4314: u32 = i + j;
-                    data[i_4314] = c[(4_u32 - 1_u32) - j];
-=======
                     let i_4281: u32 = i + j;
                     data[i_4281] = c[(4_u32 - 1_u32) - j];
->>>>>>> b74c4824
                 };
                 for k in 0_u32..4_u32 {
                     ba = ba + data[k];
