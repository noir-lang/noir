---
source: tooling/nargo_cli/tests/execute.rs
expression: expanded_code
---
fn sort(mut a: [u32; 4]) -> [u32; 4] {
    for i in 1_u32..4_u32 {
        for j in 0_u32..i {
            if a[i] < a[j] {
                let c: u32 = a[j];
                a[j] = a[i];
                a[i] = c;
            }
        }
    }
    a
}

fn must_be_zero(x: u8) {
    assert(x == 0_u8);
}

fn main(a: u32, mut c: [u32; 4], x: [u8; 5], result: pub [u8; 32]) {
    let mut data: [u32; 32] = [0_u32; 32];
    let mut ba: u32 = a;
    for i in 0_u32..32_u32 {
        let i_u32: u32 = i as u32;
        if i_u32 == a {
            for j in 0_u32..4_u32 {
                {
<<<<<<< HEAD
                    let i_4432: u32 = i + j;
                    data[i_4432] = c[(4_u32 - 1_u32) - j];
=======
                    let i_4438: u32 = i + j;
                    data[i_4438] = c[(4_u32 - 1_u32) - j];
>>>>>>> 94dadc7e
                };
                for k in 0_u32..4_u32 {
                    ba = ba + data[k];
                }
                if ba == 4864_u32 {
                    c[3_u32] = ba;
                }
            }
        }
    }
    assert(data[31_u32] == 0_u32);
    assert(ba != 13_u32);
    let b: [u32; 4] = sort([1_u32, 2_u32, 3_u32, 4_u32]);
    assert(b[0_u32] == 1_u32);
    if a == 0_u32 {
        must_be_zero(0_u8);
        c[0_u32] = 3_u32;
    } else {
        must_be_zero(1_u8);
        c[0_u32] = 1_u32;
        c[1_u32] = (c[2_u32] / a) + (11_u32 % a);
        let f1: Field = a as Field;
        assert((10_Field / f1) != 0_Field);
    };
    assert(c[0_u32] == 3_u32);
    let mut y: u8 = 0_u8;
    if a == 0_u32 {
        let digest: [u8; 32] = std::hash::blake3(x);
        y = digest[0_u32];
    } else {
        y = 5_u8;
    };
    assert(y == result[0_u32]);
    c = sort(c);
    assert(c[0_u32] == 0_u32);
    let mut x: u32 = 0_u32;
    if a == 0_u32 {
        c[0_u32] = 12_u32;
        if a != 0_u32 {
            x = 6_u32;
        } else {
            x = 2_u32;
            assert(x == 2_u32);
        }
    } else {
        x = 5_u32;
        assert(x == 5_u32);
    };
    if c[0_u32] == 0_u32 { x = 3_u32; };
    assert(x == 2_u32);
    let mut x: u32 = 0_u32;
    x = a - a;
    for i in 0_u32..4_u32 {
        if c[i] == 0_u32 {
            x = (i as u32) + 2_u32;
        }
    }
    assert(x == 0_u32);
}<|MERGE_RESOLUTION|>--- conflicted
+++ resolved
@@ -27,13 +27,8 @@
         if i_u32 == a {
             for j in 0_u32..4_u32 {
                 {
-<<<<<<< HEAD
-                    let i_4432: u32 = i + j;
-                    data[i_4432] = c[(4_u32 - 1_u32) - j];
-=======
-                    let i_4438: u32 = i + j;
-                    data[i_4438] = c[(4_u32 - 1_u32) - j];
->>>>>>> 94dadc7e
+                    let i_4504: u32 = i + j;
+                    data[i_4504] = c[(4_u32 - 1_u32) - j];
                 };
                 for k in 0_u32..4_u32 {
                     ba = ba + data[k];
