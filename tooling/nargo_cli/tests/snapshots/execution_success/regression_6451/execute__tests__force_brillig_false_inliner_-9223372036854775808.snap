---
source: tooling/nargo_cli/tests/execute.rs
expression: artifact
---
{
  "noir_version": "[noir_version]",
  "hash": "[hash]",
  "abi": {
    "parameters": [
      {
        "name": "x",
        "type": {
          "kind": "field"
        },
        "visibility": "private"
      }
    ],
    "return_type": null,
    "error_types": {
      "6485997221020871071": {
        "error_kind": "string",
        "string": "call to assert_max_bit_size"
      },
      "17843811134343075018": {
        "error_kind": "string",
        "string": "Stack too deep"
      }
    }
  },
  "bytecode": [
    "func 0",
    "current witness index : _6",
    "private parameters indices : [_0]",
    "public parameters indices : []",
    "return value indices : []",
    "BRILLIG CALL func 0: inputs: [EXPR [ (1, _0) 0 ]], outputs: [_1]",
    "EXPR [ (2, _0, _0) (-2, _0, _1) (-1, _3) 0 ]",
<<<<<<< HEAD
    "BLACKBOX::RANGE [_3]:1 bits []",
    "BRILLIG CALL func 0: inputs: [Single(Expression { mul_terms: [], linear_combinations: [(1, Witness(0))], q_c: 1 })], outputs: [Simple(Witness(4))]",
    "BRILLIG CALL func 1: inputs: [Single(Expression { mul_terms: [], linear_combinations: [(2, Witness(0)), (3, Witness(4))], q_c: -1 })], outputs: [Simple(Witness(5))]",
=======
    "BLACKBOX::RANGE [(_3, 1)] []",
    "BRILLIG CALL func 0: inputs: [EXPR [ (1, _0) 1 ]], outputs: [_4]",
    "BRILLIG CALL func 1: inputs: [EXPR [ (2, _0) (3, _4) -1 ]], outputs: [_5]",
>>>>>>> 8146755d
    "EXPR [ (2, _0, _5) (3, _4, _5) (-1, _5) -1 ]",
    "BRILLIG CALL func 1: inputs: [EXPR [ (2, _0) (2, _4) 3 ]], outputs: [_6]",
    "EXPR [ (2, _0, _6) (2, _4, _6) (3, _6) -1 ]",
    "unconstrained func 0",
    "[Const { destination: Direct(2), bit_size: Integer(U32), value: 1 }, Const { destination: Direct(1), bit_size: Integer(U32), value: 32838 }, Const { destination: Direct(0), bit_size: Integer(U32), value: 3 }, Const { destination: Relative(2), bit_size: Integer(U32), value: 1 }, Const { destination: Relative(3), bit_size: Integer(U32), value: 0 }, CalldataCopy { destination_address: Direct(32836), size_address: Relative(2), offset_address: Relative(3) }, Mov { destination: Relative(1), source: Direct(32836) }, Call { location: 13 }, Call { location: 14 }, Mov { destination: Direct(32837), source: Relative(1) }, Const { destination: Relative(2), bit_size: Integer(U32), value: 32837 }, Const { destination: Relative(3), bit_size: Integer(U32), value: 1 }, Stop { return_data: HeapVector { pointer: Relative(2), size: Relative(3) } }, Return, Call { location: 18 }, Const { destination: Relative(2), bit_size: Field, value: 0 }, Mov { destination: Relative(1), source: Relative(2) }, Return, Const { destination: Direct(32772), bit_size: Integer(U32), value: 30720 }, BinaryIntOp { destination: Direct(32771), op: LessThan, bit_size: U32, lhs: Direct(0), rhs: Direct(32772) }, JumpIf { condition: Direct(32771), location: 23 }, IndirectConst { destination_pointer: Direct(1), bit_size: Integer(U64), value: 17843811134343075018 }, Trap { revert_data: HeapVector { pointer: Direct(1), size: Direct(2) } }, Return]",
    "unconstrained func 1",
    "[Const { destination: Direct(21), bit_size: Integer(U32), value: 1 }, Const { destination: Direct(20), bit_size: Integer(U32), value: 0 }, CalldataCopy { destination_address: Direct(0), size_address: Direct(21), offset_address: Direct(20) }, Const { destination: Direct(2), bit_size: Field, value: 0 }, BinaryFieldOp { destination: Direct(3), op: Equals, lhs: Direct(0), rhs: Direct(2) }, JumpIf { condition: Direct(3), location: 8 }, Const { destination: Direct(1), bit_size: Field, value: 1 }, BinaryFieldOp { destination: Direct(0), op: Div, lhs: Direct(1), rhs: Direct(0) }, Stop { return_data: HeapVector { pointer: Direct(20), size: Direct(21) } }]"
  ],
  "debug_symbols": "rdXNjoMgEADgd5kzB/7FvkrTNNTShoSgobrJxvjuC61oezBpcC+Oip8jIz8jXM1luJ+tv7UPOBxHuATrnL2fXdvo3rY+3h0nBPny3Adj4i14a4+q08H4Hg5+cA7Bj3bD86FHp/0z9jrEVozA+GuM8YU360w6m9Cq8Tat+GwVXbD4WhMqZk4YLvGMLV7tzF/kee4+kbLAU0JnT0lV4jHf52muH2VFni9ebtav3vaiyl6S9f8T9W1+VqvZc8wKvp/VdPG8wHOapw6nYqevS/wy/jgv8nLpv1T7fFVSf77Wvy4Zf1ypf/ICkwIvSK6/oHin/xw/p3ilGxs+1nvAcXIgIPEYX0pfgaVlDAGPoUIgXkGmuY2gSmFK+YPVF2fmTeM2+OZtD+l/u9ySd5kutI25DsGk/Dn1CCQej0Qhyk5T+sY/",
  "file_map": {
    "18": {
      "source": "pub mod bn254;\nuse crate::{runtime::is_unconstrained, static_assert};\nuse bn254::lt as bn254_lt;\n\nimpl Field {\n    /// Asserts that `self` can be represented in `bit_size` bits.\n    ///\n    /// # Failures\n    /// Causes a constraint failure for `Field` values exceeding `2^{bit_size}`.\n    // docs:start:assert_max_bit_size\n    pub fn assert_max_bit_size<let BIT_SIZE: u32>(self) {\n        // docs:end:assert_max_bit_size\n        static_assert(\n            BIT_SIZE < modulus_num_bits() as u32,\n            \"BIT_SIZE must be less than modulus_num_bits\",\n        );\n        __assert_max_bit_size(self, BIT_SIZE);\n    }\n\n    /// Decomposes `self` into its little endian bit decomposition as a `[u1; N]` array.\n    /// This slice will be zero padded should not all bits be necessary to represent `self`.\n    ///\n    /// # Failures\n    /// Causes a constraint failure for `Field` values exceeding `2^N` as the resulting slice will not\n    /// be able to represent the original `Field`.\n    ///\n    /// # Safety\n    /// The bit decomposition returned is canonical and is guaranteed to not overflow the modulus.\n    // docs:start:to_le_bits\n    pub fn to_le_bits<let N: u32>(self: Self) -> [u1; N] {\n        // docs:end:to_le_bits\n        let bits = __to_le_bits(self);\n\n        if !is_unconstrained() {\n            // Ensure that the byte decomposition does not overflow the modulus\n            let p = modulus_le_bits();\n            assert(bits.len() <= p.len());\n            let mut ok = bits.len() != p.len();\n            for i in 0..N {\n                if !ok {\n                    if (bits[N - 1 - i] != p[N - 1 - i]) {\n                        assert(p[N - 1 - i] == 1);\n                        ok = true;\n                    }\n                }\n            }\n            assert(ok);\n        }\n        bits\n    }\n\n    /// Decomposes `self` into its big endian bit decomposition as a `[u1; N]` array.\n    /// This array will be zero padded should not all bits be necessary to represent `self`.\n    ///\n    /// # Failures\n    /// Causes a constraint failure for `Field` values exceeding `2^N` as the resulting slice will not\n    /// be able to represent the original `Field`.\n    ///\n    /// # Safety\n    /// The bit decomposition returned is canonical and is guaranteed to not overflow the modulus.\n    // docs:start:to_be_bits\n    pub fn to_be_bits<let N: u32>(self: Self) -> [u1; N] {\n        // docs:end:to_be_bits\n        let bits = __to_be_bits(self);\n\n        if !is_unconstrained() {\n            // Ensure that the decomposition does not overflow the modulus\n            let p = modulus_be_bits();\n            assert(bits.len() <= p.len());\n            let mut ok = bits.len() != p.len();\n            for i in 0..N {\n                if !ok {\n                    if (bits[i] != p[i]) {\n                        assert(p[i] == 1);\n                        ok = true;\n                    }\n                }\n            }\n            assert(ok);\n        }\n        bits\n    }\n\n    /// Decomposes `self` into its little endian byte decomposition as a `[u8;N]` array\n    /// This array will be zero padded should not all bytes be necessary to represent `self`.\n    ///\n    /// # Failures\n    ///  The length N of the array must be big enough to contain all the bytes of the 'self',\n    ///  and no more than the number of bytes required to represent the field modulus\n    ///\n    /// # Safety\n    /// The result is ensured to be the canonical decomposition of the field element\n    // docs:start:to_le_bytes\n    pub fn to_le_bytes<let N: u32>(self: Self) -> [u8; N] {\n        // docs:end:to_le_bytes\n        static_assert(\n            N <= modulus_le_bytes().len(),\n            \"N must be less than or equal to modulus_le_bytes().len()\",\n        );\n        // Compute the byte decomposition\n        let bytes = self.to_le_radix(256);\n\n        if !is_unconstrained() {\n            // Ensure that the byte decomposition does not overflow the modulus\n            let p = modulus_le_bytes();\n            assert(bytes.len() <= p.len());\n            let mut ok = bytes.len() != p.len();\n            for i in 0..N {\n                if !ok {\n                    if (bytes[N - 1 - i] != p[N - 1 - i]) {\n                        assert(bytes[N - 1 - i] < p[N - 1 - i]);\n                        ok = true;\n                    }\n                }\n            }\n            assert(ok);\n        }\n        bytes\n    }\n\n    /// Decomposes `self` into its big endian byte decomposition as a `[u8;N]` array of length required to represent the field modulus\n    /// This array will be zero padded should not all bytes be necessary to represent `self`.\n    ///\n    /// # Failures\n    ///  The length N of the array must be big enough to contain all the bytes of the 'self',\n    ///  and no more than the number of bytes required to represent the field modulus\n    ///\n    /// # Safety\n    /// The result is ensured to be the canonical decomposition of the field element\n    // docs:start:to_be_bytes\n    pub fn to_be_bytes<let N: u32>(self: Self) -> [u8; N] {\n        // docs:end:to_be_bytes\n        static_assert(\n            N <= modulus_le_bytes().len(),\n            \"N must be less than or equal to modulus_le_bytes().len()\",\n        );\n        // Compute the byte decomposition\n        let bytes = self.to_be_radix(256);\n\n        if !is_unconstrained() {\n            // Ensure that the byte decomposition does not overflow the modulus\n            let p = modulus_be_bytes();\n            assert(bytes.len() <= p.len());\n            let mut ok = bytes.len() != p.len();\n            for i in 0..N {\n                if !ok {\n                    if (bytes[i] != p[i]) {\n                        assert(bytes[i] < p[i]);\n                        ok = true;\n                    }\n                }\n            }\n            assert(ok);\n        }\n        bytes\n    }\n\n    fn to_le_radix<let N: u32>(self: Self, radix: u32) -> [u8; N] {\n        // Brillig does not need an immediate radix\n        if !crate::runtime::is_unconstrained() {\n            static_assert(1 < radix, \"radix must be greater than 1\");\n            static_assert(radix <= 256, \"radix must be less than or equal to 256\");\n            static_assert(radix & (radix - 1) == 0, \"radix must be a power of 2\");\n        }\n        __to_le_radix(self, radix)\n    }\n\n    fn to_be_radix<let N: u32>(self: Self, radix: u32) -> [u8; N] {\n        // Brillig does not need an immediate radix\n        if !crate::runtime::is_unconstrained() {\n            static_assert(1 < radix, \"radix must be greater than 1\");\n            static_assert(radix <= 256, \"radix must be less than or equal to 256\");\n            static_assert(radix & (radix - 1) == 0, \"radix must be a power of 2\");\n        }\n        __to_be_radix(self, radix)\n    }\n\n    // Returns self to the power of the given exponent value.\n    // Caution: we assume the exponent fits into 32 bits\n    // using a bigger bit size impacts negatively the performance and should be done only if the exponent does not fit in 32 bits\n    pub fn pow_32(self, exponent: Field) -> Field {\n        let mut r: Field = 1;\n        let b: [u1; 32] = exponent.to_le_bits();\n\n        for i in 1..33 {\n            r *= r;\n            r = (b[32 - i] as Field) * (r * self) + (1 - b[32 - i] as Field) * r;\n        }\n        r\n    }\n\n    // Parity of (prime) Field element, i.e. sgn0(x mod p) = 0 if x `elem` {0, ..., p-1} is even, otherwise sgn0(x mod p) = 1.\n    pub fn sgn0(self) -> u1 {\n        self as u1\n    }\n\n    pub fn lt(self, another: Field) -> bool {\n        if crate::compat::is_bn254() {\n            bn254_lt(self, another)\n        } else {\n            lt_fallback(self, another)\n        }\n    }\n\n    /// Convert a little endian byte array to a field element.\n    /// If the provided byte array overflows the field modulus then the Field will silently wrap around.\n    pub fn from_le_bytes<let N: u32>(bytes: [u8; N]) -> Field {\n        static_assert(\n            N <= modulus_le_bytes().len(),\n            \"N must be less than or equal to modulus_le_bytes().len()\",\n        );\n        let mut v = 1;\n        let mut result = 0;\n\n        for i in 0..N {\n            result += (bytes[i] as Field) * v;\n            v = v * 256;\n        }\n        result\n    }\n\n    /// Convert a big endian byte array to a field element.\n    /// If the provided byte array overflows the field modulus then the Field will silently wrap around.\n    pub fn from_be_bytes<let N: u32>(bytes: [u8; N]) -> Field {\n        let mut v = 1;\n        let mut result = 0;\n\n        for i in 0..N {\n            result += (bytes[N - 1 - i] as Field) * v;\n            v = v * 256;\n        }\n        result\n    }\n}\n\n#[builtin(apply_range_constraint)]\nfn __assert_max_bit_size(value: Field, bit_size: u32) {}\n\n// `_radix` must be less than 256\n#[builtin(to_le_radix)]\nfn __to_le_radix<let N: u32>(value: Field, radix: u32) -> [u8; N] {}\n\n// `_radix` must be less than 256\n#[builtin(to_be_radix)]\nfn __to_be_radix<let N: u32>(value: Field, radix: u32) -> [u8; N] {}\n\n/// Decomposes `self` into its little endian bit decomposition as a `[u1; N]` array.\n/// This slice will be zero padded should not all bits be necessary to represent `self`.\n///\n/// # Failures\n/// Causes a constraint failure for `Field` values exceeding `2^N` as the resulting slice will not\n/// be able to represent the original `Field`.\n///\n/// # Safety\n/// Values of `N` equal to or greater than the number of bits necessary to represent the `Field` modulus\n/// (e.g. 254 for the BN254 field) allow for multiple bit decompositions. This is due to how the `Field` will\n/// wrap around due to overflow when verifying the decomposition.\n#[builtin(to_le_bits)]\nfn __to_le_bits<let N: u32>(value: Field) -> [u1; N] {}\n\n/// Decomposes `self` into its big endian bit decomposition as a `[u1; N]` array.\n/// This array will be zero padded should not all bits be necessary to represent `self`.\n///\n/// # Failures\n/// Causes a constraint failure for `Field` values exceeding `2^N` as the resulting slice will not\n/// be able to represent the original `Field`.\n///\n/// # Safety\n/// Values of `N` equal to or greater than the number of bits necessary to represent the `Field` modulus\n/// (e.g. 254 for the BN254 field) allow for multiple bit decompositions. This is due to how the `Field` will\n/// wrap around due to overflow when verifying the decomposition.\n#[builtin(to_be_bits)]\nfn __to_be_bits<let N: u32>(value: Field) -> [u1; N] {}\n\n#[builtin(modulus_num_bits)]\npub comptime fn modulus_num_bits() -> u64 {}\n\n#[builtin(modulus_be_bits)]\npub comptime fn modulus_be_bits() -> [u1] {}\n\n#[builtin(modulus_le_bits)]\npub comptime fn modulus_le_bits() -> [u1] {}\n\n#[builtin(modulus_be_bytes)]\npub comptime fn modulus_be_bytes() -> [u8] {}\n\n#[builtin(modulus_le_bytes)]\npub comptime fn modulus_le_bytes() -> [u8] {}\n\n/// An unconstrained only built in to efficiently compare fields.\n#[builtin(field_less_than)]\nunconstrained fn __field_less_than(x: Field, y: Field) -> bool {}\n\npub(crate) unconstrained fn field_less_than(x: Field, y: Field) -> bool {\n    __field_less_than(x, y)\n}\n\n// Convert a 32 byte array to a field element by modding\npub fn bytes32_to_field(bytes32: [u8; 32]) -> Field {\n    // Convert it to a field element\n    let mut v = 1;\n    let mut high = 0 as Field;\n    let mut low = 0 as Field;\n\n    for i in 0..16 {\n        high = high + (bytes32[15 - i] as Field) * v;\n        low = low + (bytes32[16 + 15 - i] as Field) * v;\n        v = v * 256;\n    }\n    // Abuse that a % p + b % p = (a + b) % p and that low < p\n    low + high * v\n}\n\nfn lt_fallback(x: Field, y: Field) -> bool {\n    if is_unconstrained() {\n        // Safety: unconstrained context\n        unsafe {\n            field_less_than(x, y)\n        }\n    } else {\n        let x_bytes: [u8; 32] = x.to_le_bytes();\n        let y_bytes: [u8; 32] = y.to_le_bytes();\n        let mut x_is_lt = false;\n        let mut done = false;\n        for i in 0..32 {\n            if (!done) {\n                let x_byte = x_bytes[32 - 1 - i] as u8;\n                let y_byte = y_bytes[32 - 1 - i] as u8;\n                let bytes_match = x_byte == y_byte;\n                if !bytes_match {\n                    x_is_lt = x_byte < y_byte;\n                    done = true;\n                }\n            }\n        }\n        x_is_lt\n    }\n}\n\nmod tests {\n    use crate::{panic::panic, runtime};\n    use super::field_less_than;\n\n    #[test]\n    // docs:start:to_be_bits_example\n    fn test_to_be_bits() {\n        let field = 2;\n        let bits: [u1; 8] = field.to_be_bits();\n        assert_eq(bits, [0, 0, 0, 0, 0, 0, 1, 0]);\n    }\n    // docs:end:to_be_bits_example\n\n    #[test]\n    // docs:start:to_le_bits_example\n    fn test_to_le_bits() {\n        let field = 2;\n        let bits: [u1; 8] = field.to_le_bits();\n        assert_eq(bits, [0, 1, 0, 0, 0, 0, 0, 0]);\n    }\n    // docs:end:to_le_bits_example\n\n    #[test]\n    // docs:start:to_be_bytes_example\n    fn test_to_be_bytes() {\n        let field = 2;\n        let bytes: [u8; 8] = field.to_be_bytes();\n        assert_eq(bytes, [0, 0, 0, 0, 0, 0, 0, 2]);\n        assert_eq(Field::from_be_bytes::<8>(bytes), field);\n    }\n    // docs:end:to_be_bytes_example\n\n    #[test]\n    // docs:start:to_le_bytes_example\n    fn test_to_le_bytes() {\n        let field = 2;\n        let bytes: [u8; 8] = field.to_le_bytes();\n        assert_eq(bytes, [2, 0, 0, 0, 0, 0, 0, 0]);\n        assert_eq(Field::from_le_bytes::<8>(bytes), field);\n    }\n    // docs:end:to_le_bytes_example\n\n    #[test]\n    // docs:start:to_be_radix_example\n    fn test_to_be_radix() {\n        // 259, in base 256, big endian, is [1, 3].\n        // i.e. 3 * 256^0 + 1 * 256^1\n        let field = 259;\n\n        // The radix (in this example, 256) must be a power of 2.\n        // The length of the returned byte array can be specified to be\n        // >= the amount of space needed.\n        let bytes: [u8; 8] = field.to_be_radix(256);\n        assert_eq(bytes, [0, 0, 0, 0, 0, 0, 1, 3]);\n        assert_eq(Field::from_be_bytes::<8>(bytes), field);\n    }\n    // docs:end:to_be_radix_example\n\n    #[test]\n    // docs:start:to_le_radix_example\n    fn test_to_le_radix() {\n        // 259, in base 256, little endian, is [3, 1].\n        // i.e. 3 * 256^0 + 1 * 256^1\n        let field = 259;\n\n        // The radix (in this example, 256) must be a power of 2.\n        // The length of the returned byte array can be specified to be\n        // >= the amount of space needed.\n        let bytes: [u8; 8] = field.to_le_radix(256);\n        assert_eq(bytes, [3, 1, 0, 0, 0, 0, 0, 0]);\n        assert_eq(Field::from_le_bytes::<8>(bytes), field);\n    }\n    // docs:end:to_le_radix_example\n\n    #[test(should_fail_with = \"radix must be greater than 1\")]\n    fn test_to_le_radix_1() {\n        // this test should only fail in constrained mode\n        if !runtime::is_unconstrained() {\n            let field = 2;\n            let _: [u8; 8] = field.to_le_radix(1);\n        } else {\n            panic(f\"radix must be greater than 1\");\n        }\n    }\n\n    // TODO: Update this test to account for the Brillig restriction that the radix must be greater than 2\n    //#[test]\n    //fn test_to_le_radix_brillig_1() {\n    //    // this test should only fail in constrained mode\n    //    if runtime::is_unconstrained() {\n    //        let field = 1;\n    //        let out: [u8; 8] = field.to_le_radix(1);\n    //        crate::println(out);\n    //        let expected = [0; 8];\n    //        assert(out == expected, \"unexpected result\");\n    //    }\n    //}\n\n    #[test(should_fail_with = \"radix must be a power of 2\")]\n    fn test_to_le_radix_3() {\n        // this test should only fail in constrained mode\n        if !runtime::is_unconstrained() {\n            let field = 2;\n            let _: [u8; 8] = field.to_le_radix(3);\n        } else {\n            panic(f\"radix must be a power of 2\");\n        }\n    }\n\n    #[test]\n    fn test_to_le_radix_brillig_3() {\n        // this test should only fail in constrained mode\n        if runtime::is_unconstrained() {\n            let field = 1;\n            let out: [u8; 8] = field.to_le_radix(3);\n            let mut expected = [0; 8];\n            expected[0] = 1;\n            assert(out == expected, \"unexpected result\");\n        }\n    }\n\n    #[test(should_fail_with = \"radix must be less than or equal to 256\")]\n    fn test_to_le_radix_512() {\n        // this test should only fail in constrained mode\n        if !runtime::is_unconstrained() {\n            let field = 2;\n            let _: [u8; 8] = field.to_le_radix(512);\n        } else {\n            panic(f\"radix must be less than or equal to 256\")\n        }\n    }\n\n    #[test(should_fail_with = \"Field failed to decompose into specified 16 limbs\")]\n    unconstrained fn not_enough_limbs_brillig() {\n        let _: [u8; 16] = 0x100000000000000000000000000000000.to_le_bytes();\n    }\n\n    #[test(should_fail_with = \"Field failed to decompose into specified 16 limbs\")]\n    fn not_enough_limbs() {\n        let _: [u8; 16] = 0x100000000000000000000000000000000.to_le_bytes();\n    }\n\n    // TODO: Update this test to account for the Brillig restriction that the radix must be less than 512\n    //#[test]\n    //fn test_to_le_radix_brillig_512() {\n    //    // this test should only fail in constrained mode\n    //    if runtime::is_unconstrained() {\n    //        let field = 1;\n    //        let out: [u8; 8] = field.to_le_radix(512);\n    //        let mut expected = [0; 8];\n    //        expected[0] = 1;\n    //        assert(out == expected, \"unexpected result\");\n    //    }\n    //}\n\n    #[test]\n    unconstrained fn test_field_less_than() {\n        assert(field_less_than(0, 1));\n        assert(field_less_than(0, 0x100));\n        assert(field_less_than(0x100, 0 - 1));\n        assert(!field_less_than(0 - 1, 0));\n    }\n}\n",
      "path": "std/field/mod.nr"
    },
    "50": {
      "source": "fn main(x: Field) {\n    // Regression test for #6451\n    let y = unsafe { empty(x) };\n    let mut value = 0;\n    let term1 = x * x - x * y;\n    std::as_witness(term1);\n    value += term1;\n    let term2 = x * x - y * x;\n    value += term2;\n    value.assert_max_bit_size::<1>();\n\n    // Regression test for #6447 (Aztec Packages issue #9488)\n    // Safety: testing context\n    let y = unsafe { empty(x + 1) };\n    let z = y + x + 1;\n    let z1 = z + y;\n    assert(z + z1 != 3);\n    let w = y + 2 * x + 3;\n    assert(w + z1 != z);\n}\n\nunconstrained fn empty(_: Field) -> Field {\n    0\n}\n",
      "path": ""
    }
  },
  "expression_width": {
    "Bounded": {
      "width": 4
    }
  }
}<|MERGE_RESOLUTION|>--- conflicted
+++ resolved
@@ -35,15 +35,9 @@
     "return value indices : []",
     "BRILLIG CALL func 0: inputs: [EXPR [ (1, _0) 0 ]], outputs: [_1]",
     "EXPR [ (2, _0, _0) (-2, _0, _1) (-1, _3) 0 ]",
-<<<<<<< HEAD
     "BLACKBOX::RANGE [_3]:1 bits []",
-    "BRILLIG CALL func 0: inputs: [Single(Expression { mul_terms: [], linear_combinations: [(1, Witness(0))], q_c: 1 })], outputs: [Simple(Witness(4))]",
-    "BRILLIG CALL func 1: inputs: [Single(Expression { mul_terms: [], linear_combinations: [(2, Witness(0)), (3, Witness(4))], q_c: -1 })], outputs: [Simple(Witness(5))]",
-=======
-    "BLACKBOX::RANGE [(_3, 1)] []",
     "BRILLIG CALL func 0: inputs: [EXPR [ (1, _0) 1 ]], outputs: [_4]",
     "BRILLIG CALL func 1: inputs: [EXPR [ (2, _0) (3, _4) -1 ]], outputs: [_5]",
->>>>>>> 8146755d
     "EXPR [ (2, _0, _5) (3, _4, _5) (-1, _5) -1 ]",
     "BRILLIG CALL func 1: inputs: [EXPR [ (2, _0) (2, _4) 3 ]], outputs: [_6]",
     "EXPR [ (2, _0, _6) (2, _4, _6) (3, _6) -1 ]",
