--- conflicted
+++ resolved
@@ -46,27 +46,11 @@
     "unconstrained func 0",
     "[Const { destination: Direct(2), bit_size: Integer(U32), value: 1 }, Const { destination: Direct(1), bit_size: Integer(U32), value: 32838 }, Const { destination: Direct(0), bit_size: Integer(U32), value: 3 }, Const { destination: Relative(2), bit_size: Integer(U32), value: 1 }, Const { destination: Relative(3), bit_size: Integer(U32), value: 0 }, CalldataCopy { destination_address: Direct(32836), size_address: Relative(2), offset_address: Relative(3) }, Cast { destination: Direct(32836), source: Direct(32836), bit_size: Integer(U32) }, Mov { destination: Relative(1), source: Direct(32836) }, Call { location: 14 }, Call { location: 15 }, Mov { destination: Direct(32837), source: Relative(1) }, Const { destination: Relative(2), bit_size: Integer(U32), value: 32837 }, Const { destination: Relative(3), bit_size: Integer(U32), value: 1 }, Stop { return_data: HeapVector { pointer: Relative(2), size: Relative(3) } }, Return, Call { location: 28 }, Cast { destination: Relative(2), source: Relative(1), bit_size: Integer(U32) }, Const { destination: Relative(3), bit_size: Integer(U32), value: 2147483648 }, BinaryIntOp { destination: Relative(4), op: LessThan, bit_size: U32, lhs: Relative(2), rhs: Relative(3) }, Mov { destination: Relative(2), source: Relative(1) }, Cast { destination: Relative(1), source: Relative(2), bit_size: Integer(U32) }, BinaryIntOp { destination: Relative(5), op: LessThan, bit_size: U32, lhs: Relative(1), rhs: Relative(3) }, BinaryIntOp { destination: Relative(1), op: Mul, bit_size: U1, lhs: Relative(5), rhs: Relative(4) }, BinaryIntOp { destination: Relative(3), op: Equals, bit_size: U1, lhs: Relative(1), rhs: Relative(4) }, JumpIf { condition: Relative(3), location: 26 }, Call { location: 34 }, Mov { destination: Relative(1), source: Relative(2) }, Return, Const { destination: Direct(32772), bit_size: Integer(U32), value: 30720 }, BinaryIntOp { destination: Direct(32771), op: LessThan, bit_size: U32, lhs: Direct(0), rhs: Direct(32772) }, JumpIf { condition: Direct(32771), location: 33 }, IndirectConst { destination_pointer: Direct(1), bit_size: Integer(U64), value: 17843811134343075018 }, Trap { revert_data: HeapVector { pointer: Direct(1), size: Direct(2) } }, Return, IndirectConst { destination_pointer: Direct(1), bit_size: Integer(U64), value: 5019202896831570965 }, Trap { revert_data: HeapVector { pointer: Direct(1), size: Direct(2) } }, Return]"
   ],
-<<<<<<< HEAD
-  "debug_symbols": "dZBNDoMgEIXvMmsWIvbPqxhjUEdDQtAgNGkMd+8g2tpFN3wMw3sDb4UeWz82ygzTAmW1QmuV1mps9NRJpyZDpytkceFXKDkDfku4Jzw25FkCT8gTREKRcCGEwOBwbpxFjManUfSAWVo0DkrjtWbwlNpvl5ZZmo1OWupmDND0RDIclMa4C+yrzv5LuXjsYl4UH/mF9DVVslP25/MhOlklW417OXjTnbruNR+dI7zZTh323mJ0OiVIa5XfmRA1JUdZVaJg4lqHOPoN",
-  "file_map": {
-    "50": {
-      "source": "fn main(a: i32) -> pub i32 {\n    let mut r: i32 = 0;\n    let s: i32 = -2;\n    let e: i32 = -1;\n    for _ in (s - 0)..(e + 0) {\n        r = r + a;\n    }\n    r\n}\n",
-      "path": ""
-    }
-  },
+  "debug_symbols": "[debug_symbols]",
+  "file_map": "[file_map]",
   "expression_width": {
     "Bounded": {
       "width": 4
     }
   }
-=======
-  "debug_symbols": "[debug_symbols]",
-  "file_map": "[file_map]",
-  "names": [
-    "main"
-  ],
-  "brillig_names": [
-    "main"
-  ]
->>>>>>> 318ff16c
 }