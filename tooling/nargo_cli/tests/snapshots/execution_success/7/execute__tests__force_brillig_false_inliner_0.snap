--- conflicted
+++ resolved
@@ -37,11 +37,10 @@
     "return_type": null,
     "error_types": {}
   },
-<<<<<<< HEAD
   "bytecode": [
     "func 0",
-    "current witness index : 68",
-    "private parameters indices : [0, 1, 2, 3, 4, 5, 6, 7, 8, 9, 10, 11, 12, 13, 14, 15, 16, 17, 18, 19, 20, 21, 22, 23, 24, 25, 26, 27, 28, 29, 30, 31, 32, 33, 34, 35, 36]",
+    "current witness index : _68",
+    "private parameters indices : [_0, _1, _2, _3, _4, _5, _6, _7, _8, _9, _10, _11, _12, _13, _14, _15, _16, _17, _18, _19, _20, _21, _22, _23, _24, _25, _26, _27, _28, _29, _30, _31, _32, _33, _34, _35, _36]",
     "public parameters indices : []",
     "return value indices : []",
     "BLACKBOX::RANGE [(_0, 8)] []",
@@ -115,11 +114,7 @@
     "EXPR [ (-1, _35) (1, _67) 0 ]",
     "EXPR [ (-1, _36) (1, _68) 0 ]"
   ],
-  "debug_symbols": "ldVBCoMwEIXhu8zahW2cafUqpZSoUQIhStRCEe/eKApSunm7TIY/m2+RmWpTTu3L+qYbqHjM5LpKj7bzcZpJ3ba7odd+HYdRh5GKK+cJGV/H0z1dEmqsM1RwujwTUve/Ra72QqX5b5GjRZbCxQUurnCh4CKDC4YLgYsbXMDmGWzOsDnD5gybM2zOsDnD5gybM2zOsDnD5gKbC2wusLnA5gKbC2wusLnA5gKbC2gehzJY52z7Ov9D8fqtg9WlM/vYTL46bcdPf2yOvg9dZeopmPWlbRef/wI=",
-=======
-  "bytecode": "H4sIAAAAAAAA/9Wa504CQRRGF7Fg772hgr3MbGFnrVjie0jE938E7w0QN/ol/vDzx53kZMlJJDnJILt3qES99SK89l9XhGr/qqv2zVWAGwKuCtwwcCPAjQI3BlwNuHHgJoCbBG4KuGngZoCbBW4OuHngFoBbBG4JuGXgVoBbBW4NuHXgNoDbBG4LuG3gdoDbBa4O3B5w+8AdANcoOd2Luvei6OdeL+/x73u7/Pf6uikcCkfCsXAinApnwrlwIVwKV4ITvBALiZAKmdASciEIhXAt3Ai3wp1wLzwIbeFReBKeo97ntryG+td2/5q4Vpp287jrE//m4qITMpdmnVbwwWche49DknRDGvKiU+Su8GnS9R9ZkXy43hopvZf72/JN3nu5/2weJTYfGmkeIzYfGWmuEZuPjTSPE5tPjDRPEJtPjTRPEpvPjDRPEZvPjTRPE5svjDTPEJsvjTTPEpuvjDTPEZudkeZ5YrM30rxAbI6NNC8SmxMjzUvE5tRI8zKxOTPSvEJsbhlpXiU250aa14jNwUjzOrG5MNK8QWy+NtK8SWy+MdK8RWy+NdK8TWy+M9K8Q2y+N9K8S2x+MNJcJza3jTTvEZsfjTTvE5ufjDQfEJufjTQ3iM0vxObBWbiuZql/cHZejb7O2vVsdfA7Dj2L0rMZPavQ2b3OsnW2q7NOnf3pLExnQzor0dmBPkvrs6U+a+mzh96L672p3qvpvYt+l+t3m/6vr0e93wnoZ0P3SiP6fX0C743OSQwjAAA=",
   "debug_symbols": "jdLBaoQwFAXQf8naRTTznqO/UopEjUMgRMlooYj/3ujVahdTZnU1z3uQR2bRmnp6VNZ3/VOUH7Oog3XOPirXN3q0vY+n85KI47UagzHxSFzmsTXoYPwoSj85l4gv7abto+eg/ZajDnEqE2F8GzOCnXVmfVqSsy1fVzMq9nJ2P+v0fr9Qe1/J4lU/+6cvJR8/IFN1Cu8Daf4LZHQFPuOLbmz4s3OhclGmiVD3jVXFFjeJSBEZQiFuCEIwIkdAuUEhKASFoBAUgkJQCApBISgEhaEwFIbCUBgKQ2EoDIWh8Kos68KC1bUz+0XrJt9c7t34PRyT42YOoW9MOwWz7mubxQ3+AA==",
->>>>>>> 2114ae22
   "file_map": {
     "50": {
       "source": "// This is the same as Blake2s example.\n//\n// Pre-alpha dependencies must now be prefixed with the word \"dep\".\n// The line below indicates that we would like to pull in the standard library dependency.\nfn main(x: [u8; 5], result: [u8; 32]) {\n    let digest = std::hash::blake2s(x);\n    assert(digest == result);\n}\n",
