---
source: tooling/nargo_cli/tests/execute.rs
expression: artifact
---
{
  "noir_version": "[noir_version]",
  "hash": "[hash]",
  "abi": {
    "parameters": [
      {
        "name": "y",
        "type": {
          "kind": "integer",
          "sign": "unsigned",
          "width": 32
        },
        "visibility": "public"
      }
    ],
    "return_type": null,
    "error_types": {}
  },
<<<<<<< HEAD
  "bytecode": [
    "func 0",
    "current witness index : 2",
    "private parameters indices : []",
    "public parameters indices : [0]",
    "return value indices : []",
    "BLACKBOX::RANGE [(_0, 32)] []",
    "BRILLIG CALL func 0: inputs: [Single(Expression { mul_terms: [], linear_combinations: [(-1, Witness(0))], q_c: 4294967306 }), Single(Expression { mul_terms: [], linear_combinations: [], q_c: 4294967296 })], outputs: [Simple(Witness(1)), Simple(Witness(2))]",
    "BLACKBOX::RANGE [(_2, 32)] []",
    "EXPR [ (-1, _0) (-4294967296, _1) (-1, _2) 4294967306 ]",
    "EXPR [ (1, _1) -1 ]",
    "unconstrained func 0",
    "[Const { destination: Direct(10), bit_size: Integer(U32), value: 2 }, Const { destination: Direct(11), bit_size: Integer(U32), value: 0 }, CalldataCopy { destination_address: Direct(0), size_address: Direct(10), offset_address: Direct(11) }, BinaryFieldOp { destination: Direct(2), op: IntegerDiv, lhs: Direct(0), rhs: Direct(1) }, BinaryFieldOp { destination: Direct(1), op: Mul, lhs: Direct(2), rhs: Direct(1) }, BinaryFieldOp { destination: Direct(1), op: Sub, lhs: Direct(0), rhs: Direct(1) }, Mov { destination: Direct(0), source: Direct(2) }, Stop { return_data: HeapVector { pointer: Direct(11), size: Direct(10) } }]"
  ],
  "debug_symbols": "lY9LCsMgFEX38sYZWE1LcSulBL9BEBU/hSLZezUkkEImmb1zL+fCqyAVL/NknPYJ6KuC9YJl412jCrc1SoG5TimzmIHiJxpAOdmvxzKANlYBvaPlPQC+KpCrwngmEDRuAsH/QgMejbVmno6ftfjDomHcqg11ceLQ5m/Ym90P0QslS1R9ae3a/A8=",
=======
  "bytecode": "H4sIAAAAAAAA/7VTSQ6DMAwkgaoL6qkf6BPsLODc+hVQw/+fUBBOFUWBAwojWZPI1sQeK6JaIee48FnMUTMveM/RRHUpQt2HWUNnjO+VR40DKDeSBWPHjpDQkv0q0tqTod6NrgeHRnucrNMTrIi14BiQeci0W0obZMYDmRoo2cAY9YmGHdRSrIWiYF/ypEWKMov8v1Fy5kWrSfYtqm2E3I35zvyI8nW5WVXQb8/Rh2tmxkd0bpNc+ERNte1NepcJ79WKHd1nJhc0X8xxv2GOH9vQkwg1BQAA",
  "debug_symbols": "nZFNCsMgEIXvMmsX+WsacpVSgjGTIIiK0UIJuXsnEttkUSjdzDjz/HzwXGDAPkyd1KOZob0t0DuplJw6ZQT30mjaLiuDNHbeIdIKDjpRljvUHlodlGLw4CrES7PlOnbPHakZA9QDdXpwlAq308o+dPYdzet8h/P6+sYvP/NFk8yLpv6DL7Nq58vizN9p4kK6U2KQkxGDItYy1orQdTNwkvcK91zHoMUhZv+0SUkfYZ0ROASHm0HUyPIF",
>>>>>>> 2114ae22
  "file_map": {
    "50": {
      "source": "struct Bar {\n    inner: [Field; 3],\n}\n\nfn main(y: pub u32) {\n    let bar = Bar { inner: [100, 101, 102] };\n\n    // The assert inside the if should be hit\n    if y < 10 {\n        assert(bar.inner == [100, 101, 102]);\n    }\n\n    // The assert inside the if should not be hit\n    if y > 10 {\n        assert(bar.inner == [0, 1, 2]);\n    }\n}\n",
      "path": ""
    }
  },
  "names": [
    "main"
  ],
  "brillig_names": [
    "directive_integer_quotient"
  ]
}<|MERGE_RESOLUTION|>--- conflicted
+++ resolved
@@ -20,12 +20,11 @@
     "return_type": null,
     "error_types": {}
   },
-<<<<<<< HEAD
   "bytecode": [
     "func 0",
-    "current witness index : 2",
+    "current witness index : _2",
     "private parameters indices : []",
-    "public parameters indices : [0]",
+    "public parameters indices : [_0]",
     "return value indices : []",
     "BLACKBOX::RANGE [(_0, 32)] []",
     "BRILLIG CALL func 0: inputs: [Single(Expression { mul_terms: [], linear_combinations: [(-1, Witness(0))], q_c: 4294967306 }), Single(Expression { mul_terms: [], linear_combinations: [], q_c: 4294967296 })], outputs: [Simple(Witness(1)), Simple(Witness(2))]",
@@ -35,11 +34,7 @@
     "unconstrained func 0",
     "[Const { destination: Direct(10), bit_size: Integer(U32), value: 2 }, Const { destination: Direct(11), bit_size: Integer(U32), value: 0 }, CalldataCopy { destination_address: Direct(0), size_address: Direct(10), offset_address: Direct(11) }, BinaryFieldOp { destination: Direct(2), op: IntegerDiv, lhs: Direct(0), rhs: Direct(1) }, BinaryFieldOp { destination: Direct(1), op: Mul, lhs: Direct(2), rhs: Direct(1) }, BinaryFieldOp { destination: Direct(1), op: Sub, lhs: Direct(0), rhs: Direct(1) }, Mov { destination: Direct(0), source: Direct(2) }, Stop { return_data: HeapVector { pointer: Direct(11), size: Direct(10) } }]"
   ],
-  "debug_symbols": "lY9LCsMgFEX38sYZWE1LcSulBL9BEBU/hSLZezUkkEImmb1zL+fCqyAVL/NknPYJ6KuC9YJl412jCrc1SoG5TimzmIHiJxpAOdmvxzKANlYBvaPlPQC+KpCrwngmEDRuAsH/QgMejbVmno6ftfjDomHcqg11ceLQ5m/Ym90P0QslS1R9ae3a/A8=",
-=======
-  "bytecode": "H4sIAAAAAAAA/7VTSQ6DMAwkgaoL6qkf6BPsLODc+hVQw/+fUBBOFUWBAwojWZPI1sQeK6JaIee48FnMUTMveM/RRHUpQt2HWUNnjO+VR40DKDeSBWPHjpDQkv0q0tqTod6NrgeHRnucrNMTrIi14BiQeci0W0obZMYDmRoo2cAY9YmGHdRSrIWiYF/ypEWKMov8v1Fy5kWrSfYtqm2E3I35zvyI8nW5WVXQb8/Rh2tmxkd0bpNc+ERNte1NepcJ79WKHd1nJhc0X8xxv2GOH9vQkwg1BQAA",
   "debug_symbols": "nZFNCsMgEIXvMmsX+WsacpVSgjGTIIiK0UIJuXsnEttkUSjdzDjz/HzwXGDAPkyd1KOZob0t0DuplJw6ZQT30mjaLiuDNHbeIdIKDjpRljvUHlodlGLw4CrES7PlOnbPHakZA9QDdXpwlAq308o+dPYdzet8h/P6+sYvP/NFk8yLpv6DL7Nq58vizN9p4kK6U2KQkxGDItYy1orQdTNwkvcK91zHoMUhZv+0SUkfYZ0ROASHm0HUyPIF",
->>>>>>> 2114ae22
   "file_map": {
     "50": {
       "source": "struct Bar {\n    inner: [Field; 3],\n}\n\nfn main(y: pub u32) {\n    let bar = Bar { inner: [100, 101, 102] };\n\n    // The assert inside the if should be hit\n    if y < 10 {\n        assert(bar.inner == [100, 101, 102]);\n    }\n\n    // The assert inside the if should not be hit\n    if y > 10 {\n        assert(bar.inner == [0, 1, 2]);\n    }\n}\n",
