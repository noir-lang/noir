--- conflicted
+++ resolved
@@ -22,13 +22,8 @@
     modified[index] = 27_Field;
     let modified_once: [Field; 5] = modified;
     {
-<<<<<<< HEAD
-        let i_3938: u32 = index + 1_u32;
-        modified[i_3938] = 27_Field;
-=======
-        let i_3828: u32 = index + 1_u32;
-        modified[i_3828] = 27_Field;
->>>>>>> 15a18e60
+        let i_3942: u32 = index + 1_u32;
+        modified[i_3942] = 27_Field;
     };
     ExecutionResult { original: original, modified_once: modified_once, modified_twice: modified }
 }
@@ -38,13 +33,8 @@
     modified[index] = 27_Field;
     let modified_once: [Field; 5] = modified;
     {
-<<<<<<< HEAD
-        let i_3941: u32 = index + 1_u32;
-        modified[i_3941] = 27_Field;
-=======
-        let i_3831: u32 = index + 1_u32;
-        modified[i_3831] = 27_Field;
->>>>>>> 15a18e60
+        let i_3945: u32 = index + 1_u32;
+        modified[i_3945] = 27_Field;
     };
     ExecutionResult { original: original, modified_once: modified_once, modified_twice: modified }
 }
