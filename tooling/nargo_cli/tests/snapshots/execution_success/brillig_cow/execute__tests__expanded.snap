--- conflicted
+++ resolved
@@ -22,13 +22,8 @@
     modified[index] = 27_Field;
     let modified_once: [Field; 5] = modified;
     {
-<<<<<<< HEAD
-        let i_3791: u32 = index + 1;
-        modified[i_3791] = 27;
-=======
         let i_3781: u32 = index + 1_u32;
         modified[i_3781] = 27_Field;
->>>>>>> cc54d862
     };
     ExecutionResult { original: original, modified_once: modified_once, modified_twice: modified }
 }
@@ -38,13 +33,8 @@
     modified[index] = 27_Field;
     let modified_once: [Field; 5] = modified;
     {
-<<<<<<< HEAD
-        let i_3794: u32 = index + 1;
-        modified[i_3794] = 27;
-=======
         let i_3784: u32 = index + 1_u32;
         modified[i_3784] = 27_Field;
->>>>>>> cc54d862
     };
     ExecutionResult { original: original, modified_once: modified_once, modified_twice: modified }
 }
