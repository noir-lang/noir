---
source: tooling/nargo_cli/tests/execute.rs
expression: expanded_code
---
global ARRAY_SIZE: u32 = 5;

struct ExecutionResult {
    original: [Field; 5],
    modified_once: [Field; 5],
    modified_twice: [Field; 5],
}

impl ExecutionResult {
    fn is_equal(self, other: Self) -> bool {
        ((self.original == other.original) & (self.modified_once == other.modified_once))
            & (self.modified_twice == other.modified_twice)
    }
}

fn modify_in_inlined_constrained(original: [Field; 5], index: u32) -> ExecutionResult {
    let mut modified: [Field; 5] = original;
    modified[index] = 27_Field;
    let modified_once: [Field; 5] = modified;
    {
<<<<<<< HEAD
        let i_4419: u32 = index + 1_u32;
        modified[i_4419] = 27_Field;
=======
        let i_4384: u32 = index + 1_u32;
        modified[i_4384] = 27_Field;
>>>>>>> a8918be2
    };
    ExecutionResult { original: original, modified_once: modified_once, modified_twice: modified }
}

unconstrained fn modify_in_unconstrained(original: [Field; 5], index: u32) -> ExecutionResult {
    let mut modified: [Field; 5] = original;
    modified[index] = 27_Field;
    let modified_once: [Field; 5] = modified;
    {
<<<<<<< HEAD
        let i_4422: u32 = index + 1_u32;
        modified[i_4422] = 27_Field;
=======
        let i_4387: u32 = index + 1_u32;
        modified[i_4387] = 27_Field;
>>>>>>> a8918be2
    };
    ExecutionResult { original: original, modified_once: modified_once, modified_twice: modified }
}

unconstrained fn main(original: [Field; 5], index: u32, expected_result: ExecutionResult) {
    assert(expected_result.is_equal(modify_in_unconstrained(original, index)));
    assert(expected_result.is_equal(modify_in_inlined_constrained(original, index)));
}<|MERGE_RESOLUTION|>--- conflicted
+++ resolved
@@ -22,13 +22,8 @@
     modified[index] = 27_Field;
     let modified_once: [Field; 5] = modified;
     {
-<<<<<<< HEAD
-        let i_4419: u32 = index + 1_u32;
-        modified[i_4419] = 27_Field;
-=======
         let i_4384: u32 = index + 1_u32;
         modified[i_4384] = 27_Field;
->>>>>>> a8918be2
     };
     ExecutionResult { original: original, modified_once: modified_once, modified_twice: modified }
 }
@@ -38,13 +33,8 @@
     modified[index] = 27_Field;
     let modified_once: [Field; 5] = modified;
     {
-<<<<<<< HEAD
-        let i_4422: u32 = index + 1_u32;
-        modified[i_4422] = 27_Field;
-=======
         let i_4387: u32 = index + 1_u32;
         modified[i_4387] = 27_Field;
->>>>>>> a8918be2
     };
     ExecutionResult { original: original, modified_once: modified_once, modified_twice: modified }
 }
