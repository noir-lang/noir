---
source: tooling/nargo_cli/tests/execute.rs
expression: expanded_code
---
global ARRAY_SIZE: u32 = 5;

struct ExecutionResult {
    original: [Field; 5],
    modified_once: [Field; 5],
    modified_twice: [Field; 5],
}

impl ExecutionResult {
    fn is_equal(self, other: Self) -> bool {
        ((self.original == other.original) & (self.modified_once == other.modified_once))
            & (self.modified_twice == other.modified_twice)
    }
}

fn modify_in_inlined_constrained(original: [Field; 5], index: u32) -> ExecutionResult {
    let mut modified: [Field; 5] = original;
    modified[index] = 27_Field;
    let modified_once: [Field; 5] = modified;
    {
<<<<<<< HEAD
        let i_4385: u32 = index + 1_u32;
        modified[i_4385] = 27_Field;
=======
        let i_4365: u32 = index + 1_u32;
        modified[i_4365] = 27_Field;
>>>>>>> c90f13da
    };
    ExecutionResult { original: original, modified_once: modified_once, modified_twice: modified }
}

unconstrained fn modify_in_unconstrained(original: [Field; 5], index: u32) -> ExecutionResult {
    let mut modified: [Field; 5] = original;
    modified[index] = 27_Field;
    let modified_once: [Field; 5] = modified;
    {
<<<<<<< HEAD
        let i_4388: u32 = index + 1_u32;
        modified[i_4388] = 27_Field;
=======
        let i_4368: u32 = index + 1_u32;
        modified[i_4368] = 27_Field;
>>>>>>> c90f13da
    };
    ExecutionResult { original: original, modified_once: modified_once, modified_twice: modified }
}

unconstrained fn main(original: [Field; 5], index: u32, expected_result: ExecutionResult) {
    assert(expected_result.is_equal(modify_in_unconstrained(original, index)));
    assert(expected_result.is_equal(modify_in_inlined_constrained(original, index)));
}<|MERGE_RESOLUTION|>--- conflicted
+++ resolved
@@ -22,13 +22,8 @@
     modified[index] = 27_Field;
     let modified_once: [Field; 5] = modified;
     {
-<<<<<<< HEAD
-        let i_4385: u32 = index + 1_u32;
-        modified[i_4385] = 27_Field;
-=======
         let i_4365: u32 = index + 1_u32;
         modified[i_4365] = 27_Field;
->>>>>>> c90f13da
     };
     ExecutionResult { original: original, modified_once: modified_once, modified_twice: modified }
 }
@@ -38,13 +33,8 @@
     modified[index] = 27_Field;
     let modified_once: [Field; 5] = modified;
     {
-<<<<<<< HEAD
-        let i_4388: u32 = index + 1_u32;
-        modified[i_4388] = 27_Field;
-=======
         let i_4368: u32 = index + 1_u32;
         modified[i_4368] = 27_Field;
->>>>>>> c90f13da
     };
     ExecutionResult { original: original, modified_once: modified_once, modified_twice: modified }
 }
