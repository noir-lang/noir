---
source: tooling/nargo_cli/tests/execute.rs
expression: expanded_code
---
global ARRAY_SIZE: u32 = 5;

struct ExecutionResult {
    original: [Field; 5],
    modified_once: [Field; 5],
    modified_twice: [Field; 5],
}

impl ExecutionResult {
    fn is_equal(self, other: Self) -> bool {
        ((self.original == other.original) & (self.modified_once == other.modified_once))
            & (self.modified_twice == other.modified_twice)
    }
}

fn modify_in_inlined_constrained(original: [Field; 5], index: u64) -> ExecutionResult {
    let mut modified: [Field; 5] = original;
    modified[index] = 27;
    let modified_once: [Field; 5] = modified;
    {
<<<<<<< HEAD
        let i_3789: u64 = index + 1;
        modified[i_3789] = 27;
=======
        let i_3788: u64 = index + 1;
        modified[i_3788] = 27;
>>>>>>> ce2fc37f
    };
    ExecutionResult { original: original, modified_once: modified_once, modified_twice: modified }
}

unconstrained fn modify_in_unconstrained(original: [Field; 5], index: u64) -> ExecutionResult {
    let mut modified: [Field; 5] = original;
    modified[index] = 27;
    let modified_once: [Field; 5] = modified;
    {
<<<<<<< HEAD
        let i_3792: u64 = index + 1;
        modified[i_3792] = 27;
=======
        let i_3791: u64 = index + 1;
        modified[i_3791] = 27;
>>>>>>> ce2fc37f
    };
    ExecutionResult { original: original, modified_once: modified_once, modified_twice: modified }
}

unconstrained fn main(original: [Field; 5], index: u64, expected_result: ExecutionResult) {
    assert(expected_result.is_equal(modify_in_unconstrained(original, index)));
    assert(expected_result.is_equal(modify_in_inlined_constrained(original, index)));
}<|MERGE_RESOLUTION|>--- conflicted
+++ resolved
@@ -22,13 +22,8 @@
     modified[index] = 27;
     let modified_once: [Field; 5] = modified;
     {
-<<<<<<< HEAD
-        let i_3789: u64 = index + 1;
-        modified[i_3789] = 27;
-=======
         let i_3788: u64 = index + 1;
         modified[i_3788] = 27;
->>>>>>> ce2fc37f
     };
     ExecutionResult { original: original, modified_once: modified_once, modified_twice: modified }
 }
@@ -38,13 +33,8 @@
     modified[index] = 27;
     let modified_once: [Field; 5] = modified;
     {
-<<<<<<< HEAD
-        let i_3792: u64 = index + 1;
-        modified[i_3792] = 27;
-=======
         let i_3791: u64 = index + 1;
         modified[i_3791] = 27;
->>>>>>> ce2fc37f
     };
     ExecutionResult { original: original, modified_once: modified_once, modified_twice: modified }
 }
