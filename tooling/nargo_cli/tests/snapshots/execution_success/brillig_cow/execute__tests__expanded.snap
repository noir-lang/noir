--- conflicted
+++ resolved
@@ -22,13 +22,8 @@
     modified[index] = 27_Field;
     let modified_once: [Field; 5] = modified;
     {
-<<<<<<< HEAD
-        let i_3863: u32 = index + 1_u32;
-        modified[i_3863] = 27_Field;
-=======
-        let i_3824: u32 = index + 1_u32;
-        modified[i_3824] = 27_Field;
->>>>>>> 38473c15
+        let i_3827: u32 = index + 1_u32;
+        modified[i_3827] = 27_Field;
     };
     ExecutionResult { original: original, modified_once: modified_once, modified_twice: modified }
 }
@@ -38,13 +33,8 @@
     modified[index] = 27_Field;
     let modified_once: [Field; 5] = modified;
     {
-<<<<<<< HEAD
-        let i_3866: u32 = index + 1_u32;
-        modified[i_3866] = 27_Field;
-=======
-        let i_3827: u32 = index + 1_u32;
-        modified[i_3827] = 27_Field;
->>>>>>> 38473c15
+        let i_3830: u32 = index + 1_u32;
+        modified[i_3830] = 27_Field;
     };
     ExecutionResult { original: original, modified_once: modified_once, modified_twice: modified }
 }
