---
source: tooling/nargo_cli/tests/execute.rs
expression: expanded_code
---
global ARRAY_SIZE: u32 = 5;

struct ExecutionResult {
    original: [Field; 5],
    modified_once: [Field; 5],
    modified_twice: [Field; 5],
}

impl ExecutionResult {
    fn is_equal(self, other: Self) -> bool {
        ((self.original == other.original) & (self.modified_once == other.modified_once))
            & (self.modified_twice == other.modified_twice)
    }
}

fn modify_in_inlined_constrained(original: [Field; 5], index: u32) -> ExecutionResult {
    let mut modified: [Field; 5] = original;
    modified[index] = 27_Field;
    let modified_once: [Field; 5] = modified;
    {
<<<<<<< HEAD
        let i_3794: u32 = index + 1_u32;
        modified[i_3794] = 27_Field;
=======
        let i_3826: u32 = index + 1_u32;
        modified[i_3826] = 27_Field;
>>>>>>> 8146755d
    };
    ExecutionResult { original: original, modified_once: modified_once, modified_twice: modified }
}

unconstrained fn modify_in_unconstrained(original: [Field; 5], index: u32) -> ExecutionResult {
    let mut modified: [Field; 5] = original;
    modified[index] = 27_Field;
    let modified_once: [Field; 5] = modified;
    {
<<<<<<< HEAD
        let i_3797: u32 = index + 1_u32;
        modified[i_3797] = 27_Field;
=======
        let i_3829: u32 = index + 1_u32;
        modified[i_3829] = 27_Field;
>>>>>>> 8146755d
    };
    ExecutionResult { original: original, modified_once: modified_once, modified_twice: modified }
}

unconstrained fn main(original: [Field; 5], index: u32, expected_result: ExecutionResult) {
    assert(expected_result.is_equal(modify_in_unconstrained(original, index)));
    assert(expected_result.is_equal(modify_in_inlined_constrained(original, index)));
}<|MERGE_RESOLUTION|>--- conflicted
+++ resolved
@@ -22,13 +22,8 @@
     modified[index] = 27_Field;
     let modified_once: [Field; 5] = modified;
     {
-<<<<<<< HEAD
-        let i_3794: u32 = index + 1_u32;
-        modified[i_3794] = 27_Field;
-=======
-        let i_3826: u32 = index + 1_u32;
-        modified[i_3826] = 27_Field;
->>>>>>> 8146755d
+        let i_3829: u32 = index + 1_u32;
+        modified[i_3829] = 27_Field;
     };
     ExecutionResult { original: original, modified_once: modified_once, modified_twice: modified }
 }
@@ -38,13 +33,8 @@
     modified[index] = 27_Field;
     let modified_once: [Field; 5] = modified;
     {
-<<<<<<< HEAD
-        let i_3797: u32 = index + 1_u32;
-        modified[i_3797] = 27_Field;
-=======
-        let i_3829: u32 = index + 1_u32;
-        modified[i_3829] = 27_Field;
->>>>>>> 8146755d
+        let i_3832: u32 = index + 1_u32;
+        modified[i_3832] = 27_Field;
     };
     ExecutionResult { original: original, modified_once: modified_once, modified_twice: modified }
 }
