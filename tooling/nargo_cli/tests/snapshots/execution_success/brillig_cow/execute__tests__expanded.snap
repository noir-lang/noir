--- conflicted
+++ resolved
@@ -22,13 +22,8 @@
     modified[index] = 27_Field;
     let modified_once: [Field; 5] = modified;
     {
-<<<<<<< HEAD
-        let i_3948: u32 = index + 1_u32;
-        modified[i_3948] = 27_Field;
-=======
-        let i_3824: u32 = index + 1_u32;
-        modified[i_3824] = 27_Field;
->>>>>>> 3c6914c1
+        let i_3938: u32 = index + 1_u32;
+        modified[i_3938] = 27_Field;
     };
     ExecutionResult { original: original, modified_once: modified_once, modified_twice: modified }
 }
@@ -38,13 +33,8 @@
     modified[index] = 27_Field;
     let modified_once: [Field; 5] = modified;
     {
-<<<<<<< HEAD
-        let i_3951: u32 = index + 1_u32;
-        modified[i_3951] = 27_Field;
-=======
-        let i_3827: u32 = index + 1_u32;
-        modified[i_3827] = 27_Field;
->>>>>>> 3c6914c1
+        let i_3941: u32 = index + 1_u32;
+        modified[i_3941] = 27_Field;
     };
     ExecutionResult { original: original, modified_once: modified_once, modified_twice: modified }
 }
