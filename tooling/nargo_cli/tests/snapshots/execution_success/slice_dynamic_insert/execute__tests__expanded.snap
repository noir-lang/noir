--- conflicted
+++ resolved
@@ -21,13 +21,8 @@
 fn insert_dynamic_array(x: u32, array: [Field; 5]) {
     let mut value_to_insert: [Field; 5] = array;
     {
-<<<<<<< HEAD
-        let i_4438: u32 = x - 1_u32;
-        value_to_insert[i_4438] = 10_Field;
-=======
-        let i_4435: u32 = x - 1_u32;
-        value_to_insert[i_4435] = 10_Field;
->>>>>>> 1ffaa3bd
+        let i_4434: u32 = x - 1_u32;
+        value_to_insert[i_4434] = 10_Field;
     };
     let mut slice: [[Field; 5]] = &[array, array, array];
     slice = slice.insert(x - 3_u32, value_to_insert);
