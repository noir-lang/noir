--- conflicted
+++ resolved
@@ -23,22 +23,17 @@
       }
     }
   },
-<<<<<<< HEAD
   "bytecode": [
     "func 0",
-    "current witness index : 0",
-    "private parameters indices : [0]",
+    "current witness index : _0",
+    "private parameters indices : [_0]",
     "public parameters indices : []",
     "return value indices : []",
     "BRILLIG CALL func 0: inputs: [Single(Expression { mul_terms: [], linear_combinations: [(1, Witness(0))], q_c: 0 })], outputs: []",
     "unconstrained func 0",
     "[Const { destination: Direct(2), bit_size: Integer(U32), value: 1 }, Const { destination: Direct(1), bit_size: Integer(U32), value: 32837 }, Const { destination: Direct(0), bit_size: Integer(U32), value: 3 }, Const { destination: Relative(2), bit_size: Integer(U32), value: 1 }, Const { destination: Relative(3), bit_size: Integer(U32), value: 0 }, CalldataCopy { destination_address: Direct(32836), size_address: Relative(2), offset_address: Relative(3) }, Mov { destination: Relative(1), source: Direct(32836) }, Call { location: 12 }, Call { location: 13 }, Const { destination: Relative(1), bit_size: Integer(U32), value: 32837 }, Const { destination: Relative(2), bit_size: Integer(U32), value: 0 }, Stop { return_data: HeapVector { pointer: Relative(1), size: Relative(2) } }, Return, Call { location: 21 }, Const { destination: Relative(2), bit_size: Field, value: 1 }, BinaryFieldOp { destination: Relative(3), op: Add, lhs: Relative(1), rhs: Relative(2) }, BinaryFieldOp { destination: Relative(1), op: Equals, lhs: Relative(3), rhs: Relative(2) }, JumpIf { condition: Relative(1), location: 20 }, Const { destination: Relative(4), bit_size: Integer(U32), value: 0 }, Trap { revert_data: HeapVector { pointer: Direct(1), size: Relative(4) } }, Return, Const { destination: Direct(32772), bit_size: Integer(U32), value: 30720 }, BinaryIntOp { destination: Direct(32771), op: LessThan, bit_size: U32, lhs: Direct(0), rhs: Direct(32772) }, JumpIf { condition: Direct(32771), location: 26 }, IndirectConst { destination_pointer: Direct(1), bit_size: Integer(U64), value: 17843811134343075018 }, Trap { revert_data: HeapVector { pointer: Direct(1), size: Direct(2) } }, Return]"
   ],
-  "debug_symbols": "tZFBCoMwEEXvMussjDWm9SpSJOoogZBIjIUi3r1jkRJsN1l0M+SH//7mrdBju4yNtoOboapXMK5TQTtLad0YtF4bo8cm/oZsP7x49+dJ2T3OQfkAFS9yBmh7eomC+EEbhEpkG/uqlvJoShEX7wy4+N90+XP6A3B5ORMymbgmE7c0YqP0UF6r1uAhalhsF3kLzwlPCifvOuwXj7vMyCPdOucsL2mWpl8=",
-=======
-  "bytecode": "H4sIAAAAAAAA/7VUSQ7CMAx0N0EovbBc4BOu2qo99sBHIqq8I0+HSo5imcCBJpYqJ4oznplaycBHRrkUewjUzJRxW7QRsTBI9Fe4mjtlRTln50VEsUr0jYk/YT+ogL6I/DtFmCn9cZgJ8HFHOA/r8aWWNRra8xlyd/bv7wh+3dBaiTsp/m1C7/Ec4O961aT1KrTmzJ9IPFquDRiXEC95VsHn/OTizNVehJYyka8nhguiVw3+zSlt/P7jhOj6Ftb7wL0F0b8S9TfaH77omP/kaUbdmk4bPehl6Z9a+rQGn78XYLsV6KkGAAA=",
   "debug_symbols": "fZHLDoMgEEX/ZdYsxPpo/ZWmMaijISFoEJo0hn/v4Ku6sJu5DMO5N2EmaLByXSl1249QPCeojFRKdqXqa2Flr+l2gigUnkARM+DpIhkUN5J8kfsiDxLvGWx0aQ1igA92FDIIg9pCoZ1SDN5CufnROAg9qxWGphED1A0pGbZSYTh59qOja5Qn8QrzNNnx9Mzzaz7LVzxPr+h/6TvO89uJf1EnamlO3+uDk5GiUri2rdP1YWo/wzbZ1jOYvsbGGQxOhx1RfcacxdnLh7Qv",
->>>>>>> 2114ae22
   "file_map": {
     "50": {
       "source": "fn main(mut x: Field) {\n    let one = 1;\n    let add1 = |z| { *z = *z + one; };\n\n    let two = 2;\n    let add2 = |z| { *z = *z + two; };\n\n    add1(&mut x);\n    assert(x == 1);\n\n    add2(&mut x);\n    assert(x == 3);\n\n    issue_2120();\n}\n// https://github.com/noir-lang/noir/issues/2120\nfn issue_2120() {\n    let x1 = &mut 42;\n    let set_x1 = |y| { *x1 = y; };\n\n    assert(*x1 == 42);\n    set_x1(44);\n    assert(*x1 == 44);\n    set_x1(*x1);\n    assert(*x1 == 44);\n}\n",
