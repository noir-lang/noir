--- conflicted
+++ resolved
@@ -26,25 +26,11 @@
     "return value indices : []",
     "EXPR [ (1, _0) 0 ]"
   ],
-<<<<<<< HEAD
-  "debug_symbols": "fZBNCoMwEIXvMussTFsreJVSJMZRAiEJYyIU8e4dRa0u7Gp+3nzz4I3QYJ26yrjW91C+RqjJWGu6ynqtovGOt+MkYBurSIi8goPOVFCELkLpkrUCBmXTctQH5ZYaFbGaCUDXcOWHrbE4d5P40dk1Kh+3FZb5Y8fzMy+v+Wex4kV+Rf9z33FZ3E/8myelDZ3yggzK+WxQZFRtcc2wTU4fIo2fsClb6IG8xiYRzu8WjQ2+",
-  "file_map": {
-    "50": {
-      "source": "fn main(mut x: Field) {\n    let one = 1;\n    let add1 = |z| { *z = *z + one; };\n\n    let two = 2;\n    let add2 = |z| { *z = *z + two; };\n\n    add1(&mut x);\n    assert(x == 1);\n\n    add2(&mut x);\n    assert(x == 3);\n\n    issue_2120();\n}\n// https://github.com/noir-lang/noir/issues/2120\nfn issue_2120() {\n    let x1 = &mut 42;\n    let set_x1 = |y| { *x1 = y; };\n\n    assert(*x1 == 42);\n    set_x1(44);\n    assert(*x1 == 44);\n    set_x1(*x1);\n    assert(*x1 == 44);\n}\n",
-      "path": ""
-    }
-  },
+  "debug_symbols": "[debug_symbols]",
+  "file_map": "[file_map]",
   "expression_width": {
     "Bounded": {
       "width": 4
     }
   }
-=======
-  "debug_symbols": "[debug_symbols]",
-  "file_map": "[file_map]",
-  "names": [
-    "main"
-  ],
-  "brillig_names": []
->>>>>>> 318ff16c
 }