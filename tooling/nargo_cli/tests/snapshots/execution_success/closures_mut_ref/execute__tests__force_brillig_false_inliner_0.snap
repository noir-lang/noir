---
source: tooling/nargo_cli/tests/execute.rs
expression: artifact
---
{
  "noir_version": "[noir_version]",
  "hash": "[hash]",
  "abi": {
    "parameters": [
      {
        "name": "x",
        "type": {
          "kind": "field"
        },
        "visibility": "private"
      }
    ],
    "return_type": null,
    "error_types": {}
  },
<<<<<<< HEAD
  "bytecode": [
    "func 0",
    "current witness index : 0",
    "private parameters indices : [0]",
    "public parameters indices : []",
    "return value indices : []",
    "EXPR [ (1, _0) 0 ]"
  ],
  "debug_symbols": "TYzdCoMwDEbfJddeOMYm9FXGkP6kEihtSdvBKL67URS8y/kOOR0cmrbMFH0qoD4dQrK6UopCHcZjKlnHnUrVXEE93tMAGJ1c03MdwFNAUK9x/QoYphBome8ZmX+aSZuAJ/oW7c3Wf77M9Z85WXSNcS8dTvIb",
=======
  "bytecode": "H4sIAAAAAAAA/63OQQoAAAQEQMqD+IH/v0qKHMSFuWztYVuEgtBlp5F8I49b7N9o+T4xDikpe/QAAAA=",
  "debug_symbols": "fZBNCoMwEIXvMussTFsreJVSJMZRAiEJYyIU8e4dRa0u7Gp+3nzz4I3QYJ26yrjW91C+RqjJWGu6ynqtovGOt+MkYBurSIi8goPOVFCELkLpkrUCBmXTctQH5ZYaFbGaCUDXcOWHrbE4d5P40dk1Kh+3FZb5Y8fzMy+v+Wex4kV+Rf9z33FZ3E/8myelDZ3yggzK+WxQZFRtcc2wTU4fIo2fsClb6IG8xiYRzu8WjQ2+",
>>>>>>> 2114ae22
  "file_map": {
    "50": {
      "source": "fn main(mut x: Field) {\n    let one = 1;\n    let add1 = |z| { *z = *z + one; };\n\n    let two = 2;\n    let add2 = |z| { *z = *z + two; };\n\n    add1(&mut x);\n    assert(x == 1);\n\n    add2(&mut x);\n    assert(x == 3);\n\n    issue_2120();\n}\n// https://github.com/noir-lang/noir/issues/2120\nfn issue_2120() {\n    let x1 = &mut 42;\n    let set_x1 = |y| { *x1 = y; };\n\n    assert(*x1 == 42);\n    set_x1(44);\n    assert(*x1 == 44);\n    set_x1(*x1);\n    assert(*x1 == 44);\n}\n",
      "path": ""
    }
  },
  "names": [
    "main"
  ],
  "brillig_names": []
}<|MERGE_RESOLUTION|>--- conflicted
+++ resolved
@@ -18,20 +18,15 @@
     "return_type": null,
     "error_types": {}
   },
-<<<<<<< HEAD
   "bytecode": [
     "func 0",
-    "current witness index : 0",
-    "private parameters indices : [0]",
+    "current witness index : _0",
+    "private parameters indices : [_0]",
     "public parameters indices : []",
     "return value indices : []",
     "EXPR [ (1, _0) 0 ]"
   ],
-  "debug_symbols": "TYzdCoMwDEbfJddeOMYm9FXGkP6kEihtSdvBKL67URS8y/kOOR0cmrbMFH0qoD4dQrK6UopCHcZjKlnHnUrVXEE93tMAGJ1c03MdwFNAUK9x/QoYphBome8ZmX+aSZuAJ/oW7c3Wf77M9Z85WXSNcS8dTvIb",
-=======
-  "bytecode": "H4sIAAAAAAAA/63OQQoAAAQEQMqD+IH/v0qKHMSFuWztYVuEgtBlp5F8I49b7N9o+T4xDikpe/QAAAA=",
   "debug_symbols": "fZBNCoMwEIXvMussTFsreJVSJMZRAiEJYyIU8e4dRa0u7Gp+3nzz4I3QYJ26yrjW91C+RqjJWGu6ynqtovGOt+MkYBurSIi8goPOVFCELkLpkrUCBmXTctQH5ZYaFbGaCUDXcOWHrbE4d5P40dk1Kh+3FZb5Y8fzMy+v+Wex4kV+Rf9z33FZ3E/8myelDZ3yggzK+WxQZFRtcc2wTU4fIo2fsClb6IG8xiYRzu8WjQ2+",
->>>>>>> 2114ae22
   "file_map": {
     "50": {
       "source": "fn main(mut x: Field) {\n    let one = 1;\n    let add1 = |z| { *z = *z + one; };\n\n    let two = 2;\n    let add2 = |z| { *z = *z + two; };\n\n    add1(&mut x);\n    assert(x == 1);\n\n    add2(&mut x);\n    assert(x == 3);\n\n    issue_2120();\n}\n// https://github.com/noir-lang/noir/issues/2120\nfn issue_2120() {\n    let x1 = &mut 42;\n    let set_x1 = |y| { *x1 = y; };\n\n    assert(*x1 == 42);\n    set_x1(44);\n    assert(*x1 == 44);\n    set_x1(*x1);\n    assert(*x1 == 44);\n}\n",
