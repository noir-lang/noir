---
source: tooling/nargo_cli/tests/execute.rs
expression: artifact
---
{
  "noir_version": "[noir_version]",
  "hash": "[hash]",
  "abi": {
    "parameters": [
      {
        "name": "arr",
        "type": {
          "kind": "array",
          "length": 3,
          "type": {
            "kind": "field"
          }
        },
        "visibility": "private"
      },
      {
        "name": "x",
        "type": {
          "kind": "integer",
          "sign": "unsigned",
          "width": 32
        },
        "visibility": "private"
      }
    ],
    "return_type": {
      "abi_type": {
        "kind": "field"
      },
      "visibility": "public"
    },
    "error_types": {}
  },
<<<<<<< HEAD
  "bytecode": [
    "func 0",
    "current witness index : 4",
    "private parameters indices : [0, 1, 2, 3]",
    "public parameters indices : []",
    "return value indices : [4]",
    "BLACKBOX::RANGE [(_3, 32)] []",
    "EXPR [ (-1, _0) (-1, _1) (-1, _2) (-1, _3) (1, _4) 0 ]"
  ],
  "debug_symbols": "XYxLCoAwDAXvkrUn8Coi0k9aAqEpsRWk9O5+cCFdzhveNPBoa9woBdlhXhqwOFNI0k2tT2CVmCluw3wYJWMZPww1uZ8tZ8bhn1Uc+qr4lF7X134B",
=======
  "bytecode": "H4sIAAAAAAAA/62SUQ7DIAiG1bp77AggUOFtV5mZvf8R1qwuoX2tX0J+Y8j3AMRwkPdK4x33Wlw+w5nHyNdIgpW519KR8A3FmgqwtFVRUVQ+RYm6slZrVsGQqeMmRhsczHTFia400bU4F9wD8zzXb17Z3UBwN5DG/v3fte/PF9CzDp1IAgAA",
  "debug_symbols": "pdLRCoMgFAbgd/HaC3OruV5ljDA7hSAqpsGI3n0WucUgGHWl5/x+x5szogbq0FVSt6ZH5WNEtZNKya5SRnAvjY7dccIolZV3ALGFNnlUljvQHpU6KIXRwFVYHvWW6+X03MWUYAS6iWcc2EoF823CX032aUauK84o/fD8f39hyefZEU/v53xRJM8O+fx2zt/T/5QURzxjO/4ZKy6k+92YgTvJawVr2QYtNql/2ZSkjbPOCGiCg3nSksXZbw==",
>>>>>>> 2114ae22
  "file_map": {},
  "names": [
    "main"
  ],
  "brillig_names": []
}<|MERGE_RESOLUTION|>--- conflicted
+++ resolved
@@ -36,21 +36,16 @@
     },
     "error_types": {}
   },
-<<<<<<< HEAD
   "bytecode": [
     "func 0",
-    "current witness index : 4",
-    "private parameters indices : [0, 1, 2, 3]",
+    "current witness index : _4",
+    "private parameters indices : [_0, _1, _2, _3]",
     "public parameters indices : []",
-    "return value indices : [4]",
+    "return value indices : [_4]",
     "BLACKBOX::RANGE [(_3, 32)] []",
     "EXPR [ (-1, _0) (-1, _1) (-1, _2) (-1, _3) (1, _4) 0 ]"
   ],
-  "debug_symbols": "XYxLCoAwDAXvkrUn8Coi0k9aAqEpsRWk9O5+cCFdzhveNPBoa9woBdlhXhqwOFNI0k2tT2CVmCluw3wYJWMZPww1uZ8tZ8bhn1Uc+qr4lF7X134B",
-=======
-  "bytecode": "H4sIAAAAAAAA/62SUQ7DIAiG1bp77AggUOFtV5mZvf8R1qwuoX2tX0J+Y8j3AMRwkPdK4x33Wlw+w5nHyNdIgpW519KR8A3FmgqwtFVRUVQ+RYm6slZrVsGQqeMmRhsczHTFia400bU4F9wD8zzXb17Z3UBwN5DG/v3fte/PF9CzDp1IAgAA",
   "debug_symbols": "pdLRCoMgFAbgd/HaC3OruV5ljDA7hSAqpsGI3n0WucUgGHWl5/x+x5szogbq0FVSt6ZH5WNEtZNKya5SRnAvjY7dccIolZV3ALGFNnlUljvQHpU6KIXRwFVYHvWW6+X03MWUYAS6iWcc2EoF823CX032aUauK84o/fD8f39hyefZEU/v53xRJM8O+fx2zt/T/5QURzxjO/4ZKy6k+92YgTvJawVr2QYtNql/2ZSkjbPOCGiCg3nSksXZbw==",
->>>>>>> 2114ae22
   "file_map": {},
   "names": [
     "main"
