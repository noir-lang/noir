---
source: tooling/nargo_cli/tests/execute.rs
expression: artifact
---
{
  "noir_version": "[noir_version]",
  "hash": "[hash]",
  "abi": {
    "parameters": [
      {
        "name": "arr",
        "type": {
          "kind": "array",
          "length": 3,
          "type": {
            "kind": "field"
          }
        },
        "visibility": "private"
      },
      {
        "name": "x",
        "type": {
          "kind": "integer",
          "sign": "unsigned",
          "width": 32
        },
        "visibility": "private"
      }
    ],
    "return_type": {
      "abi_type": {
        "kind": "field"
      },
      "visibility": "public"
    },
    "error_types": {
      "17843811134343075018": {
        "error_kind": "string",
        "string": "Stack too deep"
      }
    }
  },
  "bytecode": [
    "func 0",
    "current witness index : _4",
    "private parameters indices : [_0, _1, _2, _3]",
    "public parameters indices : []",
    "return value indices : [_4]",
    "BRILLIG CALL func 0: inputs: [[EXPR [ (1, _0) 0 ], EXPR [ (1, _1) 0 ], EXPR [ (1, _2) 0 ]], EXPR [ (1, _3) 0 ]], outputs: [_4]",
    "unconstrained func 0",
    "[Const { destination: Direct(2), bit_size: Integer(U32), value: 1 }, Const { destination: Direct(1), bit_size: Integer(U32), value: 32841 }, Const { destination: Direct(0), bit_size: Integer(U32), value: 3 }, Const { destination: Relative(3), bit_size: Integer(U32), value: 4 }, Const { destination: Relative(4), bit_size: Integer(U32), value: 0 }, CalldataCopy { destination_address: Direct(32836), size_address: Relative(3), offset_address: Relative(4) }, Cast { destination: Direct(32839), source: Direct(32839), bit_size: Integer(U32) }, Const { destination: Relative(1), bit_size: Integer(U32), value: 32836 }, Const { destination: Relative(4), bit_size: Integer(U32), value: 3 }, Mov { destination: Relative(3), source: Direct(1) }, Const { destination: Relative(5), bit_size: Integer(U32), value: 4 }, BinaryIntOp { destination: Direct(1), op: Add, bit_size: U32, lhs: Direct(1), rhs: Relative(5) }, IndirectConst { destination_pointer: Relative(3), bit_size: Integer(U32), value: 1 }, BinaryIntOp { destination: Relative(5), op: Add, bit_size: U32, lhs: Relative(3), rhs: Direct(2) }, Mov { destination: Direct(32771), source: Relative(1) }, Mov { destination: Direct(32772), source: Relative(5) }, Mov { destination: Direct(32773), source: Relative(4) }, Call { location: 26 }, Mov { destination: Relative(1), source: Relative(3) }, Mov { destination: Relative(2), source: Direct(32839) }, Call { location: 37 }, Call { location: 39 }, Mov { destination: Direct(32840), source: Relative(1) }, Const { destination: Relative(2), bit_size: Integer(U32), value: 32840 }, Const { destination: Relative(3), bit_size: Integer(U32), value: 1 }, Stop { return_data: HeapVector { pointer: Relative(2), size: Relative(3) } }, BinaryIntOp { destination: Direct(32775), op: Add, bit_size: U32, lhs: Direct(32771), rhs: Direct(32773) }, Mov { destination: Direct(32776), source: Direct(32771) }, Mov { destination: Direct(32777), source: Direct(32772) }, BinaryIntOp { destination: Direct(32778), op: Equals, bit_size: U32, lhs: Direct(32776), rhs: Direct(32775) }, JumpIf { condition: Direct(32778), location: 36 }, Load { destination: Direct(32774), source_pointer: Direct(32776) }, Store { destination_pointer: Direct(32777), source: Direct(32774) }, BinaryIntOp { destination: Direct(32776), op: Add, bit_size: U32, lhs: Direct(32776), rhs: Direct(2) }, BinaryIntOp { destination: Direct(32777), op: Add, bit_size: U32, lhs: Direct(32777), rhs: Direct(2) }, Jump { location: 29 }, Return, Const { destination: Direct(32835), bit_size: Integer(U32), value: 3 }, Return, Call { location: 54 }, BinaryIntOp { destination: Relative(4), op: Add, bit_size: U32, lhs: Relative(1), rhs: Direct(32835) }, Load { destination: Relative(3), source_pointer: Relative(4) }, Const { destination: Relative(4), bit_size: Integer(U32), value: 1 }, BinaryIntOp { destination: Relative(6), op: Add, bit_size: U32, lhs: Relative(1), rhs: Relative(4) }, Load { destination: Relative(5), source_pointer: Relative(6) }, BinaryFieldOp { destination: Relative(4), op: Add, lhs: Relative(3), rhs: Relative(5) }, Const { destination: Relative(3), bit_size: Integer(U32), value: 2 }, BinaryIntOp { destination: Relative(6), op: Add, bit_size: U32, lhs: Relative(1), rhs: Relative(3) }, Load { destination: Relative(5), source_pointer: Relative(6) }, BinaryFieldOp { destination: Relative(1), op: Add, lhs: Relative(4), rhs: Relative(5) }, Cast { destination: Relative(3), source: Relative(2), bit_size: Field }, BinaryFieldOp { destination: Relative(2), op: Add, lhs: Relative(1), rhs: Relative(3) }, Mov { destination: Relative(1), source: Relative(2) }, Return, Const { destination: Direct(32772), bit_size: Integer(U32), value: 30720 }, BinaryIntOp { destination: Direct(32771), op: LessThan, bit_size: U32, lhs: Direct(0), rhs: Direct(32772) }, JumpIf { condition: Direct(32771), location: 59 }, IndirectConst { destination_pointer: Direct(1), bit_size: Integer(U64), value: 17843811134343075018 }, Trap { revert_data: HeapVector { pointer: Direct(1), size: Direct(2) } }, Return]"
  ],
<<<<<<< HEAD
  "debug_symbols": "pZLBjoMgEIbfZc4cBAGVVzHGoGJDQtBQ3WRjfPcdatm2hyaNvfABw/cPh9lgMN16aa0fpyuoeoMuWOfspXVTrxc7ebzdIIsLx5US4PQAA8UQ+QF+QIDKERIURxQHygMVKEFAYIpEYEqx7wRSn3YJxsQ2T43xO7MOxi+g/OocgR/t1tuj66z9jYsOWM0IGD8gMXC0zsTdTh529l6lGb/LlLF/XXzu52XyeXHGZ9V3vmTJL+gZX+Tf+aVMfiXP+EX5xm/wpHsbXkZxj0nB6s6Z+3Fcff9UXX7nVEmjPIepN8MaTEx6zDNObs0kyWVDgOJNLTgRVbPHzn8=",
  "file_map": {
    "50": {
      "source": "global ARRAY_LEN: u32 = 3;\n\nfn main(arr: [Field; ARRAY_LEN], x: u32) -> pub Field {\n    let mut value = arr[ARRAY_LEN - 1];\n\n    value += arr[0u32];\n    value += arr[1u32];\n\n    value + x as Field\n}\n",
      "path": ""
    }
  },
  "expression_width": {
    "Bounded": {
      "width": 4
    }
  }
=======
  "debug_symbols": "[debug_symbols]",
  "file_map": "[file_map]",
  "names": [
    "main"
  ],
  "brillig_names": [
    "main"
  ]
>>>>>>> 318ff16c
}<|MERGE_RESOLUTION|>--- conflicted
+++ resolved
@@ -51,27 +51,11 @@
     "unconstrained func 0",
     "[Const { destination: Direct(2), bit_size: Integer(U32), value: 1 }, Const { destination: Direct(1), bit_size: Integer(U32), value: 32841 }, Const { destination: Direct(0), bit_size: Integer(U32), value: 3 }, Const { destination: Relative(3), bit_size: Integer(U32), value: 4 }, Const { destination: Relative(4), bit_size: Integer(U32), value: 0 }, CalldataCopy { destination_address: Direct(32836), size_address: Relative(3), offset_address: Relative(4) }, Cast { destination: Direct(32839), source: Direct(32839), bit_size: Integer(U32) }, Const { destination: Relative(1), bit_size: Integer(U32), value: 32836 }, Const { destination: Relative(4), bit_size: Integer(U32), value: 3 }, Mov { destination: Relative(3), source: Direct(1) }, Const { destination: Relative(5), bit_size: Integer(U32), value: 4 }, BinaryIntOp { destination: Direct(1), op: Add, bit_size: U32, lhs: Direct(1), rhs: Relative(5) }, IndirectConst { destination_pointer: Relative(3), bit_size: Integer(U32), value: 1 }, BinaryIntOp { destination: Relative(5), op: Add, bit_size: U32, lhs: Relative(3), rhs: Direct(2) }, Mov { destination: Direct(32771), source: Relative(1) }, Mov { destination: Direct(32772), source: Relative(5) }, Mov { destination: Direct(32773), source: Relative(4) }, Call { location: 26 }, Mov { destination: Relative(1), source: Relative(3) }, Mov { destination: Relative(2), source: Direct(32839) }, Call { location: 37 }, Call { location: 39 }, Mov { destination: Direct(32840), source: Relative(1) }, Const { destination: Relative(2), bit_size: Integer(U32), value: 32840 }, Const { destination: Relative(3), bit_size: Integer(U32), value: 1 }, Stop { return_data: HeapVector { pointer: Relative(2), size: Relative(3) } }, BinaryIntOp { destination: Direct(32775), op: Add, bit_size: U32, lhs: Direct(32771), rhs: Direct(32773) }, Mov { destination: Direct(32776), source: Direct(32771) }, Mov { destination: Direct(32777), source: Direct(32772) }, BinaryIntOp { destination: Direct(32778), op: Equals, bit_size: U32, lhs: Direct(32776), rhs: Direct(32775) }, JumpIf { condition: Direct(32778), location: 36 }, Load { destination: Direct(32774), source_pointer: Direct(32776) }, Store { destination_pointer: Direct(32777), source: Direct(32774) }, BinaryIntOp { destination: Direct(32776), op: Add, bit_size: U32, lhs: Direct(32776), rhs: Direct(2) }, BinaryIntOp { destination: Direct(32777), op: Add, bit_size: U32, lhs: Direct(32777), rhs: Direct(2) }, Jump { location: 29 }, Return, Const { destination: Direct(32835), bit_size: Integer(U32), value: 3 }, Return, Call { location: 54 }, BinaryIntOp { destination: Relative(4), op: Add, bit_size: U32, lhs: Relative(1), rhs: Direct(32835) }, Load { destination: Relative(3), source_pointer: Relative(4) }, Const { destination: Relative(4), bit_size: Integer(U32), value: 1 }, BinaryIntOp { destination: Relative(6), op: Add, bit_size: U32, lhs: Relative(1), rhs: Relative(4) }, Load { destination: Relative(5), source_pointer: Relative(6) }, BinaryFieldOp { destination: Relative(4), op: Add, lhs: Relative(3), rhs: Relative(5) }, Const { destination: Relative(3), bit_size: Integer(U32), value: 2 }, BinaryIntOp { destination: Relative(6), op: Add, bit_size: U32, lhs: Relative(1), rhs: Relative(3) }, Load { destination: Relative(5), source_pointer: Relative(6) }, BinaryFieldOp { destination: Relative(1), op: Add, lhs: Relative(4), rhs: Relative(5) }, Cast { destination: Relative(3), source: Relative(2), bit_size: Field }, BinaryFieldOp { destination: Relative(2), op: Add, lhs: Relative(1), rhs: Relative(3) }, Mov { destination: Relative(1), source: Relative(2) }, Return, Const { destination: Direct(32772), bit_size: Integer(U32), value: 30720 }, BinaryIntOp { destination: Direct(32771), op: LessThan, bit_size: U32, lhs: Direct(0), rhs: Direct(32772) }, JumpIf { condition: Direct(32771), location: 59 }, IndirectConst { destination_pointer: Direct(1), bit_size: Integer(U64), value: 17843811134343075018 }, Trap { revert_data: HeapVector { pointer: Direct(1), size: Direct(2) } }, Return]"
   ],
-<<<<<<< HEAD
-  "debug_symbols": "pZLBjoMgEIbfZc4cBAGVVzHGoGJDQtBQ3WRjfPcdatm2hyaNvfABw/cPh9lgMN16aa0fpyuoeoMuWOfspXVTrxc7ebzdIIsLx5US4PQAA8UQ+QF+QIDKERIURxQHygMVKEFAYIpEYEqx7wRSn3YJxsQ2T43xO7MOxi+g/OocgR/t1tuj66z9jYsOWM0IGD8gMXC0zsTdTh529l6lGb/LlLF/XXzu52XyeXHGZ9V3vmTJL+gZX+Tf+aVMfiXP+EX5xm/wpHsbXkZxj0nB6s6Z+3Fcff9UXX7nVEmjPIepN8MaTEx6zDNObs0kyWVDgOJNLTgRVbPHzn8=",
-  "file_map": {
-    "50": {
-      "source": "global ARRAY_LEN: u32 = 3;\n\nfn main(arr: [Field; ARRAY_LEN], x: u32) -> pub Field {\n    let mut value = arr[ARRAY_LEN - 1];\n\n    value += arr[0u32];\n    value += arr[1u32];\n\n    value + x as Field\n}\n",
-      "path": ""
-    }
-  },
+  "debug_symbols": "[debug_symbols]",
+  "file_map": "[file_map]",
   "expression_width": {
     "Bounded": {
       "width": 4
     }
   }
-=======
-  "debug_symbols": "[debug_symbols]",
-  "file_map": "[file_map]",
-  "names": [
-    "main"
-  ],
-  "brillig_names": [
-    "main"
-  ]
->>>>>>> 318ff16c
 }