--- conflicted
+++ resolved
@@ -32,22 +32,17 @@
       }
     }
   },
-<<<<<<< HEAD
   "bytecode": [
     "func 0",
-    "current witness index : 0",
-    "private parameters indices : [0]",
+    "current witness index : _0",
+    "private parameters indices : [_0]",
     "public parameters indices : []",
     "return value indices : []",
     "BRILLIG CALL func 0: inputs: [Single(Expression { mul_terms: [], linear_combinations: [(1, Witness(0))], q_c: 0 })], outputs: []",
     "unconstrained func 0",
     "[Const { destination: Direct(2), bit_size: Integer(U32), value: 1 }, Const { destination: Direct(1), bit_size: Integer(U32), value: 32837 }, Const { destination: Direct(0), bit_size: Integer(U32), value: 3 }, Const { destination: Relative(2), bit_size: Integer(U32), value: 1 }, Const { destination: Relative(3), bit_size: Integer(U32), value: 0 }, CalldataCopy { destination_address: Direct(32836), size_address: Relative(2), offset_address: Relative(3) }, Mov { destination: Relative(1), source: Direct(32836) }, Call { location: 12 }, Call { location: 13 }, Const { destination: Relative(1), bit_size: Integer(U32), value: 32837 }, Const { destination: Relative(2), bit_size: Integer(U32), value: 0 }, Stop { return_data: HeapVector { pointer: Relative(1), size: Relative(2) } }, Return, Call { location: 20 }, Const { destination: Relative(2), bit_size: Field, value: 1 }, BinaryFieldOp { destination: Relative(3), op: Equals, lhs: Relative(1), rhs: Relative(2) }, JumpIf { condition: Relative(3), location: 19 }, Const { destination: Relative(4), bit_size: Integer(U32), value: 0 }, Trap { revert_data: HeapVector { pointer: Direct(1), size: Relative(4) } }, Return, Const { destination: Direct(32772), bit_size: Integer(U32), value: 30720 }, BinaryIntOp { destination: Direct(32771), op: LessThan, bit_size: U32, lhs: Direct(0), rhs: Direct(32772) }, JumpIf { condition: Direct(32771), location: 25 }, IndirectConst { destination_pointer: Direct(1), bit_size: Integer(U64), value: 17843811134343075018 }, Trap { revert_data: HeapVector { pointer: Direct(1), size: Direct(2) } }, Return]"
   ],
-  "debug_symbols": "lZDLCsMgEEX/ZdYukrRpSn4llGCSMQii4qNQxH/vWLqQ7NwMc4czd3ESHLjFc5VaGA/zkkCZnQdpNKWUGWxOKiXPtT5DV0Z///Hecl2iD9wFmG89A9QHLRN9C6kQ5rHLLwb92Mg/GvmpkX+28JnSmzvJN4V/NSLqvTIVPhYv0qwzOx7RYdFXmaO5DB0bRqql6i8=",
-=======
-  "bytecode": "H4sIAAAAAAAA/7VUQQ6DIBBExbTUeqm9tK9Yo0aPHvoRUsM7eHpLsoTNhnqoMIlZCcvszEgsRECBVbK1iPSsWOEY+oRcEBW6B9/zxKqwlmS/SmhWsbkp+RcYJxXxl1D/oJAzZz6eMwM/nJDnZQM/9+LQ4preIX/m/H2uIry3+K7YmRzfNmP20EX0+1kNer0zryXJJ5GOnnpzqHd01ay3Y/pkpqxuhFewWY0I/xFp08+fFwA/t7IhB58BhST7tP+B68sPH+ufOs2sezNooye9beNb85wc6J36AHrAVfJ9BgAA",
   "debug_symbols": "dZDLDoMgEEX/ZdYsfNTa+CvGGMTRkBAgCE0aw7938NHaRTdzGS7nkpkVRhzC3Es9mQWadoXBSaXk3CsjuJdG0+0KWSr5DZqcQV7tct+l3uVBEiODE+u9Q0zUJYfSLXeoPTQ6KMXgyVXYHi2W6009d+RmDFCPpBQ4SYXpFNmXzv6jZX6wZf2BK6I76riQ7meumHKc5IPCo52CFhfXv+zpnHuxzggcg8OUdFkO1bbIWFF1Mf32Bg==",
->>>>>>> 2114ae22
   "file_map": {
     "50": {
       "source": "fn main(x: Field) {\n    assert(x == 1);\n    assert(1 == conditional(x as bool));\n}\n\nfn conditional(x: bool) -> Field {\n    assert(x, f\"Expected x to be true but got {x}\");\n    assert_eq(x, true, f\"Expected x to be true but got {x}\");\n    1\n}\n",
