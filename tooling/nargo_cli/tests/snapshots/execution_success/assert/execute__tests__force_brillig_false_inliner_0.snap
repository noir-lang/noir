--- conflicted
+++ resolved
@@ -36,25 +36,11 @@
     "return value indices : []",
     "EXPR [ (1, _0) -1 ]"
   ],
-<<<<<<< HEAD
-  "debug_symbols": "dY/RCoMwDEX/Jc99cMgY+CtjSK1RAiEtsR0M8d8XRTf3sKc0uT03uTP02JWxJRniBM19hk6JmcaWY/CZoth0XhwcbZsV0UZw0o1KXlEyNFKYHTw9l+3TlLxsNXs1tXKA0ls1w4EY19fivnT1H60vO1vfPvDV6Id1PpD+3AsVNJdlNVPyHeOeYSgSTpHyKx3KETppDNgXxdVu02zBGw==",
-  "file_map": {
-    "50": {
-      "source": "fn main(x: Field) {\n    assert(x == 1);\n    assert(1 == conditional(x != 0));\n}\n\nfn conditional(x: bool) -> Field {\n    assert(x, f\"Expected x to be true but got {x}\");\n    assert_eq(x, true, f\"Expected x to be true but got {x}\");\n    1\n}\n",
-      "path": ""
-    }
-  },
+  "debug_symbols": "[debug_symbols]",
+  "file_map": "[file_map]",
   "expression_width": {
     "Bounded": {
       "width": 4
     }
   }
-=======
-  "debug_symbols": "[debug_symbols]",
-  "file_map": "[file_map]",
-  "names": [
-    "main"
-  ],
-  "brillig_names": []
->>>>>>> 318ff16c
 }