--- conflicted
+++ resolved
@@ -42,27 +42,11 @@
     "unconstrained func 0",
     "[Const { destination: Direct(2), bit_size: Integer(U32), value: 1 }, Const { destination: Direct(1), bit_size: Integer(U32), value: 32837 }, Const { destination: Direct(0), bit_size: Integer(U32), value: 3 }, Const { destination: Relative(2), bit_size: Integer(U32), value: 1 }, Const { destination: Relative(3), bit_size: Integer(U32), value: 0 }, CalldataCopy { destination_address: Direct(32836), size_address: Relative(2), offset_address: Relative(3) }, Mov { destination: Relative(1), source: Direct(32836) }, Call { location: 12 }, Call { location: 13 }, Const { destination: Relative(1), bit_size: Integer(U32), value: 32837 }, Const { destination: Relative(2), bit_size: Integer(U32), value: 0 }, Stop { return_data: HeapVector { pointer: Relative(1), size: Relative(2) } }, Return, Call { location: 20 }, Const { destination: Relative(2), bit_size: Field, value: 1 }, BinaryFieldOp { destination: Relative(3), op: Equals, lhs: Relative(1), rhs: Relative(2) }, JumpIf { condition: Relative(3), location: 19 }, Const { destination: Relative(4), bit_size: Integer(U32), value: 0 }, Trap { revert_data: HeapVector { pointer: Direct(1), size: Relative(4) } }, Return, Const { destination: Direct(32772), bit_size: Integer(U32), value: 30720 }, BinaryIntOp { destination: Direct(32771), op: LessThan, bit_size: U32, lhs: Direct(0), rhs: Direct(32772) }, JumpIf { condition: Direct(32771), location: 25 }, IndirectConst { destination_pointer: Direct(1), bit_size: Integer(U64), value: 17843811134343075018 }, Trap { revert_data: HeapVector { pointer: Direct(1), size: Direct(2) } }, Return]"
   ],
-<<<<<<< HEAD
-  "debug_symbols": "dZDLDoMgEEX/ZdYsfNTa+CvGGMTRkBAgCE0aw7938NHaRTdzGS7nkpkVRhzC3Es9mQWadoXBSaXk3CsjuJdG0+0KWSr5DZqcQV7tct+l3uVBEiODE+u9Q0zUJYfSLXeoPTQ6KMXgyVXYHi2W6009d+RmDFCPpBQ4SYXpFNmXzv6jZX6wZf2BK6I76riQ7meumHKc5IPCo52CFhfXv+zpnHuxzggcg8OUdFkO1bbIWFF1Mf32Bg==",
-  "file_map": {
-    "50": {
-      "source": "fn main(x: Field) {\n    assert(x == 1);\n    assert(1 == conditional(x != 0));\n}\n\nfn conditional(x: bool) -> Field {\n    assert(x, f\"Expected x to be true but got {x}\");\n    assert_eq(x, true, f\"Expected x to be true but got {x}\");\n    1\n}\n",
-      "path": ""
-    }
-  },
+  "debug_symbols": "[debug_symbols]",
+  "file_map": "[file_map]",
   "expression_width": {
     "Bounded": {
       "width": 4
     }
   }
-=======
-  "debug_symbols": "[debug_symbols]",
-  "file_map": "[file_map]",
-  "names": [
-    "main"
-  ],
-  "brillig_names": [
-    "main"
-  ]
->>>>>>> 318ff16c
 }