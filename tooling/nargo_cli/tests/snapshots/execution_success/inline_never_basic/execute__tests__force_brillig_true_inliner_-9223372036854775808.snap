---
source: tooling/nargo_cli/tests/execute.rs
expression: artifact
---
{
  "noir_version": "[noir_version]",
  "hash": "[hash]",
  "abi": {
    "parameters": [
      {
        "name": "x",
        "type": {
          "kind": "field"
        },
        "visibility": "private"
      },
      {
        "name": "y",
        "type": {
          "kind": "field"
        },
        "visibility": "public"
      }
    ],
    "return_type": null,
    "error_types": {
      "17843811134343075018": {
        "error_kind": "string",
        "string": "Stack too deep"
      }
    }
  },
<<<<<<< HEAD
  "bytecode": [
    "func 0",
    "current witness index : 1",
    "private parameters indices : [0]",
    "public parameters indices : [1]",
    "return value indices : []",
    "BRILLIG CALL func 0: inputs: [Single(Expression { mul_terms: [], linear_combinations: [(1, Witness(0))], q_c: 0 }), Single(Expression { mul_terms: [], linear_combinations: [(1, Witness(1))], q_c: 0 })], outputs: []",
    "unconstrained func 0",
    "[Const { destination: Direct(2), bit_size: Integer(U32), value: 1 }, Const { destination: Direct(1), bit_size: Integer(U32), value: 32838 }, Const { destination: Direct(0), bit_size: Integer(U32), value: 3 }, Const { destination: Relative(3), bit_size: Integer(U32), value: 2 }, Const { destination: Relative(4), bit_size: Integer(U32), value: 0 }, CalldataCopy { destination_address: Direct(32836), size_address: Relative(3), offset_address: Relative(4) }, Mov { destination: Relative(1), source: Direct(32836) }, Mov { destination: Relative(2), source: Direct(32837) }, Call { location: 13 }, Call { location: 14 }, Const { destination: Relative(1), bit_size: Integer(U32), value: 32838 }, Const { destination: Relative(2), bit_size: Integer(U32), value: 0 }, Stop { return_data: HeapVector { pointer: Relative(1), size: Relative(2) } }, Return, Call { location: 23 }, Const { destination: Relative(3), bit_size: Integer(U32), value: 4 }, Mov { destination: Relative(4), source: Direct(0) }, Mov { destination: Relative(5), source: Relative(1) }, Mov { destination: Relative(6), source: Relative(2) }, BinaryIntOp { destination: Direct(0), op: Add, bit_size: U32, lhs: Direct(0), rhs: Relative(3) }, Call { location: 29 }, Mov { destination: Direct(0), source: Relative(0) }, Return, Const { destination: Direct(32772), bit_size: Integer(U32), value: 30720 }, BinaryIntOp { destination: Direct(32771), op: LessThan, bit_size: U32, lhs: Direct(0), rhs: Direct(32772) }, JumpIf { condition: Direct(32771), location: 28 }, IndirectConst { destination_pointer: Direct(1), bit_size: Integer(U64), value: 17843811134343075018 }, Trap { revert_data: HeapVector { pointer: Direct(1), size: Direct(2) } }, Return, Call { location: 23 }, BinaryFieldOp { destination: Relative(3), op: Equals, lhs: Relative(1), rhs: Relative(2) }, Const { destination: Relative(1), bit_size: Integer(U1), value: 0 }, BinaryIntOp { destination: Relative(2), op: Equals, bit_size: U1, lhs: Relative(3), rhs: Relative(1) }, JumpIf { condition: Relative(2), location: 36 }, Const { destination: Relative(4), bit_size: Integer(U32), value: 0 }, Trap { revert_data: HeapVector { pointer: Direct(1), size: Relative(4) } }, Return]"
  ],
  "debug_symbols": "lZLBCoQgFEX/5a1dpI5N068MQ1i9QhANs4Eh+vfRoYXEbN5GvHLOXcjdYcR+mzvjJr9C+9zB+kFH411K+8GgD8ZaM3flM1T54OrHr4t2Oa5RhwitbBigG6FVKtmTsZiu1fFiwGsifyfyDZF/0HhREXlO4+Xffi7qU+BSXA1ONgTZkGTjRjYUzThSeutgdG/xnOm0uaFYbfwseBnwEvyA4xYwT7lYcf51IZloUm2q/gI=",
=======
  "bytecode": "H4sIAAAAAAAA/7VUsRKCMAxNBdTq6aCDi266V0VhZNAP6cnxHXy61zPREMoi7bvjWkh57yVNq+ADhY9DiuME+qA1FY5mHM4BuUxMnyqSz69RPlcwXPgTjhq6m+TiScCEtcdTKP7S5HftyS+g/6tmnBH4L8SfxuE3M+R5tF1+ELor6B5e/g/F+EF+YmyOcZqvca4FX4x9555C123r8U9aS8x1J3KN1CP5SuwVB8Uypq1EbOrJwXc3JOKd5+TyPTBeuY6whN+dkrZdngq/mxEoSmNIL0H+DPreuX4m1u/xfSH8U42rP302hT03V9vYm63r/GU3gt9hqId4ncjzUP/5zhZAuN5XQi/1+OP6mVh/FD5j3W2yvlzL1fcNxRwFc5UIAAA=",
  "debug_symbols": "jZFBDsIgEEXvMmsWBazWXsWYhrZTQ0Jog2BiGu7uUFqtCxM3PIbh/0+YGXpsw63RdhjvUF9maJ02Rt8aM3bK69HS6QxFWngJNWfAjxmnjCrjvEAUGXyBpEoQeIbIkBmHDPIUMTLY4hrvEFPaLp9eNSmH1kNtgzEMHsqE5dJ9UnahV466BQO0PZEMB20w7SL7qIvfUlmt2rJ8i8u/1VwcVzmX4kt/pUp12n39Z0xOTqvW4FoOwXa7rn9OW2ebx+TGDvvgMDnthkLrRUgmqmtMaS8=",
>>>>>>> 2114ae22
  "file_map": {
    "50": {
      "source": "fn main(x: Field, y: pub Field) {\n    basic_check(x, y);\n}\n\n#['inline(never)]\nfn basic_check(x: Field, y: Field) {\n    assert(x != y);\n}\n",
      "path": ""
    }
  },
  "names": [
    "main"
  ],
  "brillig_names": [
    "main"
  ]
}<|MERGE_RESOLUTION|>--- conflicted
+++ resolved
@@ -30,22 +30,17 @@
       }
     }
   },
-<<<<<<< HEAD
   "bytecode": [
     "func 0",
-    "current witness index : 1",
-    "private parameters indices : [0]",
-    "public parameters indices : [1]",
+    "current witness index : _1",
+    "private parameters indices : [_0]",
+    "public parameters indices : [_1]",
     "return value indices : []",
     "BRILLIG CALL func 0: inputs: [Single(Expression { mul_terms: [], linear_combinations: [(1, Witness(0))], q_c: 0 }), Single(Expression { mul_terms: [], linear_combinations: [(1, Witness(1))], q_c: 0 })], outputs: []",
     "unconstrained func 0",
     "[Const { destination: Direct(2), bit_size: Integer(U32), value: 1 }, Const { destination: Direct(1), bit_size: Integer(U32), value: 32838 }, Const { destination: Direct(0), bit_size: Integer(U32), value: 3 }, Const { destination: Relative(3), bit_size: Integer(U32), value: 2 }, Const { destination: Relative(4), bit_size: Integer(U32), value: 0 }, CalldataCopy { destination_address: Direct(32836), size_address: Relative(3), offset_address: Relative(4) }, Mov { destination: Relative(1), source: Direct(32836) }, Mov { destination: Relative(2), source: Direct(32837) }, Call { location: 13 }, Call { location: 14 }, Const { destination: Relative(1), bit_size: Integer(U32), value: 32838 }, Const { destination: Relative(2), bit_size: Integer(U32), value: 0 }, Stop { return_data: HeapVector { pointer: Relative(1), size: Relative(2) } }, Return, Call { location: 23 }, Const { destination: Relative(3), bit_size: Integer(U32), value: 4 }, Mov { destination: Relative(4), source: Direct(0) }, Mov { destination: Relative(5), source: Relative(1) }, Mov { destination: Relative(6), source: Relative(2) }, BinaryIntOp { destination: Direct(0), op: Add, bit_size: U32, lhs: Direct(0), rhs: Relative(3) }, Call { location: 29 }, Mov { destination: Direct(0), source: Relative(0) }, Return, Const { destination: Direct(32772), bit_size: Integer(U32), value: 30720 }, BinaryIntOp { destination: Direct(32771), op: LessThan, bit_size: U32, lhs: Direct(0), rhs: Direct(32772) }, JumpIf { condition: Direct(32771), location: 28 }, IndirectConst { destination_pointer: Direct(1), bit_size: Integer(U64), value: 17843811134343075018 }, Trap { revert_data: HeapVector { pointer: Direct(1), size: Direct(2) } }, Return, Call { location: 23 }, BinaryFieldOp { destination: Relative(3), op: Equals, lhs: Relative(1), rhs: Relative(2) }, Const { destination: Relative(1), bit_size: Integer(U1), value: 0 }, BinaryIntOp { destination: Relative(2), op: Equals, bit_size: U1, lhs: Relative(3), rhs: Relative(1) }, JumpIf { condition: Relative(2), location: 36 }, Const { destination: Relative(4), bit_size: Integer(U32), value: 0 }, Trap { revert_data: HeapVector { pointer: Direct(1), size: Relative(4) } }, Return]"
   ],
-  "debug_symbols": "lZLBCoQgFEX/5a1dpI5N068MQ1i9QhANs4Eh+vfRoYXEbN5GvHLOXcjdYcR+mzvjJr9C+9zB+kFH411K+8GgD8ZaM3flM1T54OrHr4t2Oa5RhwitbBigG6FVKtmTsZiu1fFiwGsifyfyDZF/0HhREXlO4+Xffi7qU+BSXA1ONgTZkGTjRjYUzThSeutgdG/xnOm0uaFYbfwseBnwEvyA4xYwT7lYcf51IZloUm2q/gI=",
-=======
-  "bytecode": "H4sIAAAAAAAA/7VUsRKCMAxNBdTq6aCDi266V0VhZNAP6cnxHXy61zPREMoi7bvjWkh57yVNq+ADhY9DiuME+qA1FY5mHM4BuUxMnyqSz69RPlcwXPgTjhq6m+TiScCEtcdTKP7S5HftyS+g/6tmnBH4L8SfxuE3M+R5tF1+ELor6B5e/g/F+EF+YmyOcZqvca4FX4x9555C123r8U9aS8x1J3KN1CP5SuwVB8Uypq1EbOrJwXc3JOKd5+TyPTBeuY6whN+dkrZdngq/mxEoSmNIL0H+DPreuX4m1u/xfSH8U42rP302hT03V9vYm63r/GU3gt9hqId4ncjzUP/5zhZAuN5XQi/1+OP6mVh/FD5j3W2yvlzL1fcNxRwFc5UIAAA=",
   "debug_symbols": "jZFBDsIgEEXvMmsWBazWXsWYhrZTQ0Jog2BiGu7uUFqtCxM3PIbh/0+YGXpsw63RdhjvUF9maJ02Rt8aM3bK69HS6QxFWngJNWfAjxmnjCrjvEAUGXyBpEoQeIbIkBmHDPIUMTLY4hrvEFPaLp9eNSmH1kNtgzEMHsqE5dJ9UnahV466BQO0PZEMB20w7SL7qIvfUlmt2rJ8i8u/1VwcVzmX4kt/pUp12n39Z0xOTqvW4FoOwXa7rn9OW2ebx+TGDvvgMDnthkLrRUgmqmtMaS8=",
->>>>>>> 2114ae22
   "file_map": {
     "50": {
       "source": "fn main(x: Field, y: pub Field) {\n    basic_check(x, y);\n}\n\n#['inline(never)]\nfn basic_check(x: Field, y: Field) {\n    assert(x != y);\n}\n",
