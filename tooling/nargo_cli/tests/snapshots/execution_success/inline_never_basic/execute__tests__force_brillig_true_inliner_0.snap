--- conflicted
+++ resolved
@@ -30,22 +30,17 @@
       }
     }
   },
-<<<<<<< HEAD
   "bytecode": [
     "func 0",
-    "current witness index : 1",
-    "private parameters indices : [0]",
-    "public parameters indices : [1]",
+    "current witness index : _1",
+    "private parameters indices : [_0]",
+    "public parameters indices : [_1]",
     "return value indices : []",
     "BRILLIG CALL func 0: inputs: [Single(Expression { mul_terms: [], linear_combinations: [(1, Witness(0))], q_c: 0 }), Single(Expression { mul_terms: [], linear_combinations: [(1, Witness(1))], q_c: 0 })], outputs: []",
     "unconstrained func 0",
     "[Const { destination: Direct(2), bit_size: Integer(U32), value: 1 }, Const { destination: Direct(1), bit_size: Integer(U32), value: 32838 }, Const { destination: Direct(0), bit_size: Integer(U32), value: 3 }, Const { destination: Relative(3), bit_size: Integer(U32), value: 2 }, Const { destination: Relative(4), bit_size: Integer(U32), value: 0 }, CalldataCopy { destination_address: Direct(32836), size_address: Relative(3), offset_address: Relative(4) }, Mov { destination: Relative(1), source: Direct(32836) }, Mov { destination: Relative(2), source: Direct(32837) }, Call { location: 13 }, Call { location: 14 }, Const { destination: Relative(1), bit_size: Integer(U32), value: 32838 }, Const { destination: Relative(2), bit_size: Integer(U32), value: 0 }, Stop { return_data: HeapVector { pointer: Relative(1), size: Relative(2) } }, Return, Call { location: 22 }, BinaryFieldOp { destination: Relative(3), op: Equals, lhs: Relative(1), rhs: Relative(2) }, Const { destination: Relative(1), bit_size: Integer(U1), value: 0 }, BinaryIntOp { destination: Relative(2), op: Equals, bit_size: U1, lhs: Relative(3), rhs: Relative(1) }, JumpIf { condition: Relative(2), location: 21 }, Const { destination: Relative(4), bit_size: Integer(U32), value: 0 }, Trap { revert_data: HeapVector { pointer: Direct(1), size: Relative(4) } }, Return, Const { destination: Direct(32772), bit_size: Integer(U32), value: 30720 }, BinaryIntOp { destination: Direct(32771), op: LessThan, bit_size: U32, lhs: Direct(0), rhs: Direct(32772) }, JumpIf { condition: Direct(32771), location: 27 }, IndirectConst { destination_pointer: Direct(1), bit_size: Integer(U64), value: 17843811134343075018 }, Trap { revert_data: HeapVector { pointer: Direct(1), size: Direct(2) } }, Return]"
   ],
-  "debug_symbols": "tZLLCsMgEEX/ZdYuoiGP5ldKCSaZBEE0+CgU8d+rJQtp1m7EO9w5zOIE2HDxxyzUri1MzwBSr9wJrVIKkcBihJTimMsxNPmh3a9vT65ytI4bB1M7EkC1wdR1aXsXEtO3ieRWpKy/mrRlZfVFgPb10EM99FgP/aiGZk0ldEzpzY3gi8RLpt2rtXDLfU780+w0esXNG8zCFa7lIxkjbEjYhP4C",
-=======
-  "bytecode": "H4sIAAAAAAAA/7VUSw6CMBCdSolWoguNbvQQRVBYstCDNBLOwdFNw1SGWlzo9CWkJTN98+b1I2CAwM9C4riAT7icBkf9H3JGLh1Tp4ik8y2UzgXMG3/GUcF0k2w8YWxYBTRx8de6vKlAf4z6C0U4I/BfHL+Mw6+XyHPvp/zg1d3A9PLSNS5GL/IDYyuMu/kW58rji7HvVBO3b/uAflcrw16PxA/qa/plbcgXYNQtvHoyoI/WT738g6cz1rncef3TWhmM75Ls+etX9eCTRdKPPjh/KCSJ0/wT/q9n+mh+1NlVJu8K05mradvyaXyfLOg5fAEWXxueeQcAAA==",
   "debug_symbols": "dZDdCoQgEIXfZa69SKOf7VUiwmoKQUxMF5bw3Vf72a2LbuY4znxn4KwwYOemVqhxXqCqV+iMkFJMrZx7bsWswu8KSSw0g4oRoPkuxS7lLq9NWFhk3hM46dYaxAhf7MIRzQ0qC5VyUhJ4c+m2pUVztanlJkwTAqiGoMFwFBLjy5M/nTyjaXmwWfaDsztNn2nK8gOnKbvxTeh4L8wtHh+djOCdxKMdneovU/vR5+SMV5u5x8EZjE6XjEOtGSOsaHy89gU=",
->>>>>>> 2114ae22
   "file_map": {
     "50": {
       "source": "fn main(x: Field, y: pub Field) {\n    basic_check(x, y);\n}\n\n#['inline(never)]\nfn basic_check(x: Field, y: Field) {\n    assert(x != y);\n}\n",
