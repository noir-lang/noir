---
source: tooling/nargo_cli/tests/execute.rs
expression: artifact
---
{
  "noir_version": "[noir_version]",
  "hash": "[hash]",
  "abi": {
    "parameters": [
      {
        "name": "x",
        "type": {
          "kind": "field"
        },
        "visibility": "private"
      },
      {
        "name": "y",
        "type": {
          "kind": "field"
        },
        "visibility": "private"
      }
    ],
    "return_type": null,
    "error_types": {
      "17843811134343075018": {
        "error_kind": "string",
        "string": "Stack too deep"
      }
    }
  },
<<<<<<< HEAD
  "bytecode": [
    "func 0",
    "current witness index : 1",
    "private parameters indices : [0, 1]",
    "public parameters indices : []",
    "return value indices : []",
    "BRILLIG CALL func 0: inputs: [Single(Expression { mul_terms: [], linear_combinations: [(1, Witness(0))], q_c: 0 }), Single(Expression { mul_terms: [], linear_combinations: [(1, Witness(1))], q_c: 0 })], outputs: []",
    "unconstrained func 0",
    "[Const { destination: Direct(2), bit_size: Integer(U32), value: 1 }, Const { destination: Direct(1), bit_size: Integer(U32), value: 32838 }, Const { destination: Direct(0), bit_size: Integer(U32), value: 3 }, Const { destination: Relative(3), bit_size: Integer(U32), value: 2 }, Const { destination: Relative(4), bit_size: Integer(U32), value: 0 }, CalldataCopy { destination_address: Direct(32836), size_address: Relative(3), offset_address: Relative(4) }, Mov { destination: Relative(1), source: Direct(32836) }, Mov { destination: Relative(2), source: Direct(32837) }, Call { location: 13 }, Call { location: 14 }, Const { destination: Relative(1), bit_size: Integer(U32), value: 32838 }, Const { destination: Relative(2), bit_size: Integer(U32), value: 0 }, Stop { return_data: HeapVector { pointer: Relative(1), size: Relative(2) } }, Return, Call { location: 27 }, Cast { destination: Relative(4), source: Relative(1), bit_size: Integer(U32) }, Cast { destination: Relative(3), source: Relative(4), bit_size: Field }, Cast { destination: Relative(1), source: Relative(3), bit_size: Integer(U32) }, Cast { destination: Relative(4), source: Relative(2), bit_size: Integer(U32) }, Cast { destination: Relative(3), source: Relative(4), bit_size: Field }, Cast { destination: Relative(2), source: Relative(3), bit_size: Integer(U32) }, BinaryIntOp { destination: Relative(3), op: LessThan, bit_size: U32, lhs: Relative(1), rhs: Relative(2) }, Const { destination: Relative(1), bit_size: Integer(U1), value: 1 }, JumpIf { condition: Relative(3), location: 26 }, Const { destination: Relative(2), bit_size: Integer(U32), value: 0 }, Trap { revert_data: HeapVector { pointer: Direct(1), size: Relative(2) } }, Return, Const { destination: Direct(32772), bit_size: Integer(U32), value: 30720 }, BinaryIntOp { destination: Direct(32771), op: LessThan, bit_size: U32, lhs: Direct(0), rhs: Direct(32772) }, JumpIf { condition: Direct(32771), location: 32 }, IndirectConst { destination_pointer: Direct(1), bit_size: Integer(U64), value: 17843811134343075018 }, Trap { revert_data: HeapVector { pointer: Direct(1), size: Direct(2) } }, Return]"
  ],
  "debug_symbols": "ldLfCoMgFAbwdznXXvhnrdWrjBFWpxBEw2wwonefjg2iDca5ET/xd0D5VuixXcbGuMHPUF9XsL7T0XiX0roxaIOx1ozN/hh4XkTxuj9P2uU4Rx0i1EJUDND1aSfL5AdjEeqCbzcG4kwWJVlcfgrFP0JdjqKiCsnJQvx5x7eQZKHI4kQWBU1sKd11MLq1+C7UsLhu16/4mPBQtSn4DvslYC7drm/512XJlExj0+gn",
=======
  "bytecode": "H4sIAAAAAAAA/7VUQQ6CMBDc0hKtRg9604v+oAgKRw76kEbCO3i6Ie4m7VJMDO0kpC3bzszuFgR8IfAZoXDMYAra0+JolqGIyGVS+hSJfHpFFjAPil1x1Oz8GJcRE9ZMNyZ/Y6qHDuQX0X+pHc4E/DfiV2n4zQp5noPPD0x3B/7H656hmHvHXhhbY5zme5xrxpei766n2HU7BvyT1hZzPeNawrSHPG8J87V3Ofi5EIcKePpXJ/uhI9j7fMYfcYR6PaLF0SxDkTM/J6ab6g4cWD78DtC/Rw3x9evGGNKVg98HDuXE3f0XXG8CeagFPvvaFn1pe3u3XVe9La8TsDp9AEFAapodCAAA",
  "debug_symbols": "nZHRisMgEEX/ZZ59iLrdtP5KKcEkkyKICVYXluC/d4xNmxYKpS9zHMd7rzAz9NjGc2PcMF5AHWdovbHWnBs7djqY0dHtDFUufAeKM+C/BXXBHpQgHBaIqoCDkgRRIAt+CshFpsRgDWiCR8z+m0T6x6Q9ugDKRWsZ/Gkbl0eXSbuFQXuaVgzQ9UQyHIzFfErsoa7eSzk/3MRc1Hf57nO9XMO53H+jf+S/6E/U6c74px2k7OSNbi3e2iG6bjMN/9M6WXc4+bHDPnrMTptFUj2KmklxSjntCg==",
>>>>>>> 2114ae22
  "file_map": {
    "50": {
      "source": "// Tests a very simple program.\n//\n// The features being tested is comparison\nfn main(x: Field, y: Field) {\n    assert(x as u32 < y as u32);\n}\n",
      "path": ""
    }
  },
  "names": [
    "main"
  ],
  "brillig_names": [
    "main"
  ]
}<|MERGE_RESOLUTION|>--- conflicted
+++ resolved
@@ -30,22 +30,17 @@
       }
     }
   },
-<<<<<<< HEAD
   "bytecode": [
     "func 0",
-    "current witness index : 1",
-    "private parameters indices : [0, 1]",
+    "current witness index : _1",
+    "private parameters indices : [_0, _1]",
     "public parameters indices : []",
     "return value indices : []",
     "BRILLIG CALL func 0: inputs: [Single(Expression { mul_terms: [], linear_combinations: [(1, Witness(0))], q_c: 0 }), Single(Expression { mul_terms: [], linear_combinations: [(1, Witness(1))], q_c: 0 })], outputs: []",
     "unconstrained func 0",
     "[Const { destination: Direct(2), bit_size: Integer(U32), value: 1 }, Const { destination: Direct(1), bit_size: Integer(U32), value: 32838 }, Const { destination: Direct(0), bit_size: Integer(U32), value: 3 }, Const { destination: Relative(3), bit_size: Integer(U32), value: 2 }, Const { destination: Relative(4), bit_size: Integer(U32), value: 0 }, CalldataCopy { destination_address: Direct(32836), size_address: Relative(3), offset_address: Relative(4) }, Mov { destination: Relative(1), source: Direct(32836) }, Mov { destination: Relative(2), source: Direct(32837) }, Call { location: 13 }, Call { location: 14 }, Const { destination: Relative(1), bit_size: Integer(U32), value: 32838 }, Const { destination: Relative(2), bit_size: Integer(U32), value: 0 }, Stop { return_data: HeapVector { pointer: Relative(1), size: Relative(2) } }, Return, Call { location: 27 }, Cast { destination: Relative(4), source: Relative(1), bit_size: Integer(U32) }, Cast { destination: Relative(3), source: Relative(4), bit_size: Field }, Cast { destination: Relative(1), source: Relative(3), bit_size: Integer(U32) }, Cast { destination: Relative(4), source: Relative(2), bit_size: Integer(U32) }, Cast { destination: Relative(3), source: Relative(4), bit_size: Field }, Cast { destination: Relative(2), source: Relative(3), bit_size: Integer(U32) }, BinaryIntOp { destination: Relative(3), op: LessThan, bit_size: U32, lhs: Relative(1), rhs: Relative(2) }, Const { destination: Relative(1), bit_size: Integer(U1), value: 1 }, JumpIf { condition: Relative(3), location: 26 }, Const { destination: Relative(2), bit_size: Integer(U32), value: 0 }, Trap { revert_data: HeapVector { pointer: Direct(1), size: Relative(2) } }, Return, Const { destination: Direct(32772), bit_size: Integer(U32), value: 30720 }, BinaryIntOp { destination: Direct(32771), op: LessThan, bit_size: U32, lhs: Direct(0), rhs: Direct(32772) }, JumpIf { condition: Direct(32771), location: 32 }, IndirectConst { destination_pointer: Direct(1), bit_size: Integer(U64), value: 17843811134343075018 }, Trap { revert_data: HeapVector { pointer: Direct(1), size: Direct(2) } }, Return]"
   ],
-  "debug_symbols": "ldLfCoMgFAbwdznXXvhnrdWrjBFWpxBEw2wwonefjg2iDca5ET/xd0D5VuixXcbGuMHPUF9XsL7T0XiX0roxaIOx1ozN/hh4XkTxuj9P2uU4Rx0i1EJUDND1aSfL5AdjEeqCbzcG4kwWJVlcfgrFP0JdjqKiCsnJQvx5x7eQZKHI4kQWBU1sKd11MLq1+C7UsLhu16/4mPBQtSn4DvslYC7drm/512XJlExj0+gn",
-=======
-  "bytecode": "H4sIAAAAAAAA/7VUQQ6CMBDc0hKtRg9604v+oAgKRw76kEbCO3i6Ie4m7VJMDO0kpC3bzszuFgR8IfAZoXDMYAra0+JolqGIyGVS+hSJfHpFFjAPil1x1Oz8GJcRE9ZMNyZ/Y6qHDuQX0X+pHc4E/DfiV2n4zQp5noPPD0x3B/7H656hmHvHXhhbY5zme5xrxpei766n2HU7BvyT1hZzPeNawrSHPG8J87V3Ofi5EIcKePpXJ/uhI9j7fMYfcYR6PaLF0SxDkTM/J6ab6g4cWD78DtC/Rw3x9evGGNKVg98HDuXE3f0XXG8CeagFPvvaFn1pe3u3XVe9La8TsDp9AEFAapodCAAA",
   "debug_symbols": "nZHRisMgEEX/ZZ59iLrdtP5KKcEkkyKICVYXluC/d4xNmxYKpS9zHMd7rzAz9NjGc2PcMF5AHWdovbHWnBs7djqY0dHtDFUufAeKM+C/BXXBHpQgHBaIqoCDkgRRIAt+CshFpsRgDWiCR8z+m0T6x6Q9ugDKRWsZ/Gkbl0eXSbuFQXuaVgzQ9UQyHIzFfErsoa7eSzk/3MRc1Hf57nO9XMO53H+jf+S/6E/U6c74px2k7OSNbi3e2iG6bjMN/9M6WXc4+bHDPnrMTptFUj2KmklxSjntCg==",
->>>>>>> 2114ae22
   "file_map": {
     "50": {
       "source": "// Tests a very simple program.\n//\n// The features being tested is comparison\nfn main(x: Field, y: Field) {\n    assert(x as u32 < y as u32);\n}\n",
