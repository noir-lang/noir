--- conflicted
+++ resolved
@@ -25,11 +25,10 @@
     "return_type": null,
     "error_types": {}
   },
-<<<<<<< HEAD
   "bytecode": [
     "func 0",
-    "current witness index : 15",
-    "private parameters indices : [0, 1]",
+    "current witness index : _15",
+    "private parameters indices : [_0, _1]",
     "public parameters indices : []",
     "return value indices : []",
     "BRILLIG CALL func 0: inputs: [Single(Expression { mul_terms: [], linear_combinations: [(1, Witness(0))], q_c: 0 }), Single(Expression { mul_terms: [], linear_combinations: [], q_c: 4294967296 })], outputs: [Simple(Witness(2)), Simple(Witness(3))]",
@@ -41,8 +40,8 @@
     "BRILLIG CALL func 1: inputs: [Single(Expression { mul_terms: [], linear_combinations: [(-1, Witness(2))], q_c: 5096253676302562286669017222071363378443840053029366383258766538131 })], outputs: [Simple(Witness(5))]",
     "EXPR [ (-1, _2, _5) (5096253676302562286669017222071363378443840053029366383258766538131, _5) (1, _6) -1 ]",
     "EXPR [ (-1, _2, _6) (5096253676302562286669017222071363378443840053029366383258766538131, _6) 0 ]",
-    "EXPR [ (-1, _3, _6) (4026531840, _6) (-1, _7) 0 ]",
-    "BLACKBOX::RANGE [(_7, 33)] []",
+    "EXPR [ (1, _3, _6) (1, _6, _6) (268435454, _6) (-1, _7) 0 ]",
+    "BLACKBOX::RANGE [(_7, 32)] []",
     "BRILLIG CALL func 0: inputs: [Single(Expression { mul_terms: [], linear_combinations: [(1, Witness(1))], q_c: 0 }), Single(Expression { mul_terms: [], linear_combinations: [], q_c: 4294967296 })], outputs: [Simple(Witness(8)), Simple(Witness(9))]",
     "BLACKBOX::RANGE [(_8, 222)] []",
     "BLACKBOX::RANGE [(_9, 32)] []",
@@ -52,8 +51,8 @@
     "BRILLIG CALL func 1: inputs: [Single(Expression { mul_terms: [], linear_combinations: [(-1, Witness(8))], q_c: 5096253676302562286669017222071363378443840053029366383258766538131 })], outputs: [Simple(Witness(11))]",
     "EXPR [ (-1, _8, _11) (5096253676302562286669017222071363378443840053029366383258766538131, _11) (1, _12) -1 ]",
     "EXPR [ (-1, _8, _12) (5096253676302562286669017222071363378443840053029366383258766538131, _12) 0 ]",
-    "EXPR [ (-1, _9, _12) (4026531840, _12) (-1, _13) 0 ]",
-    "BLACKBOX::RANGE [(_13, 33)] []",
+    "EXPR [ (1, _9, _12) (1, _12, _12) (268435454, _12) (-1, _13) 0 ]",
+    "BLACKBOX::RANGE [(_13, 32)] []",
     "BRILLIG CALL func 0: inputs: [Single(Expression { mul_terms: [], linear_combinations: [(1, Witness(3)), (-1, Witness(9))], q_c: 4294967296 }), Single(Expression { mul_terms: [], linear_combinations: [], q_c: 4294967296 })], outputs: [Simple(Witness(14)), Simple(Witness(15))]",
     "BLACKBOX::RANGE [(_15, 32)] []",
     "EXPR [ (1, _3) (-1, _9) (-4294967296, _14) (-1, _15) 4294967296 ]",
@@ -63,11 +62,7 @@
     "unconstrained func 1",
     "[Const { destination: Direct(21), bit_size: Integer(U32), value: 1 }, Const { destination: Direct(20), bit_size: Integer(U32), value: 0 }, CalldataCopy { destination_address: Direct(0), size_address: Direct(21), offset_address: Direct(20) }, Const { destination: Direct(2), bit_size: Field, value: 0 }, BinaryFieldOp { destination: Direct(3), op: Equals, lhs: Direct(0), rhs: Direct(2) }, JumpIf { condition: Direct(3), location: 8 }, Const { destination: Direct(1), bit_size: Field, value: 1 }, BinaryFieldOp { destination: Direct(0), op: Div, lhs: Direct(1), rhs: Direct(0) }, Stop { return_data: HeapVector { pointer: Direct(20), size: Direct(21) } }]"
   ],
-  "debug_symbols": "ldRNCoMwEAXgu8zahSb+X6UUiRolEBKJsVDEuzdKBWkL5e3yMnyzeSQr9bJdxkaZwc5U31bSthNeWRPSSvFxNU/C7Gn2wnmqk6SKSJo+nFixRTQoLanO4u0eUYIChgKOghQFGQpyFBQoKFFQwcXhVf/umsen4OWnYLDgsEhhkcEih0UBixIWFSpYDAu4c/bvgX8LDosUFhkmQmid0lqNzfV/DNcP4ZRotXzHYTHdZeqf0zk5/eRsJ/vFyX3TMQvrXw==",
-=======
-  "bytecode": "H4sIAAAAAAAA/9VYS5KCMBB9fEcEdTG6mZVHIHwUdl5lrMFjz1lm0LQVQ3Ah3ZZ2ldWBwLP7dSc88HCx1f/vS49D7X0MzdP+oH0+zRQjVu4Idyq2ooHJBY0DIiTQvp/4tc71fmsFFQiSWOa7qur2RadK9Z0X7bGp86o+7hrVqLqpf4qmLLumavbtsd3nrarKTp3qtjhpLH86Vqmx8gAyxfUt/qbGyZlz6Mj5UUyzj0LdW6E+9jA0T5AXjlzIIsmAI0eDTA0+At9ijRnzleIwxvhO/yh+DN7NYKzGD5oKdN6cdY454zydrePsnw/GmpibVY+7xXOVhAeZhw144nQqiZn2CRFCBPYTtpJIIK8kTBKnKokZ+Bo1wXsoCc6c55BREnM8X0nMIKMkUsmAU/AriRR8izXDayuJnsMM/Eoiw2sriUTnzVnnDPxKgrN/FpBREj3uFveVhIQS5OKF4cF1VQ6O1EVUyVL7/pvQjQJZYahAwjchf6qaWTLGtRJqCu4NfAneRe1axC71Aeu6G5mMi4Khexm/MRWEn8rgn1+3bJsb43Qk/9Bxnzdy7Fv+3rX3lN/CMUeYn9qb8VIeieU3Bi4jl4rw1zL4zlptjPHaytPk+8AUA+HRW16EofnWHF1rrxmPPz5lxxI4/ouMemZtnCM+/wAg3pzChRgAAA==",
   "debug_symbols": "nZLRboQgEEX/ZZ55ENBV91eaxqDihoSgYaFJY/z3jjPa3TZp0uzLPcJwhgCuMNo+3zoXpvkO17cV+ui8d7fOz4NJbg44u24CzmGXorU4BU91tBYTbUhwDdl7AR/GZ1p0X0wgJhOxWgiwYURiw8l5u39t4mEXf6tStocsVf2tV//39bm51M0r/mP/X/47jszg4o8bgwIXCpCUilJTlpQV5YWypmwoW7YOGW2FUAzNKBkV48KoGQ2jJaiCwV0UdtEIzSgZ2EVv+6GjM723x1tPOQxPT58+l7Ny/hxLnAc75mj3Q1MNr+EL",
->>>>>>> 2114ae22
   "file_map": {
     "50": {
       "source": "// Tests a very simple program.\n//\n// The features being tested is comparison\nfn main(x: Field, y: Field) {\n    assert(x as u32 < y as u32);\n}\n",
