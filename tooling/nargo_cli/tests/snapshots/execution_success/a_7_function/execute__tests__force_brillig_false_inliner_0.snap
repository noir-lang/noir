--- conflicted
+++ resolved
@@ -61,15 +61,11 @@
     ],
     "return_type": null,
     "error_types": {
-<<<<<<< HEAD
-      "9579943917905940306": {
-=======
-      "285656119219400463": {
+      "8349242578811398898": {
         "error_kind": "string",
         "string": "Field failed to decompose into specified 32 limbs"
       },
-      "5019202896831570965": {
->>>>>>> de2a1bd4
+      "9579943917905940306": {
         "error_kind": "string",
         "string": "attempt to add with overflow"
       }
