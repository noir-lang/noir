---
source: tooling/nargo_cli/tests/execute.rs
expression: artifact
---
{
  "noir_version": "[noir_version]",
  "hash": "[hash]",
  "abi": {
    "parameters": [
      {
        "name": "c",
        "type": {
          "kind": "integer",
          "sign": "unsigned",
          "width": 64
        },
        "visibility": "private"
      }
    ],
    "return_type": {
      "abi_type": {
        "kind": "integer",
        "sign": "unsigned",
        "width": 64
      },
      "visibility": "public"
    },
    "error_types": {
      "10437400104653976995": {
        "error_kind": "string",
        "string": "Field failed to decompose into specified 6 limbs"
      },
      "14514982005979867414": {
        "error_kind": "string",
        "string": "attempt to bit-shift with overflow"
      }
    }
  },
  "bytecode": [
    "func 0",
    "current witness index : _99",
    "private parameters indices : [_0]",
    "public parameters indices : []",
    "return value indices : [_1]",
    "BLACKBOX::RANGE [_0]:64 bits []",
    "BRILLIG CALL func 0: inputs: [EXPR [ (1, _0) -1 ]], outputs: [_2]",
    "EXPR [ (1, _0, _2) (-1, _2) (1, _3) -1 ]",
    "EXPR [ (1, _0, _3) (-1, _3) 0 ]",
    "BRILLIG CALL func 0: inputs: [EXPR [ (1, _0) -2 ]], outputs: [_4]",
    "EXPR [ (1, _0, _4) (-2, _4) (1, _5) -1 ]",
    "EXPR [ (1, _0, _5) (-2, _5) 0 ]",
    "BRILLIG CALL func 1: inputs: [EXPR [ (1, _0) 18446744073709551552 ], EXPR [ 18446744073709551616 ]], outputs: [_6, _7]",
    "BLACKBOX::RANGE [_6]:1 bits []",
    "BLACKBOX::RANGE [_7]:64 bits []",
    "EXPR [ (1, _0) (-18446744073709551616, _6) (-1, _7) 18446744073709551552 ]",
    "EXPR [ (-1, _6) (-1, _8) 1 ]",
    "EXPR [ (1, _3, _5) (-1, _9) 0 ]",
    "EXPR [ (1, _8, _9) (-1, _9) 0 ]",
    "BRILLIG CALL func 2: inputs: [EXPR [ (1, _0, _9) 0 ], EXPR [ 6 ], EXPR [ 2 ]], outputs: [[_10, _11, _12, _13, _14, _15]]",
    "BLACKBOX::RANGE [_10]:1 bits []",
    "BLACKBOX::RANGE [_11]:1 bits []",
    "BLACKBOX::RANGE [_12]:1 bits []",
    "BLACKBOX::RANGE [_13]:1 bits []",
    "BLACKBOX::RANGE [_14]:1 bits []",
    "BLACKBOX::RANGE [_15]:1 bits []",
    "EXPR [ (1, _0, _9) (-1, _72) 0 ]",
    "EXPR [ (-1, _10) (-2, _11) (-4, _12) (-8, _13) (-16, _14) (-32, _15) (1, _72) 0 ]",
    "EXPR [ (1, _15, _15) (2, _15) (-1, _16) 1 ]",
    "EXPR [ (-1, _14) (-1, _17) 1 ]",
    "EXPR [ (2, _14, _16) (1, _16, _17) (-1, _18) 0 ]",
    "EXPR [ (1, _18, _18) (-1, _19) 0 ]",
    "EXPR [ (-1, _13) (-1, _20) 1 ]",
    "EXPR [ (2, _13, _19) (1, _19, _20) (-1, _21) 0 ]",
    "EXPR [ (1, _21, _21) (-1, _22) 0 ]",
    "EXPR [ (-1, _12) (-1, _23) 1 ]",
    "EXPR [ (2, _12, _22) (1, _22, _23) (-1, _24) 0 ]",
    "EXPR [ (1, _24, _24) (-1, _25) 0 ]",
    "EXPR [ (-1, _11) (-1, _26) 1 ]",
    "EXPR [ (2, _11, _25) (1, _25, _26) (-1, _27) 0 ]",
    "EXPR [ (1, _27, _27) (-1, _28) 0 ]",
    "EXPR [ (-1, _10) (-1, _29) 1 ]",
    "EXPR [ (2, _10, _28) (-1, _83) 0 ]",
    "EXPR [ (1, _28, _29) (-1, _84) 0 ]",
    "EXPR [ (-1, _30) (1, _83) (1, _84) 0 ]",
    "BRILLIG CALL func 0: inputs: [EXPR [ (1, _30) 0 ]], outputs: [_31]",
    "EXPR [ (1, _30, _31) (1, _32) -1 ]",
    "EXPR [ (1, _30, _32) 0 ]",
    "EXPR [ (1, _9, _32) 0 ]",
    "BRILLIG CALL func 1: PREDICATE: EXPR [ (1, _9) 0 ]",
    "inputs: [EXPR [ (1, _0) 0 ], EXPR [ (2, _28, _10) (1, _28, _29) 0 ]], outputs: [_33, _34]",
    "BLACKBOX::RANGE [_33]:64 bits []",
    "BLACKBOX::RANGE [_34]:64 bits []",
    "EXPR [ (-1, _9) (-1, _34) (-1, _35) (1, _83) (1, _84) 0 ]",
    "BLACKBOX::RANGE [_35]:64 bits []",
    "EXPR [ (-1, _36) (1, _83) (1, _84) 0 ]",
    "EXPR [ (1, _33, _36) (1, _34) (-1, _37) 0 ]",
    "EXPR [ (-1, _9, _37) (1, _72) 0 ]",
    "BRILLIG CALL func 0: inputs: [EXPR [ (1, _0) -4 ]], outputs: [_38]",
    "EXPR [ (1, _0, _38) (-4, _38) (1, _39) -1 ]",
    "EXPR [ (1, _0, _39) (-4, _39) 0 ]",
    "EXPR [ (-1, _3, _39) (1, _39) (-1, _40) 0 ]",
    "EXPR [ (1, _8, _40) (-1, _40) 0 ]",
    "BRILLIG CALL func 2: inputs: [EXPR [ (1, _0, _40) 0 ], EXPR [ 6 ], EXPR [ 2 ]], outputs: [[_41, _42, _43, _44, _45, _46]]",
    "BLACKBOX::RANGE [_41]:1 bits []",
    "BLACKBOX::RANGE [_42]:1 bits []",
    "BLACKBOX::RANGE [_43]:1 bits []",
    "BLACKBOX::RANGE [_44]:1 bits []",
    "BLACKBOX::RANGE [_45]:1 bits []",
    "BLACKBOX::RANGE [_46]:1 bits []",
    "EXPR [ (1, _0, _40) (-1, _87) 0 ]",
    "EXPR [ (-1, _41) (-2, _42) (-4, _43) (-8, _44) (-16, _45) (-32, _46) (1, _87) 0 ]",
    "EXPR [ (1, _46, _46) (2, _46) (-1, _47) 1 ]",
    "EXPR [ (-1, _45) (-1, _48) 1 ]",
    "EXPR [ (2, _45, _47) (1, _47, _48) (-1, _49) 0 ]",
    "EXPR [ (1, _49, _49) (-1, _50) 0 ]",
    "EXPR [ (-1, _44) (-1, _51) 1 ]",
    "EXPR [ (2, _44, _50) (1, _50, _51) (-1, _52) 0 ]",
    "EXPR [ (1, _52, _52) (-1, _53) 0 ]",
    "EXPR [ (-1, _43) (-1, _54) 1 ]",
    "EXPR [ (2, _43, _53) (1, _53, _54) (-1, _55) 0 ]",
    "EXPR [ (1, _55, _55) (-1, _56) 0 ]",
    "EXPR [ (-1, _42) (-1, _57) 1 ]",
    "EXPR [ (2, _42, _56) (1, _56, _57) (-1, _58) 0 ]",
    "EXPR [ (1, _58, _58) (-1, _59) 0 ]",
    "EXPR [ (-1, _41) (-1, _60) 1 ]",
    "EXPR [ (2, _41, _59) (-1, _98) 0 ]",
    "EXPR [ (1, _59, _60) (-1, _99) 0 ]",
    "EXPR [ (-1, _61) (1, _98) (1, _99) 0 ]",
    "BRILLIG CALL func 0: inputs: [EXPR [ (1, _61) 0 ]], outputs: [_62]",
    "EXPR [ (1, _61, _62) (1, _63) -1 ]",
    "EXPR [ (1, _61, _63) 0 ]",
    "EXPR [ (1, _40, _63) 0 ]",
    "BRILLIG CALL func 1: PREDICATE: EXPR [ (1, _40) 0 ]",
    "inputs: [EXPR [ (1, _0) 0 ], EXPR [ (2, _59, _41) (1, _59, _60) 0 ]], outputs: [_64, _65]",
    "BLACKBOX::RANGE [_64]:64 bits []",
    "BLACKBOX::RANGE [_65]:64 bits []",
    "EXPR [ (-1, _40) (-1, _65) (-1, _66) (1, _98) (1, _99) 0 ]",
    "BLACKBOX::RANGE [_66]:64 bits []",
    "EXPR [ (-1, _67) (1, _98) (1, _99) 0 ]",
    "EXPR [ (1, _64, _67) (1, _65) (-1, _68) 0 ]",
    "EXPR [ (-1, _40, _68) (1, _87) 0 ]",
    "EXPR [ (-3, _3, _5) (1, _9, _33) (3, _3) (-1, _69) 0 ]",
    "EXPR [ (-1, _3) (-1, _70) 1 ]",
    "EXPR [ (5, _3, _39) (1, _40, _64) (-5, _3) (-5, _39) (-1, _71) 5 ]",
    "EXPR [ (-1, _3, _69) (-1, _70, _71) (1, _1) 0 ]",
    "unconstrained func 0",
    "[Const { destination: Direct(21), bit_size: Integer(U32), value: 1 }, Const { destination: Direct(20), bit_size: Integer(U32), value: 0 }, CalldataCopy { destination_address: Direct(0), size_address: Direct(21), offset_address: Direct(20) }, Const { destination: Direct(2), bit_size: Field, value: 0 }, BinaryFieldOp { destination: Direct(3), op: Equals, lhs: Direct(0), rhs: Direct(2) }, JumpIf { condition: Direct(3), location: 8 }, Const { destination: Direct(1), bit_size: Field, value: 1 }, BinaryFieldOp { destination: Direct(0), op: Div, lhs: Direct(1), rhs: Direct(0) }, Stop { return_data: HeapVector { pointer: Direct(20), size: Direct(21) } }]",
    "unconstrained func 1",
    "[Const { destination: Direct(10), bit_size: Integer(U32), value: 2 }, Const { destination: Direct(11), bit_size: Integer(U32), value: 0 }, CalldataCopy { destination_address: Direct(0), size_address: Direct(10), offset_address: Direct(11) }, BinaryFieldOp { destination: Direct(2), op: IntegerDiv, lhs: Direct(0), rhs: Direct(1) }, BinaryFieldOp { destination: Direct(1), op: Mul, lhs: Direct(2), rhs: Direct(1) }, BinaryFieldOp { destination: Direct(1), op: Sub, lhs: Direct(0), rhs: Direct(1) }, Mov { destination: Direct(0), source: Direct(2) }, Stop { return_data: HeapVector { pointer: Direct(11), size: Direct(10) } }]",
    "unconstrained func 2",
    "[Const { destination: Direct(5), bit_size: Integer(U32), value: 0 }, Const { destination: Direct(6), bit_size: Integer(U32), value: 1 }, Const { destination: Direct(7), bit_size: Integer(U32), value: 3 }, CalldataCopy { destination_address: Direct(0), size_address: Direct(7), offset_address: Direct(5) }, Cast { destination: Direct(1), source: Direct(1), bit_size: Integer(U32) }, Const { destination: Direct(9), bit_size: Integer(U32), value: 10 }, BinaryIntOp { destination: Direct(7), op: Add, bit_size: U32, lhs: Direct(9), rhs: Direct(1) }, BinaryFieldOp { destination: Direct(3), op: IntegerDiv, lhs: Direct(0), rhs: Direct(2) }, BinaryFieldOp { destination: Direct(4), op: Mul, lhs: Direct(3), rhs: Direct(2) }, BinaryFieldOp { destination: Direct(4), op: Sub, lhs: Direct(0), rhs: Direct(4) }, Store { destination_pointer: Direct(9), source: Direct(4) }, BinaryIntOp { destination: Direct(9), op: Add, bit_size: U32, lhs: Direct(9), rhs: Direct(6) }, Mov { destination: Direct(0), source: Direct(3) }, BinaryIntOp { destination: Direct(8), op: LessThan, bit_size: U32, lhs: Direct(9), rhs: Direct(7) }, JumpIf { condition: Direct(8), location: 7 }, Const { destination: Direct(9), bit_size: Integer(U32), value: 10 }, Stop { return_data: HeapVector { pointer: Direct(9), size: Direct(1) } }]"
  ],
<<<<<<< HEAD
  "debug_symbols": "ndTdasIwGMbxe8lxD0zy5stbGUOqxlEoVWo7GOK9L+ZvNz0YDE/exzZ9fgcx5KL2eTt/bLrhcDyr9dtFbceu77uPTX/ctVN3HMrby7VRy+NmGnMur9TDemmd2jEPk1oPc9836rPt5/rR+dQONad2LKurRuVhX7KAh67Pt1/X5re9+rtq/b0r5qfs/t12S9u/0g7h3o72hbaWdK9r517ph2XbdPBP/ffy1O668em/Urp82ChTp61T1No0ytXp6wxlQxsV60x16hWhCUNYQghHeAJDg2gUg2JQDIpBMSgGxaAYFINiUCyKRbEoFsWiWBSLYlEsikURFEERFEERFEERFEERFEFxKA7FFUVKWEKIorgSnghEJFINvyI0YQhLCIHiUTyKR/EoASWgBJSAElACSkAJKAEloESUiBJRIkpEiSgRJaJElIiSUBJKQkkoCSWxu4ndTbfdvd6O+di12z7f75XDPOwerpnp67SsLBfRaTzu8n4e8+2Y17Vy8L8B",
  "file_map": {
    "50": {
      "source": "fn main(c: u64) -> pub u64 {\n    if c == 1 {\n        if c == 2 {\n            c >> c\n        } else {\n            3\n        }\n    } else {\n        if c == 4 {\n            c >> c\n        } else {\n            5\n        }\n    }\n}\n",
      "path": ""
    }
  },
  "expression_width": {
    "Bounded": {
      "width": 4
    }
  }
=======
  "debug_symbols": "[debug_symbols]",
  "file_map": "[file_map]",
  "names": [
    "main"
  ],
  "brillig_names": [
    "directive_invert",
    "directive_integer_quotient",
    "directive_to_radix"
  ]
>>>>>>> 318ff16c
}<|MERGE_RESOLUTION|>--- conflicted
+++ resolved
@@ -150,29 +150,11 @@
     "unconstrained func 2",
     "[Const { destination: Direct(5), bit_size: Integer(U32), value: 0 }, Const { destination: Direct(6), bit_size: Integer(U32), value: 1 }, Const { destination: Direct(7), bit_size: Integer(U32), value: 3 }, CalldataCopy { destination_address: Direct(0), size_address: Direct(7), offset_address: Direct(5) }, Cast { destination: Direct(1), source: Direct(1), bit_size: Integer(U32) }, Const { destination: Direct(9), bit_size: Integer(U32), value: 10 }, BinaryIntOp { destination: Direct(7), op: Add, bit_size: U32, lhs: Direct(9), rhs: Direct(1) }, BinaryFieldOp { destination: Direct(3), op: IntegerDiv, lhs: Direct(0), rhs: Direct(2) }, BinaryFieldOp { destination: Direct(4), op: Mul, lhs: Direct(3), rhs: Direct(2) }, BinaryFieldOp { destination: Direct(4), op: Sub, lhs: Direct(0), rhs: Direct(4) }, Store { destination_pointer: Direct(9), source: Direct(4) }, BinaryIntOp { destination: Direct(9), op: Add, bit_size: U32, lhs: Direct(9), rhs: Direct(6) }, Mov { destination: Direct(0), source: Direct(3) }, BinaryIntOp { destination: Direct(8), op: LessThan, bit_size: U32, lhs: Direct(9), rhs: Direct(7) }, JumpIf { condition: Direct(8), location: 7 }, Const { destination: Direct(9), bit_size: Integer(U32), value: 10 }, Stop { return_data: HeapVector { pointer: Direct(9), size: Direct(1) } }]"
   ],
-<<<<<<< HEAD
-  "debug_symbols": "ndTdasIwGMbxe8lxD0zy5stbGUOqxlEoVWo7GOK9L+ZvNz0YDE/exzZ9fgcx5KL2eTt/bLrhcDyr9dtFbceu77uPTX/ctVN3HMrby7VRy+NmGnMur9TDemmd2jEPk1oPc9836rPt5/rR+dQONad2LKurRuVhX7KAh67Pt1/X5re9+rtq/b0r5qfs/t12S9u/0g7h3o72hbaWdK9r517ph2XbdPBP/ffy1O668em/Urp82ChTp61T1No0ytXp6wxlQxsV60x16hWhCUNYQghHeAJDg2gUg2JQDIpBMSgGxaAYFINiUCyKRbEoFsWiWBSLYlEsikURFEERFEERFEERFEERFEFxKA7FFUVKWEKIorgSnghEJFINvyI0YQhLCIHiUTyKR/EoASWgBJSAElACSkAJKAEloESUiBJRIkpEiSgRJaJElIiSUBJKQkkoCSWxu4ndTbfdvd6O+di12z7f75XDPOwerpnp67SsLBfRaTzu8n4e8+2Y17Vy8L8B",
-  "file_map": {
-    "50": {
-      "source": "fn main(c: u64) -> pub u64 {\n    if c == 1 {\n        if c == 2 {\n            c >> c\n        } else {\n            3\n        }\n    } else {\n        if c == 4 {\n            c >> c\n        } else {\n            5\n        }\n    }\n}\n",
-      "path": ""
-    }
-  },
+  "debug_symbols": "[debug_symbols]",
+  "file_map": "[file_map]",
   "expression_width": {
     "Bounded": {
       "width": 4
     }
   }
-=======
-  "debug_symbols": "[debug_symbols]",
-  "file_map": "[file_map]",
-  "names": [
-    "main"
-  ],
-  "brillig_names": [
-    "directive_invert",
-    "directive_integer_quotient",
-    "directive_to_radix"
-  ]
->>>>>>> 318ff16c
 }