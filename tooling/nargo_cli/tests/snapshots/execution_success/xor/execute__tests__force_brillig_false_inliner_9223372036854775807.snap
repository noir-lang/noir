--- conflicted
+++ resolved
@@ -35,17 +35,10 @@
     "private parameters indices : [_0]",
     "public parameters indices : [_1]",
     "return value indices : []",
-<<<<<<< HEAD
     "BLACKBOX::RANGE [_0]:32 bits []",
     "BLACKBOX::RANGE [_1]:32 bits []",
     "BLACKBOX::XOR [_0, _1]:32 bits [_2]",
-    "BRILLIG CALL func 0: inputs: [Single(Expression { mul_terms: [], linear_combinations: [(1, Witness(2))], q_c: -10 })], outputs: [Simple(Witness(3))]",
-=======
-    "BLACKBOX::RANGE [(_0, 32)] []",
-    "BLACKBOX::RANGE [(_1, 32)] []",
-    "BLACKBOX::XOR [(_0, 32), (_1, 32)] [_2]",
     "BRILLIG CALL func 0: inputs: [EXPR [ (1, _2) -10 ]], outputs: [_3]",
->>>>>>> 8146755d
     "EXPR [ (1, _2, _3) (-10, _3) -1 ]",
     "unconstrained func 0",
     "[Const { destination: Direct(21), bit_size: Integer(U32), value: 1 }, Const { destination: Direct(20), bit_size: Integer(U32), value: 0 }, CalldataCopy { destination_address: Direct(0), size_address: Direct(21), offset_address: Direct(20) }, Const { destination: Direct(2), bit_size: Field, value: 0 }, BinaryFieldOp { destination: Direct(3), op: Equals, lhs: Direct(0), rhs: Direct(2) }, JumpIf { condition: Direct(3), location: 8 }, Const { destination: Direct(1), bit_size: Field, value: 1 }, BinaryFieldOp { destination: Direct(0), op: Div, lhs: Direct(1), rhs: Direct(0) }, Stop { return_data: HeapVector { pointer: Direct(20), size: Direct(21) } }]"
