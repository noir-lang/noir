---
source: tooling/nargo_cli/tests/execute.rs
expression: artifact
---
{
  "noir_version": "[noir_version]",
  "hash": "[hash]",
  "abi": {
    "parameters": [
      {
        "name": "x",
        "type": {
          "kind": "integer",
          "sign": "unsigned",
          "width": 32
        },
        "visibility": "private"
      },
      {
        "name": "y",
        "type": {
          "kind": "integer",
          "sign": "unsigned",
          "width": 32
        },
        "visibility": "public"
      }
    ],
    "return_type": null,
    "error_types": {}
  },
<<<<<<< HEAD
  "bytecode": [
    "func 0",
    "current witness index : 3",
    "private parameters indices : [0]",
    "public parameters indices : [1]",
    "return value indices : []",
    "BLACKBOX::RANGE [(_0, 32)] []",
    "BLACKBOX::RANGE [(_1, 32)] []",
    "BLACKBOX::XOR [(_0, 32), (_1, 32)] [_2]",
    "BRILLIG CALL func 0: inputs: [Single(Expression { mul_terms: [], linear_combinations: [(1, Witness(2))], q_c: -10 })], outputs: [Simple(Witness(3))]",
    "EXPR [ (1, _2, _3) (-10, _3) -1 ]",
    "unconstrained func 0",
    "[Const { destination: Direct(21), bit_size: Integer(U32), value: 1 }, Const { destination: Direct(20), bit_size: Integer(U32), value: 0 }, CalldataCopy { destination_address: Direct(0), size_address: Direct(21), offset_address: Direct(20) }, Const { destination: Direct(2), bit_size: Field, value: 0 }, BinaryFieldOp { destination: Direct(3), op: Equals, lhs: Direct(0), rhs: Direct(2) }, JumpIf { condition: Direct(3), location: 8 }, Const { destination: Direct(1), bit_size: Field, value: 1 }, BinaryFieldOp { destination: Direct(0), op: Div, lhs: Direct(1), rhs: Direct(0) }, Stop { return_data: HeapVector { pointer: Direct(20), size: Direct(21) } }]"
  ],
  "debug_symbols": "lY7LCsIwEEX/ZdZZaK1V8isiJY9JGQhJyEOQ0H83LS0UceNuztwzl6mgUZZpJGd8Av6oYL0SmbxrVKFbVykIt1DKImbgfccAnW7DbWZgyCLw62l+Mrj80ofzpg/3L73/R28gI1lL03h8sa1fIpKQFjc0xalDmt9hT/b7EL1CXSIuTWvW6j8=",
=======
  "bytecode": "H4sIAAAAAAAA/7VSSQ7DIAwM0Krtucm9T8ABgrnlK41K/v+EbliyXHoKGQkZZtAwGFT3hXmNY5mrslZlfROcYpyu7CP9rR2YpwRxc6l2G0AzL2cn73McMzi42zEtGKwPy4SAEDA8RnQuo8eYlhRtAu8yrCG5vH4QeV6zZ2BT8d0a3jTwWktI9ecRVYWT2kXUgemmYR/Jv9/H354qdxzYvBf31EybG2UgP/qMx+4XWmi09yzyqfb5oBMwlbMI11J7xlE/n6ajQk+RBAAA",
  "debug_symbols": "jZDBCoMwDIbfJWcPzjk3+ipjSK1RCqEtsR0M8d0XRTc9DHZpmvz5EvKP0GKT+tq6zg+g7iM0bIlsX5M3OlrvpDpOGWxpHRlRSrDThQqa0UVQLhFl8NSUlqYhaLfEqFnUPAN0rUQZ2FnC+TdlXzr/jZbFypbXD3z5m65OK13dDvRDMm0sH66FApT0n0HJzlLeaR7MVjeEqxtdcmZnTnyFTdnsC+wNtolxHr1osuwN",
>>>>>>> 2114ae22
  "file_map": {
    "50": {
      "source": "fn main(x: u32, y: pub u32) {\n    let m = x ^ y;\n\n    assert(m != 10);\n}\n",
      "path": ""
    }
  },
  "names": [
    "main"
  ],
  "brillig_names": [
    "directive_invert"
  ]
}<|MERGE_RESOLUTION|>--- conflicted
+++ resolved
@@ -29,12 +29,11 @@
     "return_type": null,
     "error_types": {}
   },
-<<<<<<< HEAD
   "bytecode": [
     "func 0",
-    "current witness index : 3",
-    "private parameters indices : [0]",
-    "public parameters indices : [1]",
+    "current witness index : _3",
+    "private parameters indices : [_0]",
+    "public parameters indices : [_1]",
     "return value indices : []",
     "BLACKBOX::RANGE [(_0, 32)] []",
     "BLACKBOX::RANGE [(_1, 32)] []",
@@ -44,11 +43,7 @@
     "unconstrained func 0",
     "[Const { destination: Direct(21), bit_size: Integer(U32), value: 1 }, Const { destination: Direct(20), bit_size: Integer(U32), value: 0 }, CalldataCopy { destination_address: Direct(0), size_address: Direct(21), offset_address: Direct(20) }, Const { destination: Direct(2), bit_size: Field, value: 0 }, BinaryFieldOp { destination: Direct(3), op: Equals, lhs: Direct(0), rhs: Direct(2) }, JumpIf { condition: Direct(3), location: 8 }, Const { destination: Direct(1), bit_size: Field, value: 1 }, BinaryFieldOp { destination: Direct(0), op: Div, lhs: Direct(1), rhs: Direct(0) }, Stop { return_data: HeapVector { pointer: Direct(20), size: Direct(21) } }]"
   ],
-  "debug_symbols": "lY7LCsIwEEX/ZdZZaK1V8isiJY9JGQhJyEOQ0H83LS0UceNuztwzl6mgUZZpJGd8Av6oYL0SmbxrVKFbVykIt1DKImbgfccAnW7DbWZgyCLw62l+Mrj80ofzpg/3L73/R28gI1lL03h8sa1fIpKQFjc0xalDmt9hT/b7EL1CXSIuTWvW6j8=",
-=======
-  "bytecode": "H4sIAAAAAAAA/7VSSQ7DIAwM0Krtucm9T8ABgrnlK41K/v+EbliyXHoKGQkZZtAwGFT3hXmNY5mrslZlfROcYpyu7CP9rR2YpwRxc6l2G0AzL2cn73McMzi42zEtGKwPy4SAEDA8RnQuo8eYlhRtAu8yrCG5vH4QeV6zZ2BT8d0a3jTwWktI9ecRVYWT2kXUgemmYR/Jv9/H354qdxzYvBf31EybG2UgP/qMx+4XWmi09yzyqfb5oBMwlbMI11J7xlE/n6ajQk+RBAAA",
   "debug_symbols": "jZDBCoMwDIbfJWcPzjk3+ipjSK1RCqEtsR0M8d0XRTc9DHZpmvz5EvKP0GKT+tq6zg+g7iM0bIlsX5M3OlrvpDpOGWxpHRlRSrDThQqa0UVQLhFl8NSUlqYhaLfEqFnUPAN0rUQZ2FnC+TdlXzr/jZbFypbXD3z5m65OK13dDvRDMm0sH66FApT0n0HJzlLeaR7MVjeEqxtdcmZnTnyFTdnsC+wNtolxHr1osuwN",
->>>>>>> 2114ae22
   "file_map": {
     "50": {
       "source": "fn main(x: u32, y: pub u32) {\n    let m = x ^ y;\n\n    assert(m != 10);\n}\n",
