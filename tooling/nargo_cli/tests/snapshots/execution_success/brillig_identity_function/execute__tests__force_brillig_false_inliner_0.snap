---
source: tooling/nargo_cli/tests/execute.rs
expression: artifact
---
{
  "noir_version": "[noir_version]",
  "hash": "[hash]",
  "abi": {
    "parameters": [
      {
        "name": "x",
        "type": {
          "kind": "field"
        },
        "visibility": "private"
      }
    ],
    "return_type": null,
    "error_types": {
      "17843811134343075018": {
        "error_kind": "string",
        "string": "Stack too deep"
      }
    }
  },
  "bytecode": [
    "func 0",
    "current witness index : _6",
    "private parameters indices : [_0]",
    "public parameters indices : []",
    "return value indices : []",
    "BRILLIG CALL func 0: inputs: [EXPR [ (1, _0) 0 ]], outputs: [_1]",
    "EXPR [ (1, _0) (-1, _1) 0 ]",
    "BRILLIG CALL func 1: inputs: [[EXPR [ (1, _0) 0 ], EXPR [ (1, _0) 0 ]]], outputs: [[_2, _3]]",
    "EXPR [ (1, _0) (-1, _2) 0 ]",
    "EXPR [ (1, _0) (-1, _3) 0 ]",
    "BRILLIG CALL func 2: inputs: [EXPR [ (1, _0) 0 ], [EXPR [ (1, _0) 0 ], EXPR [ (1, _0) 0 ]]], outputs: [_4, [_5, _6]]",
    "EXPR [ (1, _0) (-1, _4) 0 ]",
    "EXPR [ (1, _0) (-1, _5) 0 ]",
    "EXPR [ (1, _0) (-1, _6) 0 ]",
    "unconstrained func 0",
    "[Const { destination: Direct(2), bit_size: Integer(U32), value: 1 }, Const { destination: Direct(1), bit_size: Integer(U32), value: 32838 }, Const { destination: Direct(0), bit_size: Integer(U32), value: 3 }, Const { destination: Relative(2), bit_size: Integer(U32), value: 1 }, Const { destination: Relative(3), bit_size: Integer(U32), value: 0 }, CalldataCopy { destination_address: Direct(32836), size_address: Relative(2), offset_address: Relative(3) }, Mov { destination: Relative(1), source: Direct(32836) }, Call { location: 13 }, Call { location: 14 }, Mov { destination: Direct(32837), source: Relative(1) }, Const { destination: Relative(2), bit_size: Integer(U32), value: 32837 }, Const { destination: Relative(3), bit_size: Integer(U32), value: 1 }, Stop { return_data: HeapVector { pointer: Relative(2), size: Relative(3) } }, Return, Call { location: 16 }, Return, Const { destination: Direct(32772), bit_size: Integer(U32), value: 30720 }, BinaryIntOp { destination: Direct(32771), op: LessThan, bit_size: U32, lhs: Direct(0), rhs: Direct(32772) }, JumpIf { condition: Direct(32771), location: 21 }, IndirectConst { destination_pointer: Direct(1), bit_size: Integer(U64), value: 17843811134343075018 }, Trap { revert_data: HeapVector { pointer: Direct(1), size: Direct(2) } }, Return]",
    "unconstrained func 1",
    "[Const { destination: Direct(2), bit_size: Integer(U32), value: 1 }, Const { destination: Direct(1), bit_size: Integer(U32), value: 32840 }, Const { destination: Direct(0), bit_size: Integer(U32), value: 3 }, Const { destination: Relative(2), bit_size: Integer(U32), value: 2 }, Const { destination: Relative(3), bit_size: Integer(U32), value: 0 }, CalldataCopy { destination_address: Direct(32836), size_address: Relative(2), offset_address: Relative(3) }, Const { destination: Relative(1), bit_size: Integer(U32), value: 32836 }, Const { destination: Relative(3), bit_size: Integer(U32), value: 2 }, Mov { destination: Relative(2), source: Direct(1) }, Const { destination: Relative(4), bit_size: Integer(U32), value: 3 }, BinaryIntOp { destination: Direct(1), op: Add, bit_size: U32, lhs: Direct(1), rhs: Relative(4) }, IndirectConst { destination_pointer: Relative(2), bit_size: Integer(U32), value: 1 }, BinaryIntOp { destination: Relative(4), op: Add, bit_size: U32, lhs: Relative(2), rhs: Direct(2) }, Mov { destination: Direct(32771), source: Relative(1) }, Mov { destination: Direct(32772), source: Relative(4) }, Mov { destination: Direct(32773), source: Relative(3) }, Call { location: 30 }, Mov { destination: Relative(1), source: Relative(2) }, Call { location: 41 }, Call { location: 42 }, BinaryIntOp { destination: Relative(2), op: Add, bit_size: U32, lhs: Relative(1), rhs: Direct(2) }, Const { destination: Relative(3), bit_size: Integer(U32), value: 32838 }, Const { destination: Relative(4), bit_size: Integer(U32), value: 2 }, Mov { destination: Direct(32771), source: Relative(2) }, Mov { destination: Direct(32772), source: Relative(3) }, Mov { destination: Direct(32773), source: Relative(4) }, Call { location: 30 }, Const { destination: Relative(2), bit_size: Integer(U32), value: 32838 }, Const { destination: Relative(3), bit_size: Integer(U32), value: 2 }, Stop { return_data: HeapVector { pointer: Relative(2), size: Relative(3) } }, BinaryIntOp { destination: Direct(32775), op: Add, bit_size: U32, lhs: Direct(32771), rhs: Direct(32773) }, Mov { destination: Direct(32776), source: Direct(32771) }, Mov { destination: Direct(32777), source: Direct(32772) }, BinaryIntOp { destination: Direct(32778), op: Equals, bit_size: U32, lhs: Direct(32776), rhs: Direct(32775) }, JumpIf { condition: Direct(32778), location: 40 }, Load { destination: Direct(32774), source_pointer: Direct(32776) }, Store { destination_pointer: Direct(32777), source: Direct(32774) }, BinaryIntOp { destination: Direct(32776), op: Add, bit_size: U32, lhs: Direct(32776), rhs: Direct(2) }, BinaryIntOp { destination: Direct(32777), op: Add, bit_size: U32, lhs: Direct(32777), rhs: Direct(2) }, Jump { location: 33 }, Return, Return, Call { location: 44 }, Return, Const { destination: Direct(32772), bit_size: Integer(U32), value: 30720 }, BinaryIntOp { destination: Direct(32771), op: LessThan, bit_size: U32, lhs: Direct(0), rhs: Direct(32772) }, JumpIf { condition: Direct(32771), location: 49 }, IndirectConst { destination_pointer: Direct(1), bit_size: Integer(U64), value: 17843811134343075018 }, Trap { revert_data: HeapVector { pointer: Direct(1), size: Direct(2) } }, Return]",
    "unconstrained func 2",
    "[Const { destination: Direct(2), bit_size: Integer(U32), value: 1 }, Const { destination: Direct(1), bit_size: Integer(U32), value: 32842 }, Const { destination: Direct(0), bit_size: Integer(U32), value: 3 }, Const { destination: Relative(3), bit_size: Integer(U32), value: 3 }, Const { destination: Relative(4), bit_size: Integer(U32), value: 0 }, CalldataCopy { destination_address: Direct(32836), size_address: Relative(3), offset_address: Relative(4) }, Mov { destination: Relative(1), source: Direct(32836) }, Const { destination: Relative(2), bit_size: Integer(U32), value: 32837 }, Const { destination: Relative(4), bit_size: Integer(U32), value: 2 }, Mov { destination: Relative(3), source: Direct(1) }, Const { destination: Relative(5), bit_size: Integer(U32), value: 3 }, BinaryIntOp { destination: Direct(1), op: Add, bit_size: U32, lhs: Direct(1), rhs: Relative(5) }, IndirectConst { destination_pointer: Relative(3), bit_size: Integer(U32), value: 1 }, BinaryIntOp { destination: Relative(5), op: Add, bit_size: U32, lhs: Relative(3), rhs: Direct(2) }, Mov { destination: Direct(32771), source: Relative(2) }, Mov { destination: Direct(32772), source: Relative(5) }, Mov { destination: Direct(32773), source: Relative(4) }, Call { location: 32 }, Mov { destination: Relative(2), source: Relative(3) }, Call { location: 43 }, Call { location: 44 }, Mov { destination: Direct(32839), source: Relative(1) }, BinaryIntOp { destination: Relative(3), op: Add, bit_size: U32, lhs: Relative(2), rhs: Direct(2) }, Const { destination: Relative(4), bit_size: Integer(U32), value: 32840 }, Const { destination: Relative(5), bit_size: Integer(U32), value: 2 }, Mov { destination: Direct(32771), source: Relative(3) }, Mov { destination: Direct(32772), source: Relative(4) }, Mov { destination: Direct(32773), source: Relative(5) }, Call { location: 32 }, Const { destination: Relative(3), bit_size: Integer(U32), value: 32839 }, Const { destination: Relative(4), bit_size: Integer(U32), value: 3 }, Stop { return_data: HeapVector { pointer: Relative(3), size: Relative(4) } }, BinaryIntOp { destination: Direct(32775), op: Add, bit_size: U32, lhs: Direct(32771), rhs: Direct(32773) }, Mov { destination: Direct(32776), source: Direct(32771) }, Mov { destination: Direct(32777), source: Direct(32772) }, BinaryIntOp { destination: Direct(32778), op: Equals, bit_size: U32, lhs: Direct(32776), rhs: Direct(32775) }, JumpIf { condition: Direct(32778), location: 42 }, Load { destination: Direct(32774), source_pointer: Direct(32776) }, Store { destination_pointer: Direct(32777), source: Direct(32774) }, BinaryIntOp { destination: Direct(32776), op: Add, bit_size: U32, lhs: Direct(32776), rhs: Direct(2) }, BinaryIntOp { destination: Direct(32777), op: Add, bit_size: U32, lhs: Direct(32777), rhs: Direct(2) }, Jump { location: 35 }, Return, Return, Call { location: 46 }, Return, Const { destination: Direct(32772), bit_size: Integer(U32), value: 30720 }, BinaryIntOp { destination: Direct(32771), op: LessThan, bit_size: U32, lhs: Direct(0), rhs: Direct(32772) }, JumpIf { condition: Direct(32771), location: 51 }, IndirectConst { destination_pointer: Direct(1), bit_size: Integer(U64), value: 17843811134343075018 }, Trap { revert_data: HeapVector { pointer: Direct(1), size: Direct(2) } }, Return]"
  ],
<<<<<<< HEAD
  "debug_symbols": "pZTNjoMgEMffZc5zAASsvkrTNNRiQ0LQUG2yMX33Hbridg89LF4cmf/8YGb4WOBqL/Pt7EI/3KE9LnCJznt3O/uhM5MbAnmXJ0IenqdoLbngTSdqNNGGCdowe4/wMH5+Bd1HE152MpFUhmDDlSxN2Dtv098Tf2n2GRVSrbBQesPVP3i2i69EvfKVbEr4mme+rkt4rXfxkuX6JSuqv1G7eNnIlVdcFPBKNJlXVQlf5/5pVrT+tn9lvBa5f1rxIp594E80Mp2Lf24sMGgpYU7HHUHQ9iFUFI4goaWDrKA9IGhoqak1RVLogUxq7MNEZy7erve+n0P39gxMX2NW8kMxxqGz1znalEBeewFO3yPXKHhKkCcXZXCsGEp2wh9ZSpRNksUmC5RikzUqolOJ3w==",
  "file_map": {
    "50": {
      "source": "struct myStruct {\n    foo: Field,\n    foo_arr: [Field; 2],\n}\n// Tests a very simple program.\n//\n// The features being tested is the identity function in Brillig\nfn main(x: Field) {\n    // Safety: testing context\n    unsafe {\n        assert(x == identity(x));\n        // TODO: add support for array comparison\n        let arr = identity_array([x, x]);\n        assert(x == arr[0]);\n        assert(x == arr[1]);\n\n        let s = myStruct { foo: x, foo_arr: [x, x] };\n        let identity_struct = identity_struct(s);\n        assert(x == identity_struct.foo);\n        assert(x == identity_struct.foo_arr[0]);\n        assert(x == identity_struct.foo_arr[1]);\n    }\n}\n\nunconstrained fn identity(x: Field) -> Field {\n    x\n}\n\nunconstrained fn identity_array(arr: [Field; 2]) -> [Field; 2] {\n    arr\n}\n\nunconstrained fn identity_struct(s: myStruct) -> myStruct {\n    s\n}\n",
      "path": ""
    }
  },
  "expression_width": {
    "Bounded": {
      "width": 4
    }
  }
=======
  "debug_symbols": "[debug_symbols]",
  "file_map": "[file_map]",
  "names": [
    "main"
  ],
  "brillig_names": [
    "identity",
    "identity_array",
    "identity_struct"
  ]
>>>>>>> 318ff16c
}<|MERGE_RESOLUTION|>--- conflicted
+++ resolved
@@ -45,29 +45,11 @@
     "unconstrained func 2",
     "[Const { destination: Direct(2), bit_size: Integer(U32), value: 1 }, Const { destination: Direct(1), bit_size: Integer(U32), value: 32842 }, Const { destination: Direct(0), bit_size: Integer(U32), value: 3 }, Const { destination: Relative(3), bit_size: Integer(U32), value: 3 }, Const { destination: Relative(4), bit_size: Integer(U32), value: 0 }, CalldataCopy { destination_address: Direct(32836), size_address: Relative(3), offset_address: Relative(4) }, Mov { destination: Relative(1), source: Direct(32836) }, Const { destination: Relative(2), bit_size: Integer(U32), value: 32837 }, Const { destination: Relative(4), bit_size: Integer(U32), value: 2 }, Mov { destination: Relative(3), source: Direct(1) }, Const { destination: Relative(5), bit_size: Integer(U32), value: 3 }, BinaryIntOp { destination: Direct(1), op: Add, bit_size: U32, lhs: Direct(1), rhs: Relative(5) }, IndirectConst { destination_pointer: Relative(3), bit_size: Integer(U32), value: 1 }, BinaryIntOp { destination: Relative(5), op: Add, bit_size: U32, lhs: Relative(3), rhs: Direct(2) }, Mov { destination: Direct(32771), source: Relative(2) }, Mov { destination: Direct(32772), source: Relative(5) }, Mov { destination: Direct(32773), source: Relative(4) }, Call { location: 32 }, Mov { destination: Relative(2), source: Relative(3) }, Call { location: 43 }, Call { location: 44 }, Mov { destination: Direct(32839), source: Relative(1) }, BinaryIntOp { destination: Relative(3), op: Add, bit_size: U32, lhs: Relative(2), rhs: Direct(2) }, Const { destination: Relative(4), bit_size: Integer(U32), value: 32840 }, Const { destination: Relative(5), bit_size: Integer(U32), value: 2 }, Mov { destination: Direct(32771), source: Relative(3) }, Mov { destination: Direct(32772), source: Relative(4) }, Mov { destination: Direct(32773), source: Relative(5) }, Call { location: 32 }, Const { destination: Relative(3), bit_size: Integer(U32), value: 32839 }, Const { destination: Relative(4), bit_size: Integer(U32), value: 3 }, Stop { return_data: HeapVector { pointer: Relative(3), size: Relative(4) } }, BinaryIntOp { destination: Direct(32775), op: Add, bit_size: U32, lhs: Direct(32771), rhs: Direct(32773) }, Mov { destination: Direct(32776), source: Direct(32771) }, Mov { destination: Direct(32777), source: Direct(32772) }, BinaryIntOp { destination: Direct(32778), op: Equals, bit_size: U32, lhs: Direct(32776), rhs: Direct(32775) }, JumpIf { condition: Direct(32778), location: 42 }, Load { destination: Direct(32774), source_pointer: Direct(32776) }, Store { destination_pointer: Direct(32777), source: Direct(32774) }, BinaryIntOp { destination: Direct(32776), op: Add, bit_size: U32, lhs: Direct(32776), rhs: Direct(2) }, BinaryIntOp { destination: Direct(32777), op: Add, bit_size: U32, lhs: Direct(32777), rhs: Direct(2) }, Jump { location: 35 }, Return, Return, Call { location: 46 }, Return, Const { destination: Direct(32772), bit_size: Integer(U32), value: 30720 }, BinaryIntOp { destination: Direct(32771), op: LessThan, bit_size: U32, lhs: Direct(0), rhs: Direct(32772) }, JumpIf { condition: Direct(32771), location: 51 }, IndirectConst { destination_pointer: Direct(1), bit_size: Integer(U64), value: 17843811134343075018 }, Trap { revert_data: HeapVector { pointer: Direct(1), size: Direct(2) } }, Return]"
   ],
-<<<<<<< HEAD
-  "debug_symbols": "pZTNjoMgEMffZc5zAASsvkrTNNRiQ0LQUG2yMX33Hbridg89LF4cmf/8YGb4WOBqL/Pt7EI/3KE9LnCJznt3O/uhM5MbAnmXJ0IenqdoLbngTSdqNNGGCdowe4/wMH5+Bd1HE152MpFUhmDDlSxN2Dtv098Tf2n2GRVSrbBQesPVP3i2i69EvfKVbEr4mme+rkt4rXfxkuX6JSuqv1G7eNnIlVdcFPBKNJlXVQlf5/5pVrT+tn9lvBa5f1rxIp594E80Mp2Lf24sMGgpYU7HHUHQ9iFUFI4goaWDrKA9IGhoqak1RVLogUxq7MNEZy7erve+n0P39gxMX2NW8kMxxqGz1znalEBeewFO3yPXKHhKkCcXZXCsGEp2wh9ZSpRNksUmC5RikzUqolOJ3w==",
-  "file_map": {
-    "50": {
-      "source": "struct myStruct {\n    foo: Field,\n    foo_arr: [Field; 2],\n}\n// Tests a very simple program.\n//\n// The features being tested is the identity function in Brillig\nfn main(x: Field) {\n    // Safety: testing context\n    unsafe {\n        assert(x == identity(x));\n        // TODO: add support for array comparison\n        let arr = identity_array([x, x]);\n        assert(x == arr[0]);\n        assert(x == arr[1]);\n\n        let s = myStruct { foo: x, foo_arr: [x, x] };\n        let identity_struct = identity_struct(s);\n        assert(x == identity_struct.foo);\n        assert(x == identity_struct.foo_arr[0]);\n        assert(x == identity_struct.foo_arr[1]);\n    }\n}\n\nunconstrained fn identity(x: Field) -> Field {\n    x\n}\n\nunconstrained fn identity_array(arr: [Field; 2]) -> [Field; 2] {\n    arr\n}\n\nunconstrained fn identity_struct(s: myStruct) -> myStruct {\n    s\n}\n",
-      "path": ""
-    }
-  },
+  "debug_symbols": "[debug_symbols]",
+  "file_map": "[file_map]",
   "expression_width": {
     "Bounded": {
       "width": 4
     }
   }
-=======
-  "debug_symbols": "[debug_symbols]",
-  "file_map": "[file_map]",
-  "names": [
-    "main"
-  ],
-  "brillig_names": [
-    "identity",
-    "identity_array",
-    "identity_struct"
-  ]
->>>>>>> 318ff16c
 }