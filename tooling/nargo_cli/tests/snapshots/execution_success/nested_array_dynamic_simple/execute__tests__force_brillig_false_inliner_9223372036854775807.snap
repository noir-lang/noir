---
source: tooling/nargo_cli/tests/execute.rs
expression: artifact
---
{
  "noir_version": "[noir_version]",
  "hash": "[hash]",
  "abi": {
    "parameters": [
      {
        "name": "x",
        "type": {
          "kind": "integer",
          "sign": "unsigned",
          "width": 32
        },
        "visibility": "private"
      }
    ],
    "return_type": null,
    "error_types": {
      "2920182694213909827": {
        "error_kind": "string",
        "string": "attempt to subtract with overflow"
      }
    }
  },
  "bytecode": [
    "func 0",
    "current witness index : _10",
    "private parameters indices : [_0]",
    "public parameters indices : []",
    "return value indices : []",
    "BLACKBOX::RANGE [_0]:32 bits []",
    "EXPR [ (1, _0) (-1, _1) -3 ]",
    "BLACKBOX::RANGE [_1]:32 bits []",
    "EXPR [ (-1, _2) 1 ]",
    "EXPR [ (-1, _3) 2 ]",
    "EXPR [ (-1, _4) 3 ]",
    "INIT (id: 0, len: 3, witnesses: [_2, _3, _4])",
    "EXPR [ (3, _1) (-1, _5) 0 ]",
    "MEM (id: 0, read at: EXPR [ (1, _5) 0 ], value: EXPR [ (1, _6) 0 ]) ",
    "EXPR [ (1, _5) (-1, _7) 1 ]",
    "MEM (id: 0, read at: EXPR [ (1, _7) 0 ], value: EXPR [ (1, _8) 0 ]) ",
    "EXPR [ (1, _7) (-1, _9) 1 ]",
    "MEM (id: 0, read at: EXPR [ (1, _9) 0 ], value: EXPR [ (1, _10) 0 ]) ",
    "EXPR [ (1, _6) -1 ]",
    "EXPR [ (1, _8) -2 ]",
    "EXPR [ (1, _10) -3 ]"
  ],
<<<<<<< HEAD
  "debug_symbols": "pZTNroMgEIXfZdYuBMW/V7m5MajYkBA0VJvcmL77nY5i20WTBjbnCOM3MwkMGwyqWy+ttuN0heZng85pY/SlNVMvFz1Z3N3uCfhluzilcAte4kjN0im7QGNXYxK4SbPST9dZWvJFOoymCSg7oGPCURv1+LonTzr9jNblwdbVCYuvaZbyA2dpFsLnvnWWixA+y0++COFF7flSxPEVD+Hr4uA5i+XLOJ6H1OfZyYtYvozji/f6v7iSvXZv8wYMmiwBTppBg5cnJxWkBWlJWpHWpCzdje3Gd0MeizNMgHeAYQY6wZt0WnZGHeM9rrZ/mfblb/YR/x7MburVsDr16JRi2Ps/",
  "file_map": {
    "50": {
      "source": "fn main(x: u32) {\n    // x = 3\n    let array: [[(Field, [Field; 1], [Field; 1]); 1]; 1] = [[(1, [2], [3])]];\n\n    let fetched_value = array[x - 3];\n    assert(fetched_value[0].0 == 1);\n    assert(fetched_value[0].1[0] == 2);\n    assert(fetched_value[0].2[0] == 3);\n}\n",
      "path": ""
    }
  },
  "expression_width": {
    "Bounded": {
      "width": 4
    }
  }
=======
  "debug_symbols": "[debug_symbols]",
  "file_map": "[file_map]",
  "names": [
    "main"
  ],
  "brillig_names": []
>>>>>>> 318ff16c
}<|MERGE_RESOLUTION|>--- conflicted
+++ resolved
@@ -48,25 +48,11 @@
     "EXPR [ (1, _8) -2 ]",
     "EXPR [ (1, _10) -3 ]"
   ],
-<<<<<<< HEAD
-  "debug_symbols": "pZTNroMgEIXfZdYuBMW/V7m5MajYkBA0VJvcmL77nY5i20WTBjbnCOM3MwkMGwyqWy+ttuN0heZng85pY/SlNVMvFz1Z3N3uCfhluzilcAte4kjN0im7QGNXYxK4SbPST9dZWvJFOoymCSg7oGPCURv1+LonTzr9jNblwdbVCYuvaZbyA2dpFsLnvnWWixA+y0++COFF7flSxPEVD+Hr4uA5i+XLOJ6H1OfZyYtYvozji/f6v7iSvXZv8wYMmiwBTppBg5cnJxWkBWlJWpHWpCzdje3Gd0MeizNMgHeAYQY6wZt0WnZGHeM9rrZ/mfblb/YR/x7MburVsDr16JRi2Ps/",
-  "file_map": {
-    "50": {
-      "source": "fn main(x: u32) {\n    // x = 3\n    let array: [[(Field, [Field; 1], [Field; 1]); 1]; 1] = [[(1, [2], [3])]];\n\n    let fetched_value = array[x - 3];\n    assert(fetched_value[0].0 == 1);\n    assert(fetched_value[0].1[0] == 2);\n    assert(fetched_value[0].2[0] == 3);\n}\n",
-      "path": ""
-    }
-  },
+  "debug_symbols": "[debug_symbols]",
+  "file_map": "[file_map]",
   "expression_width": {
     "Bounded": {
       "width": 4
     }
   }
-=======
-  "debug_symbols": "[debug_symbols]",
-  "file_map": "[file_map]",
-  "names": [
-    "main"
-  ],
-  "brillig_names": []
->>>>>>> 318ff16c
 }