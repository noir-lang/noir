--- conflicted
+++ resolved
@@ -23,20 +23,15 @@
       }
     }
   },
-<<<<<<< HEAD
   "bytecode": [
     "func 0",
-    "current witness index : 0",
-    "private parameters indices : [0]",
+    "current witness index : _0",
+    "private parameters indices : [_0]",
     "public parameters indices : []",
     "return value indices : []",
     "EXPR [ (1, _0) -3 ]"
   ],
-  "debug_symbols": "TYzdCsMgDEbfJde96MbGwFcZo/gTS0CiRB0M6btPSwu9y/kOOQ0cmrouxD5mUO8GIVpdKHKnBvM+5aR5UC5aCqjb4z4BshvXa5vAU0BQz3n7dDBCIdC6XDN9/mohbQIe6Cvbiy2/dJrzP0m06KrgKO2u5/8=",
-=======
-  "bytecode": "H4sIAAAAAAAA/6WPMQqFQAxE18+vxaMkm8RNOs9h52JsvKbeSxRFUbDxNQNTDG+KcFKEJ0fX7AnfwOsWQc3sKToSdhAtqwBLrhUVRaWPSuTKmixbAkMmx0GMfNjw1e3/4v726xeqsp3G+d4vQPNGhBABAAA=",
   "debug_symbols": "dY/RCoMwDEX/Jc990OEY+CtjSK1RCiEtsR0M8d8XxW7uYU9pcnNucxcYsM9T53kMM7T3BXrxRH7qKDibfGCdLquB0nZJEHUEJ12paAU5QcuZyMDTUt6X5mh5r8mKqpUB5EGrGo6ecHut5ktX/9G6uRxw3dw++FX5h3bWefm5GCpdXDc78bYnPFKMmd0pVHrFopTYUYLDIQtudrumH7wB",
->>>>>>> 2114ae22
   "file_map": {
     "50": {
       "source": "fn main(x: Field) {\n    // x = 3\n    let array: [[(Field, [Field; 1], [Field; 1]); 1]; 1] = [[(1, [2], [3])]];\n\n    let fetched_value = array[x - 3];\n    assert(fetched_value[0].0 == 1);\n    assert(fetched_value[0].1[0] == 2);\n    assert(fetched_value[0].2[0] == 3);\n}\n",
