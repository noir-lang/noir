--- conflicted
+++ resolved
@@ -1,6 +1,5 @@
 ---
 source: tooling/nargo_cli/tests/execute.rs
-assertion_line: 512
 expression: artifact
 ---
 {
@@ -44,18 +43,8 @@
     "unconstrained func 0",
     "[Const { destination: Direct(2), bit_size: Integer(U32), value: 1 }, Const { destination: Direct(1), bit_size: Integer(U32), value: 32837 }, Const { destination: Direct(0), bit_size: Integer(U32), value: 3 }, Const { destination: Relative(2), bit_size: Integer(U32), value: 1 }, Const { destination: Relative(3), bit_size: Integer(U32), value: 0 }, CalldataCopy { destination_address: Direct(32836), size_address: Relative(2), offset_address: Relative(3) }, Cast { destination: Direct(32836), source: Direct(32836), bit_size: Integer(U32) }, Mov { destination: Relative(1), source: Direct(32836) }, Call { location: 13 }, Call { location: 14 }, Const { destination: Relative(1), bit_size: Integer(U32), value: 32837 }, Const { destination: Relative(2), bit_size: Integer(U32), value: 0 }, Stop { return_data: HeapVector { pointer: Relative(1), size: Relative(2) } }, Return, Call { location: 25 }, Const { destination: Relative(2), bit_size: Integer(U32), value: 3 }, BinaryIntOp { destination: Relative(3), op: Sub, bit_size: U32, lhs: Relative(1), rhs: Relative(2) }, BinaryIntOp { destination: Relative(4), op: LessThanEquals, bit_size: U32, lhs: Relative(2), rhs: Relative(1) }, JumpIf { condition: Relative(4), location: 20 }, Call { location: 31 }, Const { destination: Relative(1), bit_size: Integer(U32), value: 0 }, BinaryIntOp { destination: Relative(2), op: Equals, bit_size: U32, lhs: Relative(3), rhs: Relative(1) }, JumpIf { condition: Relative(2), location: 24 }, Call { location: 34 }, Return, Const { destination: Direct(32772), bit_size: Integer(U32), value: 30720 }, BinaryIntOp { destination: Direct(32771), op: LessThan, bit_size: U32, lhs: Direct(0), rhs: Direct(32772) }, JumpIf { condition: Direct(32771), location: 30 }, IndirectConst { destination_pointer: Direct(1), bit_size: Integer(U64), value: 17843811134343075018 }, Trap { revert_data: HeapVector { pointer: Direct(1), size: Direct(2) } }, Return, IndirectConst { destination_pointer: Direct(1), bit_size: Integer(U64), value: 2920182694213909827 }, Trap { revert_data: HeapVector { pointer: Direct(1), size: Direct(2) } }, Return, IndirectConst { destination_pointer: Direct(1), bit_size: Integer(U64), value: 14225679739041873922 }, Trap { revert_data: HeapVector { pointer: Direct(1), size: Direct(2) } }, Return]"
   ],
-<<<<<<< HEAD
-  "debug_symbols": "jZDRzoMgDIXfpddciOj/b76KMQa1LiQEDYMli+HdV2Rs7mLJbvpR2nOanA0mHPylV2ZertC0GwxWaa0uvV5G6dRi6HeDIhZeQ8MZ8L+E/4RTwnlHSYslgSeUCYIQAoNs2TuLGB0PN+jyKi0aB43xWjO4Se33pesqzU4nLU0LBmgmIhnOSmN8BfZWF9+lvMpiXtUvef27XlRZL84f+o46OSr7kVqITlbJQeOznb0ZD1N3X/Mkp77aZcTJW4xOh+iptmXNRNFR1pRuKzgTogvx9AM=",
-  "file_map": {
-    "50": {
-      "source": "fn main(x: u32) {\n    // x = 3\n    let array: [[(Field, [Field; 1], [Field; 1]); 1]; 1] = [[(1, [2], [3])]];\n\n    let fetched_value = array[x - 3];\n    assert(fetched_value[0].0 == 1);\n    assert(fetched_value[0].1[0] == 2);\n    assert(fetched_value[0].2[0] == 3);\n}\n",
-      "path": ""
-    }
-  },
-=======
   "debug_symbols": "[debug_symbols]",
   "file_map": "[file_map]",
->>>>>>> 8fd9446d
   "names": [
     "main"
   ],
