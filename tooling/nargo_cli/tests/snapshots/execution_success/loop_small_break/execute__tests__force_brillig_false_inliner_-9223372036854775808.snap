---
source: tooling/nargo_cli/tests/execute.rs
expression: artifact
---
{
  "noir_version": "[noir_version]",
  "hash": "[hash]",
  "abi": {
    "parameters": [
      {
        "name": "x",
        "type": {
          "kind": "field"
        },
        "visibility": "private"
      }
    ],
    "return_type": null,
    "error_types": {
      "17843811134343075018": {
        "error_kind": "string",
        "string": "Stack too deep"
      }
    }
  },
<<<<<<< HEAD
  "bytecode": [
    "func 0",
    "current witness index : 0",
    "private parameters indices : [0]",
    "public parameters indices : []",
    "return value indices : []",
    "BRILLIG CALL func 0: inputs: [Single(Expression { mul_terms: [], linear_combinations: [(1, Witness(0))], q_c: 0 })], outputs: []",
    "unconstrained func 0",
    "[Const { destination: Direct(2), bit_size: Integer(U32), value: 1 }, Const { destination: Direct(1), bit_size: Integer(U32), value: 32837 }, Const { destination: Direct(0), bit_size: Integer(U32), value: 3 }, Const { destination: Relative(2), bit_size: Integer(U32), value: 1 }, Const { destination: Relative(3), bit_size: Integer(U32), value: 0 }, CalldataCopy { destination_address: Direct(32836), size_address: Relative(2), offset_address: Relative(3) }, Mov { destination: Relative(1), source: Direct(32836) }, Call { location: 12 }, Call { location: 13 }, Const { destination: Relative(1), bit_size: Integer(U32), value: 32837 }, Const { destination: Relative(2), bit_size: Integer(U32), value: 0 }, Stop { return_data: HeapVector { pointer: Relative(1), size: Relative(2) } }, Return, Call { location: 39 }, Mov { destination: Relative(3), source: Direct(1) }, BinaryIntOp { destination: Direct(1), op: Add, bit_size: U32, lhs: Direct(1), rhs: Direct(2) }, Const { destination: Relative(4), bit_size: Integer(U32), value: 0 }, Store { destination_pointer: Relative(3), source: Relative(4) }, Const { destination: Relative(5), bit_size: Field, value: 5 }, BinaryFieldOp { destination: Relative(6), op: Equals, lhs: Relative(1), rhs: Relative(5) }, Const { destination: Relative(1), bit_size: Integer(U32), value: 1 }, Mov { destination: Relative(2), source: Relative(4) }, Jump { location: 23 }, BinaryIntOp { destination: Relative(5), op: Equals, bit_size: U32, lhs: Relative(2), rhs: Relative(4) }, JumpIf { condition: Relative(5), location: 26 }, Jump { location: 33 }, JumpIf { condition: Relative(6), location: 31 }, Jump { location: 28 }, BinaryIntOp { destination: Relative(5), op: Add, bit_size: U32, lhs: Relative(2), rhs: Relative(1) }, Mov { destination: Relative(2), source: Relative(5) }, Jump { location: 23 }, Store { destination_pointer: Relative(3), source: Relative(2) }, Jump { location: 33 }, Load { destination: Relative(1), source_pointer: Relative(3) }, BinaryIntOp { destination: Relative(2), op: Equals, bit_size: U32, lhs: Relative(1), rhs: Relative(4) }, JumpIf { condition: Relative(2), location: 38 }, Const { destination: Relative(3), bit_size: Integer(U32), value: 0 }, Trap { revert_data: HeapVector { pointer: Direct(1), size: Relative(3) } }, Return, Const { destination: Direct(32772), bit_size: Integer(U32), value: 30720 }, BinaryIntOp { destination: Direct(32771), op: LessThan, bit_size: U32, lhs: Direct(0), rhs: Direct(32772) }, JumpIf { condition: Direct(32771), location: 44 }, IndirectConst { destination_pointer: Direct(1), bit_size: Integer(U64), value: 17843811134343075018 }, Trap { revert_data: HeapVector { pointer: Direct(1), size: Direct(2) } }, Return]"
  ],
  "debug_symbols": "ldPBCoMwDADQf8nZgxrr1F+RIVWrFEortQ6G+O9rhxuiXnIJTekLgSYr9KJdxkbqwcxQ1Sso03EnjfbZukXQWqmUHJvjNcQhJNn3/TxxHdLZceugShMWgdB9OOXeD1IJqFi8PSNIGFnkZPEgi+JWsPgn2EWUVJHircB/V3gR5K4wIQski9s/x7TYBWJxFowscrJ40MTmsxe3krdK7GM+LLo7TL17T+K0AJM1negXK8IqHLbAxxrLKMt8WV/6Aw==",
=======
  "bytecode": "H4sIAAAAAAAA/7VVwYrCMBCdtsnuZl3ZZT0IIogXvSikaNGjB38kKP2OfroWZsg4Tr2YDJRJ2sl7b15CWkCMArMRc1BqTpj9e1EnxPKq0FdBNVvMDnPJvlcJm3WCNyX+0e8bp/SXUP/OIWZOfwgzA77/RJxzF/FlL32Mcc7PEK35uj8/EMdjHDuxJsfeZvTeTxT9xDXCXtfCn4r5UwxkgMf9pCiFbyZTX3/wfKaM4LZMVyLehrg+EM/Cs79W6Mhxdu5R036Vige9vil7z3UZ1DG01or6GcNcihryYcFq5gO8MMBL/mj9WKUfbe9LReMv6P5zXlrHPeH10hOqX2HOfbf9M1zZwwjiv8106fkPR++Jt+qiD/x+AMFvRf0G599KH+YNne0h1O0utKEJ1+v+EqRPffB77gYXk/5IEQkAAA==",
  "debug_symbols": "nZLRisMgEEX/ZZ59iBqzqb9SSjCJKYKYYHVhCf77jjHppg8LpS8edbz3DjgrjLqP9864aX6AvK7Qe2OtuXd2HlQws8PbFaq80BokJUBFQVPwVdCCZIjLBsZBckS55LSAF6BLjRAFTQG61CkROFK74LXOoac2sLlFee0CSBetJfCtbNwePRblNgblsVoR0G5EouFkrM67RP7U1f9SRsUuZrR5ysX7enGEM/GRnj/z+Sd6ztpdz3n7or/hSQ3Gv3xsyk7eqN7q/ThFN5yq4Wc5KsdgLH4e9Bi9zk6n6cD1yi+krm8pp/0C",
>>>>>>> 2114ae22
  "file_map": {
    "50": {
      "source": "// Regression for issue #7359 (https://github.com/noir-lang/noir/issues/7359)\n// We want the loop to be small enough that the compiler may attempt to unroll it.\nunconstrained fn main(x: Field) {\n    let mut count = 0;\n\n    for i in 0..1 {\n        if x == 5 {\n            count = i;\n            break;\n        }\n    }\n    assert(count == 0);\n}\n",
      "path": ""
    }
  },
  "names": [
    "main"
  ],
  "brillig_names": [
    "main"
  ]
}<|MERGE_RESOLUTION|>--- conflicted
+++ resolved
@@ -23,22 +23,17 @@
       }
     }
   },
-<<<<<<< HEAD
   "bytecode": [
     "func 0",
-    "current witness index : 0",
-    "private parameters indices : [0]",
+    "current witness index : _0",
+    "private parameters indices : [_0]",
     "public parameters indices : []",
     "return value indices : []",
     "BRILLIG CALL func 0: inputs: [Single(Expression { mul_terms: [], linear_combinations: [(1, Witness(0))], q_c: 0 })], outputs: []",
     "unconstrained func 0",
     "[Const { destination: Direct(2), bit_size: Integer(U32), value: 1 }, Const { destination: Direct(1), bit_size: Integer(U32), value: 32837 }, Const { destination: Direct(0), bit_size: Integer(U32), value: 3 }, Const { destination: Relative(2), bit_size: Integer(U32), value: 1 }, Const { destination: Relative(3), bit_size: Integer(U32), value: 0 }, CalldataCopy { destination_address: Direct(32836), size_address: Relative(2), offset_address: Relative(3) }, Mov { destination: Relative(1), source: Direct(32836) }, Call { location: 12 }, Call { location: 13 }, Const { destination: Relative(1), bit_size: Integer(U32), value: 32837 }, Const { destination: Relative(2), bit_size: Integer(U32), value: 0 }, Stop { return_data: HeapVector { pointer: Relative(1), size: Relative(2) } }, Return, Call { location: 39 }, Mov { destination: Relative(3), source: Direct(1) }, BinaryIntOp { destination: Direct(1), op: Add, bit_size: U32, lhs: Direct(1), rhs: Direct(2) }, Const { destination: Relative(4), bit_size: Integer(U32), value: 0 }, Store { destination_pointer: Relative(3), source: Relative(4) }, Const { destination: Relative(5), bit_size: Field, value: 5 }, BinaryFieldOp { destination: Relative(6), op: Equals, lhs: Relative(1), rhs: Relative(5) }, Const { destination: Relative(1), bit_size: Integer(U32), value: 1 }, Mov { destination: Relative(2), source: Relative(4) }, Jump { location: 23 }, BinaryIntOp { destination: Relative(5), op: Equals, bit_size: U32, lhs: Relative(2), rhs: Relative(4) }, JumpIf { condition: Relative(5), location: 26 }, Jump { location: 33 }, JumpIf { condition: Relative(6), location: 31 }, Jump { location: 28 }, BinaryIntOp { destination: Relative(5), op: Add, bit_size: U32, lhs: Relative(2), rhs: Relative(1) }, Mov { destination: Relative(2), source: Relative(5) }, Jump { location: 23 }, Store { destination_pointer: Relative(3), source: Relative(2) }, Jump { location: 33 }, Load { destination: Relative(1), source_pointer: Relative(3) }, BinaryIntOp { destination: Relative(2), op: Equals, bit_size: U32, lhs: Relative(1), rhs: Relative(4) }, JumpIf { condition: Relative(2), location: 38 }, Const { destination: Relative(3), bit_size: Integer(U32), value: 0 }, Trap { revert_data: HeapVector { pointer: Direct(1), size: Relative(3) } }, Return, Const { destination: Direct(32772), bit_size: Integer(U32), value: 30720 }, BinaryIntOp { destination: Direct(32771), op: LessThan, bit_size: U32, lhs: Direct(0), rhs: Direct(32772) }, JumpIf { condition: Direct(32771), location: 44 }, IndirectConst { destination_pointer: Direct(1), bit_size: Integer(U64), value: 17843811134343075018 }, Trap { revert_data: HeapVector { pointer: Direct(1), size: Direct(2) } }, Return]"
   ],
-  "debug_symbols": "ldPBCoMwDADQf8nZgxrr1F+RIVWrFEortQ6G+O9rhxuiXnIJTekLgSYr9KJdxkbqwcxQ1Sso03EnjfbZukXQWqmUHJvjNcQhJNn3/TxxHdLZceugShMWgdB9OOXeD1IJqFi8PSNIGFnkZPEgi+JWsPgn2EWUVJHircB/V3gR5K4wIQski9s/x7TYBWJxFowscrJ40MTmsxe3krdK7GM+LLo7TL17T+K0AJM1negXK8IqHLbAxxrLKMt8WV/6Aw==",
-=======
-  "bytecode": "H4sIAAAAAAAA/7VVwYrCMBCdtsnuZl3ZZT0IIogXvSikaNGjB38kKP2OfroWZsg4Tr2YDJRJ2sl7b15CWkCMArMRc1BqTpj9e1EnxPKq0FdBNVvMDnPJvlcJm3WCNyX+0e8bp/SXUP/OIWZOfwgzA77/RJxzF/FlL32Mcc7PEK35uj8/EMdjHDuxJsfeZvTeTxT9xDXCXtfCn4r5UwxkgMf9pCiFbyZTX3/wfKaM4LZMVyLehrg+EM/Cs79W6Mhxdu5R036Vige9vil7z3UZ1DG01or6GcNcihryYcFq5gO8MMBL/mj9WKUfbe9LReMv6P5zXlrHPeH10hOqX2HOfbf9M1zZwwjiv8106fkPR++Jt+qiD/x+AMFvRf0G599KH+YNne0h1O0utKEJ1+v+EqRPffB77gYXk/5IEQkAAA==",
   "debug_symbols": "nZLRisMgEEX/ZZ59iBqzqb9SSjCJKYKYYHVhCf77jjHppg8LpS8edbz3DjgrjLqP9864aX6AvK7Qe2OtuXd2HlQws8PbFaq80BokJUBFQVPwVdCCZIjLBsZBckS55LSAF6BLjRAFTQG61CkROFK74LXOoac2sLlFee0CSBetJfCtbNwePRblNgblsVoR0G5EouFkrM67RP7U1f9SRsUuZrR5ysX7enGEM/GRnj/z+Sd6ztpdz3n7or/hSQ3Gv3xsyk7eqN7q/ThFN5yq4Wc5KsdgLH4e9Bi9zk6n6cD1yi+krm8pp/0C",
->>>>>>> 2114ae22
   "file_map": {
     "50": {
       "source": "// Regression for issue #7359 (https://github.com/noir-lang/noir/issues/7359)\n// We want the loop to be small enough that the compiler may attempt to unroll it.\nunconstrained fn main(x: Field) {\n    let mut count = 0;\n\n    for i in 0..1 {\n        if x == 5 {\n            count = i;\n            break;\n        }\n    }\n    assert(count == 0);\n}\n",
