--- conflicted
+++ resolved
@@ -35,25 +35,11 @@
     "EXPR [ (-1, _2) 3 ]",
     "EXPR [ (-1, _3) 4 ]"
   ],
-<<<<<<< HEAD
-  "debug_symbols": "jZDPCoMwDMbfJece/LPt4KuMIbVGKYS2xHYwxHdfLLq5g7BL0uTLryHfDD12aWytG/wEzX2Gji2RHVvyRkfrnXTnRcFetpERpQUHXaigGV2ExiUiBU9NKQ9NQbuco2ZRCwXoesny4WAJ19eivnRxjlbVbYOr+vLBr//zZX3CP6TSxvLPxVDIoIIyxyrHWuKyLmCrO8LNlyE5c7ApvsKu7EYG9gb7xLguyJqsfAM=",
-  "file_map": {
-    "50": {
-      "source": "fn main(input: [u32; 4]) {\n    let mut slice1: [u32] = &[1, 2, 3, 4];\n    if slice1[0] == 3 {\n        slice1[1] = 4;\n    }\n\n    if slice1[1] == 5 {\n        slice1[3] = 6;\n    }\n\n    for i in 0..4 {\n        assert(slice1[i] == input[i]);\n    }\n}\n",
-      "path": ""
-    }
-  },
+  "debug_symbols": "[debug_symbols]",
+  "file_map": "[file_map]",
   "expression_width": {
     "Bounded": {
       "width": 4
     }
   }
-=======
-  "debug_symbols": "[debug_symbols]",
-  "file_map": "[file_map]",
-  "names": [
-    "main"
-  ],
-  "brillig_names": []
->>>>>>> 318ff16c
 }