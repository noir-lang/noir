--- conflicted
+++ resolved
@@ -23,20 +23,11 @@
     "return value indices : [_0]",
     "EXPR [ (1, _0) 5201446015539463454305911014159497107782029740116487985773310470301159650207 ]"
   ],
-<<<<<<< HEAD
-  "debug_symbols": "nZNRroMgEEX3wrcfoIjQrby8GFRsSAgaCk0a0713aqTVppjGLxgu5zKTGSbUqSaca2374YJOfxNqnDZGn2sztNLrwcLpdM9QDGvvlIIjtNKBGqVT1qOTDcZk6CpNmC9dRmnn1UsHKs6Qsh2sYNhro567e/amcRrlOF9gnrMXTqoNT9I8o3ThWVkc4TmJPOeH+Fh8hZPv79Uvili/EAd4UbCFF2WV4lmaJwTT2AHYs/LtwX/NgVH2pQfldgb4Tg4UVzEFWqy6wDYOYicDwfmrDbnYOPxDJFvtPif/Kp2WjVFL2AfbrlR/G6MSf87ohlZ1wamn06yB9wM=",
-  "file_map": {},
+  "debug_symbols": "[debug_symbols]",
+  "file_map": "[file_map]",
   "expression_width": {
     "Bounded": {
       "width": 4
     }
   }
-=======
-  "debug_symbols": "[debug_symbols]",
-  "file_map": "[file_map]",
-  "names": [
-    "main"
-  ],
-  "brillig_names": []
->>>>>>> 318ff16c
 }