--- conflicted
+++ resolved
@@ -7,13 +7,8 @@
     for i in 0..5 {
         let mut a2: [Field; 5] = [1, 2, 3, 4, 5];
         {
-<<<<<<< HEAD
-            let i_3771: u32 = x + i;
-            a2[i_3771] = 128;
-=======
-            let i_3769: u32 = x + i;
-            a2[i_3769] = 128;
->>>>>>> 8863c6a9
+            let i_3770: u32 = x + i;
+            a2[i_3770] = 128;
         };
         println(a2);
         if i != 0 {
