---
source: tooling/nargo_cli/tests/execute.rs
expression: expanded_code
---
unconstrained fn decode_ascii(ascii: u8) -> u8 {
    if ascii < 58 {
        ascii - 48
    } else if ascii < 71 {
        ascii - 55
    } else {
        ascii - 87
    }
}

unconstrained fn decode_hex<let N: u32, let M: u32>(s: str<N>) -> [u8; M] {
    let mut result: [u8; M] = [0; M];
    let as_bytes: [u8; N] = s.as_bytes();
    for i in 0..N {
        if (i % 2) != 0 { continue; };
        {
<<<<<<< HEAD
            let i_3784: u32 = i / 2;
            result[i_3784] = (decode_ascii(as_bytes[i]) * 16) + decode_ascii(as_bytes[i + 1]);
=======
            let i_3782: u32 = i / 2;
            result[i_3782] = (decode_ascii(as_bytes[i]) * 16) + decode_ascii(as_bytes[i + 1]);
>>>>>>> 8863c6a9
        }
    }
    result
}

unconstrained fn cipher(plaintext: [u8; 12], iv: [u8; 16], key: [u8; 16]) -> [u8; 16] {
    let result: [u8; (12 + 16) - (12 % 16)] = std::aes128::aes128_encrypt(plaintext, iv, key);
    result
}

fn main(inputs: str<12>, iv: str<16>, key: str<16>, output: str<32>) {
    let result: [u8; 16] =
        std::aes128::aes128_encrypt(inputs.as_bytes(), iv.as_bytes(), key.as_bytes());
    // Safety: comment added by `nargo expand`
    let output_bytes: [u8; 16] = unsafe { decode_hex(output) };
    assert(result == output_bytes);
    // Safety: comment added by `nargo expand`
    let unconstrained_result: [u8; 16] =
        unsafe { cipher(inputs.as_bytes(), iv.as_bytes(), key.as_bytes()) };
    assert(unconstrained_result == output_bytes);
}<|MERGE_RESOLUTION|>--- conflicted
+++ resolved
@@ -18,13 +18,8 @@
     for i in 0..N {
         if (i % 2) != 0 { continue; };
         {
-<<<<<<< HEAD
-            let i_3784: u32 = i / 2;
-            result[i_3784] = (decode_ascii(as_bytes[i]) * 16) + decode_ascii(as_bytes[i + 1]);
-=======
-            let i_3782: u32 = i / 2;
-            result[i_3782] = (decode_ascii(as_bytes[i]) * 16) + decode_ascii(as_bytes[i + 1]);
->>>>>>> 8863c6a9
+            let i_3783: u32 = i / 2;
+            result[i_3783] = (decode_ascii(as_bytes[i]) * 16) + decode_ascii(as_bytes[i + 1]);
         }
     }
     result
