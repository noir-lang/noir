---
source: tooling/nargo_cli/tests/execute.rs
expression: expanded_code
---
struct Bar {
    inner: [Field; 3],
}

struct Foo {
    a: Field,
    b: [Field; 3],
    bar: Bar,
}

fn main(y: Field) {
    let foo_one: Foo = Foo { a: 1, b: [2, 3, 20], bar: Bar { inner: [100, 101, 102] } };
    let foo_two: Foo = Foo { a: 4, b: [5, 6, 21], bar: Bar { inner: [103, 104, 105] } };
    let foo_three: Foo = Foo { a: 7, b: [8, 9, 22], bar: Bar { inner: [106, 107, 108] } };
    let foo_four: Foo = Foo { a: 10, b: [11, 12, 23], bar: Bar { inner: [109, 110, 111] } };
    let mut x: [Foo] = &[foo_one];
    x = x.push_back(foo_two);
    x = x.push_back(foo_three);
    x = x.push_back(foo_four);
    assert(x[y - 3].a == 1);
    assert(x[y - 3].b == [2, 3, 20]);
    assert(x[y - 2].a == 4);
    assert(x[y - 2].b == [5, 6, 21]);
    assert(x[y - 1].a == 7);
    assert(x[y - 1].b == [8, 9, 22]);
    assert(x[y].a == 10);
    assert(x[y].b == [11, 12, 23]);
    assert(x[y].bar.inner == [109, 110, 111]);
    if y != 2 {
        {
<<<<<<< HEAD
            let i_3773: Field = y - 2;
            x[i_3773].a = 50;
        }
    } else {
        {
            let i_3774: Field = y - 2;
            x[i_3774].a = 100;
=======
            let i_3771: Field = y - 2;
            x[i_3771].a = 50;
        }
    } else {
        {
            let i_3772: Field = y - 2;
            x[i_3772].a = 100;
>>>>>>> 8863c6a9
        }
    };
    assert(x[y - 2].a == 50);
    if y == 2 {
        {
<<<<<<< HEAD
            let i_3775: Field = y - 1;
            x[i_3775].b = [50, 51, 52];
        }
    } else {
        {
            let i_3776: Field = y - 1;
            x[i_3776].b = [100, 101, 102];
=======
            let i_3773: Field = y - 1;
            x[i_3773].b = [50, 51, 52];
        }
    } else {
        {
            let i_3774: Field = y - 1;
            x[i_3774].b = [100, 101, 102];
>>>>>>> 8863c6a9
        }
    };
    assert(x[2].b == [100, 101, 102]);
    assert(x[y - 3].bar.inner == [100, 101, 102]);
    assert(x[y - 2].bar.inner == [103, 104, 105]);
    assert(x[y - 1].bar.inner == [106, 107, 108]);
    assert(x[y].bar.inner == [109, 110, 111]);
}<|MERGE_RESOLUTION|>--- conflicted
+++ resolved
@@ -32,45 +32,25 @@
     assert(x[y].bar.inner == [109, 110, 111]);
     if y != 2 {
         {
-<<<<<<< HEAD
-            let i_3773: Field = y - 2;
-            x[i_3773].a = 50;
+            let i_3772: Field = y - 2;
+            x[i_3772].a = 50;
         }
     } else {
         {
-            let i_3774: Field = y - 2;
-            x[i_3774].a = 100;
-=======
-            let i_3771: Field = y - 2;
-            x[i_3771].a = 50;
-        }
-    } else {
-        {
-            let i_3772: Field = y - 2;
-            x[i_3772].a = 100;
->>>>>>> 8863c6a9
+            let i_3773: Field = y - 2;
+            x[i_3773].a = 100;
         }
     };
     assert(x[y - 2].a == 50);
     if y == 2 {
         {
-<<<<<<< HEAD
-            let i_3775: Field = y - 1;
-            x[i_3775].b = [50, 51, 52];
+            let i_3774: Field = y - 1;
+            x[i_3774].b = [50, 51, 52];
         }
     } else {
         {
-            let i_3776: Field = y - 1;
-            x[i_3776].b = [100, 101, 102];
-=======
-            let i_3773: Field = y - 1;
-            x[i_3773].b = [50, 51, 52];
-        }
-    } else {
-        {
-            let i_3774: Field = y - 1;
-            x[i_3774].b = [100, 101, 102];
->>>>>>> 8863c6a9
+            let i_3775: Field = y - 1;
+            x[i_3775].b = [100, 101, 102];
         }
     };
     assert(x[2].b == [100, 101, 102]);
