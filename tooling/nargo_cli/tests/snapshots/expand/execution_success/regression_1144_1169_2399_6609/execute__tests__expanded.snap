---
source: tooling/nargo_cli/tests/execute.rs
expression: expanded_code
---
global NIBBLE_LENGTH: u32 = 16;

struct U4 {
    inner: u8,
}

impl U4 {
    fn zero() -> Self {
        Self { inner: 0 }
    }

    fn from_u8(x: u8) -> Self {
        Self { inner: x % 16 }
    }
}

impl Eq for U4 {
    fn eq(self, other: Self) -> bool {
        self.inner == other.inner
    }
}

fn compact_decode<let N: u32>(input: [u8; N], length: Field) -> ([U4; 16], Field) {
    assert((2 * input.len()) <= NIBBLE_LENGTH);
    assert((length as u32) <= input.len());
    let mut nibble: [U4; 16] = [U4::zero(); 16];
    let first_nibble: U4 = U4::from_u8(input[0] >> 4);
    let parity: u1 = first_nibble.inner as u1;
    if parity == 1 {
        nibble[0] = U4::from_u8(input[0] & 15);
        for i in 1..input.len() {
            if (i as u32) < (length as u32) {
                let x: u8 = input[i];
                {
<<<<<<< HEAD
                    let i_3795: u32 = (2 * i) - 1;
                    nibble[i_3795] = U4::from_u8(x >> 4);
                };
                {
                    let i_3796: u32 = 2 * i;
                    nibble[i_3796] = U4::from_u8(x & 15);
=======
                    let i_3793: u32 = (2 * i) - 1;
                    nibble[i_3793] = U4::from_u8(x >> 4);
                };
                {
                    let i_3794: u32 = 2 * i;
                    nibble[i_3794] = U4::from_u8(x & 15);
>>>>>>> 8863c6a9
                }
            }
        }
    } else {
        for i in 0..2 {
            if (i as u32) < ((length as u32) - 1) {
                let x: u8 = input[i + 1];
                {
<<<<<<< HEAD
                    let i_3799: u32 = 2 * i;
                    nibble[i_3799] = U4::from_u8(x >> 4);
                };
                {
                    let i_3800: u32 = (2 * i) + 1;
                    nibble[i_3800] = U4::from_u8(x & 15);
=======
                    let i_3797: u32 = 2 * i;
                    nibble[i_3797] = U4::from_u8(x >> 4);
                };
                {
                    let i_3798: u32 = (2 * i) + 1;
                    nibble[i_3798] = U4::from_u8(x & 15);
>>>>>>> 8863c6a9
                }
            }
        }
    };
    let out: ([U4; 16], Field) = (nibble, ((2 * length) + (parity as Field)) - 2);
    out
}

fn enc<let N: u32>(value: [u8; N], value_length: Field) -> ([u8; 32], Field) {
    assert((value.len() as u8) >= (value_length as u8));
    let mut out_value: [u8; 32] = [0; 32];
    if value_length == 0 {
        let out: ([u8; 32], Field) = (out_value, value_length);
        out
    } else if (value_length as u8) < 31 {
        out_value[0] = 128 + (value_length as u8);
        for i in 1..value.len() {
            out_value[i] = value[i - 1];
        }
        let out: ([u8; 32], Field) = (out_value, value_length + 1);
        out
    } else {
        let out: ([u8; 32], Field) = (out_value, 32);
        out
    }
}

fn bitshift_literal_0() -> u64 {
    let mut bits: u64 = 0;
    bits = bits | (1 << 0);
    bits
}

fn bitshift_literal_4() -> u64 {
    let mut bits: u64 = 0;
    bits = bits | (1 << 4);
    bits
}

fn bitshift_variable(idx: u8) -> u64 {
    let mut bits: u64 = 0;
    bits = bits | (1 << idx);
    bits
}

fn main(x: [u8; 5], z: Field, u: i16, v: i16) {
    let (nib, len): ([U4; 16], Field) = compact_decode(x, z);
    assert(len == 5);
    assert(
        [nib[0], nib[1], nib[2], nib[3], nib[4]]
            == [U4::from_u8(15), U4::from_u8(1), U4::from_u8(12), U4::from_u8(11), U4::from_u8(8)],
    );
    let val1: [u8; 32] = [
        184, 143, 97, 230, 251, 218, 131, 251, 255, 250, 190, 54, 65, 18, 19, 116, 128, 57, 128, 24,
        0, 0, 0, 0, 0, 0, 0, 0, 0, 0, 0, 0,
    ];
    let val1_length: Field = 20;
    let enc_val1: ([u8; 32], Field) = enc(val1, val1_length);
    assert(
        enc_val1.0
            == [
                148, 184, 143, 97, 230, 251, 218, 131, 251, 255, 250, 190, 54, 65, 18, 19, 116, 128,
                57, 128, 24, 0, 0, 0, 0, 0, 0, 0, 0, 0, 0, 0,
            ],
    );
    assert(enc_val1.1 == 21);
    let result_0: u64 = bitshift_literal_0();
    assert(result_0 == 1);
    let result_4: u64 = bitshift_literal_4();
    assert(result_4 == 16);
    let result_0: u64 = bitshift_variable(0);
    assert(result_0 == 1);
    let result_4: u64 = bitshift_variable(4);
    assert(result_4 == 16);
    assert((u % -13) == 0);
    assert((u % v) == 0);
    assert((u % -11) == 4);
    assert((-u % -11) == -4);
    assert((u % -11) == (u % (v + 2)));
    assert((-u % -11) == (-u % (v + 2)));
}<|MERGE_RESOLUTION|>--- conflicted
+++ resolved
@@ -36,21 +36,12 @@
             if (i as u32) < (length as u32) {
                 let x: u8 = input[i];
                 {
-<<<<<<< HEAD
-                    let i_3795: u32 = (2 * i) - 1;
-                    nibble[i_3795] = U4::from_u8(x >> 4);
+                    let i_3794: u32 = (2 * i) - 1;
+                    nibble[i_3794] = U4::from_u8(x >> 4);
                 };
                 {
-                    let i_3796: u32 = 2 * i;
-                    nibble[i_3796] = U4::from_u8(x & 15);
-=======
-                    let i_3793: u32 = (2 * i) - 1;
-                    nibble[i_3793] = U4::from_u8(x >> 4);
-                };
-                {
-                    let i_3794: u32 = 2 * i;
-                    nibble[i_3794] = U4::from_u8(x & 15);
->>>>>>> 8863c6a9
+                    let i_3795: u32 = 2 * i;
+                    nibble[i_3795] = U4::from_u8(x & 15);
                 }
             }
         }
@@ -59,21 +50,12 @@
             if (i as u32) < ((length as u32) - 1) {
                 let x: u8 = input[i + 1];
                 {
-<<<<<<< HEAD
-                    let i_3799: u32 = 2 * i;
-                    nibble[i_3799] = U4::from_u8(x >> 4);
+                    let i_3798: u32 = 2 * i;
+                    nibble[i_3798] = U4::from_u8(x >> 4);
                 };
                 {
-                    let i_3800: u32 = (2 * i) + 1;
-                    nibble[i_3800] = U4::from_u8(x & 15);
-=======
-                    let i_3797: u32 = 2 * i;
-                    nibble[i_3797] = U4::from_u8(x >> 4);
-                };
-                {
-                    let i_3798: u32 = (2 * i) + 1;
-                    nibble[i_3798] = U4::from_u8(x & 15);
->>>>>>> 8863c6a9
+                    let i_3799: u32 = (2 * i) + 1;
+                    nibble[i_3799] = U4::from_u8(x & 15);
                 }
             }
         }
