---
source: tooling/nargo_cli/tests/execute.rs
expression: expanded_code
---
fn main(leaf: [u8; 32], path: [u8; 64], index: u32, root: [u8; 32]) {
    compute_root(leaf, path, index, root);
}

fn compute_root(leaf: [u8; 32], path: [u8; 64], _index: u32, root: [u8; 32]) {
    let mut current: [u8; 32] = leaf;
    let mut index: u32 = _index;
    for i in 0..2 {
        let mut hash_input: [u8; 64] = [0; 64];
        let offset: u32 = i * 32;
        let is_right: bool = (index & 1) != 0;
        let a: u32 = if is_right { 32 } else { 0 };
        let b: u32 = if is_right { 0 } else { 32 };
        for j in 0..32 {
            {
<<<<<<< HEAD
                let i_3785: u32 = j + a;
                hash_input[i_3785] = current[j];
            };
            {
                let i_3786: u32 = j + b;
                hash_input[i_3786] = path[offset + j];
=======
                let i_3783: u32 = j + a;
                hash_input[i_3783] = current[j];
            };
            {
                let i_3784: u32 = j + b;
                hash_input[i_3784] = path[offset + j];
>>>>>>> 8863c6a9
            }
        }
        current = std::hash::blake3(hash_input);
        index = index >> 1;
    }
    assert(root == current);
}<|MERGE_RESOLUTION|>--- conflicted
+++ resolved
@@ -17,21 +17,12 @@
         let b: u32 = if is_right { 0 } else { 32 };
         for j in 0..32 {
             {
-<<<<<<< HEAD
-                let i_3785: u32 = j + a;
-                hash_input[i_3785] = current[j];
+                let i_3784: u32 = j + a;
+                hash_input[i_3784] = current[j];
             };
             {
-                let i_3786: u32 = j + b;
-                hash_input[i_3786] = path[offset + j];
-=======
-                let i_3783: u32 = j + a;
-                hash_input[i_3783] = current[j];
-            };
-            {
-                let i_3784: u32 = j + b;
-                hash_input[i_3784] = path[offset + j];
->>>>>>> 8863c6a9
+                let i_3785: u32 = j + b;
+                hash_input[i_3785] = path[offset + j];
             }
         }
         current = std::hash::blake3(hash_input);
