---
source: tooling/nargo_cli/tests/execute.rs
expression: expanded_code
---
struct Bar {
    inner: [Field; 3],
}

struct Foo {
    a: Field,
    b: [Field; 3],
    bar: Bar,
}

struct FooParent {
    array: [Field; 3],
    foos: [Foo; 4],
}

fn main(mut x: [Foo; 4], y: pub Field) {
    assert(x[y - 3].a == 1);
    assert(x[y - 3].b == [2, 3, 20]);
    assert(x[y - 2].a == 4);
    assert(x[y - 2].b == [5, 6, 21]);
    assert(x[y - 1].a == 7);
    assert(x[y - 1].b == [8, 9, 22]);
    assert(x[y].a == 10);
    assert(x[y].b == [11, 12, 23]);
    assert(x[y].bar.inner == [109, 110, 111]);
    if y != 2 { x[y].a = 50; } else { x[y].a = 100; };
    assert(x[3].a == 50);
    if y == 2 {
        {
<<<<<<< HEAD
            let i_3769: Field = y - 1;
            x[i_3769].b = [50, 51, 52];
        }
    } else {
        {
            let i_3770: Field = y - 1;
            x[i_3770].b = [100, 101, 102];
=======
            let i_3767: Field = y - 1;
            x[i_3767].b = [50, 51, 52];
        }
    } else {
        {
            let i_3768: Field = y - 1;
            x[i_3768].b = [100, 101, 102];
>>>>>>> 8863c6a9
        }
    };
    assert(x[2].b == [100, 101, 102]);
    assert(x[y - 3].bar.inner == [100, 101, 102]);
    assert(x[y - 2].bar.inner == [103, 104, 105]);
    assert(x[y - 1].bar.inner == [106, 107, 108]);
    assert(x[y].bar.inner == [109, 110, 111]);
    let foo_parent_one: FooParent = FooParent { array: [0, 1, 2], foos: x };
    let foo_parent_two: FooParent = FooParent { array: [3, 4, 5], foos: x };
    let mut foo_parents: [FooParent; 2] = [foo_parent_one, foo_parent_two];
    assert(foo_parents[y - 3].foos[y - 3].b == [2, 3, 20]);
    assert(foo_parents[y - 3].foos[y - 2].b == [5, 6, 21]);
    assert(foo_parents[y - 3].foos[y - 1].b == [100, 101, 102]);
    assert(foo_parents[y - 3].foos[y].b == [11, 12, 23]);
    assert(foo_parents[y - 3].foos[y].a == 50);
    assert(foo_parents[1].foos[1].b == [5, 6, 21]);
    if y == 2 {
        {
<<<<<<< HEAD
            let i_3774: Field = y - 2;
            let i_3775: Field = y - 2;
            foo_parents[i_3774].foos[i_3775].b = [10, 9, 8];
        }
    } else {
        {
            let i_3776: Field = y - 2;
            let i_3777: Field = y - 2;
            foo_parents[i_3776].foos[i_3777].b = [20, 19, 18];
=======
            let i_3772: Field = y - 2;
            let i_3773: Field = y - 2;
            foo_parents[i_3772].foos[i_3773].b = [10, 9, 8];
        }
    } else {
        {
            let i_3774: Field = y - 2;
            let i_3775: Field = y - 2;
            foo_parents[i_3774].foos[i_3775].b = [20, 19, 18];
>>>>>>> 8863c6a9
        }
    };
    assert(foo_parents[1].foos[1].b == [20, 19, 18]);
    assert(foo_parents[1].foos[1].b[2] == 18);
    if y == 3 {
        {
<<<<<<< HEAD
            let i_3778: Field = y - 2;
            let i_3779: Field = y - 2;
            let i_3780: Field = y - 1;
            foo_parents[i_3778].foos[i_3779].b[i_3780] = 5000;
        }
    } else {
        {
            let i_3781: Field = y - 2;
            let i_3782: Field = y - 2;
            let i_3783: Field = y - 1;
            foo_parents[i_3781].foos[i_3782].b[i_3783] = 1000;
=======
            let i_3776: Field = y - 2;
            let i_3777: Field = y - 2;
            let i_3778: Field = y - 1;
            foo_parents[i_3776].foos[i_3777].b[i_3778] = 5000;
        }
    } else {
        {
            let i_3779: Field = y - 2;
            let i_3780: Field = y - 2;
            let i_3781: Field = y - 1;
            foo_parents[i_3779].foos[i_3780].b[i_3781] = 1000;
>>>>>>> 8863c6a9
        }
    };
    assert(foo_parents[1].foos[1].b[2] == 5000);
    {
<<<<<<< HEAD
        let i_3784: Field = y - 2;
        let i_3785: Field = y - 3;
        foo_parents[i_3784].foos[i_3785].b = foo_parents[y - 2].foos[y - 2].b;
=======
        let i_3782: Field = y - 2;
        let i_3783: Field = y - 3;
        foo_parents[i_3782].foos[i_3783].b = foo_parents[y - 2].foos[y - 2].b;
>>>>>>> 8863c6a9
    };
    assert(foo_parents[1].foos[0].b == [20, 19, 5000]);
}<|MERGE_RESOLUTION|>--- conflicted
+++ resolved
@@ -31,23 +31,13 @@
     assert(x[3].a == 50);
     if y == 2 {
         {
-<<<<<<< HEAD
-            let i_3769: Field = y - 1;
-            x[i_3769].b = [50, 51, 52];
+            let i_3768: Field = y - 1;
+            x[i_3768].b = [50, 51, 52];
         }
     } else {
         {
-            let i_3770: Field = y - 1;
-            x[i_3770].b = [100, 101, 102];
-=======
-            let i_3767: Field = y - 1;
-            x[i_3767].b = [50, 51, 52];
-        }
-    } else {
-        {
-            let i_3768: Field = y - 1;
-            x[i_3768].b = [100, 101, 102];
->>>>>>> 8863c6a9
+            let i_3769: Field = y - 1;
+            x[i_3769].b = [100, 101, 102];
         }
     };
     assert(x[2].b == [100, 101, 102]);
@@ -66,71 +56,39 @@
     assert(foo_parents[1].foos[1].b == [5, 6, 21]);
     if y == 2 {
         {
-<<<<<<< HEAD
+            let i_3773: Field = y - 2;
             let i_3774: Field = y - 2;
-            let i_3775: Field = y - 2;
-            foo_parents[i_3774].foos[i_3775].b = [10, 9, 8];
+            foo_parents[i_3773].foos[i_3774].b = [10, 9, 8];
         }
     } else {
         {
+            let i_3775: Field = y - 2;
             let i_3776: Field = y - 2;
-            let i_3777: Field = y - 2;
-            foo_parents[i_3776].foos[i_3777].b = [20, 19, 18];
-=======
-            let i_3772: Field = y - 2;
-            let i_3773: Field = y - 2;
-            foo_parents[i_3772].foos[i_3773].b = [10, 9, 8];
-        }
-    } else {
-        {
-            let i_3774: Field = y - 2;
-            let i_3775: Field = y - 2;
-            foo_parents[i_3774].foos[i_3775].b = [20, 19, 18];
->>>>>>> 8863c6a9
+            foo_parents[i_3775].foos[i_3776].b = [20, 19, 18];
         }
     };
     assert(foo_parents[1].foos[1].b == [20, 19, 18]);
     assert(foo_parents[1].foos[1].b[2] == 18);
     if y == 3 {
         {
-<<<<<<< HEAD
+            let i_3777: Field = y - 2;
             let i_3778: Field = y - 2;
-            let i_3779: Field = y - 2;
-            let i_3780: Field = y - 1;
-            foo_parents[i_3778].foos[i_3779].b[i_3780] = 5000;
+            let i_3779: Field = y - 1;
+            foo_parents[i_3777].foos[i_3778].b[i_3779] = 5000;
         }
     } else {
         {
+            let i_3780: Field = y - 2;
             let i_3781: Field = y - 2;
-            let i_3782: Field = y - 2;
-            let i_3783: Field = y - 1;
-            foo_parents[i_3781].foos[i_3782].b[i_3783] = 1000;
-=======
-            let i_3776: Field = y - 2;
-            let i_3777: Field = y - 2;
-            let i_3778: Field = y - 1;
-            foo_parents[i_3776].foos[i_3777].b[i_3778] = 5000;
-        }
-    } else {
-        {
-            let i_3779: Field = y - 2;
-            let i_3780: Field = y - 2;
-            let i_3781: Field = y - 1;
-            foo_parents[i_3779].foos[i_3780].b[i_3781] = 1000;
->>>>>>> 8863c6a9
+            let i_3782: Field = y - 1;
+            foo_parents[i_3780].foos[i_3781].b[i_3782] = 1000;
         }
     };
     assert(foo_parents[1].foos[1].b[2] == 5000);
     {
-<<<<<<< HEAD
-        let i_3784: Field = y - 2;
-        let i_3785: Field = y - 3;
-        foo_parents[i_3784].foos[i_3785].b = foo_parents[y - 2].foos[y - 2].b;
-=======
-        let i_3782: Field = y - 2;
-        let i_3783: Field = y - 3;
-        foo_parents[i_3782].foos[i_3783].b = foo_parents[y - 2].foos[y - 2].b;
->>>>>>> 8863c6a9
+        let i_3783: Field = y - 2;
+        let i_3784: Field = y - 3;
+        foo_parents[i_3783].foos[i_3784].b = foo_parents[y - 2].foos[y - 2].b;
     };
     assert(foo_parents[1].foos[0].b == [20, 19, 5000]);
 }