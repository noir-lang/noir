---
source: tooling/nargo_cli/tests/execute.rs
expression: expanded_code
---
fn sort(mut a: [u32; 4]) -> [u32; 4] {
    for i in 1..4 {
        for j in 0..i {
            if a[i] < a[j] {
                let c: u32 = a[j];
                a[j] = a[i];
                a[i] = c;
            }
        }
    }
    a
}

fn must_be_zero(x: u8) {
    assert(x == 0);
}

fn main(a: u32, mut c: [u32; 4], x: [u8; 5], result: pub [u8; 32]) {
    let mut data: [u32; 32] = [0 as u32; 32];
    let mut ba: u32 = a;
    for i in 0..32 {
        let i_u32: u32 = i as u32;
        if i_u32 == a {
            for j in 0..4 {
                {
<<<<<<< HEAD
                    let i_3783: u32 = i + j;
                    data[i_3783] = c[(4 - 1) - j];
=======
                    let i_3781: u32 = i + j;
                    data[i_3781] = c[(4 - 1) - j];
>>>>>>> 8863c6a9
                };
                for k in 0..4 {
                    ba = ba + data[k];
                }
                if ba == 4864 {
                    c[3] = ba;
                }
            }
        }
    }
    assert(data[31] == 0);
    assert(ba != 13);
    let b: [u32; 4] = sort([1, 2, 3, 4]);
    assert(b[0] == 1);
    if a == 0 {
        must_be_zero(0);
        c[0] = 3;
    } else {
        must_be_zero(1);
        c[0] = 1;
        c[1] = (c[2] / a) + (11 % a);
        let f1: Field = a as Field;
        assert((10 / f1) != 0);
    };
    assert(c[0] == 3);
    let mut y: u8 = 0;
    if a == 0 {
        let digest: [u8; 32] = std::hash::blake3(x);
        y = digest[0];
    } else {
        y = 5;
    };
    assert(y == result[0]);
    c = sort(c);
    assert(c[0] == 0);
    let mut x: u32 = 0;
    if a == 0 {
        c[0] = 12;
        if a != 0 {
            x = 6;
        } else {
            x = 2;
            assert(x == 2);
        }
    } else {
        x = 5;
        assert(x == 5);
    };
    if c[0] == 0 { x = 3; };
    assert(x == 2);
    let mut x: u32 = 0;
    x = a - a;
    for i in 0..4 {
        if c[i] == 0 {
            x = (i as u32) + 2;
        }
    }
    assert(x == 0);
}<|MERGE_RESOLUTION|>--- conflicted
+++ resolved
@@ -27,13 +27,8 @@
         if i_u32 == a {
             for j in 0..4 {
                 {
-<<<<<<< HEAD
-                    let i_3783: u32 = i + j;
-                    data[i_3783] = c[(4 - 1) - j];
-=======
-                    let i_3781: u32 = i + j;
-                    data[i_3781] = c[(4 - 1) - j];
->>>>>>> 8863c6a9
+                    let i_3782: u32 = i + j;
+                    data[i_3782] = c[(4 - 1) - j];
                 };
                 for k in 0..4 {
                     ba = ba + data[k];
