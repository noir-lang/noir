--- conflicted
+++ resolved
@@ -47,13 +47,8 @@
     result[num_shifted_limbs] = 1 << limb_shift;
     for i in 1..6 - num_shifted_limbs {
         {
-<<<<<<< HEAD
-            let i_3790: u32 = i + num_shifted_limbs;
-            result[i_3790] = 0;
-=======
-            let i_3788: u32 = i + num_shifted_limbs;
-            result[i_3788] = 0;
->>>>>>> 8863c6a9
+            let i_3789: u32 = i + num_shifted_limbs;
+            result[i_3789] = 0;
         }
     }
     result
