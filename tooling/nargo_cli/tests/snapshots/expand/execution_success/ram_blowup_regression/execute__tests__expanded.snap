--- conflicted
+++ resolved
@@ -29,13 +29,8 @@
         let input_as_bytes: [u8; 32] = tx_effects_hash_input[offset].to_be_bytes();
         for byte_index in 0..32 {
             {
-<<<<<<< HEAD
-                let i_3784: u32 = (offset * 32) + byte_index;
-                hash_input_flattened[i_3784] = input_as_bytes[byte_index];
-=======
-                let i_3782: u32 = (offset * 32) + byte_index;
-                hash_input_flattened[i_3782] = input_as_bytes[byte_index];
->>>>>>> 8863c6a9
+                let i_3783: u32 = (offset * 32) + byte_index;
+                hash_input_flattened[i_3783] = input_as_bytes[byte_index];
             }
         }
     }
