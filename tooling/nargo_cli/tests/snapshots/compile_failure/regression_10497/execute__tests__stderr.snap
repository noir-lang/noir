--- conflicted
+++ resolved
@@ -2,13 +2,7 @@
 source: tooling/nargo_cli/tests/execute.rs
 expression: stderr
 ---
-<<<<<<< HEAD
-Encountered an SSA validation error, rerun with NOIR_SSA_BACKTRACE=1 to show the failing SSA
-
-error: Trying to pass a reference from ACIR function 'foo f1' to unconstrained 'bar f4' in argument v1: &mut Field
-=======
 error: SSA validation error: Trying to pass a reference from ACIR function 'foo f1' to unconstrained 'bar f4' in argument v1: &mut Field
  = Set the NOIR_SHOW_INVALID_SSA env var to see the SSA.
->>>>>>> a4c13872
 
 Aborting due to 1 previous error