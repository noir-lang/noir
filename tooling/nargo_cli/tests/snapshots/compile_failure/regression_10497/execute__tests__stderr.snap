--- conflicted
+++ resolved
@@ -2,58 +2,7 @@
 source: tooling/nargo_cli/tests/execute.rs
 expression: stderr
 ---
-<<<<<<< HEAD
---- The SSA failed to validate:
-acir(inline) fn main f0 {
-  b0(v0: u1):
-    v2 = allocate -> &mut Field
-    store Field 1 at v2
-    v7 = call f1(v0, v2, u32 2, f2, v2, u32 2, f3) -> u32
-    return v7
-}
-acir(inline) fn foo f1 {
-  b0(v0: u1, v1: &mut Field, v2: u32, v3: function, v4: &mut Field, v5: u32, v6: function):
-    jmpif v0 then: b1, else: b2
-  b1():
-    v7 = call v3(v1, v2) -> u32
-    jmp b3(v7)
-  b2():
-    v9 = call f4(v1, v2, v3, v4, v5, v6) -> u32
-    jmp b3(v9)
-  b3(v10: u32):
-    return v10
-}
-acir(inline) fn lambda f2 {
-  b0(v0: &mut Field, v2: u32):
-    v1 = allocate -> &mut &mut Field
-    store v0 at v1
-    v3 = allocate -> &mut u32
-    store v2 at v3
-    v4 = load v1 -> &mut Field
-    v5 = load v3 -> u32
-    return v5
-}
-brillig(inline) fn lambda f3 {
-  b0(v0: &mut Field, v2: u32):
-    v1 = allocate -> &mut &mut Field
-    store v0 at v1
-    v3 = allocate -> &mut u32
-    store v2 at v3
-    v4 = load v1 -> &mut Field
-    v5 = load v3 -> u32
-    return v5
-}
-brillig(inline) fn bar f4 {
-  b0(v0: &mut Field, v1: u32, v2: function, v3: &mut Field, v4: u32, v5: function):
-    v6 = call v5(v3, v4) -> u32
-    return v6
-}
-
-
-error: Trying to pass a reference from ACIR function 'foo f1' to unconstrained 'bar f4' in argument v1: &mut Field
-=======
 error: SSA validation error: Trying to pass a reference from ACIR function 'foo f1' to unconstrained 'bar f4' in argument v1: &mut Field
  = Set the NOIR_SHOW_INVALID_SSA env var to see the SSA.
->>>>>>> 660d3ac6
 
 Aborting due to 1 previous error