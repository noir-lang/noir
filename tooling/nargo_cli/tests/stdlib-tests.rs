//! Execute unit tests in the Noir standard library.
#![allow(clippy::items_after_test_module)]
use clap::Parser;
use fm::FileManager;
use nargo::foreign_calls::DefaultForeignCallBuilder;
use nargo::PrintOutput;
use noirc_driver::{check_crate, file_manager_with_stdlib, CompileOptions};
use noirc_frontend::hir::FunctionNameMatch;
use std::io::Write;
use std::{collections::BTreeMap, path::PathBuf};

use nargo::{
    ops::{report_errors, run_test, TestStatus},
    package::{Package, PackageType},
    parse_all, prepare_package,
};
use termcolor::{Color, ColorChoice, ColorSpec, StandardStream, WriteColor};
use test_case::test_matrix;

#[derive(Parser, Debug)]
#[command(ignore_errors = true)]
pub struct Options {
    /// Test name to filter for.
    ///
    /// First is assumed to be `run_stdlib_tests` and the second the of the stdlib tests, e.g.:
    ///
    /// ```text
    /// cargo test -p nargo_cli --test stdlib-tests -- run_stdlib_tests sha256
    /// ```
    args: Vec<String>,
}

impl Options {
    pub fn function_name_match(&self) -> FunctionNameMatch {
        match self.args.as_slice() {
            [_test_name, lib] => FunctionNameMatch::Contains(vec![lib.clone()]),
            _ => FunctionNameMatch::Anything,
        }
    }
}

/// Inliner aggressiveness results in different SSA.
/// Inlining happens if `inline_cost - retain_cost < aggressiveness` (see `inlining.rs`).
/// NB the CLI uses maximum aggressiveness.
///
/// Even with the same inlining aggressiveness, forcing Brillig can trigger different behaviour.
#[test_matrix(
    [false, true],
    [i64::MIN, 0, i64::MAX]
)]
fn run_stdlib_tests(force_brillig: bool, inliner_aggressiveness: i64) {
    let opts = Options::parse();

    let mut file_manager = file_manager_with_stdlib(&PathBuf::from("."));
    file_manager.add_file_with_source_canonical_path(&PathBuf::from("main.nr"), "".to_owned());
    let parsed_files = parse_all(&file_manager);

    // We need a dummy package as we cannot compile the stdlib on its own.
    let dummy_package = Package {
        version: None,
        compiler_required_version: None,
        root_dir: PathBuf::from("."),
        package_type: PackageType::Binary,
        entry_path: PathBuf::from("main.nr"),
        name: "stdlib".parse().unwrap(),
        dependencies: BTreeMap::new(),
        expression_width: None,
    };

    let (mut context, dummy_crate_id) =
        prepare_package(&file_manager, &parsed_files, &dummy_package);

    let result = check_crate(&mut context, dummy_crate_id, &Default::default());
    report_errors(result, &context.file_manager, true, false)
        .expect("Error encountered while compiling standard library");

    // We can now search within the stdlib for any test functions to compile.

    let test_functions = context.get_all_test_functions_in_crate_matching(
        context.stdlib_crate_id(),
        &opts.function_name_match(),
    );

    let context = std::sync::Mutex::new(context);

    let test_report: Vec<(String, TestStatus)> = test_functions
        .into_iter()
        .map(|(test_name, test_function)| {
            let pedantic_solving = true;
<<<<<<< HEAD
            let mut context = match context.lock() {
                Ok(guard) => guard,
                Err(poisoned) => poisoned.into_inner(), // Ignore, it happened during execution.
            };
            let status = std::panic::catch_unwind(move || {
                run_test(
                    &bn254_blackbox_solver::Bn254BlackBoxSolver(pedantic_solving),
                    &mut context,
                    &test_function,
                    PrintOutput::Stdout,
                    &CompileOptions { force_brillig, inliner_aggressiveness, ..Default::default() },
                    |output, base| {
                        DefaultForeignCallBuilder::default()
                            .with_output(output)
                            .build_with_base(base)
                    },
                )
            });
            let status = match status {
                Ok(status) => status,
                Err(_panic_cause) => TestStatus::Fail {
                    message: "panicked; see details in the end summary".to_string(),
                    error_diagnostic: None,
                },
            };
=======
            let status = run_test(
                &bn254_blackbox_solver::Bn254BlackBoxSolver(pedantic_solving),
                &mut context,
                &test_function,
                PrintOutput::Stdout,
                &CompileOptions { force_brillig, inliner_aggressiveness, ..Default::default() },
                |output, base| {
                    DefaultForeignCallBuilder::default().with_output(output).build_with_base(base)
                },
            );
>>>>>>> 49d1b13a
            (test_name, status)
        })
        .collect();

    assert!(!test_report.is_empty(), "Could not find any tests within the stdlib");
    display_test_report(&file_manager, &dummy_package, &CompileOptions::default(), &test_report);
    assert!(test_report.iter().all(|(_, status)| !status.failed()));
}

// This code is copied from `src/cli/test_cmd.rs`.
// This should be abstracted into a proper test runner at some point.
fn display_test_report(
    file_manager: &FileManager,
    package: &Package,
    compile_options: &CompileOptions,
    test_report: &[(String, TestStatus)],
) {
    let writer = StandardStream::stderr(ColorChoice::Always);
    let mut writer = writer.lock();

    for (test_name, test_status) in test_report {
        write!(writer, "[{}] Testing {test_name}... ", package.name)
            .expect("Failed to write to stderr");
        writer.flush().expect("Failed to flush writer");

        match &test_status {
            TestStatus::Pass { .. } => {
                writer
                    .set_color(ColorSpec::new().set_fg(Some(Color::Green)))
                    .expect("Failed to set color");
                writeln!(writer, "ok").expect("Failed to write to stderr");
            }
            TestStatus::Fail { message, error_diagnostic } => {
                writer
                    .set_color(ColorSpec::new().set_fg(Some(Color::Red)))
                    .expect("Failed to set color");
                writeln!(writer, "FAIL\n{message}\n").expect("Failed to write to stderr");
                if let Some(diag) = error_diagnostic {
                    noirc_errors::reporter::report_all(
                        file_manager.as_file_map(),
                        &[diag.clone()],
                        compile_options.deny_warnings,
                        compile_options.silence_warnings,
                    );
                }
            }
            TestStatus::Skipped { .. } => {
                writer
                    .set_color(ColorSpec::new().set_fg(Some(Color::Yellow)))
                    .expect("Failed to set color");
                writeln!(writer, "skipped").expect("Failed to write to stderr");
            }
            TestStatus::CompileError(err) => {
                noirc_errors::reporter::report_all(
                    file_manager.as_file_map(),
                    &[err.clone()],
                    compile_options.deny_warnings,
                    compile_options.silence_warnings,
                );
            }
        }
        writer.reset().expect("Failed to reset writer");
    }

    write!(writer, "[{}] ", package.name).expect("Failed to write to stderr");

    let count_all = test_report.len();
    let count_failed = test_report.iter().filter(|(_, status)| status.failed()).count();
    let plural = if count_all == 1 { "" } else { "s" };
    if count_failed == 0 {
        writer.set_color(ColorSpec::new().set_fg(Some(Color::Green))).expect("Failed to set color");
        write!(writer, "{count_all} test{plural} passed").expect("Failed to write to stderr");
        writer.reset().expect("Failed to reset writer");
        writeln!(writer).expect("Failed to write to stderr");
    } else {
        let count_passed = count_all - count_failed;
        let plural_failed = if count_failed == 1 { "" } else { "s" };
        let plural_passed = if count_passed == 1 { "" } else { "s" };

        if count_passed != 0 {
            writer
                .set_color(ColorSpec::new().set_fg(Some(Color::Green)))
                .expect("Failed to set color");
            write!(writer, "{count_passed} test{plural_passed} passed, ",)
                .expect("Failed to write to stderr");
        }

        writer.set_color(ColorSpec::new().set_fg(Some(Color::Red))).expect("Failed to set color");
        writeln!(writer, "{count_failed} test{plural_failed} failed")
            .expect("Failed to write to stderr");
        writer.reset().expect("Failed to reset writer");
    }
}<|MERGE_RESOLUTION|>--- conflicted
+++ resolved
@@ -87,7 +87,6 @@
         .into_iter()
         .map(|(test_name, test_function)| {
             let pedantic_solving = true;
-<<<<<<< HEAD
             let mut context = match context.lock() {
                 Ok(guard) => guard,
                 Err(poisoned) => poisoned.into_inner(), // Ignore, it happened during execution.
@@ -113,18 +112,6 @@
                     error_diagnostic: None,
                 },
             };
-=======
-            let status = run_test(
-                &bn254_blackbox_solver::Bn254BlackBoxSolver(pedantic_solving),
-                &mut context,
-                &test_function,
-                PrintOutput::Stdout,
-                &CompileOptions { force_brillig, inliner_aggressiveness, ..Default::default() },
-                |output, base| {
-                    DefaultForeignCallBuilder::default().with_output(output).build_with_base(base)
-                },
-            );
->>>>>>> 49d1b13a
             (test_name, status)
         })
         .collect();
