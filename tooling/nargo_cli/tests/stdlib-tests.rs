--- conflicted
+++ resolved
@@ -32,11 +32,7 @@
     let (mut context, dummy_crate_id) =
         prepare_package(&file_manager, &parsed_files, &dummy_package);
 
-<<<<<<< HEAD
-    let result = check_crate(&mut context, dummy_crate_id, true, false, false, None);
-=======
-    let result = check_crate(&mut context, dummy_crate_id, false, false, false);
->>>>>>> 7bf3b492
+    let result = check_crate(&mut context, dummy_crate_id, false, false, false, None);
     report_errors(result, &context.file_manager, true, false)
         .expect("Error encountered while compiling standard library");
 
