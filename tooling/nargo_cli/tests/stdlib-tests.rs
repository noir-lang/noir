--- conflicted
+++ resolved
@@ -30,11 +30,7 @@
     let (mut context, dummy_crate_id) =
         prepare_package(&file_manager, &parsed_files, &dummy_package);
 
-<<<<<<< HEAD
-    let result = check_crate(&mut context, dummy_crate_id, true, false, use_elaborator, false);
-=======
     let result = check_crate(&mut context, dummy_crate_id, true, false, false);
->>>>>>> 21562aee
     report_errors(result, &context.file_manager, true, false)
         .expect("Error encountered while compiling standard library");
 
