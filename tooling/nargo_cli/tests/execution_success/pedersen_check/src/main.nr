use dep::std;

fn main(x: Field, y: Field, salt: Field, out_x: Field, out_y: Field, out_hash: Field) {
<<<<<<< HEAD
    let res = std::hash::pedersen([x, y]);
=======
    let res = std::hash::pedersen_commitment([x, y]);
>>>>>>> 7d126c5f
    assert(res[0] == out_x);
    assert(res[1] == out_y);
    let res_hash = std::hash::pedersen_hash_with_separator([x, y], 0);
    assert_eq(res_hash, out_hash);
<<<<<<< HEAD

    assert(res_hash != res[0]);
=======
>>>>>>> 7d126c5f

    assert(res_hash != res[0]);

    let raw_data = [x, y];
    let mut state = 0;
    for i in 0..2 {
        state = state * 8 + raw_data[i];
    }
    state += salt;
    let hash = std::hash::pedersen_commitment([state]);
    assert(std::hash::pedersen_commitment([43])[0] == hash[0]);
}
<|MERGE_RESOLUTION|>--- conflicted
+++ resolved
@@ -1,20 +1,11 @@
 use dep::std;
 
 fn main(x: Field, y: Field, salt: Field, out_x: Field, out_y: Field, out_hash: Field) {
-<<<<<<< HEAD
-    let res = std::hash::pedersen([x, y]);
-=======
     let res = std::hash::pedersen_commitment([x, y]);
->>>>>>> 7d126c5f
     assert(res[0] == out_x);
     assert(res[1] == out_y);
     let res_hash = std::hash::pedersen_hash_with_separator([x, y], 0);
     assert_eq(res_hash, out_hash);
-<<<<<<< HEAD
-
-    assert(res_hash != res[0]);
-=======
->>>>>>> 7d126c5f
 
     assert(res_hash != res[0]);
 
