--- conflicted
+++ resolved
@@ -1,17 +1,11 @@
 use dep::std;
 
 unconstrained fn main(x: Field, y: Field, salt: Field, out_x: Field, out_y: Field, out_hash: Field) {
-<<<<<<< HEAD
-    let res = std::hash::pedersen_with_separator([x, y], 0);
+    let res = std::hash::pedersen_commitment_with_separator([x, y], 0);
     assert(res.x == out_x);
     assert(res.y == out_y);
 
 
-=======
-    let res = std::hash::pedersen_commitment_with_separator([x, y], 0);
-    assert(res[0] == out_x);
-    assert(res[1] == out_y);
->>>>>>> a48c03be
     let res_hash = std::hash::pedersen_hash_with_separator([x, y], 0);
     assert_eq(res_hash, out_hash);
 
@@ -24,11 +18,6 @@
         state = state * 8 + raw_data[i];
     }
     state += salt;
-<<<<<<< HEAD
-    let hash = std::hash::pedersen_with_separator([state], 0);
-    assert(std::hash::pedersen_with_separator([43], 0).x == hash.x);
-=======
     let hash = std::hash::pedersen_commitment_with_separator([state], 0);
-    assert(std::hash::pedersen_commitment_with_separator([43], 0)[0] == hash[0]);
->>>>>>> a48c03be
+    assert(std::hash::pedersen_commitment_with_separator([43], 0).x == hash.x);
 }
