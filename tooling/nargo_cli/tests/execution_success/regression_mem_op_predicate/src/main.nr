fn main(mut x: [u32; 5], idx: Field) {
  // We should not hit out of bounds here as we have a predicate
  // that should not be hit
<<<<<<< HEAD
  if idx as u32 < 3 {    
=======
    if idx as u32 < 3 {
>>>>>>> 3a4e6e66
    x[idx] = 10;
    }
    assert(x[4] == 111);
}<|MERGE_RESOLUTION|>--- conflicted
+++ resolved
@@ -1,12 +1,8 @@
 fn main(mut x: [u32; 5], idx: Field) {
   // We should not hit out of bounds here as we have a predicate
   // that should not be hit
-<<<<<<< HEAD
-  if idx as u32 < 3 {    
-=======
-    if idx as u32 < 3 {
->>>>>>> 3a4e6e66
+  if idx as u32 < 3 {
     x[idx] = 10;
-    }
-    assert(x[4] == 111);
+  }
+  assert(x[4] == 111);
 }