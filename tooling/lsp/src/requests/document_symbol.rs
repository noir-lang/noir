--- conflicted
+++ resolved
@@ -349,16 +349,6 @@
             return false;
         };
 
-<<<<<<< HEAD
-        let name_span =
-            if let UnresolvedTypeData::Named(trait_name, _, _) = &noir_trait_impl.r#trait.typ {
-                trait_name.span
-            } else {
-                noir_trait_impl.r#trait.span
-            };
-
-        let Some(name_location) = self.to_lsp_location(name_span) else {
-=======
         let name_location =
             if let UnresolvedTypeData::Named(trait_name, _, _) = &noir_trait_impl.r#trait.typ {
                 trait_name.location
@@ -367,7 +357,6 @@
             };
 
         let Some(name_location) = self.to_lsp_location(name_location.span) else {
->>>>>>> 3cb08f51
             return false;
         };
 
