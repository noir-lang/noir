use std::{
    collections::{BTreeMap, HashMap, HashSet},
    future::{self, Future},
};

use async_lsp::ResponseError;
use completion_items::{field_completion_item, simple_completion_item, snippet_completion_item};
use convert_case::{Case, Casing};
use fm::{FileId, FileMap, PathString};
use kinds::{FunctionCompletionKind, FunctionKind, RequestedItems};
use lsp_types::{CompletionItem, CompletionItemKind, CompletionParams, CompletionResponse};
use noirc_errors::{Location, Span};
use noirc_frontend::{
    ast::{
        AsTraitPath, AttributeTarget, BlockExpression, CallExpression, ConstructorExpression,
        Expression, ExpressionKind, ForLoopStatement, GenericTypeArgs, Ident, IfExpression,
        ItemVisibility, Lambda, LetStatement, MemberAccessExpression, MethodCallExpression,
        NoirFunction, NoirStruct, NoirTraitImpl, Path, PathKind, Pattern, Statement, TypeImpl,
        UnresolvedGeneric, UnresolvedGenerics, UnresolvedType, UseTree, UseTreeKind, Visitor,
    },
    graph::{CrateId, Dependency},
    hir::def_map::{CrateDefMap, LocalModuleId, ModuleId},
    hir_def::traits::Trait,
    macros_api::{ModuleDefId, NodeInterner},
    node_interner::ReferenceId,
    parser::{Item, ItemKind, ParsedSubModule},
    token::CustomAtrribute,
    ParsedModule, StructType, Type,
};
use sort_text::underscore_sort_text;

use crate::{requests::to_lsp_location, utils, visibility::is_visible, LspState};

use super::process_request;

mod auto_import;
mod builtins;
mod completion_items;
mod kinds;
mod sort_text;
mod tests;

pub(crate) fn on_completion_request(
    state: &mut LspState,
    params: CompletionParams,
) -> impl Future<Output = Result<Option<CompletionResponse>, ResponseError>> {
    let uri = params.text_document_position.clone().text_document.uri;

    let result = process_request(state, params.text_document_position.clone(), |args| {
        let path = PathString::from_path(uri.to_file_path().unwrap());
        args.files.get_file_id(&path).and_then(|file_id| {
            utils::position_to_byte_index(
                args.files,
                file_id,
                &params.text_document_position.position,
            )
            .and_then(|byte_index| {
                let file = args.files.get_file(file_id).unwrap();
                let source = file.source();
                let byte = source.as_bytes().get(byte_index - 1).copied();
                let (parsed_module, _errors) = noirc_frontend::parse_program(source);

                let mut finder = NodeFinder::new(
                    args.files,
                    file_id,
                    source,
                    byte_index,
                    byte,
                    args.crate_id,
                    args.def_maps,
                    args.dependencies,
                    args.interner,
                );
                finder.find(&parsed_module)
            })
        })
    });
    future::ready(result)
}

struct NodeFinder<'a> {
    files: &'a FileMap,
    file: FileId,
    lines: Vec<&'a str>,
    byte_index: usize,
    byte: Option<u8>,
    /// The module ID in scope. This might change as we traverse the AST
    /// if we are analyzing something inside an inline module declaration.
    module_id: ModuleId,
    def_maps: &'a BTreeMap<CrateId, CrateDefMap>,
    dependencies: &'a Vec<Dependency>,
    interner: &'a NodeInterner,
    /// Completion items we find along the way.
    completion_items: Vec<CompletionItem>,
    /// Local variables in the current scope, mapped to their locations.
    /// As we traverse the AST, we collect local variables.
    local_variables: HashMap<String, Span>,
    /// Type parameters in the current scope. These are collected when entering
    /// a struct, a function, etc., and cleared afterwards.
    type_parameters: HashSet<String>,
    /// ModuleDefIds we already suggested, so we don't offer these for auto-import.
    suggested_module_def_ids: HashSet<ModuleDefId>,
    /// How many nested `mod` we are in deep
    nesting: usize,
    /// The line where an auto_import must be inserted
    auto_import_line: usize,
    self_type: Option<Type>,
}

impl<'a> NodeFinder<'a> {
    #[allow(clippy::too_many_arguments)]
    fn new(
        files: &'a FileMap,
        file: FileId,
        source: &'a str,
        byte_index: usize,
        byte: Option<u8>,
        krate: CrateId,
        def_maps: &'a BTreeMap<CrateId, CrateDefMap>,
        dependencies: &'a Vec<Dependency>,
        interner: &'a NodeInterner,
    ) -> Self {
        // Find the module the current file belongs to
        let def_map = &def_maps[&krate];
        let local_id = if let Some((module_index, _)) =
            def_map.modules().iter().find(|(_, module_data)| module_data.location.file == file)
        {
            LocalModuleId(module_index)
        } else {
            def_map.root()
        };
        let module_id = ModuleId { krate, local_id };
        Self {
            files,
            file,
            lines: source.lines().collect(),
            byte_index,
            byte,
            module_id,
            def_maps,
            dependencies,
            interner,
            completion_items: Vec::new(),
            local_variables: HashMap::new(),
            type_parameters: HashSet::new(),
            suggested_module_def_ids: HashSet::new(),
            nesting: 0,
            auto_import_line: 0,
            self_type: None,
        }
    }

    fn find(&mut self, parsed_module: &ParsedModule) -> Option<CompletionResponse> {
        parsed_module.accept(self);

        if self.completion_items.is_empty() {
            None
        } else {
            let mut items = std::mem::take(&mut self.completion_items);

            // Show items that start with underscore last in the list
            for item in items.iter_mut() {
                if item.label.starts_with('_') {
                    item.sort_text = Some(underscore_sort_text());
                }
            }

            Some(CompletionResponse::Array(items))
        }
    }

    fn complete_constructor_field_name(&mut self, constructor_expression: &ConstructorExpression) {
        let location =
            Location::new(constructor_expression.type_name.last_ident().span(), self.file);
        let Some(ReferenceId::Struct(struct_id)) = self.interner.find_referenced(location) else {
            return;
        };

        let struct_type = self.interner.get_struct(struct_id);
        let struct_type = struct_type.borrow();

        // First get all of the struct's fields
        let mut fields: Vec<_> =
            struct_type.get_fields_as_written().into_iter().enumerate().collect();

        // Remove the ones that already exists in the constructor
        for (used_name, _) in &constructor_expression.fields {
            fields.retain(|(_, (name, _))| name != &used_name.0.contents);
        }

        let self_prefix = false;
        for (field_index, (field, typ)) in &fields {
            self.completion_items.push(self.struct_field_completion_item(
                field,
                typ,
                struct_type.id,
                *field_index,
                self_prefix,
            ));
        }
    }

    fn find_in_path(&mut self, path: &Path, requested_items: RequestedItems) {
        self.find_in_path_impl(path, requested_items, false);
    }

    fn find_in_path_impl(
        &mut self,
        path: &Path,
        requested_items: RequestedItems,
        mut in_the_middle: bool,
    ) {
        if !self.includes_span(path.span) {
            return;
        }

        let after_colons = self.byte == Some(b':');

        let mut idents: Vec<Ident> = Vec::new();

        // Find in which ident we are in, and in which part of it
        // (it could be that we are completting in the middle of an ident)
        for segment in &path.segments {
            let ident = &segment.ident;

            // Check if we are at the end of the ident
            if self.byte_index == ident.span().end() as usize {
                idents.push(ident.clone());
                break;
            }

            // Check if we are in the middle of an ident
            if self.includes_span(ident.span()) {
                // If so, take the substring and push that as the list of idents
                // we'll do autocompletion for
                let offset = self.byte_index - ident.span().start() as usize;
                let substring = ident.0.contents[0..offset].to_string();
                let ident = Ident::new(
                    substring,
                    Span::from(ident.span().start()..ident.span().start() + offset as u32),
                );
                idents.push(ident);
                in_the_middle = true;
                break;
            }

            idents.push(ident.clone());

            // Stop if the cursor is right after this ident and '::'
            if after_colons && self.byte_index == ident.span().end() as usize + 2 {
                break;
            }
        }

        if idents.len() < path.segments.len() {
            in_the_middle = true;
        }

        let prefix;
        let at_root;

        if after_colons {
            prefix = String::new();
            at_root = false;
        } else {
            prefix = idents.pop().unwrap().to_string();
            at_root = idents.is_empty();
        }

        let prefix = prefix.to_case(Case::Snake);

        let is_single_segment = !after_colons && idents.is_empty() && path.kind == PathKind::Plain;
        let module_id;

        // When completing in the middle of an ident, we don't want to complete
        // with function parameters because there might already be function parameters,
        // and in the middle of a path it leads to code that won't compile
        let function_completion_kind = if in_the_middle {
            FunctionCompletionKind::Name
        } else {
            FunctionCompletionKind::NameAndParameters
        };

        if idents.is_empty() {
            module_id = self.module_id;
        } else {
            let Some(module_def_id) = self.resolve_path(idents) else {
                return;
            };

            match module_def_id {
                ModuleDefId::ModuleId(id) => module_id = id,
                ModuleDefId::TypeId(struct_id) => {
                    let struct_type = self.interner.get_struct(struct_id);
                    self.complete_type_methods(
                        &Type::Struct(struct_type, vec![]),
                        &prefix,
                        FunctionKind::Any,
                        function_completion_kind,
                        false, // self_prefix
                    );
                    return;
                }
                ModuleDefId::FunctionId(_) => {
                    // There's nothing inside a function
                    return;
                }
                ModuleDefId::TypeAliasId(type_alias_id) => {
                    let type_alias = self.interner.get_type_alias(type_alias_id);
                    let type_alias = type_alias.borrow();
                    self.complete_type_methods(
                        &type_alias.typ,
                        &prefix,
                        FunctionKind::Any,
                        function_completion_kind,
                        false, // self_prefix
                    );
                    return;
                }
                ModuleDefId::TraitId(trait_id) => {
                    let trait_ = self.interner.get_trait(trait_id);
                    self.complete_trait_methods(
                        trait_,
                        &prefix,
                        FunctionKind::Any,
                        function_completion_kind,
                    );
                    return;
                }
                ModuleDefId::GlobalId(_) => return,
            }
        }

        self.complete_in_module(
            module_id,
            &prefix,
            path.kind,
            at_root,
            function_completion_kind,
            requested_items,
        );

        if is_single_segment {
            match requested_items {
                RequestedItems::AnyItems => {
                    self.local_variables_completion(&prefix);
                    self.builtin_functions_completion(&prefix, function_completion_kind);
                    self.builtin_values_completion(&prefix);
                    if let Some(self_type) = &self.self_type {
                        let self_prefix = true;
                        self.complete_type_fields_and_methods(
                            &self_type.clone(),
                            &prefix,
                            function_completion_kind,
                            self_prefix,
                        );
                    }
                }
                RequestedItems::OnlyTypes => {
                    self.builtin_types_completion(&prefix);
                    self.type_parameters_completion(&prefix);
                }
                RequestedItems::OnlyAttributeFunctions(..) => (),
            }
            self.complete_auto_imports(&prefix, requested_items, function_completion_kind);
        }
    }

    fn local_variables_completion(&mut self, prefix: &str) {
        for (name, span) in &self.local_variables {
            if name_matches(name, prefix) {
                let location = Location::new(*span, self.file);
                let description = if let Some(ReferenceId::Local(definition_id)) =
                    self.interner.reference_at_location(location)
                {
                    let typ = self.interner.definition_type(definition_id);
                    Some(typ.to_string())
                } else {
                    None
                };

                self.completion_items.push(simple_completion_item(
                    name,
                    CompletionItemKind::VARIABLE,
                    description,
                ));
            }
        }
    }

    fn type_parameters_completion(&mut self, prefix: &str) {
        for name in &self.type_parameters {
            if name_matches(name, prefix) {
                self.completion_items.push(simple_completion_item(
                    name,
                    CompletionItemKind::TYPE_PARAMETER,
                    None,
                ));
            }
        }
    }

    fn find_in_use_tree(&mut self, use_tree: &UseTree, prefixes: &mut Vec<Path>) {
        match &use_tree.kind {
            UseTreeKind::Path(ident, alias) => {
                prefixes.push(use_tree.prefix.clone());
                self.find_in_use_tree_path(prefixes, ident, alias);
                prefixes.pop();
            }
            UseTreeKind::List(use_trees) => {
                prefixes.push(use_tree.prefix.clone());
                for use_tree in use_trees {
                    self.find_in_use_tree(use_tree, prefixes);
                }
                prefixes.pop();
            }
        }
    }

    fn find_in_use_tree_path(
        &mut self,
        prefixes: &Vec<Path>,
        ident: &Ident,
        alias: &Option<Ident>,
    ) {
        if let Some(_alias) = alias {
            // Won't handle completion if there's an alias (for now)
            return;
        }

        let after_colons = self.byte == Some(b':');
        let at_ident_end = self.byte_index == ident.span().end() as usize;
        let at_ident_colons_end =
            after_colons && self.byte_index - 2 == ident.span().end() as usize;

        if !(at_ident_end || at_ident_colons_end) {
            return;
        }

        let path_kind = prefixes[0].kind;

        let mut segments: Vec<Ident> = Vec::new();
        for prefix in prefixes {
            for segment in &prefix.segments {
                segments.push(segment.ident.clone());
            }
        }

        let function_completion_kind = FunctionCompletionKind::Name;
        let requested_items = RequestedItems::AnyItems;

        if after_colons {
            // We are right after "::"
            segments.push(ident.clone());

            if let Some(module_id) = self.resolve_module(segments) {
                let prefix = "";
                let at_root = false;
                self.complete_in_module(
                    module_id,
                    prefix,
                    path_kind,
                    at_root,
                    function_completion_kind,
                    requested_items,
                );
            };
        } else {
            // We are right after the last segment
            let prefix = ident.to_string().to_case(Case::Snake);
            if segments.is_empty() {
                let at_root = true;
                self.complete_in_module(
                    self.module_id,
                    &prefix,
                    path_kind,
                    at_root,
                    function_completion_kind,
                    requested_items,
                );
            } else if let Some(module_id) = self.resolve_module(segments) {
                let at_root = false;
                self.complete_in_module(
                    module_id,
                    &prefix,
                    path_kind,
                    at_root,
                    function_completion_kind,
                    requested_items,
                );
            }
        }
    }

    fn collect_local_variables(&mut self, pattern: &Pattern) {
        match pattern {
            Pattern::Identifier(ident) => {
                self.local_variables.insert(ident.to_string(), ident.span());
            }
            Pattern::Mutable(pattern, _, _) => self.collect_local_variables(pattern),
            Pattern::Tuple(patterns, _) => {
                for pattern in patterns {
                    self.collect_local_variables(pattern);
                }
            }
            Pattern::Struct(_, patterns, _) => {
                for (_, pattern) in patterns {
                    self.collect_local_variables(pattern);
                }
            }
            Pattern::Interned(..) => (),
        }
    }

    fn collect_type_parameters_in_generics(&mut self, generics: &UnresolvedGenerics) {
        for generic in generics {
            self.collect_type_parameters_in_generic(generic);
        }
    }

    fn collect_type_parameters_in_generic(&mut self, generic: &UnresolvedGeneric) {
        match generic {
            UnresolvedGeneric::Variable(ident) => {
                self.type_parameters.insert(ident.to_string());
            }
            UnresolvedGeneric::Numeric { ident, typ: _ } => {
                self.type_parameters.insert(ident.to_string());
            }
            UnresolvedGeneric::Resolved(..) => (),
        };
    }

    fn complete_type_fields_and_methods(
        &mut self,
        typ: &Type,
        prefix: &str,
        function_completion_kind: FunctionCompletionKind,
        self_prefix: bool,
    ) {
        match typ {
            Type::Struct(struct_type, generics) => {
                self.complete_struct_fields(&struct_type.borrow(), generics, prefix, self_prefix);
            }
            Type::MutableReference(typ) => {
                return self.complete_type_fields_and_methods(
                    typ,
                    prefix,
                    function_completion_kind,
                    self_prefix,
                );
            }
            Type::Alias(type_alias, _) => {
                let type_alias = type_alias.borrow();
                return self.complete_type_fields_and_methods(
                    &type_alias.typ,
                    prefix,
                    function_completion_kind,
                    self_prefix,
                );
            }
            Type::Tuple(types) => {
                self.complete_tuple_fields(types, self_prefix);
            }
            Type::FieldElement
            | Type::Array(_, _)
            | Type::Slice(_)
            | Type::Integer(_, _)
            | Type::Bool
            | Type::String(_)
            | Type::FmtString(_, _)
            | Type::Unit
            | Type::TypeVariable(_, _)
            | Type::TraitAsType(_, _, _)
            | Type::NamedGeneric(_, _, _)
            | Type::Function(..)
            | Type::Forall(_, _)
            | Type::Constant(_)
            | Type::Quoted(_)
            | Type::InfixExpr(_, _, _)
            | Type::Error => (),
        }

        self.complete_type_methods(
            typ,
            prefix,
            FunctionKind::SelfType(typ),
            function_completion_kind,
            self_prefix,
        );
    }

    fn complete_type_methods(
        &mut self,
        typ: &Type,
        prefix: &str,
        function_kind: FunctionKind,
        function_completion_kind: FunctionCompletionKind,
        self_prefix: bool,
    ) {
        let Some(methods_by_name) = self.interner.get_type_methods(typ) else {
            return;
        };

        for (name, methods) in methods_by_name {
            for func_id in methods.iter() {
                if name_matches(name, prefix) {
                    if let Some(completion_item) = self.function_completion_item(
                        name,
                        func_id,
                        function_completion_kind,
                        function_kind,
                        None, // attribute first type
                        self_prefix,
                    ) {
                        self.completion_items.push(completion_item);
                        self.suggested_module_def_ids.insert(ModuleDefId::FunctionId(func_id));
                    }
                }
            }
        }
    }

    fn complete_trait_methods(
        &mut self,
        trait_: &Trait,
        prefix: &str,
        function_kind: FunctionKind,
        function_completion_kind: FunctionCompletionKind,
    ) {
        let self_prefix = false;

        for (name, func_id) in &trait_.method_ids {
            if name_matches(name, prefix) {
                if let Some(completion_item) = self.function_completion_item(
                    name,
                    *func_id,
                    function_completion_kind,
                    function_kind,
                    None, // attribute first type
                    self_prefix,
                ) {
                    self.completion_items.push(completion_item);
                    self.suggested_module_def_ids.insert(ModuleDefId::FunctionId(*func_id));
                }
            }
        }
    }

    fn complete_struct_fields(
        &mut self,
        struct_type: &StructType,
        generics: &[Type],
        prefix: &str,
        self_prefix: bool,
    ) {
        for (field_index, (name, typ)) in struct_type.get_fields(generics).iter().enumerate() {
            if name_matches(name, prefix) {
                self.completion_items.push(self.struct_field_completion_item(
                    name,
                    typ,
                    struct_type.id,
                    field_index,
                    self_prefix,
                ));
            }
        }
    }

    fn complete_tuple_fields(&mut self, types: &[Type], self_prefix: bool) {
        for (index, typ) in types.iter().enumerate() {
            let name = index.to_string();
            self.completion_items.push(field_completion_item(&name, typ.to_string(), self_prefix));
        }
    }

    #[allow(clippy::too_many_arguments)]
    fn complete_in_module(
        &mut self,
        module_id: ModuleId,
        prefix: &str,
        path_kind: PathKind,
        at_root: bool,
        function_completion_kind: FunctionCompletionKind,
        requested_items: RequestedItems,
    ) {
        let def_map = &self.def_maps[&module_id.krate];
        let Some(mut module_data) = def_map.modules().get(module_id.local_id.0) else {
            return;
        };

        if at_root {
            match path_kind {
                PathKind::Crate => {
                    let Some(root_module_data) = def_map.modules().get(def_map.root().0) else {
                        return;
                    };
                    module_data = root_module_data;
                }
                PathKind::Super => {
                    let Some(parent) = module_data.parent else {
                        return;
                    };
                    let Some(parent_module_data) = def_map.modules().get(parent.0) else {
                        return;
                    };
                    module_data = parent_module_data;
                }
                PathKind::Dep => (),
                PathKind::Plain => (),
            }
        }

        let function_kind = FunctionKind::Any;

        for ident in module_data.scope().names() {
            let name = &ident.0.contents;

            if name_matches(name, prefix) {
                let per_ns = module_data.find_name(ident);
                if let Some((module_def_id, visibility, _)) = per_ns.types {
                    if is_visible(module_id, self.module_id, visibility, self.def_maps) {
                        if let Some(completion_item) = self.module_def_id_completion_item(
                            module_def_id,
                            name.clone(),
                            function_completion_kind,
                            function_kind,
                            requested_items,
                        ) {
                            self.completion_items.push(completion_item);
                            self.suggested_module_def_ids.insert(module_def_id);
                        }
                    }
                }

                if let Some((module_def_id, visibility, _)) = per_ns.values {
                    if is_visible(module_id, self.module_id, visibility, self.def_maps) {
                        if let Some(completion_item) = self.module_def_id_completion_item(
                            module_def_id,
                            name.clone(),
                            function_completion_kind,
                            function_kind,
                            requested_items,
                        ) {
                            self.completion_items.push(completion_item);
                            self.suggested_module_def_ids.insert(module_def_id);
                        }
                    }
                }
            }
        }

        if at_root && path_kind == PathKind::Plain {
            for dependency in self.dependencies {
                let dependency_name = dependency.as_name();
                if name_matches(&dependency_name, prefix) {
                    let root_id = self.def_maps[&dependency.crate_id].root();
                    let module_id = ModuleId { krate: dependency.crate_id, local_id: root_id };
                    self.completion_items
                        .push(self.crate_completion_item(dependency_name, module_id));
                }
            }

            if name_matches("crate::", prefix) {
                self.completion_items.push(simple_completion_item(
                    "crate::",
                    CompletionItemKind::KEYWORD,
                    None,
                ));
            }

            if module_data.parent.is_some() && name_matches("super::", prefix) {
                self.completion_items.push(simple_completion_item(
                    "super::",
                    CompletionItemKind::KEYWORD,
                    None,
                ));
            }
        }
    }

    fn resolve_module(&self, segments: Vec<Ident>) -> Option<ModuleId> {
        if let Some(ModuleDefId::ModuleId(module_id)) = self.resolve_path(segments) {
            Some(module_id)
        } else {
            None
        }
    }

    fn resolve_path(&self, segments: Vec<Ident>) -> Option<ModuleDefId> {
        let last_segment = segments.last().unwrap().clone();

        // If we can't resolve a path trough lookup, let's see if the last segment is bound to a type
        let location = Location::new(last_segment.span(), self.file);
        if let Some(reference_id) = self.interner.find_referenced(location) {
            if let Some(id) = module_def_id_from_reference_id(reference_id) {
                return Some(id);
            }
        }

        None
    }

    fn suggest_attributes(&mut self, prefix: &str, target: AttributeTarget) {
        self.suggest_builtin_attributes(prefix, target);

        let function_completion_kind = FunctionCompletionKind::NameAndParameters;
        let requested_items = RequestedItems::OnlyAttributeFunctions(target);

        self.complete_in_module(
            self.module_id,
            prefix,
            PathKind::Plain,
            true,
            function_completion_kind,
            requested_items,
        );

        self.complete_auto_imports(prefix, requested_items, function_completion_kind);
    }

    fn suggest_no_arguments_attributes(&mut self, prefix: &str, attributes: &[&str]) {
        for name in attributes {
            if name_matches(name, prefix) {
                self.completion_items.push(simple_completion_item(
                    *name,
                    CompletionItemKind::METHOD,
                    None,
                ));
            }
        }
    }

    fn suggest_one_argument_attributes(&mut self, prefix: &str, attributes: &[&str]) {
        for name in attributes {
            if name_matches(name, prefix) {
                self.completion_items.push(snippet_completion_item(
                    format!("{}(…)", name),
                    CompletionItemKind::METHOD,
                    format!("{}(${{1:name}})", name),
                    None,
                ));
            }
        }
    }

    fn try_set_self_type(&mut self, pattern: &Pattern) {
        match pattern {
            Pattern::Identifier(ident) => {
                if ident.0.contents == "self" {
                    let location = Location::new(ident.span(), self.file);
                    if let Some(ReferenceId::Local(definition_id)) =
                        self.interner.find_referenced(location)
                    {
                        self.self_type = Some(self.interner.definition_type(definition_id));
                    }
                }
            }
            Pattern::Mutable(pattern, ..) => self.try_set_self_type(pattern),
<<<<<<< HEAD
            Pattern::Tuple(..) | Pattern::Struct(..) => (),
=======
            Pattern::Tuple(..) | Pattern::Struct(..) | Pattern::Interned(..) => (),
>>>>>>> 54006ea8
        }
    }

    fn includes_span(&self, span: Span) -> bool {
        span.start() as usize <= self.byte_index && self.byte_index <= span.end() as usize
    }
}

impl<'a> Visitor for NodeFinder<'a> {
    fn visit_item(&mut self, item: &Item) -> bool {
        if let ItemKind::Import(..) = &item.kind {
            if let Some(lsp_location) = to_lsp_location(self.files, self.file, item.span) {
                self.auto_import_line = (lsp_location.range.end.line + 1) as usize;
            }
        }

        self.includes_span(item.span)
    }

    fn visit_import(&mut self, use_tree: &UseTree, _visibility: ItemVisibility) -> bool {
        let mut prefixes = Vec::new();
        self.find_in_use_tree(use_tree, &mut prefixes);
        false
    }

    fn visit_parsed_submodule(&mut self, parsed_sub_module: &ParsedSubModule, span: Span) -> bool {
        // Switch `self.module_id` to the submodule
        let previous_module_id = self.module_id;

        let def_map = &self.def_maps[&self.module_id.krate];
        let Some(module_data) = def_map.modules().get(self.module_id.local_id.0) else {
            return false;
        };
        if let Some(child_module) = module_data.children.get(&parsed_sub_module.name) {
            self.module_id = ModuleId { krate: self.module_id.krate, local_id: *child_module };
        }

        let old_auto_import_line = self.auto_import_line;
        self.nesting += 1;

        if let Some(lsp_location) = to_lsp_location(self.files, self.file, span) {
            self.auto_import_line = (lsp_location.range.start.line + 1) as usize;
        }

        parsed_sub_module.accept_children(self);

        // Restore the old module before continuing
        self.module_id = previous_module_id;
        self.nesting -= 1;
        self.auto_import_line = old_auto_import_line;

        false
    }

    fn visit_noir_function(&mut self, noir_function: &NoirFunction, span: Span) -> bool {
        for attribute in noir_function.secondary_attributes() {
            attribute.accept(AttributeTarget::Function, self);
        }

        let old_type_parameters = self.type_parameters.clone();
        self.collect_type_parameters_in_generics(&noir_function.def.generics);

        for param in &noir_function.def.parameters {
            self.try_set_self_type(&param.pattern);
            param.typ.accept(self);
        }

        noir_function.def.return_type.accept(self);

        self.local_variables.clear();
        for param in &noir_function.def.parameters {
            self.collect_local_variables(&param.pattern);
        }

        noir_function.def.body.accept(Some(span), self);

        self.type_parameters = old_type_parameters;
        self.self_type = None;

        false
    }

    fn visit_noir_trait_impl(&mut self, noir_trait_impl: &NoirTraitImpl, _: Span) -> bool {
        self.find_in_path(&noir_trait_impl.trait_name, RequestedItems::OnlyTypes);
        noir_trait_impl.object_type.accept(self);

        self.type_parameters.clear();
        self.collect_type_parameters_in_generics(&noir_trait_impl.impl_generics);

        for item in &noir_trait_impl.items {
            item.item.accept(self);
        }

        self.type_parameters.clear();

        false
    }

    fn visit_type_impl(&mut self, type_impl: &TypeImpl, _: Span) -> bool {
        type_impl.object_type.accept(self);

        self.type_parameters.clear();
        self.collect_type_parameters_in_generics(&type_impl.generics);

        for (method, span) in &type_impl.methods {
            method.item.accept(*span, self);

            // Optimization: stop looking in functions past the completion cursor
            if span.end() as usize > self.byte_index {
                break;
            }
        }

        self.type_parameters.clear();

        false
    }

    fn visit_noir_struct(&mut self, noir_struct: &NoirStruct, _: Span) -> bool {
        for attribute in &noir_struct.attributes {
            attribute.accept(AttributeTarget::Struct, self);
        }

        self.type_parameters.clear();
        self.collect_type_parameters_in_generics(&noir_struct.generics);

        for field in &noir_struct.fields {
            field.item.typ.accept(self);
        }

        self.type_parameters.clear();

        false
    }

    fn visit_trait_item_function(
        &mut self,
        _name: &Ident,
        generics: &UnresolvedGenerics,
        parameters: &[(Ident, UnresolvedType)],
        return_type: &noirc_frontend::ast::FunctionReturnType,
        where_clause: &[noirc_frontend::ast::UnresolvedTraitConstraint],
        body: &Option<BlockExpression>,
    ) -> bool {
        let old_type_parameters = self.type_parameters.clone();
        self.collect_type_parameters_in_generics(generics);

        for (_name, unresolved_type) in parameters {
            unresolved_type.accept(self);
        }

        return_type.accept(self);

        for unresolved_trait_constraint in where_clause {
            unresolved_trait_constraint.typ.accept(self);
        }

        if let Some(body) = body {
            self.local_variables.clear();
            for (name, _) in parameters {
                self.local_variables.insert(name.to_string(), name.span());
            }
            body.accept(None, self);
        };

        self.type_parameters = old_type_parameters;

        false
    }

    fn visit_call_expression(&mut self, call_expression: &CallExpression, _: Span) -> bool {
        //
        // foo::b>|<(...)
        //
        // In this case we want to suggest items in foo but if they are functions
        // we don't want to insert arguments, because they are already there (even if
        // they could be wrong) just because inserting them would lead to broken code.
        if let ExpressionKind::Variable(path) = &call_expression.func.kind {
            if self.includes_span(path.span) {
                self.find_in_path_impl(path, RequestedItems::AnyItems, true);
                return false;
            }
        }

        // Check if it's this case:
        //
        // foo.>|<(...)
        //
        // "foo." is actually broken, but it's parsed as "foo", so this is seen
        // as "foo(...)" but if we are at a dot right after "foo" it means it's
        // the above case and we want to suggest methods of foo's type.
        let after_dot = self.byte == Some(b'.');
        if after_dot && call_expression.func.span.end() as usize == self.byte_index - 1 {
            let location = Location::new(call_expression.func.span, self.file);
            if let Some(typ) = self.interner.type_at_location(location) {
                let typ = typ.follow_bindings();
                let prefix = "";
                let self_prefix = false;
                self.complete_type_fields_and_methods(
                    &typ,
                    prefix,
                    FunctionCompletionKind::Name,
                    self_prefix,
                );
                return false;
            }
        }

        true
    }

    fn visit_method_call_expression(
        &mut self,
        method_call_expression: &MethodCallExpression,
        _: Span,
    ) -> bool {
        // Check if it's this case:
        //
        // foo.b>|<(...)
        //
        // In this case we want to suggest items in foo but if they are functions
        // we don't want to insert arguments, because they are already there (even if
        // they could be wrong) just because inserting them would lead to broken code.
        if self.includes_span(method_call_expression.method_name.span()) {
            let location = Location::new(method_call_expression.object.span, self.file);
            if let Some(typ) = self.interner.type_at_location(location) {
                let typ = typ.follow_bindings();
                let prefix = method_call_expression.method_name.to_string();
                let offset =
                    self.byte_index - method_call_expression.method_name.span().start() as usize;
                let prefix = prefix[0..offset].to_string();
                let self_prefix = false;
                self.complete_type_fields_and_methods(
                    &typ,
                    &prefix,
                    FunctionCompletionKind::Name,
                    self_prefix,
                );
                return false;
            }
        }

        true
    }

    fn visit_block_expression(
        &mut self,
        block_expression: &BlockExpression,
        _: Option<Span>,
    ) -> bool {
        let old_local_variables = self.local_variables.clone();
        for statement in &block_expression.statements {
            statement.accept(self);

            // Optimization: stop looking in statements past the completion cursor
            if statement.span.end() as usize > self.byte_index {
                break;
            }
        }
        self.local_variables = old_local_variables;

        false
    }

    fn visit_let_statement(&mut self, let_statement: &LetStatement) -> bool {
        let_statement.accept_children(self);
        self.collect_local_variables(&let_statement.pattern);
        false
    }

    fn visit_global(&mut self, let_statement: &LetStatement, _: Span) -> bool {
        let_statement.accept_children(self);
        false
    }

    fn visit_comptime_statement(&mut self, statement: &Statement) -> bool {
        // When entering a comptime block, regular local variables shouldn't be offered anymore
        let old_local_variables = self.local_variables.clone();
        self.local_variables.clear();

        statement.accept(self);

        self.local_variables = old_local_variables;

        false
    }

    fn visit_for_loop_statement(&mut self, for_loop_statement: &ForLoopStatement) -> bool {
        let old_local_variables = self.local_variables.clone();
        let ident = &for_loop_statement.identifier;
        self.local_variables.insert(ident.to_string(), ident.span());

        for_loop_statement.accept_children(self);

        self.local_variables = old_local_variables;

        false
    }

    fn visit_lvalue_ident(&mut self, ident: &Ident) {
        if self.byte == Some(b'.') && ident.span().end() as usize == self.byte_index - 1 {
            let location = Location::new(ident.span(), self.file);
            if let Some(ReferenceId::Local(definition_id)) = self.interner.find_referenced(location)
            {
                let typ = self.interner.definition_type(definition_id);
                let prefix = "";
                let self_prefix = false;
                self.complete_type_fields_and_methods(
                    &typ,
                    prefix,
                    FunctionCompletionKind::NameAndParameters,
                    self_prefix,
                );
            }
        }
    }

    fn visit_variable(&mut self, path: &Path, _: Span) -> bool {
        self.find_in_path(path, RequestedItems::AnyItems);
        false
    }

    fn visit_expression(&mut self, expression: &Expression) -> bool {
        expression.accept_children(self);

        // "foo." (no identifier afterwards) is parsed as the expression on the left hand-side of the dot.
        // Here we check if there's a dot at the completion position, and if the expression
        // ends right before the dot. If so, it means we want to complete the expression's type fields and methods.
        // We only do this after visiting nested expressions, because in an expression like `foo & bar.` we want
        // to complete for `bar`, not for `foo & bar`.
        if self.completion_items.is_empty()
            && self.byte == Some(b'.')
            && expression.span.end() as usize == self.byte_index - 1
        {
            let location = Location::new(expression.span, self.file);
            if let Some(typ) = self.interner.type_at_location(location) {
                let typ = typ.follow_bindings();
                let prefix = "";
                let self_prefix = false;
                self.complete_type_fields_and_methods(
                    &typ,
                    prefix,
                    FunctionCompletionKind::NameAndParameters,
                    self_prefix,
                );
            }
        }

        false
    }

    fn visit_comptime_expression(
        &mut self,
        block_expression: &BlockExpression,
        span: Span,
    ) -> bool {
        // When entering a comptime block, regular local variables shouldn't be offered anymore
        let old_local_variables = self.local_variables.clone();
        self.local_variables.clear();

        block_expression.accept(Some(span), self);

        self.local_variables = old_local_variables;

        false
    }

    fn visit_constructor_expression(
        &mut self,
        constructor_expression: &ConstructorExpression,
        _: Span,
    ) -> bool {
        self.find_in_path(&constructor_expression.type_name, RequestedItems::OnlyTypes);

        // Check if we need to autocomplete the field name
        if constructor_expression
            .fields
            .iter()
            .any(|(field_name, _)| field_name.span().end() as usize == self.byte_index)
        {
            self.complete_constructor_field_name(constructor_expression);
            return false;
        }

        for (_field_name, expression) in &constructor_expression.fields {
            expression.accept(self);
        }

        false
    }

    fn visit_member_access_expression(
        &mut self,
        member_access_expression: &MemberAccessExpression,
        _: Span,
    ) -> bool {
        let ident = &member_access_expression.rhs;

        if self.byte_index == ident.span().end() as usize {
            // Assuming member_access_expression is of the form `foo.bar`, we are right after `bar`
            let location = Location::new(member_access_expression.lhs.span, self.file);
            if let Some(typ) = self.interner.type_at_location(location) {
                let typ = typ.follow_bindings();
                let prefix = ident.to_string().to_case(Case::Snake);
                let self_prefix = false;
                self.complete_type_fields_and_methods(
                    &typ,
                    &prefix,
                    FunctionCompletionKind::NameAndParameters,
                    self_prefix,
                );
                return false;
            }
        }

        true
    }

    fn visit_if_expression(&mut self, if_expression: &IfExpression, _: Span) -> bool {
        if_expression.condition.accept(self);

        let old_local_variables = self.local_variables.clone();
        if_expression.consequence.accept(self);
        self.local_variables = old_local_variables;

        if let Some(alternative) = &if_expression.alternative {
            let old_local_variables = self.local_variables.clone();
            alternative.accept(self);
            self.local_variables = old_local_variables;
        }

        false
    }

    fn visit_lambda(&mut self, lambda: &Lambda, _: Span) -> bool {
        for (_, unresolved_type) in &lambda.parameters {
            unresolved_type.accept(self);
        }

        let old_local_variables = self.local_variables.clone();
        for (pattern, _) in &lambda.parameters {
            self.collect_local_variables(pattern);
        }

        lambda.body.accept(self);

        self.local_variables = old_local_variables;

        false
    }

    fn visit_as_trait_path(&mut self, as_trait_path: &AsTraitPath, _: Span) -> bool {
        self.find_in_path(&as_trait_path.trait_path, RequestedItems::OnlyTypes);

        false
    }

    fn visit_unresolved_type(&mut self, unresolved_type: &UnresolvedType) -> bool {
        self.includes_span(unresolved_type.span)
    }

    fn visit_named_type(
        &mut self,
        path: &Path,
        unresolved_types: &GenericTypeArgs,
        _: Span,
    ) -> bool {
        self.find_in_path(path, RequestedItems::OnlyTypes);
        unresolved_types.accept(self);
        false
    }

    fn visit_custom_attribute(&mut self, attribute: &CustomAtrribute, target: AttributeTarget) {
        if self.byte_index != attribute.contents_span.end() as usize {
            return;
        }

        self.suggest_attributes(&attribute.contents, target);
    }
}

/// Returns true if name matches a prefix written in code.
/// `prefix` must already be in snake case.
/// This method splits both name and prefix by underscore,
/// then checks that every part of name starts with a part of
/// prefix, in order.
///
/// For example:
///
/// // "merk" and "ro" match "merkle" and "root" and are in order
/// name_matches("compute_merkle_root", "merk_ro") == true
///
/// // "ro" matches "root", but "merkle" comes before it, so no match
/// name_matches("compute_merkle_root", "ro_mer") == false
///
/// // neither "compute" nor "merkle" nor "root" start with "oot"
/// name_matches("compute_merkle_root", "oot") == false
fn name_matches(name: &str, prefix: &str) -> bool {
    let name = name.to_case(Case::Snake);
    let name_parts: Vec<&str> = name.split('_').collect();

    let mut last_index: i32 = -1;
    for prefix_part in prefix.split('_') {
        // Look past parts we already matched
        let offset = if last_index >= 0 { last_index as usize + 1 } else { 0 };

        if let Some(mut name_part_index) =
            name_parts.iter().skip(offset).position(|name_part| name_part.starts_with(prefix_part))
        {
            // Need to adjust the index if we skipped some segments
            name_part_index += offset;

            if last_index >= name_part_index as i32 {
                return false;
            }
            last_index = name_part_index as i32;
        } else {
            return false;
        }
    }

    true
}

fn module_def_id_from_reference_id(reference_id: ReferenceId) -> Option<ModuleDefId> {
    match reference_id {
        ReferenceId::Module(module_id) => Some(ModuleDefId::ModuleId(module_id)),
        ReferenceId::Struct(struct_id) => Some(ModuleDefId::TypeId(struct_id)),
        ReferenceId::Trait(trait_id) => Some(ModuleDefId::TraitId(trait_id)),
        ReferenceId::Function(func_id) => Some(ModuleDefId::FunctionId(func_id)),
        ReferenceId::Alias(type_alias_id) => Some(ModuleDefId::TypeAliasId(type_alias_id)),
        ReferenceId::StructMember(_, _)
        | ReferenceId::Global(_)
        | ReferenceId::Local(_)
        | ReferenceId::Reference(_, _) => None,
    }
}

#[cfg(test)]
mod completion_name_matches_tests {
    use crate::requests::completion::name_matches;

    #[test]
    fn test_name_matches() {
        assert!(name_matches("foo", "foo"));
        assert!(name_matches("foo_bar", "bar"));
        assert!(name_matches("FooBar", "foo"));
        assert!(name_matches("FooBar", "bar"));
        assert!(name_matches("FooBar", "foo_bar"));
        assert!(name_matches("bar_baz", "bar_b"));

        assert!(!name_matches("foo_bar", "o_b"));
    }
}<|MERGE_RESOLUTION|>--- conflicted
+++ resolved
@@ -856,11 +856,7 @@
                 }
             }
             Pattern::Mutable(pattern, ..) => self.try_set_self_type(pattern),
-<<<<<<< HEAD
-            Pattern::Tuple(..) | Pattern::Struct(..) => (),
-=======
             Pattern::Tuple(..) | Pattern::Struct(..) | Pattern::Interned(..) => (),
->>>>>>> 54006ea8
         }
     }
 
