use std::{
    collections::{BTreeMap, HashMap, HashSet},
    future::{self, Future},
    ops::Deref,
};

use async_lsp::ResponseError;
use completion_items::{
    field_completion_item, simple_completion_item, snippet_completion_item,
    trait_impl_method_completion_item,
};
use convert_case::{Case, Casing};
use fm::{FileId, FileMap, PathString};
use kinds::{FunctionCompletionKind, FunctionKind, RequestedItems};
use lsp_types::{CompletionItem, CompletionItemKind, CompletionParams, CompletionResponse};
use noirc_errors::{Location, Span};
use noirc_frontend::{
    DataType, ParsedModule, Type, TypeBinding,
    ast::{
        AsTraitPath, AttributeTarget, BlockExpression, CallExpression, ConstructorExpression,
        Expression, ExpressionKind, ForLoopStatement, GenericTypeArgs, Ident, IfExpression,
        ItemVisibility, LValue, Lambda, LetStatement, MemberAccessExpression, MethodCallExpression,
        ModuleDeclaration, NoirFunction, NoirStruct, NoirTraitImpl, Path, PathKind, Pattern,
        Statement, TraitBound, TraitImplItemKind, TypeImpl, TypePath, UnresolvedGeneric,
        UnresolvedGenerics, UnresolvedType, UnresolvedTypeData, UseTree, UseTreeKind, Visitor,
    },
    graph::{CrateId, Dependency},
    hir::{
        def_map::{CrateDefMap, LocalModuleId, ModuleDefId, ModuleId},
        resolution::visibility::{
            item_in_module_is_visible, method_call_is_visible, struct_member_is_visible,
        },
    },
    hir_def::traits::Trait,
    node_interner::{FuncId, NodeInterner, ReferenceId, TypeId},
    parser::{Item, ItemKind, ParsedSubModule},
    token::{MetaAttribute, MetaAttributeName, Token, Tokens},
};
use sort_text::underscore_sort_text;

use crate::{
    LspState, requests::to_lsp_location,
    trait_impl_method_stub_generator::TraitImplMethodStubGenerator,
    use_segment_positions::UseSegmentPositions, utils, visibility::module_def_id_is_visible,
};

use super::{TraitReexport, process_request};

mod auto_import;
mod builtins;
mod completion_items;
mod kinds;
mod sort_text;
mod tests;

pub(crate) fn on_completion_request(
    state: &mut LspState,
    params: CompletionParams,
) -> impl Future<Output = Result<Option<CompletionResponse>, ResponseError>> + use<> {
    let uri = params.text_document_position.clone().text_document.uri;

    let result = process_request(state, params.text_document_position.clone(), |args| {
        let path = PathString::from_path(uri.to_file_path().unwrap());
        args.files.get_file_id(&path).and_then(|file_id| {
            utils::position_to_byte_index(
                args.files,
                file_id,
                &params.text_document_position.position,
            )
            .and_then(|byte_index| {
                let file = args.files.get_file(file_id).unwrap();
                let source = file.source();
                let byte = source.as_bytes().get(byte_index - 1).copied();
                let (parsed_module, _errors) = noirc_frontend::parse_program(source, file_id);

                let mut finder = NodeFinder::new(
                    args.files,
                    file_id,
                    source,
                    byte_index,
                    byte,
                    args.crate_id,
                    args.def_maps,
                    args.dependencies,
                    args.interner,
                );
                finder.find(&parsed_module)
            })
        })
    });
    future::ready(result)
}

struct NodeFinder<'a> {
    files: &'a FileMap,
    file: FileId,
    source: &'a str,
    lines: Vec<&'a str>,
    byte_index: usize,
    byte: Option<u8>,
    /// The module ID in scope. This might change as we traverse the AST
    /// if we are analyzing something inside an inline module declaration.
    module_id: ModuleId,
    def_maps: &'a BTreeMap<CrateId, CrateDefMap>,
    dependencies: &'a Vec<Dependency>,
    interner: &'a NodeInterner,
    /// Completion items we find along the way.
    completion_items: Vec<CompletionItem>,
    /// Local variables in the current scope, mapped to their locations.
    /// As we traverse the AST, we collect local variables.
    local_variables: HashMap<String, Span>,
    /// Type parameters in the current scope. These are collected when entering
    /// a struct, a function, etc., and cleared afterwards.
    type_parameters: HashSet<String>,
    /// ModuleDefIds we already suggested, so we don't offer these for auto-import.
    suggested_module_def_ids: HashSet<ModuleDefId>,
    /// How many nested `mod` we are in deep
    nesting: usize,
    /// The line where an auto_import must be inserted
    auto_import_line: usize,
    use_segment_positions: UseSegmentPositions,
    self_type: Option<Type>,
    in_comptime: bool,
    /// The function we are in, if any
    func_id: Option<FuncId>,
}

impl<'a> NodeFinder<'a> {
    #[allow(clippy::too_many_arguments)]
    fn new(
        files: &'a FileMap,
        file: FileId,
        source: &'a str,
        byte_index: usize,
        byte: Option<u8>,
        krate: CrateId,
        def_maps: &'a BTreeMap<CrateId, CrateDefMap>,
        dependencies: &'a Vec<Dependency>,
        interner: &'a NodeInterner,
    ) -> Self {
        // Find the module the current file belongs to
        let def_map = &def_maps[&krate];
        let local_id = if let Some((module_index, _)) =
            def_map.modules().iter().find(|(_, module_data)| module_data.location.file == file)
        {
            LocalModuleId::new(module_index)
        } else {
            def_map.root()
        };
        let module_id = ModuleId { krate, local_id };
        Self {
            files,
            file,
            source,
            lines: source.lines().collect(),
            byte_index,
            byte,
            module_id,
            def_maps,
            dependencies,
            interner,
            completion_items: Vec::new(),
            local_variables: HashMap::new(),
            type_parameters: HashSet::new(),
            suggested_module_def_ids: HashSet::new(),
            nesting: 0,
            auto_import_line: 0,
            use_segment_positions: UseSegmentPositions::default(),
            self_type: None,
            in_comptime: false,
            func_id: None,
        }
    }

    fn find(&mut self, parsed_module: &ParsedModule) -> Option<CompletionResponse> {
        parsed_module.accept(self);

        if self.completion_items.is_empty() {
            None
        } else {
            let mut items = std::mem::take(&mut self.completion_items);

            // Show items that start with underscore last in the list
            for item in items.iter_mut() {
                if item.label.starts_with('_') {
                    item.sort_text = Some(underscore_sort_text());
                }
            }

            Some(CompletionResponse::Array(items))
        }
    }

    fn complete_constructor_field_name(&mut self, constructor_expression: &ConstructorExpression) {
        let span = if let UnresolvedTypeData::Named(path, _, _) = &constructor_expression.typ.typ {
            path.last_ident().span()
        } else {
            constructor_expression.typ.location.span
        };

        let location = Location::new(span, self.file);
        let Some(ReferenceId::Type(type_id)) = self.interner.find_referenced(location) else {
            return;
        };

        let data_type = self.interner.get_type(type_id);
        let data_type = data_type.borrow();

        // First get all of the struct's fields
        let Some(fields) = data_type.get_fields_as_written() else {
            return;
        };

        let mut fields = fields.into_iter().enumerate().collect::<Vec<_>>();

        // Remove the ones that already exists in the constructor
        for (used_name, _) in &constructor_expression.fields {
            fields.retain(|(_, field)| field.name.as_str() != used_name.as_str());
        }

        let self_prefix = false;
        for (field_index, field) in &fields {
            self.completion_items.push(self.struct_field_completion_item(
                field.name.as_str(),
                &field.typ,
                data_type.id,
                *field_index,
                self_prefix,
            ));
        }
    }

    fn find_in_path(&mut self, path: &Path, requested_items: RequestedItems) {
        self.find_in_path_impl(path, requested_items, false);
    }

    fn find_in_path_impl(
        &mut self,
        path: &Path,
        requested_items: RequestedItems,
        mut in_the_middle: bool,
    ) {
        if !self.includes_span(path.location.span) {
            return;
        }

        let after_colons = self.byte == Some(b':');

        let mut idents: Vec<Ident> = Vec::new();

        // Find in which ident we are in, and in which part of it
        // (it could be that we are completing in the middle of an ident)
        for segment in &path.segments {
            let ident = &segment.ident;

            // Check if we are at the end of the ident
            if self.byte_index == ident.span().end() as usize {
                idents.push(ident.clone());
                break;
            }

            // Check if we are in the middle of an ident
            if self.includes_span(ident.span()) {
                // If so, take the substring and push that as the list of idents
                // we'll do autocompletion for
                let offset = self.byte_index - ident.span().start() as usize;
                let substring = ident.as_str()[0..offset].to_string();
                let ident = Ident::new(
                    substring,
                    Location::new(
                        Span::from(ident.span().start()..ident.span().start() + offset as u32),
                        ident.location().file,
                    ),
                );
                idents.push(ident);
                in_the_middle = true;
                break;
            }

            idents.push(ident.clone());

            // Stop if the cursor is right after this ident and '::'
            if after_colons && self.byte_index == ident.span().end() as usize + 2 {
                break;
            }
        }

        if idents.len() < path.segments.len() {
            in_the_middle = true;
        }

        let prefix;
        let at_root;

        if after_colons {
            prefix = String::new();
            at_root = false;
        } else {
            prefix = idents.pop().unwrap().to_string();
            at_root = idents.is_empty();
        }

        let prefix = prefix.to_case(Case::Snake);

        let is_single_segment = !after_colons && idents.is_empty() && path.kind == PathKind::Plain;
        let module_id;

        // When completing in the middle of an ident, we don't want to complete
        // with function parameters because there might already be function parameters,
        // and in the middle of a path it leads to code that won't compile
        let function_completion_kind = if in_the_middle {
            FunctionCompletionKind::Name
        } else {
            FunctionCompletionKind::NameAndParameters
        };

        if idents.is_empty() {
            module_id = self.module_id;
        } else {
            let Some(module_def_id) = self.resolve_path(idents) else {
                return;
            };

            match module_def_id {
                ModuleDefId::ModuleId(id) => module_id = id,
                ModuleDefId::TypeId(type_id) => {
                    let data_type = self.interner.get_type(type_id);
                    self.complete_enum_variants_without_parameters(&data_type.borrow(), &prefix);
                    self.complete_type_methods(
                        &Type::DataType(data_type, vec![]),
                        &prefix,
                        FunctionKind::Any,
                        function_completion_kind,
                        false, // self_prefix
                    );
                    return;
                }
                ModuleDefId::FunctionId(_) => {
                    // There's nothing inside a function
                    return;
                }
                ModuleDefId::TypeAliasId(type_alias_id) => {
                    let type_alias = self.interner.get_type_alias(type_alias_id);
                    let type_alias = type_alias.borrow();
                    self.complete_type_methods(
                        &type_alias.typ,
                        &prefix,
                        FunctionKind::Any,
                        function_completion_kind,
                        false, // self_prefix
                    );
                    return;
                }
                ModuleDefId::TraitId(trait_id) => {
                    let trait_ = self.interner.get_trait(trait_id);
                    self.complete_trait_methods(
                        trait_,
                        &prefix,
                        FunctionKind::Any,
                        function_completion_kind,
                    );
                    return;
                }
                ModuleDefId::GlobalId(_) => return,
            }
        }

        self.complete_in_module(
            module_id,
            &prefix,
            path.kind,
            at_root,
            function_completion_kind,
            requested_items,
        );

        if is_single_segment {
            match requested_items {
                RequestedItems::AnyItems => {
                    self.local_variables_completion(&prefix);
                    self.builtin_functions_completion(&prefix, function_completion_kind);
                    self.builtin_values_completion(&prefix);
                    self.builtin_types_completion(&prefix);
                    self.type_parameters_completion(&prefix);
                    if let Some(self_type) = &self.self_type {
                        let self_prefix = true;
                        self.complete_type_fields_and_methods(
                            &self_type.clone(),
                            &prefix,
                            function_completion_kind,
                            self_prefix,
                        );
                    }
                }
                RequestedItems::OnlyTypes => {
                    self.builtin_types_completion(&prefix);
                    self.type_parameters_completion(&prefix);
                }
                RequestedItems::OnlyTraits | RequestedItems::OnlyAttributeFunctions(..) => (),
            }
            self.complete_auto_imports(&prefix, requested_items, function_completion_kind);
        }
    }

    fn local_variables_completion(&mut self, prefix: &str) {
        for (name, span) in &self.local_variables {
            if name_matches(name, prefix) {
                let location = Location::new(*span, self.file);
                let description = if let Some(ReferenceId::Local(definition_id)) =
                    self.interner.reference_at_location(location)
                {
                    let typ = self.interner.definition_type(definition_id);
                    Some(typ.to_string())
                } else {
                    None
                };

                self.completion_items.push(simple_completion_item(
                    name,
                    CompletionItemKind::VARIABLE,
                    description,
                ));
            }
        }
    }

    fn type_parameters_completion(&mut self, prefix: &str) {
        for name in &self.type_parameters {
            if name_matches(name, prefix) {
                self.completion_items.push(simple_completion_item(
                    name,
                    CompletionItemKind::TYPE_PARAMETER,
                    None,
                ));
            }
        }
    }

    fn find_in_use_tree(&mut self, use_tree: &UseTree, prefixes: &mut Vec<Path>) {
        match &use_tree.kind {
            UseTreeKind::Path(ident, alias) => {
                prefixes.push(use_tree.prefix.clone());
                self.find_in_use_tree_path(prefixes, ident, alias);
                prefixes.pop();
            }
            UseTreeKind::List(use_trees) => {
                prefixes.push(use_tree.prefix.clone());
                for use_tree in use_trees {
                    self.find_in_use_tree(use_tree, prefixes);
                }
                prefixes.pop();
            }
        }
    }

    fn find_in_use_tree_path(
        &mut self,
        prefixes: &Vec<Path>,
        ident: &Ident,
        alias: &Option<Ident>,
    ) {
        if let Some(_alias) = alias {
            // Won't handle completion if there's an alias (for now)
            return;
        }

        let after_colons = self.byte == Some(b':');
        let at_ident_end = self.byte_index == ident.span().end() as usize;
        let at_ident_colons_end =
            after_colons && self.byte_index - 2 == ident.span().end() as usize;

        if !(at_ident_end || at_ident_colons_end) {
            return;
        }

        let path_kind = prefixes[0].kind;

        let mut segments: Vec<Ident> = Vec::new();
        for prefix in prefixes {
            for segment in &prefix.segments {
                segments.push(segment.ident.clone());
            }
        }

        let function_completion_kind = FunctionCompletionKind::Name;
        let requested_items = RequestedItems::AnyItems;

        if after_colons {
            // We are right after "::"
            segments.push(ident.clone());

            if let Some(module_id) = self.resolve_module(segments) {
                let prefix = "";
                let at_root = false;
                self.complete_in_module(
                    module_id,
                    prefix,
                    path_kind,
                    at_root,
                    function_completion_kind,
                    requested_items,
                );
            };
        } else {
            // We are right after the last segment
            let prefix = ident.to_string().to_case(Case::Snake);
            if segments.is_empty() {
                let at_root = true;
                self.complete_in_module(
                    self.module_id,
                    &prefix,
                    path_kind,
                    at_root,
                    function_completion_kind,
                    requested_items,
                );
            } else if let Some(module_id) = self.resolve_module(segments) {
                let at_root = false;
                self.complete_in_module(
                    module_id,
                    &prefix,
                    path_kind,
                    at_root,
                    function_completion_kind,
                    requested_items,
                );
            }
        }
    }

    fn collect_local_variables(&mut self, pattern: &Pattern) {
        match pattern {
            Pattern::Identifier(ident) => {
                self.local_variables.insert(ident.to_string(), ident.span());
            }
            Pattern::Mutable(pattern, _, _) => self.collect_local_variables(pattern),
            Pattern::Tuple(patterns, _) => {
                for pattern in patterns {
                    self.collect_local_variables(pattern);
                }
            }
            Pattern::Struct(_, patterns, _) => {
                for (_, pattern) in patterns {
                    self.collect_local_variables(pattern);
                }
            }
            Pattern::Interned(..) => (),
        }
    }

    fn collect_type_parameters_in_generics(&mut self, generics: &UnresolvedGenerics) {
        for generic in generics {
            self.collect_type_parameters_in_generic(generic);
        }
    }

    fn collect_type_parameters_in_generic(&mut self, generic: &UnresolvedGeneric) {
        match generic {
            UnresolvedGeneric::Variable(ident, _) => {
                self.type_parameters.insert(ident.to_string());
            }
            UnresolvedGeneric::Numeric { ident, typ: _ } => {
                self.type_parameters.insert(ident.to_string());
            }
            UnresolvedGeneric::Resolved(..) => (),
        };
    }

    fn complete_type_fields_and_methods(
        &mut self,
        typ: &Type,
        prefix: &str,
        function_completion_kind: FunctionCompletionKind,
        self_prefix: bool,
    ) {
        let typ = &typ;
        match typ {
            Type::DataType(struct_type, generics) => {
                self.complete_struct_fields(&struct_type.borrow(), generics, prefix, self_prefix);
            }
            Type::Reference(typ, _) => {
                return self.complete_type_fields_and_methods(
                    typ,
                    prefix,
                    function_completion_kind,
                    self_prefix,
                );
            }
            Type::Alias(type_alias, _) => {
                let type_alias = type_alias.borrow();
                return self.complete_type_fields_and_methods(
                    &type_alias.typ,
                    prefix,
                    function_completion_kind,
                    self_prefix,
                );
            }
            Type::CheckedCast { to, .. } => {
                return self.complete_type_fields_and_methods(
                    to,
                    prefix,
                    function_completion_kind,
                    self_prefix,
                );
            }
            Type::Tuple(types) => {
                self.complete_tuple_fields(types, self_prefix);
            }
            Type::TypeVariable(var) | Type::NamedGeneric(var, _) => {
                if let TypeBinding::Bound(typ) = &*var.borrow() {
                    return self.complete_type_fields_and_methods(
                        typ,
                        prefix,
                        function_completion_kind,
                        self_prefix,
                    );
                }
            }
            Type::FieldElement
            | Type::Array(_, _)
            | Type::Slice(_)
            | Type::Integer(_, _)
            | Type::Bool
            | Type::String(_)
            | Type::FmtString(_, _)
            | Type::Unit
            | Type::TraitAsType(_, _, _)
            | Type::Function(..)
            | Type::Forall(_, _)
            | Type::Constant(..)
            | Type::Quoted(_)
            | Type::InfixExpr(..)
            | Type::Error => (),
        }

        self.complete_type_methods(
            typ,
            prefix,
            FunctionKind::SelfType(typ),
            function_completion_kind,
            self_prefix,
        );
    }

    fn complete_type_methods(
        &mut self,
        typ: &Type,
        prefix: &str,
        function_kind: FunctionKind,
        function_completion_kind: FunctionCompletionKind,
        self_prefix: bool,
    ) {
        self.complete_trait_constraints_methods(
            typ,
            prefix,
            function_kind,
            function_completion_kind,
        );

        let Some(methods_by_name) = self.interner.get_type_methods(typ) else {
            return;
        };

        let type_id = get_type_type_id(typ);
        let is_primitive = typ.is_primitive();
        let has_self_param = matches!(function_kind, FunctionKind::SelfType(..));

        for (name, methods) in methods_by_name {
            if !name_matches(name, prefix) {
                continue;
            }

            for (func_id, trait_id) in
                methods.find_matching_methods(typ, has_self_param, self.interner)
            {
                if let Some(type_id) = type_id {
                    let modifiers = self.interner.function_modifiers(&func_id);
                    let visibility = modifiers.visibility;
                    if !struct_member_is_visible(type_id, visibility, self.module_id, self.def_maps)
                    {
                        continue;
                    }
                }

                let mut trait_reexport = None;

                if let Some(trait_id) = trait_id {
                    let modifiers = self.interner.function_modifiers(&func_id);
                    let visibility = modifiers.visibility;
                    let module_def_id = ModuleDefId::TraitId(trait_id);
                    let is_visible = self.module_def_id_is_visible(
                        module_def_id,
                        visibility,
                        None, // defining module
                    );
                    if !is_visible {
                        // Try to find a visible reexport of the trait
                        // that is visible from the current module
                        let Some(reexport) =
                            self.interner.get_trait_reexports(trait_id).iter().find(|reexport| {
                                self.module_def_id_is_visible(
                                    module_def_id,
                                    reexport.visibility,
                                    Some(reexport.module_id),
                                )
                            })
                        else {
                            continue;
                        };

                        trait_reexport = Some(TraitReexport {
                            module_id: reexport.module_id,
                            name: reexport.name.clone(),
                        });
                    }
                }

                if is_primitive
                    && !method_call_is_visible(
                        typ,
                        func_id,
                        self.module_id,
                        self.interner,
                        self.def_maps,
                    )
                {
                    continue;
                }

                let completion_items = self.function_completion_items(
                    name,
                    func_id,
                    function_completion_kind,
                    function_kind,
                    None, // attribute first type
                    trait_id.map(|id| (id, trait_reexport.as_ref())),
                    self_prefix,
                );
                if !completion_items.is_empty() {
                    self.completion_items.extend(completion_items);
                    self.suggested_module_def_ids.insert(ModuleDefId::FunctionId(func_id));
                }
            }
        }
    }

    fn complete_trait_constraints_methods(
        &mut self,
        typ: &Type,
        prefix: &str,
        function_kind: FunctionKind,
        function_completion_kind: FunctionCompletionKind,
    ) {
        let Some(func_id) = self.func_id else {
            return;
        };

        let func_meta = self.interner.function_meta(&func_id);
        for constraint in &func_meta.trait_constraints {
            if *typ == constraint.typ {
                let trait_ = self.interner.get_trait(constraint.trait_bound.trait_id);
                self.complete_trait_methods(
                    trait_,
                    prefix,
                    function_kind,
                    function_completion_kind,
                );
            }
        }
    }

    fn complete_trait_methods(
        &mut self,
        trait_: &Trait,
        prefix: &str,
        function_kind: FunctionKind,
        function_completion_kind: FunctionCompletionKind,
    ) {
        let self_prefix = false;

        for (name, func_id) in &trait_.method_ids {
            if name_matches(name, prefix) {
                let completion_items = self.function_completion_items(
                    name,
                    *func_id,
                    function_completion_kind,
                    function_kind,
                    None, // attribute first type
                    None, // trait_id (we are suggesting methods for `Trait::>|<` so no need to auto-import it)
                    self_prefix,
                );
                if !completion_items.is_empty() {
                    self.completion_items.extend(completion_items);
                    self.suggested_module_def_ids.insert(ModuleDefId::FunctionId(*func_id));
                }
            }
        }
    }

    fn complete_enum_variants_without_parameters(&mut self, data_type: &DataType, prefix: &str) {
        let Some(variants) = data_type.get_variants_as_written() else {
            return;
        };

        for (index, variant) in variants.iter().enumerate() {
            // Variants with parameters are represented as functions and are suggested in `complete_type_methods`
            if variant.is_function || !name_matches(variant.name.as_str(), prefix) {
                continue;
            }

            let item =
                self.enum_variant_completion_item(variant.name.to_string(), data_type.id, index);
            self.completion_items.push(item);
        }
    }

    fn complete_struct_fields(
        &mut self,
        struct_type: &DataType,
        generics: &[Type],
        prefix: &str,
        self_prefix: bool,
    ) {
        let Some(fields) = struct_type.get_fields_with_visibility(generics) else {
            return;
        };

        for (field_index, (name, visibility, typ)) in fields.iter().enumerate() {
            if !struct_member_is_visible(struct_type.id, *visibility, self.module_id, self.def_maps)
            {
                continue;
            }

            if !name_matches(name, prefix) {
                continue;
            }

            self.completion_items.push(self.struct_field_completion_item(
                name,
                typ,
                struct_type.id,
                field_index,
                self_prefix,
            ));
        }
    }

    fn complete_tuple_fields(&mut self, types: &[Type], self_prefix: bool) {
        for (index, typ) in types.iter().enumerate() {
            let name = index.to_string();
            self.completion_items.push(field_completion_item(&name, typ.to_string(), self_prefix));
        }
    }

    #[allow(clippy::too_many_arguments)]
    fn complete_in_module(
        &mut self,
        module_id: ModuleId,
        prefix: &str,
        path_kind: PathKind,
        at_root: bool,
        function_completion_kind: FunctionCompletionKind,
        requested_items: RequestedItems,
    ) {
        let def_map = &self.def_maps[&module_id.krate];
        let Some(mut module_data) = def_map.get(module_id.local_id) else {
            return;
        };

        if at_root {
            match path_kind {
                PathKind::Crate => {
                    let Some(root_module_data) = def_map.get(def_map.root()) else {
                        return;
                    };
                    module_data = root_module_data;
                }
                PathKind::Super => {
                    let Some(parent) = module_data.parent else {
                        return;
                    };
                    let Some(parent_module_data) = def_map.get(parent) else {
                        return;
                    };
                    module_data = parent_module_data;
                }
                PathKind::Dep => (),
                PathKind::Plain => (),
            }
        }

        let function_kind = FunctionKind::Any;

        for ident in module_data.scope().names() {
            let name = ident.as_str();

            if name_matches(name, prefix) {
                let per_ns = module_data.find_name(ident);
                if let Some((module_def_id, visibility, _)) = per_ns.types {
                    if item_in_module_is_visible(
                        self.def_maps,
                        self.module_id,
                        module_id,
                        visibility,
                    ) {
                        let completion_items = self.module_def_id_completion_items(
                            module_def_id,
                            name.to_string(),
                            function_completion_kind,
                            function_kind,
                            requested_items,
                        );
                        if !completion_items.is_empty() {
                            self.completion_items.extend(completion_items);
                            self.suggested_module_def_ids.insert(module_def_id);
                        }
                    }
                }

                if let Some((module_def_id, visibility, _)) = per_ns.values {
                    if item_in_module_is_visible(
                        self.def_maps,
                        self.module_id,
                        module_id,
                        visibility,
                    ) {
                        let completion_items = self.module_def_id_completion_items(
                            module_def_id,
                            name.to_string(),
                            function_completion_kind,
                            function_kind,
                            requested_items,
                        );
                        if !completion_items.is_empty() {
                            self.completion_items.extend(completion_items);
                            self.suggested_module_def_ids.insert(module_def_id);
                        }
                    }
                }
            }
        }

        if at_root && path_kind == PathKind::Plain {
            for dependency in self.dependencies {
                let dependency_name = dependency.as_name();
                if name_matches(&dependency_name, prefix) {
                    let root_id = self.def_maps[&dependency.crate_id].root();
                    let module_id = ModuleId { krate: dependency.crate_id, local_id: root_id };
                    self.completion_items
                        .push(self.crate_completion_item(dependency_name, module_id));
                }
            }

            if name_matches("crate::", prefix) {
                self.completion_items.push(simple_completion_item(
                    "crate::",
                    CompletionItemKind::KEYWORD,
                    None,
                ));
            }

            if module_data.parent.is_some() && name_matches("super::", prefix) {
                self.completion_items.push(simple_completion_item(
                    "super::",
                    CompletionItemKind::KEYWORD,
                    None,
                ));
            }
        }
    }

    fn resolve_module(&self, segments: Vec<Ident>) -> Option<ModuleId> {
        if let Some(ModuleDefId::ModuleId(module_id)) = self.resolve_path(segments) {
            Some(module_id)
        } else {
            None
        }
    }

    fn resolve_path(&self, segments: Vec<Ident>) -> Option<ModuleDefId> {
        let last_segment = segments.last().unwrap().clone();

        // If we can't resolve a path trough lookup, let's see if the last segment is bound to a type
        let location = Location::new(last_segment.span(), self.file);
        if let Some(reference_id) = self.interner.find_referenced(location) {
            if let Some(id) = module_def_id_from_reference_id(reference_id) {
                return Some(id);
            }
        }

        None
    }

    fn suggest_no_arguments_attributes(&mut self, prefix: &str, attributes: &[&str]) {
        for name in attributes {
            if name_matches(name, prefix) {
                self.completion_items.push(simple_completion_item(
                    *name,
                    CompletionItemKind::METHOD,
                    None,
                ));
            }
        }
    }

    fn suggest_one_argument_attributes(&mut self, prefix: &str, attributes: &[&str]) {
        for name in attributes {
            if name_matches(name, prefix) {
                self.completion_items.push(snippet_completion_item(
                    format!("{}(…)", name),
                    CompletionItemKind::METHOD,
                    format!("{}(${{1:name}})", name),
                    None,
                ));
            }
        }
    }

    fn suggest_trait_impl_function(
        &mut self,
        noir_trait_impl: &NoirTraitImpl,
        noir_function: &NoirFunction,
    ) {
        // First find the trait
        let location = noir_trait_impl.r#trait.location;
        let Some(ReferenceId::Trait(trait_id)) = self.interner.find_referenced(location) else {
            return;
        };

        let trait_ = self.interner.get_trait(trait_id);

        // Get all methods
        let mut method_ids = trait_.method_ids.clone();

        // Remove the ones that already are implemented
        for item in &noir_trait_impl.items {
            if let TraitImplItemKind::Function(noir_function) = &item.item.kind {
                method_ids.remove(noir_function.name());
            }
        }

        let indent = 0;

        // Suggest the ones that match the name
        let prefix = noir_function.name();
        for (name, func_id) in method_ids {
            if !name_matches(&name, prefix) {
                continue;
            }

            let func_meta = self.interner.function_meta(&func_id);
            let modifiers = self.interner.function_modifiers(&func_id);

            let mut generator = TraitImplMethodStubGenerator::new(
                &name,
                func_meta,
                modifiers,
                trait_,
                noir_trait_impl,
                self.interner,
                self.def_maps,
                self.module_id,
                indent,
            );
            generator.set_body("${1}".to_string());

            let stub = generator.generate();

            // We don't need the initial indent nor the final newlines
            let stub = stub.trim();
            // We also don't need the leading "fn " as that's already in the code;
            let stub = stub.strip_prefix("fn ").unwrap();

            let label = if func_meta.parameters.is_empty() {
                format!("fn {}()", &name)
            } else {
                format!("fn {}(..)", &name)
            };

            let completion_item = trait_impl_method_completion_item(label, stub);
            let completion_item = self
                .completion_item_with_doc_comments(ReferenceId::Function(func_id), completion_item);

            self.completion_items.push(completion_item);
        }
    }

    fn try_set_self_type(&mut self, pattern: &Pattern) {
        match pattern {
            Pattern::Identifier(ident) => {
                if ident.as_str() == "self" {
                    let location = Location::new(ident.span(), self.file);
                    if let Some(ReferenceId::Local(definition_id)) =
                        self.interner.find_referenced(location)
                    {
                        self.self_type =
                            Some(self.interner.definition_type(definition_id).follow_bindings());
                    }
                }
            }
            Pattern::Mutable(pattern, ..) => self.try_set_self_type(pattern),
            Pattern::Tuple(..) | Pattern::Struct(..) | Pattern::Interned(..) => (),
        }
    }

    fn get_lvalue_type(&self, lvalue: &LValue) -> Option<Type> {
        match lvalue {
            LValue::Ident(ident) => {
                let location = Location::new(ident.span(), self.file);
                if let Some(ReferenceId::Local(definition_id)) =
                    self.interner.find_referenced(location)
                {
                    let typ = self.interner.definition_type(definition_id);
                    Some(typ)
                } else {
                    None
                }
            }
            LValue::MemberAccess { object, field_name, .. } => {
                let typ = self.get_lvalue_type(object)?;
                get_field_type(&typ, field_name.as_str())
            }
            LValue::Index { array, .. } => {
                let typ = self.get_lvalue_type(array)?;
                get_array_element_type(typ)
            }
            LValue::Dereference(lvalue, ..) => self.get_lvalue_type(lvalue),
            LValue::Interned(..) => None,
        }
    }

    /// Try to suggest the name of a module to declare based on which
    /// files exist in the filesystem, excluding modules that are already declared.
    fn complete_module_declaration(&mut self, module: &ModuleDeclaration) -> Option<()> {
        let filename = self.files.get_absolute_name(self.file).ok()?.into_path_buf();

        let is_main_lib_or_mod = filename.ends_with("main.nr")
            || filename.ends_with("lib.nr")
            || filename.ends_with("mod.nr");

        let paths = if is_main_lib_or_mod {
            // For a "main" file we list sibling files
            std::fs::read_dir(filename.parent()?)
        } else {
            // For a non-main files we list directory children
            std::fs::read_dir(filename.with_extension(""))
        };
        let paths = paths.ok()?;

        // See which modules are already defined via `mod ...;`
        let module_data = &self.def_maps[&self.module_id.krate][self.module_id.local_id];
        let existing_children: HashSet<String> =
            module_data.children.keys().map(|ident| ident.to_string()).collect();

        for path in paths {
            let Ok(path) = path else {
                continue;
            };
            let file_name = path.file_name().to_string_lossy().to_string();
            let Some(name) = file_name.strip_suffix(".nr") else {
                continue;
            };
            if name == "main" || name == "mod" || name == "lib" {
                continue;
            }
            if existing_children.contains(name) {
                continue;
            }

            let label = if module.has_semicolon { name.to_string() } else { format!("{};", name) };
            self.completion_items.push(simple_completion_item(
                label,
                CompletionItemKind::MODULE,
                None,
            ));
        }

        Some(())
    }

    fn module_def_id_is_visible(
        &self,
        module_def_id: ModuleDefId,
        visibility: ItemVisibility,
        defining_module: Option<ModuleId>,
    ) -> bool {
        module_def_id_is_visible(
            module_def_id,
            self.module_id,
            visibility,
            defining_module,
            self.interner,
            self.def_maps,
            self.dependencies,
        )
    }

    fn includes_span(&self, span: Span) -> bool {
        span.start() as usize <= self.byte_index && self.byte_index <= span.end() as usize
    }
}

impl Visitor for NodeFinder<'_> {
    fn visit_item(&mut self, item: &Item) -> bool {
        if let ItemKind::Import(use_tree, _) = &item.kind {
            if let Some(lsp_location) = to_lsp_location(self.files, self.file, item.location.span) {
                self.auto_import_line = (lsp_location.range.end.line + 1) as usize;
            }
            self.use_segment_positions.add(use_tree);
        }

        self.includes_span(item.location.span)
    }

    fn visit_import(
        &mut self,
        use_tree: &UseTree,
        _span: Span,
        _visibility: ItemVisibility,
    ) -> bool {
        let mut prefixes = Vec::new();
        self.find_in_use_tree(use_tree, &mut prefixes);
        false
    }

    fn visit_parsed_submodule(&mut self, parsed_sub_module: &ParsedSubModule, _span: Span) -> bool {
        // Switch `self.module_id` to the submodule
        let previous_module_id = self.module_id;

        let def_map = &self.def_maps[&self.module_id.krate];
        let Some(module_data) = def_map.get(self.module_id.local_id) else {
            return false;
        };
        if let Some(child_module) = module_data.children.get(&parsed_sub_module.name) {
            self.module_id = ModuleId { krate: self.module_id.krate, local_id: *child_module };
        }

        let old_auto_import_line = self.auto_import_line;
        self.nesting += 1;

        if let Some(lsp_location) =
            to_lsp_location(self.files, self.file, parsed_sub_module.name.span())
        {
            self.auto_import_line = (lsp_location.range.start.line + 1) as usize;
        }

        parsed_sub_module.accept_children(self);

        // Restore the old module before continuing
        self.module_id = previous_module_id;
        self.nesting -= 1;
        self.auto_import_line = old_auto_import_line;

        false
    }

    fn visit_noir_function(&mut self, noir_function: &NoirFunction, span: Span) -> bool {
        for attribute in noir_function.secondary_attributes() {
            attribute.accept(AttributeTarget::Function, self);
        }

        for generic in &noir_function.def.generics {
            generic.accept(self);
        }

        let old_type_parameters = self.type_parameters.clone();
        self.collect_type_parameters_in_generics(&noir_function.def.generics);

        for param in &noir_function.def.parameters {
            self.try_set_self_type(&param.pattern);
            param.typ.accept(self);
        }

        noir_function.def.return_type.accept(self);

        for constraint in &noir_function.def.where_clause {
            constraint.accept(self);
        }

        self.local_variables.clear();
        for param in &noir_function.def.parameters {
            self.collect_local_variables(&param.pattern);
        }

        let old_in_comptime = self.in_comptime;
        self.in_comptime = noir_function.def.is_comptime;

        if let Some(ReferenceId::Function(func_id)) = self
            .interner
            .reference_at_location(Location::new(noir_function.name_ident().span(), self.file))
        {
            self.func_id = Some(func_id);
        }

        noir_function.def.body.accept(Some(span), self);

        self.func_id = None;

        self.in_comptime = old_in_comptime;
        self.type_parameters = old_type_parameters;
        self.self_type = None;

        false
    }

    fn visit_noir_trait_impl(&mut self, noir_trait_impl: &NoirTraitImpl, _: Span) -> bool {
        for generic in &noir_trait_impl.impl_generics {
            generic.accept(self);
        }

        let UnresolvedTypeData::Named(trait_name, _, _) = &noir_trait_impl.r#trait.typ else {
            return false;
        };

        self.find_in_path(trait_name, RequestedItems::OnlyTypes);
        noir_trait_impl.object_type.accept(self);

        self.type_parameters.clear();
        self.collect_type_parameters_in_generics(&noir_trait_impl.impl_generics);

        for item in &noir_trait_impl.items {
            if let TraitImplItemKind::Function(noir_function) = &item.item.kind {
                // Check if it's `fn foo>|<` and neither `(` nor `<` follow
                if noir_function.name_ident().span().end() as usize == self.byte_index
                    && noir_function.parameters().is_empty()
                {
                    let bytes = self.source.as_bytes();
                    let mut cursor = self.byte_index;
                    while cursor < bytes.len() && bytes[cursor].is_ascii_whitespace() {
                        cursor += 1;
                    }
                    let char = bytes[cursor] as char;
                    if char != '(' && char != '<' {
                        self.suggest_trait_impl_function(noir_trait_impl, noir_function);
                        return false;
                    }
                }
            }

            item.item.accept(self);
        }

        self.type_parameters.clear();

        false
    }

    fn visit_type_impl(&mut self, type_impl: &TypeImpl, _: Span) -> bool {
        for generic in &type_impl.generics {
            generic.accept(self);
        }

        type_impl.object_type.accept(self);

        self.type_parameters.clear();
        self.collect_type_parameters_in_generics(&type_impl.generics);

        for (method, location) in &type_impl.methods {
            method.item.accept(location.span, self);

            // Optimization: stop looking in functions past the completion cursor
            if location.span.end() as usize > self.byte_index {
                break;
            }
        }

        self.type_parameters.clear();

        false
    }

    fn visit_noir_struct(&mut self, noir_struct: &NoirStruct, _: Span) -> bool {
        for attribute in &noir_struct.attributes {
            attribute.accept(AttributeTarget::Struct, self);
        }

        self.type_parameters.clear();
        self.collect_type_parameters_in_generics(&noir_struct.generics);

        for field in &noir_struct.fields {
            field.item.typ.accept(self);
        }

        self.type_parameters.clear();

        false
    }

    fn visit_trait_item_function(
        &mut self,
        name: &Ident,
        generics: &UnresolvedGenerics,
        parameters: &[(Ident, UnresolvedType)],
        return_type: &noirc_frontend::ast::FunctionReturnType,
        where_clause: &[noirc_frontend::ast::UnresolvedTraitConstraint],
        body: &Option<BlockExpression>,
    ) -> bool {
        let old_type_parameters = self.type_parameters.clone();
        self.collect_type_parameters_in_generics(generics);

        for (_name, unresolved_type) in parameters {
            unresolved_type.accept(self);
        }

        return_type.accept(self);

        for unresolved_trait_constraint in where_clause {
            unresolved_trait_constraint.accept(self);
        }

        if let Some(body) = body {
            self.local_variables.clear();
            for (name, _) in parameters {
                self.local_variables.insert(name.to_string(), name.span());
            }

            if let Some(ReferenceId::Function(func_id)) =
                self.interner.reference_at_location(Location::new(name.span(), self.file))
            {
                self.func_id = Some(func_id);
            }

            body.accept(None, self);

            self.func_id = None;
        };

        self.type_parameters = old_type_parameters;

        false
    }

    fn visit_call_expression(&mut self, call_expression: &CallExpression, _: Span) -> bool {
        //
        // foo::b>|<(...)
        //
        // In this case we want to suggest items in foo but if they are functions
        // we don't want to insert arguments, because they are already there (even if
        // they could be wrong) just because inserting them would lead to broken code.
        if let ExpressionKind::Variable(path) = &call_expression.func.kind {
            if self.includes_span(path.location.span) {
                self.find_in_path_impl(path, RequestedItems::AnyItems, true);
                return false;
            }
        }

        // Check if it's this case:
        //
        // foo.>|<(...)
        //
        // "foo." is actually broken, but it's parsed as "foo", so this is seen
        // as "foo(...)" but if we are at a dot right after "foo" it means it's
        // the above case and we want to suggest methods of foo's type.
        let after_dot = self.byte == Some(b'.');
        if after_dot && call_expression.func.location.span.end() as usize == self.byte_index - 1 {
            let location = call_expression.func.location;
            if let Some(typ) = self.interner.type_at_location(location) {
                let prefix = "";
                let self_prefix = false;
                self.complete_type_fields_and_methods(
                    typ,
                    prefix,
                    FunctionCompletionKind::Name,
                    self_prefix,
                );
                return false;
            }
        }

        true
    }

    fn visit_method_call_expression(
        &mut self,
        method_call_expression: &MethodCallExpression,
        _: Span,
    ) -> bool {
        // Check if it's this case:
        //
        // foo.b>|<(...)
        //
        // In this case we want to suggest items in foo but if they are functions
        // we don't want to insert arguments, because they are already there (even if
        // they could be wrong) just because inserting them would lead to broken code.
        if self.includes_span(method_call_expression.method_name.span()) {
            let location = method_call_expression.object.location;
            if let Some(typ) = self.interner.type_at_location(location) {
                let prefix = method_call_expression.method_name.to_string();
                let offset =
                    self.byte_index - method_call_expression.method_name.span().start() as usize;
                let prefix = prefix[0..offset].to_string();
                let self_prefix = false;
                self.complete_type_fields_and_methods(
                    typ,
                    &prefix,
                    FunctionCompletionKind::Name,
                    self_prefix,
                );
                return false;
            }
        }

        true
    }

    fn visit_block_expression(
        &mut self,
        block_expression: &BlockExpression,
        _: Option<Span>,
    ) -> bool {
        let old_local_variables = self.local_variables.clone();
        for statement in &block_expression.statements {
            statement.accept(self);

            // Optimization: stop looking in statements past the completion cursor
            if statement.location.span.end() as usize > self.byte_index {
                break;
            }
        }
        self.local_variables = old_local_variables;

        false
    }

    fn visit_let_statement(&mut self, let_statement: &LetStatement) -> bool {
        let_statement.accept_children(self);
        self.collect_local_variables(&let_statement.pattern);
        false
    }

    fn visit_global(&mut self, let_statement: &LetStatement, _: Span) -> bool {
        let_statement.accept_children(self);
        false
    }

    fn visit_comptime_statement(&mut self, statement: &Statement) -> bool {
        // When entering a comptime block, regular local variables shouldn't be offered anymore
        let old_local_variables = self.local_variables.clone();
        self.local_variables.clear();

        let old_in_comptime = self.in_comptime;
        self.in_comptime = true;

        statement.accept(self);

        self.in_comptime = old_in_comptime;
        self.local_variables = old_local_variables;

        false
    }

    fn visit_for_loop_statement(&mut self, for_loop_statement: &ForLoopStatement) -> bool {
        let old_local_variables = self.local_variables.clone();
        let ident = &for_loop_statement.identifier;
        self.local_variables.insert(ident.to_string(), ident.span());

        for_loop_statement.accept_children(self);

        self.local_variables = old_local_variables;

        false
    }

    fn visit_lvalue_ident(&mut self, ident: &Ident) {
        // If we have `foo.>|<` we suggest `foo`'s type fields and methods
        if self.byte == Some(b'.') && ident.span().end() as usize == self.byte_index - 1 {
            let location = Location::new(ident.span(), self.file);
            if let Some(ReferenceId::Local(definition_id)) = self.interner.find_referenced(location)
            {
                let typ = self.interner.definition_type(definition_id);
                let prefix = "";
                let self_prefix = false;
                self.complete_type_fields_and_methods(
                    &typ,
                    prefix,
                    FunctionCompletionKind::NameAndParameters,
                    self_prefix,
                );
            }
        }
    }

    fn visit_lvalue_member_access(
        &mut self,
        object: &LValue,
        field_name: &Ident,
        span: Span,
    ) -> bool {
        // If we have `foo.bar.>|<` we solve the type of `foo`, get the field `bar`,
        // then suggest methods of the resulting type.
        if self.byte == Some(b'.') && span.end() as usize == self.byte_index - 1 {
            if let Some(typ) = self.get_lvalue_type(object) {
                if let Some(typ) = get_field_type(&typ, field_name.as_str()) {
                    let prefix = "";
                    let self_prefix = false;
                    self.complete_type_fields_and_methods(
                        &typ,
                        prefix,
                        FunctionCompletionKind::NameAndParameters,
                        self_prefix,
                    );
                }
            }

            return false;
        }
        true
    }

    fn visit_lvalue_index(&mut self, array: &LValue, _index: &Expression, span: Span) -> bool {
        // If we have `foo[index].>|<` we solve the type of `foo`, then get the array/slice element type,
        // then suggest methods of that type.
        if self.byte == Some(b'.') && span.end() as usize == self.byte_index - 1 {
            if let Some(typ) = self.get_lvalue_type(array) {
                if let Some(typ) = get_array_element_type(typ) {
                    let prefix = "";
                    let self_prefix = false;
                    self.complete_type_fields_and_methods(
                        &typ,
                        prefix,
                        FunctionCompletionKind::NameAndParameters,
                        self_prefix,
                    );
                }
            }
            return false;
        }
        true
    }

    fn visit_lvalue_dereference(&mut self, lvalue: &LValue, span: Span) -> bool {
        if self.byte == Some(b'.') && span.end() as usize == self.byte_index - 1 {
            if let Some(typ) = self.get_lvalue_type(lvalue) {
                let prefix = "";
                let self_prefix = false;
                self.complete_type_fields_and_methods(
                    &typ,
                    prefix,
                    FunctionCompletionKind::NameAndParameters,
                    self_prefix,
                );
            }
            return false;
        }

        true
    }

    fn visit_variable(&mut self, path: &Path, _: Span) -> bool {
        self.find_in_path(path, RequestedItems::AnyItems);
        false
    }

    fn visit_expression(&mut self, expression: &Expression) -> bool {
        expression.accept_children(self);

        // "foo." (no identifier afterwards) is parsed as the expression on the left hand-side of the dot.
        // Here we check if there's a dot at the completion position, and if the expression
        // ends right before the dot. If so, it means we want to complete the expression's type fields and methods.
        // We only do this after visiting nested expressions, because in an expression like `foo & bar.` we want
        // to complete for `bar`, not for `foo & bar`.
        if self.completion_items.is_empty()
            && self.byte == Some(b'.')
            && expression.location.span.end() as usize == self.byte_index - 1
        {
            let location = expression.location;
            if let Some(typ) = self.interner.type_at_location(location) {
                let prefix = "";
                let self_prefix = false;
                self.complete_type_fields_and_methods(
                    typ,
                    prefix,
                    FunctionCompletionKind::NameAndParameters,
                    self_prefix,
                );
            }
        }

        false
    }

    fn visit_comptime_expression(
        &mut self,
        block_expression: &BlockExpression,
        span: Span,
    ) -> bool {
        // When entering a comptime block, regular local variables shouldn't be offered anymore
        let old_local_variables = self.local_variables.clone();
        self.local_variables.clear();

        let old_in_comptime = self.in_comptime;
        self.in_comptime = true;

        block_expression.accept(Some(span), self);

        self.in_comptime = old_in_comptime;
        self.local_variables = old_local_variables;

        false
    }

    fn visit_constructor_expression(
        &mut self,
        constructor_expression: &ConstructorExpression,
        _: Span,
    ) -> bool {
        let UnresolvedTypeData::Named(path, _, _) = &constructor_expression.typ.typ else {
            return true;
        };

        self.find_in_path(path, RequestedItems::OnlyTypes);

        // Check if we need to autocomplete the field name
        if constructor_expression
            .fields
            .iter()
            .any(|(field_name, _)| field_name.span().end() as usize == self.byte_index)
        {
            self.complete_constructor_field_name(constructor_expression);
            return false;
        }

        for (_field_name, expression) in &constructor_expression.fields {
            expression.accept(self);
        }

        false
    }

    fn visit_member_access_expression(
        &mut self,
        member_access_expression: &MemberAccessExpression,
        _: Span,
    ) -> bool {
        let ident = &member_access_expression.rhs;

        if self.byte_index == ident.span().end() as usize {
            // Assuming member_access_expression is of the form `foo.bar`, we are right after `bar`
            let location = member_access_expression.lhs.location;
            if let Some(typ) = self.interner.type_at_location(location) {
                let prefix = ident.to_string().to_case(Case::Snake);
                let self_prefix = false;
                self.complete_type_fields_and_methods(
                    typ,
                    &prefix,
                    FunctionCompletionKind::NameAndParameters,
                    self_prefix,
                );
                return false;
            }
        }

        true
    }

    fn visit_if_expression(&mut self, if_expression: &IfExpression, _: Span) -> bool {
        if_expression.condition.accept(self);

        let old_local_variables = self.local_variables.clone();
        if_expression.consequence.accept(self);
        self.local_variables = old_local_variables;

        if let Some(alternative) = &if_expression.alternative {
            let old_local_variables = self.local_variables.clone();
            alternative.accept(self);
            self.local_variables = old_local_variables;
        }

        false
    }

    fn visit_lambda(&mut self, lambda: &Lambda, _: Span) -> bool {
        for (_, unresolved_type) in &lambda.parameters {
            unresolved_type.accept(self);
        }

        let old_local_variables = self.local_variables.clone();
        for (pattern, _) in &lambda.parameters {
            self.collect_local_variables(pattern);
        }

        lambda.body.accept(self);

        self.local_variables = old_local_variables;

        false
    }

    fn visit_as_trait_path(&mut self, as_trait_path: &AsTraitPath, _: Span) -> bool {
        self.find_in_path(&as_trait_path.trait_path, RequestedItems::OnlyTypes);

        false
    }

    fn visit_unresolved_type(&mut self, unresolved_type: &UnresolvedType) -> bool {
        self.includes_span(unresolved_type.location.span)
    }

    fn visit_named_type(
        &mut self,
        path: &Path,
        unresolved_types: &GenericTypeArgs,
        _: Span,
    ) -> bool {
        self.find_in_path(path, RequestedItems::OnlyTypes);
        unresolved_types.accept(self);
        false
    }

    fn visit_type_path(&mut self, type_path: &TypePath, _: Span) -> bool {
        if type_path.item.span().end() as usize != self.byte_index {
            return true;
        }

        let location = type_path.typ.location;
        let Some(typ) = self.interner.try_type_ref_at_location(location) else {
            return true;
        };

        let prefix = type_path.item.as_str();
        self.complete_type_methods(
            &typ,
            prefix,
            FunctionKind::Any,
            FunctionCompletionKind::NameAndParameters,
            false, // self_prefix
        );

        false
    }

<<<<<<< HEAD
    fn visit_meta_attribute(
        &mut self,
        attribute: &MetaAttribute,
        target: AttributeTarget,
        _span: Span,
    ) -> bool {
        if self.byte_index == attribute.name.location.span.end() as usize {
            self.suggest_builtin_attributes(&attribute.name.to_string(), target);
=======
    fn visit_meta_attribute(&mut self, attribute: &MetaAttribute, target: AttributeTarget) -> bool {
        let MetaAttributeName::Path(path) = &attribute.name else {
            return true;
        };

        if self.byte_index == path.location.span.end() as usize {
            self.suggest_builtin_attributes(&path.to_string(), target);
>>>>>>> 5c1e1848
        }

        self.find_in_path(path, RequestedItems::OnlyAttributeFunctions(target));

        true
    }

    fn visit_quote(&mut self, tokens: &Tokens) {
        let mut last_was_dollar = false;

        for token in &tokens.0 {
            let span = token.span();
            if span.end() as usize > self.byte_index {
                break;
            }

            let token = token.token();

            if let Token::DollarSign = token {
                if span.end() as usize == self.byte_index {
                    self.local_variables_completion("");
                    break;
                }

                last_was_dollar = true;
                continue;
            }

            if span.end() as usize == self.byte_index {
                let prefix = token.to_string();
                if last_was_dollar {
                    self.local_variables_completion(&prefix);
                }
                break;
            }

            last_was_dollar = false;
        }
    }

    fn visit_trait_bound(&mut self, trait_bound: &TraitBound) -> bool {
        self.find_in_path(&trait_bound.trait_path, RequestedItems::OnlyTraits);
        trait_bound.trait_generics.accept(self);
        false
    }

    fn visit_module_declaration(&mut self, module: &ModuleDeclaration, _: Span) {
        if !self.includes_span(module.ident.span()) {
            return;
        }

        self.complete_module_declaration(module);
    }
}

fn get_field_type(typ: &Type, name: &str) -> Option<Type> {
    match typ {
        Type::DataType(struct_type, generics) => {
            Some(struct_type.borrow().get_field(name, generics)?.0)
        }
        Type::Tuple(types) => {
            if let Ok(index) = name.parse::<i32>() {
                types.get(index as usize).cloned()
            } else {
                None
            }
        }
        Type::Alias(alias_type, generics) => Some(alias_type.borrow().get_type(generics)),
        Type::TypeVariable(var) | Type::NamedGeneric(var, _) => match &*var.borrow() {
            TypeBinding::Bound(typ) => get_field_type(typ, name),
            _ => None,
        },
        _ => None,
    }
}

fn get_array_element_type(typ: Type) -> Option<Type> {
    match typ {
        Type::Array(_, typ) | Type::Slice(typ) => Some(*typ),
        Type::Alias(alias_type, generics) => {
            let typ = alias_type.borrow().get_type(&generics);
            get_array_element_type(typ)
        }
        Type::TypeVariable(var) | Type::NamedGeneric(var, _) => match &*var.borrow() {
            TypeBinding::Bound(typ) => get_array_element_type(typ.clone()),
            _ => None,
        },
        _ => None,
    }
}

fn get_type_type_id(typ: &Type) -> Option<TypeId> {
    match typ.follow_bindings_shallow().deref() {
        Type::DataType(struct_type, _) => Some(struct_type.borrow().id),
        Type::Alias(type_alias, generics) => {
            let type_alias = type_alias.borrow();
            let typ = type_alias.get_type(generics);
            get_type_type_id(&typ)
        }
        _ => None,
    }
}

/// Returns true if name matches a prefix written in code.
/// `prefix` must already be in snake case.
/// This method splits both name and prefix by underscore,
/// then checks that every part of name starts with a part of
/// prefix, in order.
///
/// For example:
///
/// // "merk" and "ro" match "merkle" and "root" and are in order
/// name_matches("compute_merkle_root", "merk_ro") == true
///
/// // "ro" matches "root", but "merkle" comes before it, so no match
/// name_matches("compute_merkle_root", "ro_mer") == false
///
/// // neither "compute" nor "merkle" nor "root" start with "oot"
/// name_matches("compute_merkle_root", "oot") == false
fn name_matches(name: &str, prefix: &str) -> bool {
    let name = name.to_case(Case::Snake);
    let name_parts: Vec<&str> = name.split('_').collect();

    let mut last_index: i32 = -1;
    for prefix_part in prefix.split('_') {
        // Look past parts we already matched
        let offset = if last_index >= 0 { last_index as usize + 1 } else { 0 };

        if let Some(mut name_part_index) =
            name_parts.iter().skip(offset).position(|name_part| name_part.starts_with(prefix_part))
        {
            // Need to adjust the index if we skipped some segments
            name_part_index += offset;

            if last_index >= name_part_index as i32 {
                return false;
            }
            last_index = name_part_index as i32;
        } else {
            return false;
        }
    }

    true
}

fn module_def_id_from_reference_id(reference_id: ReferenceId) -> Option<ModuleDefId> {
    match reference_id {
        ReferenceId::Module(module_id) => Some(ModuleDefId::ModuleId(module_id)),
        ReferenceId::Type(type_id) => Some(ModuleDefId::TypeId(type_id)),
        ReferenceId::Trait(trait_id) => Some(ModuleDefId::TraitId(trait_id)),
        ReferenceId::Function(func_id) => Some(ModuleDefId::FunctionId(func_id)),
        ReferenceId::Alias(type_alias_id) => Some(ModuleDefId::TypeAliasId(type_alias_id)),
        ReferenceId::StructMember(_, _)
        | ReferenceId::EnumVariant(_, _)
        | ReferenceId::Global(_)
        | ReferenceId::Local(_)
        | ReferenceId::Reference(_, _) => None,
    }
}

#[cfg(test)]
mod completion_name_matches_tests {
    use crate::requests::completion::name_matches;

    #[test]
    fn test_name_matches() {
        assert!(name_matches("foo", "foo"));
        assert!(name_matches("foo_bar", "bar"));
        assert!(name_matches("FooBar", "foo"));
        assert!(name_matches("FooBar", "bar"));
        assert!(name_matches("FooBar", "foo_bar"));
        assert!(name_matches("bar_baz", "bar_b"));

        assert!(!name_matches("foo_bar", "o_b"));
    }
}<|MERGE_RESOLUTION|>--- conflicted
+++ resolved
@@ -1829,24 +1829,18 @@
         false
     }
 
-<<<<<<< HEAD
     fn visit_meta_attribute(
         &mut self,
         attribute: &MetaAttribute,
         target: AttributeTarget,
         _span: Span,
     ) -> bool {
-        if self.byte_index == attribute.name.location.span.end() as usize {
-            self.suggest_builtin_attributes(&attribute.name.to_string(), target);
-=======
-    fn visit_meta_attribute(&mut self, attribute: &MetaAttribute, target: AttributeTarget) -> bool {
         let MetaAttributeName::Path(path) = &attribute.name else {
             return true;
         };
 
         if self.byte_index == path.location.span.end() as usize {
             self.suggest_builtin_attributes(&path.to_string(), target);
->>>>>>> 5c1e1848
         }
 
         self.find_in_path(path, RequestedItems::OnlyAttributeFunctions(target));
