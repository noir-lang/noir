--- conflicted
+++ resolved
@@ -4,14 +4,10 @@
 };
 
 use async_lsp::ResponseError;
-<<<<<<< HEAD
 use completion_items::{
     crate_completion_item, field_completion_item, simple_completion_item, snippet_completion_item,
     struct_field_completion_item,
 };
-=======
-use completion_items::{field_completion_item, simple_completion_item, snippet_completion_item};
->>>>>>> 45f4ae09
 use convert_case::{Case, Casing};
 use fm::{FileId, FileMap, PathString};
 use kinds::{FunctionCompletionKind, FunctionKind, RequestedItems};
@@ -196,10 +192,6 @@
         }
 
         let self_prefix = false;
-<<<<<<< HEAD
-        for (field, typ) in fields {
-            self.completion_items.push(struct_field_completion_item(field, typ, self_prefix));
-=======
         for (field_index, (field, typ)) in &fields {
             self.completion_items.push(self.struct_field_completion_item(
                 field,
@@ -208,7 +200,6 @@
                 *field_index,
                 self_prefix,
             ));
->>>>>>> 45f4ae09
         }
     }
 
@@ -666,9 +657,6 @@
     ) {
         for (field_index, (name, typ)) in struct_type.get_fields(generics).iter().enumerate() {
             if name_matches(name, prefix) {
-<<<<<<< HEAD
-                self.completion_items.push(struct_field_completion_item(name, typ, self_prefix));
-=======
                 self.completion_items.push(self.struct_field_completion_item(
                     name,
                     typ,
@@ -676,7 +664,6 @@
                     field_index,
                     self_prefix,
                 ));
->>>>>>> 45f4ae09
             }
         }
     }
