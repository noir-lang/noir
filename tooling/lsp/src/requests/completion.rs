--- conflicted
+++ resolved
@@ -15,19 +15,12 @@
 use noirc_errors::{Location, Span};
 use noirc_frontend::{
     ast::{
-<<<<<<< HEAD
         AsTraitPath, BlockExpression, CallExpression, ConstructorExpression, Expression,
         ExpressionKind, ForLoopStatement, Ident, IfExpression, LValue, Lambda, LetStatement,
         MemberAccessExpression, MethodCallExpression, NoirFunction, NoirStruct, NoirTraitImpl,
         Path, PathKind, PathSegment, Pattern, Statement, StatementKind, TraitItem, TypeImpl,
         UnresolvedGeneric, UnresolvedGenerics, UnresolvedType, UnresolvedTypeData, UseTree,
         UseTreeKind,
-=======
-        AsTraitPath, BlockExpression, ConstructorExpression, Expression, ForLoopStatement, Ident,
-        IfExpression, LValue, Lambda, LetStatement, MemberAccessExpression, NoirFunction,
-        NoirStruct, NoirTraitImpl, Path, PathKind, PathSegment, Pattern, Statement, TraitItem,
-        TypeImpl, UnresolvedGeneric, UnresolvedGenerics, UnresolvedType, UseTree, UseTreeKind,
->>>>>>> e050e93a
     },
     graph::{CrateId, Dependency},
     hir::{
@@ -35,7 +28,7 @@
         resolution::path_resolver::{PathResolver, StandardPathResolver},
     },
     hir_def::traits::Trait,
-    macros_api::{ExpressionKind, ModuleDefId, NodeInterner, StatementKind, UnresolvedTypeData},
+    macros_api::{ModuleDefId, NodeInterner},
     node_interner::ReferenceId,
     parser::{Item, ItemKind},
     ParsedModule, StructType, Type,
