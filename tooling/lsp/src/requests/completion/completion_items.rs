--- conflicted
+++ resolved
@@ -230,18 +230,6 @@
                     function_kind,
                     skip_first_argument,
                 );
-<<<<<<< HEAD
-                let (label, insert_text) = if insert_text.ends_with("()") {
-                    if skip_first_argument {
-                        (name.to_string(), insert_text.strip_suffix("()").unwrap().to_string())
-                    } else {
-                        (format!("{}()", name), insert_text)
-                    }
-                } else {
-                    (format!("{}(…)", name), insert_text)
-                };
-=======
->>>>>>> e84f7d2e
 
                 if insert_text.ends_with("()") {
                     let label =
