#[cfg(test)]
mod completion_tests {
    use crate::{
        notifications::on_did_open_text_document,
        requests::{
            completion::{
                completion_items::{
                    completion_item_with_sort_text,
                    completion_item_with_trigger_parameter_hints_command, crate_completion_item,
                    field_completion_item, module_completion_item, simple_completion_item,
                    snippet_completion_item,
                },
                sort_text::{auto_import_sort_text, self_mismatch_sort_text},
            },
            on_completion_request,
        },
        test_utils,
    };

    use lsp_types::{
        CompletionItem, CompletionItemKind, CompletionItemLabelDetails, CompletionParams,
        CompletionResponse, DidOpenTextDocumentParams, PartialResultParams, Position, Range,
        TextDocumentIdentifier, TextDocumentItem, TextDocumentPositionParams, TextEdit,
        WorkDoneProgressParams,
    };
    use tokio::test;

    async fn get_completions(src: &str) -> Vec<CompletionItem> {
        let (mut state, noir_text_document) = test_utils::init_lsp_server("document_symbol").await;

        let (line, column) = src
            .lines()
            .enumerate()
            .filter_map(|(line_index, line)| {
                line.find(">|<").map(|char_index| (line_index, char_index))
            })
            .next()
            .expect("Expected to find one >|< in the source code");

        let src = src.replace(">|<", "");

        on_did_open_text_document(
            &mut state,
            DidOpenTextDocumentParams {
                text_document: TextDocumentItem {
                    uri: noir_text_document.clone(),
                    language_id: "noir".to_string(),
                    version: 0,
                    text: src.to_string(),
                },
            },
        );

        let response = on_completion_request(
            &mut state,
            CompletionParams {
                text_document_position: TextDocumentPositionParams {
                    text_document: TextDocumentIdentifier { uri: noir_text_document },
                    position: Position { line: line as u32, character: column as u32 },
                },
                work_done_progress_params: WorkDoneProgressParams { work_done_token: None },
                partial_result_params: PartialResultParams { partial_result_token: None },
                context: None,
            },
        )
        .await
        .expect("Could not execute on_completion_request");

        if let Some(CompletionResponse::Array(items)) = response {
            items
        } else {
            vec![]
        }
    }

    fn assert_items_match(mut items: Vec<CompletionItem>, mut expected: Vec<CompletionItem>) {
        items.sort_by_key(|item| item.label.clone());

        expected.sort_by_key(|item| item.label.clone());

        if items != expected {
            println!(
                "Items: {:?}",
                items.iter().map(|item| item.label.clone()).collect::<Vec<_>>()
            );
            println!(
                "Expected: {:?}",
                expected.iter().map(|item| item.label.clone()).collect::<Vec<_>>()
            );
        }

        assert_eq!(items, expected);
    }

    async fn assert_completion(src: &str, expected: Vec<CompletionItem>) {
        let items = get_completions(src).await;
        assert_items_match(items, expected);
    }

    async fn assert_completion_excluding_auto_import(src: &str, expected: Vec<CompletionItem>) {
        let items = get_completions(src).await;
        let items = items.into_iter().filter(|item| item.additional_text_edits.is_none()).collect();
        assert_items_match(items, expected);
    }

    pub(super) fn function_completion_item(
        label: impl Into<String>,
        insert_text: impl Into<String>,
        description: impl Into<String>,
    ) -> CompletionItem {
        completion_item_with_trigger_parameter_hints_command(snippet_completion_item(
            label,
            CompletionItemKind::FUNCTION,
            insert_text,
            Some(description.into()),
        ))
    }

    #[test]
    async fn test_use_first_segment() {
        let src = r#"
            mod foo {}
            mod foobar {}
            use f>|<
        "#;

        assert_completion(
            src,
            vec![module_completion_item("foo"), module_completion_item("foobar")],
        )
        .await;
    }

    #[test]
    async fn test_use_second_segment() {
        let src = r#"
            mod foo {
                mod bar {}
                mod baz {}
            }
            use foo::>|<
        "#;

        assert_completion(src, vec![module_completion_item("bar"), module_completion_item("baz")])
            .await;
    }

    #[test]
    async fn test_use_second_segment_after_typing() {
        let src = r#"
            mod foo {
                mod bar {}
                mod brave {}
            }
            use foo::ba>|<
        "#;

        assert_completion(src, vec![module_completion_item("bar")]).await;
    }

    #[test]
    async fn test_use_struct() {
        let src = r#"
            mod foo {
                struct Foo {}
            }
            use foo::>|<
        "#;

        assert_completion(
            src,
            vec![simple_completion_item(
                "Foo",
                CompletionItemKind::STRUCT,
                Some("Foo".to_string()),
            )],
        )
        .await;
    }

    #[test]
    async fn test_use_function() {
        let src = r#"
            mod foo {
                pub fn bar(x: i32) -> u64 { 0 }
                fn bar_is_private(x: i32) -> u64 { 0 }
            }
            use foo::>|<
        "#;

        assert_completion(
            src,
            vec![simple_completion_item(
                "bar",
                CompletionItemKind::FUNCTION,
                Some("fn(i32) -> u64".to_string()),
            )],
        )
        .await;
    }

    #[test]
    async fn test_use_after_crate_and_letter() {
        // Prove that "std" shows up
        let src = r#"
            use s>|<
        "#;
        assert_completion(src, vec![crate_completion_item("std")]).await;

        // "std" doesn't show up anymore because of the "crate::" prefix
        let src = r#"
            mod something {}
            use crate::s>|<
        "#;
        assert_completion(src, vec![module_completion_item("something")]).await;
    }

    #[test]
    async fn test_use_suggests_hardcoded_crate() {
        let src = r#"
            use c>|<
        "#;

        assert_completion(
            src,
            vec![simple_completion_item("crate::", CompletionItemKind::KEYWORD, None)],
        )
        .await;
    }

    #[test]
    async fn test_use_in_tree_after_letter() {
        let src = r#"
            mod foo {
                mod bar {}
            }
            use foo::{b>|<}
        "#;

        assert_completion(src, vec![module_completion_item("bar")]).await;
    }

    #[test]
    async fn test_use_in_tree_after_colons() {
        let src = r#"
            mod foo {
                mod bar {
                    mod baz {}
                }
            }
            use foo::{bar::>|<}
        "#;

        assert_completion(src, vec![module_completion_item("baz")]).await;
    }

    #[test]
    async fn test_use_in_tree_after_colons_after_another_segment() {
        let src = r#"
            mod foo {
                mod bar {}
                mod qux {}
            }
            use foo::{bar, q>|<}
        "#;

        assert_completion(src, vec![module_completion_item("qux")]).await;
    }

    #[test]
    async fn test_use_in_nested_module() {
        let src = r#"
            mod foo {
                mod something {}

                use s>|<
            }
        "#;

        assert_completion(
            src,
            vec![
                module_completion_item("something"),
                crate_completion_item("std"),
                simple_completion_item("super::", CompletionItemKind::KEYWORD, None),
            ],
        )
        .await;
    }

    #[test]
    async fn test_use_after_super() {
        let src = r#"
            mod foo {}

            mod bar {
                mod something {}

                use super::f>|<
            }
        "#;

        assert_completion(src, vec![module_completion_item("foo")]).await;
    }

    #[test]
    async fn test_use_after_crate_and_letter_nested_in_module() {
        let src = r#"
            mod something {
                mod something_else {}
                use crate::s>|<
            }
            
        "#;
        assert_completion(src, vec![module_completion_item("something")]).await;
    }

    #[test]
    async fn test_use_after_crate_segment_and_letter_nested_in_module() {
        let src = r#"
            mod something {
                mod something_else {}
                use crate::something::s>|<
            }
            
        "#;
        assert_completion(src, vec![module_completion_item("something_else")]).await;
    }

    #[test]
    async fn test_complete_path_shows_module() {
        let src = r#"
          mod foobar {}

          fn main() {
            fo>|<
          }
        "#;
        assert_completion(src, vec![module_completion_item("foobar")]).await;
    }

    #[test]
    async fn test_complete_path_after_colons_shows_submodule() {
        let src = r#"
          mod foo {
            mod bar {}
          }

          fn main() {
            foo::>|<
          }
        "#;
        assert_completion(src, vec![module_completion_item("bar")]).await;
    }

    #[test]
    async fn test_complete_path_after_colons_and_letter_shows_submodule() {
        let src = r#"
          mod foo {
            mod qux {}
          }

          fn main() {
            foo::q>|<
          }
        "#;
        assert_completion(src, vec![module_completion_item("qux")]).await;
    }

    #[test]
    async fn test_complete_path_with_local_variable() {
        let src = r#"
          fn main() {
            let local = 1;
            l>|<
          }
        "#;
        assert_completion_excluding_auto_import(
            src,
            vec![simple_completion_item(
                "local",
                CompletionItemKind::VARIABLE,
                Some("Field".to_string()),
            )],
        )
        .await;
    }

    #[test]
    async fn test_complete_path_with_shadowed_local_variable() {
        let src = r#"
          fn main() {
            let local = 1;
            let local = true;
            l>|<
          }
        "#;
        assert_completion_excluding_auto_import(
            src,
            vec![simple_completion_item(
                "local",
                CompletionItemKind::VARIABLE,
                Some("bool".to_string()),
            )],
        )
        .await;
    }

    #[test]
    async fn test_complete_path_with_function_argument() {
        let src = r#"
          fn main(local: Field) {
            l>|<
          }
        "#;
        assert_completion_excluding_auto_import(
            src,
            vec![simple_completion_item(
                "local",
                CompletionItemKind::VARIABLE,
                Some("Field".to_string()),
            )],
        )
        .await;
    }

    #[test]
    async fn test_complete_function_without_arguments() {
        let src = r#"
          fn hello() { }

          fn main() {
            h>|<
          }
        "#;
        assert_completion_excluding_auto_import(
            src,
            vec![function_completion_item("hello()", "hello()", "fn()")],
        )
        .await;
    }

    #[test]
    async fn test_complete_function() {
        let src = r#"
          fn hello(x: i32, y: Field) { }

          fn main() {
            h>|<
          }
        "#;
        assert_completion_excluding_auto_import(
            src,
            vec![function_completion_item(
                "hello(…)",
                "hello(${1:x}, ${2:y})",
                "fn(i32, Field)".to_string(),
            )],
        )
        .await;
    }

    #[test]
    async fn test_complete_builtin_functions() {
        let src = r#"
          fn main() {
            a>|<
          }
        "#;
        assert_completion_excluding_auto_import(
            src,
            vec![
                snippet_completion_item(
                    "assert(…)",
                    CompletionItemKind::FUNCTION,
                    "assert(${1:predicate})",
                    Some("fn(T)".to_string()),
                ),
                function_completion_item("assert_constant(…)", "assert_constant(${1:x})", "fn(T)"),
                snippet_completion_item(
                    "assert_eq(…)",
                    CompletionItemKind::FUNCTION,
                    "assert_eq(${1:lhs}, ${2:rhs})",
                    Some("fn(T, T)".to_string()),
                ),
            ],
        )
        .await;
    }

    #[test]
    async fn test_complete_path_in_impl() {
        let src = r#"
          struct SomeStruct {}

          impl SomeStruct {
            fn foo() {
                So>|<
            }
          }
        "#;
        assert_completion_excluding_auto_import(
            src,
            vec![simple_completion_item(
                "SomeStruct",
                CompletionItemKind::STRUCT,
                Some("SomeStruct".to_string()),
            )],
        )
        .await;
    }

    #[test]
    async fn test_complete_path_in_trait_impl() {
        let src = r#"
          struct SomeStruct {}
          trait Trait {}

          impl Trait for SomeStruct {
            fn foo() {
                So>|<
            }
          }
        "#;
        assert_completion_excluding_auto_import(
            src,
            vec![simple_completion_item(
                "SomeStruct",
                CompletionItemKind::STRUCT,
                Some("SomeStruct".to_string()),
            )],
        )
        .await;
    }

    #[test]
    async fn test_complete_path_with_for_argument() {
        let src = r#"
          fn main() {
            for index in 0..10 {
                ind>|<
            }
          }
        "#;
        assert_completion_excluding_auto_import(
            src,
            vec![simple_completion_item(
                "index",
                CompletionItemKind::VARIABLE,
                Some("u32".to_string()),
            )],
        )
        .await;
    }

    #[test]
    async fn test_complete_path_with_lambda_argument() {
        let src = r#"
          fn lambda(f: fn(i32)) { }

          fn main() {
            lambda(|lambda_var| lambda_v>|<)
          }
        "#;
        assert_completion_excluding_auto_import(
            src,
            vec![simple_completion_item(
                "lambda_var",
                CompletionItemKind::VARIABLE,
                Some("_".to_string()),
            )],
        )
        .await;
    }

    #[test]
    async fn test_suggest_type_in_struct_field_type() {
        let src = r#"
          struct Something {}

          fn SomeFunction() {}

          struct Another {
            some: So>|<
          }
        "#;
        assert_completion(
            src,
            vec![simple_completion_item(
                "Something",
                CompletionItemKind::STRUCT,
                Some("Something".to_string()),
            )],
        )
        .await;
    }

    #[test]
    async fn test_suggest_type_in_function_parameter() {
        let src = r#"
          struct Something {}

          fn foo(x: So>|<) {}
        "#;
        assert_completion(
            src,
            vec![simple_completion_item(
                "Something",
                CompletionItemKind::STRUCT,
                Some("Something".to_string()),
            )],
        )
        .await;
    }

    #[test]
    async fn test_suggest_type_in_function_return_type() {
        let src = r#"
          struct Something {}

          fn foo() -> So>|< {}
        "#;
        assert_completion(
            src,
            vec![simple_completion_item(
                "Something",
                CompletionItemKind::STRUCT,
                Some("Something".to_string()),
            )],
        )
        .await;
    }

    #[test]
    async fn test_suggest_type_in_type_alias() {
        let src = r#"
          struct Something {}

          type Foo = So>|<
        "#;
        assert_completion(
            src,
            vec![simple_completion_item(
                "Something",
                CompletionItemKind::STRUCT,
                Some("Something".to_string()),
            )],
        )
        .await;
    }

    #[test]
    async fn test_suggest_type_in_trait_function() {
        let src = r#"
          struct Something {}

          trait Trait {
            fn foo(s: So>|<);
          }
        "#;
        assert_completion(
            src,
            vec![simple_completion_item(
                "Something",
                CompletionItemKind::STRUCT,
                Some("Something".to_string()),
            )],
        )
        .await;
    }

    #[test]
    async fn test_suggest_type_in_trait_function_return_type() {
        let src = r#"
          struct Something {}

          trait Trait {
            fn foo() -> So>|<;
          }
        "#;
        assert_completion(
            src,
            vec![simple_completion_item(
                "Something",
                CompletionItemKind::STRUCT,
                Some("Something".to_string()),
            )],
        )
        .await;
    }

    #[test]
    async fn test_suggest_type_in_let_type() {
        let src = r#"
          struct Something {}

          fn main() {
            let x: So>|<
          }
        "#;
        assert_completion(
            src,
            vec![simple_completion_item(
                "Something",
                CompletionItemKind::STRUCT,
                Some("Something".to_string()),
            )],
        )
        .await;
    }

    #[test]
    async fn test_suggest_type_in_lambda_parameter() {
        let src = r#"
          struct Something {}

          fn main() {
            foo(|s: So>|<| s)
          }
        "#;
        assert_completion(
            src,
            vec![simple_completion_item(
                "Something",
                CompletionItemKind::STRUCT,
                Some("Something".to_string()),
            )],
        )
        .await;
    }

    #[test]
    async fn test_suggest_builtin_types() {
        let src = r#"
            fn foo(x: i>|<) {}
        "#;

        let items = get_completions(src).await;
        let items = items.into_iter().filter(|item| item.label.starts_with('i')).collect();

        assert_items_match(
            items,
            vec![
                simple_completion_item("i8", CompletionItemKind::STRUCT, Some("i8".to_string())),
                simple_completion_item("i16", CompletionItemKind::STRUCT, Some("i16".to_string())),
                simple_completion_item("i32", CompletionItemKind::STRUCT, Some("i32".to_string())),
                simple_completion_item("i64", CompletionItemKind::STRUCT, Some("i64".to_string())),
            ],
        );
    }

    #[test]
    async fn test_suggest_true() {
        let src = r#"
            fn main() {
                let x = t>|<
            }
        "#;
        assert_completion_excluding_auto_import(
            src,
            vec![simple_completion_item(
                "true",
                CompletionItemKind::KEYWORD,
                Some("bool".to_string()),
            )],
        )
        .await;
    }

    #[test]
    async fn test_suggest_regarding_if_scope() {
        let src = r#"
            fn main() {
                let good = 1;
                if true {
                    let great = 2;
                    g>|<
                } else {
                    let greater = 3;
                }
            }
        "#;
        assert_completion_excluding_auto_import(
            src,
            vec![
                simple_completion_item(
                    "good",
                    CompletionItemKind::VARIABLE,
                    Some("Field".to_string()),
                ),
                simple_completion_item(
                    "great",
                    CompletionItemKind::VARIABLE,
                    Some("Field".to_string()),
                ),
            ],
        )
        .await;

        let src = r#"
            fn main() {
                let good = 1;
                if true {
                    let great = 2;
                } else {
                    let greater = 3;
                    g>|<
                }
            }
        "#;
        assert_completion_excluding_auto_import(
            src,
            vec![
                simple_completion_item(
                    "good",
                    CompletionItemKind::VARIABLE,
                    Some("Field".to_string()),
                ),
                simple_completion_item(
                    "greater",
                    CompletionItemKind::VARIABLE,
                    Some("Field".to_string()),
                ),
            ],
        )
        .await;

        let src = r#"
            fn main() {
                let good = 1;
                if true {
                    let great = 2;
                } else {
                    let greater = 3;
                }
                g>|<
            }
        "#;
        assert_completion_excluding_auto_import(
            src,
            vec![simple_completion_item(
                "good",
                CompletionItemKind::VARIABLE,
                Some("Field".to_string()),
            )],
        )
        .await;
    }

    #[test]
    async fn test_suggest_regarding_block_scope() {
        let src = r#"
            fn main() {
                let good = 1;
                {
                    let great = 2;
                    g>|<
                }
            }
        "#;
        assert_completion_excluding_auto_import(
            src,
            vec![
                simple_completion_item(
                    "good",
                    CompletionItemKind::VARIABLE,
                    Some("Field".to_string()),
                ),
                simple_completion_item(
                    "great",
                    CompletionItemKind::VARIABLE,
                    Some("Field".to_string()),
                ),
            ],
        )
        .await;

        let src = r#"
            fn main() {
                let good = 1;
                {
                    let great = 2;
                }
                g>|<
            }
        "#;
        assert_completion_excluding_auto_import(
            src,
            vec![simple_completion_item(
                "good",
                CompletionItemKind::VARIABLE,
                Some("Field".to_string()),
            )],
        )
        .await;
    }

    #[test]
    async fn test_suggest_struct_type_parameter() {
        let src = r#"
            struct Foo<Context> {
                context: Cont>|<
            }
        "#;
        assert_completion_excluding_auto_import(
            src,
            vec![simple_completion_item("Context", CompletionItemKind::TYPE_PARAMETER, None)],
        )
        .await;
    }

    #[test]
    async fn test_suggest_impl_type_parameter() {
        let src = r#"
            struct Foo<Context> {}

            impl <TypeParam> Foo<TypeParam> {
                fn foo() {
                    let x: TypeP>|<
                }
            }
        "#;
        assert_completion(
            src,
            vec![simple_completion_item("TypeParam", CompletionItemKind::TYPE_PARAMETER, None)],
        )
        .await;
    }

    #[test]
    async fn test_suggest_trait_impl_type_parameter() {
        let src = r#"
            struct Foo {}
            trait Trait<Context> {}

            impl <TypeParam> Trait<TypeParam> for Foo {
                fn foo() {
                    let x: TypeP>|<
                }
            }
        "#;
        assert_completion(
            src,
            vec![simple_completion_item("TypeParam", CompletionItemKind::TYPE_PARAMETER, None)],
        )
        .await;
    }

    #[test]
    async fn test_suggest_trait_function_type_parameter() {
        let src = r#"
            struct Foo {}
            trait Trait {
                fn foo<TypeParam>() {
                    let x: TypeP>|<
                }
            }
        "#;
        assert_completion(
            src,
            vec![simple_completion_item("TypeParam", CompletionItemKind::TYPE_PARAMETER, None)],
        )
        .await;
    }

    #[test]
    async fn test_suggest_function_type_parameters() {
        let src = r#"
            fn foo<Context>(x: Cont>|<) {}
        "#;
        assert_completion_excluding_auto_import(
            src,
            vec![simple_completion_item("Context", CompletionItemKind::TYPE_PARAMETER, None)],
        )
        .await;
    }

    #[test]
    async fn test_suggests_struct_field_after_dot_and_letter() {
        let src = r#"
            struct Some {
                property: i32,
            }

            fn foo(s: Some) {
                s.p>|<
            }
        "#;
        assert_completion(src, vec![field_completion_item("property", "i32")]).await;
    }

    #[test]
    async fn test_suggests_struct_field_after_dot_and_letter_for_generic_type() {
        let src = r#"
            struct Some<T> {
                property: T,
            }

            fn foo(s: Some<i32>) {
                s.p>|<
            }
        "#;
        assert_completion(src, vec![field_completion_item("property", "i32")]).await;
    }

    #[test]
    async fn test_suggests_struct_field_after_dot_followed_by_brace() {
        let src = r#"
            struct Some {
                property: i32,
            }

            fn foo(s: Some) {
                s.>|<
            }
        "#;
        assert_completion(src, vec![field_completion_item("property", "i32")]).await;
    }

    #[test]
    async fn test_suggests_struct_field_after_dot_chain() {
        let src = r#"
            struct Some {
                property: Other,
            }

            struct Other {
                bar: i32,
            }

            fn foo(some: Some) {
                some.property.>|<
            }
        "#;
        assert_completion(src, vec![field_completion_item("bar", "i32")]).await;
    }

    #[test]
    async fn test_suggests_struct_impl_method() {
        let src = r#"
            struct Some {
            }

            impl Some {
                fn foobar(self, x: i32) {}
                fn foobar2(&mut self, x: i32) {}
                fn foobar3(y: i32) {}
            }

            fn foo(some: Some) {
                some.f>|<
            }
        "#;
        assert_completion(
            src,
            vec![
                function_completion_item("foobar(…)", "foobar(${1:x})", "fn(self, i32)"),
                function_completion_item("foobar2(…)", "foobar2(${1:x})", "fn(&mut self, i32)"),
            ],
        )
        .await;
    }

    #[test]
    async fn test_suggests_struct_trait_impl_method() {
        let src = r#"
            struct Some {
            }

            trait SomeTrait {
                fn foobar(self, x: i32);
                fn foobar2(y: i32);
            }

            impl SomeTrait for Some {
                fn foobar(self, x: i32) {}
                fn foobar2(y: i32) {}
            }

            fn foo(some: Some) {
                some.f>|<
            }
        "#;
        assert_completion(
            src,
            vec![function_completion_item("foobar(…)", "foobar(${1:x})", "fn(self, i32)")],
        )
        .await;
    }

    #[test]
    async fn test_suggests_primitive_trait_impl_method() {
        let src = r#"
            trait SomeTrait {
                fn foobar(self, x: i32);
                fn foobar2(y: i32);
            }

            impl SomeTrait for Field {
                fn foobar(self, x: i32) {}
                fn foobar2(y: i32) {}
            }

            fn foo(field: Field) {
                field.f>|<
            }
        "#;
        assert_completion(
            src,
            vec![function_completion_item("foobar(…)", "foobar(${1:x})", "fn(self, i32)")],
        )
        .await;
    }

    #[test]
    async fn test_suggests_struct_methods_after_colons() {
        let src = r#"
            struct Some {
            }

            impl Some {
                fn foobar(self, x: i32) {}
                fn foobar2(&mut self, x: i32) {}
                fn foobar3(y: i32) {}
            }

            fn foo() {
                Some::>|<
            }
        "#;
        assert_completion(
            src,
            vec![
                completion_item_with_sort_text(
                    function_completion_item(
                        "foobar(…)",
                        "foobar(${1:self}, ${2:x})",
                        "fn(self, i32)",
                    ),
                    self_mismatch_sort_text(),
                ),
                completion_item_with_sort_text(
                    function_completion_item(
                        "foobar2(…)",
                        "foobar2(${1:self}, ${2:x})",
                        "fn(&mut self, i32)",
                    ),
                    self_mismatch_sort_text(),
                ),
                function_completion_item("foobar3(…)", "foobar3(${1:y})", "fn(i32)"),
            ],
        )
        .await;
    }

    #[test]
    async fn test_suggests_struct_behind_alias_methods_after_dot() {
        let src = r#"
            struct Some {
            }

            type Alias = Some;

            impl Some {
                fn foobar(self, x: i32) {}
            }

            fn foo(some: Alias) {
                some.>|<
            }
        "#;
        assert_completion(
            src,
            vec![function_completion_item("foobar(…)", "foobar(${1:x})", "fn(self, i32)")],
        )
        .await;
    }

    #[test]
    async fn test_suggests_struct_behind_alias_methods_after_colons() {
        let src = r#"
            struct Some {
            }

            type Alias = Some;

            impl Some {
                fn foobar(self, x: i32) {}
                fn foobar2(&mut self, x: i32) {}
                fn foobar3(y: i32) {}
            }

            fn foo() {
                Alias::>|<
            }
        "#;
        assert_completion(
            src,
            vec![
                completion_item_with_sort_text(
                    function_completion_item(
                        "foobar(…)",
                        "foobar(${1:self}, ${2:x})",
                        "fn(self, i32)",
                    ),
                    self_mismatch_sort_text(),
                ),
                completion_item_with_sort_text(
                    function_completion_item(
                        "foobar2(…)",
                        "foobar2(${1:self}, ${2:x})",
                        "fn(&mut self, i32)",
                    ),
                    self_mismatch_sort_text(),
                ),
                function_completion_item("foobar3(…)", "foobar3(${1:y})", "fn(i32)"),
            ],
        )
        .await;
    }

    #[test]
    async fn test_completes_in_broken_if_after_dot() {
        let src = r#"
            struct Some {
                foo: i32,
            }

            fn foo(s: Some) {
                if s.>|<
            }
        "#;
        assert_completion(src, vec![field_completion_item("foo", "i32")]).await;
    }

    #[test]
    async fn test_completes_in_nested_expression() {
        let src = r#"
            struct Foo { bar: Bar }
            struct Bar { baz: i32 }

            fn foo(f: Foo) {
                f.bar & f.>|<
            }
        "#;
        assert_completion(src, vec![field_completion_item("bar", "Bar")]).await;
    }

    #[test]
    async fn test_completes_in_call_chain() {
        let src = r#"
            struct Foo {}

            impl Foo {
                fn foo(self) -> Foo { self }
            }

            fn foo(f: Foo) {
                f.foo().>|<
            }
        "#;
        assert_completion(src, vec![function_completion_item("foo()", "foo()", "fn(self) -> Foo")])
            .await;
    }

    #[test]
    async fn test_completes_when_assignment_follows() {
        let src = r#"
            struct Foo {
                bar: i32,
            }

            fn foo(f: Foo) {
                let mut x = 1;

                f.>|<

                x = 2;
            }
        "#;
        assert_completion(src, vec![field_completion_item("bar", "i32")]).await;
    }

    #[test]
    async fn test_completes_tuple_fields() {
        let src = r#"
            fn main() {
                let tuple = (1, true);
                tuple.>|<
            }
        "#;

        let items = get_completions(src).await;
        let items = items.into_iter().filter(|item| item.kind == Some(CompletionItemKind::FIELD));
        let items = items.collect();

        assert_items_match(
            items,
            vec![field_completion_item("0", "Field"), field_completion_item("1", "bool")],
        );
    }

    #[test]
    async fn test_completes_constructor_fields() {
        let src = r#"
            mod foobar {
                struct Foo {
                    bb: i32,
                    bbb: Field,
                    bbbb: bool,
                    bbbbb: str<6>,
                }
            }

            fn main() {
                foobar::Foo { bbb: 1, b>|<, bbbbb }
            }
        "#;
        assert_completion(
            src,
            vec![field_completion_item("bb", "i32"), field_completion_item("bbbb", "bool")],
        )
        .await;
    }

    #[test]
    async fn test_completes_trait_methods() {
        let src = r#"
            trait One {
                fn one() -> Self;
            }

            fn main() {
                One::>|<
            }
        "#;
        assert_completion(src, vec![function_completion_item("one()", "one()", "fn() -> Self")])
            .await;
    }

    #[test]
    async fn test_auto_imports() {
        let src = r#"
            mod foo {
                mod bar {
                    pub fn hello_world() {}

                    struct Foo {
                    }

                    impl Foo {
                        // This is here to make sure it's not offered for completion
                        fn hello_world() {}
                    }
                }
            }

            fn main() {
                hel>|<
            }
        "#;
        let items = get_completions(src).await;
        assert_eq!(items.len(), 1);

        let item = &items[0];
        assert_eq!(item.label, "hello_world()");
        assert_eq!(
            item.label_details,
            Some(CompletionItemLabelDetails {
                detail: Some("(use foo::bar::hello_world)".to_string()),
                description: Some("fn()".to_string())
            })
        );

        assert_eq!(
            item.additional_text_edits,
            Some(vec![TextEdit {
                range: Range {
                    start: Position { line: 0, character: 0 },
                    end: Position { line: 0, character: 0 },
                },
                new_text: "use foo::bar::hello_world;\n".to_string(),
            }])
        );

        assert_eq!(item.sort_text, Some(auto_import_sort_text()));
    }

    #[test]
    async fn test_auto_imports_when_in_nested_module_and_item_is_further_nested() {
        let src = r#"
            mod foo {
                mod bar {
                    pub fn hello_world() {}
                }

                fn foo() {
                    hel>|<
                }
            }
        "#;
        let items = get_completions(src).await;
        assert_eq!(items.len(), 1);

        let item = &items[0];
        assert_eq!(item.label, "hello_world()");
        assert_eq!(
            item.label_details,
            Some(CompletionItemLabelDetails {
                detail: Some("(use bar::hello_world)".to_string()),
                description: Some("fn()".to_string())
            })
        );

        assert_eq!(
            item.additional_text_edits,
            Some(vec![TextEdit {
                range: Range {
                    start: Position { line: 2, character: 4 },
                    end: Position { line: 2, character: 4 },
                },
                new_text: "use bar::hello_world;\n\n    ".to_string(),
            }])
        );
    }

    #[test]
    async fn test_auto_imports_when_in_nested_module_and_item_is_not_further_nested() {
        let src = r#"
            mod foo {
                mod bar {
                    pub fn hello_world() {}
                }

                mod baz {
                    fn foo() {
                        hel>|<
                    }
                }
            }
        "#;
        let items = get_completions(src).await;
        assert_eq!(items.len(), 1);

        let item = &items[0];
        assert_eq!(item.label, "hello_world()");
        assert_eq!(
            item.label_details,
            Some(CompletionItemLabelDetails {
                detail: Some("(use super::bar::hello_world)".to_string()),
                description: Some("fn()".to_string())
            })
        );

        assert_eq!(
            item.additional_text_edits,
            Some(vec![TextEdit {
                range: Range {
                    start: Position { line: 7, character: 8 },
                    end: Position { line: 7, character: 8 },
                },
                new_text: "use super::bar::hello_world;\n\n        ".to_string(),
            }])
        );
    }

    #[test]
    async fn test_auto_import_inserts_after_last_use() {
        let src = r#"
            mod foo {
                mod bar {
                    pub fn hello_world() {}
                }
            }

            use foo::bar;

            fn main() {
                hel>|<
            }
        "#;
        let items = get_completions(src).await;
        assert_eq!(items.len(), 1);

        let item = &items[0];
        assert_eq!(
            item.additional_text_edits,
            Some(vec![TextEdit {
                range: Range {
                    start: Position { line: 8, character: 0 },
                    end: Position { line: 8, character: 0 },
                },
                new_text: "use foo::bar::hello_world;\n".to_string(),
            }])
        );
    }

    #[test]
    async fn test_does_not_auto_import_test_functions() {
        let src = r#"
            mod foo {
                mod bar {
                    #[test]
                    pub fn hello_world() {}
                }
            }

            use foo::bar;

            fn main() {
                hel>|<
            }
        "#;
        let items = get_completions(src).await;
        assert!(items.is_empty());
    }

    #[test]
    async fn test_does_not_auto_import_private_functions() {
        let src = r#"
            mod foo {
                mod bar {
                    fn hello_world() {}
                }
            }

            use foo::bar;

            fn main() {
                hel>|<
            }
        "#;
        let items = get_completions(src).await;
        assert!(items.is_empty());
    }

    #[test]
    async fn test_auto_import_suggests_modules_too() {
        let src = r#"
            mod foo {
                mod barbaz {
                    fn hello_world() {}
                }
            }

            fn main() {
                barb>|<
            }
        "#;
        let items = get_completions(src).await;
        assert_eq!(items.len(), 1);

        let item = &items[0];
        assert_eq!(item.label, "barbaz");
        assert_eq!(
            item.label_details,
            Some(CompletionItemLabelDetails {
                detail: Some("(use foo::barbaz)".to_string()),
                description: None
            })
        );
    }

    #[test]
    async fn test_completes_matching_any_part_of_an_identifier_by_underscore() {
        let src = r#"
            struct Foo {
                some_property: i32,
            }

            fn foo(f: Foo) {
                f.prop>|<
            }
        "#;
        assert_completion(src, vec![field_completion_item("some_property", "i32")]).await;
    }

    #[test]
    async fn test_completes_in_impl_type() {
        let src = r#"
            struct FooBar {
            }

            impl FooB>|<
        "#;

        assert_completion(
            src,
            vec![simple_completion_item(
                "FooBar",
                CompletionItemKind::STRUCT,
                Some("FooBar".to_string()),
            )],
        )
        .await;
    }

    #[test]
    async fn test_completes_in_impl_for_type() {
        let src = r#"
            struct FooBar {
            }

            impl Default for FooB>|<
        "#;

        assert_completion(
            src,
            vec![simple_completion_item(
                "FooBar",
                CompletionItemKind::STRUCT,
                Some("FooBar".to_string()),
            )],
        )
        .await;
    }

    #[test]
    async fn test_auto_import_with_super() {
        let src = r#"
            pub fn bar_baz() {}

            mod tests {
                fn foo() {
                    bar_b>|<
                }
            }
        "#;
        let items = get_completions(src).await;
        assert_eq!(items.len(), 1);

        let item = &items[0];
        assert_eq!(item.label, "bar_baz()");
        assert_eq!(
            item.label_details,
            Some(CompletionItemLabelDetails {
                detail: Some("(use super::bar_baz)".to_string()),
                description: Some("fn()".to_string())
            })
        );
    }
<<<<<<< HEAD
=======

    #[test]
    async fn test_auto_import_from_std() {
        let src = r#"
            fn main() {
                compute_merkle_roo>|<
            }
        "#;
        let items = get_completions(src).await;
        assert_eq!(items.len(), 1);

        let item = &items[0];
        assert_eq!(item.label, "compute_merkle_root(…)");
        assert_eq!(
            item.label_details.as_ref().unwrap().detail,
            Some("(use std::merkle::compute_merkle_root)".to_string()),
        );
    }

    #[test]
    async fn test_completes_after_first_letter_of_path() {
        let src = r#"
            fn main() {
                h>|<ello();
            }

            fn hello_world() {}
        "#;
        assert_completion_excluding_auto_import(
            src,
            vec![simple_completion_item(
                "hello_world",
                CompletionItemKind::FUNCTION,
                Some("fn()".to_string()),
            )],
        )
        .await;
    }

    #[test]
    async fn test_completes_after_colon_in_the_middle_of_an_ident_last_segment() {
        let src = r#"
            mod foo {
                pub fn bar() {}
            }

            fn main() {
                foo::>|<b
            }
        "#;
        assert_completion_excluding_auto_import(
            src,
            vec![simple_completion_item(
                "bar",
                CompletionItemKind::FUNCTION,
                Some("fn()".to_string()),
            )],
        )
        .await;
    }

    #[test]
    async fn test_completes_after_colon_in_the_middle_of_an_ident_middle_segment() {
        let src = r#"
            mod foo {
                pub fn bar() {}
            }

            fn main() {
                foo::>|<b::baz
            }
        "#;
        assert_completion_excluding_auto_import(
            src,
            vec![simple_completion_item(
                "bar",
                CompletionItemKind::FUNCTION,
                Some("fn()".to_string()),
            )],
        )
        .await;
    }

    #[test]
    async fn test_completes_at_function_call_name() {
        let src = r#"
            mod foo {
                pub fn bar() {}
            }

            fn main() {
                foo::b>|<x()
            }
        "#;
        assert_completion_excluding_auto_import(
            src,
            vec![simple_completion_item(
                "bar",
                CompletionItemKind::FUNCTION,
                Some("fn()".to_string()),
            )],
        )
        .await;
    }

    #[test]
    async fn test_completes_at_method_call_name() {
        let src = r#"
            struct Foo {}

            impl Foo {
                pub fn bar(self) {}
            }

            fn x(f: Foo) {
                f.b>|<x()
            }
        "#;
        assert_completion_excluding_auto_import(
            src,
            vec![simple_completion_item(
                "bar",
                CompletionItemKind::FUNCTION,
                Some("fn(self)".to_string()),
            )],
        )
        .await;
    }

    #[test]
    async fn test_completes_at_method_call_name_after_dot() {
        let src = r#"
            struct Foo {}

            impl Foo {
                pub fn bar(self) {}
            }

            fn x(f: Foo) {
                f.>|<()
            }
        "#;
        assert_completion_excluding_auto_import(
            src,
            vec![simple_completion_item(
                "bar",
                CompletionItemKind::FUNCTION,
                Some("fn(self)".to_string()),
            )],
        )
        .await;
    }
>>>>>>> 86c151aa
}<|MERGE_RESOLUTION|>--- conflicted
+++ resolved
@@ -1639,8 +1639,6 @@
             })
         );
     }
-<<<<<<< HEAD
-=======
 
     #[test]
     async fn test_auto_import_from_std() {
@@ -1793,5 +1791,4 @@
         )
         .await;
     }
->>>>>>> 86c151aa
 }