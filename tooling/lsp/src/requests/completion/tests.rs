#[cfg(test)]
mod completion_tests {
    use crate::{
        notifications::on_did_open_text_document,
        requests::{
            completion::{
                completion_items::{
                    completion_item_with_sort_text,
                    completion_item_with_trigger_parameter_hints_command, module_completion_item,
                    simple_completion_item, snippet_completion_item,
                },
                sort_text::{auto_import_sort_text, self_mismatch_sort_text},
            },
            on_completion_request,
        },
        test_utils,
    };

    use lsp_types::{
        CompletionItem, CompletionItemKind, CompletionItemLabelDetails, CompletionParams,
        CompletionResponse, DidOpenTextDocumentParams, PartialResultParams, Position, Range,
        TextDocumentIdentifier, TextDocumentItem, TextDocumentPositionParams, TextEdit,
        WorkDoneProgressParams,
    };
    use tokio::test;

    async fn get_completions(src: &str) -> Vec<CompletionItem> {
        let (mut state, noir_text_document) = test_utils::init_lsp_server("document_symbol").await;

        let (line, column) = src
            .lines()
            .enumerate()
            .filter_map(|(line_index, line)| {
                line.find(">|<").map(|char_index| (line_index, char_index))
            })
            .next()
            .expect("Expected to find one >|< in the source code");

        let src = src.replace(">|<", "");

        on_did_open_text_document(
            &mut state,
            DidOpenTextDocumentParams {
                text_document: TextDocumentItem {
                    uri: noir_text_document.clone(),
                    language_id: "noir".to_string(),
                    version: 0,
                    text: src.to_string(),
                },
            },
        );

        let response = on_completion_request(
            &mut state,
            CompletionParams {
                text_document_position: TextDocumentPositionParams {
                    text_document: TextDocumentIdentifier { uri: noir_text_document },
                    position: Position { line: line as u32, character: column as u32 },
                },
                work_done_progress_params: WorkDoneProgressParams { work_done_token: None },
                partial_result_params: PartialResultParams { partial_result_token: None },
                context: None,
            },
        )
        .await
        .expect("Could not execute on_completion_request");

        if let Some(CompletionResponse::Array(items)) = response {
            items
        } else {
            vec![]
        }
    }

    fn assert_items_match(mut items: Vec<CompletionItem>, mut expected: Vec<CompletionItem>) {
        items.sort_by_key(|item| item.label.clone());

        expected.sort_by_key(|item| item.label.clone());

        if items != expected {
            println!(
                "Items: {:?}",
                items.iter().map(|item| item.label.clone()).collect::<Vec<_>>()
            );
            println!(
                "Expected: {:?}",
                expected.iter().map(|item| item.label.clone()).collect::<Vec<_>>()
            );
        }

        assert_eq!(items, expected);
    }

    async fn assert_completion(src: &str, expected: Vec<CompletionItem>) {
        let items = get_completions(src).await;
        assert_items_match(items, expected);
    }

    async fn assert_completion_excluding_auto_import(src: &str, expected: Vec<CompletionItem>) {
        let items = get_completions(src).await;
        let items = items.into_iter().filter(|item| item.additional_text_edits.is_none()).collect();
        assert_items_match(items, expected);
    }

    pub(super) fn function_completion_item(
        label: impl Into<String>,
        insert_text: impl Into<String>,
        description: impl Into<String>,
    ) -> CompletionItem {
        completion_item_with_trigger_parameter_hints_command(snippet_completion_item(
            label,
            CompletionItemKind::FUNCTION,
            insert_text,
            Some(description.into()),
        ))
    }

    fn field_completion_item(field: &str, typ: impl Into<String>) -> CompletionItem {
        crate::requests::completion::field_completion_item(field, typ, false)
    }

    #[test]
    async fn test_use_first_segment() {
        let src = r#"
            mod foobaz {}
            mod foobar {}
            use foob>|<
        "#;

        assert_completion(
            src,
            vec![module_completion_item("foobaz"), module_completion_item("foobar")],
        )
        .await;
    }

    #[test]
    async fn test_use_second_segment() {
        let src = r#"
            mod foo {
                mod bar {}
                mod baz {}
            }
            use foo::>|<
        "#;

        assert_completion(src, vec![module_completion_item("bar"), module_completion_item("baz")])
            .await;
    }

    #[test]
    async fn test_use_second_segment_after_typing() {
        let src = r#"
            mod foo {
                mod bar {}
                mod brave {}
            }
            use foo::ba>|<
        "#;

        assert_completion(src, vec![module_completion_item("bar")]).await;
    }

    #[test]
    async fn test_use_struct() {
        let src = r#"
            mod foo {
                struct Foo {}
            }
            use foo::>|<
        "#;

        assert_completion(
            src,
            vec![simple_completion_item(
                "Foo",
                CompletionItemKind::STRUCT,
                Some("Foo".to_string()),
            )],
        )
        .await;
    }

    #[test]
    async fn test_use_function() {
        let src = r#"
            mod foo {
                pub fn bar(x: i32) -> u64 { 0 }
                fn bar_is_private(x: i32) -> u64 { 0 }
            }
            use foo::>|<
        "#;

        assert_completion(
            src,
            vec![simple_completion_item(
                "bar",
                CompletionItemKind::FUNCTION,
                Some("fn(i32) -> u64".to_string()),
            )],
        )
        .await;
    }

    #[test]
    async fn test_use_after_crate_and_letter() {
        // Prove that "std" shows up
        let src = r#"
            use s>|<
        "#;
        assert_completion(src, vec![module_completion_item("std")]).await;

        // "std" doesn't show up anymore because of the "crate::" prefix
        let src = r#"
            mod something {}
            use crate::s>|<
        "#;
        assert_completion(src, vec![module_completion_item("something")]).await;
    }

    #[test]
    async fn test_use_suggests_hardcoded_crate() {
        let src = r#"
            use cr>|<
        "#;

        assert_completion(
            src,
            vec![simple_completion_item("crate::", CompletionItemKind::KEYWORD, None)],
        )
        .await;
    }

    #[test]
    async fn test_use_in_tree_after_letter() {
        let src = r#"
            mod foo {
                mod bar {}
            }
            use foo::{b>|<}
        "#;

        assert_completion(src, vec![module_completion_item("bar")]).await;
    }

    #[test]
    async fn test_use_in_tree_after_colons() {
        let src = r#"
            mod foo {
                mod bar {
                    mod baz {}
                }
            }
            use foo::{bar::>|<}
        "#;

        assert_completion(src, vec![module_completion_item("baz")]).await;
    }

    #[test]
    async fn test_use_in_tree_after_colons_after_another_segment() {
        let src = r#"
            mod foo {
                mod bar {}
                mod qux {}
            }
            use foo::{bar, q>|<}
        "#;

        assert_completion(src, vec![module_completion_item("qux")]).await;
    }

    #[test]
    async fn test_use_in_nested_module() {
        let src = r#"
            mod foo {
                mod something {}

                use s>|<
            }
        "#;

        assert_completion(
            src,
            vec![
                module_completion_item("something"),
                module_completion_item("std"),
                simple_completion_item("super::", CompletionItemKind::KEYWORD, None),
            ],
        )
        .await;
    }

    #[test]
    async fn test_use_after_super() {
        let src = r#"
            mod foobar {}

            mod bar {
                mod something {}

                use super::foob>|<
            }
        "#;

        assert_completion(src, vec![module_completion_item("foobar")]).await;
    }

    #[test]
    async fn test_use_after_crate_and_letter_nested_in_module() {
        let src = r#"
            mod something {
                mod something_else {}
                use crate::s>|<
            }

        "#;
        assert_completion(src, vec![module_completion_item("something")]).await;
    }

    #[test]
    async fn test_use_after_crate_segment_and_letter_nested_in_module() {
        let src = r#"
            mod something {
                mod something_else {}
                use crate::something::s>|<
            }

        "#;
        assert_completion(src, vec![module_completion_item("something_else")]).await;
    }

    #[test]
    async fn test_complete_path_shows_module() {
        let src = r#"
          mod foobar {}

          fn main() {
            fo>|<
          }
        "#;
        assert_completion_excluding_auto_import(src, vec![module_completion_item("foobar")]).await;
    }

    #[test]
    async fn test_complete_path_after_colons_shows_submodule() {
        let src = r#"
          mod foo {
            mod bar {}
          }

          fn main() {
            foo::>|<
          }
        "#;
        assert_completion(src, vec![module_completion_item("bar")]).await;
    }

    #[test]
    async fn test_complete_path_after_colons_and_letter_shows_submodule() {
        let src = r#"
          mod foo {
            mod qux {}
          }

          fn main() {
            foo::q>|<
          }
        "#;
        assert_completion(src, vec![module_completion_item("qux")]).await;
    }

    #[test]
    async fn test_complete_path_with_local_variable() {
        let src = r#"
          fn main() {
            let local = 1;
            l>|<
          }
        "#;
        assert_completion_excluding_auto_import(
            src,
            vec![simple_completion_item(
                "local",
                CompletionItemKind::VARIABLE,
                Some("Field".to_string()),
            )],
        )
        .await;
    }

    #[test]
    async fn test_complete_path_with_shadowed_local_variable() {
        let src = r#"
          fn main() {
            let local = 1;
            let local = true;
            l>|<
          }
        "#;
        assert_completion_excluding_auto_import(
            src,
            vec![simple_completion_item(
                "local",
                CompletionItemKind::VARIABLE,
                Some("bool".to_string()),
            )],
        )
        .await;
    }

    #[test]
    async fn test_complete_path_with_function_argument() {
        let src = r#"
          fn main(local: Field) {
            l>|<
          }
        "#;
        assert_completion_excluding_auto_import(
            src,
            vec![simple_completion_item(
                "local",
                CompletionItemKind::VARIABLE,
                Some("Field".to_string()),
            )],
        )
        .await;
    }

    #[test]
    async fn test_complete_function_without_arguments() {
        let src = r#"
          fn hello() { }

          fn main() {
            h>|<
          }
        "#;
        assert_completion_excluding_auto_import(
            src,
            vec![function_completion_item("hello()", "hello()", "fn()")],
        )
        .await;
    }

    #[test]
    async fn test_complete_function() {
        let src = r#"
          fn hello(x: i32, y: Field) { }

          fn main() {
            h>|<
          }
        "#;
        assert_completion_excluding_auto_import(
            src,
            vec![function_completion_item(
                "hello(…)",
                "hello(${1:x}, ${2:y})",
                "fn(i32, Field)".to_string(),
            )],
        )
        .await;
    }

    #[test]
    async fn test_complete_builtin_functions() {
        let src = r#"
          fn main() {
            a>|<
          }
        "#;
        assert_completion_excluding_auto_import(
            src,
            vec![
                completion_item_with_trigger_parameter_hints_command(snippet_completion_item(
                    "assert(…)",
                    CompletionItemKind::FUNCTION,
                    "assert(${1:predicate})",
                    Some("fn(T)".to_string()),
                )),
                function_completion_item("assert_constant(…)", "assert_constant(${1:x})", "fn(T)"),
                completion_item_with_trigger_parameter_hints_command(snippet_completion_item(
                    "assert_eq(…)",
                    CompletionItemKind::FUNCTION,
                    "assert_eq(${1:lhs}, ${2:rhs})",
                    Some("fn(T, T)".to_string()),
                )),
            ],
        )
        .await;
    }

    #[test]
    async fn test_complete_path_in_impl() {
        let src = r#"
          struct SomeStruct {}

          impl SomeStruct {
            fn foo() {
                So>|<
            }
          }
        "#;
        assert_completion_excluding_auto_import(
            src,
            vec![simple_completion_item(
                "SomeStruct",
                CompletionItemKind::STRUCT,
                Some("SomeStruct".to_string()),
            )],
        )
        .await;
    }

    #[test]
    async fn test_complete_path_in_trait_impl() {
        let src = r#"
          struct SomeStruct {}
          trait Trait {}

          impl Trait for SomeStruct {
            fn foo() {
                So>|<
            }
          }
        "#;
        assert_completion_excluding_auto_import(
            src,
            vec![simple_completion_item(
                "SomeStruct",
                CompletionItemKind::STRUCT,
                Some("SomeStruct".to_string()),
            )],
        )
        .await;
    }

    #[test]
    async fn test_complete_path_with_for_argument() {
        let src = r#"
          fn main() {
            for index in 0..10 {
                ind>|<
            }
          }
        "#;
        assert_completion_excluding_auto_import(
            src,
            vec![simple_completion_item(
                "index",
                CompletionItemKind::VARIABLE,
                Some("u32".to_string()),
            )],
        )
        .await;
    }

    #[test]
    async fn test_complete_path_with_lambda_argument() {
        let src = r#"
          fn lambda(f: fn(i32)) { }

          fn main() {
            lambda(|lambda_var| lambda_v>|<)
          }
        "#;
        assert_completion_excluding_auto_import(
            src,
            vec![simple_completion_item(
                "lambda_var",
                CompletionItemKind::VARIABLE,
                Some("_".to_string()),
            )],
        )
        .await;
    }

    #[test]
    async fn test_suggest_type_in_struct_field_type() {
        let src = r#"
          struct Something {}

          fn SomeFunction() {}

          struct Another {
            some: So>|<
          }
        "#;
        assert_completion(
            src,
            vec![simple_completion_item(
                "Something",
                CompletionItemKind::STRUCT,
                Some("Something".to_string()),
            )],
        )
        .await;
    }

    #[test]
    async fn test_suggest_type_in_function_parameter() {
        let src = r#"
          struct Something {}

          fn foo(x: So>|<) {}
        "#;
        assert_completion(
            src,
            vec![simple_completion_item(
                "Something",
                CompletionItemKind::STRUCT,
                Some("Something".to_string()),
            )],
        )
        .await;
    }

    #[test]
    async fn test_suggest_type_in_function_return_type() {
        let src = r#"
          struct Something {}

          fn foo() -> So>|< {}
        "#;
        assert_completion(
            src,
            vec![simple_completion_item(
                "Something",
                CompletionItemKind::STRUCT,
                Some("Something".to_string()),
            )],
        )
        .await;
    }

    #[test]
    async fn test_suggest_type_in_type_alias() {
        let src = r#"
          struct Something {}

          type Foo = So>|<
        "#;
        assert_completion(
            src,
            vec![simple_completion_item(
                "Something",
                CompletionItemKind::STRUCT,
                Some("Something".to_string()),
            )],
        )
        .await;
    }

    #[test]
    async fn test_suggest_type_in_trait_function() {
        let src = r#"
          struct Something {}

          trait Trait {
            fn foo(s: So>|<);
          }
        "#;
        assert_completion(
            src,
            vec![simple_completion_item(
                "Something",
                CompletionItemKind::STRUCT,
                Some("Something".to_string()),
            )],
        )
        .await;
    }

    #[test]
    async fn test_suggest_type_in_trait_function_return_type() {
        let src = r#"
          struct Something {}

          trait Trait {
            fn foo() -> So>|<;
          }
        "#;
        assert_completion(
            src,
            vec![simple_completion_item(
                "Something",
                CompletionItemKind::STRUCT,
                Some("Something".to_string()),
            )],
        )
        .await;
    }

    #[test]
    async fn test_suggest_type_in_let_type() {
        let src = r#"
          struct Something {}

          fn main() {
            let x: So>|<
          }
        "#;
        assert_completion(
            src,
            vec![simple_completion_item(
                "Something",
                CompletionItemKind::STRUCT,
                Some("Something".to_string()),
            )],
        )
        .await;
    }

    #[test]
    async fn test_suggest_type_in_lambda_parameter() {
        let src = r#"
          struct Something {}

          fn main() {
            foo(|s: So>|<| s)
          }
        "#;
        assert_completion(
            src,
            vec![simple_completion_item(
                "Something",
                CompletionItemKind::STRUCT,
                Some("Something".to_string()),
            )],
        )
        .await;
    }

    #[test]
    async fn test_suggest_builtin_types() {
        let src = r#"
            fn foo(x: i>|<) {}
        "#;

        let items = get_completions(src).await;
        let items = items.into_iter().filter(|item| item.label.starts_with('i')).collect();

        assert_items_match(
            items,
            vec![
                simple_completion_item("i8", CompletionItemKind::STRUCT, Some("i8".to_string())),
                simple_completion_item("i16", CompletionItemKind::STRUCT, Some("i16".to_string())),
                simple_completion_item("i32", CompletionItemKind::STRUCT, Some("i32".to_string())),
                simple_completion_item("i64", CompletionItemKind::STRUCT, Some("i64".to_string())),
            ],
        );
    }

    #[test]
    async fn test_suggest_true() {
        let src = r#"
            fn main() {
                let x = t>|<
            }
        "#;
        assert_completion_excluding_auto_import(
            src,
            vec![simple_completion_item(
                "true",
                CompletionItemKind::KEYWORD,
                Some("bool".to_string()),
            )],
        )
        .await;
    }

    #[test]
    async fn test_suggest_regarding_if_scope() {
        let src = r#"
            fn main() {
                let good = 1;
                if true {
                    let great = 2;
                    g>|<
                } else {
                    let greater = 3;
                }
            }
        "#;
        assert_completion_excluding_auto_import(
            src,
            vec![
                simple_completion_item(
                    "good",
                    CompletionItemKind::VARIABLE,
                    Some("Field".to_string()),
                ),
                simple_completion_item(
                    "great",
                    CompletionItemKind::VARIABLE,
                    Some("Field".to_string()),
                ),
            ],
        )
        .await;

        let src = r#"
            fn main() {
                let good = 1;
                if true {
                    let great = 2;
                } else {
                    let greater = 3;
                    g>|<
                }
            }
        "#;
        assert_completion_excluding_auto_import(
            src,
            vec![
                simple_completion_item(
                    "good",
                    CompletionItemKind::VARIABLE,
                    Some("Field".to_string()),
                ),
                simple_completion_item(
                    "greater",
                    CompletionItemKind::VARIABLE,
                    Some("Field".to_string()),
                ),
            ],
        )
        .await;

        let src = r#"
            fn main() {
                let good = 1;
                if true {
                    let great = 2;
                } else {
                    let greater = 3;
                }
                g>|<
            }
        "#;
        assert_completion_excluding_auto_import(
            src,
            vec![simple_completion_item(
                "good",
                CompletionItemKind::VARIABLE,
                Some("Field".to_string()),
            )],
        )
        .await;
    }

    #[test]
    async fn test_suggest_regarding_block_scope() {
        let src = r#"
            fn main() {
                let good = 1;
                {
                    let great = 2;
                    g>|<
                }
            }
        "#;
        assert_completion_excluding_auto_import(
            src,
            vec![
                simple_completion_item(
                    "good",
                    CompletionItemKind::VARIABLE,
                    Some("Field".to_string()),
                ),
                simple_completion_item(
                    "great",
                    CompletionItemKind::VARIABLE,
                    Some("Field".to_string()),
                ),
            ],
        )
        .await;

        let src = r#"
            fn main() {
                let good = 1;
                {
                    let great = 2;
                }
                g>|<
            }
        "#;
        assert_completion_excluding_auto_import(
            src,
            vec![simple_completion_item(
                "good",
                CompletionItemKind::VARIABLE,
                Some("Field".to_string()),
            )],
        )
        .await;
    }

    #[test]
    async fn test_suggest_struct_type_parameter() {
        let src = r#"
            struct Foo<Context> {
                context: Cont>|<
            }
        "#;
        assert_completion_excluding_auto_import(
            src,
            vec![simple_completion_item("Context", CompletionItemKind::TYPE_PARAMETER, None)],
        )
        .await;
    }

    #[test]
    async fn test_suggest_impl_type_parameter() {
        let src = r#"
            struct Foo<Context> {}

            impl <TypeParam> Foo<TypeParam> {
                fn foo() {
                    let x: TypeP>|<
                }
            }
        "#;
        assert_completion(
            src,
            vec![simple_completion_item("TypeParam", CompletionItemKind::TYPE_PARAMETER, None)],
        )
        .await;
    }

    #[test]
    async fn test_suggest_trait_impl_type_parameter() {
        let src = r#"
            struct Foo {}
            trait Trait<Context> {}

            impl <TypeParam> Trait<TypeParam> for Foo {
                fn foo() {
                    let x: TypeP>|<
                }
            }
        "#;
        assert_completion(
            src,
            vec![simple_completion_item("TypeParam", CompletionItemKind::TYPE_PARAMETER, None)],
        )
        .await;
    }

    #[test]
    async fn test_suggest_trait_function_type_parameter() {
        let src = r#"
            struct Foo {}
            trait Trait {
                fn foo<TypeParam>() {
                    let x: TypeP>|<
                }
            }
        "#;
        assert_completion(
            src,
            vec![simple_completion_item("TypeParam", CompletionItemKind::TYPE_PARAMETER, None)],
        )
        .await;
    }

    #[test]
    async fn test_suggest_function_type_parameters() {
        let src = r#"
            fn foo<Context>(x: Cont>|<) {}
        "#;
        assert_completion_excluding_auto_import(
            src,
            vec![simple_completion_item("Context", CompletionItemKind::TYPE_PARAMETER, None)],
        )
        .await;
    }

    #[test]
    async fn test_suggests_struct_field_after_dot_and_letter() {
        let src = r#"
            struct Some {
                property: i32,
            }

            fn foo(s: Some) {
                s.p>|<
            }
        "#;
        assert_completion(src, vec![field_completion_item("property", "i32")]).await;
    }

    #[test]
    async fn test_suggests_struct_field_after_dot_and_letter_for_generic_type() {
        let src = r#"
            struct Some<T> {
                property: T,
            }

            fn foo(s: Some<i32>) {
                s.p>|<
            }
        "#;
        assert_completion(src, vec![field_completion_item("property", "i32")]).await;
    }

    #[test]
    async fn test_suggests_struct_field_after_dot_followed_by_brace() {
        let src = r#"
            struct Some {
                property: i32,
            }

            fn foo(s: Some) {
                s.>|<
            }
        "#;
        assert_completion(src, vec![field_completion_item("property", "i32")]).await;
    }

    #[test]
    async fn test_suggests_struct_field_after_dot_chain() {
        let src = r#"
            struct Some {
                property: Other,
            }

            struct Other {
                bar: i32,
            }

            fn foo(some: Some) {
                some.property.>|<
            }
        "#;
        assert_completion(src, vec![field_completion_item("bar", "i32")]).await;
    }

    #[test]
    async fn test_suggests_struct_impl_method() {
        let src = r#"
            struct Some {
            }

            impl Some {
                fn foobar(self, x: i32) {}
                fn foobar2(&mut self, x: i32) {}
                fn foobar3(y: i32) {}
            }

            fn foo(some: Some) {
                some.f>|<
            }
        "#;
        assert_completion(
            src,
            vec![
                function_completion_item("foobar(…)", "foobar(${1:x})", "fn(self, i32)"),
                function_completion_item("foobar2(…)", "foobar2(${1:x})", "fn(&mut self, i32)"),
            ],
        )
        .await;
    }

    #[test]
    async fn test_suggests_struct_trait_impl_method() {
        let src = r#"
            struct Some {
            }

            trait SomeTrait {
                fn foobar(self, x: i32);
                fn foobar2(y: i32);
            }

            impl SomeTrait for Some {
                fn foobar(self, x: i32) {}
                fn foobar2(y: i32) {}
            }

            fn foo(some: Some) {
                some.f>|<
            }
        "#;
        assert_completion(
            src,
            vec![function_completion_item("foobar(…)", "foobar(${1:x})", "fn(self, i32)")],
        )
        .await;
    }

    #[test]
    async fn test_suggests_primitive_trait_impl_method() {
        let src = r#"
            trait SomeTrait {
                fn foobar(self, x: i32);
                fn foobar2(y: i32);
            }

            impl SomeTrait for Field {
                fn foobar(self, x: i32) {}
                fn foobar2(y: i32) {}
            }

            fn foo(field: Field) {
                field.f>|<
            }
        "#;
        assert_completion(
            src,
            vec![function_completion_item("foobar(…)", "foobar(${1:x})", "fn(self, i32)")],
        )
        .await;
    }

    #[test]
    async fn test_suggests_struct_methods_after_colons() {
        let src = r#"
            struct Some {
            }

            impl Some {
                fn foobar(self, x: i32) {}
                fn foobar2(&mut self, x: i32) {}
                fn foobar3(y: i32) {}
            }

            fn foo() {
                Some::>|<
            }
        "#;
        assert_completion(
            src,
            vec![
                completion_item_with_sort_text(
                    function_completion_item(
                        "foobar(…)",
                        "foobar(${1:self}, ${2:x})",
                        "fn(self, i32)",
                    ),
                    self_mismatch_sort_text(),
                ),
                completion_item_with_sort_text(
                    function_completion_item(
                        "foobar2(…)",
                        "foobar2(${1:self}, ${2:x})",
                        "fn(&mut self, i32)",
                    ),
                    self_mismatch_sort_text(),
                ),
                function_completion_item("foobar3(…)", "foobar3(${1:y})", "fn(i32)"),
            ],
        )
        .await;
    }

    #[test]
    async fn test_suggests_struct_behind_alias_methods_after_dot() {
        let src = r#"
            struct Some {
            }

            type Alias = Some;

            impl Some {
                fn foobar(self, x: i32) {}
            }

            fn foo(some: Alias) {
                some.>|<
            }
        "#;
        assert_completion(
            src,
            vec![function_completion_item("foobar(…)", "foobar(${1:x})", "fn(self, i32)")],
        )
        .await;
    }

    #[test]
    async fn test_suggests_struct_behind_alias_methods_after_colons() {
        let src = r#"
            struct Some {
            }

            type Alias = Some;

            impl Some {
                fn foobar(self, x: i32) {}
                fn foobar2(&mut self, x: i32) {}
                fn foobar3(y: i32) {}
            }

            fn foo() {
                Alias::>|<
            }
        "#;
        assert_completion(
            src,
            vec![
                completion_item_with_sort_text(
                    function_completion_item(
                        "foobar(…)",
                        "foobar(${1:self}, ${2:x})",
                        "fn(self, i32)",
                    ),
                    self_mismatch_sort_text(),
                ),
                completion_item_with_sort_text(
                    function_completion_item(
                        "foobar2(…)",
                        "foobar2(${1:self}, ${2:x})",
                        "fn(&mut self, i32)",
                    ),
                    self_mismatch_sort_text(),
                ),
                function_completion_item("foobar3(…)", "foobar3(${1:y})", "fn(i32)"),
            ],
        )
        .await;
    }

    #[test]
    async fn test_completes_in_broken_if_after_dot() {
        let src = r#"
            struct Some {
                foo: i32,
            }

            fn foo(s: Some) {
                if s.>|<
            }
        "#;
        assert_completion(src, vec![field_completion_item("foo", "i32")]).await;
    }

    #[test]
    async fn test_completes_in_nested_expression() {
        let src = r#"
            struct Foo { bar: Bar }
            struct Bar { baz: i32 }

            fn foo(f: Foo) {
                f.bar & f.>|<
            }
        "#;
        assert_completion(src, vec![field_completion_item("bar", "Bar")]).await;
    }

    #[test]
    async fn test_completes_in_call_chain() {
        let src = r#"
            struct Foo {}

            impl Foo {
                fn foo(self) -> Foo { self }
            }

            fn foo(f: Foo) {
                f.foo().>|<
            }
        "#;
        assert_completion(src, vec![function_completion_item("foo()", "foo()", "fn(self) -> Foo")])
            .await;
    }

    #[test]
    async fn test_completes_when_assignment_follows() {
        let src = r#"
            struct Foo {
                bar: i32,
            }

            fn foo(f: Foo) {
                let mut x = 1;

                f.>|<

                x = 2;
            }
        "#;
        assert_completion(src, vec![field_completion_item("bar", "i32")]).await;
    }

    #[test]
    async fn test_completes_tuple_fields() {
        let src = r#"
            fn main() {
                let tuple = (1, true);
                tuple.>|<
            }
        "#;

        let items = get_completions(src).await;
        let items = items.into_iter().filter(|item| item.kind == Some(CompletionItemKind::FIELD));
        let items = items.collect();

        assert_items_match(
            items,
            vec![field_completion_item("0", "Field"), field_completion_item("1", "bool")],
        );
    }

    #[test]
    async fn test_completes_constructor_fields() {
        let src = r#"
            mod foobar {
                struct Foo {
                    bb: i32,
                    bbb: Field,
                    bbbb: bool,
                    bbbbb: str<6>,
                }
            }

            fn main() {
                foobar::Foo { bbb: 1, b>|<, bbbbb }
            }
        "#;
        assert_completion(
            src,
            vec![field_completion_item("bb", "i32"), field_completion_item("bbbb", "bool")],
        )
        .await;
    }

    #[test]
    async fn test_completes_trait_methods() {
        let src = r#"
            trait One {
                fn one() -> Self;
            }

            fn main() {
                One::>|<
            }
        "#;
        assert_completion(src, vec![function_completion_item("one()", "one()", "fn() -> Self")])
            .await;
    }

    #[test]
    async fn test_auto_imports() {
        let src = r#"
            mod foo {
                mod bar {
                    pub fn hello_world() {}

                    struct Foo {
                    }

                    impl Foo {
                        // This is here to make sure it's not offered for completion
                        fn hello_world() {}
                    }
                }
            }

            fn main() {
                hel>|<
            }
        "#;
        let items = get_completions(src).await;
        assert_eq!(items.len(), 1);

        let item = &items[0];
        assert_eq!(item.label, "hello_world()");
        assert_eq!(
            item.label_details,
            Some(CompletionItemLabelDetails {
                detail: Some("(use foo::bar::hello_world)".to_string()),
                description: Some("fn()".to_string())
            })
        );

        assert_eq!(
            item.additional_text_edits,
            Some(vec![TextEdit {
                range: Range {
                    start: Position { line: 0, character: 0 },
                    end: Position { line: 0, character: 0 },
                },
                new_text: "use foo::bar::hello_world;\n".to_string(),
            }])
        );

        assert_eq!(item.sort_text, Some(auto_import_sort_text()));
    }

    #[test]
    async fn test_auto_imports_when_in_nested_module_and_item_is_further_nested() {
        let src = r#"
            mod foo {
                mod bar {
                    pub fn hello_world() {}
                }

                fn foo() {
                    hel>|<
                }
            }
        "#;
        let items = get_completions(src).await;
        assert_eq!(items.len(), 1);

        let item = &items[0];
        assert_eq!(item.label, "hello_world()");
        assert_eq!(
            item.label_details,
            Some(CompletionItemLabelDetails {
                detail: Some("(use bar::hello_world)".to_string()),
                description: Some("fn()".to_string())
            })
        );

        assert_eq!(
            item.additional_text_edits,
            Some(vec![TextEdit {
                range: Range {
                    start: Position { line: 2, character: 4 },
                    end: Position { line: 2, character: 4 },
                },
                new_text: "use bar::hello_world;\n\n    ".to_string(),
            }])
        );
    }

    #[test]
    async fn test_auto_imports_when_in_nested_module_and_item_is_not_further_nested() {
        let src = r#"
            mod foo {
                mod bar {
                    pub fn hello_world() {}
                }

                mod baz {
                    fn foo() {
                        hel>|<
                    }
                }
            }
        "#;
        let items = get_completions(src).await;
        assert_eq!(items.len(), 1);

        let item = &items[0];
        assert_eq!(item.label, "hello_world()");
        assert_eq!(
            item.label_details,
            Some(CompletionItemLabelDetails {
                detail: Some("(use super::bar::hello_world)".to_string()),
                description: Some("fn()".to_string())
            })
        );

        assert_eq!(
            item.additional_text_edits,
            Some(vec![TextEdit {
                range: Range {
                    start: Position { line: 7, character: 8 },
                    end: Position { line: 7, character: 8 },
                },
                new_text: "use super::bar::hello_world;\n\n        ".to_string(),
            }])
        );
    }

    #[test]
    async fn test_auto_import_inserts_after_last_use() {
        let src = r#"
            mod foo {
                mod bar {
                    pub fn hello_world() {}
                }
            }

            use foo::bar;

            fn main() {
                hel>|<
            }
        "#;
        let items = get_completions(src).await;
        assert_eq!(items.len(), 1);

        let item = &items[0];
        assert_eq!(
            item.additional_text_edits,
            Some(vec![TextEdit {
                range: Range {
                    start: Position { line: 8, character: 0 },
                    end: Position { line: 8, character: 0 },
                },
                new_text: "use foo::bar::hello_world;\n".to_string(),
            }])
        );
    }

    #[test]
    async fn test_does_not_auto_import_test_functions() {
        let src = r#"
            mod foo {
                mod bar {
                    #[test]
                    pub fn hello_world() {}
                }
            }

            use foo::bar;

            fn main() {
                hel>|<
            }
        "#;
        let items = get_completions(src).await;
        assert!(items.is_empty());
    }

    #[test]
    async fn test_does_not_auto_import_private_functions() {
        let src = r#"
            mod foo {
                mod bar {
                    fn hello_world() {}
                }
            }

            use foo::bar;

            fn main() {
                hel>|<
            }
        "#;
        let items = get_completions(src).await;
        assert!(items.is_empty());
    }

    #[test]
    async fn test_auto_import_suggests_modules_too() {
        let src = r#"
            mod foo {
                mod barbaz {
                    fn hello_world() {}
                }
            }

            fn main() {
                barb>|<
            }
        "#;
        let items = get_completions(src).await;
        assert_eq!(items.len(), 1);

        let item = &items[0];
        assert_eq!(item.label, "barbaz");
        assert_eq!(
            item.label_details,
            Some(CompletionItemLabelDetails {
                detail: Some("(use foo::barbaz)".to_string()),
                description: None
            })
        );
    }

    #[test]
    async fn test_completes_matching_any_part_of_an_identifier_by_underscore() {
        let src = r#"
            struct Foo {
                some_property: i32,
            }

            fn foo(f: Foo) {
                f.prop>|<
            }
        "#;
        assert_completion(src, vec![field_completion_item("some_property", "i32")]).await;
    }

    #[test]
    async fn test_completes_in_impl_type() {
        let src = r#"
            struct FooBar {
            }

            impl FooB>|<
        "#;

        assert_completion(
            src,
            vec![simple_completion_item(
                "FooBar",
                CompletionItemKind::STRUCT,
                Some("FooBar".to_string()),
            )],
        )
        .await;
    }

    #[test]
    async fn test_completes_in_impl_for_type() {
        let src = r#"
            struct FooBar {
            }

            impl Default for FooB>|<
        "#;

        assert_completion(
            src,
            vec![simple_completion_item(
                "FooBar",
                CompletionItemKind::STRUCT,
                Some("FooBar".to_string()),
            )],
        )
        .await;
    }

    #[test]
    async fn test_auto_import_with_super() {
        let src = r#"
            pub fn bar_baz() {}

            mod tests {
                fn foo() {
                    bar_b>|<
                }
            }
        "#;
        let items = get_completions(src).await;
        assert_eq!(items.len(), 1);

        let item = &items[0];
        assert_eq!(item.label, "bar_baz()");
        assert_eq!(
            item.label_details,
            Some(CompletionItemLabelDetails {
                detail: Some("(use super::bar_baz)".to_string()),
                description: Some("fn()".to_string())
            })
        );
    }

    #[test]
    async fn test_auto_import_from_std() {
        let src = r#"
            fn main() {
                compute_merkle_roo>|<
            }
        "#;
        let items = get_completions(src).await;
        assert_eq!(items.len(), 1);

        let item = &items[0];
        assert_eq!(item.label, "compute_merkle_root(…)");
        assert_eq!(
            item.label_details.as_ref().unwrap().detail,
            Some("(use std::merkle::compute_merkle_root)".to_string()),
        );
    }

    #[test]
    async fn test_completes_after_first_letter_of_path() {
        let src = r#"
            fn main() {
                h>|<ello();
            }

            fn hello_world() {}
        "#;
        assert_completion_excluding_auto_import(
            src,
            vec![simple_completion_item(
                "hello_world",
                CompletionItemKind::FUNCTION,
                Some("fn()".to_string()),
            )],
        )
        .await;
    }

    #[test]
    async fn test_completes_after_colon_in_the_middle_of_an_ident_last_segment() {
        let src = r#"
            mod foo {
                pub fn bar() {}
            }

            fn main() {
                foo::>|<b
            }
        "#;
        assert_completion_excluding_auto_import(
            src,
            vec![simple_completion_item(
                "bar",
                CompletionItemKind::FUNCTION,
                Some("fn()".to_string()),
            )],
        )
        .await;
    }

    #[test]
    async fn test_completes_after_colon_in_the_middle_of_an_ident_middle_segment() {
        let src = r#"
            mod foo {
                pub fn bar() {}
            }

            fn main() {
                foo::>|<b::baz
            }
        "#;
        assert_completion_excluding_auto_import(
            src,
            vec![simple_completion_item(
                "bar",
                CompletionItemKind::FUNCTION,
                Some("fn()".to_string()),
            )],
        )
        .await;
    }

    #[test]
    async fn test_completes_at_function_call_name() {
        let src = r#"
            mod foo {
                pub fn bar() {}
            }

            fn main() {
                foo::b>|<x()
            }
        "#;
        assert_completion_excluding_auto_import(
            src,
            vec![simple_completion_item(
                "bar",
                CompletionItemKind::FUNCTION,
                Some("fn()".to_string()),
            )],
        )
        .await;
    }

    #[test]
    async fn test_completes_at_method_call_name() {
        let src = r#"
            struct Foo {}

            impl Foo {
                pub fn bar(self) {}
            }

            fn x(f: Foo) {
                f.b>|<x()
            }
        "#;
        assert_completion_excluding_auto_import(
            src,
            vec![simple_completion_item(
                "bar",
                CompletionItemKind::FUNCTION,
                Some("fn(self)".to_string()),
            )],
        )
        .await;
    }

    #[test]
    async fn test_completes_at_method_call_name_after_dot() {
        let src = r#"
            struct Foo {}

            impl Foo {
                pub fn bar(self) {}
            }

            fn x(f: Foo) {
                f.>|<()
            }
        "#;
        assert_completion_excluding_auto_import(
            src,
            vec![simple_completion_item(
                "bar",
                CompletionItemKind::FUNCTION,
                Some("fn(self)".to_string()),
            )],
        )
        .await;
    }

    #[test]
    async fn test_suggests_pub_use() {
        let src = r#"
            mod bar {
                mod baz {
                    mod coco {}
                }

                pub use baz::coco;
            }

            fn main() {
                bar::c>|<
            }
        "#;
        assert_completion(src, vec![module_completion_item("coco")]).await;
    }

    #[test]
    async fn test_auto_import_suggests_pub_use_for_module() {
        let src = r#"
            mod bar {
                mod baz {
                    mod coco {}
                }

                pub use baz::coco as foobar;
            }

            fn main() {
                foob>|<
            }
        "#;

        let items = get_completions(src).await;
        assert_eq!(items.len(), 1);

        let item = &items[0];
        assert_eq!(item.label, "foobar");
        assert_eq!(
            item.label_details.as_ref().unwrap().detail,
            Some("(use bar::foobar)".to_string()),
        );
    }

    #[test]
    async fn test_auto_import_suggests_pub_use_for_function() {
        let src = r#"
            mod bar {
                mod baz {
                    pub fn coco() {}
                }

                pub use baz::coco as foobar;
            }

            fn main() {
                foob>|<
            }
        "#;

        let items = get_completions(src).await;
        assert_eq!(items.len(), 1);

        let item = &items[0];
        assert_eq!(item.label, "foobar()");
        assert_eq!(
            item.label_details.as_ref().unwrap().detail,
            Some("(use bar::foobar)".to_string()),
        );
    }

    #[test]
    async fn test_auto_import_suggests_private_function_if_visibile() {
        let src = r#"
            mod foo {
                fn qux() {
                  barba>|<
                }
            }

            fn barbaz() {}

            fn main() {}
        "#;

        let items = get_completions(src).await;
        assert_eq!(items.len(), 1);

        let item = &items[0];
        assert_eq!(item.label, "barbaz()");
        assert_eq!(
            item.label_details.as_ref().unwrap().detail,
            Some("(use super::barbaz)".to_string()),
        );
    }

    #[test]
    async fn test_suggests_self_fields_and_methods() {
        let src = r#"
            struct Foo {
                foobar: Field,
            }

            impl Foo {
                fn foobarbaz(self) {}

                fn some_method(self) {
                    foob>|<
                }
            }
        "#;

        assert_completion_excluding_auto_import(
            src,
            vec![
                field_completion_item("self.foobar", "Field"),
                function_completion_item("self.foobarbaz()", "self.foobarbaz()", "fn(self)"),
            ],
        )
        .await;
    }

    #[test]
    async fn test_suggests_built_in_function_attribute() {
        let src = r#"
            #[dep>|<]
            fn foo() {}
        "#;

        assert_completion_excluding_auto_import(
            src,
            vec![simple_completion_item("deprecated", CompletionItemKind::METHOD, None)],
        )
        .await;
    }

    #[test]
    async fn test_suggests_function_attribute() {
        let src = r#"
            #[some>|<]
            fn foo() {}

            fn some_attr(f: FunctionDefinition, x: Field) {}
            fn some_other_function(x: Field) {}
        "#;

        assert_completion_excluding_auto_import(
            src,
            vec![function_completion_item(
                "some_attr(…)",
                "some_attr(${1:x})",
                "fn(FunctionDefinition, Field)",
            )],
        )
        .await;
    }
<<<<<<< HEAD
=======

    #[test]
    async fn test_suggests_function_attribute_no_arguments() {
        let src = r#"
            #[some>|<]
            fn foo() {}

            fn some_attr(f: FunctionDefinition) {}
        "#;

        assert_completion_excluding_auto_import(
            src,
            vec![function_completion_item("some_attr", "some_attr", "fn(FunctionDefinition)")],
        )
        .await;
    }

    #[test]
    async fn test_suggests_trait_attribute() {
        let src = r#"
            #[some>|<]
            trait SomeTrait {}

            fn some_attr(t: TraitDefinition, x: Field) {}
        "#;

        assert_completion_excluding_auto_import(
            src,
            vec![function_completion_item(
                "some_attr(…)",
                "some_attr(${1:x})",
                "fn(TraitDefinition, Field)",
            )],
        )
        .await;
    }
>>>>>>> 54006ea8
}<|MERGE_RESOLUTION|>--- conflicted
+++ resolved
@@ -1952,8 +1952,6 @@
         )
         .await;
     }
-<<<<<<< HEAD
-=======
 
     #[test]
     async fn test_suggests_function_attribute_no_arguments() {
@@ -1990,5 +1988,4 @@
         )
         .await;
     }
->>>>>>> 54006ea8
 }