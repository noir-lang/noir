#[cfg(test)]
mod completion_tests {
    use crate::{
        notifications::on_did_open_text_document,
        requests::{
            completion::{
                completion_items::{
                    completion_item_with_sort_text,
                    completion_item_with_trigger_parameter_hints_command, crate_completion_item,
                    field_completion_item, module_completion_item, simple_completion_item,
                    snippet_completion_item,
                },
                sort_text::{auto_import_sort_text, self_mismatch_sort_text},
            },
            on_completion_request,
        },
        test_utils,
    };

    use lsp_types::{
        CompletionItem, CompletionItemKind, CompletionItemLabelDetails, CompletionParams,
        CompletionResponse, DidOpenTextDocumentParams, PartialResultParams, Position, Range,
        TextDocumentIdentifier, TextDocumentItem, TextDocumentPositionParams, TextEdit,
        WorkDoneProgressParams,
    };
    use tokio::test;

    async fn get_completions(src: &str) -> Vec<CompletionItem> {
        let (mut state, noir_text_document) = test_utils::init_lsp_server("document_symbol").await;

        let (line, column) = src
            .lines()
            .enumerate()
            .filter_map(|(line_index, line)| {
                line.find(">|<").map(|char_index| (line_index, char_index))
            })
            .next()
            .expect("Expected to find one >|< in the source code");

        let src = src.replace(">|<", "");

        on_did_open_text_document(
            &mut state,
            DidOpenTextDocumentParams {
                text_document: TextDocumentItem {
                    uri: noir_text_document.clone(),
                    language_id: "noir".to_string(),
                    version: 0,
                    text: src.to_string(),
                },
            },
        );

        let response = on_completion_request(
            &mut state,
            CompletionParams {
                text_document_position: TextDocumentPositionParams {
                    text_document: TextDocumentIdentifier { uri: noir_text_document },
                    position: Position { line: line as u32, character: column as u32 },
                },
                work_done_progress_params: WorkDoneProgressParams { work_done_token: None },
                partial_result_params: PartialResultParams { partial_result_token: None },
                context: None,
            },
        )
        .await
        .expect("Could not execute on_completion_request");

        if let Some(CompletionResponse::Array(items)) = response {
            items
        } else {
            vec![]
        }
    }

    fn assert_items_match(mut items: Vec<CompletionItem>, mut expected: Vec<CompletionItem>) {
        items.sort_by_key(|item| item.label.clone());

        expected.sort_by_key(|item| item.label.clone());

        if items != expected {
            println!(
                "Items: {:?}",
                items.iter().map(|item| item.label.clone()).collect::<Vec<_>>()
            );
            println!(
                "Expected: {:?}",
                expected.iter().map(|item| item.label.clone()).collect::<Vec<_>>()
            );
        }

        assert_eq!(items, expected);
    }

    async fn assert_completion(src: &str, expected: Vec<CompletionItem>) {
        let items = get_completions(src).await;
        assert_items_match(items, expected);
    }

    async fn assert_completion_excluding_auto_import(src: &str, expected: Vec<CompletionItem>) {
        let items = get_completions(src).await;
        let items = items.into_iter().filter(|item| item.additional_text_edits.is_none()).collect();
        assert_items_match(items, expected);
    }

    pub(super) fn function_completion_item(
        label: impl Into<String>,
        insert_text: impl Into<String>,
        description: impl Into<String>,
    ) -> CompletionItem {
        completion_item_with_trigger_parameter_hints_command(snippet_completion_item(
            label,
            CompletionItemKind::FUNCTION,
            insert_text,
            Some(description.into()),
        ))
    }

    #[test]
    async fn test_use_first_segment() {
        let src = r#"
            mod foo {}
            mod foobar {}
            use f>|<
        "#;

        assert_completion(
            src,
            vec![module_completion_item("foo"), module_completion_item("foobar")],
        )
        .await;
    }

    #[test]
    async fn test_use_second_segment() {
        let src = r#"
            mod foo {
                mod bar {}
                mod baz {}
            }
            use foo::>|<
        "#;

        assert_completion(src, vec![module_completion_item("bar"), module_completion_item("baz")])
            .await;
    }

    #[test]
    async fn test_use_second_segment_after_typing() {
        let src = r#"
            mod foo {
                mod bar {}
                mod brave {}
            }
            use foo::ba>|<
        "#;

        assert_completion(src, vec![module_completion_item("bar")]).await;
    }

    #[test]
    async fn test_use_struct() {
        let src = r#"
            mod foo {
                struct Foo {}
            }
            use foo::>|<
        "#;

        assert_completion(
            src,
            vec![simple_completion_item(
                "Foo",
                CompletionItemKind::STRUCT,
                Some("Foo".to_string()),
            )],
        )
        .await;
    }

    #[test]
    async fn test_use_function() {
        let src = r#"
            mod foo {
                fn bar(x: i32) -> u64 { 0 }
            }
            use foo::>|<
        "#;

        assert_completion(
            src,
            vec![simple_completion_item(
                "bar",
                CompletionItemKind::FUNCTION,
                Some("fn(i32) -> u64".to_string()),
            )],
        )
        .await;
    }

    #[test]
    async fn test_use_after_crate_and_letter() {
        // Prove that "std" shows up
        let src = r#"
            use s>|<
        "#;
        assert_completion(src, vec![crate_completion_item("std")]).await;

        // "std" doesn't show up anymore because of the "crate::" prefix
        let src = r#"
            mod something {}
            use crate::s>|<
        "#;
        assert_completion(src, vec![module_completion_item("something")]).await;
    }

    #[test]
    async fn test_use_suggests_hardcoded_crate() {
        let src = r#"
            use c>|<
        "#;

        assert_completion(
            src,
            vec![simple_completion_item("crate::", CompletionItemKind::KEYWORD, None)],
        )
        .await;
    }

    #[test]
    async fn test_use_in_tree_after_letter() {
        let src = r#"
            mod foo {
                mod bar {}
            }
            use foo::{b>|<}
        "#;

        assert_completion(src, vec![module_completion_item("bar")]).await;
    }

    #[test]
    async fn test_use_in_tree_after_colons() {
        let src = r#"
            mod foo {
                mod bar {
                    mod baz {}
                }
            }
            use foo::{bar::>|<}
        "#;

        assert_completion(src, vec![module_completion_item("baz")]).await;
    }

    #[test]
    async fn test_use_in_tree_after_colons_after_another_segment() {
        let src = r#"
            mod foo {
                mod bar {}
                mod qux {}
            }
            use foo::{bar, q>|<}
        "#;

        assert_completion(src, vec![module_completion_item("qux")]).await;
    }

    #[test]
    async fn test_use_in_nested_module() {
        let src = r#"
            mod foo {
                mod something {}

                use s>|<
            }
        "#;

        assert_completion(
            src,
            vec![
                module_completion_item("something"),
                crate_completion_item("std"),
                simple_completion_item("super::", CompletionItemKind::KEYWORD, None),
            ],
        )
        .await;
    }

    #[test]
    async fn test_use_after_super() {
        let src = r#"
            mod foo {}

            mod bar {
                mod something {}

                use super::f>|<
            }
        "#;

        assert_completion(src, vec![module_completion_item("foo")]).await;
    }

    #[test]
    async fn test_use_after_crate_and_letter_nested_in_module() {
        let src = r#"
            mod something {
                mod something_else {}
                use crate::s>|<
            }
            
        "#;
        assert_completion(src, vec![module_completion_item("something")]).await;
    }

    #[test]
    async fn test_use_after_crate_segment_and_letter_nested_in_module() {
        let src = r#"
            mod something {
                mod something_else {}
                use crate::something::s>|<
            }
            
        "#;
        assert_completion(src, vec![module_completion_item("something_else")]).await;
    }

    #[test]
    async fn test_complete_path_shows_module() {
        let src = r#"
          mod foobar {}

          fn main() {
            fo>|<
          }
        "#;
        assert_completion(src, vec![module_completion_item("foobar")]).await;
    }

    #[test]
    async fn test_complete_path_after_colons_shows_submodule() {
        let src = r#"
          mod foo {
            mod bar {}
          }

          fn main() {
            foo::>|<
          }
        "#;
        assert_completion(src, vec![module_completion_item("bar")]).await;
    }

    #[test]
    async fn test_complete_path_after_colons_and_letter_shows_submodule() {
        let src = r#"
          mod foo {
            mod qux {}
          }

          fn main() {
            foo::q>|<
          }
        "#;
        assert_completion(src, vec![module_completion_item("qux")]).await;
    }

    #[test]
    async fn test_complete_path_with_local_variable() {
        let src = r#"
          fn main() {
            let local = 1;
            l>|<
          }
        "#;
        assert_completion_excluding_auto_import(
            src,
            vec![simple_completion_item(
                "local",
                CompletionItemKind::VARIABLE,
                Some("Field".to_string()),
            )],
        )
        .await;
    }

    #[test]
    async fn test_complete_path_with_shadowed_local_variable() {
        let src = r#"
          fn main() {
            let local = 1;
            let local = true;
            l>|<
          }
        "#;
        assert_completion_excluding_auto_import(
            src,
            vec![simple_completion_item(
                "local",
                CompletionItemKind::VARIABLE,
                Some("bool".to_string()),
            )],
        )
        .await;
    }

    #[test]
    async fn test_complete_path_with_function_argument() {
        let src = r#"
          fn main(local: Field) {
            l>|<
          }
        "#;
        assert_completion_excluding_auto_import(
            src,
            vec![simple_completion_item(
                "local",
                CompletionItemKind::VARIABLE,
                Some("Field".to_string()),
            )],
        )
        .await;
    }

    #[test]
    async fn test_complete_function_without_arguments() {
        let src = r#"
          fn hello() { }

          fn main() {
            h>|<
          }
        "#;
        assert_completion_excluding_auto_import(
            src,
            vec![function_completion_item("hello()", "hello()", "fn()")],
        )
        .await;
    }

    #[test]
    async fn test_complete_function() {
        let src = r#"
          fn hello(x: i32, y: Field) { }

          fn main() {
            h>|<
          }
        "#;
        assert_completion_excluding_auto_import(
            src,
            vec![function_completion_item(
                "hello(…)",
                "hello(${1:x}, ${2:y})",
                "fn(i32, Field)".to_string(),
            )],
        )
        .await;
    }

    #[test]
    async fn test_complete_builtin_functions() {
        let src = r#"
          fn main() {
            a>|<
          }
        "#;
        assert_completion_excluding_auto_import(
            src,
            vec![
                snippet_completion_item(
                    "assert(…)",
                    CompletionItemKind::FUNCTION,
                    "assert(${1:predicate})",
                    Some("fn(T)".to_string()),
                ),
                function_completion_item("assert_constant(…)", "assert_constant(${1:x})", "fn(T)"),
                snippet_completion_item(
                    "assert_eq(…)",
                    CompletionItemKind::FUNCTION,
                    "assert_eq(${1:lhs}, ${2:rhs})",
                    Some("fn(T, T)".to_string()),
                ),
            ],
        )
        .await;
    }

    #[test]
    async fn test_complete_path_in_impl() {
        let src = r#"
          struct SomeStruct {}

          impl SomeStruct {
            fn foo() {
                So>|<
            }
          }
        "#;
        assert_completion_excluding_auto_import(
            src,
            vec![simple_completion_item(
                "SomeStruct",
                CompletionItemKind::STRUCT,
                Some("SomeStruct".to_string()),
            )],
        )
        .await;
    }

    #[test]
    async fn test_complete_path_in_trait_impl() {
        let src = r#"
          struct SomeStruct {}
          trait Trait {}

          impl Trait for SomeStruct {
            fn foo() {
                So>|<
            }
          }
        "#;
        assert_completion_excluding_auto_import(
            src,
            vec![simple_completion_item(
                "SomeStruct",
                CompletionItemKind::STRUCT,
                Some("SomeStruct".to_string()),
            )],
        )
        .await;
    }

    #[test]
    async fn test_complete_path_with_for_argument() {
        let src = r#"
          fn main() {
            for index in 0..10 {
                ind>|<
            }
          }
        "#;
        assert_completion_excluding_auto_import(
            src,
            vec![simple_completion_item(
                "index",
                CompletionItemKind::VARIABLE,
                Some("u32".to_string()),
            )],
        )
        .await;
    }

    #[test]
    async fn test_complete_path_with_lambda_argument() {
        let src = r#"
          fn lambda(f: fn(i32)) { }

          fn main() {
            lambda(|lambda_var| lambda_v>|<)
          }
        "#;
        assert_completion_excluding_auto_import(
            src,
            vec![simple_completion_item(
                "lambda_var",
                CompletionItemKind::VARIABLE,
                Some("_".to_string()),
            )],
        )
        .await;
    }

    #[test]
    async fn test_suggest_type_in_struct_field_type() {
        let src = r#"
          struct Something {}

          fn SomeFunction() {}

          struct Another {
            some: So>|<
          }
        "#;
        assert_completion(
            src,
            vec![simple_completion_item(
                "Something",
                CompletionItemKind::STRUCT,
                Some("Something".to_string()),
            )],
        )
        .await;
    }

    #[test]
    async fn test_suggest_type_in_function_parameter() {
        let src = r#"
          struct Something {}

          fn foo(x: So>|<) {}
        "#;
        assert_completion(
            src,
            vec![simple_completion_item(
                "Something",
                CompletionItemKind::STRUCT,
                Some("Something".to_string()),
            )],
        )
        .await;
    }

    #[test]
    async fn test_suggest_type_in_function_return_type() {
        let src = r#"
          struct Something {}

          fn foo() -> So>|< {}
        "#;
        assert_completion(
            src,
            vec![simple_completion_item(
                "Something",
                CompletionItemKind::STRUCT,
                Some("Something".to_string()),
            )],
        )
        .await;
    }

    #[test]
    async fn test_suggest_type_in_type_alias() {
        let src = r#"
          struct Something {}

          type Foo = So>|<
        "#;
        assert_completion(
            src,
            vec![simple_completion_item(
                "Something",
                CompletionItemKind::STRUCT,
                Some("Something".to_string()),
            )],
        )
        .await;
    }

    #[test]
    async fn test_suggest_type_in_trait_function() {
        let src = r#"
          struct Something {}

          trait Trait {
            fn foo(s: So>|<);
          }
        "#;
        assert_completion(
            src,
            vec![simple_completion_item(
                "Something",
                CompletionItemKind::STRUCT,
                Some("Something".to_string()),
            )],
        )
        .await;
    }

    #[test]
    async fn test_suggest_type_in_trait_function_return_type() {
        let src = r#"
          struct Something {}

          trait Trait {
            fn foo() -> So>|<;
          }
        "#;
        assert_completion(
            src,
            vec![simple_completion_item(
                "Something",
                CompletionItemKind::STRUCT,
                Some("Something".to_string()),
            )],
        )
        .await;
    }

    #[test]
    async fn test_suggest_type_in_let_type() {
        let src = r#"
          struct Something {}

          fn main() {
            let x: So>|<
          }
        "#;
        assert_completion(
            src,
            vec![simple_completion_item(
                "Something",
                CompletionItemKind::STRUCT,
                Some("Something".to_string()),
            )],
        )
        .await;
    }

    #[test]
    async fn test_suggest_type_in_lambda_parameter() {
        let src = r#"
          struct Something {}

          fn main() {
            foo(|s: So>|<| s)
          }
        "#;
        assert_completion(
            src,
            vec![simple_completion_item(
                "Something",
                CompletionItemKind::STRUCT,
                Some("Something".to_string()),
            )],
        )
        .await;
    }

    #[test]
    async fn test_suggest_builtin_types() {
        let src = r#"
            fn foo(x: i>|<) {}
        "#;

        let items = get_completions(src).await;
        let items = items.into_iter().filter(|item| item.label.starts_with('i')).collect();

        assert_items_match(
            items,
            vec![
                simple_completion_item("i8", CompletionItemKind::STRUCT, Some("i8".to_string())),
                simple_completion_item("i16", CompletionItemKind::STRUCT, Some("i16".to_string())),
                simple_completion_item("i32", CompletionItemKind::STRUCT, Some("i32".to_string())),
                simple_completion_item("i64", CompletionItemKind::STRUCT, Some("i64".to_string())),
            ],
        );
    }

    #[test]
    async fn test_suggest_true() {
        let src = r#"
            fn main() {
                let x = t>|<
            }
        "#;
        assert_completion_excluding_auto_import(
            src,
            vec![simple_completion_item(
                "true",
                CompletionItemKind::KEYWORD,
                Some("bool".to_string()),
            )],
        )
        .await;
    }

    #[test]
    async fn test_suggest_regarding_if_scope() {
        let src = r#"
            fn main() {
                let good = 1;
                if true {
                    let great = 2;
                    g>|<
                } else {
                    let greater = 3;
                }
            }
        "#;
        assert_completion_excluding_auto_import(
            src,
            vec![
                simple_completion_item(
                    "good",
                    CompletionItemKind::VARIABLE,
                    Some("Field".to_string()),
                ),
                simple_completion_item(
                    "great",
                    CompletionItemKind::VARIABLE,
                    Some("Field".to_string()),
                ),
            ],
        )
        .await;

        let src = r#"
            fn main() {
                let good = 1;
                if true {
                    let great = 2;
                } else {
                    let greater = 3;
                    g>|<
                }
            }
        "#;
        assert_completion_excluding_auto_import(
            src,
            vec![
                simple_completion_item(
                    "good",
                    CompletionItemKind::VARIABLE,
                    Some("Field".to_string()),
                ),
                simple_completion_item(
                    "greater",
                    CompletionItemKind::VARIABLE,
                    Some("Field".to_string()),
                ),
            ],
        )
        .await;

        let src = r#"
            fn main() {
                let good = 1;
                if true {
                    let great = 2;
                } else {
                    let greater = 3;
                }
                g>|<
            }
        "#;
        assert_completion_excluding_auto_import(
            src,
            vec![simple_completion_item(
                "good",
                CompletionItemKind::VARIABLE,
                Some("Field".to_string()),
            )],
        )
        .await;
    }

    #[test]
    async fn test_suggest_regarding_block_scope() {
        let src = r#"
            fn main() {
                let good = 1;
                {
                    let great = 2;
                    g>|<
                }
            }
        "#;
        assert_completion_excluding_auto_import(
            src,
            vec![
                simple_completion_item(
                    "good",
                    CompletionItemKind::VARIABLE,
                    Some("Field".to_string()),
                ),
                simple_completion_item(
                    "great",
                    CompletionItemKind::VARIABLE,
                    Some("Field".to_string()),
                ),
            ],
        )
        .await;

        let src = r#"
            fn main() {
                let good = 1;
                {
                    let great = 2;
                }
                g>|<
            }
        "#;
        assert_completion_excluding_auto_import(
            src,
            vec![simple_completion_item(
                "good",
                CompletionItemKind::VARIABLE,
                Some("Field".to_string()),
            )],
        )
        .await;
    }

    #[test]
    async fn test_suggest_struct_type_parameter() {
        let src = r#"
            struct Foo<Context> {
                context: Cont>|<
            }
        "#;
        assert_completion_excluding_auto_import(
            src,
            vec![simple_completion_item("Context", CompletionItemKind::TYPE_PARAMETER, None)],
        )
        .await;
    }

    #[test]
    async fn test_suggest_impl_type_parameter() {
        let src = r#"
            struct Foo<Context> {}

            impl <TypeParam> Foo<TypeParam> {
                fn foo() {
                    let x: TypeP>|<
                }
            }
        "#;
        assert_completion(
            src,
            vec![simple_completion_item("TypeParam", CompletionItemKind::TYPE_PARAMETER, None)],
        )
        .await;
    }

    #[test]
    async fn test_suggest_trait_impl_type_parameter() {
        let src = r#"
            struct Foo {}
            trait Trait<Context> {}

            impl <TypeParam> Trait<TypeParam> for Foo {
                fn foo() {
                    let x: TypeP>|<
                }
            }
        "#;
        assert_completion(
            src,
            vec![simple_completion_item("TypeParam", CompletionItemKind::TYPE_PARAMETER, None)],
        )
        .await;
    }

    #[test]
    async fn test_suggest_trait_function_type_parameter() {
        let src = r#"
            struct Foo {}
            trait Trait {
                fn foo<TypeParam>() {
                    let x: TypeP>|<
                }
            }
        "#;
        assert_completion(
            src,
            vec![simple_completion_item("TypeParam", CompletionItemKind::TYPE_PARAMETER, None)],
        )
        .await;
    }

    #[test]
    async fn test_suggest_function_type_parameters() {
        let src = r#"
            fn foo<Context>(x: Cont>|<) {}
        "#;
        assert_completion_excluding_auto_import(
            src,
            vec![simple_completion_item("Context", CompletionItemKind::TYPE_PARAMETER, None)],
        )
        .await;
    }

    #[test]
    async fn test_suggests_struct_field_after_dot_and_letter() {
        let src = r#"
            struct Some {
                property: i32,
            }

            fn foo(s: Some) {
                s.p>|<
            }
        "#;
        assert_completion(src, vec![field_completion_item("property", "i32")]).await;
    }

    #[test]
    async fn test_suggests_struct_field_after_dot_and_letter_for_generic_type() {
        let src = r#"
            struct Some<T> {
                property: T,
            }

            fn foo(s: Some<i32>) {
                s.p>|<
            }
        "#;
        assert_completion(src, vec![field_completion_item("property", "i32")]).await;
    }

    #[test]
    async fn test_suggests_struct_field_after_dot_followed_by_brace() {
        let src = r#"
            struct Some {
                property: i32,
            }

            fn foo(s: Some) {
                s.>|<
            }
        "#;
        assert_completion(src, vec![field_completion_item("property", "i32")]).await;
    }

    #[test]
    async fn test_suggests_struct_field_after_dot_chain() {
        let src = r#"
            struct Some {
                property: Other,
            }

            struct Other {
                bar: i32,
            }

            fn foo(some: Some) {
                some.property.>|<
            }
        "#;
        assert_completion(src, vec![field_completion_item("bar", "i32")]).await;
    }

    #[test]
    async fn test_suggests_struct_impl_method() {
        let src = r#"
            struct Some {
            }

            impl Some {
                fn foobar(self, x: i32) {}
                fn foobar2(&mut self, x: i32) {}
                fn foobar3(y: i32) {}
            }

            fn foo(some: Some) {
                some.f>|<
            }
        "#;
        assert_completion(
            src,
            vec![
                function_completion_item("foobar(…)", "foobar(${1:x})", "fn(self, i32)"),
                function_completion_item("foobar2(…)", "foobar2(${1:x})", "fn(&mut self, i32)"),
            ],
        )
        .await;
    }

    #[test]
    async fn test_suggests_struct_trait_impl_method() {
        let src = r#"
            struct Some {
            }

            trait SomeTrait {
                fn foobar(self, x: i32);
                fn foobar2(y: i32);
            }

            impl SomeTrait for Some {
                fn foobar(self, x: i32) {}
                fn foobar2(y: i32) {}
            }

            fn foo(some: Some) {
                some.f>|<
            }
        "#;
        assert_completion(
            src,
            vec![function_completion_item("foobar(…)", "foobar(${1:x})", "fn(self, i32)")],
        )
        .await;
    }

    #[test]
    async fn test_suggests_primitive_trait_impl_method() {
        let src = r#"
            trait SomeTrait {
                fn foobar(self, x: i32);
                fn foobar2(y: i32);
            }

            impl SomeTrait for Field {
                fn foobar(self, x: i32) {}
                fn foobar2(y: i32) {}
            }

            fn foo(field: Field) {
                field.f>|<
            }
        "#;
        assert_completion(
            src,
            vec![function_completion_item("foobar(…)", "foobar(${1:x})", "fn(self, i32)")],
        )
        .await;
    }

    #[test]
    async fn test_suggests_struct_methods_after_colons() {
        let src = r#"
            struct Some {
            }

            impl Some {
                fn foobar(self, x: i32) {}
                fn foobar2(&mut self, x: i32) {}
                fn foobar3(y: i32) {}
            }

            fn foo() {
                Some::>|<
            }
        "#;
        assert_completion(
            src,
            vec![
                completion_item_with_sort_text(
                    function_completion_item(
                        "foobar(…)",
                        "foobar(${1:self}, ${2:x})",
                        "fn(self, i32)",
                    ),
                    self_mismatch_sort_text(),
                ),
                completion_item_with_sort_text(
                    function_completion_item(
                        "foobar2(…)",
                        "foobar2(${1:self}, ${2:x})",
                        "fn(&mut self, i32)",
                    ),
                    self_mismatch_sort_text(),
                ),
                function_completion_item("foobar3(…)", "foobar3(${1:y})", "fn(i32)"),
            ],
        )
        .await;
    }

    #[test]
    async fn test_suggests_struct_behind_alias_methods_after_dot() {
        let src = r#"
            struct Some {
            }

            type Alias = Some;

            impl Some {
                fn foobar(self, x: i32) {}
            }

            fn foo(some: Alias) {
                some.>|<
            }
        "#;
        assert_completion(
            src,
            vec![function_completion_item("foobar(…)", "foobar(${1:x})", "fn(self, i32)")],
        )
        .await;
    }

    #[test]
    async fn test_suggests_struct_behind_alias_methods_after_colons() {
        let src = r#"
            struct Some {
            }

            type Alias = Some;

            impl Some {
                fn foobar(self, x: i32) {}
                fn foobar2(&mut self, x: i32) {}
                fn foobar3(y: i32) {}
            }

            fn foo() {
                Alias::>|<
            }
        "#;
        assert_completion(
            src,
            vec![
                completion_item_with_sort_text(
                    function_completion_item(
                        "foobar(…)",
                        "foobar(${1:self}, ${2:x})",
                        "fn(self, i32)",
                    ),
                    self_mismatch_sort_text(),
                ),
                completion_item_with_sort_text(
                    function_completion_item(
                        "foobar2(…)",
                        "foobar2(${1:self}, ${2:x})",
                        "fn(&mut self, i32)",
                    ),
                    self_mismatch_sort_text(),
                ),
                function_completion_item("foobar3(…)", "foobar3(${1:y})", "fn(i32)"),
            ],
        )
        .await;
    }

    #[test]
    async fn test_completes_in_broken_if_after_dot() {
        let src = r#"
            struct Some {
                foo: i32,
            }

            fn foo(s: Some) {
                if s.>|<
            }
        "#;
        assert_completion(src, vec![field_completion_item("foo", "i32")]).await;
    }

    #[test]
    async fn test_completes_in_nested_expression() {
        let src = r#"
            struct Foo { bar: Bar }
            struct Bar { baz: i32 }

            fn foo(f: Foo) {
                f.bar & f.>|<
            }
        "#;
        assert_completion(src, vec![field_completion_item("bar", "Bar")]).await;
    }

    #[test]
    async fn test_completes_in_call_chain() {
        let src = r#"
            struct Foo {}

            impl Foo {
                fn foo(self) -> Foo { self }
            }

            fn foo(f: Foo) {
                f.foo().>|<
            }
        "#;
        assert_completion(src, vec![function_completion_item("foo()", "foo()", "fn(self) -> Foo")])
            .await;
    }

    #[test]
    async fn test_completes_when_assignment_follows() {
        let src = r#"
            struct Foo {
                bar: i32,
            }

            fn foo(f: Foo) {
                let mut x = 1;

                f.>|<

                x = 2;
            }
        "#;
        assert_completion(src, vec![field_completion_item("bar", "i32")]).await;
    }

    #[test]
    async fn test_completes_tuple_fields() {
        let src = r#"
            fn main() {
                let tuple = (1, true);
                tuple.>|<
            }
        "#;

        let items = get_completions(src).await;
        let items = items.into_iter().filter(|item| item.kind == Some(CompletionItemKind::FIELD));
        let items = items.collect();

        assert_items_match(
            items,
            vec![field_completion_item("0", "Field"), field_completion_item("1", "bool")],
        );
    }

    #[test]
    async fn test_completes_constructor_fields() {
        let src = r#"
            mod foobar {
                struct Foo {
                    bb: i32,
                    bbb: Field,
                    bbbb: bool,
                    bbbbb: str<6>,
                }
            }

            fn main() {
                foobar::Foo { bbb: 1, b>|<, bbbbb }
            }
        "#;
        assert_completion(
            src,
            vec![field_completion_item("bb", "i32"), field_completion_item("bbbb", "bool")],
        )
        .await;
    }

    #[test]
    async fn test_completes_trait_methods() {
        let src = r#"
            trait One {
                fn one() -> Self;
            }

            fn main() {
                One::>|<
            }
        "#;
        assert_completion(src, vec![function_completion_item("one()", "one()", "fn() -> Self")])
            .await;
    }

    #[test]
    async fn test_auto_imports() {
        let src = r#"
            mod foo {
                mod bar {
                    pub fn hello_world() {}

                    struct Foo {
                    }

                    impl Foo {
                        // This is here to make sure it's not offered for completion
                        fn hello_world() {}
                    }
                }
            }

            fn main() {
                hel>|<
            }
        "#;
        let items = get_completions(src).await;
        assert_eq!(items.len(), 1);

        let item = &items[0];
        assert_eq!(item.label, "hello_world()");
        assert_eq!(
            item.label_details,
            Some(CompletionItemLabelDetails {
                detail: Some("(use foo::bar::hello_world)".to_string()),
                description: Some("fn()".to_string())
            })
        );

        assert_eq!(
            item.additional_text_edits,
            Some(vec![TextEdit {
                range: Range {
                    start: Position { line: 0, character: 0 },
                    end: Position { line: 0, character: 0 },
                },
                new_text: "use foo::bar::hello_world;\n".to_string(),
            }])
        );

        assert_eq!(item.sort_text, Some(auto_import_sort_text()));
    }

    #[test]
    async fn test_auto_imports_when_in_nested_module_and_item_is_further_nested() {
        let src = r#"
            mod foo {
                mod bar {
                    pub fn hello_world() {}
                }

                fn foo() {
                    hel>|<
                }
            }
        "#;
        let items = get_completions(src).await;
        assert_eq!(items.len(), 1);

        let item = &items[0];
        assert_eq!(item.label, "hello_world()");
        assert_eq!(
            item.label_details,
            Some(CompletionItemLabelDetails {
                detail: Some("(use bar::hello_world)".to_string()),
                description: Some("fn()".to_string())
            })
        );

        assert_eq!(
            item.additional_text_edits,
            Some(vec![TextEdit {
                range: Range {
                    start: Position { line: 2, character: 4 },
                    end: Position { line: 2, character: 4 },
                },
                new_text: "use bar::hello_world;\n\n    ".to_string(),
            }])
        );
    }

    #[test]
    async fn test_auto_imports_when_in_nested_module_and_item_is_not_further_nested() {
        let src = r#"
            mod foo {
                mod bar {
                    pub fn hello_world() {}
                }

                mod baz {
                    fn foo() {
                        hel>|<
                    }
                }
            }
        "#;
        let items = get_completions(src).await;
        assert_eq!(items.len(), 1);

        let item = &items[0];
        assert_eq!(item.label, "hello_world()");
        assert_eq!(
            item.label_details,
            Some(CompletionItemLabelDetails {
                detail: Some("(use super::bar::hello_world)".to_string()),
                description: Some("fn()".to_string())
            })
        );

        assert_eq!(
            item.additional_text_edits,
            Some(vec![TextEdit {
                range: Range {
                    start: Position { line: 7, character: 8 },
                    end: Position { line: 7, character: 8 },
                },
                new_text: "use super::bar::hello_world;\n\n        ".to_string(),
            }])
        );
    }

    #[test]
    async fn test_auto_import_inserts_after_last_use() {
        let src = r#"
            mod foo {
                mod bar {
                    pub fn hello_world() {}
                }
            }

            use foo::bar;

            fn main() {
                hel>|<
            }
        "#;
        let items = get_completions(src).await;
        assert_eq!(items.len(), 1);

        let item = &items[0];
        assert_eq!(
            item.additional_text_edits,
            Some(vec![TextEdit {
                range: Range {
                    start: Position { line: 8, character: 0 },
                    end: Position { line: 8, character: 0 },
                },
                new_text: "use foo::bar::hello_world;\n".to_string(),
            }])
        );
    }

    #[test]
    async fn test_does_not_auto_import_test_functions() {
        let src = r#"
            mod foo {
                mod bar {
                    #[test]
                    pub fn hello_world() {}
                }
            }

            use foo::bar;

            fn main() {
                hel>|<
            }
        "#;
        let items = get_completions(src).await;
        assert!(items.is_empty());
    }

    #[test]
    async fn test_does_not_auto_import_private_functions() {
        let src = r#"
            mod foo {
                mod bar {
                    fn hello_world() {}
                }
            }

            use foo::bar;

            fn main() {
                hel>|<
            }
        "#;
        let items = get_completions(src).await;
        assert!(items.is_empty());
    }

    #[test]
    async fn test_auto_import_suggests_modules_too() {
        let src = r#"
            mod foo {
                mod barbaz {
                    fn hello_world() {}
                }
            }

            fn main() {
                barb>|<
            }
        "#;
        let items = get_completions(src).await;
        assert_eq!(items.len(), 1);

        let item = &items[0];
        assert_eq!(item.label, "barbaz");
        assert_eq!(
            item.label_details,
            Some(CompletionItemLabelDetails {
                detail: Some("(use foo::barbaz)".to_string()),
                description: None
            })
        );
    }

    #[test]
<<<<<<< HEAD
    async fn test_auto_import_with_super() {
        let src = r#"
            pub fn barbaz() {}

            mod tests {
                fn foo() {
                    barb>|<
                }
            }
        "#;
        let items = get_completions(src).await;
        assert_eq!(items.len(), 1);

        let item = &items[0];
        assert_eq!(item.label, "barbaz()");
        assert_eq!(
            item.label_details,
            Some(CompletionItemLabelDetails {
                detail: Some("(use super::barbaz)".to_string()),
                description: Some("fn()".to_string())
            })
        );
=======
    async fn test_completes_matching_any_part_of_an_identifier_by_underscore() {
        let src = r#"
            struct Foo {
                some_property: i32,
            }

            fn foo(f: Foo) {
                f.prop>|<
            }
        "#;
        assert_completion(src, vec![field_completion_item("some_property", "i32")]).await;
>>>>>>> cb0d4901
    }
}<|MERGE_RESOLUTION|>--- conflicted
+++ resolved
@@ -1561,7 +1561,20 @@
     }
 
     #[test]
-<<<<<<< HEAD
+    async fn test_completes_matching_any_part_of_an_identifier_by_underscore() {
+        let src = r#"
+            struct Foo {
+                some_property: i32,
+            }
+
+            fn foo(f: Foo) {
+                f.prop>|<
+            }
+        "#;
+        assert_completion(src, vec![field_completion_item("some_property", "i32")]).await;
+    }
+
+    #[test]
     async fn test_auto_import_with_super() {
         let src = r#"
             pub fn barbaz() {}
@@ -1584,18 +1597,5 @@
                 description: Some("fn()".to_string())
             })
         );
-=======
-    async fn test_completes_matching_any_part_of_an_identifier_by_underscore() {
-        let src = r#"
-            struct Foo {
-                some_property: i32,
-            }
-
-            fn foo(f: Foo) {
-                f.prop>|<
-            }
-        "#;
-        assert_completion(src, vec![field_completion_item("some_property", "i32")]).await;
->>>>>>> cb0d4901
     }
 }