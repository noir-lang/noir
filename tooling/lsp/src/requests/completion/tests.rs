--- conflicted
+++ resolved
@@ -6,13 +6,8 @@
             completion::{
                 completion_items::{
                     completion_item_with_sort_text,
-<<<<<<< HEAD
-                    completion_item_with_trigger_parameter_hints_command, crate_completion_item,
-                    module_completion_item, simple_completion_item, snippet_completion_item,
-=======
                     completion_item_with_trigger_parameter_hints_command, module_completion_item,
                     simple_completion_item, snippet_completion_item,
->>>>>>> 45f4ae09
                 },
                 sort_text::{auto_import_sort_text, self_mismatch_sort_text},
             },
