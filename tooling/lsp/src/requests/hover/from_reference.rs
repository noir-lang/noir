use fm::{FileId, FileMap};
use lsp_types::{Hover, HoverContents, MarkupContent, MarkupKind, Position};
use noirc_frontend::hir::comptime::Value;
use noirc_frontend::node_interner::GlobalValue;
use noirc_frontend::shared::Visibility;
use noirc_frontend::{
    DataType, EnumVariant, Generics, Shared, StructField, Type, TypeAlias, TypeBinding,
    TypeVariable,
    ast::ItemVisibility,
    hir::def_map::ModuleId,
<<<<<<< HEAD
    hir_def::{
        expr::{HirArrayLiteral, HirExpression, HirLiteral},
        function::FuncMeta,
        stmt::HirPattern,
        traits::Trait,
    },
    modules::module_full_path,
=======
    hir_def::{function::FuncMeta, stmt::HirPattern, traits::Trait},
>>>>>>> 25fd5c22
    node_interner::{
        DefinitionId, DefinitionKind, FuncId, GlobalId, NodeInterner, ReferenceId, TraitId,
        TraitImplKind, TypeAliasId, TypeId,
    },
};

use crate::{
    attribute_reference_finder::AttributeReferenceFinder,
    requests::{ProcessRequestCallbackArgs, to_lsp_location},
    utils,
};

pub(super) fn hover_from_reference(
    file_id: Option<FileId>,
    position: Position,
    args: &ProcessRequestCallbackArgs,
) -> Option<Hover> {
    file_id
        .and_then(|file_id| {
            utils::position_to_byte_index(args.files, file_id, &position).and_then(|byte_index| {
                let file = args.files.get_file(file_id).unwrap();
                let source = file.source();
                let (parsed_module, _errors) = noirc_frontend::parse_program(source, file_id);

                let mut finder = AttributeReferenceFinder::new(
                    file_id,
                    byte_index,
                    args.crate_id,
                    args.def_maps,
                );
                finder.find(&parsed_module)
            })
        })
        .or_else(|| args.interner.reference_at_location(args.location))
        .and_then(|reference| {
            let location = args.interner.reference_location(reference);
            let lsp_location = to_lsp_location(args.files, location.file, location.span);
            format_reference(reference, args).map(|formatted| Hover {
                range: lsp_location.map(|location| location.range),
                contents: HoverContents::Markup(MarkupContent {
                    kind: MarkupKind::Markdown,
                    value: formatted,
                }),
            })
        })
}

fn format_reference(reference: ReferenceId, args: &ProcessRequestCallbackArgs) -> Option<String> {
    match reference {
        ReferenceId::Module(id) => format_module(id, args),
        ReferenceId::Type(id) => Some(format_type(id, args)),
        ReferenceId::StructMember(id, field_index) => {
            Some(format_struct_member(id, field_index, args))
        }
        ReferenceId::EnumVariant(id, variant_index) => {
            Some(format_enum_variant(id, variant_index, args))
        }
        ReferenceId::Trait(id) => Some(format_trait(id, args)),
        ReferenceId::Global(id) => Some(format_global(id, args)),
        ReferenceId::Function(id) => Some(format_function(id, args)),
        ReferenceId::Alias(id) => Some(format_alias(id, args)),
        ReferenceId::Local(id) => Some(format_local(id, args)),
        ReferenceId::Reference(location, _) => {
            format_reference(args.interner.find_referenced(location).unwrap(), args)
        }
    }
}
fn format_module(id: ModuleId, args: &ProcessRequestCallbackArgs) -> Option<String> {
    let crate_root = args.def_maps[&id.krate].root();

    let mut string = String::new();

    if id.local_id == crate_root {
        let dep = args.dependencies.iter().find(|dep| dep.crate_id == id.krate)?;
        string.push_str("    crate ");
        string.push_str(&dep.name.to_string());
    } else {
        // Note: it's not clear why `try_module_attributes` might return None here, but it happens.
        // This is a workaround to avoid panicking in that case (which brings the LSP server down).
        // Cases where this happens are related to generated code, so once that stops happening
        // this won't be an issue anymore.
        let module_attributes = args.interner.try_module_attributes(&id)?;

        if let Some(parent_local_id) = module_attributes.parent {
            if format_parent_module_from_module_id(
                &ModuleId { krate: id.krate, local_id: parent_local_id },
                args,
                &mut string,
            ) {
                string.push('\n');
            }
        }
        string.push_str("    ");
        string.push_str("mod ");
        string.push_str(&module_attributes.name);
    }

    append_doc_comments(args.interner, ReferenceId::Module(id), &mut string);

    Some(string)
}

fn format_type(id: TypeId, args: &ProcessRequestCallbackArgs) -> String {
    let typ = args.interner.get_type(id);
    let typ = typ.borrow();
    if let Some(fields) = typ.get_fields_as_written() {
        format_struct(&typ, fields, args)
    } else if let Some(variants) = typ.get_variants_as_written() {
        format_enum(&typ, variants, args)
    } else {
        unreachable!("Type should either be a struct or an enum")
    }
}

fn format_struct(
    typ: &DataType,
    fields: Vec<StructField>,
    args: &ProcessRequestCallbackArgs,
) -> String {
    let mut string = String::new();
    if format_parent_module(ReferenceId::Type(typ.id), args, &mut string) {
        string.push('\n');
    }
    string.push_str("    ");
    string.push_str("struct ");
    string.push_str(typ.name.as_str());
    format_generics(&typ.generics, &mut string);
    string.push_str(" {\n");
    for field in fields {
        string.push_str("        ");
        string.push_str(field.name.as_str());
        string.push_str(": ");
        string.push_str(&format!("{}", field.typ));
        string.push_str(",\n");
    }
    string.push_str("    }");

    append_doc_comments(args.interner, ReferenceId::Type(typ.id), &mut string);

    string
}

fn format_enum(
    typ: &DataType,
    variants: Vec<EnumVariant>,
    args: &ProcessRequestCallbackArgs,
) -> String {
    let mut string = String::new();
    if format_parent_module(ReferenceId::Type(typ.id), args, &mut string) {
        string.push('\n');
    }
    string.push_str("    ");
    string.push_str("enum ");
    string.push_str(typ.name.as_str());
    format_generics(&typ.generics, &mut string);
    string.push_str(" {\n");
    for field in variants {
        string.push_str("        ");
        string.push_str(field.name.as_str());

        if !field.params.is_empty() {
            let types = field.params.iter().map(ToString::to_string).collect::<Vec<_>>();
            string.push('(');
            string.push_str(&types.join(", "));
            string.push(')');
        }

        string.push_str(",\n");
    }
    string.push_str("    }");

    append_doc_comments(args.interner, ReferenceId::Type(typ.id), &mut string);

    string
}

fn format_struct_member(
    id: TypeId,
    field_index: usize,
    args: &ProcessRequestCallbackArgs,
) -> String {
    let struct_type = args.interner.get_type(id);
    let struct_type = struct_type.borrow();
    let field = struct_type.field_at(field_index);

    let mut string = String::new();
    if format_parent_module(ReferenceId::Type(id), args, &mut string) {
        string.push_str("::");
    }
    string.push_str(struct_type.name.as_str());
    string.push('\n');
    string.push_str("    ");
    string.push_str(field.name.as_str());
    string.push_str(": ");
    string.push_str(&format!("{}", field.typ));
    string.push_str(&go_to_type_links(&field.typ, args.interner, args.files));

    append_doc_comments(args.interner, ReferenceId::StructMember(id, field_index), &mut string);

    string
}

fn format_enum_variant(
    id: TypeId,
    field_index: usize,
    args: &ProcessRequestCallbackArgs,
) -> String {
    let enum_type = args.interner.get_type(id);
    let enum_type = enum_type.borrow();
    let variant = enum_type.variant_at(field_index);

    let mut string = String::new();
    if format_parent_module(ReferenceId::Type(id), args, &mut string) {
        string.push_str("::");
    }
    string.push_str(enum_type.name.as_str());
    string.push('\n');
    string.push_str("    ");
    string.push_str(variant.name.as_str());
    if !variant.params.is_empty() {
        let types = variant.params.iter().map(ToString::to_string).collect::<Vec<_>>();
        string.push('(');
        string.push_str(&types.join(", "));
        string.push(')');
    }

    for typ in variant.params.iter() {
        string.push_str(&go_to_type_links(typ, args.interner, args.files));
    }

    append_doc_comments(args.interner, ReferenceId::EnumVariant(id, field_index), &mut string);

    string
}

fn format_trait(id: TraitId, args: &ProcessRequestCallbackArgs) -> String {
    let a_trait = args.interner.get_trait(id);

    let mut string = String::new();
    if format_parent_module(ReferenceId::Trait(id), args, &mut string) {
        string.push('\n');
    }
    string.push_str("    ");
    string.push_str("trait ");
    string.push_str(a_trait.name.as_str());
    format_generics(&a_trait.generics, &mut string);

    append_doc_comments(args.interner, ReferenceId::Trait(id), &mut string);

    string
}

fn format_global(id: GlobalId, args: &ProcessRequestCallbackArgs) -> String {
    let global_info = args.interner.get_global(id);
    let definition_id = global_info.definition_id;
    let definition = args.interner.definition(definition_id);
    let typ = args.interner.definition_type(definition_id);

    let mut string = String::new();
    if format_parent_module(ReferenceId::Global(id), args, &mut string) {
        string.push('\n');
    }

    let mut print_comptime = definition.comptime;

    if let Some(stmt) = args.interner.get_global_let_statement(id) {
        print_comptime = stmt.comptime;
    }

    string.push_str("    ");
    if print_comptime {
        string.push_str("comptime ");
    }
    if definition.mutable {
        string.push_str("mut ");
    }
    string.push_str("global ");
    string.push_str(global_info.ident.as_str());
    string.push_str(": ");
    string.push_str(&format!("{}", typ));

    if let GlobalValue::Resolved(value) = &global_info.value {
        if let Some(value) = value_to_string(value) {
            string.push_str(" = ");
            string.push_str(&value);
        }
    }

    string.push_str(&go_to_type_links(&typ, args.interner, args.files));

    append_doc_comments(args.interner, ReferenceId::Global(id), &mut string);

    string
}

fn format_function(id: FuncId, args: &ProcessRequestCallbackArgs) -> String {
    let func_meta = args.interner.function_meta(&id);

    // If this points to a trait method, see if we can figure out what's the concrete trait impl method
    if let Some(func_id) = get_trait_impl_func_id(id, args, func_meta) {
        return format_function(func_id, args);
    }

    let func_modifiers = args.interner.function_modifiers(&id);

    let func_name_definition_id = args.interner.definition(func_meta.name.id);

    let enum_variant = match (func_meta.type_id, func_meta.enum_variant_index) {
        (Some(type_id), Some(index)) => Some((type_id, index)),
        _ => None,
    };

    let reference_id = if let Some((type_id, variant_index)) = enum_variant {
        ReferenceId::EnumVariant(type_id, variant_index)
    } else {
        ReferenceId::Function(id)
    };

    let mut string = String::new();
    let formatted_parent_module = format_parent_module(reference_id, args, &mut string);

    let formatted_parent_type = if let Some(trait_impl_id) = func_meta.trait_impl {
        let trait_impl = args.interner.get_trait_implementation(trait_impl_id);
        let trait_impl = trait_impl.borrow();
        let trait_ = args.interner.get_trait(trait_impl.trait_id);

        let generics: Vec<_> =
            trait_impl
                .trait_generics
                .iter()
                .filter_map(|generic| {
                    if let Type::NamedGeneric(_, name) = generic { Some(name) } else { None }
                })
                .collect();

        string.push('\n');
        string.push_str("    impl");
        if !generics.is_empty() {
            string.push('<');
            for (index, generic) in generics.into_iter().enumerate() {
                if index > 0 {
                    string.push_str(", ");
                }
                string.push_str(generic);
            }
            string.push('>');
        }

        string.push(' ');
        string.push_str(trait_.name.as_str());
        if !trait_impl.trait_generics.is_empty() {
            string.push('<');
            for (index, generic) in trait_impl.trait_generics.iter().enumerate() {
                if index > 0 {
                    string.push_str(", ");
                }
                string.push_str(&generic.to_string());
            }
            string.push('>');
        }

        string.push_str(" for ");
        string.push_str(&trait_impl.typ.to_string());

        true
    } else if let Some(trait_id) = func_meta.trait_id {
        let trait_ = args.interner.get_trait(trait_id);
        string.push('\n');
        string.push_str("    trait ");
        string.push_str(trait_.name.as_str());
        format_generics(&trait_.generics, &mut string);

        true
    } else if let Some(type_id) = func_meta.type_id {
        let data_type = args.interner.get_type(type_id);
        let data_type = data_type.borrow();
        if formatted_parent_module {
            string.push_str("::");
        }
        string.push_str(data_type.name.as_str());
        if enum_variant.is_none() {
            string.push('\n');
            string.push_str("    ");
            string.push_str("impl");

            let impl_generics: Vec<_> = func_meta
                .all_generics
                .iter()
                .take(func_meta.all_generics.len() - func_meta.direct_generics.len())
                .cloned()
                .collect();
            format_generics(&impl_generics, &mut string);

            string.push(' ');
            string.push_str(data_type.name.as_str());
            format_generic_names(&impl_generics, &mut string);
        }

        true
    } else {
        false
    };
    if formatted_parent_module || formatted_parent_type {
        string.push('\n');
    }
    string.push_str("    ");

    if func_modifiers.visibility != ItemVisibility::Private
        && func_meta.trait_id.is_none()
        && func_meta.trait_impl.is_none()
    {
        string.push_str(&func_modifiers.visibility.to_string());
        string.push(' ');
    }
    if func_modifiers.is_unconstrained {
        string.push_str("unconstrained ");
    }
    if func_modifiers.is_comptime {
        string.push_str("comptime ");
    }

    let func_name = &func_name_definition_id.name;

    if enum_variant.is_none() {
        string.push_str("fn ");
    }
    string.push_str(func_name);
    format_generics(&func_meta.direct_generics, &mut string);
    string.push('(');
    let parameters = &func_meta.parameters;
    for (index, (pattern, typ, visibility)) in parameters.iter().enumerate() {
        let is_self = pattern_is_self(pattern, args.interner);

        // `&mut self` is represented as a mutable reference type, not as a mutable pattern
        if is_self && matches!(typ, Type::Reference(..)) {
            string.push_str("&mut ");
        }

        if enum_variant.is_some() {
            string.push_str(&format!("{}", typ));
        } else {
            format_pattern(pattern, args.interner, &mut string);

            // Don't add type for `self` param
            if !is_self {
                string.push_str(": ");
                if matches!(visibility, Visibility::Public) {
                    string.push_str("pub ");
                }
                string.push_str(&format!("{}", typ));
            }
        }

        if index != parameters.len() - 1 {
            string.push_str(", ");
        }
    }

    string.push(')');

    if enum_variant.is_none() {
        let return_type = func_meta.return_type();
        match return_type {
            Type::Unit => (),
            _ => {
                string.push_str(" -> ");
                string.push_str(&format!("{}", return_type));
            }
        }

        string.push_str(&go_to_type_links(return_type, args.interner, args.files));
    }

    if enum_variant.is_some() {
        append_doc_comments(args.interner, reference_id, &mut string);
    } else {
        let had_doc_comments = append_doc_comments(args.interner, reference_id, &mut string);
        if !had_doc_comments {
            // If this function doesn't have doc comments, but it's a trait impl method,
            // use the trait method doc comments.
            if let Some(trait_impl_id) = func_meta.trait_impl {
                let trait_impl = args.interner.get_trait_implementation(trait_impl_id);
                let trait_impl = trait_impl.borrow();
                let trait_ = args.interner.get_trait(trait_impl.trait_id);
                if let Some(func_id) = trait_.method_ids.get(func_name) {
                    let reference_id = ReferenceId::Function(*func_id);
                    append_doc_comments(args.interner, reference_id, &mut string);
                }
            }
        }
    }

    string
}

fn get_trait_impl_func_id(
    id: FuncId,
    args: &ProcessRequestCallbackArgs,
    func_meta: &FuncMeta,
) -> Option<FuncId> {
    func_meta.trait_id?;

    let index = args.interner.find_location_index(args.location)?;
    let expr_id = args.interner.get_expr_id_from_index(index)?;
    let Some(TraitImplKind::Normal(trait_impl_id)) =
        args.interner.get_selected_impl_for_expression(expr_id)
    else {
        return None;
    };

    let trait_impl = args.interner.get_trait_implementation(trait_impl_id);
    let trait_impl = trait_impl.borrow();

    let function_name = args.interner.function_name(&id);
    let mut trait_impl_methods = trait_impl.methods.iter();
    let func_id =
        trait_impl_methods.find(|func_id| args.interner.function_name(func_id) == function_name)?;
    Some(*func_id)
}

fn format_alias(id: TypeAliasId, args: &ProcessRequestCallbackArgs) -> String {
    let type_alias = args.interner.get_type_alias(id);
    let type_alias = type_alias.borrow();

    let mut string = String::new();
    format_parent_module(ReferenceId::Alias(id), args, &mut string);
    string.push('\n');
    string.push_str("    ");
    string.push_str("type ");
    string.push_str(type_alias.name.as_str());
    string.push_str(" = ");
    string.push_str(&format!("{}", &type_alias.typ));

    append_doc_comments(args.interner, ReferenceId::Alias(id), &mut string);

    string
}

fn format_local(id: DefinitionId, args: &ProcessRequestCallbackArgs) -> String {
    let definition_info = args.interner.definition(id);
    if let DefinitionKind::Global(global_id) = &definition_info.kind {
        return format_global(*global_id, args);
    }

    let DefinitionKind::Local(expr_id) = definition_info.kind else {
        panic!("Expected a local reference to reference a local definition")
    };
    let typ = args.interner.definition_type(id);

    let mut string = String::new();
    string.push_str("    ");
    if definition_info.comptime {
        string.push_str("comptime ");
    }
    if expr_id.is_some() {
        string.push_str("let ");
    }
    if definition_info.mutable {
        if expr_id.is_none() {
            string.push_str("let ");
        }
        string.push_str("mut ");
    }
    string.push_str(&definition_info.name);
    if !matches!(typ, Type::Error) {
        string.push_str(": ");
        string.push_str(&format!("{}", typ));
    }

    string.push_str(&go_to_type_links(&typ, args.interner, args.files));

    string
}

fn format_generics(generics: &Generics, string: &mut String) {
    format_generics_impl(
        generics, false, // only show names
        string,
    );
}

fn format_generic_names(generics: &Generics, string: &mut String) {
    format_generics_impl(
        generics, true, // only show names
        string,
    );
}

fn format_generics_impl(generics: &Generics, only_show_names: bool, string: &mut String) {
    if generics.is_empty() {
        return;
    }

    string.push('<');
    for (index, generic) in generics.iter().enumerate() {
        if index > 0 {
            string.push_str(", ");
        }

        if only_show_names {
            string.push_str(&generic.name);
        } else {
            match generic.kind() {
                noirc_frontend::Kind::Any | noirc_frontend::Kind::Normal => {
                    string.push_str(&generic.name);
                }
                noirc_frontend::Kind::IntegerOrField | noirc_frontend::Kind::Integer => {
                    string.push_str("let ");
                    string.push_str(&generic.name);
                    string.push_str(": u32");
                }
                noirc_frontend::Kind::Numeric(typ) => {
                    string.push_str("let ");
                    string.push_str(&generic.name);
                    string.push_str(": ");
                    string.push_str(&typ.to_string());
                }
            }
        }
    }
    string.push('>');
}

fn format_pattern(pattern: &HirPattern, interner: &NodeInterner, string: &mut String) {
    match pattern {
        HirPattern::Identifier(ident) => {
            let definition = interner.definition(ident.id);
            string.push_str(&definition.name);
        }
        HirPattern::Mutable(pattern, _) => {
            string.push_str("mut ");
            format_pattern(pattern, interner, string);
        }
        HirPattern::Tuple(..) | HirPattern::Struct(..) => {
            string.push('_');
        }
    }
}

fn pattern_is_self(pattern: &HirPattern, interner: &NodeInterner) -> bool {
    match pattern {
        HirPattern::Identifier(ident) => {
            let definition = interner.definition(ident.id);
            definition.name == "self"
        }
        HirPattern::Mutable(pattern, _) => pattern_is_self(pattern, interner),
        HirPattern::Tuple(..) | HirPattern::Struct(..) => false,
    }
}

fn format_parent_module(
    referenced: ReferenceId,
    args: &ProcessRequestCallbackArgs,
    string: &mut String,
) -> bool {
    let Some(module) = args.interner.reference_module(referenced) else {
        return false;
    };

    format_parent_module_from_module_id(module, args, string)
}

fn format_parent_module_from_module_id(
    module: &ModuleId,
    args: &ProcessRequestCallbackArgs,
    string: &mut String,
) -> bool {
    let full_path =
        module_full_path(module, args.interner, args.crate_id, &args.crate_name, args.dependencies);
    if full_path.is_empty() {
        return false;
    }

    string.push_str("    ");
    string.push_str(&full_path);
    true
}

fn go_to_type_links(typ: &Type, interner: &NodeInterner, files: &FileMap) -> String {
    let mut gatherer = TypeLinksGatherer { interner, files, links: Vec::new() };
    gatherer.gather_type_links(typ);

    let links = gatherer.links;
    if links.is_empty() {
        "".to_string()
    } else {
        let mut string = String::new();
        string.push_str("\n\n");
        string.push_str("Go to ");
        for (index, link) in links.iter().enumerate() {
            if index > 0 {
                string.push_str(" | ");
            }
            string.push_str(link);
        }
        string
    }
}

struct TypeLinksGatherer<'a> {
    interner: &'a NodeInterner,
    files: &'a FileMap,
    links: Vec<String>,
}

impl TypeLinksGatherer<'_> {
    fn gather_type_links(&mut self, typ: &Type) {
        match typ {
            Type::Array(typ, _) => self.gather_type_links(typ),
            Type::Slice(typ) => self.gather_type_links(typ),
            Type::Tuple(types) => {
                for typ in types {
                    self.gather_type_links(typ);
                }
            }
            Type::DataType(data_type, generics) => {
                self.gather_struct_type_links(data_type);
                for generic in generics {
                    self.gather_type_links(generic);
                }
            }
            Type::Alias(type_alias, generics) => {
                self.gather_type_alias_links(type_alias);
                for generic in generics {
                    self.gather_type_links(generic);
                }
            }
            Type::TypeVariable(var) => {
                self.gather_type_variable_links(var);
            }
            Type::TraitAsType(trait_id, _, generics) => {
                let some_trait = self.interner.get_trait(*trait_id);
                self.gather_trait_links(some_trait);
                for generic in &generics.ordered {
                    self.gather_type_links(generic);
                }
                for named_type in &generics.named {
                    self.gather_type_links(&named_type.typ);
                }
            }
            Type::NamedGeneric(var, _) => {
                self.gather_type_variable_links(var);
            }
            Type::Function(args, return_type, env, _) => {
                for arg in args {
                    self.gather_type_links(arg);
                }
                self.gather_type_links(return_type);
                self.gather_type_links(env);
            }
            Type::Reference(typ, _) => self.gather_type_links(typ),
            Type::InfixExpr(lhs, _, rhs, _) => {
                self.gather_type_links(lhs);
                self.gather_type_links(rhs);
            }
            Type::CheckedCast { to, .. } => self.gather_type_links(to),
            Type::FieldElement
            | Type::Integer(..)
            | Type::Bool
            | Type::String(_)
            | Type::FmtString(_, _)
            | Type::Unit
            | Type::Forall(_, _)
            | Type::Constant(..)
            | Type::Quoted(_)
            | Type::Error => (),
        }
    }

    fn gather_struct_type_links(&mut self, struct_type: &Shared<DataType>) {
        let struct_type = struct_type.borrow();
        if let Some(lsp_location) =
            to_lsp_location(self.files, struct_type.location.file, struct_type.name.span())
        {
            self.push_link(format_link(struct_type.name.to_string(), lsp_location));
        }
    }

    fn gather_type_alias_links(&mut self, type_alias: &Shared<TypeAlias>) {
        let type_alias = type_alias.borrow();
        if let Some(lsp_location) =
            to_lsp_location(self.files, type_alias.location.file, type_alias.name.span())
        {
            self.push_link(format_link(type_alias.name.to_string(), lsp_location));
        }
    }

    fn gather_trait_links(&mut self, some_trait: &Trait) {
        if let Some(lsp_location) =
            to_lsp_location(self.files, some_trait.location.file, some_trait.name.span())
        {
            self.push_link(format_link(some_trait.name.to_string(), lsp_location));
        }
    }

    fn gather_type_variable_links(&mut self, var: &TypeVariable) {
        let var = &*var.borrow();
        match var {
            TypeBinding::Bound(typ) => {
                self.gather_type_links(typ);
            }
            TypeBinding::Unbound(..) => (),
        }
    }

    fn push_link(&mut self, link: String) {
        if !self.links.contains(&link) {
            self.links.push(link);
        }
    }
}

fn format_link(name: String, location: lsp_types::Location) -> String {
    format!(
        "[{}]({}#L{},{}-{},{})",
        name,
        location.uri,
        location.range.start.line + 1,
        location.range.start.character + 1,
        location.range.end.line + 1,
        location.range.end.character + 1
    )
}

fn append_doc_comments(interner: &NodeInterner, id: ReferenceId, string: &mut String) -> bool {
    if let Some(doc_comments) = interner.doc_comments(id) {
        string.push_str("\n\n---\n\n");
        for comment in doc_comments {
            string.push_str(comment);
            string.push('\n');
        }
        true
    } else {
        false
    }
}

fn value_to_string(value: &Value) -> Option<String> {
    let mut string = String::new();
    append_value_to_string(value, &mut string)?;
    Some(string)
}

fn append_value_to_string(value: &Value, string: &mut String) -> Option<()> {
    match value {
        Value::Unit => string.push_str("()"),
        Value::Bool(value) => string.push_str(&value.to_string()),
        Value::Field(field_element) => string.push_str(&field_element.to_string()),
        Value::I8(value) => string.push_str(&value.to_string()),
        Value::I16(value) => string.push_str(&value.to_string()),
        Value::I32(value) => string.push_str(&value.to_string()),
        Value::I64(value) => string.push_str(&value.to_string()),
        Value::U1(value) => string.push_str(&value.to_string()),
        Value::U8(value) => string.push_str(&value.to_string()),
        Value::U16(value) => string.push_str(&value.to_string()),
        Value::U32(value) => string.push_str(&value.to_string()),
        Value::U64(value) => string.push_str(&value.to_string()),
        Value::U128(value) => string.push_str(&value.to_string()),
        Value::String(value) | Value::CtString(value) => string.push_str(&value.to_string()),
        Value::Tuple(values) => {
            let len = values.iter().len();
            string.push('(');
            for (index, value) in values.iter().enumerate() {
                if index > 0 {
                    string.push_str(", ");
                }
                append_value_to_string(value, string)?;
            }
            if len == 1 {
                string.push(',');
            }
            string.push(')');
        }
        Value::Array(values, _) => {
            string.push('[');
            for (index, value) in values.iter().enumerate() {
                if index > 0 {
                    string.push_str(", ");
                }
                append_value_to_string(value, string)?;
            }
            string.push(']');
        }
        Value::Slice(values, _) => {
            string.push_str("&[");
            for (index, value) in values.iter().enumerate() {
                if index > 0 {
                    string.push_str(", ");
                }
                append_value_to_string(value, string)?;
            }
            string.push(']');
        }
        // We could turn these into strings but the output wouldn't be very useful to users
        Value::FormatString(..)
        | Value::Function(..)
        | Value::Closure(..)
        | Value::Struct(..)
        | Value::Enum(..)
        | Value::Pointer(..)
        | Value::Quoted(..)
        | Value::TypeDefinition(..)
        | Value::TraitConstraint(..)
        | Value::TraitDefinition(..)
        | Value::TraitImpl(..)
        | Value::FunctionDefinition(..)
        | Value::ModuleDefinition(..)
        | Value::Type(..)
        | Value::Zeroed(..)
        | Value::Expr(..)
        | Value::TypedExpr(..)
        | Value::UnresolvedType(..) => return None,
    }

    Some(())
}<|MERGE_RESOLUTION|>--- conflicted
+++ resolved
@@ -8,17 +8,8 @@
     TypeVariable,
     ast::ItemVisibility,
     hir::def_map::ModuleId,
-<<<<<<< HEAD
-    hir_def::{
-        expr::{HirArrayLiteral, HirExpression, HirLiteral},
-        function::FuncMeta,
-        stmt::HirPattern,
-        traits::Trait,
-    },
+    hir_def::{function::FuncMeta, stmt::HirPattern, traits::Trait},
     modules::module_full_path,
-=======
-    hir_def::{function::FuncMeta, stmt::HirPattern, traits::Trait},
->>>>>>> 25fd5c22
     node_interner::{
         DefinitionId, DefinitionKind, FuncId, GlobalId, NodeInterner, ReferenceId, TraitId,
         TraitImplKind, TypeAliasId, TypeId,
