use std::str::FromStr;

use fm::{FileId, FileMap};
use lsp_types::{Hover, HoverContents, MarkupContent, MarkupKind, Position};
use noirc_errors::{Location, Span};
use noirc_frontend::{
    ast::Visitor, node_interner::NodeInterner, parse_program, signed_field::SignedField, Type,
};
use num_bigint::BigInt;

use crate::{
    requests::{to_lsp_location, ProcessRequestCallbackArgs},
    utils,
};

pub(super) fn hover_from_visitor(
    file_id: Option<FileId>,
    position: Position,
    args: &ProcessRequestCallbackArgs,
) -> Option<Hover> {
    let file_id = file_id?;
    let file = args.files.get_file(file_id)?;
    let source = file.source();
    let (parsed_module, _errors) = parse_program(source, file_id);
    let byte_index = utils::position_to_byte_index(args.files, file_id, &position)?;

    let mut finder = HoverFinder::new(args.files, file_id, args.interner, byte_index);
    parsed_module.accept(&mut finder);
    finder.hover
}

struct HoverFinder<'a> {
    files: &'a FileMap,
    file: FileId,
    interner: &'a NodeInterner,
    byte_index: usize,
    hover: Option<Hover>,
}
impl<'a> HoverFinder<'a> {
    fn new(
        files: &'a FileMap,
        file: FileId,
        interner: &'a NodeInterner,
        byte_index: usize,
    ) -> Self {
        Self { files, file, interner, byte_index, hover: None }
    }

    fn intersects_span(&self, span: Span) -> bool {
        span.start() as usize <= self.byte_index && self.byte_index <= span.end() as usize
    }
}

<<<<<<< HEAD
impl Visitor for HoverFinder<'_> {
    fn visit_literal_integer(&mut self, value: FieldElement, negative: bool, span: Span) {
=======
impl<'a> Visitor for HoverFinder<'a> {
    fn visit_literal_integer(&mut self, value: SignedField, span: Span) {
>>>>>>> 0c0c397a
        if !self.intersects_span(span) {
            return;
        }

        let location = Location::new(span, self.file);
        let lsp_location = to_lsp_location(self.files, location.file, location.span);
        let range = lsp_location.map(|location| location.range);
        let Some(typ) = self.interner.type_at_location(location) else {
            return;
        };

        let value = format_integer(typ, value);
        let contents = HoverContents::Markup(MarkupContent { kind: MarkupKind::Markdown, value });
        self.hover = Some(Hover { contents, range });
    }
}

fn format_integer(typ: Type, value: SignedField) -> String {
    let value_base_10 = value.field.to_string();

    // For simplicity we parse the value as a BigInt to convert it to hex
    // because `FieldElement::to_hex` will include many leading zeros.
    let value_big_int = BigInt::from_str(&value_base_10).unwrap();
    let negative = if value.is_negative { "-" } else { "" };

    format!("    {typ}\n---\nvalue of literal: `{negative}{value_base_10} ({negative}0x{value_big_int:02x})`")
}

#[cfg(test)]
mod tests {
    use noirc_frontend::{
        ast::{IntegerBitSize, Signedness},
        signed_field::SignedField,
        Type,
    };

    use super::format_integer;

    #[test]
    fn format_integer_zero() {
        let typ = Type::FieldElement;
        let value = SignedField::positive(0_u128);
        let expected = "    Field\n---\nvalue of literal: `0 (0x00)`";
        assert_eq!(format_integer(typ, value), expected);
    }

    #[test]
    fn format_positive_integer() {
        let typ = Type::Integer(Signedness::Unsigned, IntegerBitSize::ThirtyTwo);
        let value = SignedField::positive(123456_u128);
        let expected = "    u32\n---\nvalue of literal: `123456 (0x1e240)`";
        assert_eq!(format_integer(typ, value), expected);
    }

    #[test]
    fn format_negative_integer() {
        let typ = Type::Integer(Signedness::Signed, IntegerBitSize::SixtyFour);
        let value = SignedField::new(987654_u128.into(), true);
        let expected = "    i64\n---\nvalue of literal: `-987654 (-0xf1206)`";
        assert_eq!(format_integer(typ, value), expected);
    }
}<|MERGE_RESOLUTION|>--- conflicted
+++ resolved
@@ -51,13 +51,8 @@
     }
 }
 
-<<<<<<< HEAD
 impl Visitor for HoverFinder<'_> {
-    fn visit_literal_integer(&mut self, value: FieldElement, negative: bool, span: Span) {
-=======
-impl<'a> Visitor for HoverFinder<'a> {
     fn visit_literal_integer(&mut self, value: SignedField, span: Span) {
->>>>>>> 0c0c397a
         if !self.intersects_span(span) {
             return;
         }
