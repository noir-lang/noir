--- conflicted
+++ resolved
@@ -46,10 +46,7 @@
     use std::panic;
 
     use crate::test_utils::{self, search_in_file};
-<<<<<<< HEAD
-=======
     use lsp_types::{Position, Range};
->>>>>>> 370f141d
     use tokio::test;
 
     use super::*;
@@ -92,12 +89,6 @@
             };
         }
     }
-<<<<<<< HEAD
-
-    #[test]
-    async fn goto_from_function_location_to_declaration() {
-        expect_goto("go_to_definition", "another_function", 0).await;
-=======
 
     #[test]
     async fn goto_from_function_location_to_declaration() {
@@ -135,6 +126,5 @@
         } else {
             panic!("Expected a scalar response");
         };
->>>>>>> 370f141d
     }
 }