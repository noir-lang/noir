use std::future::{self, Future};

use async_lsp::{ErrorCode, ResponseError};
use nargo::{
    ops::{run_test, TestStatus},
    prepare_package,
};
use nargo_toml::{find_package_manifest, resolve_workspace_from_toml, PackageSelection};
use noirc_driver::{check_crate, CompileOptions, NOIR_ARTIFACT_VERSION_STRING};
use noirc_frontend::hir::FunctionNameMatch;

use crate::{
    types::{NargoTestRunParams, NargoTestRunResult},
    LspState,
};

pub(crate) fn on_test_run_request(
    state: &mut LspState,
    params: NargoTestRunParams,
) -> impl Future<Output = Result<NargoTestRunResult, ResponseError>> {
    future::ready(on_test_run_request_inner(state, params))
}

fn on_test_run_request_inner(
    state: &LspState,
    params: NargoTestRunParams,
) -> Result<NargoTestRunResult, ResponseError> {
    let root_path = state.root_path.as_deref().ok_or_else(|| {
        ResponseError::new(ErrorCode::REQUEST_FAILED, "Could not find project root")
    })?;

    let toml_path = find_package_manifest(root_path, root_path).map_err(|err| {
        // If we cannot find a manifest, we can't run the test
        ResponseError::new(ErrorCode::REQUEST_FAILED, err)
    })?;

    let crate_name = params.id.crate_name();
    let function_name = params.id.function_name();

    let workspace = resolve_workspace_from_toml(
        &toml_path,
        PackageSelection::Selected(crate_name.clone()),
        Some(NOIR_ARTIFACT_VERSION_STRING.to_string()),
    )
    .map_err(|err| {
        // If we found a manifest, but the workspace is invalid, we raise an error about it
        ResponseError::new(ErrorCode::REQUEST_FAILED, err)
    })?;

    // Since we filtered on crate name, this should be the only item in the iterator
    match workspace.into_iter().next() {
        Some(package) => {
            let (mut context, crate_id) = prepare_package(package);
<<<<<<< HEAD
            if check_crate(&mut context, crate_id, false).is_err() {
=======
            if check_crate(&mut context, crate_id, false, false).is_err() {
>>>>>>> 57d2505d
                let result = NargoTestRunResult {
                    id: params.id.clone(),
                    result: "error".to_string(),
                    message: Some("The project failed to compile".into()),
                };
                return Ok(result);
            };

            let test_functions = context.get_all_test_functions_in_crate_matching(
                &crate_id,
                FunctionNameMatch::Exact(function_name),
            );

            let (_, test_function) = test_functions.into_iter().next().ok_or_else(|| {
                ResponseError::new(
                    ErrorCode::REQUEST_FAILED,
                    format!("Could not locate test named: {function_name} in {crate_name}"),
                )
            })?;

            let test_result =
                run_test(&state.solver, &context, test_function, false, &CompileOptions::default());
            let result = match test_result {
                TestStatus::Pass => NargoTestRunResult {
                    id: params.id.clone(),
                    result: "pass".to_string(),
                    message: None,
                },
                TestStatus::Fail { message, .. } => NargoTestRunResult {
                    id: params.id.clone(),
                    result: "fail".to_string(),
                    message: Some(message),
                },
                TestStatus::CompileError(diag) => NargoTestRunResult {
                    id: params.id.clone(),
                    result: "error".to_string(),
                    message: Some(diag.diagnostic.message),
                },
            };
            Ok(result)
        }
        None => Err(ResponseError::new(
            ErrorCode::REQUEST_FAILED,
            format!("Could not locate package named: {crate_name}"),
        )),
    }
}<|MERGE_RESOLUTION|>--- conflicted
+++ resolved
@@ -51,11 +51,7 @@
     match workspace.into_iter().next() {
         Some(package) => {
             let (mut context, crate_id) = prepare_package(package);
-<<<<<<< HEAD
-            if check_crate(&mut context, crate_id, false).is_err() {
-=======
             if check_crate(&mut context, crate_id, false, false).is_err() {
->>>>>>> 57d2505d
                 let result = NargoTestRunResult {
                     id: params.id.clone(),
                     result: "error".to_string(),
