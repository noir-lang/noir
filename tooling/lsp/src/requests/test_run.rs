use std::future::{self, Future};

use async_lsp::{ErrorCode, ResponseError};
use nargo::{
    insert_all_files_for_workspace_into_file_manager,
    ops::{run_test, TestStatus},
    parse_all, prepare_package,
};
use nargo_toml::{find_package_manifest, resolve_workspace_from_toml, PackageSelection};
use noirc_driver::{
    check_crate, file_manager_with_stdlib, CompileOptions, NOIR_ARTIFACT_VERSION_STRING,
};
use noirc_frontend::hir::FunctionNameMatch;

use crate::{
    parse_diff,
    types::{NargoTestRunParams, NargoTestRunResult},
    LspState,
};

pub(crate) fn on_test_run_request(
    state: &mut LspState,
    params: NargoTestRunParams,
) -> impl Future<Output = Result<NargoTestRunResult, ResponseError>> {
    future::ready(on_test_run_request_inner(state, params))
}

fn on_test_run_request_inner(
    state: &mut LspState,
    params: NargoTestRunParams,
) -> Result<NargoTestRunResult, ResponseError> {
    let root_path = state.root_path.as_deref().ok_or_else(|| {
        ResponseError::new(ErrorCode::REQUEST_FAILED, "Could not find project root")
    })?;

    let toml_path = find_package_manifest(root_path, root_path).map_err(|err| {
        // If we cannot find a manifest, we can't run the test
        ResponseError::new(ErrorCode::REQUEST_FAILED, err)
    })?;

    let crate_name = params.id.crate_name();
    let function_name = params.id.function_name();

    let workspace = resolve_workspace_from_toml(
        &toml_path,
        PackageSelection::Selected(crate_name.clone()),
        Some(NOIR_ARTIFACT_VERSION_STRING.to_string()),
    )
    .map_err(|err| {
        // If we found a manifest, but the workspace is invalid, we raise an error about it
        ResponseError::new(ErrorCode::REQUEST_FAILED, err)
    })?;

    let mut workspace_file_manager = file_manager_with_stdlib(&workspace.root_dir);
    insert_all_files_for_workspace_into_file_manager(&workspace, &mut workspace_file_manager);
<<<<<<< HEAD
    let parsed_files = parse_diff(&workspace_file_manager, state);
=======
    let parsed_files = parse_all(&workspace_file_manager);
>>>>>>> 569cbbc2

    // Since we filtered on crate name, this should be the only item in the iterator
    match workspace.into_iter().next() {
        Some(package) => {
            let (mut context, crate_id) =
                prepare_package(&workspace_file_manager, &parsed_files, package);
            if check_crate(&mut context, crate_id, false, false).is_err() {
                let result = NargoTestRunResult {
                    id: params.id.clone(),
                    result: "error".to_string(),
                    message: Some("The project failed to compile".into()),
                };
                return Ok(result);
            };

            let test_functions = context.get_all_test_functions_in_crate_matching(
                &crate_id,
                FunctionNameMatch::Exact(function_name),
            );

            let (_, test_function) = test_functions.into_iter().next().ok_or_else(|| {
                ResponseError::new(
                    ErrorCode::REQUEST_FAILED,
                    format!("Could not locate test named: {function_name} in {crate_name}"),
                )
            })?;

            let test_result = run_test(
                &state.solver,
                &context,
                test_function,
                false,
                None,
                &CompileOptions::default(),
            );
            let result = match test_result {
                TestStatus::Pass => NargoTestRunResult {
                    id: params.id.clone(),
                    result: "pass".to_string(),
                    message: None,
                },
                TestStatus::Fail { message, .. } => NargoTestRunResult {
                    id: params.id.clone(),
                    result: "fail".to_string(),
                    message: Some(message),
                },
                TestStatus::CompileError(diag) => NargoTestRunResult {
                    id: params.id.clone(),
                    result: "error".to_string(),
                    message: Some(diag.diagnostic.message),
                },
            };
            Ok(result)
        }
        None => Err(ResponseError::new(
            ErrorCode::REQUEST_FAILED,
            format!("Could not locate package named: {crate_name}"),
        )),
    }
}<|MERGE_RESOLUTION|>--- conflicted
+++ resolved
@@ -53,11 +53,7 @@
 
     let mut workspace_file_manager = file_manager_with_stdlib(&workspace.root_dir);
     insert_all_files_for_workspace_into_file_manager(&workspace, &mut workspace_file_manager);
-<<<<<<< HEAD
     let parsed_files = parse_diff(&workspace_file_manager, state);
-=======
-    let parsed_files = parse_all(&workspace_file_manager);
->>>>>>> 569cbbc2
 
     // Since we filtered on crate name, this should be the only item in the iterator
     match workspace.into_iter().next() {
