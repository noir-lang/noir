--- conflicted
+++ resolved
@@ -334,12 +334,6 @@
         segments.push(&module_attributes.name);
 
         let mut current_attributes = module_attributes;
-<<<<<<< HEAD
-        while let Some(parent_attributes) = args.interner.try_module_attributes(&ModuleId {
-            krate: module.krate,
-            local_id: current_attributes.parent,
-        }) {
-=======
         loop {
             let Some(parent_local_id) = current_attributes.parent else {
                 break;
@@ -352,33 +346,15 @@
                 break;
             };
 
->>>>>>> 19ffa200
             segments.push(&parent_attributes.name);
             current_attributes = parent_attributes;
         }
     }
 
-<<<<<<< HEAD
-    let crate_id = module.krate;
-    let crate_name = match crate_id {
-        CrateId::Root(_) => Some(args.crate_name.clone()),
-        CrateId::Crate(_) => args
-            .dependencies
-            .iter()
-            .find(|dep| dep.crate_id == crate_id)
-            .map(|dep| format!("{}", dep.name)),
-        CrateId::Stdlib(_) => Some("std".to_string()),
-        CrateId::Dummy => unreachable!("ICE: A dummy CrateId should not be accessible"),
-    };
-
-    if let Some(crate_name) = &crate_name {
-        segments.push(crate_name);
-=======
     // We don't record module attriubtes for the root module,
     // so we handle that case separately
     if let CrateId::Root(_) = module.krate {
         segments.push(&args.crate_name);
->>>>>>> 19ffa200
     };
 
     if segments.is_empty() {
