--- conflicted
+++ resolved
@@ -334,36 +334,15 @@
         segments.push(&module_attributes.name);
 
         let mut current_attributes = module_attributes;
-<<<<<<< HEAD
-        loop {
-            let Some(parent_local_id) = current_attributes.parent else {
-                break;
-            };
-
-            let Some(parent_attributes) = args.interner.try_module_attributes(&ModuleId {
-                krate: module.krate,
-                local_id: parent_local_id,
-            }) else {
-                break;
-            };
-
-=======
         while let Some(parent_attributes) = args.interner.try_module_attributes(&ModuleId {
             krate: module.krate,
             local_id: current_attributes.parent,
         }) {
->>>>>>> b5b65b59
             segments.push(&parent_attributes.name);
             current_attributes = parent_attributes;
         }
     }
 
-<<<<<<< HEAD
-    // We don't record module attriubtes for the root module,
-    // so we handle that case separately
-    if let CrateId::Root(_) = module.krate {
-        segments.push(&args.crate_name);
-=======
     let crate_id = module.krate;
     let crate_name = match crate_id {
         CrateId::Root(_) => Some(args.crate_name.clone()),
@@ -378,7 +357,6 @@
 
     if let Some(crate_name) = &crate_name {
         segments.push(crate_name);
->>>>>>> b5b65b59
     };
 
     if segments.is_empty() {
