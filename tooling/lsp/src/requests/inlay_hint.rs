--- conflicted
+++ resolved
@@ -293,13 +293,11 @@
             ExpressionKind::Comptime(block_expression, _span) => {
                 self.collect_in_block_expression(block_expression);
             }
-<<<<<<< HEAD
             ExpressionKind::Unsafe(block_expression, _span) => {
                 self.collect_in_block_expression(block_expression);
-=======
+            }
             ExpressionKind::AsTraitPath(path) => {
                 self.collect_in_ident(&path.impl_item, true);
->>>>>>> 226aeb14
             }
             ExpressionKind::Literal(..)
             | ExpressionKind::Variable(..)
