use std::future::{self, Future};

use async_lsp::ResponseError;
use fm::{FileId, FileMap, PathString};
use lsp_types::{
    InlayHint, InlayHintKind, InlayHintLabel, InlayHintLabelPart, InlayHintParams, Position, Range,
    TextDocumentPositionParams, TextEdit,
};
use noirc_errors::{Location, Span};
use noirc_frontend::{
    self,
    ast::{
        CallExpression, Expression, ExpressionKind, ForLoopStatement, Ident, Lambda, LetStatement,
        MethodCallExpression, NoirFunction, NoirTraitImpl, Pattern, Statement, TypeImpl,
        UnresolvedTypeData, Visitor,
    },
    hir_def::stmt::HirPattern,
    node_interner::{NodeInterner, ReferenceId},
    parser::{Item, ParsedSubModule},
    Kind, Type, TypeBinding, TypeVariable,
};

use crate::{utils, LspState};

use super::{process_request, to_lsp_location, InlayHintsOptions};

pub(crate) fn on_inlay_hint_request(
    state: &mut LspState,
    params: InlayHintParams,
) -> impl Future<Output = Result<Option<Vec<InlayHint>>, ResponseError>> {
    let text_document_position_params = TextDocumentPositionParams {
        text_document: params.text_document.clone(),
        position: Position { line: 0, character: 0 },
    };

    let options = state.options.inlay_hints;

    let result = process_request(state, text_document_position_params, |args| {
        let path = PathString::from_path(params.text_document.uri.to_file_path().unwrap());
        args.files.get_file_id(&path).map(|file_id| {
            let file = args.files.get_file(file_id).unwrap();
            let source = file.source();
<<<<<<< HEAD
            let (parsed_moduled, _errors) = noirc_frontend::parse_program(source, file_id);
=======
            let (parsed_module, _errors) = noirc_frontend::parse_program(source);
>>>>>>> 1d04f8ba

            let span = utils::range_to_byte_span(args.files, file_id, &params.range)
                .map(|range| Span::from(range.start as u32..range.end as u32));

            let mut collector =
                InlayHintCollector::new(args.files, file_id, args.interner, span, options);
            parsed_module.accept(&mut collector);
            collector.inlay_hints
        })
    });
    future::ready(result)
}

pub(crate) struct InlayHintCollector<'a> {
    files: &'a FileMap,
    file_id: FileId,
    interner: &'a NodeInterner,
    span: Option<Span>,
    options: InlayHintsOptions,
    inlay_hints: Vec<InlayHint>,
}

impl<'a> InlayHintCollector<'a> {
    fn new(
        files: &'a FileMap,
        file_id: FileId,
        interner: &'a NodeInterner,
        span: Option<Span>,
        options: InlayHintsOptions,
    ) -> InlayHintCollector<'a> {
        InlayHintCollector { files, file_id, interner, span, options, inlay_hints: Vec::new() }
    }

    fn collect_in_ident(&mut self, ident: &Ident, editable: bool) {
        if !self.options.type_hints.enabled {
            return;
        }

        let span = ident.span();
        let location = Location::new(ident.span(), self.file_id);
        if let Some(lsp_location) = to_lsp_location(self.files, self.file_id, span) {
            if let Some(referenced) = self.interner.find_referenced(location) {
                let include_colon = true;
                match referenced {
                    ReferenceId::Global(global_id) => {
                        let global_info = self.interner.get_global(global_id);
                        let definition_id = global_info.definition_id;
                        let typ = self.interner.definition_type(definition_id);
                        self.push_type_hint(lsp_location, &typ, editable, include_colon);
                    }
                    ReferenceId::Local(definition_id) => {
                        let typ = self.interner.definition_type(definition_id);
                        self.push_type_hint(lsp_location, &typ, editable, include_colon);
                    }
                    ReferenceId::StructMember(struct_id, field_index) => {
                        let struct_type = self.interner.get_type(struct_id);
                        let struct_type = struct_type.borrow();
                        let field = struct_type.field_at(field_index);
                        self.push_type_hint(lsp_location, &field.typ, false, include_colon);
                    }
                    ReferenceId::EnumVariant(type_id, variant_index) => {
                        let typ = self.interner.get_type(type_id);
                        let shared_type = typ.clone();
                        let typ = typ.borrow();
                        let variant_type = typ.variant_function_type(variant_index, shared_type);
                        self.push_type_hint(lsp_location, &variant_type, false, include_colon);
                    }
                    ReferenceId::Module(_)
                    | ReferenceId::Type(_)
                    | ReferenceId::Trait(_)
                    | ReferenceId::Function(_)
                    | ReferenceId::Alias(_)
                    | ReferenceId::Reference(..) => (),
                }
            }
        }
    }

    fn push_type_hint(
        &mut self,
        location: lsp_types::Location,
        typ: &Type,
        editable: bool,
        include_colon: bool,
    ) {
        let position = location.range.end;

        let mut parts = Vec::new();
        if include_colon {
            parts.push(string_part(": "));
        } else {
            parts.push(string_part(" "));
        }
        push_type_parts(typ, &mut parts, self.files);

        self.inlay_hints.push(InlayHint {
            position,
            label: InlayHintLabel::LabelParts(parts),
            kind: Some(InlayHintKind::TYPE),
            text_edits: if editable {
                Some(vec![TextEdit {
                    range: Range { start: location.range.end, end: location.range.end },
                    new_text: format!(": {}", typ),
                }])
            } else {
                None
            },
            tooltip: None,
            padding_left: None,
            padding_right: None,
            data: None,
        });
    }

    fn collect_call_parameter_names(
        &mut self,
        function_name: Option<String>,
        at: Span,
        arguments: &[Expression],
    ) {
        if !self.options.parameter_hints.enabled {
            return;
        }

        // The `at` span might be the span of a path like `Foo::bar`.
        // In order to find the function behind it, we use a span that is just the last char.
        let at = Span::single_char(at.end() - 1);

        let referenced = self.interner.find_referenced(Location::new(at, self.file_id));
        if let Some(ReferenceId::Function(func_id)) = referenced {
            let func_meta = self.interner.function_meta(&func_id);

            // No hints for enum variants
            if func_meta.enum_variant_index.is_some() {
                return;
            }

            let mut parameters = func_meta.parameters.iter().peekable();
            let mut parameters_count = func_meta.parameters.len();

            // Skip `self` parameter
            if let Some((pattern, _, _)) = parameters.peek() {
                if self.is_self_parameter(pattern) {
                    parameters.next();
                    parameters_count -= 1;
                }
            }

            for (call_argument, (pattern, _, _)) in arguments.iter().zip(parameters) {
                let Some(lsp_location) =
                    to_lsp_location(self.files, self.file_id, call_argument.location.span)
                else {
                    continue;
                };

                let Some(parameter_name) = self.get_pattern_name(pattern) else {
                    continue;
                };

                if parameter_name.starts_with('_') {
                    continue;
                }

                if parameters_count == 1 {
                    if parameter_name.len() == 1
                        || parameter_name == "other"
                        || parameter_name == "value"
                    {
                        continue;
                    }

                    if let Some(function_name) = &function_name {
                        if function_name.ends_with(&parameter_name) {
                            continue;
                        }
                    }
                }

                if let Some(call_argument_name) = get_expression_name(call_argument) {
                    if parameter_name == call_argument_name
                        || call_argument_name.ends_with(&parameter_name)
                    {
                        continue;
                    }
                }

                self.push_parameter_hint(lsp_location.range.start, &parameter_name);
            }
        }
    }

    fn collect_method_call_chain_hints(&mut self, method: &MethodCallExpression) {
        let Some(object_lsp_location) =
            to_lsp_location(self.files, self.file_id, method.object.location.span)
        else {
            return;
        };

        let Some(name_lsp_location) =
            to_lsp_location(self.files, self.file_id, method.method_name.span())
        else {
            return;
        };

        if object_lsp_location.range.end.line >= name_lsp_location.range.start.line {
            return;
        }

        let object_location = method.object.location;
        let Some(typ) = self.interner.type_at_location(object_location) else {
            return;
        };

        self.push_type_hint(
            object_lsp_location,
            &typ,
            false, // not editable
            false, // don't include colon
        );
    }

    fn get_pattern_name(&self, pattern: &HirPattern) -> Option<String> {
        match pattern {
            HirPattern::Identifier(ident) => {
                let definition = self.interner.definition(ident.id);
                Some(definition.name.clone())
            }
            HirPattern::Mutable(pattern, _location) => self.get_pattern_name(pattern),
            HirPattern::Tuple(..) | HirPattern::Struct(..) => None,
        }
    }

    fn push_parameter_hint(&mut self, position: Position, str: &str) {
        self.push_text_hint(position, format!("{}: ", str));
    }

    fn push_text_hint(&mut self, position: Position, str: String) {
        self.inlay_hints.push(InlayHint {
            position,
            label: InlayHintLabel::String(str),
            kind: Some(InlayHintKind::PARAMETER),
            text_edits: None,
            tooltip: None,
            padding_left: None,
            padding_right: None,
            data: None,
        });
    }

    fn is_self_parameter(&self, pattern: &HirPattern) -> bool {
        match pattern {
            HirPattern::Identifier(ident) => {
                let definition_info = self.interner.definition(ident.id);
                definition_info.name == "self"
            }
            HirPattern::Mutable(pattern, _location) => self.is_self_parameter(pattern),
            HirPattern::Tuple(..) | HirPattern::Struct(..) => false,
        }
    }

    fn intersects_span(&self, other_span: Span) -> bool {
        self.span.map_or(true, |span| span.intersects(&other_span))
    }

    fn show_closing_brace_hint<F>(&mut self, span: Span, f: F)
    where
        F: FnOnce() -> String,
    {
        if self.options.closing_brace_hints.enabled {
            if let Some(lsp_location) = to_lsp_location(self.files, self.file_id, span) {
                let lines = lsp_location.range.end.line - lsp_location.range.start.line + 1;
                if lines >= self.options.closing_brace_hints.min_lines {
                    self.push_text_hint(lsp_location.range.end, f());
                }
            }
        }
    }
}

impl<'a> Visitor for InlayHintCollector<'a> {
    fn visit_item(&mut self, item: &Item) -> bool {
        self.intersects_span(item.location.span)
    }

    fn visit_noir_trait_impl(&mut self, noir_trait_impl: &NoirTraitImpl, span: Span) -> bool {
        self.show_closing_brace_hint(span, || {
            format!(" impl {} for {}", noir_trait_impl.r#trait, noir_trait_impl.object_type)
        });

        true
    }

    fn visit_type_impl(&mut self, type_impl: &TypeImpl, span: Span) -> bool {
        self.show_closing_brace_hint(span, || format!(" impl {}", type_impl.object_type));

        true
    }

    fn visit_parsed_submodule(&mut self, parsed_submodule: &ParsedSubModule, span: Span) -> bool {
        self.show_closing_brace_hint(span, || {
            if parsed_submodule.is_contract {
                format!(" contract {}", parsed_submodule.name)
            } else {
                format!(" mod {}", parsed_submodule.name)
            }
        });

        true
    }

    fn visit_noir_function(&mut self, noir_function: &NoirFunction, span: Span) -> bool {
        self.show_closing_brace_hint(span, || format!(" fn {}", noir_function.def.name));

        true
    }

    fn visit_statement(&mut self, statement: &Statement) -> bool {
        self.intersects_span(statement.location.span)
    }

    fn visit_let_statement(&mut self, let_statement: &LetStatement) -> bool {
        // Only show inlay hints for let variables that don't have an explicit type annotation
        if let UnresolvedTypeData::Unspecified = let_statement.r#type.typ {
            let_statement.pattern.accept(self);
        };

        let_statement.expression.accept(self);

        false
    }

    fn visit_for_loop_statement(&mut self, for_loop_statement: &ForLoopStatement) -> bool {
        self.collect_in_ident(&for_loop_statement.identifier, false);
        true
    }

    fn visit_expression(&mut self, expression: &Expression) -> bool {
        self.intersects_span(expression.location.span)
    }

    fn visit_call_expression(&mut self, call_expression: &CallExpression, _: Span) -> bool {
        self.collect_call_parameter_names(
            get_expression_name(&call_expression.func),
            call_expression.func.location.span,
            &call_expression.arguments,
        );

        true
    }

    fn visit_method_call_expression(
        &mut self,
        method_call_expression: &MethodCallExpression,
        _: Span,
    ) -> bool {
        self.collect_call_parameter_names(
            Some(method_call_expression.method_name.to_string()),
            method_call_expression.method_name.span(),
            &method_call_expression.arguments,
        );

        if self.options.chaining_hints.enabled {
            self.collect_method_call_chain_hints(method_call_expression);
        }

        true
    }

    fn visit_lambda(&mut self, lambda: &Lambda, _: Span) -> bool {
        for (pattern, typ) in &lambda.parameters {
            if matches!(typ.typ, UnresolvedTypeData::Unspecified) {
                pattern.accept(self);
            }
        }

        lambda.body.accept(self);

        false
    }

    fn visit_pattern(&mut self, _: &Pattern) -> bool {
        self.options.type_hints.enabled
    }

    fn visit_identifier_pattern(&mut self, ident: &Ident) {
        self.collect_in_ident(ident, true);
    }
}

fn string_part(str: impl Into<String>) -> InlayHintLabelPart {
    InlayHintLabelPart { value: str.into(), location: None, tooltip: None, command: None }
}

fn text_part_with_location(str: String, location: Location, files: &FileMap) -> InlayHintLabelPart {
    InlayHintLabelPart {
        value: str,
        location: to_lsp_location(files, location.file, location.span),
        tooltip: None,
        command: None,
    }
}

fn push_type_parts(typ: &Type, parts: &mut Vec<InlayHintLabelPart>, files: &FileMap) {
    match typ {
        Type::Array(size, typ) => {
            parts.push(string_part("["));
            push_type_parts(typ, parts, files);
            parts.push(string_part("; "));
            push_type_parts(size, parts, files);
            parts.push(string_part("]"));
        }
        Type::Slice(typ) => {
            parts.push(string_part("["));
            push_type_parts(typ, parts, files);
            parts.push(string_part("]"));
        }
        Type::Tuple(types) => {
            parts.push(string_part("("));
            for (index, typ) in types.iter().enumerate() {
                push_type_parts(typ, parts, files);
                if index != types.len() - 1 {
                    parts.push(string_part(", "));
                }
            }
            parts.push(string_part(")"));
        }
        Type::DataType(struct_type, generics) => {
            let struct_type = struct_type.borrow();
            let location = Location::new(struct_type.name.span(), struct_type.location.file);
            parts.push(text_part_with_location(struct_type.name.to_string(), location, files));
            if !generics.is_empty() {
                parts.push(string_part("<"));
                for (index, generic) in generics.iter().enumerate() {
                    push_type_parts(generic, parts, files);
                    if index != generics.len() - 1 {
                        parts.push(string_part(", "));
                    }
                }
                parts.push(string_part(">"));
            }
        }
        Type::Alias(type_alias, generics) => {
            let type_alias = type_alias.borrow();
            let location = Location::new(type_alias.name.span(), type_alias.location.file);
            parts.push(text_part_with_location(type_alias.name.to_string(), location, files));
            if !generics.is_empty() {
                parts.push(string_part("<"));
                for (index, generic) in generics.iter().enumerate() {
                    push_type_parts(generic, parts, files);
                    if index != generics.len() - 1 {
                        parts.push(string_part(", "));
                    }
                }
                parts.push(string_part(">"));
            }
        }
        Type::Function(args, return_type, _env, unconstrained) => {
            if *unconstrained {
                parts.push(string_part("unconstrained "));
            }

            parts.push(string_part("fn("));
            for (index, arg) in args.iter().enumerate() {
                push_type_parts(arg, parts, files);
                if index != args.len() - 1 {
                    parts.push(string_part(", "));
                }
            }
            parts.push(string_part(") -> "));
            push_type_parts(return_type, parts, files);
        }
        Type::MutableReference(typ) => {
            parts.push(string_part("&mut "));
            push_type_parts(typ, parts, files);
        }
        Type::TypeVariable(binding) => {
            if let TypeBinding::Unbound(_, kind) = &*binding.borrow() {
                match kind {
                    Kind::Any | Kind::Normal => push_type_variable_parts(binding, parts, files),
                    Kind::Integer => push_type_parts(&Type::default_int_type(), parts, files),
                    Kind::IntegerOrField => parts.push(string_part("Field")),
                    Kind::Numeric(ref typ) => push_type_parts(typ, parts, files),
                }
            } else {
                push_type_variable_parts(binding, parts, files);
            }
        }
        Type::CheckedCast { to, .. } => push_type_parts(to, parts, files),

        Type::FieldElement
        | Type::Integer(..)
        | Type::Bool
        | Type::String(..)
        | Type::FmtString(..)
        | Type::Unit
        | Type::TraitAsType(..)
        | Type::NamedGeneric(..)
        | Type::Forall(..)
        | Type::Constant(..)
        | Type::InfixExpr(..)
        | Type::Quoted(..)
        | Type::Error => {
            parts.push(string_part(typ.to_string()));
        }
    }
}

fn push_type_variable_parts(
    var: &TypeVariable,
    parts: &mut Vec<InlayHintLabelPart>,
    files: &FileMap,
) {
    let var = &*var.borrow();
    match var {
        TypeBinding::Bound(typ) => {
            push_type_parts(typ, parts, files);
        }
        TypeBinding::Unbound(..) => {
            parts.push(string_part(var.to_string()));
        }
    }
}

fn get_expression_name(expression: &Expression) -> Option<String> {
    match &expression.kind {
        ExpressionKind::Variable(path) => Some(path.last_name().to_string()),
        ExpressionKind::Prefix(prefix) => get_expression_name(&prefix.rhs),
        ExpressionKind::MemberAccess(member_access) => Some(member_access.rhs.to_string()),
        ExpressionKind::Call(call) => get_expression_name(&call.func),
        ExpressionKind::MethodCall(method_call) => Some(method_call.method_name.to_string()),
        ExpressionKind::Cast(cast) => get_expression_name(&cast.lhs),
        ExpressionKind::Parenthesized(expr) => get_expression_name(expr),
        ExpressionKind::AsTraitPath(path) => Some(path.impl_item.to_string()),
        ExpressionKind::TypePath(path) => Some(path.item.to_string()),
        ExpressionKind::Constrain(constrain) => Some(constrain.kind.to_string()),
        ExpressionKind::Constructor(..)
        | ExpressionKind::Infix(..)
        | ExpressionKind::Index(..)
        | ExpressionKind::Block(..)
        | ExpressionKind::If(..)
        | ExpressionKind::Lambda(..)
        | ExpressionKind::Tuple(..)
        | ExpressionKind::Quote(..)
        | ExpressionKind::Unquote(..)
        | ExpressionKind::Comptime(..)
        | ExpressionKind::Resolved(..)
        | ExpressionKind::Interned(..)
        | ExpressionKind::InternedStatement(..)
        | ExpressionKind::Literal(..)
        | ExpressionKind::Unsafe(..)
        | ExpressionKind::Match(_)
        | ExpressionKind::Error => None,
    }
}

#[cfg(test)]
mod inlay_hints_tests {
    use crate::{
        requests::{
            ChainingHintsOptions, ClosingBraceHintsOptions, ParameterHintsOptions, TypeHintsOptions,
        },
        test_utils,
    };

    use super::*;
    use lsp_types::{Range, TextDocumentIdentifier, WorkDoneProgressParams};
    use tokio::test;

    async fn get_inlay_hints(
        start_line: u32,
        end_line: u32,
        options: InlayHintsOptions,
    ) -> Vec<InlayHint> {
        let (mut state, noir_text_document) = test_utils::init_lsp_server("inlay_hints").await;
        state.options.inlay_hints = options;

        on_inlay_hint_request(
            &mut state,
            InlayHintParams {
                work_done_progress_params: WorkDoneProgressParams { work_done_token: None },
                text_document: TextDocumentIdentifier { uri: noir_text_document },
                range: Range {
                    start: Position { line: start_line, character: 0 },
                    end: Position { line: end_line, character: 0 },
                },
            },
        )
        .await
        .expect("Could not execute on_inlay_hint_request")
        .unwrap()
    }

    fn no_hints() -> InlayHintsOptions {
        InlayHintsOptions {
            type_hints: TypeHintsOptions { enabled: false },
            parameter_hints: ParameterHintsOptions { enabled: false },
            closing_brace_hints: ClosingBraceHintsOptions { enabled: false, min_lines: 25 },
            chaining_hints: ChainingHintsOptions { enabled: false },
        }
    }

    fn type_hints() -> InlayHintsOptions {
        InlayHintsOptions {
            type_hints: TypeHintsOptions { enabled: true },
            parameter_hints: ParameterHintsOptions { enabled: false },
            closing_brace_hints: ClosingBraceHintsOptions { enabled: false, min_lines: 25 },
            chaining_hints: ChainingHintsOptions { enabled: false },
        }
    }

    fn parameter_hints() -> InlayHintsOptions {
        InlayHintsOptions {
            type_hints: TypeHintsOptions { enabled: false },
            parameter_hints: ParameterHintsOptions { enabled: true },
            closing_brace_hints: ClosingBraceHintsOptions { enabled: false, min_lines: 25 },
            chaining_hints: ChainingHintsOptions { enabled: false },
        }
    }

    fn closing_braces_hints(min_lines: u32) -> InlayHintsOptions {
        InlayHintsOptions {
            type_hints: TypeHintsOptions { enabled: false },
            parameter_hints: ParameterHintsOptions { enabled: false },
            closing_brace_hints: ClosingBraceHintsOptions { enabled: true, min_lines },
            chaining_hints: ChainingHintsOptions { enabled: false },
        }
    }

    fn chaining_hints() -> InlayHintsOptions {
        InlayHintsOptions {
            type_hints: TypeHintsOptions { enabled: false },
            parameter_hints: ParameterHintsOptions { enabled: false },
            closing_brace_hints: ClosingBraceHintsOptions { enabled: false, min_lines: 0 },
            chaining_hints: ChainingHintsOptions { enabled: true },
        }
    }

    #[test]
    async fn test_do_not_collect_type_hints_if_disabled() {
        let inlay_hints = get_inlay_hints(0, 3, no_hints()).await;
        assert!(inlay_hints.is_empty());
    }

    #[test]
    async fn test_type_inlay_hints_without_location() {
        let inlay_hints = get_inlay_hints(0, 3, type_hints()).await;
        assert_eq!(inlay_hints.len(), 1);

        let position = Position { line: 1, character: 11 };

        let inlay_hint = &inlay_hints[0];
        assert_eq!(inlay_hint.position, position);

        if let InlayHintLabel::LabelParts(labels) = &inlay_hint.label {
            assert_eq!(labels.len(), 2);
            assert_eq!(labels[0].value, ": ");
            assert_eq!(labels[0].location, None);
            assert_eq!(labels[1].value, "Field");

            // Field can't be reached (there's no source code for it)
            assert_eq!(labels[1].location, None);
        } else {
            panic!("Expected InlayHintLabel::LabelParts, got {:?}", inlay_hint.label);
        }

        assert_eq!(
            inlay_hint.text_edits,
            Some(vec![TextEdit {
                range: Range { start: position, end: position },
                new_text: ": Field".to_string(),
            }])
        );
    }

    #[test]
    async fn test_type_inlay_hints_with_location() {
        let inlay_hints = get_inlay_hints(12, 15, type_hints()).await;
        assert_eq!(inlay_hints.len(), 1);

        let position = Position { line: 13, character: 11 };

        let inlay_hint = &inlay_hints[0];
        assert_eq!(inlay_hint.position, position);

        if let InlayHintLabel::LabelParts(labels) = &inlay_hint.label {
            assert_eq!(labels.len(), 2);
            assert_eq!(labels[0].value, ": ");
            assert_eq!(labels[0].location, None);
            assert_eq!(labels[1].value, "Foo");

            // Check that it points to "Foo" in `struct Foo`
            let location = labels[1].location.clone().expect("Expected a location");
            assert_eq!(
                location.range,
                Range {
                    start: Position { line: 4, character: 7 },
                    end: Position { line: 4, character: 10 }
                }
            );
        } else {
            panic!("Expected InlayHintLabel::LabelParts, got {:?}", inlay_hint.label);
        }

        assert_eq!(
            inlay_hint.text_edits,
            Some(vec![TextEdit {
                range: Range { start: position, end: position },
                new_text: ": Foo".to_string(),
            }])
        );
    }

    #[test]
    async fn test_type_inlay_hints_in_struct_member_pattern() {
        let inlay_hints = get_inlay_hints(94, 96, type_hints()).await;
        assert_eq!(inlay_hints.len(), 1);

        let inlay_hint = &inlay_hints[0];
        assert_eq!(inlay_hint.position, Position { line: 95, character: 24 });

        if let InlayHintLabel::LabelParts(labels) = &inlay_hint.label {
            assert_eq!(labels.len(), 2);
            assert_eq!(labels[0].value, ": ");
            assert_eq!(labels[0].location, None);
            assert_eq!(labels[1].value, "i32");
        } else {
            panic!("Expected InlayHintLabel::LabelParts, got {:?}", inlay_hint.label);
        }

        assert_eq!(inlay_hint.text_edits, None);
    }

    #[test]
    async fn test_type_inlay_hints_in_for() {
        let inlay_hints = get_inlay_hints(16, 18, type_hints()).await;
        assert_eq!(inlay_hints.len(), 1);

        let inlay_hint = &inlay_hints[0];
        assert_eq!(inlay_hint.position, Position { line: 17, character: 9 });

        if let InlayHintLabel::LabelParts(labels) = &inlay_hint.label {
            assert_eq!(labels.len(), 2);
            assert_eq!(labels[0].value, ": ");
            assert_eq!(labels[0].location, None);
            assert_eq!(labels[1].value, "u32");
        } else {
            panic!("Expected InlayHintLabel::LabelParts, got {:?}", inlay_hint.label);
        }

        assert_eq!(inlay_hint.text_edits, None);
    }

    #[test]
    async fn test_type_inlay_hints_in_global() {
        let inlay_hints = get_inlay_hints(19, 21, type_hints()).await;
        assert_eq!(inlay_hints.len(), 1);

        let position = Position { line: 20, character: 10 };

        let inlay_hint = &inlay_hints[0];
        assert_eq!(inlay_hint.position, position);

        if let InlayHintLabel::LabelParts(labels) = &inlay_hint.label {
            assert_eq!(labels.len(), 2);
            assert_eq!(labels[0].value, ": ");
            assert_eq!(labels[0].location, None);
            assert_eq!(labels[1].value, "Field");
        } else {
            panic!("Expected InlayHintLabel::LabelParts, got {:?}", inlay_hint.label);
        }

        assert_eq!(
            inlay_hint.text_edits,
            Some(vec![TextEdit {
                range: Range { start: position, end: position },
                new_text: ": Field".to_string(),
            }])
        );
    }

    #[test]
    async fn test_type_inlay_hints_in_lambda() {
        let inlay_hints = get_inlay_hints(102, 105, type_hints()).await;
        assert_eq!(inlay_hints.len(), 1);

        let position = Position { line: 104, character: 35 };

        let inlay_hint = &inlay_hints[0];
        assert_eq!(inlay_hint.position, position);

        if let InlayHintLabel::LabelParts(labels) = &inlay_hint.label {
            assert_eq!(labels.len(), 2);
            assert_eq!(labels[0].value, ": ");
            assert_eq!(labels[0].location, None);
            assert_eq!(labels[1].value, "i32");
        } else {
            panic!("Expected InlayHintLabel::LabelParts, got {:?}", inlay_hint.label);
        }

        assert_eq!(
            inlay_hint.text_edits,
            Some(vec![TextEdit {
                range: Range { start: position, end: position },
                new_text: ": i32".to_string(),
            }])
        );
    }

    #[test]
    async fn test_do_not_panic_when_given_line_is_too_big() {
        let inlay_hints = get_inlay_hints(0, 100000, type_hints()).await;
        assert!(!inlay_hints.is_empty());
    }

    #[test]
    async fn test_do_not_collect_parameter_inlay_hints_if_disabled() {
        let inlay_hints = get_inlay_hints(24, 26, no_hints()).await;
        assert!(inlay_hints.is_empty());
    }

    #[test]
    async fn test_collect_parameter_inlay_hints_in_function_call() {
        let inlay_hints = get_inlay_hints(24, 26, parameter_hints()).await;
        assert_eq!(inlay_hints.len(), 2);

        let inlay_hint = &inlay_hints[0];
        assert_eq!(inlay_hint.position, Position { line: 25, character: 12 });
        assert_eq!(inlay_hint.text_edits, None);
        if let InlayHintLabel::String(label) = &inlay_hint.label {
            assert_eq!(label, "one: ");
        } else {
            panic!("Expected InlayHintLabel::String, got {:?}", inlay_hint.label);
        }

        let inlay_hint = &inlay_hints[1];
        assert_eq!(inlay_hint.position, Position { line: 25, character: 15 });
        assert_eq!(inlay_hint.text_edits, None);
        if let InlayHintLabel::String(label) = &inlay_hint.label {
            assert_eq!(label, "two: ");
        } else {
            panic!("Expected InlayHintLabel::String, got {:?}", inlay_hint.label);
        }
    }

    #[test]
    async fn test_collect_parameter_inlay_hints_in_method_call() {
        let inlay_hints = get_inlay_hints(36, 39, parameter_hints()).await;
        assert_eq!(inlay_hints.len(), 1);

        let inlay_hint = &inlay_hints[0];
        assert_eq!(inlay_hint.position, Position { line: 38, character: 18 });
        assert_eq!(inlay_hint.text_edits, None);
        if let InlayHintLabel::String(label) = &inlay_hint.label {
            assert_eq!(label, "one: ");
        } else {
            panic!("Expected InlayHintLabel::String, got {:?}", inlay_hint.label);
        }
    }

    #[test]
    async fn test_do_not_show_parameter_inlay_hints_if_name_matches_var_name() {
        let inlay_hints = get_inlay_hints(41, 45, parameter_hints()).await;
        assert!(inlay_hints.is_empty());
    }

    #[test]
    async fn test_do_not_show_parameter_inlay_hints_if_name_matches_member_name() {
        let inlay_hints = get_inlay_hints(48, 52, parameter_hints()).await;
        assert!(inlay_hints.is_empty());
    }

    #[test]
    async fn test_do_not_show_parameter_inlay_hints_if_name_matches_call_name() {
        let inlay_hints = get_inlay_hints(57, 60, parameter_hints()).await;
        assert!(inlay_hints.is_empty());
    }

    #[test]
    async fn test_do_not_show_parameter_inlay_hints_if_single_param_name_is_suffix_of_function_name(
    ) {
        let inlay_hints = get_inlay_hints(64, 67, parameter_hints()).await;
        assert!(inlay_hints.is_empty());
    }

    #[test]
    async fn test_do_not_show_parameter_inlay_hints_if_param_name_starts_with_underscore() {
        let inlay_hints = get_inlay_hints(71, 73, parameter_hints()).await;
        assert!(inlay_hints.is_empty());
    }

    #[test]
    async fn test_do_not_show_parameter_inlay_hints_if_single_argument_with_single_letter() {
        let inlay_hints = get_inlay_hints(77, 79, parameter_hints()).await;
        assert!(inlay_hints.is_empty());
    }

    #[test]
    async fn test_do_not_show_parameter_inlay_hints_if_param_name_is_suffix_of_arg_name() {
        let inlay_hints = get_inlay_hints(89, 92, parameter_hints()).await;
        assert!(inlay_hints.is_empty());
    }

    #[test]
    async fn test_does_not_show_closing_brace_inlay_hints_if_disabled() {
        let inlay_hints = get_inlay_hints(41, 46, no_hints()).await;
        assert!(inlay_hints.is_empty());
    }

    #[test]
    async fn test_does_not_show_closing_brace_inlay_hints_if_enabled_but_not_lines() {
        let inlay_hints = get_inlay_hints(41, 46, closing_braces_hints(6)).await;
        assert!(inlay_hints.is_empty());
    }

    #[test]
    async fn test_shows_closing_brace_inlay_hints_for_a_function() {
        let inlay_hints = get_inlay_hints(41, 46, closing_braces_hints(5)).await;
        assert_eq!(inlay_hints.len(), 1);

        let inlay_hint = &inlay_hints[0];
        assert_eq!(inlay_hint.position, Position { line: 45, character: 1 });
        assert_eq!(inlay_hint.text_edits, None);
        if let InlayHintLabel::String(label) = &inlay_hint.label {
            assert_eq!(label, " fn call_where_name_matches");
        } else {
            panic!("Expected InlayHintLabel::String, got {:?}", inlay_hint.label);
        }
    }

    #[test]
    async fn test_shows_closing_brace_inlay_hints_for_impl() {
        let inlay_hints = get_inlay_hints(32, 34, closing_braces_hints(2)).await;
        assert_eq!(inlay_hints.len(), 1);

        let inlay_hint = &inlay_hints[0];
        assert_eq!(inlay_hint.position, Position { line: 34, character: 1 });
        assert_eq!(inlay_hint.text_edits, None);
        if let InlayHintLabel::String(label) = &inlay_hint.label {
            assert_eq!(label, " impl SomeStruct");
        } else {
            panic!("Expected InlayHintLabel::String, got {:?}", inlay_hint.label);
        }
    }

    #[test]
    async fn test_shows_closing_brace_inlay_hints_for_trait_impl() {
        let inlay_hints = get_inlay_hints(111, 113, closing_braces_hints(2)).await;
        assert_eq!(inlay_hints.len(), 1);

        let inlay_hint = &inlay_hints[0];
        assert_eq!(inlay_hint.position, Position { line: 113, character: 1 });
        assert_eq!(inlay_hint.text_edits, None);
        if let InlayHintLabel::String(label) = &inlay_hint.label {
            assert_eq!(label, " impl SomeTrait for SomeStruct");
        } else {
            panic!("Expected InlayHintLabel::String, got {:?}", inlay_hint.label);
        }
    }

    #[test]
    async fn test_shows_closing_brace_inlay_hints_for_module() {
        let inlay_hints = get_inlay_hints(115, 117, closing_braces_hints(2)).await;
        assert_eq!(inlay_hints.len(), 1);

        let inlay_hint = &inlay_hints[0];
        assert_eq!(inlay_hint.position, Position { line: 117, character: 1 });
        assert_eq!(inlay_hint.text_edits, None);
        if let InlayHintLabel::String(label) = &inlay_hint.label {
            assert_eq!(label, " mod some_module");
        } else {
            panic!("Expected InlayHintLabel::String, got {:?}", inlay_hint.label);
        }
    }

    #[test]
    async fn test_shows_closing_brace_inlay_hints_for_contract() {
        let inlay_hints = get_inlay_hints(119, 121, closing_braces_hints(2)).await;
        assert_eq!(inlay_hints.len(), 1);

        let inlay_hint = &inlay_hints[0];
        assert_eq!(inlay_hint.position, Position { line: 121, character: 1 });
        assert_eq!(inlay_hint.text_edits, None);
        if let InlayHintLabel::String(label) = &inlay_hint.label {
            assert_eq!(label, " contract some_contract");
        } else {
            panic!("Expected InlayHintLabel::String, got {:?}", inlay_hint.label);
        }
    }

    #[test]
    async fn test_shows_receiver_type_in_multiline_method_call() {
        let mut inlay_hints = get_inlay_hints(125, 130, chaining_hints()).await;
        assert_eq!(inlay_hints.len(), 3);

        inlay_hints.sort_by_key(|hint| hint.position.line);

        let inlay_hint = &inlay_hints[0];
        assert_eq!(inlay_hint.position.line, 125);
        assert_eq!(inlay_hint.position.character, 59);
        let InlayHintLabel::LabelParts(parts) = &inlay_hint.label else {
            panic!("Expected label parts");
        };
        let label = parts.iter().map(|part| part.value.clone()).collect::<Vec<_>>().join("");
        assert_eq!(label, " [u32; 14]");

        let inlay_hint = &inlay_hints[1];
        assert_eq!(inlay_hint.position.line, 126);
        assert_eq!(inlay_hint.position.character, 37);
        let InlayHintLabel::LabelParts(parts) = &inlay_hint.label else {
            panic!("Expected label parts");
        };
        let label = parts.iter().map(|part| part.value.clone()).collect::<Vec<_>>().join("");
        assert_eq!(label, " [u32; 14]");

        let inlay_hint = &inlay_hints[2];
        assert_eq!(inlay_hint.position.line, 127);
        assert_eq!(inlay_hint.position.character, 23);
        let InlayHintLabel::LabelParts(parts) = &inlay_hint.label else {
            panic!("Expected label parts");
        };
        let label = parts.iter().map(|part| part.value.clone()).collect::<Vec<_>>().join("");
        assert_eq!(label, " bool");
    }
}<|MERGE_RESOLUTION|>--- conflicted
+++ resolved
@@ -40,11 +40,7 @@
         args.files.get_file_id(&path).map(|file_id| {
             let file = args.files.get_file(file_id).unwrap();
             let source = file.source();
-<<<<<<< HEAD
-            let (parsed_moduled, _errors) = noirc_frontend::parse_program(source, file_id);
-=======
-            let (parsed_module, _errors) = noirc_frontend::parse_program(source);
->>>>>>> 1d04f8ba
+            let (parsed_module, _errors) = noirc_frontend::parse_program(source, file_id);
 
             let span = utils::range_to_byte_span(args.files, file_id, &params.range)
                 .map(|range| Span::from(range.start as u32..range.end as u32));
