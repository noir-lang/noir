use std::collections::BTreeMap;
use std::path::PathBuf;
use std::{collections::HashMap, future::Future};

use crate::insert_all_files_for_workspace_into_file_manager;
use crate::{
    parse_diff, resolve_workspace_for_source_path,
    types::{CodeLensOptions, InitializeParams},
};
use async_lsp::{ErrorCode, ResponseError};
use fm::{codespan_files::Error, FileMap, PathString};
use lsp_types::{
    DeclarationCapability, Location, Position, TextDocumentPositionParams,
    TextDocumentSyncCapability, TextDocumentSyncKind, TypeDefinitionProviderCapability, Url,
    WorkDoneProgressOptions,
};
use nargo_fmt::Config;
use noirc_driver::file_manager_with_stdlib;
use noirc_frontend::graph::CrateId;
use noirc_frontend::hir::def_map::CrateDefMap;
use noirc_frontend::{graph::Dependency, macros_api::NodeInterner};
use serde::{Deserialize, Serialize};

use crate::{
    types::{InitializeResult, NargoCapability, NargoTestsOptions, ServerCapabilities},
    LspState,
};

// Handlers
// The handlers for `request` are not `async` because it compiles down to lifetimes that can't be added to
// the router. To return a future that fits the trait, it is easiest wrap your implementations in an `async {}`
// block but you can also use `std::future::ready`.
//
// Additionally, the handlers for `notification` aren't async at all.
//
// They are not attached to the `NargoLspService` struct so they can be unit tested with only `LspState`
// and params passed in.

mod code_lens_request;
mod completion;
mod document_symbol;
mod goto_declaration;
mod goto_definition;
mod hover;
mod inlay_hint;
mod profile_run;
mod references;
mod rename;
mod test_run;
mod tests;

pub(crate) use {
    code_lens_request::collect_lenses_for_package, code_lens_request::on_code_lens_request,
    completion::on_completion_request, document_symbol::on_document_symbol_request,
    goto_declaration::on_goto_declaration_request, goto_definition::on_goto_definition_request,
    goto_definition::on_goto_type_definition_request, hover::on_hover_request,
    inlay_hint::on_inlay_hint_request, profile_run::on_profile_run_request,
    references::on_references_request, rename::on_prepare_rename_request,
    rename::on_rename_request, test_run::on_test_run_request, tests::on_tests_request,
};

/// LSP client will send initialization request after the server has started.
/// [InitializeParams].`initialization_options` will contain the options sent from the client.
#[derive(Debug, Deserialize, Serialize, Copy, Clone)]
pub(crate) struct LspInitializationOptions {
    /// Controls whether code lens is enabled by the server
    /// By default this will be set to true (enabled).
    #[serde(rename = "enableCodeLens", default = "default_enable_code_lens")]
    pub(crate) enable_code_lens: bool,

    #[serde(rename = "enableParsingCache", default = "default_enable_parsing_cache")]
    pub(crate) enable_parsing_cache: bool,

    #[serde(rename = "inlayHints", default = "default_inlay_hints")]
    pub(crate) inlay_hints: InlayHintsOptions,
}

#[derive(Debug, Deserialize, Serialize, Copy, Clone)]
pub(crate) struct InlayHintsOptions {
    #[serde(rename = "typeHints", default = "default_type_hints")]
    pub(crate) type_hints: TypeHintsOptions,

    #[serde(rename = "parameterHints", default = "default_parameter_hints")]
    pub(crate) parameter_hints: ParameterHintsOptions,

    #[serde(rename = "closingBraceHints", default = "default_closing_brace_hints")]
    pub(crate) closing_brace_hints: ClosingBraceHintsOptions,
}

#[derive(Debug, Deserialize, Serialize, Copy, Clone)]
pub(crate) struct TypeHintsOptions {
    #[serde(rename = "enabled", default = "default_type_hints_enabled")]
    pub(crate) enabled: bool,
}

#[derive(Debug, Deserialize, Serialize, Copy, Clone)]
pub(crate) struct ParameterHintsOptions {
    #[serde(rename = "enabled", default = "default_parameter_hints_enabled")]
    pub(crate) enabled: bool,
}

#[derive(Debug, Deserialize, Serialize, Copy, Clone)]
pub(crate) struct ClosingBraceHintsOptions {
    #[serde(rename = "enabled", default = "default_closing_brace_hints_enabled")]
    pub(crate) enabled: bool,

    #[serde(rename = "minLines", default = "default_closing_brace_min_lines")]
    pub(crate) min_lines: u32,
}

fn default_enable_code_lens() -> bool {
    true
}

fn default_enable_parsing_cache() -> bool {
    true
}

fn default_inlay_hints() -> InlayHintsOptions {
    InlayHintsOptions {
        type_hints: default_type_hints(),
        parameter_hints: default_parameter_hints(),
        closing_brace_hints: default_closing_brace_hints(),
    }
}

fn default_type_hints() -> TypeHintsOptions {
    TypeHintsOptions { enabled: default_type_hints_enabled() }
}

fn default_type_hints_enabled() -> bool {
    true
}

fn default_parameter_hints() -> ParameterHintsOptions {
    ParameterHintsOptions { enabled: default_parameter_hints_enabled() }
}

fn default_parameter_hints_enabled() -> bool {
    true
}

fn default_closing_brace_hints() -> ClosingBraceHintsOptions {
    ClosingBraceHintsOptions {
        enabled: default_closing_brace_hints_enabled(),
        min_lines: default_closing_brace_min_lines(),
    }
}

fn default_closing_brace_hints_enabled() -> bool {
    true
}

fn default_closing_brace_min_lines() -> u32 {
    25
}

impl Default for LspInitializationOptions {
    fn default() -> Self {
        Self {
            enable_code_lens: default_enable_code_lens(),
            enable_parsing_cache: default_enable_parsing_cache(),
            inlay_hints: default_inlay_hints(),
        }
    }
}

pub(crate) fn on_initialize(
    state: &mut LspState,
    params: InitializeParams,
) -> impl Future<Output = Result<InitializeResult, ResponseError>> {
    state.root_path = params.root_uri.and_then(|root_uri| root_uri.to_file_path().ok());
    let initialization_options: LspInitializationOptions = params
        .initialization_options
        .and_then(|value| serde_json::from_value(value).ok())
        .unwrap_or_default();
    state.options = initialization_options;

    async move {
        let text_document_sync = TextDocumentSyncCapability::Kind(TextDocumentSyncKind::FULL);

        let code_lens = if initialization_options.enable_code_lens {
            Some(CodeLensOptions { resolve_provider: Some(false) })
        } else {
            None
        };

        let nargo = NargoCapability {
            tests: Some(NargoTestsOptions {
                fetch: Some(true),
                run: Some(true),
                update: Some(true),
            }),
        };

        Ok(InitializeResult {
            capabilities: ServerCapabilities {
                text_document_sync: Some(text_document_sync),
                code_lens_provider: code_lens,
                document_formatting_provider: true,
                nargo: Some(nargo),
                definition_provider: Some(lsp_types::OneOf::Left(true)),
                declaration_provider: Some(DeclarationCapability::Simple(true)),
                type_definition_provider: Some(TypeDefinitionProviderCapability::Simple(true)),
                rename_provider: Some(lsp_types::OneOf::Right(lsp_types::RenameOptions {
                    prepare_provider: Some(true),
                    work_done_progress_options: WorkDoneProgressOptions {
                        work_done_progress: None,
                    },
                })),
                references_provider: Some(lsp_types::OneOf::Right(lsp_types::ReferencesOptions {
                    work_done_progress_options: WorkDoneProgressOptions {
                        work_done_progress: None,
                    },
                })),
                hover_provider: Some(lsp_types::OneOf::Right(lsp_types::HoverOptions {
                    work_done_progress_options: WorkDoneProgressOptions {
                        work_done_progress: None,
                    },
                })),
                inlay_hint_provider: Some(lsp_types::OneOf::Right(lsp_types::InlayHintOptions {
                    work_done_progress_options: WorkDoneProgressOptions {
                        work_done_progress: None,
                    },
                    resolve_provider: None,
                })),
                document_symbol_provider: Some(lsp_types::OneOf::Right(
                    lsp_types::DocumentSymbolOptions {
                        work_done_progress_options: WorkDoneProgressOptions {
                            work_done_progress: None,
                        },
                        label: Some("Noir".to_string()),
                    },
                )),
                completion_provider: Some(lsp_types::OneOf::Right(lsp_types::CompletionOptions {
                    resolve_provider: None,
<<<<<<< HEAD
                    trigger_characters: Some(vec![":".to_string()]),
=======
                    trigger_characters: Some(vec![".".to_string(), ":".to_string()]),
>>>>>>> 13c1fe68
                    all_commit_characters: None,
                    work_done_progress_options: WorkDoneProgressOptions {
                        work_done_progress: None,
                    },
                    completion_item: None,
                })),
            },
            server_info: None,
        })
    }
}

pub(crate) fn on_formatting(
    state: &mut LspState,
    params: lsp_types::DocumentFormattingParams,
) -> impl Future<Output = Result<Option<Vec<lsp_types::TextEdit>>, ResponseError>> {
    std::future::ready(on_formatting_inner(state, params))
}

fn on_formatting_inner(
    state: &LspState,
    params: lsp_types::DocumentFormattingParams,
) -> Result<Option<Vec<lsp_types::TextEdit>>, ResponseError> {
    let path = params.text_document.uri.to_string();

    if let Some(source) = state.input_files.get(&path) {
        let (module, errors) = noirc_frontend::parse_program(source);
        if !errors.is_empty() {
            return Ok(None);
        }

        let new_text = nargo_fmt::format(source, module, &Config::default());

        let start_position = Position { line: 0, character: 0 };
        let end_position = Position {
            line: source.lines().count() as u32,
            character: source.chars().count() as u32,
        };

        Ok(Some(vec![lsp_types::TextEdit {
            range: lsp_types::Range::new(start_position, end_position),
            new_text,
        }]))
    } else {
        Ok(None)
    }
}

pub(crate) fn position_to_byte_index<'a, F>(
    files: &'a F,
    file_id: F::FileId,
    position: &Position,
) -> Result<usize, Error>
where
    F: fm::codespan_files::Files<'a> + ?Sized,
{
    let source = files.source(file_id)?;
    let source = source.as_ref();

    let line_span = files.line_range(file_id, position.line as usize)?;

    let line_str = source.get(line_span.clone());

    if let Some(line_str) = line_str {
        let byte_offset = character_to_line_offset(line_str, position.character)?;
        Ok(line_span.start + byte_offset)
    } else {
        Err(Error::InvalidCharBoundary { given: position.line as usize })
    }
}

fn position_to_location(
    files: &FileMap,
    file_path: &PathString,
    position: &Position,
) -> Result<noirc_errors::Location, ResponseError> {
    let file_id = files.get_file_id(file_path).ok_or(ResponseError::new(
        ErrorCode::REQUEST_FAILED,
        format!("Could not find file in file manager. File path: {:?}", file_path),
    ))?;
    let byte_index = position_to_byte_index(files, file_id, position).map_err(|err| {
        ResponseError::new(
            ErrorCode::REQUEST_FAILED,
            format!("Could not convert position to byte index. Error: {:?}", err),
        )
    })?;

    let location = noirc_errors::Location {
        file: file_id,
        span: noirc_errors::Span::single_char(byte_index as u32),
    };

    Ok(location)
}

fn character_to_line_offset(line: &str, character: u32) -> Result<usize, Error> {
    let line_len = line.len();
    let mut character_offset = 0;

    let mut chars = line.chars();
    while let Some(ch) = chars.next() {
        if character_offset == character {
            let chars_off = chars.as_str().len();
            let ch_off = ch.len_utf8();

            return Ok(line_len - chars_off - ch_off);
        }

        character_offset += ch.len_utf16() as u32;
    }

    // Handle positions after the last character on the line
    if character_offset == character {
        Ok(line_len)
    } else {
        Err(Error::ColumnTooLarge { given: character_offset as usize, max: line.len() })
    }
}

fn to_lsp_location<'a, F>(
    files: &'a F,
    file_id: F::FileId,
    definition_span: noirc_errors::Span,
) -> Option<Location>
where
    F: fm::codespan_files::Files<'a> + ?Sized,
{
    let range = crate::byte_span_to_range(files, file_id, definition_span.into())?;
    let file_name = files.name(file_id).ok()?;

    let path = file_name.to_string();

    // `path` might be a relative path so we canonicalize it to get an absolute path
    let path_buf = PathBuf::from(path);
    let path_buf = path_buf.canonicalize().unwrap_or(path_buf);

    let uri = Url::from_file_path(path_buf.to_str()?).ok()?;

    Some(Location { uri, range })
}

pub(crate) fn on_shutdown(
    _state: &mut LspState,
    _params: (),
) -> impl Future<Output = Result<(), ResponseError>> {
    async { Ok(()) }
}

pub(crate) struct ProcessRequestCallbackArgs<'a> {
    location: noirc_errors::Location,
    files: &'a FileMap,
    interner: &'a NodeInterner,
    interners: &'a HashMap<String, NodeInterner>,
    crate_id: CrateId,
    crate_name: String,
    dependencies: &'a Vec<Dependency>,
    def_maps: &'a BTreeMap<CrateId, CrateDefMap>,
}

pub(crate) fn process_request<F, T>(
    state: &mut LspState,
    text_document_position_params: TextDocumentPositionParams,
    callback: F,
) -> Result<T, ResponseError>
where
    F: FnOnce(ProcessRequestCallbackArgs) -> T,
{
    let file_path =
        text_document_position_params.text_document.uri.to_file_path().map_err(|_| {
            ResponseError::new(ErrorCode::REQUEST_FAILED, "URI is not a valid file path")
        })?;

    let workspace = resolve_workspace_for_source_path(file_path.as_path()).unwrap();
    let package = crate::workspace_package_for_file(&workspace, &file_path).ok_or_else(|| {
        ResponseError::new(ErrorCode::REQUEST_FAILED, "Could not find package for file")
    })?;

    let package_root_path: String = package.root_dir.as_os_str().to_string_lossy().into();

    let mut workspace_file_manager = file_manager_with_stdlib(&workspace.root_dir);
    insert_all_files_for_workspace_into_file_manager(
        state,
        &workspace,
        &mut workspace_file_manager,
    );
    let parsed_files = parse_diff(&workspace_file_manager, state);

    let (mut context, crate_id) =
        crate::prepare_package(&workspace_file_manager, &parsed_files, package);

    let interner;
    let def_maps;
    if let Some(def_interner) = state.cached_definitions.get(&package_root_path) {
        interner = def_interner;
        def_maps = state.cached_def_maps.get(&package_root_path).unwrap();
    } else {
        // We ignore the warnings and errors produced by compilation while resolving the definition
        let _ = noirc_driver::check_crate(&mut context, crate_id, &Default::default());
        interner = &context.def_interner;
        def_maps = &context.def_maps;
    }

    let files = context.file_manager.as_file_map();

    let location = position_to_location(
        files,
        &PathString::from(file_path),
        &text_document_position_params.position,
    )?;

    Ok(callback(ProcessRequestCallbackArgs {
        location,
        files,
        interner,
        interners: &state.cached_definitions,
        crate_id,
        crate_name: package.name.to_string(),
        dependencies: &context.crate_graph[context.root_crate_id()].dependencies,
        def_maps,
    }))
}
pub(crate) fn find_all_references_in_workspace(
    location: noirc_errors::Location,
    interner: &NodeInterner,
    cached_interners: &HashMap<String, NodeInterner>,
    files: &FileMap,
    include_declaration: bool,
    include_self_type_name: bool,
) -> Option<Vec<Location>> {
    // First find the node that's referenced by the given location, if any
    let referenced = interner.find_referenced(location);

    if let Some(referenced) = referenced {
        // If we found the referenced node, find its location
        let referenced_location = interner.reference_location(referenced);

        // Now we find all references that point to this location, in all interners
        // (there's one interner per package, and all interners in a workspace rely on the
        // same FileManager so a Location/FileId in one package is the same as in another package)
        let mut locations = find_all_references(
            referenced_location,
            interner,
            files,
            include_declaration,
            include_self_type_name,
        );
        for interner in cached_interners.values() {
            locations.extend(find_all_references(
                referenced_location,
                interner,
                files,
                include_declaration,
                include_self_type_name,
            ));
        }

        // The LSP client usually removes duplicate loctions, but we do it here just in case they don't
        locations.sort_by_key(|location| {
            (
                location.uri.to_string(),
                location.range.start.line,
                location.range.start.character,
                location.range.end.line,
                location.range.end.character,
            )
        });
        locations.dedup();

        if locations.is_empty() {
            None
        } else {
            Some(locations)
        }
    } else {
        None
    }
}

pub(crate) fn find_all_references(
    referenced_location: noirc_errors::Location,
    interner: &NodeInterner,
    files: &FileMap,
    include_declaration: bool,
    include_self_type_name: bool,
) -> Vec<Location> {
    interner
        .find_all_references(referenced_location, include_declaration, include_self_type_name)
        .map(|locations| {
            locations
                .iter()
                .filter_map(|location| to_lsp_location(files, location.file, location.span))
                .collect()
        })
        .unwrap_or_default()
}

#[cfg(test)]
mod initialization {
    use acvm::blackbox_solver::StubbedBlackBoxSolver;
    use async_lsp::ClientSocket;
    use lsp_types::{
        CodeLensOptions, InitializeParams, TextDocumentSyncCapability, TextDocumentSyncKind,
    };
    use tokio::test;

    use crate::{requests::on_initialize, types::ServerCapabilities, LspState};

    #[test]
    async fn test_on_initialize() {
        let client = ClientSocket::new_closed();
        let mut state = LspState::new(&client, StubbedBlackBoxSolver);
        let params = InitializeParams::default();
        let response = on_initialize(&mut state, params).await.unwrap();
        assert!(matches!(
            response.capabilities,
            ServerCapabilities {
                text_document_sync: Some(TextDocumentSyncCapability::Kind(
                    TextDocumentSyncKind::FULL
                )),
                code_lens_provider: Some(CodeLensOptions { resolve_provider: Some(false) }),
                document_formatting_provider: true,
                ..
            }
        ));
        assert!(response.server_info.is_none());
    }
}

#[cfg(test)]
mod character_to_line_offset_tests {
    use super::*;

    #[test]
    fn test_character_to_line_offset() {
        let line = "Hello, dark!";
        let character = 8;

        let result = character_to_line_offset(line, character).unwrap();
        assert_eq!(result, 8);

        // In the case of a multi-byte character, the offset should be the byte index of the character
        // byte offset for 8 character (黑) is expected to be 10
        let line = "Hello, 黑!";
        let character = 8;

        let result = character_to_line_offset(line, character).unwrap();
        assert_eq!(result, 10);
    }
}<|MERGE_RESOLUTION|>--- conflicted
+++ resolved
@@ -234,11 +234,7 @@
                 )),
                 completion_provider: Some(lsp_types::OneOf::Right(lsp_types::CompletionOptions {
                     resolve_provider: None,
-<<<<<<< HEAD
-                    trigger_characters: Some(vec![":".to_string()]),
-=======
                     trigger_characters: Some(vec![".".to_string(), ":".to_string()]),
->>>>>>> 13c1fe68
                     all_commit_characters: None,
                     work_done_progress_options: WorkDoneProgressOptions {
                         work_done_progress: None,
