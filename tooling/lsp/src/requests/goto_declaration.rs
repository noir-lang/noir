use std::future::{self, Future};

use crate::types::GotoDeclarationResult;
use crate::LspState;
use crate::{parse_diff, resolve_workspace_for_source_path};
use async_lsp::{ErrorCode, ResponseError};

use lsp_types::request::{GotoDeclarationParams, GotoDeclarationResponse};

use nargo::{insert_all_files_for_workspace_into_file_manager, parse_all};
use noirc_driver::file_manager_with_stdlib;

use super::{position_to_byte_index, to_lsp_location};

pub(crate) fn on_goto_declaration_request(
    state: &mut LspState,
    params: GotoDeclarationParams,
) -> impl Future<Output = Result<GotoDeclarationResult, ResponseError>> {
    let result = on_goto_definition_inner(state, params);
    future::ready(result)
}

fn on_goto_definition_inner(
    state: &mut LspState,
    params: GotoDeclarationParams,
) -> Result<GotoDeclarationResult, ResponseError> {
    let file_path =
        params.text_document_position_params.text_document.uri.to_file_path().map_err(|_| {
            ResponseError::new(ErrorCode::REQUEST_FAILED, "URI is not a valid file path")
        })?;

    let workspace = resolve_workspace_for_source_path(file_path.as_path()).unwrap();
    let package = workspace.members.first().unwrap();

    let package_root_path: String = package.root_dir.as_os_str().to_string_lossy().into();

    let mut workspace_file_manager = file_manager_with_stdlib(&workspace.root_dir);
    insert_all_files_for_workspace_into_file_manager(&workspace, &mut workspace_file_manager);
<<<<<<< HEAD
    let parsed_files = parse_diff(&workspace_file_manager, state);
=======
    let parsed_files = parse_all(&workspace_file_manager);
>>>>>>> 569cbbc2

    let (mut context, crate_id) =
        nargo::prepare_package(&workspace_file_manager, &parsed_files, package);

    let interner;
    if let Some(def_interner) = state.cached_definitions.get(&package_root_path) {
        interner = def_interner;
    } else {
        // We ignore the warnings and errors produced by compilation while resolving the definition
        let _ = noirc_driver::check_crate(&mut context, crate_id, false, false);
        interner = &context.def_interner;
    }

    let files = context.file_manager.as_file_map();
    let file_id = context.file_manager.name_to_id(file_path.clone()).ok_or(ResponseError::new(
        ErrorCode::REQUEST_FAILED,
        format!("Could not find file in file manager. File path: {:?}", file_path),
    ))?;
    let byte_index =
        position_to_byte_index(files, file_id, &params.text_document_position_params.position)
            .map_err(|err| {
                ResponseError::new(
                    ErrorCode::REQUEST_FAILED,
                    format!("Could not convert position to byte index. Error: {:?}", err),
                )
            })?;

    let search_for_location = noirc_errors::Location {
        file: file_id,
        span: noirc_errors::Span::single_char(byte_index as u32),
    };

    let goto_declaration_response =
        interner.get_declaration_location_from(search_for_location).and_then(|found_location| {
            let file_id = found_location.file;
            let definition_position = to_lsp_location(files, file_id, found_location.span)?;
            let response: GotoDeclarationResponse =
                GotoDeclarationResponse::from(definition_position).to_owned();
            Some(response)
        });

    Ok(goto_declaration_response)
}<|MERGE_RESOLUTION|>--- conflicted
+++ resolved
@@ -36,11 +36,7 @@
 
     let mut workspace_file_manager = file_manager_with_stdlib(&workspace.root_dir);
     insert_all_files_for_workspace_into_file_manager(&workspace, &mut workspace_file_manager);
-<<<<<<< HEAD
     let parsed_files = parse_diff(&workspace_file_manager, state);
-=======
-    let parsed_files = parse_all(&workspace_file_manager);
->>>>>>> 569cbbc2
 
     let (mut context, crate_id) =
         nargo::prepare_package(&workspace_file_manager, &parsed_files, package);
