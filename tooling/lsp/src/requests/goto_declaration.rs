--- conflicted
+++ resolved
@@ -20,42 +20,8 @@
     state: &mut LspState,
     params: GotoDeclarationParams,
 ) -> Result<GotoDeclarationResult, ResponseError> {
-<<<<<<< HEAD
-    let file_path =
-        params.text_document_position_params.text_document.uri.to_file_path().map_err(|_| {
-            ResponseError::new(ErrorCode::REQUEST_FAILED, "URI is not a valid file path")
-        })?;
-
-    let workspace = resolve_workspace_for_source_path(file_path.as_path()).unwrap();
-    let package = workspace.members.first().unwrap();
-
-    let mut workspace_file_manager = file_manager_with_stdlib(&workspace.root_dir);
-    insert_all_files_for_workspace_into_file_manager(&workspace, &mut workspace_file_manager);
-    let parsed_files = parse_diff(&workspace_file_manager, state);
-
-    let (mut context, crate_id) =
-        nargo::prepare_package(&workspace_file_manager, &parsed_files, package);
-
-    let package_root_path = package.root_dir.as_os_str().to_string_lossy().into_owned();
-    let interner = if let Some(def_interner) = state.cached_definitions.get(&package_root_path) {
-        def_interner
-    } else {
-        // We ignore the warnings and errors produced by compilation while resolving the definition
-        let _ = noirc_driver::check_crate(&mut context, crate_id, false, false);
-        &context.def_interner
-    };
-
-    let files = workspace_file_manager.as_file_map();
-    let file_path = PathString::from(file_path);
-    let search_for_location =
-        position_to_location(files, &file_path, &params.text_document_position_params.position)?;
-
-    let goto_declaration_response =
-        interner.get_declaration_location_from(search_for_location).and_then(|found_location| {
-=======
     process_request(state, params.text_document_position_params, |location, interner, files, _| {
         interner.get_declaration_location_from(location).and_then(|found_location| {
->>>>>>> 90b636e7
             let file_id = found_location.file;
             let definition_position = to_lsp_location(files, file_id, found_location.span)?;
             let response = GotoDeclarationResponse::from(definition_position).to_owned();
