use acvm::BlackBoxFunctionSolver;

// This is a struct that wraps a dynamically dispatched `BlackBoxFunctionSolver`
// where we proxy the unimplemented stuff to the wrapped backend, but it
// allows us to avoid changing function signatures to include the `Box`
pub(super) struct WrapperSolver(pub(super) Box<dyn BlackBoxFunctionSolver>);

impl BlackBoxFunctionSolver for WrapperSolver {
    fn schnorr_verify(
        &self,
        public_key_x: &acvm::FieldElement,
        public_key_y: &acvm::FieldElement,
        signature: &[u8],
        message: &[u8],
    ) -> Result<bool, acvm::BlackBoxResolutionError> {
        self.0.schnorr_verify(public_key_x, public_key_y, signature, message)
    }

    fn pedersen_commitment(
        &self,
        inputs: &[acvm::FieldElement],
        domain_separator: u32,
    ) -> Result<(acvm::FieldElement, acvm::FieldElement), acvm::BlackBoxResolutionError> {
        self.0.pedersen_commitment(inputs, domain_separator)
    }

    fn fixed_base_scalar_mul(
        &self,
        low: &acvm::FieldElement,
        high: &acvm::FieldElement,
    ) -> Result<(acvm::FieldElement, acvm::FieldElement), acvm::BlackBoxResolutionError> {
        self.0.fixed_base_scalar_mul(low, high)
    }

    fn pedersen_hash(
        &self,
        inputs: &[acvm::FieldElement],
        domain_separator: u32,
    ) -> Result<acvm::FieldElement, acvm::BlackBoxResolutionError> {
        self.0.pedersen_hash(inputs, domain_separator)
    }
<<<<<<< HEAD

    fn ec_add(
        &self,
        input1_x: &acvm::FieldElement,
        input1_y: &acvm::FieldElement,
        input2_x: &acvm::FieldElement,
        input2_y: &acvm::FieldElement,
    ) -> Result<(acvm::FieldElement, acvm::FieldElement), acvm::BlackBoxResolutionError> {
        self.0.ec_add(input1_x, input1_y, input2_x, input2_y)
    }

    fn ec_double(
        &self,
        input_x: &acvm::FieldElement,
        input_y: &acvm::FieldElement,
    ) -> Result<(acvm::FieldElement, acvm::FieldElement), acvm::BlackBoxResolutionError> {
        self.0.ec_double(input_x, input_y)
    }
}

// We also have a mocked implementation of the `BlackBoxFunctionSolver` trait for use in tests

#[cfg(test)]
pub(crate) struct MockBackend;

#[cfg(test)]
impl BlackBoxFunctionSolver for MockBackend {
    fn schnorr_verify(
        &self,
        _public_key_x: &acvm::FieldElement,
        _public_key_y: &acvm::FieldElement,
        _signature: &[u8],
        _message: &[u8],
    ) -> Result<bool, acvm::BlackBoxResolutionError> {
        unimplemented!()
    }

    fn pedersen_commitment(
        &self,
        _inputs: &[acvm::FieldElement],
        _domain_separator: u32,
    ) -> Result<(acvm::FieldElement, acvm::FieldElement), acvm::BlackBoxResolutionError> {
        unimplemented!()
    }

    fn fixed_base_scalar_mul(
        &self,
        _low: &acvm::FieldElement,
        _high: &acvm::FieldElement,
    ) -> Result<(acvm::FieldElement, acvm::FieldElement), acvm::BlackBoxResolutionError> {
        unimplemented!()
    }

    fn pedersen_hash(
        &self,
        _inputs: &[acvm::FieldElement],
        _domain_separator: u32,
    ) -> Result<acvm::FieldElement, acvm::BlackBoxResolutionError> {
        unimplemented!()
    }

    fn ec_add(
        &self,
        _input1_x: &acvm::FieldElement,
        _input1_y: &acvm::FieldElement,
        _input2_x: &acvm::FieldElement,
        _input2_y: &acvm::FieldElement,
    ) -> Result<(acvm::FieldElement, acvm::FieldElement), acvm::BlackBoxResolutionError> {
        unimplemented!();
    }

    fn ec_double(
        &self,
        _input_x: &acvm::FieldElement,
        _input_y: &acvm::FieldElement,
    ) -> Result<(acvm::FieldElement, acvm::FieldElement), acvm::BlackBoxResolutionError> {
        unimplemented!();
    }
=======
>>>>>>> 420a5c74
}<|MERGE_RESOLUTION|>--- conflicted
+++ resolved
@@ -39,7 +39,6 @@
     ) -> Result<acvm::FieldElement, acvm::BlackBoxResolutionError> {
         self.0.pedersen_hash(inputs, domain_separator)
     }
-<<<<<<< HEAD
 
     fn ec_add(
         &self,
@@ -58,66 +57,4 @@
     ) -> Result<(acvm::FieldElement, acvm::FieldElement), acvm::BlackBoxResolutionError> {
         self.0.ec_double(input_x, input_y)
     }
-}
-
-// We also have a mocked implementation of the `BlackBoxFunctionSolver` trait for use in tests
-
-#[cfg(test)]
-pub(crate) struct MockBackend;
-
-#[cfg(test)]
-impl BlackBoxFunctionSolver for MockBackend {
-    fn schnorr_verify(
-        &self,
-        _public_key_x: &acvm::FieldElement,
-        _public_key_y: &acvm::FieldElement,
-        _signature: &[u8],
-        _message: &[u8],
-    ) -> Result<bool, acvm::BlackBoxResolutionError> {
-        unimplemented!()
-    }
-
-    fn pedersen_commitment(
-        &self,
-        _inputs: &[acvm::FieldElement],
-        _domain_separator: u32,
-    ) -> Result<(acvm::FieldElement, acvm::FieldElement), acvm::BlackBoxResolutionError> {
-        unimplemented!()
-    }
-
-    fn fixed_base_scalar_mul(
-        &self,
-        _low: &acvm::FieldElement,
-        _high: &acvm::FieldElement,
-    ) -> Result<(acvm::FieldElement, acvm::FieldElement), acvm::BlackBoxResolutionError> {
-        unimplemented!()
-    }
-
-    fn pedersen_hash(
-        &self,
-        _inputs: &[acvm::FieldElement],
-        _domain_separator: u32,
-    ) -> Result<acvm::FieldElement, acvm::BlackBoxResolutionError> {
-        unimplemented!()
-    }
-
-    fn ec_add(
-        &self,
-        _input1_x: &acvm::FieldElement,
-        _input1_y: &acvm::FieldElement,
-        _input2_x: &acvm::FieldElement,
-        _input2_y: &acvm::FieldElement,
-    ) -> Result<(acvm::FieldElement, acvm::FieldElement), acvm::BlackBoxResolutionError> {
-        unimplemented!();
-    }
-
-    fn ec_double(
-        &self,
-        _input_x: &acvm::FieldElement,
-        _input_y: &acvm::FieldElement,
-    ) -> Result<(acvm::FieldElement, acvm::FieldElement), acvm::BlackBoxResolutionError> {
-        unimplemented!();
-    }
-=======
->>>>>>> 420a5c74
 }