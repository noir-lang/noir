--- conflicted
+++ resolved
@@ -18,13 +18,8 @@
     },
     parser::{Item, ItemKind, ParsedSubModule},
     token::{
-<<<<<<< HEAD
-        Attributes, FmtStrFragment, LocatedToken, MetaAttribute, SecondaryAttribute,
-        SecondaryAttributeKind, Token, Tokens,
-=======
         Attributes, FmtStrFragment, LocatedToken, MetaAttribute, MetaAttributeName,
-        SecondaryAttribute, Token, Tokens,
->>>>>>> 5c1e1848
+        SecondaryAttribute, SecondaryAttributeKind, Token, Tokens,
     },
 };
 
@@ -605,10 +600,7 @@
         MetaAttributeName::Path(path) => MetaAttributeName::Path(path_with_file(path, file)),
         MetaAttributeName::Resolved(expr_id) => MetaAttributeName::Resolved(expr_id),
     };
-    MetaAttribute {
-        name,
-        arguments: expressions_with_file(meta_attribute.arguments, file),
-    }
+    MetaAttribute { name, arguments: expressions_with_file(meta_attribute.arguments, file) }
 }
 
 fn expressions_with_file(expressions: Vec<Expression>, file: FileId) -> Vec<Expression> {
