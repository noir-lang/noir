--- conflicted
+++ resolved
@@ -191,11 +191,8 @@
                     let severity = match diagnostic.kind {
                         DiagnosticKind::Error => DiagnosticSeverity::ERROR,
                         DiagnosticKind::Warning => DiagnosticSeverity::WARNING,
-<<<<<<< HEAD
                         DiagnosticKind::Debug => DiagnosticSeverity::INFORMATION,
-=======
                         DiagnosticKind::Bug => DiagnosticSeverity::WARNING,
->>>>>>> 7bf3b492
                     };
                     Some(Diagnostic {
                         range,
