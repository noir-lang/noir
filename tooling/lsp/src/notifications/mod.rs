use std::collections::HashSet;
use std::ops::ControlFlow;
use std::path::PathBuf;

use crate::insert_all_files_for_workspace_into_file_manager;
use async_lsp::{ErrorCode, LanguageClient, ResponseError};
<<<<<<< HEAD
use lsp_types::DiagnosticTag;
=======
use fm::{FileManager, FileMap};
use fxhash::FxHashMap as HashMap;
use lsp_types::{DiagnosticTag, Url};
>>>>>>> 34cb23fc
use noirc_driver::{check_crate, file_manager_with_stdlib};
use noirc_errors::{DiagnosticKind, FileDiagnostic};

use crate::types::{
    notification, Diagnostic, DiagnosticSeverity, DidChangeConfigurationParams,
    DidChangeTextDocumentParams, DidCloseTextDocumentParams, DidOpenTextDocumentParams,
    DidSaveTextDocumentParams, InitializedParams, NargoPackageTests, PublishDiagnosticsParams,
};

use crate::{
    byte_span_to_range, get_package_tests_in_crate, parse_diff, resolve_workspace_for_source_path,
    LspState,
};

pub(super) fn on_initialized(
    _state: &mut LspState,
    _params: InitializedParams,
) -> ControlFlow<Result<(), async_lsp::Error>> {
    ControlFlow::Continue(())
}

pub(super) fn on_did_change_configuration(
    _state: &mut LspState,
    _params: DidChangeConfigurationParams,
) -> ControlFlow<Result<(), async_lsp::Error>> {
    ControlFlow::Continue(())
}

pub(crate) fn on_did_open_text_document(
    state: &mut LspState,
    params: DidOpenTextDocumentParams,
) -> ControlFlow<Result<(), async_lsp::Error>> {
    state.input_files.insert(params.text_document.uri.to_string(), params.text_document.text);

    let document_uri = params.text_document.uri;
    let output_diagnostics = true;

    match process_workspace_for_noir_document(state, document_uri, output_diagnostics) {
        Ok(_) => {
            state.open_documents_count += 1;
            ControlFlow::Continue(())
        }
        Err(err) => ControlFlow::Break(Err(err)),
    }
}

pub(super) fn on_did_change_text_document(
    state: &mut LspState,
    params: DidChangeTextDocumentParams,
) -> ControlFlow<Result<(), async_lsp::Error>> {
    let text = params.content_changes.into_iter().next().unwrap().text;
    state.input_files.insert(params.text_document.uri.to_string(), text.clone());

    let document_uri = params.text_document.uri;
    let output_diagnostics = false;

    match process_workspace_for_noir_document(state, document_uri, output_diagnostics) {
        Ok(_) => ControlFlow::Continue(()),
        Err(err) => ControlFlow::Break(Err(err)),
    }
}

pub(super) fn on_did_close_text_document(
    state: &mut LspState,
    params: DidCloseTextDocumentParams,
) -> ControlFlow<Result<(), async_lsp::Error>> {
    state.input_files.remove(&params.text_document.uri.to_string());
    state.cached_lenses.remove(&params.text_document.uri.to_string());

    state.open_documents_count -= 1;

    if state.open_documents_count == 0 {
        state.cached_definitions.clear();
    }

    let document_uri = params.text_document.uri;
    let output_diagnostics = false;

    match process_workspace_for_noir_document(state, document_uri, output_diagnostics) {
        Ok(_) => ControlFlow::Continue(()),
        Err(err) => ControlFlow::Break(Err(err)),
    }
}

pub(super) fn on_did_save_text_document(
    state: &mut LspState,
    params: DidSaveTextDocumentParams,
) -> ControlFlow<Result<(), async_lsp::Error>> {
    let document_uri = params.text_document.uri;
    let output_diagnostics = true;

    match process_workspace_for_noir_document(state, document_uri, output_diagnostics) {
        Ok(_) => ControlFlow::Continue(()),
        Err(err) => ControlFlow::Break(Err(err)),
    }
}

// Given a Noir document, find the workspace it's contained in (an assumed workspace is created if
// it's only contained in a package), then type-checks the workspace's packages,
// caching code lenses and type definitions, and notifying about compilation errors.
pub(crate) fn process_workspace_for_noir_document(
    state: &mut LspState,
    document_uri: Url,
    output_diagnostics: bool,
) -> Result<(), async_lsp::Error> {
    let file_path = document_uri.to_file_path().map_err(|_| {
        ResponseError::new(ErrorCode::REQUEST_FAILED, "URI is not a valid file path")
    })?;

    let workspace = resolve_workspace_for_source_path(&file_path).map_err(|lsp_error| {
        ResponseError::new(ErrorCode::REQUEST_FAILED, lsp_error.to_string())
    })?;

    let mut workspace_file_manager = file_manager_with_stdlib(&workspace.root_dir);
    insert_all_files_for_workspace_into_file_manager(
        state,
        &workspace,
        &mut workspace_file_manager,
    );

    let parsed_files = parse_diff(&workspace_file_manager, state);

<<<<<<< HEAD
    let diagnostics: Vec<_> = workspace
        .into_iter()
        .flat_map(|package| -> Vec<Diagnostic> {
            let package_root_dir: String = package.root_dir.as_os_str().to_string_lossy().into();

            let (mut context, crate_id) =
                crate::prepare_package(&workspace_file_manager, &parsed_files, package);

            let file_diagnostics = match check_crate(&mut context, crate_id, &Default::default()) {
                Ok(((), warnings)) => warnings,
                Err(errors_and_warnings) => errors_and_warnings,
            };

            // We don't add test headings for a package if it contains no `#[test]` functions
            if let Some(tests) = get_package_tests_in_crate(&context, &crate_id, &package.name) {
                let _ = state.client.notify::<notification::NargoUpdateTests>(NargoPackageTests {
                    package: package.name.to_string(),
                    tests,
                });
            }

            let collected_lenses = crate::requests::collect_lenses_for_package(
                &context,
                crate_id,
                &workspace,
                package,
                Some(&file_path),
            );
            state.cached_lenses.insert(document_uri.to_string(), collected_lenses);
            state.cached_definitions.insert(package_root_dir.clone(), context.def_interner);
            state.cached_def_maps.insert(package_root_dir.clone(), context.def_maps);

            let fm = &context.file_manager;
            let files = fm.as_file_map();

            if output_diagnostics {
                file_diagnostics
                    .into_iter()
                    .filter_map(|FileDiagnostic { file_id, diagnostic, call_stack: _ }| {
                        // Ignore diagnostics for any file that wasn't the file we saved
                        // TODO: In the future, we could create "related" diagnostics for these files
                        if fm.path(file_id).expect("file must exist to have emitted diagnostic")
                            != file_path
                        {
                            return None;
                        }

                        // TODO: Should this be the first item in secondaries? Should we bail when we find a range?
                        let range = diagnostic
                            .secondaries
                            .into_iter()
                            .filter_map(|sec| byte_span_to_range(files, file_id, sec.span.into()))
                            .last()
                            .unwrap_or_default();

                        let severity = match diagnostic.kind {
                            DiagnosticKind::Error => DiagnosticSeverity::ERROR,
                            DiagnosticKind::Warning => DiagnosticSeverity::WARNING,
                            DiagnosticKind::Info => DiagnosticSeverity::INFORMATION,
                            DiagnosticKind::Bug => DiagnosticSeverity::WARNING,
                        };

                        let mut tags = Vec::new();
                        if diagnostic.unnecessary {
                            tags.push(DiagnosticTag::UNNECESSARY);
                        }
                        if diagnostic.deprecated {
                            tags.push(DiagnosticTag::DEPRECATED);
                        }

                        Some(Diagnostic {
                            range,
                            severity: Some(severity),
                            message: diagnostic.message,
                            tags: if tags.is_empty() { None } else { Some(tags) },
                            ..Default::default()
                        })
                    })
                    .collect()
            } else {
                vec![]
            }
        })
        .collect();

    if output_diagnostics {
=======
    for package in workspace.into_iter() {
        let (mut context, crate_id) =
            crate::prepare_package(&workspace_file_manager, &parsed_files, package);

        let file_diagnostics = match check_crate(&mut context, crate_id, &Default::default()) {
            Ok(((), warnings)) => warnings,
            Err(errors_and_warnings) => errors_and_warnings,
        };

        // We don't add test headings for a package if it contains no `#[test]` functions
        if let Some(tests) = get_package_tests_in_crate(&context, &crate_id, &package.name) {
            let _ = state.client.notify::<notification::NargoUpdateTests>(NargoPackageTests {
                package: package.name.to_string(),
                tests,
            });
        }

        let collected_lenses = crate::requests::collect_lenses_for_package(
            &context,
            crate_id,
            &workspace,
            package,
            Some(&file_path),
        );
        state.cached_lenses.insert(document_uri.to_string(), collected_lenses);
        state.cached_definitions.insert(package.root_dir.clone(), context.def_interner);
        state.cached_def_maps.insert(package.root_dir.clone(), context.def_maps);

        let fm = &context.file_manager;
        let files = fm.as_file_map();

        if output_diagnostics {
            publish_diagnostics(state, &package.root_dir, files, fm, file_diagnostics);
        }
    }

    Ok(())
}

fn publish_diagnostics(
    state: &mut LspState,
    package_root_dir: &PathBuf,
    files: &FileMap,
    fm: &FileManager,
    file_diagnostics: Vec<FileDiagnostic>,
) {
    let mut diagnostics_per_url: HashMap<Url, Vec<Diagnostic>> = HashMap::default();

    for file_diagnostic in file_diagnostics.into_iter() {
        let file_id = file_diagnostic.file_id;
        let diagnostic = file_diagnostic_to_diagnostic(file_diagnostic, files);

        let path = fm.path(file_id).expect("file must exist to have emitted diagnostic");
        if let Ok(uri) = Url::from_file_path(path) {
            diagnostics_per_url.entry(uri).or_default().push(diagnostic);
        }
    }

    let new_files_with_errors: HashSet<_> = diagnostics_per_url.keys().cloned().collect();

    for (uri, diagnostics) in diagnostics_per_url {
>>>>>>> 34cb23fc
        let _ = state.client.publish_diagnostics(PublishDiagnosticsParams {
            uri,
            version: None,
            diagnostics,
        });
    }

    // For files that previously had errors but no longer have errors we still need to publish empty diagnostics
    if let Some(old_files_with_errors) = state.files_with_errors.get(package_root_dir) {
        for uri in old_files_with_errors.difference(&new_files_with_errors) {
            let _ = state.client.publish_diagnostics(PublishDiagnosticsParams {
                uri: uri.clone(),
                version: None,
                diagnostics: vec![],
            });
        }
    }

    // Remember which files currently have errors, for next time
    state.files_with_errors.insert(package_root_dir.clone(), new_files_with_errors);
}

fn file_diagnostic_to_diagnostic(file_diagnostic: FileDiagnostic, files: &FileMap) -> Diagnostic {
    let file_id = file_diagnostic.file_id;
    let diagnostic = file_diagnostic.diagnostic;

    // TODO: Should this be the first item in secondaries? Should we bail when we find a range?
    let range = diagnostic
        .secondaries
        .into_iter()
        .filter_map(|sec| byte_span_to_range(files, file_id, sec.span.into()))
        .last()
        .unwrap_or_default();

    let severity = match diagnostic.kind {
        DiagnosticKind::Error => DiagnosticSeverity::ERROR,
        DiagnosticKind::Warning => DiagnosticSeverity::WARNING,
        DiagnosticKind::Info => DiagnosticSeverity::INFORMATION,
        DiagnosticKind::Bug => DiagnosticSeverity::WARNING,
    };

    let mut tags = Vec::new();
    if diagnostic.unnecessary {
        tags.push(DiagnosticTag::UNNECESSARY);
    }
    if diagnostic.deprecated {
        tags.push(DiagnosticTag::DEPRECATED);
    }

    Diagnostic {
        range,
        severity: Some(severity),
        message: diagnostic.message,
        tags: if tags.is_empty() { None } else { Some(tags) },
        ..Default::default()
    }
}

pub(super) fn on_exit(
    _state: &mut LspState,
    _params: (),
) -> ControlFlow<Result<(), async_lsp::Error>> {
    ControlFlow::Continue(())
}

#[cfg(test)]
mod notification_tests {
    use crate::test_utils;

    use super::*;
    use lsp_types::{
        InlayHintLabel, InlayHintParams, Position, Range, TextDocumentContentChangeEvent,
        TextDocumentIdentifier, TextDocumentItem, VersionedTextDocumentIdentifier,
        WorkDoneProgressParams,
    };
    use tokio::test;

    #[test]
    async fn test_caches_open_files() {
        let (mut state, noir_text_document) = test_utils::init_lsp_server("inlay_hints").await;

        // Open the document, fake the text to be empty
        on_did_open_text_document(
            &mut state,
            DidOpenTextDocumentParams {
                text_document: TextDocumentItem {
                    uri: noir_text_document.clone(),
                    language_id: "noir".to_string(),
                    version: 0,
                    text: "".to_string(),
                },
            },
        );

        // Fake the text to change to "global a = 1;"
        on_did_change_text_document(
            &mut state,
            DidChangeTextDocumentParams {
                text_document: VersionedTextDocumentIdentifier {
                    uri: noir_text_document.clone(),
                    version: 1,
                },
                content_changes: vec![TextDocumentContentChangeEvent {
                    range: None,
                    range_length: None,
                    // Should get an inlay hint for ": bool" after "a"
                    text: "global a = true;".to_string(),
                }],
            },
        );

        // Get inlay hints. These should now be relative to the changed text,
        // not the saved file's text.
        let inlay_hints = crate::requests::on_inlay_hint_request(
            &mut state,
            InlayHintParams {
                work_done_progress_params: WorkDoneProgressParams { work_done_token: None },
                text_document: TextDocumentIdentifier { uri: noir_text_document },
                range: Range {
                    start: Position { line: 0, character: 0 },
                    end: Position { line: 1, character: 0 },
                },
            },
        )
        .await
        .expect("Could not execute on_inlay_hint_request")
        .unwrap();

        assert_eq!(inlay_hints.len(), 1);

        let inlay_hint = &inlay_hints[0];
        assert_eq!(inlay_hint.position, Position { line: 0, character: 8 });

        if let InlayHintLabel::LabelParts(labels) = &inlay_hint.label {
            assert_eq!(labels.len(), 2);
            assert_eq!(labels[0].value, ": ");
            assert_eq!(labels[0].location, None);
            assert_eq!(labels[1].value, "bool");
        } else {
            panic!("Expected InlayHintLabel::LabelParts, got {:?}", inlay_hint.label);
        }
    }
}<|MERGE_RESOLUTION|>--- conflicted
+++ resolved
@@ -4,13 +4,9 @@
 
 use crate::insert_all_files_for_workspace_into_file_manager;
 use async_lsp::{ErrorCode, LanguageClient, ResponseError};
-<<<<<<< HEAD
-use lsp_types::DiagnosticTag;
-=======
 use fm::{FileManager, FileMap};
 use fxhash::FxHashMap as HashMap;
 use lsp_types::{DiagnosticTag, Url};
->>>>>>> 34cb23fc
 use noirc_driver::{check_crate, file_manager_with_stdlib};
 use noirc_errors::{DiagnosticKind, FileDiagnostic};
 
@@ -133,94 +129,6 @@
 
     let parsed_files = parse_diff(&workspace_file_manager, state);
 
-<<<<<<< HEAD
-    let diagnostics: Vec<_> = workspace
-        .into_iter()
-        .flat_map(|package| -> Vec<Diagnostic> {
-            let package_root_dir: String = package.root_dir.as_os_str().to_string_lossy().into();
-
-            let (mut context, crate_id) =
-                crate::prepare_package(&workspace_file_manager, &parsed_files, package);
-
-            let file_diagnostics = match check_crate(&mut context, crate_id, &Default::default()) {
-                Ok(((), warnings)) => warnings,
-                Err(errors_and_warnings) => errors_and_warnings,
-            };
-
-            // We don't add test headings for a package if it contains no `#[test]` functions
-            if let Some(tests) = get_package_tests_in_crate(&context, &crate_id, &package.name) {
-                let _ = state.client.notify::<notification::NargoUpdateTests>(NargoPackageTests {
-                    package: package.name.to_string(),
-                    tests,
-                });
-            }
-
-            let collected_lenses = crate::requests::collect_lenses_for_package(
-                &context,
-                crate_id,
-                &workspace,
-                package,
-                Some(&file_path),
-            );
-            state.cached_lenses.insert(document_uri.to_string(), collected_lenses);
-            state.cached_definitions.insert(package_root_dir.clone(), context.def_interner);
-            state.cached_def_maps.insert(package_root_dir.clone(), context.def_maps);
-
-            let fm = &context.file_manager;
-            let files = fm.as_file_map();
-
-            if output_diagnostics {
-                file_diagnostics
-                    .into_iter()
-                    .filter_map(|FileDiagnostic { file_id, diagnostic, call_stack: _ }| {
-                        // Ignore diagnostics for any file that wasn't the file we saved
-                        // TODO: In the future, we could create "related" diagnostics for these files
-                        if fm.path(file_id).expect("file must exist to have emitted diagnostic")
-                            != file_path
-                        {
-                            return None;
-                        }
-
-                        // TODO: Should this be the first item in secondaries? Should we bail when we find a range?
-                        let range = diagnostic
-                            .secondaries
-                            .into_iter()
-                            .filter_map(|sec| byte_span_to_range(files, file_id, sec.span.into()))
-                            .last()
-                            .unwrap_or_default();
-
-                        let severity = match diagnostic.kind {
-                            DiagnosticKind::Error => DiagnosticSeverity::ERROR,
-                            DiagnosticKind::Warning => DiagnosticSeverity::WARNING,
-                            DiagnosticKind::Info => DiagnosticSeverity::INFORMATION,
-                            DiagnosticKind::Bug => DiagnosticSeverity::WARNING,
-                        };
-
-                        let mut tags = Vec::new();
-                        if diagnostic.unnecessary {
-                            tags.push(DiagnosticTag::UNNECESSARY);
-                        }
-                        if diagnostic.deprecated {
-                            tags.push(DiagnosticTag::DEPRECATED);
-                        }
-
-                        Some(Diagnostic {
-                            range,
-                            severity: Some(severity),
-                            message: diagnostic.message,
-                            tags: if tags.is_empty() { None } else { Some(tags) },
-                            ..Default::default()
-                        })
-                    })
-                    .collect()
-            } else {
-                vec![]
-            }
-        })
-        .collect();
-
-    if output_diagnostics {
-=======
     for package in workspace.into_iter() {
         let (mut context, crate_id) =
             crate::prepare_package(&workspace_file_manager, &parsed_files, package);
@@ -282,7 +190,6 @@
     let new_files_with_errors: HashSet<_> = diagnostics_per_url.keys().cloned().collect();
 
     for (uri, diagnostics) in diagnostics_per_url {
->>>>>>> 34cb23fc
         let _ = state.client.publish_diagnostics(PublishDiagnosticsParams {
             uri,
             version: None,
