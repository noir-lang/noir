--- conflicted
+++ resolved
@@ -10,11 +10,7 @@
 
 const USERNAME: &str = "AztecProtocol";
 const REPO: &str = "aztec-packages";
-<<<<<<< HEAD
-const VERSION: &str = "0.30.0";
-=======
 const VERSION: &str = "0.26.3";
->>>>>>> 7ddfd896
 const TAG: &str = formatcp!("aztec-packages-v{}", VERSION);
 
 const API_URL: &str =
