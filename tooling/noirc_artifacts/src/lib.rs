--- conflicted
+++ resolved
@@ -34,11 +34,7 @@
     // Backwards compatible with `hash` serialized as a number.
     struct StringOrU64;
 
-<<<<<<< HEAD
-    impl<'de> Visitor<'de> for StringOrU64 {
-=======
     impl Visitor<'_> for StringOrU64 {
->>>>>>> ef2302b1
         type Value = u64;
 
         fn expecting(&self, formatter: &mut std::fmt::Formatter) -> std::fmt::Result {
