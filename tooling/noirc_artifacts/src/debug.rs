--- conflicted
+++ resolved
@@ -211,12 +211,8 @@
     use crate::debug::DebugArtifact;
     use acvm::acir::circuit::AcirOpcodeLocation;
     use fm::FileManager;
-<<<<<<< HEAD
     use noirc_errors::call_stack::{CallStackId, LocationNodeDebugInfo, LocationTree};
-    use noirc_errors::{debug_info::DebugInfo, Location, Span};
-=======
     use noirc_errors::{Location, Span, debug_info::DebugInfo};
->>>>>>> 45ad6372
     use std::collections::BTreeMap;
     use std::ops::Range;
     use std::path::Path;
