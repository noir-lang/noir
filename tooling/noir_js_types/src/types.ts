--- conflicted
+++ resolved
@@ -1,13 +1,7 @@
-<<<<<<< HEAD
+import { Abi } from '@noir-lang/noirc_abi';
+
 interface BackendInternal {
   circuit: CompiledCircuit;
-=======
-import { Abi } from '@noir-lang/noirc_abi';
-
-export interface Backend {
-  // Generate an outer proof. This is the proof for the circuit which will verify
-  // inner proofs and or can be seen as the proof created for regular circuits.
->>>>>>> 3b51f4df
   generateFinalProof(decompressedWitness: Uint8Array): Promise<ProofData>;
   verifyFinalProof(proofData: ProofData): Promise<boolean>;
   instantiate(): Promise<void>;
