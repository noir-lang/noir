pub mod acir_vs_brillig;
pub mod init_vs_final;
<<<<<<< HEAD
pub mod orig_vs_mutant;
pub mod comptime_vs_brillig;
=======
pub mod orig_vs_morph;
>>>>>>> b8d04d6f

#[cfg(test)]
mod tests {
    use std::time::Duration;

    use arbitrary::Unstructured;
    use color_eyre::eyre;

    pub fn seed_from_env() -> Option<u64> {
        let Ok(seed) = std::env::var("NOIR_ARBTEST_SEED") else { return None };
        let seed = u64::from_str_radix(seed.trim_start_matches("0x"), 16)
            .unwrap_or_else(|e| panic!("failed to parse seed '{seed}': {e}"));
        Some(seed)
    }

    /// We can use this to disable the proptests on CI until we fix known bugs.
    ///
    /// The tests should always be enabled locally. They can be run with:
    ///
    /// ```ignore
    /// cargo test -p noir_ast_fuzzer_fuzz
    /// ```
    pub fn should_ignore_on_ci() -> bool {
        // TODO: Enable on CI once the following are fixed:
        // #8229, #8230, #8231, #8236, #8261, #8262
        std::env::var("CI").is_ok()
    }

    /// `cargo fuzz` takes a long time to ramp up the complexity.
    /// This test catches crash bugs much faster.
    ///
    /// Run it with for example:
    /// ```ignore
    /// NOIR_ARBTEST_SEED=0x6819c61400001000 \
    /// NOIR_AST_FUZZER_SHOW_AST=1 \
    /// cargo test -p noir_ast_fuzzer_fuzz acir_vs_brillig
    /// ```
    pub fn fuzz_with_arbtest(f: impl Fn(&mut Unstructured) -> eyre::Result<()>) {
        if should_ignore_on_ci() {
            return;
        }
        let mut prop = arbtest::arbtest(|u| {
            f(u).unwrap();
            Ok(())
        })
        .budget(Duration::from_secs(10))
        .size_min(1 << 12)
        .size_max(1 << 20);

        if let Some(seed) = seed_from_env() {
            prop = prop.seed(seed);
        }

        prop.run();
    }
}<|MERGE_RESOLUTION|>--- conflicted
+++ resolved
@@ -1,11 +1,7 @@
 pub mod acir_vs_brillig;
 pub mod init_vs_final;
-<<<<<<< HEAD
-pub mod orig_vs_mutant;
+pub mod orig_vs_morph;
 pub mod comptime_vs_brillig;
-=======
-pub mod orig_vs_morph;
->>>>>>> b8d04d6f
 
 #[cfg(test)]
 mod tests {
