use acir::FieldElement;
use nargo::errors::Location;

use arbitrary::{Arbitrary, Unstructured};
use noirc_frontend::{
    ast::{BinaryOpKind, IntegerBitSize, UnaryOp},
    monomorphization::ast::{
        ArrayLiteral, Assign, Binary, BinaryOp, Cast, Definition, Expression, Ident, If, LValue,
<<<<<<< HEAD
        Let, Literal, LocalId, Type, Unary,
=======
        Literal, Type, Unary,
>>>>>>> 7fb652c8
    },
    signed_field::SignedField,
};

use super::{Name, VariableId, types, visitor::visit_expr};

/// Generate a literal expression according to a type.
pub(crate) fn gen_literal(u: &mut Unstructured, typ: &Type) -> arbitrary::Result<Expression> {
    use FieldElement as Field;
    use IntegerBitSize::*;

    let expr = match typ {
        Type::Unit => Expression::Literal(Literal::Unit),
        Type::Bool => Expression::Literal(Literal::Bool(bool::arbitrary(u)?)),
        Type::Field => {
            let field = SignedField {
                field: Field::from(u128::arbitrary(u)?),
                is_negative: bool::arbitrary(u)?,
            };
            Expression::Literal(Literal::Integer(field, Type::Field, Location::dummy()))
        }
        Type::Integer(signedness, integer_bit_size) => {
            let (field, is_negative) =
                if signedness.is_signed() {
                    match integer_bit_size {
                        One => bool::arbitrary(u).map(|n| (Field::from(n), n))?,
                        Eight => i8::arbitrary(u)
                            .map(|n| (Field::from(n.unsigned_abs() as u32), n < 0))?,
                        Sixteen => i16::arbitrary(u)
                            .map(|n| (Field::from(n.unsigned_abs() as u32), n < 0))?,
                        ThirtyTwo => {
                            i32::arbitrary(u).map(|n| (Field::from(n.unsigned_abs()), n < 0))?
                        }
                        SixtyFour => {
                            i64::arbitrary(u).map(|n| (Field::from(n.unsigned_abs()), n < 0))?
                        }
                        HundredTwentyEight => {
                            // `ssa_gen::FunctionContext::checked_numeric_constant` doesn't allow negative
                            // values with 128 bits, so let's stick to the positive range.
                            i128::arbitrary(u).map(|n| (Field::from(n.abs()), false))?
                        }
                    }
                } else {
                    let f = match integer_bit_size {
                        One => Field::from(bool::arbitrary(u)?),
                        Eight => Field::from(u8::arbitrary(u)? as u32),
                        Sixteen => Field::from(u16::arbitrary(u)? as u32),
                        ThirtyTwo => Field::from(u32::arbitrary(u)?),
                        SixtyFour => Field::from(u64::arbitrary(u)?),
                        HundredTwentyEight => Field::from(u128::arbitrary(u)?),
                    };
                    (f, false)
                };

            Expression::Literal(Literal::Integer(
                SignedField { field, is_negative },
                Type::Integer(*signedness, *integer_bit_size),
                Location::dummy(),
            ))
        }
        Type::String(len) => {
            let mut s = String::new();
            for _ in 0..*len {
                // ASCII range would be 0x20..=0x7e
                let ascii_char = u.int_in_range(65..=90).map(char::from)?;
                s.push(ascii_char);
            }
            Expression::Literal(Literal::Str(s))
        }
        Type::Array(len, item_type) => {
            let mut arr = ArrayLiteral { contents: Vec::new(), typ: typ.clone() };
            for _ in 0..*len {
                arr.contents.push(gen_literal(u, item_type)?);
            }
            Expression::Literal(Literal::Array(arr))
        }
        Type::Tuple(items) => {
            let mut values = Vec::new();
            for item_type in items {
                values.push(gen_literal(u, item_type)?);
            }
            Expression::Tuple(values)
        }
        _ => unreachable!("unexpected literal type: {typ}"),
    };
    Ok(expr)
}

/// Generate a literals for loop ranges with signed/unsigned integers with bits 8, 16, 32 or 64 bits,
/// in a way that start is not higher than the end, and the maximum difference between them is limited,
/// so that we don't get huge unrolled loops.
pub(crate) fn gen_range(
    u: &mut Unstructured,
    typ: &Type,
    max_size: usize,
) -> arbitrary::Result<(Expression, Expression)> {
    use FieldElement as Field;
    use IntegerBitSize::*;

    let Type::Integer(signedness, integer_bit_size) = typ else {
        unreachable!("invalid range type: {typ}")
    };

    let (start, end) = {
        if signedness.is_signed() {
            match integer_bit_size {
                Eight => {
                    let s = i8::arbitrary(u)?;
                    let e = s.saturating_add_unsigned(u.choose_index(max_size)? as u8);
                    let s = (Field::from(s.unsigned_abs() as u32), s < 0);
                    let e = (Field::from(e.unsigned_abs() as u32), e < 0);
                    (s, e)
                }
                Sixteen => {
                    let s = i16::arbitrary(u)?;
                    let e = s.saturating_add_unsigned(u.choose_index(max_size)? as u16);
                    let s = (Field::from(s.unsigned_abs() as u32), s < 0);
                    let e = (Field::from(e.unsigned_abs() as u32), e < 0);
                    (s, e)
                }
                ThirtyTwo => {
                    let s = i32::arbitrary(u)?;
                    let e = s.saturating_add_unsigned(u.choose_index(max_size)? as u32);
                    let s = (Field::from(s.unsigned_abs()), s < 0);
                    let e = (Field::from(e.unsigned_abs()), e < 0);
                    (s, e)
                }
                SixtyFour => {
                    let s = i64::arbitrary(u)?;
                    let e = s.saturating_add_unsigned(u.choose_index(max_size)? as u64);
                    let s = (Field::from(s.unsigned_abs()), s < 0);
                    let e = (Field::from(e.unsigned_abs()), e < 0);
                    (s, e)
                }
                _ => unreachable!("invalid bit size for range: {integer_bit_size}"),
            }
        } else {
            let (s, e) = match integer_bit_size {
                Eight => {
                    let s = u8::arbitrary(u)?;
                    let e = s.saturating_add(u.choose_index(max_size)? as u8);
                    let s = Field::from(s as u32);
                    let e = Field::from(e as u32);
                    (s, e)
                }
                Sixteen => {
                    let s = u16::arbitrary(u)?;
                    let e = s.saturating_add(u.choose_index(max_size)? as u16);
                    let s = Field::from(s as u32);
                    let e = Field::from(e as u32);
                    (s, e)
                }
                ThirtyTwo => {
                    let s = u32::arbitrary(u)?;
                    let e = s.saturating_add(u.choose_index(max_size)? as u32);
                    let s = Field::from(s);
                    let e = Field::from(e);
                    (s, e)
                }
                SixtyFour => {
                    let s = u64::arbitrary(u)?;
                    let e = s.saturating_add(u.choose_index(max_size)? as u64);
                    let s = Field::from(s);
                    let e = Field::from(e);
                    (s, e)
                }
                _ => unreachable!("invalid bit size for range: {integer_bit_size}"),
            };
            ((s, false), (e, false))
        }
    };

    let to_lit = |(field, is_negative)| {
        Expression::Literal(Literal::Integer(
            SignedField { field, is_negative },
            Type::Integer(*signedness, *integer_bit_size),
            Location::dummy(),
        ))
    };

    Ok((to_lit(start), to_lit(end)))
}

/// Make an `Ident` expression out of a variable.
pub(crate) fn ident(id: VariableId, mutable: bool, name: Name, typ: Type) -> Expression {
    Expression::Ident(ident_inner(id, mutable, name, typ))
}

/// Make an `Ident` out of a variable.
pub(crate) fn ident_inner(id: VariableId, mutable: bool, name: Name, typ: Type) -> Ident {
    Ident {
        location: None,
        definition: match id {
            VariableId::Global(id) => Definition::Global(id),
            VariableId::Local(id) => Definition::Local(id),
        },
        mutable,
        name,
        typ,
    }
}

/// 32-bit unsigned int literal, used in indexing arrays.
fn positive_int_literal<V>(value: V, typ: Type) -> Expression
where
    FieldElement: From<V>,
{
    Expression::Literal(Literal::Integer(
        SignedField { field: FieldElement::from(value), is_negative: false },
        typ,
        Location::dummy(),
    ))
}

/// 32-bit unsigned int literal, used in indexing arrays.
pub(crate) fn u32_literal(value: u32) -> Expression {
    positive_int_literal(value, types::U32)
}

/// Create a variable.
pub(crate) fn let_var(id: LocalId, mutable: bool, name: String, expr: Expression) -> Expression {
    Expression::Let(Let { id, mutable, name, expression: Box::new(expr) })
}

/// Create an `if` expression.
pub(crate) fn if_then(
    condition: Expression,
    consequence: Expression,
    alternative: Option<Expression>,
    typ: Type,
) -> Expression {
    Expression::If(If {
        condition: Box::new(condition),
        consequence: Box::new(consequence),
        alternative: alternative.map(Box::new),
        typ,
    })
}

/// Assign a value to an identifier.
pub(crate) fn assign(ident: Ident, expr: Expression) -> Expression {
    Expression::Assign(Assign { lvalue: LValue::Ident(ident), expression: Box::new(expr) })
}

/// Cast an expression to a target type.
pub(crate) fn cast(lhs: Expression, tgt_type: Type) -> Expression {
    Expression::Cast(Cast { lhs: Box::new(lhs), r#type: tgt_type, location: Location::dummy() })
}

/// Take an integer expression and make sure it fits in an expected `len`
/// by taking a modulo.
pub(crate) fn index_modulo(idx: Expression, len: u32) -> Expression {
    modulo(idx, u32_literal(len))
}

/// Take an integer expression and make sure it's no larger than `max_size`.
pub(crate) fn range_modulo(lhs: Expression, typ: Type, max_size: usize) -> Expression {
    modulo(lhs, positive_int_literal(max_size as u64, typ))
}

/// Make a modulo expression.
pub(crate) fn modulo(lhs: Expression, rhs: Expression) -> Expression {
    binary(lhs, BinaryOpKind::Modulo, rhs)
}

/// Make an `==` expression.
pub(crate) fn equal(lhs: Expression, rhs: Expression) -> Expression {
    binary(lhs, BinaryOpKind::Equal, rhs)
}

/// Dereference an expression into a target type
pub(crate) fn deref(rhs: Expression, tgt_type: Type) -> Expression {
    unary(UnaryOp::Dereference { implicitly_added: false }, rhs, tgt_type)
}

/// Make a unary expression.
pub(crate) fn unary(op: UnaryOp, rhs: Expression, tgt_type: Type) -> Expression {
    Expression::Unary(Unary {
        operator: op,
        rhs: Box::new(rhs),
        result_type: tgt_type,
        location: Location::dummy(),
    })
}

/// Make a binary expression.
pub(crate) fn binary(lhs: Expression, op: BinaryOp, rhs: Expression) -> Expression {
    Expression::Binary(Binary {
        lhs: Box::new(lhs),
        operator: op,
        rhs: Box::new(rhs),
        location: Location::dummy(),
    })
}

<<<<<<< HEAD
/// Check if an `Expression` contains any `Call` in any of its descendants.
pub(crate) fn has_call(expr: &Expression) -> bool {
    let mut has_call = false;
    visit_expr(expr, &mut |expr| {
        has_call |= matches!(expr, Expression::Call(_));
        // Once we know there is a call, we can stop visiting more nodes.
        !has_call
    });
    has_call
}

/// Prepend an expression to a destination.
///
/// If the destination is a `Block`, it gets prepended with a new statement,
/// otherwise it's turned into a `Block` first.
pub(crate) fn prepend(dst: &mut Expression, expr: Expression) {
    if !matches!(dst, Expression::Block(_)) {
        let mut tmp = Expression::Block(vec![]);
        std::mem::swap(dst, &mut tmp);
        let Expression::Block(stmts) = dst else {
            unreachable!("swapped with empty block");
        };
        stmts.push(tmp);
    }
    let Expression::Block(stmts) = dst else {
        unreachable!("ensured it's a block");
    };
    let mut new_stmts = vec![expr];
    new_stmts.append(stmts);
    *stmts = new_stmts;
}

/// Replace an expression with another one, passing its current value to a function.
pub(crate) fn replace(dst: &mut Expression, f: impl FnOnce(Expression) -> Expression) {
    let mut tmp = Expression::Break;
    std::mem::swap(dst, &mut tmp);
    *dst = f(tmp);
=======
/// Make an if/else expression.
pub(crate) fn if_else(
    condition: Expression,
    consequence: Expression,
    alternative: Expression,
    typ: Type,
) -> Expression {
    Expression::If(If {
        condition: Box::new(condition),
        consequence: Box::new(consequence),
        alternative: Some(Box::new(alternative)),
        typ,
    })
}

/// Make an assign to ident expression.
pub(crate) fn assign_to_ident(ident: Ident, expression: Expression) -> Expression {
    Expression::Assign(Assign {
        lvalue: LValue::Ident(ident.clone()),
        expression: Box::new(expression),
    })
}

/// Append statements to a given block.
#[allow(dead_code)]
pub(crate) fn extend_block(block: Expression, statements: Vec<Expression>) -> Expression {
    let Expression::Block(mut block_stmts) = block else {
        unreachable!("attempted to append statements to a non-block expression: {}", block)
    };

    block_stmts.extend(statements);

    Expression::Block(block_stmts)
}

/// Prepend statements to a given block.
#[allow(dead_code)]
pub(crate) fn prepend_block(block: Expression, statements: Vec<Expression>) -> Expression {
    let Expression::Block(block_stmts) = block else {
        unreachable!("attempted to prepend statements to a non-block expression: {}", block)
    };

    let mut result_statements = vec![];
    result_statements.extend(statements);
    result_statements.extend(block_stmts);

    Expression::Block(result_statements)
>>>>>>> 7fb652c8
}<|MERGE_RESOLUTION|>--- conflicted
+++ resolved
@@ -6,11 +6,7 @@
     ast::{BinaryOpKind, IntegerBitSize, UnaryOp},
     monomorphization::ast::{
         ArrayLiteral, Assign, Binary, BinaryOp, Cast, Definition, Expression, Ident, If, LValue,
-<<<<<<< HEAD
         Let, Literal, LocalId, Type, Unary,
-=======
-        Literal, Type, Unary,
->>>>>>> 7fb652c8
     },
     signed_field::SignedField,
 };
@@ -306,7 +302,6 @@
     })
 }
 
-<<<<<<< HEAD
 /// Check if an `Expression` contains any `Call` in any of its descendants.
 pub(crate) fn has_call(expr: &Expression) -> bool {
     let mut has_call = false;
@@ -344,7 +339,8 @@
     let mut tmp = Expression::Break;
     std::mem::swap(dst, &mut tmp);
     *dst = f(tmp);
-=======
+}
+
 /// Make an if/else expression.
 pub(crate) fn if_else(
     condition: Expression,
@@ -360,15 +356,9 @@
     })
 }
 
-/// Make an assign to ident expression.
-pub(crate) fn assign_to_ident(ident: Ident, expression: Expression) -> Expression {
-    Expression::Assign(Assign {
-        lvalue: LValue::Ident(ident.clone()),
-        expression: Box::new(expression),
-    })
-}
-
 /// Append statements to a given block.
+///
+/// Panics if `block` is not `Expression::Block`.
 #[allow(dead_code)]
 pub(crate) fn extend_block(block: Expression, statements: Vec<Expression>) -> Expression {
     let Expression::Block(mut block_stmts) = block else {
@@ -381,6 +371,8 @@
 }
 
 /// Prepend statements to a given block.
+///
+/// Panics if `block` is not `Expression::Block`. Consider [prepend] which doesn't.
 #[allow(dead_code)]
 pub(crate) fn prepend_block(block: Expression, statements: Vec<Expression>) -> Expression {
     let Expression::Block(block_stmts) = block else {
@@ -392,5 +384,4 @@
     result_statements.extend(block_stmts);
 
     Expression::Block(result_statements)
->>>>>>> 7fb652c8
 }