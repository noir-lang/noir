use nargo::errors::Location;
use std::{
    collections::{BTreeMap, HashSet},
    fmt::Debug,
};
use strum::IntoEnumIterator;

use arbitrary::{Arbitrary, Unstructured};
use noirc_frontend::{
    ast::{IntegerBitSize, UnaryOp},
    hir_def::{self, expr::HirIdent, stmt::HirPattern},
    monomorphization::ast::{
        ArrayLiteral, Assign, BinaryOp, Call, Definition, Expression, For, FuncId, Function,
        GlobalId, Ident, Index, InlineType, LValue, Literal, LocalId, Parameters, Program, Type,
    },
    node_interner::DefinitionId,
    shared::{Signedness, Visibility},
};

use super::{
    Context, VariableId, expr,
    freq::Freq,
    make_name,
    scope::{Scope, ScopeStack, Variable},
    types,
    visitor::visit_expr,
};

/// Something akin to a forward declaration of a function, capturing the details required to:
/// 1. call the function from the other function bodies
/// 2. generate the final HIR function signature
<<<<<<< HEAD
#[derive(Debug, Clone)]
=======
#[derive(Debug)]
>>>>>>> 7fb652c8
pub(super) struct FunctionDeclaration {
    pub name: String,
    pub params: Parameters,
    pub param_visibilities: Vec<Visibility>,
    pub return_type: Type,
    pub return_visibility: Visibility,
    pub inline_type: InlineType,
    pub unconstrained: bool,
}

impl FunctionDeclaration {
    /// Generate a HIR function signature.
    pub fn signature(&self) -> hir_def::function::FunctionSignature {
        let param_types = self
            .params
            .iter()
            .zip(self.param_visibilities.iter())
            .map(|((_id, mutable, _name, typ), vis)| hir_param(*mutable, typ, *vis))
            .collect();

        let return_type =
            (!types::is_unit(&self.return_type)).then(|| types::to_hir_type(&self.return_type));

        (param_types, return_type)
    }
}

/// HIR representation of a function parameter.
pub(crate) fn hir_param(
    mutable: bool,
    typ: &Type,
    vis: Visibility,
) -> (HirPattern, hir_def::types::Type, Visibility) {
    // The pattern doesn't seem to be used in `ssa::create_program`,
    // apart from its location, so it shouldn't matter what we put into it.
    let mut pat = HirPattern::Identifier(HirIdent {
        location: Location::dummy(),
        id: DefinitionId::dummy_id(),
        impl_kind: hir_def::expr::ImplKind::NotATraitMethod,
    });
    if mutable {
        pat = HirPattern::Mutable(Box::new(pat), Location::dummy());
    }

    let typ = types::to_hir_type(typ);

    (pat, typ, vis)
}

/// Control what kind of expressions we can generate, depending on the surrounding context.
#[derive(Debug, Clone, Copy)]
struct Flags {
    allow_blocks: bool,
    allow_if_then: bool,
}

impl Flags {
    /// In a top level context, everything is allowed.
    const TOP: Self = Self { allow_blocks: true, allow_if_then: true };
    /// In complex nested expressions, avoid generating blocks;
    /// they would be unreadable and non-idiomatic.
    const NESTED: Self = Self { allow_blocks: false, allow_if_then: true };
    /// In `if` conditions avoid nesting more ifs, like `if if if false ...`.
    const CONDITION: Self = Self { allow_blocks: false, allow_if_then: false };
    /// In `for` ranges we can use `if` expressions, but let's not do blocks.
    const RANGE: Self = Self { allow_blocks: false, allow_if_then: true };
    /// In call arguments we can use `if` expressions, but avoid blocks.
    /// The arg expressions themselves might call other functions.
    const CALL: Self = Self { allow_blocks: false, allow_if_then: true };
}

/// Context used during the generation of a function body.
pub(super) struct FunctionContext<'a> {
    /// Top level context, to access global variables and other functions.
    ctx: &'a mut Context,
    /// Self ID.
    id: FuncId,
    /// Every variable created in the function will have an increasing ID,
    /// which does not reset when variables go out of scope.
    next_local_id: u32,
    /// Number of statements remaining to be generated in the function.
    budget: usize,
    /// Global variables.
    globals: Scope<GlobalId>,
    /// Variables accumulated during the generation of the function body,
    /// initially consisting of the function parameters, then extended
    /// by locally defined variables. Block scopes add and remove layers.
    locals: ScopeStack<LocalId>,
    /// All the functions callable from this one, with the types we can
    /// produce from their return value.
    call_targets: BTreeMap<FuncId, HashSet<Type>>,
}

impl<'a> FunctionContext<'a> {
    pub fn new(ctx: &'a mut Context, id: FuncId) -> Self {
        let decl = ctx.function_decl(id);
        let next_local_id = decl.params.iter().map(|p| p.0.0 + 1).max().unwrap_or_default();
        let budget = ctx.config.max_function_size;

        let globals = Scope::new(
            ctx.globals
                .iter()
                .map(|(id, (name, typ, _expr))| (*id, false, name.clone(), typ.clone())),
        );

        let locals = ScopeStack::new(
            decl.params
                .iter()
                .map(|(id, mutable, name, typ)| (*id, *mutable, name.clone(), typ.clone())),
        );

        // Collect all the functions we can call from this one.
        let call_targets = ctx
            .function_declarations
            .iter()
            .filter_map(|(callee_id, decl)| {
                // We can't call `main`.
                if *callee_id == Program::main_id() {
                    return None;
                }
                // From an ACIR function we can call any Brillig function,
                // but we avoid creating infinite recursive ACIR calls by
                // only calling functions with higher IDs than ours,
                // otherwise the inliner could get stuck.
                if !decl.unconstrained && *callee_id <= id {
                    return None;
                }
                Some((*callee_id, types::types_produced(&decl.return_type)))
            })
            .collect();

        Self { ctx, id, next_local_id, budget, globals, locals, call_targets }
    }

    /// Generate the function body.
    pub fn gen_body(mut self, u: &mut Unstructured) -> arbitrary::Result<Expression> {
        // If we don't limit the budget according to the available data,
        // it gives us a lot of `false` and 0 and we end up with deep `!(!false)` if expressions.
        self.budget = self.budget.min(u.len());
        let ret = self.decl().return_type.clone();
        self.gen_expr(u, &ret, self.max_depth(), Flags::TOP)
    }

    /// Get the function declaration.
    fn decl(&self) -> &FunctionDeclaration {
        self.ctx.function_decl(self.id)
    }

    /// Is this function unconstrained.
    fn unconstrained(&self) -> bool {
        self.decl().unconstrained
    }

    /// The default maximum depth to start from. We use `max_depth` to limit the
    /// complexity of expressions such as binary ones, array indexes, etc.
    fn max_depth(&self) -> usize {
        self.ctx.config.max_depth
    }

    /// Get and increment the next local ID.
    fn next_local_id(&mut self) -> LocalId {
        let id = LocalId(self.next_local_id);
        self.next_local_id += 1;
        id
    }

    /// Choose a producer for a type, preferring local variables over global ones.
    fn choose_producer(
        &self,
        u: &mut Unstructured,
        typ: &Type,
    ) -> arbitrary::Result<Option<VariableId>> {
        if u.ratio(7, 10)? {
            if let Some(id) = self.locals.current().choose_producer(u, typ)? {
                return Ok(Some(VariableId::Local(id)));
            }
        }
        self.globals.choose_producer(u, typ).map(|id| id.map(VariableId::Global))
    }

    /// Decrease the budget by some amount.
    fn decrease_budget(&mut self, amount: usize) {
        self.budget = self.budget.saturating_sub(amount);
    }

    /// Get a local or global variable.
    ///
    /// Panics if it doesn't exist.
    fn get_variable(&self, id: &VariableId) -> &Variable {
        match id {
            VariableId::Local(id) => self.locals.current().get_variable(id),
            VariableId::Global(id) => self.globals.get_variable(id),
        }
    }

    /// Generate an expression of a certain type.
    ///
    /// While doing so, enter and exit blocks, and add variables declared to the context,
    /// so expressions down the line can refer to earlier variables.
    ///
    /// This will always succeed, because we can always return a literal expression.
    fn gen_expr(
        &mut self,
        u: &mut Unstructured,
        typ: &Type,
        max_depth: usize,
        flags: Flags,
    ) -> arbitrary::Result<Expression> {
        let mut freq = Freq::new(u, &self.ctx.config.expr_freqs)?;

        // Stop nesting if we reached the bottom.
        let allow_nested = max_depth > 0;

        let allow_blocks = flags.allow_blocks
            && allow_nested
            && max_depth == self.ctx.config.max_depth
            && self.budget > 0;

        let allow_if_then = flags.allow_if_then && allow_nested && self.budget > 0;

        if freq.enabled_when("unary", allow_nested && types::can_unary_return(typ)) {
            if let Some(expr) = self.gen_unary(u, typ, max_depth)? {
                return Ok(expr);
            }
        }

        if freq.enabled_when("binary", allow_nested && types::can_binary_return(typ)) {
            if let Some(expr) = self.gen_binary(u, typ, max_depth)? {
                return Ok(expr);
            }
        }

        // if-then-else returning a value
        // Unlike blocks/loops it can appear in nested expressions.
        if freq.enabled_when("if", allow_if_then) {
            return self.gen_if(u, typ, max_depth, flags);
        }

        // Block of statements returning a value
        if freq.enabled_when("block", allow_blocks) {
            return self.gen_block(u, typ);
        }

        // Function calls returning a value.
        if freq.enabled_when("call", self.budget > 0) {
            if let Some(expr) = self.gen_call(u, typ, max_depth)? {
                return Ok(expr);
            }
        }

        // We can always try to just derive a value from the variables we have.
        if freq.enabled("vars") {
            if let Some(expr) = self.gen_expr_from_vars(u, typ, max_depth)? {
                return Ok(expr);
            }
        }

        // TODO(#7926): Match

        // If nothing else worked out we can always produce a random literal.
        expr::gen_literal(u, typ)
    }

    /// Try to generate an expression with a certain type out of the variables in scope.
    fn gen_expr_from_vars(
        &mut self,
        u: &mut Unstructured,
        typ: &Type,
        max_depth: usize,
    ) -> arbitrary::Result<Option<Expression>> {
        if let Some(id) = self.choose_producer(u, typ)? {
            let (mutable, src_name, src_type) = self.get_variable(&id).clone();
            let src_expr = expr::ident(id, mutable, src_name, src_type.clone());
            if let Some(expr) = self.gen_expr_from_source(u, src_expr, &src_type, typ, max_depth)? {
                return Ok(Some(expr));
            }
        } else {
            // If we can't produce the exact we're looking for, maybe we can produce parts of it.
            match typ {
                Type::Array(len, item_type) => {
                    let mut arr = ArrayLiteral {
                        contents: Vec::with_capacity(*len as usize),
                        typ: typ.clone(),
                    };
                    for _ in 0..*len {
                        let item = self.gen_expr(u, item_type, max_depth, Flags::NESTED)?;
                        arr.contents.push(item);
                    }
                    return Ok(Some(Expression::Literal(Literal::Array(arr))));
                }
                Type::Tuple(items) => {
                    let mut values = Vec::with_capacity(items.len());
                    for item_type in items {
                        let item = self.gen_expr(u, item_type, max_depth, Flags::NESTED)?;
                        values.push(item);
                    }
                    return Ok(Some(Expression::Tuple(values)));
                }
                _ => {}
            }
        }
        Ok(None)
    }

    /// Try to generate an expression that produces a target type from a source,
    /// e.g. given a source type of `[(u32, bool); 4]` and a target of `u64`
    /// it might generate `my_var[2].0 as u64`.
    ///
    /// Returns `None` if there is no way to produce the target from the source.
    fn gen_expr_from_source(
        &mut self,
        u: &mut Unstructured,
        src_expr: Expression,
        src_type: &Type,
        tgt_type: &Type,
        max_depth: usize,
    ) -> arbitrary::Result<Option<Expression>> {
        // If we found our type, return it without further ado.
        if src_type == tgt_type {
            return Ok(Some(src_expr));
        }

        // Cast the source into the target type.
        let src_as_tgt = || Ok(Some(expr::cast(src_expr.clone(), tgt_type.clone())));

        // See how we can produce tgt from src.
        match (src_type, tgt_type) {
            (
                Type::Field,
                Type::Integer(Signedness::Unsigned, IntegerBitSize::HundredTwentyEight),
            ) => src_as_tgt(),
            (Type::Bool, Type::Field) => src_as_tgt(),
            (Type::Integer(Signedness::Unsigned, _), Type::Field) => src_as_tgt(),
            (Type::Integer(sign_from, ibs_from), Type::Integer(sign_to, ibs_to))
                if sign_from == sign_to && ibs_from.bit_size() < ibs_to.bit_size() =>
            {
                src_as_tgt()
            }
            (Type::Reference(typ, _), _) if typ.as_ref() == tgt_type => {
                let e = if bool::arbitrary(u)? {
                    Expression::Clone(Box::new(src_expr))
                } else {
                    expr::deref(src_expr, tgt_type.clone())
                };
                Ok(Some(e))
            }
            (Type::Array(len, item_typ), _) if *len > 0 => {
                // Choose a random index.
                let idx_expr = self.gen_index(u, *len, max_depth)?;
                // Access the item.
                let item_expr = Expression::Index(Index {
                    collection: Box::new(src_expr),
                    index: Box::new(idx_expr),
                    element_type: *item_typ.clone(),
                    location: Location::dummy(),
                });
                // Produce the target type from the item.
                self.gen_expr_from_source(u, item_expr, item_typ, tgt_type, max_depth)
            }
            (Type::Tuple(items), _) => {
                // Any of the items might be able to produce the target type.
                let mut opts = Vec::new();
                for (i, item_type) in items.iter().enumerate() {
                    let item_expr = Expression::ExtractTupleField(Box::new(src_expr.clone()), i);
                    if let Some(expr) =
                        self.gen_expr_from_source(u, item_expr, item_type, tgt_type, max_depth)?
                    {
                        opts.push(expr);
                    }
                }
                if opts.is_empty() { Ok(None) } else { Ok(Some(u.choose_iter(opts)?)) }
            }
            (Type::Slice(_), _) => {
                // TODO(#7929): We don't know the length of the slice at compile time,
                // so we need to call the builtin function to get its length,
                // generate a random number here, and take its modulo:
                //      let idx = u32::arbitrary(u)?;
                //      let len_expr = ???;
                //      let idx_expr = expr::modulo(expr::u32_literal(idx), len_expr);
                // For now return nothing.
                Ok(None)
            }
            _ => {
                // We have already considered the case when the two types equal.
                // Normally we would call this function knowing that source can produce the target,
                // but in case we missed a case, let's return None and let the caller fall back to
                // a different strategy. In some cases we could return a literal, but it wouldn't
                // work in the recursive case of producing a type from an array item, which needs
                // to be wrapped with an accessor.
                Ok(None)
            }
        }
    }

    /// Generate an arbitrary index for an array.
    ///
    /// This can be either a random int literal, or a complex expression that produces an int.
    fn gen_index(
        &mut self,
        u: &mut Unstructured,
        len: u32,
        max_depth: usize,
    ) -> arbitrary::Result<Expression> {
        assert!(len > 0, "cannot index empty array");
        if max_depth > 0 && u.ratio(1, 3)? {
            let idx = self.gen_expr(u, &types::U32, max_depth.saturating_sub(1), Flags::NESTED)?;
            Ok(expr::index_modulo(idx, len))
        } else {
            let idx = u.choose_index(len as usize)?;
            Ok(expr::u32_literal(idx as u32))
        }
    }

    /// Try to generate a unary expression of a certain type, if it's amenable to it, otherwise return `None`.
    fn gen_unary(
        &mut self,
        u: &mut Unstructured,
        typ: &Type,
        max_depth: usize,
    ) -> arbitrary::Result<Option<Expression>> {
        let mut make_unary = |op| {
            self.gen_expr(u, typ, max_depth.saturating_sub(1), Flags::NESTED)
                .map(|rhs| Some(expr::unary(op, rhs, typ.clone())))
        };
        if types::is_numeric(typ) {
            // Assume we already checked with `can_unary_return` that it's signed.
            make_unary(UnaryOp::Minus)
        } else if types::is_bool(typ) {
            make_unary(UnaryOp::Not)
        } else {
            Ok(None)
        }
    }

    /// Try to generate a binary expression of a certain type, if it's amenable to it, otherwise return `None`.
    fn gen_binary(
        &mut self,
        u: &mut Unstructured,
        typ: &Type,
        max_depth: usize,
    ) -> arbitrary::Result<Option<Expression>> {
        // Collect the operations can return the expected type.
        let ops =
            BinaryOp::iter().filter(|op| types::can_binary_op_return(op, typ)).collect::<Vec<_>>();

        // Ideally we checked that the target type can be returned, but just in case.
        if ops.is_empty() {
            return Ok(None);
        }

        // Choose a random operation.
        let op = u.choose_iter(ops)?;

        // Find a type we can produce in the current scope which we can pass as input
        // to the operations we selected, and it returns the desired output.
        fn collect_input_types<'a, K: Ord>(
            op: BinaryOp,
            type_out: &Type,
            scope: &'a Scope<K>,
        ) -> Vec<&'a Type> {
            scope
                .types_produced()
                .filter(|type_in| types::can_binary_op_return_from_input(&op, type_in, type_out))
                .collect::<Vec<_>>()
        }

        // Try local variables first.
        let mut lhs_opts = collect_input_types(op, typ, self.locals.current());

        // If the locals don't have any type compatible with `op`, try the globals.
        if lhs_opts.is_empty() {
            lhs_opts = collect_input_types(op, typ, &self.globals);
        }

        // We might not have any input that works for this operation.
        // We could generate literals, but that's not super interesting.
        if lhs_opts.is_empty() {
            return Ok(None);
        }

        // Choose a type for the LHS and RHS.
        let lhs_type = u.choose_iter(lhs_opts)?.clone();
        let rhs_type = match op {
            BinaryOp::ShiftLeft | BinaryOp::ShiftRight => &types::U8,
            _ => &lhs_type,
        };

        // Generate expressions for LHS and RHS.
        let lhs_expr = self.gen_expr(u, &lhs_type, max_depth.saturating_sub(1), Flags::NESTED)?;
        let rhs_expr = self.gen_expr(u, rhs_type, max_depth.saturating_sub(1), Flags::NESTED)?;
        let mut expr = expr::binary(lhs_expr, op, rhs_expr);

        // If we have chosen e.g. u8 and need u32 we need to cast.
        if !(lhs_type == *typ || types::is_bool(typ) && op.is_comparator()) {
            expr = expr::cast(expr, typ.clone());
        }

        Ok(Some(expr))
    }

    /// Generate a block of statements, finally returning a target type.
    ///
    /// This should always succeed, as we can always create a literal in the end.
    fn gen_block(&mut self, u: &mut Unstructured, typ: &Type) -> arbitrary::Result<Expression> {
        // The `max_depth` resets here, because that's only relevant in complex expressions.
        let max_depth = self.max_depth();
        let max_size = self.ctx.config.max_block_size.min(self.budget);

        // If we want blocks to be empty, or we don't have a budget for statements, just return an expression.
        if max_size == 0 {
            return self.gen_expr(u, typ, max_depth, Flags::TOP);
        }

        // Choose a positive number of statements.
        let size = u.int_in_range(1..=max_size)?;
        let mut stmts = Vec::with_capacity(size);

        self.locals.enter();
        self.decrease_budget(1);
        for _ in 0..size - 1 {
            if self.budget == 0 {
                break;
            }
            self.decrease_budget(1);
            stmts.push(self.gen_stmt(u)?);
        }
        if types::is_unit(typ) && u.ratio(4, 5)? {
            // ending a unit block with `<stmt>;` looks better than a `()` but both are valid.
            // NB the AST printer puts a `;` between all statements, including after `if` and `for`.
            stmts.push(Expression::Semi(Box::new(self.gen_stmt(u)?)))
        } else {
            stmts.push(self.gen_expr(u, typ, max_depth, Flags::TOP)?);
        }
        self.locals.exit();

        Ok(Expression::Block(stmts))
    }

    /// Generate a statement, which is an expression that doesn't return anything,
    /// for example loops, variable declarations, etc.
    fn gen_stmt(&mut self, u: &mut Unstructured) -> arbitrary::Result<Expression> {
        let mut freq = Freq::new(u, &self.ctx.config.stmt_freqs)?;
        // TODO(#7928): While
        // TODO(#7926): Match
        // TODO(#7931): print
        // TODO(#7932): Constrain

        // Start with `drop`, it doesn't need to be frequent even if others are disabled.
        if freq.enabled("drop") {
            if let Some(e) = self.gen_drop(u)? {
                return Ok(e);
            }
        }

        // Require a positive budget, so that we have some for the block itself and its contents.
        if freq.enabled_when("if", self.budget > 1) {
            return self.gen_if(u, &Type::Unit, self.max_depth(), Flags::TOP);
        }

        if freq.enabled_when("for", self.budget > 1) {
            return self.gen_for(u);
        }

<<<<<<< HEAD
        if freq.enabled_when("call", self.budget > 0) {
            if let Some(e) = self.gen_call(u, &Type::Unit, self.max_depth())? {
=======
        if freq.enabled_when("loop", self.budget > 1 && self.unconstrained()) {
            return self.gen_loop(u);
        }

        if freq.enabled("drop") {
            if let Some(e) = self.gen_drop(u)? {
>>>>>>> 7fb652c8
                return Ok(e);
            }
        }

        if freq.enabled("assign") {
            if let Some(e) = self.gen_assign(u)? {
                return Ok(e);
            }
        }

        self.gen_let(u)
    }

    /// Generate a `Let` statement.
    fn gen_let(&mut self, u: &mut Unstructured) -> arbitrary::Result<Expression> {
        // Generate a type or choose an existing one.
        let max_depth = self.max_depth();
        let typ = self.ctx.gen_type(u, max_depth, false)?;
        let id = self.next_local_id();
        let mutable = bool::arbitrary(u)?;
        let name = make_name(id.0 as usize, false);
        let expr = self.gen_expr(u, &typ, max_depth, Flags::TOP)?;

        // Add the variable so we can use it in subsequent expressions.
        self.locals.add(id, mutable, name.clone(), typ.clone());

        Ok(expr::let_var(id, mutable, name, expr))
    }

    /// Drop a local variable, if we have anything to drop.
    fn gen_drop(&mut self, u: &mut Unstructured) -> arbitrary::Result<Option<Expression>> {
        if self.locals.current().is_empty() {
            return Ok(None);
        }
        let id = *u.choose_iter(self.locals.current().variable_ids())?;
        let (mutable, name, typ) = self.locals.current().get_variable(&id).clone();

        // Remove variable so we stop using it.
        self.locals.remove(&id);

        Ok(Some(Expression::Drop(Box::new(expr::ident(VariableId::Local(id), mutable, name, typ)))))
    }

    /// Assign to a mutable variable, if we have one in scope.
    fn gen_assign(&mut self, u: &mut Unstructured) -> arbitrary::Result<Option<Expression>> {
        let opts = self
            .locals
            .current()
            .variables()
            .filter_map(|(id, (mutable, _, _))| mutable.then_some(id))
            .collect::<Vec<_>>();

        if opts.is_empty() {
            return Ok(None);
        }

        let id = *u.choose_iter(opts)?;
        let (mutable, name, typ) = self.locals.current().get_variable(&id).clone();
        let ident = expr::ident_inner(VariableId::Local(id), mutable, name, typ.clone());
        let ident = LValue::Ident(ident);

        // For arrays and tuples we can consider assigning to their items.
        let (lvalue, typ) = match typ {
            Type::Array(len, typ) if len > 0 && bool::arbitrary(u)? => {
                let idx = self.gen_index(u, len, self.max_depth())?;
                let lvalue = LValue::Index {
                    array: Box::new(ident),
                    index: Box::new(idx),
                    element_type: typ.as_ref().clone(),
                    location: Location::dummy(),
                };
                (lvalue, *typ)
            }
            Type::Tuple(items) if bool::arbitrary(u)? => {
                let idx = u.choose_index(items.len())?;
                let typ = items[idx].clone();
                let lvalue = LValue::MemberAccess { object: Box::new(ident), field_index: idx };
                (lvalue, typ)
            }
            _ => (ident, typ),
        };

        // Generate the assigned value.
        let expr = self.gen_expr(u, &typ, self.max_depth(), Flags::TOP)?;

        Ok(Some(Expression::Assign(Assign { lvalue, expression: Box::new(expr) })))
    }

    /// Generate an if-then-else statement or expression.
    fn gen_if(
        &mut self,
        u: &mut Unstructured,
        typ: &Type,
        max_depth: usize,
        flags: Flags,
    ) -> arbitrary::Result<Expression> {
        // Decrease the budget so we avoid a potential infinite nesting of if expressions in the arms.
        self.decrease_budget(1);

        let condition = self.gen_expr(u, &Type::Bool, max_depth, Flags::CONDITION)?;

        let consequence = {
            if flags.allow_blocks {
                self.gen_block(u, typ)?
            } else {
                self.gen_expr(u, typ, max_depth, flags)?
            }
        };

        let alternative = if types::is_unit(typ) && bool::arbitrary(u)? {
            None
        } else {
            self.decrease_budget(1);
            let expr = if flags.allow_blocks {
                self.gen_block(u, typ)?
            } else {
                self.gen_expr(u, typ, max_depth, flags)?
            };
            Some(expr)
        };

        Ok(expr::if_then(condition, consequence, alternative, typ.clone()))
    }

    /// Generate a `for` loop.
    fn gen_for(&mut self, u: &mut Unstructured) -> arbitrary::Result<Expression> {
        // The index can be signed or unsigned int, 8 to 64 bits,
        let idx_type = Type::Integer(
            if bool::arbitrary(u)? { Signedness::Signed } else { Signedness::Unsigned },
            u.choose(&[8, 16, 32, 64]).map(|s| IntegerBitSize::try_from(*s).unwrap())?,
        );

<<<<<<< HEAD
=======
        let max_size = self.ctx.config.max_loop_size;
>>>>>>> 7fb652c8
        let (start_range, end_range) = if self.unconstrained() && bool::arbitrary(u)? {
            // Choosing a maximum range size because changing it immediately brought out some bug around modulo.
            let max_size = u.int_in_range(1..=self.ctx.config.max_range_size)?;
            // Generate random expression.
            let s = self.gen_expr(u, &idx_type, self.max_depth(), Flags::RANGE)?;
            let e = self.gen_expr(u, &idx_type, self.max_depth(), Flags::RANGE)?;
            // The random expressions might end up being huge to be practical for execution,
            // so take the modulo maximum range on both ends.
            let s = expr::range_modulo(s, idx_type.clone(), max_size);
            let e = expr::range_modulo(e, idx_type.clone(), max_size);
            (s, e)
        } else {
            // `gen_range` will choose a size up to the max.
            let max_size = self.ctx.config.max_range_size;
            // If the function is constrained, we need a range we can determine at compile time.
            // For now do it with literals, although we should be able to use constant variables as well.
            let (s, e) = expr::gen_range(u, &idx_type, max_size)?;
            // The compiler allows the end to be lower than the start.
            if u.ratio(1, 5)? { (e, s) } else { (s, e) }
        };

        // Declare index variable, but only visible in the loop body, not the range.
        let idx_id = self.next_local_id();
        let idx_name = format!("idx_{}", make_name(idx_id.0 as usize, false));

        // Add a scope which will hold the index variable.
        self.locals.enter();
        self.locals.add(idx_id, false, idx_name.clone(), idx_type.clone());

        // Decrease budget so we don't nest for loops endlessly.
        self.decrease_budget(1);

        let block = self.gen_block(u, &Type::Unit)?;

        let expr = Expression::For(For {
            index_variable: idx_id,
            index_name: idx_name,
            index_type: idx_type,
            start_range: Box::new(start_range),
            end_range: Box::new(end_range),
            block: Box::new(block),
            start_range_location: Location::dummy(),
            end_range_location: Location::dummy(),
        });

        // Remove the loop scope.
        self.locals.exit();

        Ok(expr)
    }

<<<<<<< HEAD
    /// Generate a function call to any function in the global context except `main`,
    /// if the function returns the target type, or something we can use to produce that type.
    fn gen_call(
        &mut self,
        u: &mut Unstructured,
        typ: &Type,
        max_depth: usize,
    ) -> arbitrary::Result<Option<Expression>> {
        // Decrease the budget so we avoid a potential infinite nesting of calls.
        self.decrease_budget(1);

        let opts = self
            .call_targets
            .iter()
            .filter_map(|(id, types)| types.contains(typ).then_some(id))
            .collect::<Vec<_>>();

        if opts.is_empty() {
            return Ok(None);
        }

        let callee_id = *u.choose_iter(opts)?;
        let callee = self.ctx.function_decl(callee_id).clone();
        let param_types = callee.params.iter().map(|p| p.3.clone()).collect::<Vec<_>>();

        let mut args = Vec::new();
        for typ in &param_types {
            args.push(self.gen_expr(u, typ, max_depth, Flags::CALL)?);
        }

        let call_expr = Expression::Call(Call {
            func: Box::new(Expression::Ident(Ident {
                location: None,
                definition: Definition::Function(callee_id),
                mutable: false,
                name: callee.name.clone(),
                typ: Type::Function(
                    param_types,
                    Box::new(callee.return_type.clone()),
                    Box::new(Type::Unit),
                    callee.unconstrained,
                ),
            })),
            arguments: args,
            return_type: callee.return_type.clone(),
            location: Location::dummy(),
        });

        // Derive the final result from the call, e.g. by casting, or accessing a member.
        self.gen_expr_from_source(u, call_expr, &callee.return_type, typ, self.max_depth())
    }
}

/// Find the next local ID we can use to add variables to a [Function] during mutations.
pub(crate) fn next_local_id(func: &Function) -> u32 {
    let mut next = func.parameters.iter().map(|p| p.0.0 + 1).max().unwrap_or_default();
    visit_expr(&func.body, &mut |expr| {
        let id = match expr {
            Expression::Let(let_) => Some(let_.id),
            Expression::For(for_) => Some(for_.index_variable),
            _ => None,
        };
        if let Some(id) = id {
            next = next.max(id.0 + 1);
        }
        true
    });
    next
=======
    /// Generate a `loop` loop.
    fn gen_loop(&mut self, u: &mut Unstructured) -> arbitrary::Result<Expression> {
        // For now, the only way to break out of the loop is the guard
        // condition implemented below, as Break or Continue currently don't figure in
        // generated expressions. This should be amended in TODO(#7928): While

        // Declare break index variable visible in the loop body. Do not include it
        // in the locals the generator would be able to manipulate, as it could
        // lead to the loop becoming infinite.
        let idx_type = types::U32;
        let idx_id = self.next_local_id();
        let idx_name = format!("idx_{}", make_name(idx_id.0 as usize, false));
        let idx_ident =
            expr::ident_inner(VariableId::Local(idx_id), true, idx_name.clone(), idx_type);

        // Decrease budget so we don't nest endlessly.
        self.decrease_budget(1);

        // Start building the loop harness, initialize index to 0
        let mut stmts = vec![Expression::Let(Let {
            id: idx_id,
            mutable: true,
            name: idx_name,
            expression: Box::new(expr::u32_literal(0)),
        })];

        // Get the randomized loop body
        let mut inner_stmts = vec![self.gen_block(u, &Type::Unit)?];

        // Increment the index
        inner_stmts.push(expr::assign_to_ident(
            idx_ident.clone(),
            expr::binary(Expression::Ident(idx_ident.clone()), BinaryOp::Add, expr::u32_literal(1)),
        ));

        // Put everything into if/else
        let inner_block = Expression::Block(vec![expr::if_else(
            expr::binary(
                Expression::Ident(idx_ident.clone()),
                BinaryOp::Equal,
                expr::u32_literal(self.ctx.config.max_loop_size as u32),
            ),
            Expression::Break,
            Expression::Block(inner_stmts),
            Type::Unit,
        )]);

        stmts.push(Expression::Loop(Box::new(inner_block)));

        Ok(Expression::Block(stmts))
    }
}

#[test]
fn test_loop() {
    let mut u = Unstructured::new(&[0u8; 1]);
    let mut ctx = Context::default();
    ctx.config.max_loop_size = 10;
    ctx.add_main_decl(&mut u);
    let mut fctx = FunctionContext::new(&mut ctx, FuncId(0));
    fctx.budget = 2;
    let loop_code = format!("{}", fctx.gen_loop(&mut u).unwrap()).replace(" ", "");

    println!("{loop_code}");
    assert!(
        loop_code.starts_with(
            &r#"{
    let mut idx_a$l0 = 0;
    loop {
        if (idx_a$l0 == 10) {
            break
        } else {"#
                .replace(" ", "")
        )
    );

    assert!(
        loop_code.ends_with(
            &r#"idx_a$l0 = (idx_a$l0 + 1)
        }
    }
}"#
            .replace(" ", "")
        )
    );
>>>>>>> 7fb652c8
}<|MERGE_RESOLUTION|>--- conflicted
+++ resolved
@@ -29,11 +29,7 @@
 /// Something akin to a forward declaration of a function, capturing the details required to:
 /// 1. call the function from the other function bodies
 /// 2. generate the final HIR function signature
-<<<<<<< HEAD
 #[derive(Debug, Clone)]
-=======
-#[derive(Debug)]
->>>>>>> 7fb652c8
 pub(super) struct FunctionDeclaration {
     pub name: String,
     pub params: Parameters,
@@ -588,6 +584,11 @@
             }
         }
 
+        // Get loop out of the way quick, as it's always disabled for ACIR.
+        if freq.enabled_when("loop", self.budget > 1 && self.unconstrained()) {
+            return self.gen_loop(u);
+        }
+
         // Require a positive budget, so that we have some for the block itself and its contents.
         if freq.enabled_when("if", self.budget > 1) {
             return self.gen_if(u, &Type::Unit, self.max_depth(), Flags::TOP);
@@ -597,17 +598,8 @@
             return self.gen_for(u);
         }
 
-<<<<<<< HEAD
         if freq.enabled_when("call", self.budget > 0) {
             if let Some(e) = self.gen_call(u, &Type::Unit, self.max_depth())? {
-=======
-        if freq.enabled_when("loop", self.budget > 1 && self.unconstrained()) {
-            return self.gen_loop(u);
-        }
-
-        if freq.enabled("drop") {
-            if let Some(e) = self.gen_drop(u)? {
->>>>>>> 7fb652c8
                 return Ok(e);
             }
         }
@@ -740,13 +732,9 @@
             u.choose(&[8, 16, 32, 64]).map(|s| IntegerBitSize::try_from(*s).unwrap())?,
         );
 
-<<<<<<< HEAD
-=======
-        let max_size = self.ctx.config.max_loop_size;
->>>>>>> 7fb652c8
         let (start_range, end_range) = if self.unconstrained() && bool::arbitrary(u)? {
             // Choosing a maximum range size because changing it immediately brought out some bug around modulo.
-            let max_size = u.int_in_range(1..=self.ctx.config.max_range_size)?;
+            let max_size = u.int_in_range(1..=self.ctx.config.max_loop_size)?;
             // Generate random expression.
             let s = self.gen_expr(u, &idx_type, self.max_depth(), Flags::RANGE)?;
             let e = self.gen_expr(u, &idx_type, self.max_depth(), Flags::RANGE)?;
@@ -757,7 +745,7 @@
             (s, e)
         } else {
             // `gen_range` will choose a size up to the max.
-            let max_size = self.ctx.config.max_range_size;
+            let max_size = self.ctx.config.max_loop_size;
             // If the function is constrained, we need a range we can determine at compile time.
             // For now do it with literals, although we should be able to use constant variables as well.
             let (s, e) = expr::gen_range(u, &idx_type, max_size)?;
@@ -795,7 +783,6 @@
         Ok(expr)
     }
 
-<<<<<<< HEAD
     /// Generate a function call to any function in the global context except `main`,
     /// if the function returns the target type, or something we can use to produce that type.
     fn gen_call(
@@ -847,6 +834,54 @@
         // Derive the final result from the call, e.g. by casting, or accessing a member.
         self.gen_expr_from_source(u, call_expr, &callee.return_type, typ, self.max_depth())
     }
+
+    /// Generate a `loop` loop.
+    fn gen_loop(&mut self, u: &mut Unstructured) -> arbitrary::Result<Expression> {
+        // For now, the only way to break out of the loop is the guard
+        // condition implemented below, as Break or Continue currently don't figure in
+        // generated expressions. This should be amended in TODO(#7928): While
+
+        // Declare break index variable visible in the loop body. Do not include it
+        // in the locals the generator would be able to manipulate, as it could
+        // lead to the loop becoming infinite.
+        let idx_type = types::U32;
+        let idx_id = self.next_local_id();
+        let idx_name = format!("idx_{}", make_name(idx_id.0 as usize, false));
+        let idx_ident =
+            expr::ident_inner(VariableId::Local(idx_id), true, idx_name.clone(), idx_type);
+        let idx_expr = Expression::Ident(idx_ident.clone());
+
+        // Decrease budget so we don't nest endlessly.
+        self.decrease_budget(1);
+
+        // Start building the loop harness, initialize index to 0
+        let mut stmts = vec![expr::let_var(idx_id, true, idx_name, expr::u32_literal(0))];
+
+        // Get the randomized loop body
+        let mut inner_stmts = vec![self.gen_block(u, &Type::Unit)?];
+
+        // Increment the index
+        inner_stmts.push(expr::assign(
+            idx_ident,
+            expr::binary(idx_expr.clone(), BinaryOp::Add, expr::u32_literal(1)),
+        ));
+
+        // Put everything into if/else
+        let inner_block = Expression::Block(vec![expr::if_else(
+            expr::binary(
+                idx_expr,
+                BinaryOp::Equal,
+                expr::u32_literal(self.ctx.config.max_loop_size as u32),
+            ),
+            Expression::Break,
+            Expression::Block(inner_stmts),
+            Type::Unit,
+        )]);
+
+        stmts.push(Expression::Loop(Box::new(inner_block)));
+
+        Ok(Expression::Block(stmts))
+    }
 }
 
 /// Find the next local ID we can use to add variables to a [Function] during mutations.
@@ -864,58 +899,6 @@
         true
     });
     next
-=======
-    /// Generate a `loop` loop.
-    fn gen_loop(&mut self, u: &mut Unstructured) -> arbitrary::Result<Expression> {
-        // For now, the only way to break out of the loop is the guard
-        // condition implemented below, as Break or Continue currently don't figure in
-        // generated expressions. This should be amended in TODO(#7928): While
-
-        // Declare break index variable visible in the loop body. Do not include it
-        // in the locals the generator would be able to manipulate, as it could
-        // lead to the loop becoming infinite.
-        let idx_type = types::U32;
-        let idx_id = self.next_local_id();
-        let idx_name = format!("idx_{}", make_name(idx_id.0 as usize, false));
-        let idx_ident =
-            expr::ident_inner(VariableId::Local(idx_id), true, idx_name.clone(), idx_type);
-
-        // Decrease budget so we don't nest endlessly.
-        self.decrease_budget(1);
-
-        // Start building the loop harness, initialize index to 0
-        let mut stmts = vec![Expression::Let(Let {
-            id: idx_id,
-            mutable: true,
-            name: idx_name,
-            expression: Box::new(expr::u32_literal(0)),
-        })];
-
-        // Get the randomized loop body
-        let mut inner_stmts = vec![self.gen_block(u, &Type::Unit)?];
-
-        // Increment the index
-        inner_stmts.push(expr::assign_to_ident(
-            idx_ident.clone(),
-            expr::binary(Expression::Ident(idx_ident.clone()), BinaryOp::Add, expr::u32_literal(1)),
-        ));
-
-        // Put everything into if/else
-        let inner_block = Expression::Block(vec![expr::if_else(
-            expr::binary(
-                Expression::Ident(idx_ident.clone()),
-                BinaryOp::Equal,
-                expr::u32_literal(self.ctx.config.max_loop_size as u32),
-            ),
-            Expression::Break,
-            Expression::Block(inner_stmts),
-            Type::Unit,
-        )]);
-
-        stmts.push(Expression::Loop(Box::new(inner_block)));
-
-        Ok(Expression::Block(stmts))
-    }
 }
 
 #[test]
@@ -950,5 +933,4 @@
             .replace(" ", "")
         )
     );
->>>>>>> 7fb652c8
 }