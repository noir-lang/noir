//! Module responsible for generating arbitrary [Program] ASTs.
use std::collections::{BTreeMap, BTreeSet}; // Using BTree for deterministic enumeration, for repeatability.

use func::{FunctionContext, FunctionDeclaration};
use strum::IntoEnumIterator;

use arbitrary::{Arbitrary, Unstructured};
use noirc_frontend::{
    ast::IntegerBitSize,
    monomorphization::{
        ast::{Expression, FuncId, Function, GlobalId, InlineType, LocalId, Program, Type},
        printer::AstPrinter,
    },
    shared::{Signedness, Visibility},
};

use crate::Config;

mod expr;
pub(crate) mod freq;
mod func;
mod scope;
mod types;

/// Generate an arbitrary monomorphized AST.
pub fn arb_program(u: &mut Unstructured, config: Config) -> arbitrary::Result<Program> {
    let mut ctx = Context::new(config);
    ctx.gen_globals(u)?;
    ctx.gen_function_decls(u)?;
    ctx.gen_functions(u)?;
    let program = ctx.finalize();
    Ok(program)
}

/// ID of variables in scope.
#[derive(Debug, Copy, Clone, PartialEq, Eq, Hash, PartialOrd, Ord)]
enum VariableId {
    Local(LocalId),
    Global(GlobalId),
}

/// Name of a variable.
type Name = String;

/// Context to accumulate top level generated item, so we know what we can choose from.
struct Context {
    config: Config,
    /// Global variables.
    globals: BTreeMap<GlobalId, (Name, Type, Expression)>,
    /// Function signatures generated up front, so we can call any of them,
    /// (except `main`), while generating function bodies.
    function_declarations: BTreeMap<FuncId, FunctionDeclaration>,
    /// Randomly generated functions that can access the globals and call
    /// other functions.
    functions: BTreeMap<FuncId, Function>,
    /// Random types generated for functions.
    types: BTreeSet<Type>,
}

impl Context {
    fn new(config: Config) -> Self {
        Self {
            config,
            globals: Default::default(),
            function_declarations: Default::default(),
            functions: Default::default(),
            types: Default::default(),
        }
    }

    /// Get a function declaration.
    fn function_decl(&self, id: FuncId) -> &FunctionDeclaration {
        self.function_declarations.get(&id).expect("function should exist")
    }

    /// Get the main function declaration.
    fn main_decl(&self) -> &FunctionDeclaration {
        self.function_declarations.get(&Program::main_id()).expect("main should exist")
    }

    /// Generate random global definitions.
    fn gen_globals(&mut self, u: &mut Unstructured) -> arbitrary::Result<()> {
        let num_globals = u.int_in_range(0..=self.config.max_globals)?;
        for i in 0..num_globals {
            let g = self.gen_global(u, i)?;
            self.globals.insert(GlobalId(i as u32), g);
        }
        Ok(())
    }

    /// Generate the i-th global variable, which is allowed to use global variables `0..i`.
    fn gen_global(
        &mut self,
        u: &mut Unstructured,
        i: usize,
    ) -> arbitrary::Result<(Name, Type, Expression)> {
        let typ = self.gen_type(u, self.config.max_depth, true)?;
        // By the time we get to the monomorphized AST the compiler will have already turned
        // complex global expressions into literals.
        let val = expr::gen_literal(u, &typ)?;
        let name = make_name(i, true);
        Ok((name, typ, val))
    }

    /// Generate random function names and signatures.
    fn gen_function_decls(&mut self, u: &mut Unstructured) -> arbitrary::Result<()> {
        let num_non_main_fns = u.int_in_range(0..=self.config.max_functions)?;
        for i in 0..(1 + num_non_main_fns) {
            let d = self.gen_function_decl(u, i)?;
            self.function_declarations.insert(FuncId(i as u32), d);
        }
        Ok(())
    }

    /// Generate a random function declaration.
    fn gen_function_decl(
        &mut self,
        u: &mut Unstructured,
        i: usize,
    ) -> arbitrary::Result<FunctionDeclaration> {
        let is_main = i == 0;
        let num_params = u.int_in_range(0..=self.config.max_function_args)?;

        let mut params = Vec::new();
        let mut param_visibilities = Vec::new();
        for p in 0..num_params {
            let id = LocalId(p as u32);
            let name = make_name(p, false);
            let is_mutable = !is_main && bool::arbitrary(u)?;
            let typ = self.gen_type(u, self.config.max_depth, false)?;
            params.push((id, is_mutable, name, typ));

            param_visibilities.push(if is_main {
                match u.choose_index(5)? {
                    0 | 1 => Visibility::Public,
                    2 | 3 => Visibility::Private,
                    _ => Visibility::CallData(p as u32),
                }
            } else {
                Visibility::Private
            });
        }

        let return_type = self.gen_type(u, self.config.max_depth, false)?;
        let return_visibility = if is_main {
<<<<<<< HEAD
            if types::is_unit(&return_type) {
=======
            if types::is_unit(typ) {
>>>>>>> 5270776e
                Visibility::Private
            } else {
                if u.ratio(4, 5)? { Visibility::Public } else { Visibility::ReturnData }
            }
        } else {
            Visibility::Private
        };

        let decl = FunctionDeclaration {
            name: if is_main { "main".to_string() } else { format!("func_{i}") },
            params,
            param_visibilities,
            return_type,
            return_visibility,
            inline_type: if is_main {
                InlineType::default()
            } else {
                *u.choose(&[InlineType::Inline, InlineType::InlineAlways])?
            },
            unconstrained: bool::arbitrary(u)?,
        };

        Ok(decl)
    }

    /// Generate random function bodies.
    fn gen_functions(&mut self, u: &mut Unstructured) -> arbitrary::Result<()> {
        let ids = self.function_declarations.keys().cloned().collect::<Vec<_>>();
        for id in ids {
            let body = FunctionContext::new(self, id).gen_body(u)?;
            let decl = self.function_decl(id);
            let func = Function {
                id,
                name: decl.name.clone(),
                parameters: decl.params.clone(),
                body,
                return_type: decl.return_type.clone(),
                unconstrained: decl.unconstrained,
                inline_type: decl.inline_type,
                func_sig: decl.signature(),
            };
            self.functions.insert(id, func);
        }
        Ok(())
    }

    /// Return the generated [Program].
    fn finalize(self) -> Program {
        let return_visibility = self.main_decl().return_visibility;
        let functions = self.functions.into_values().collect::<Vec<_>>();

        // The signatures should only contain entry functions. Currently that's just `main`.
        let function_signatures =
            functions.iter().take(1).map(|f| f.func_sig.clone()).collect::<Vec<_>>();

        let main_function_signature = function_signatures[0].clone();

        let globals = self.globals.into_iter().collect();

        Program {
            functions,
            function_signatures,
            main_function_signature,
            return_location: None,
            return_visibility,
            globals,
            debug_variables: Default::default(),
            debug_functions: Default::default(),
            debug_types: Default::default(),
        }
    }

    /// Generate a random [Type].
    ///
    /// Keeps track of types already created, so that we can reuse types instead of always
    /// creating new ones, to increase the chance of being able to pass variables between
    /// functions.
    ///
    /// With a `max_depth` of 0 only leaf types are created.
    fn gen_type(
        &mut self,
        u: &mut Unstructured,
        max_depth: usize,
        is_global: bool,
    ) -> arbitrary::Result<Type> {
        // See if we can reuse an existing type without going over the maximum depth.
        if u.ratio(5, 10)? {
            let existing_types = self
                .types
                .iter()
                .filter(|typ| !is_global || types::can_be_global(typ))
                .filter(|typ| types::type_depth(typ) <= max_depth)
                .collect::<Vec<_>>();

            if !existing_types.is_empty() {
                return u.choose(&existing_types).map(|typ| (*typ).clone());
            }
        }

        // Once we hit the maximum depth, stop generating composite types.
        let max_index = if max_depth == 0 { 4 } else { 8 };

        let mut typ: Type;
        loop {
            typ = match u.choose_index(max_index)? {
                // 4 leaf types
                0 => Type::Bool,
                1 => Type::Field,
                2 => Type::Integer(
                    *u.choose(&[Signedness::Signed, Signedness::Unsigned])?,
                    u.choose_iter(IntegerBitSize::iter())?,
                ),
                3 => Type::String(u.int_in_range(0..=self.config.max_array_size)? as u32),
                // 2 composite types
                4 | 5 => {
                    // 1-size tuples look strange, so let's make it minimum 2 fields.
                    let size = u.int_in_range(2..=self.config.max_tuple_size)?;
                    let types = (0..size)
                        .map(|_| self.gen_type(u, max_depth - 1, is_global))
                        .collect::<Result<Vec<_>, _>>()?;
                    Type::Tuple(types)
                }
                6 | 7 => {
                    let size = u.int_in_range(0..=self.config.max_array_size)?;
                    let typ = self.gen_type(u, max_depth - 1, is_global)?;
                    Type::Array(size as u32, Box::new(typ))
                }
                _ => unreachable!("unexpected arbitrary type index"),
            };
            if !is_global || types::can_be_global(&typ) {
                break;
            }
        }
        self.types.insert(typ.clone());

        Ok(typ)
    }
}

/// Derive a variable name from the ID.
///
/// Start with `a`, `b`, continuing with `aa`, `ab` if we run out of the alphabet.
fn make_name(mut id: usize, is_global: bool) -> String {
    let mut name = Vec::new();
    let start = if is_global { 65 } else { 97 };
    loop {
        let i = id % 26;
        name.push(char::from(start + i as u8));
        id -= i;
        if id == 0 {
            break;
        }
        id /= 26;
    }
    name.reverse();
    let name = name.into_iter().collect::<String>();
    if is_global { format!("G_{}", name) } else { name }
}

/// Wrapper around `Program` that prints the AST as close to being able to
/// copy-paste it as a Noir program as we can get.
pub struct DisplayAstAsNoir<'a>(pub &'a Program);

impl std::fmt::Display for DisplayAstAsNoir<'_> {
    fn fmt(&self, f: &mut std::fmt::Formatter<'_>) -> std::fmt::Result {
        let mut printer = AstPrinter::default();
        printer.show_id = false;
        printer.print_program(self.0, f)
    }
}

#[cfg(test)]
mod tests {
    use crate::program::make_name;

    #[test]
    fn test_make_name() {
        for (i, n) in
            [(0, "a"), (1, "b"), (24, "y"), (25, "z"), (26, "ba"), (27, "bb"), (26 * 2 + 3, "cd")]
        {
            assert_eq!(make_name(i, false), n, "{i} should be {n}");
        }
    }
}<|MERGE_RESOLUTION|>--- conflicted
+++ resolved
@@ -143,14 +143,12 @@
 
         let return_type = self.gen_type(u, self.config.max_depth, false)?;
         let return_visibility = if is_main {
-<<<<<<< HEAD
             if types::is_unit(&return_type) {
-=======
-            if types::is_unit(typ) {
->>>>>>> 5270776e
                 Visibility::Private
+            } else if u.ratio(4, 5)? {
+                Visibility::Public
             } else {
-                if u.ratio(4, 5)? { Visibility::Public } else { Visibility::ReturnData }
+                Visibility::ReturnData
             }
         } else {
             Visibility::Private
