--- conflicted
+++ resolved
@@ -455,10 +455,7 @@
     fn fmt(&self, f: &mut std::fmt::Formatter<'_>) -> std::fmt::Result {
         let mut printer = AstPrinter::default();
         printer.show_id = false;
-<<<<<<< HEAD
-=======
         printer.show_clone_and_drop = false;
->>>>>>> 77b2261d
         for function in &self.0.functions {
             let mut fpo = FunctionPrintOptions::default();
             if function.id == Program::main_id() {
