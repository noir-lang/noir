--- conflicted
+++ resolved
@@ -572,12 +572,7 @@
         printer.show_type_in_let = true;
         // Most of the time it doesn't affect testing, except the comptime tests where
         // we parse back the code. For that we use `DisplayAstAsNoirComptime`.
-<<<<<<< HEAD
-        // Nevertheless it makes it easier to ensure we are testing the same Noir code.
-        printer.show_type_of_int_literal = true;
-=======
         printer.show_type_of_int_literal = false;
->>>>>>> 17bf1720
         printer.print_program(self.0, f)
     }
 }
