--- conflicted
+++ resolved
@@ -168,12 +168,21 @@
     ) -> arbitrary::Result<FunctionDeclaration> {
         let id = FuncId(i as u32);
         let is_main = i == 0;
-        let unconstrained = self.config.force_brillig || bool::arbitrary(u)?;
         let num_params = u.int_in_range(0..=self.config.max_function_args)?;
 
-<<<<<<< HEAD
+        // If `main` is unconstrained, it won't call ACIR, so no point generating ACIR functions.
+        let unconstrained = self.config.force_brillig
+            || (!is_main
+                && self
+                    .functions
+                    .get(&Program::main_id())
+                    .map(|func| func.unconstrained)
+                    .unwrap_or_default())
+            || bool::arbitrary(u)?;
+
+        // Which existing functions we could receive as parameters.
         let func_param_candidates: Vec<FuncId> = if is_main {
-            // We cannot pass functions to main.
+            // Main cannot receive function parameters from outside.
             vec![]
         } else {
             self.function_declarations
@@ -184,25 +193,16 @@
                 })
                 .collect()
         };
-=======
-        // If `main` is unconstrained, it won't call ACIR, so no point generating ACIR functions.
-        let unconstrained = self.config.force_brillig
-            || (!is_main
-                && self
-                    .functions
-                    .get(&Program::main_id())
-                    .map(|func| func.unconstrained)
-                    .unwrap_or_default())
-            || bool::arbitrary(u)?;
->>>>>>> c110a1e2
-
+
+        // Choose parameter types.
         let mut params = Vec::new();
         for p in 0..num_params {
             let id = LocalId(p as u32);
             let name = make_name(p, false);
             let is_mutable = !is_main && bool::arbitrary(u)?;
 
-            let typ = if func_param_candidates.is_empty() || u.ratio(4, 5)? {
+            let typ = if func_param_candidates.is_empty() || u.ratio(9, 10)? {
+                // Take some kind of data type.
                 self.gen_type(
                     u,
                     self.config.max_depth,
@@ -212,6 +212,7 @@
                     self.config.comptime_friendly,
                 )?
             } else {
+                // Take a function type.
                 let callee_id = u.choose_iter(&func_param_candidates)?;
                 let callee = &self.function_declarations[callee_id];
                 let param_types = callee.params.iter().map(|p| p.3.clone()).collect::<Vec<_>>();
@@ -236,6 +237,7 @@
             params.push((id, is_mutable, name, typ, visibility));
         }
 
+        // We could return a function as well.
         let return_type = self.gen_type(
             u,
             self.config.max_depth,
