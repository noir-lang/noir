use std::path::PathBuf;

use bn254_blackbox_solver::Bn254BlackBoxSolver;
use clap::Args;

use crate::{
<<<<<<< HEAD
    errors::CliError,
    execution::{self, ExecutionResults},
=======
>>>>>>> ebaff44c
    Artifact,
    errors::CliError,
    execution::{self, ExecutionResults},
};
<<<<<<< HEAD
use nargo::{
    foreign_calls::{layers, transcript::ReplayForeignCallExecutor, DefaultForeignCallBuilder},
    PrintOutput,
};
=======
use nargo::{PrintOutput, foreign_calls::DefaultForeignCallBuilder};
>>>>>>> ebaff44c
use noirc_driver::CompiledProgram;

use super::parse_and_normalize_path;

/// Execute a binary program or a circuit artifact.
#[derive(Debug, Clone, Args)]
pub struct ExecuteCommand {
    /// Path to the JSON build artifact (either a program or a contract).
    #[clap(long, short, value_parser = parse_and_normalize_path)]
    pub artifact_path: PathBuf,

    /// Path to the Prover.toml file which contains the inputs and the
    /// optional return value in ABI format.
    #[clap(long, short, value_parser = parse_and_normalize_path)]
    pub prover_file: PathBuf,

    /// Path to the directory where the output witness should be saved.
    /// If empty then the results are discarded.
    #[clap(long, short, value_parser = parse_and_normalize_path)]
    pub output_dir: Option<PathBuf>,

    /// Write the execution witness to named file
    ///
    /// Defaults to the name of the circuit being executed.
    #[clap(long, short)]
    pub witness_name: Option<String>,

    /// Name of the function to execute, if the artifact is a contract.
    #[clap(long)]
    pub contract_fn: Option<String>,
<<<<<<< HEAD

    /// Path to the oracle transcript that is to be replayed during the
    /// execution in response to foreign calls. The format is expected
    /// to be JSON Lines, with each request/response on a separate line.
    ///
    /// Note that a transcript might be invalid if the inputs change and
    /// the circuit takes a different path during execution.
    #[clap(long, conflicts_with = "oracle_resolver")]
    pub oracle_file: Option<PathBuf>,
=======
>>>>>>> ebaff44c

    /// JSON RPC url to solve oracle calls.
    #[clap(long, conflicts_with = "oracle_file")]
    pub oracle_resolver: Option<String>,

    /// Root directory for the RPC oracle resolver.
    #[clap(long, value_parser = parse_and_normalize_path)]
    pub oracle_root_dir: Option<PathBuf>,

    /// Package name for the RPC oracle resolver
    #[clap(long)]
<<<<<<< HEAD
    pub oracle_package_name: Option<String>,
=======
    pub oracle_resolver: Option<String>,
>>>>>>> ebaff44c

    /// Use pedantic ACVM solving, i.e. double-check some black-box function assumptions when solving.
    #[clap(long, default_value_t = false)]
    pub pedantic_solving: bool,
}

pub fn run(args: ExecuteCommand) -> Result<(), CliError> {
    let artifact = Artifact::read_from_file(&args.artifact_path)?;
    let artifact_name = args.artifact_path.file_stem().and_then(|s| s.to_str()).unwrap_or_default();

    let (circuit, circuit_name): (CompiledProgram, String) = match artifact {
        Artifact::Program(program) => (program.into(), artifact_name.to_string()),
        Artifact::Contract(contract) => {
            let names = || contract.functions.iter().map(|f| f.name.clone()).collect::<Vec<_>>();

            let Some(ref name) = args.contract_fn else {
                return Err(CliError::MissingContractFn { names: names() });
            };
            let Some(program) = contract.function_as_compiled_program(name) else {
                return Err(CliError::UnknownContractFn { name: name.clone(), names: names() });
            };

            (program, format!("{artifact_name}::{name}"))
        }
    };

    match execute(&circuit, &args) {
        Ok(results) => {
            execution::save_and_check_witness(
                &circuit,
                results,
                &circuit_name,
                args.output_dir.as_deref(),
                args.witness_name.as_deref(),
            )?;
        }
        Err(e) => {
            if let CliError::CircuitExecutionError(ref err) = e {
                execution::show_diagnostic(&circuit, err);
            }
            // Still returning the error to facilitate command forwarding, to indicate that the command failed.
            return Err(e);
        }
    }
    Ok(())
}

/// Execute a circuit and return the output witnesses.
fn execute(circuit: &CompiledProgram, args: &ExecuteCommand) -> Result<ExecutionResults, CliError> {
<<<<<<< HEAD
    // Build a custom foreign call executor that replays the Oracle transcript,
    // and use it as a base for the default executor. Using it as the innermost rather
    // than top layer so that any extra `print` added for debugging is handled by the
    // default, rather than trying to match it to the transcript.
    let transcript_executor = match args.oracle_file {
        Some(ref path) => layers::Either::Left(ReplayForeignCallExecutor::from_file(path)?),
        None => layers::Either::Right(layers::Empty),
    };

=======
    // TODO: Build a custom foreign call executor that reads from the Oracle transcript,
    // and use it as a base for the default executor. Using it as the innermost rather
    // than top layer so that any extra `print` added for debugging is handled by the
    // default, rather than trying to match it to the transcript.
>>>>>>> ebaff44c
    let mut foreign_call_executor = DefaultForeignCallBuilder {
        output: PrintOutput::Stdout,
        enable_mocks: false,
        resolver_url: args.oracle_resolver.clone(),
        root_path: None,
        package_name: None,
    }
<<<<<<< HEAD
    .build_with_base(transcript_executor);
=======
    .build();
>>>>>>> ebaff44c

    let blackbox_solver = Bn254BlackBoxSolver(args.pedantic_solving);

    execution::execute(circuit, &blackbox_solver, &mut foreign_call_executor, &args.prover_file)
}<|MERGE_RESOLUTION|>--- conflicted
+++ resolved
@@ -4,23 +4,14 @@
 use clap::Args;
 
 use crate::{
-<<<<<<< HEAD
-    errors::CliError,
-    execution::{self, ExecutionResults},
-=======
->>>>>>> ebaff44c
     Artifact,
     errors::CliError,
     execution::{self, ExecutionResults},
 };
-<<<<<<< HEAD
 use nargo::{
-    foreign_calls::{layers, transcript::ReplayForeignCallExecutor, DefaultForeignCallBuilder},
     PrintOutput,
+    foreign_calls::{DefaultForeignCallBuilder, layers, transcript::ReplayForeignCallExecutor},
 };
-=======
-use nargo::{PrintOutput, foreign_calls::DefaultForeignCallBuilder};
->>>>>>> ebaff44c
 use noirc_driver::CompiledProgram;
 
 use super::parse_and_normalize_path;
@@ -51,7 +42,6 @@
     /// Name of the function to execute, if the artifact is a contract.
     #[clap(long)]
     pub contract_fn: Option<String>,
-<<<<<<< HEAD
 
     /// Path to the oracle transcript that is to be replayed during the
     /// execution in response to foreign calls. The format is expected
@@ -61,8 +51,6 @@
     /// the circuit takes a different path during execution.
     #[clap(long, conflicts_with = "oracle_resolver")]
     pub oracle_file: Option<PathBuf>,
-=======
->>>>>>> ebaff44c
 
     /// JSON RPC url to solve oracle calls.
     #[clap(long, conflicts_with = "oracle_file")]
@@ -74,11 +62,7 @@
 
     /// Package name for the RPC oracle resolver
     #[clap(long)]
-<<<<<<< HEAD
     pub oracle_package_name: Option<String>,
-=======
-    pub oracle_resolver: Option<String>,
->>>>>>> ebaff44c
 
     /// Use pedantic ACVM solving, i.e. double-check some black-box function assumptions when solving.
     #[clap(long, default_value_t = false)]
@@ -128,7 +112,6 @@
 
 /// Execute a circuit and return the output witnesses.
 fn execute(circuit: &CompiledProgram, args: &ExecuteCommand) -> Result<ExecutionResults, CliError> {
-<<<<<<< HEAD
     // Build a custom foreign call executor that replays the Oracle transcript,
     // and use it as a base for the default executor. Using it as the innermost rather
     // than top layer so that any extra `print` added for debugging is handled by the
@@ -138,12 +121,6 @@
         None => layers::Either::Right(layers::Empty),
     };
 
-=======
-    // TODO: Build a custom foreign call executor that reads from the Oracle transcript,
-    // and use it as a base for the default executor. Using it as the innermost rather
-    // than top layer so that any extra `print` added for debugging is handled by the
-    // default, rather than trying to match it to the transcript.
->>>>>>> ebaff44c
     let mut foreign_call_executor = DefaultForeignCallBuilder {
         output: PrintOutput::Stdout,
         enable_mocks: false,
@@ -151,11 +128,7 @@
         root_path: None,
         package_name: None,
     }
-<<<<<<< HEAD
     .build_with_base(transcript_executor);
-=======
-    .build();
->>>>>>> ebaff44c
 
     let blackbox_solver = Bn254BlackBoxSolver(args.pedantic_solving);
 
