{
  "name": "@noir-lang/backend_barretenberg",
  "contributors": [
    "The Noir Team <team@noir-lang.org>"
  ],
  "version": "0.31.0",
  "packageManager": "yarn@3.5.1",
  "license": "(MIT OR Apache-2.0)",
  "type": "module",
  "homepage": "https://noir-lang.org/",
  "repository": {
    "url": "https://github.com/noir-lang/noir.git",
    "directory": "tooling/noir_js_backend_barretenberg",
    "type": "git"
  },
  "bugs": {
    "url": "https://github.com/noir-lang/noir/issues"
  },
  "source": "src/index.ts",
  "main": "lib/cjs/index.js",
  "module": "lib/esm/index.js",
  "exports": {
    "require": "./lib/cjs/index.js",
    "types": "./lib/esm/index.d.ts",
    "default": "./lib/esm/index.js"
  },
  "types": "lib/esm/index.d.ts",
  "files": [
    "lib",
    "package.json"
  ],
  "scripts": {
    "dev": "tsc --watch",
    "generate:package": "bash ./fixup.sh",
    "build": "yarn clean && tsc && tsc -p ./tsconfig.cjs.json && yarn generate:package",
    "clean": "rm -rf ./lib",
    "prettier": "prettier 'src/**/*.ts'",
    "prettier:fix": "prettier --write 'src/**/*.ts' 'test/**/*.ts'",
    "nightly:version": "jq --arg new_version \"-$(git rev-parse --short HEAD)$1\" '.version = .version + $new_version' package.json > package-tmp.json && mv package-tmp.json package.json",
    "publish": "echo 📡 publishing `$npm_package_name` && yarn npm publish",
    "lint": "NODE_NO_WARNINGS=1 eslint . --ext .ts --ignore-path ./.eslintignore  --max-warnings 0"
  },
  "dependencies": {
<<<<<<< HEAD
    "@aztec/bb.js": "0.46.1",
=======
    "@aztec/bb.js": "0.45.1",
>>>>>>> 41d2ac80
    "@noir-lang/types": "workspace:*",
    "fflate": "^0.8.0"
  },
  "devDependencies": {
    "@types/node": "^20.6.2",
    "@types/prettier": "^3",
    "eslint": "^8.57.0",
    "eslint-plugin-prettier": "^5.1.3",
    "prettier": "3.2.5",
    "ts-node": "^10.9.1",
    "typescript": "5.4.2"
  }
}<|MERGE_RESOLUTION|>--- conflicted
+++ resolved
@@ -41,11 +41,7 @@
     "lint": "NODE_NO_WARNINGS=1 eslint . --ext .ts --ignore-path ./.eslintignore  --max-warnings 0"
   },
   "dependencies": {
-<<<<<<< HEAD
-    "@aztec/bb.js": "0.46.1",
-=======
     "@aztec/bb.js": "0.45.1",
->>>>>>> 41d2ac80
     "@noir-lang/types": "workspace:*",
     "fflate": "^0.8.0"
   },
