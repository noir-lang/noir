--- conflicted
+++ resolved
@@ -9,10 +9,7 @@
 use nargo::PrintOutput;
 use noir_artifact_cli::fs::artifact::read_program_from_file;
 use noir_artifact_cli::fs::inputs::read_inputs_from_file;
-<<<<<<< HEAD
-=======
 use noirc_artifacts::program::ProgramArtifact;
->>>>>>> ef2302b1
 
 use crate::errors::{report_error, CliError};
 use crate::flamegraph::{BrilligExecutionSample, FlamegraphGenerator, InfernoFlamegraphGenerator};
@@ -62,11 +59,8 @@
     let program =
         read_program_from_file(artifact_path).context("Error reading program from file")?;
 
-<<<<<<< HEAD
-=======
     ensure_brillig_entry_point(&program)?;
 
->>>>>>> ef2302b1
     let (inputs_map, _) =
         read_inputs_from_file(&prover_toml_path.with_extension("toml"), &program.abi)?;
 
