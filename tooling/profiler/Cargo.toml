--- conflicted
+++ resolved
@@ -33,11 +33,8 @@
 nargo.workspace = true
 noirc_errors.workspace = true
 noirc_evaluator.workspace = true
-<<<<<<< HEAD
 noir_artifact_cli.workspace = true
-=======
 thiserror.workspace = true
->>>>>>> 7aa23ec6
 
 # Logs
 tracing-subscriber.workspace = true
