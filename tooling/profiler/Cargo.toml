--- conflicted
+++ resolved
@@ -34,10 +34,7 @@
 noirc_errors.workspace = true
 noirc_evaluator.workspace = true
 noir_artifact_cli.workspace = true
-<<<<<<< HEAD
-=======
 thiserror.workspace = true
->>>>>>> ef2302b1
 
 # Logs
 tracing-subscriber.workspace = true
