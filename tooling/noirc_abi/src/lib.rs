--- conflicted
+++ resolved
@@ -112,26 +112,8 @@
 }
 
 #[derive(Clone, Copy, Debug, PartialEq, Eq, Serialize, Deserialize)]
-#[serde(rename_all = "lowercase")]
-<<<<<<< HEAD
-/// Represents whether the return value should compromise of unique witness indices such that no
-/// index occurs within the program's abi more than once.
-///
-/// This is useful for application stacks that require an uniform abi across across multiple
-/// circuits. When index duplication is allowed, the compiler may identify that a public input
-/// reaches the output unaltered and is thus referenced directly, causing the input and output
-/// witness indices to overlap. Similarly, repetitions of copied values in the output may be
-/// optimized away.
-pub enum AbiDistinctness {
-    Distinct,
-    DuplicationAllowed,
-}
-
-#[derive(Clone, Copy, Debug, PartialEq, Eq, Serialize, Deserialize)]
 #[cfg_attr(test, derive(arbitrary::Arbitrary))]
 #[serde(rename_all = "lowercase")]
-=======
->>>>>>> 2e543b40
 pub enum Sign {
     Unsigned,
     Signed,
