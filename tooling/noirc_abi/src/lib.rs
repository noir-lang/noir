#![forbid(unsafe_code)]
#![warn(unused_crate_dependencies, unused_extern_crates)]
#![warn(unreachable_pub)]
#![warn(clippy::semicolon_if_nothing_returned)]

use acvm::{
    acir::native_types::{Witness, WitnessMap},
    FieldElement,
};
use errors::AbiError;
use input_parser::InputValue;
use iter_extended::{try_btree_map, try_vecmap, vecmap};
use noirc_frontend::{
    hir::Context, Signedness, StructType, Type, TypeBinding, TypeVariableKind, Visibility,
};
use serde::{Deserialize, Serialize};
use std::ops::Range;
use std::{collections::BTreeMap, str};
// This is the ABI used to bridge the different TOML formats for the initial
// witness, the partial witness generator and the interpreter.
//
// This ABI has nothing to do with ACVM or ACIR. Although they implicitly have a relationship

pub mod errors;
pub mod input_parser;
mod serialization;

/// A map from the fields in an TOML/JSON file which correspond to some ABI to their values
pub type InputMap = BTreeMap<String, InputValue>;

pub const MAIN_RETURN_NAME: &str = "return";

#[derive(Clone, Debug, PartialEq, Eq, Serialize, Deserialize)]
#[serde(tag = "kind", rename_all = "lowercase")]
/// Types that are allowed in the (main function in binary)
///
/// we use this separation so that we can have types like Strings
/// without needing to introduce this in the Noir types
///
/// NOTE: If Strings are introduced as a native type, the translation will
/// be straightforward. Whether exotic types like String will be natively supported
/// depends on the types of programs that users want to do. I don't envision string manipulation
/// in programs, however it is possible to support, with many complications like encoding character set
/// support.
pub enum AbiType {
    Field,
    Array {
        length: u64,
        #[serde(rename = "type")]
        typ: Box<AbiType>,
    },
    Integer {
        sign: Sign,
        width: u32,
    },
    Boolean,
    Struct {
        path: String,
        #[serde(
            serialize_with = "serialization::serialize_struct_fields",
            deserialize_with = "serialization::deserialize_struct_fields"
        )]
        fields: Vec<(String, AbiType)>,
    },
    Tuple {
        fields: Vec<AbiType>,
    },
    String {
        length: u64,
    },
}

#[derive(Clone, Copy, Debug, PartialEq, Eq, Serialize, Deserialize)]
#[serde(rename_all = "lowercase")]
/// Represents whether the parameter is public or known only to the prover.
pub enum AbiVisibility {
    Public,
    // Constants are not allowed in the ABI for main at the moment.
    // Constant,
    Private,
    DataBus,
}

impl From<Visibility> for AbiVisibility {
    fn from(value: Visibility) -> Self {
        match value {
            Visibility::Public => AbiVisibility::Public,
            Visibility::Private => AbiVisibility::Private,
            Visibility::DataBus => AbiVisibility::DataBus,
        }
    }
}

impl From<&Visibility> for AbiVisibility {
    fn from(value: &Visibility) -> Self {
        match value {
            Visibility::Public => AbiVisibility::Public,
            Visibility::Private => AbiVisibility::Private,
            Visibility::DataBus => AbiVisibility::DataBus,
        }
    }
}

#[derive(Clone, Copy, Debug, PartialEq, Eq, Serialize, Deserialize)]
#[serde(rename_all = "lowercase")]
/// Represents whether the return value should compromise of unique witness indices such that no
/// index occurs within the program's abi more than once.
///
/// This is useful for application stacks that require an uniform abi across across multiple
/// circuits. When index duplication is allowed, the compiler may identify that a public input
/// reaches the output unaltered and is thus referenced directly, causing the input and output
/// witness indices to overlap. Similarly, repetitions of copied values in the output may be
/// optimized away.
pub enum AbiDistinctness {
    Distinct,
    DuplicationAllowed,
}

#[derive(Clone, Copy, Debug, PartialEq, Eq, Serialize, Deserialize)]
#[serde(rename_all = "lowercase")]
pub enum Sign {
    Unsigned,
    Signed,
}

impl AbiType {
    pub fn from_type(context: &Context, typ: &Type) -> Self {
        // Note; use strict_eq instead of partial_eq when comparing field types
        // in this method, you most likely want to distinguish between public and private
        match typ {
            Type::FieldElement => Self::Field,
            Type::Array(size, typ) => {
                let length = size
                    .evaluate_to_u64()
                    .expect("Cannot have variable sized arrays as a parameter to main");
                let typ = typ.as_ref();
                Self::Array { length, typ: Box::new(Self::from_type(context, typ)) }
            }
            Type::Integer(sign, bit_width) => {
                let sign = match sign {
                    Signedness::Unsigned => Sign::Unsigned,
                    Signedness::Signed => Sign::Signed,
                };

                Self::Integer { sign, width: (*bit_width).into() }
            }
            Type::TypeVariable(binding, TypeVariableKind::IntegerOrField)
            | Type::TypeVariable(binding, TypeVariableKind::Integer) => match &*binding.borrow() {
                TypeBinding::Bound(typ) => Self::from_type(context, typ),
                TypeBinding::Unbound(_) => Self::from_type(context, &Type::default_int_type()),
            },
            Type::Bool => Self::Boolean,
            Type::String(size) => {
                let size = size
                    .evaluate_to_u64()
                    .expect("Cannot have variable sized strings as a parameter to main");
                Self::String { length: size }
            }

            Type::Struct(def, args) => {
                let struct_type = def.borrow();
                let fields = struct_type.get_fields(args);
                let fields = vecmap(fields, |(name, typ)| (name, Self::from_type(context, &typ)));
                // For the ABI, we always want to resolve the struct paths from the root crate
                let path =
                    context.fully_qualified_struct_path(context.root_crate_id(), struct_type.id);
                Self::Struct { fields, path }
            }
            Type::Alias(def, args) => Self::from_type(context, &def.borrow().get_type(args)),
            Type::Tuple(fields) => {
                let fields = vecmap(fields, |typ| Self::from_type(context, typ));
                Self::Tuple { fields }
            }
            Type::Error
            | Type::Unit
            | Type::Constant(_)
            | Type::TraitAsType(..)
            | Type::TypeVariable(_, _)
            | Type::NamedGeneric(..)
            | Type::Forall(..)
<<<<<<< HEAD
            | Type::NotConstant
            | Type::Code
            | Type::Function(_, _, _) => unreachable!("{typ} cannot be used in the abi"),
=======
            | Type::Slice(_)
            | Type::Function(_, _, _) => unreachable!("Type cannot be used in the abi"),
>>>>>>> 9a241f96
            Type::FmtString(_, _) => unreachable!("format strings cannot be used in the abi"),
            Type::MutableReference(_) => unreachable!("&mut cannot be used in the abi"),
        }
    }

    /// Returns the number of field elements required to represent the type once encoded.
    pub fn field_count(&self) -> u32 {
        match self {
            AbiType::Field | AbiType::Integer { .. } | AbiType::Boolean => 1,
            AbiType::Array { length, typ } => typ.field_count() * (*length as u32),
            AbiType::Struct { fields, .. } => {
                fields.iter().fold(0, |acc, (_, field_type)| acc + field_type.field_count())
            }
            AbiType::Tuple { fields } => {
                fields.iter().fold(0, |acc, field_typ| acc + field_typ.field_count())
            }
            AbiType::String { length } => *length as u32,
        }
    }
}

#[derive(Clone, Debug, PartialEq, Serialize, Deserialize)]
/// An argument or return value of the circuit's `main` function.
pub struct AbiParameter {
    pub name: String,
    #[serde(rename = "type")]
    pub typ: AbiType,
    pub visibility: AbiVisibility,
}

impl AbiParameter {
    pub fn is_public(&self) -> bool {
        self.visibility == AbiVisibility::Public
    }
}

#[derive(Clone, Debug, Serialize, Deserialize)]
pub struct AbiReturnType {
    pub abi_type: AbiType,
    pub visibility: AbiVisibility,
}
#[derive(Clone, Debug, Serialize, Deserialize)]
pub struct Abi {
    /// An ordered list of the arguments to the program's `main` function, specifying their types and visibility.
    pub parameters: Vec<AbiParameter>,
    /// A map from the ABI's parameters to the indices they are written to in the [`WitnessMap`].
    /// This defines how to convert between the [`InputMap`] and [`WitnessMap`].
    pub param_witnesses: BTreeMap<String, Vec<Range<Witness>>>,
    pub return_type: Option<AbiReturnType>,
    pub return_witnesses: Vec<Witness>,
}

impl Abi {
    pub fn parameter_names(&self) -> Vec<&String> {
        self.parameters.iter().map(|x| &x.name).collect()
    }

    pub fn num_parameters(&self) -> usize {
        self.parameters.len()
    }

    /// Returns the number of field elements required to represent the ABI's input once encoded.
    pub fn field_count(&self) -> u32 {
        self.parameters.iter().map(|param| param.typ.field_count()).sum()
    }

    /// Returns whether any values are needed to be made public for verification.
    pub fn has_public_inputs(&self) -> bool {
        self.return_type.is_some() || self.parameters.iter().any(|param| param.is_public())
    }

    /// Returns `true` if the ABI contains no parameters or return value.
    pub fn is_empty(&self) -> bool {
        self.return_type.is_none() && self.parameters.is_empty()
    }

    pub fn to_btree_map(&self) -> BTreeMap<String, AbiType> {
        let mut map = BTreeMap::new();
        for param in self.parameters.iter() {
            map.insert(param.name.clone(), param.typ.clone());
        }
        map
    }

    /// ABI with only the public parameters
    #[must_use]
    pub fn public_abi(self) -> Abi {
        let parameters: Vec<_> =
            self.parameters.into_iter().filter(|param| param.is_public()).collect();
        let param_witnesses = self
            .param_witnesses
            .into_iter()
            .filter(|(param_name, _)| parameters.iter().any(|param| &param.name == param_name))
            .collect();
        Abi {
            parameters,
            param_witnesses,
            return_type: self.return_type,
            return_witnesses: self.return_witnesses,
        }
    }

    /// Encode a set of inputs as described in the ABI into a `WitnessMap`.
    pub fn encode(
        &self,
        input_map: &InputMap,
        return_value: Option<InputValue>,
    ) -> Result<WitnessMap, AbiError> {
        // Check that no extra witness values have been provided.
        let param_names = self.parameter_names();
        if param_names.len() < input_map.len() {
            let unexpected_params: Vec<String> =
                input_map.keys().filter(|param| !param_names.contains(param)).cloned().collect();
            return Err(AbiError::UnexpectedParams(unexpected_params));
        }

        // First encode each input separately, performing any input validation.
        let encoded_input_map: BTreeMap<String, Vec<FieldElement>> = self
            .to_btree_map()
            .into_iter()
            .map(|(param_name, expected_type)| {
                let value = input_map
                    .get(&param_name)
                    .ok_or_else(|| AbiError::MissingParam(param_name.clone()))?
                    .clone();

                if !value.matches_abi(&expected_type) {
                    let param = self
                        .parameters
                        .iter()
                        .find(|param| param.name == param_name)
                        .unwrap()
                        .clone();
                    return Err(AbiError::TypeMismatch { param, value });
                }

                Self::encode_value(value, &expected_type).map(|v| (param_name, v))
            })
            .collect::<Result<_, _>>()?;

        // Write input field elements into witness indices specified in `self.param_witnesses`.
        let mut witness_map: BTreeMap<Witness, FieldElement> = encoded_input_map
            .iter()
            .flat_map(|(param_name, encoded_param_fields)| {
                let param_witness_indices = range_to_vec(&self.param_witnesses[param_name]);
                param_witness_indices
                    .iter()
                    .zip(encoded_param_fields.iter())
                    .map(|(&witness, &field_element)| (witness, field_element))
                    .collect::<Vec<_>>()
            })
            .collect::<BTreeMap<Witness, FieldElement>>();

        // When encoding public inputs to be passed to the verifier, the user can must provide a return value
        // to be inserted into the witness map. This is not needed when generating a witness when proving the circuit.
        match (&self.return_type, return_value) {
            (Some(AbiReturnType { abi_type: return_type, .. }), Some(return_value)) => {
                if !return_value.matches_abi(return_type) {
                    return Err(AbiError::ReturnTypeMismatch {
                        return_type: return_type.clone(),
                        value: return_value,
                    });
                }
                let encoded_return_fields = Self::encode_value(return_value, return_type)?;

                // We need to be more careful when writing the return value's witness values.
                // This is as it may share witness indices with other public inputs so we must check that when
                // this occurs the witness values are consistent with each other.
                self.return_witnesses.iter().zip(encoded_return_fields.iter()).try_for_each(
                    |(&witness, &field_element)| match witness_map.insert(witness, field_element) {
                        Some(existing_value) if existing_value != field_element => {
                            Err(AbiError::InconsistentWitnessAssignment(witness))
                        }
                        _ => Ok(()),
                    },
                )?;
            }
            (None, Some(return_value)) => {
                return Err(AbiError::UnexpectedReturnValue(return_value))
            }
            // We allow not passing a return value despite the circuit defining one
            // in order to generate the initial partial witness.
            (_, None) => {}
        }

        Ok(witness_map.into())
    }

    fn encode_value(value: InputValue, abi_type: &AbiType) -> Result<Vec<FieldElement>, AbiError> {
        let mut encoded_value = Vec::new();
        match (value, abi_type) {
            (InputValue::Field(elem), _) => encoded_value.push(elem),

            (InputValue::Vec(vec_elements), AbiType::Array { typ, .. }) => {
                for elem in vec_elements {
                    encoded_value.extend(Self::encode_value(elem, typ)?);
                }
            }

            (InputValue::String(string), _) => {
                let str_as_fields =
                    string.bytes().map(|byte| FieldElement::from_be_bytes_reduce(&[byte]));
                encoded_value.extend(str_as_fields);
            }

            (InputValue::Struct(object), AbiType::Struct { fields, .. }) => {
                for (field, typ) in fields {
                    encoded_value.extend(Self::encode_value(object[field].clone(), typ)?);
                }
            }
            (InputValue::Vec(vec_elements), AbiType::Tuple { fields }) => {
                for (value, typ) in vec_elements.into_iter().zip(fields) {
                    encoded_value.extend(Self::encode_value(value, typ)?);
                }
            }
            _ => unreachable!("value should have already been checked to match abi type"),
        }
        Ok(encoded_value)
    }

    /// Decode a `WitnessMap` into the types specified in the ABI.
    pub fn decode(
        &self,
        witness_map: &WitnessMap,
    ) -> Result<(InputMap, Option<InputValue>), AbiError> {
        let public_inputs_map =
            try_btree_map(self.parameters.clone(), |AbiParameter { name, typ, .. }| {
                let param_witness_values =
                    try_vecmap(range_to_vec(&self.param_witnesses[&name]), |witness_index| {
                        witness_map
                            .get(&witness_index)
                            .ok_or_else(|| AbiError::MissingParamWitnessValue {
                                name: name.clone(),
                                witness_index,
                            })
                            .copied()
                    })?;

                decode_value(&mut param_witness_values.into_iter(), &typ)
                    .map(|input_value| (name.clone(), input_value))
            })?;

        // We also attempt to decode the circuit's return value from `witness_map`.
        let return_value = if let Some(return_type) = &self.return_type {
            if let Ok(return_witness_values) =
                try_vecmap(self.return_witnesses.clone(), |witness_index| {
                    witness_map
                        .get(&witness_index)
                        .ok_or_else(|| AbiError::MissingParamWitnessValue {
                            name: MAIN_RETURN_NAME.to_string(),
                            witness_index,
                        })
                        .copied()
                })
            {
                Some(decode_value(&mut return_witness_values.into_iter(), &return_type.abi_type)?)
            } else {
                // Unlike for the circuit inputs, we tolerate not being able to find the witness values for the return value.
                // This is because the user may be decoding a partial witness map for which is hasn't been calculated yet.
                // If a return value is expected, this should be checked for by the user.
                None
            }
        } else {
            None
        };

        Ok((public_inputs_map, return_value))
    }
}

fn decode_value(
    field_iterator: &mut impl Iterator<Item = FieldElement>,
    value_type: &AbiType,
) -> Result<InputValue, AbiError> {
    // This function assumes that `field_iterator` contains enough `FieldElement`s in order to decode a `value_type`
    // `Abi.decode` enforces that the encoded inputs matches the expected length defined by the ABI so this is safe.
    let value = match value_type {
        AbiType::Field | AbiType::Integer { .. } | AbiType::Boolean => {
            let field_element = field_iterator.next().unwrap();

            InputValue::Field(field_element)
        }
        AbiType::Array { length, typ } => {
            let length = *length as usize;
            let mut array_elements = Vec::with_capacity(length);
            for _ in 0..length {
                array_elements.push(decode_value(field_iterator, typ)?);
            }

            InputValue::Vec(array_elements)
        }
        AbiType::String { length } => {
            let field_elements: Vec<FieldElement> = field_iterator.take(*length as usize).collect();

            InputValue::String(decode_string_value(&field_elements))
        }
        AbiType::Struct { fields, .. } => {
            let mut struct_map = BTreeMap::new();

            for (field_key, param_type) in fields {
                let field_value = decode_value(field_iterator, param_type)?;

                struct_map.insert(field_key.to_owned(), field_value);
            }

            InputValue::Struct(struct_map)
        }
        AbiType::Tuple { fields } => {
            let mut tuple_elements = Vec::with_capacity(fields.len());
            for field_typ in fields {
                tuple_elements.push(decode_value(field_iterator, field_typ)?);
            }

            InputValue::Vec(tuple_elements)
        }
    };

    Ok(value)
}

fn decode_string_value(field_elements: &[FieldElement]) -> String {
    let string_as_slice = vecmap(field_elements, |e| {
        let mut field_as_bytes = e.to_be_bytes();
        let char_byte = field_as_bytes.pop().unwrap(); // A character in a string is represented by a u8, thus we just want the last byte of the element
        assert!(field_as_bytes.into_iter().all(|b| b == 0)); // Assert that the rest of the field element's bytes are empty
        char_byte
    });

    let final_string = str::from_utf8(&string_as_slice).unwrap();
    final_string.to_owned()
}

#[derive(Debug, Clone, Serialize, Deserialize)]
pub struct ContractEvent {
    /// Event name
    name: String,
    /// The fully qualified path to the event definition
    path: String,

    /// Fields of the event
    #[serde(
        serialize_with = "serialization::serialize_struct_fields",
        deserialize_with = "serialization::deserialize_struct_fields"
    )]
    fields: Vec<(String, AbiType)>,
}

impl ContractEvent {
    pub fn from_struct_type(context: &Context, struct_type: &StructType) -> Self {
        let fields = vecmap(struct_type.get_fields(&[]), |(name, typ)| {
            (name, AbiType::from_type(context, &typ))
        });
        // For the ABI, we always want to resolve the struct paths from the root crate
        let path = context.fully_qualified_struct_path(context.root_crate_id(), struct_type.id);

        Self { name: struct_type.name.0.contents.clone(), path, fields }
    }
}

fn range_to_vec(ranges: &[Range<Witness>]) -> Vec<Witness> {
    let mut result = Vec::new();
    for range in ranges {
        for witness in range.start.witness_index()..range.end.witness_index() {
            result.push(witness.into());
        }
    }
    result
}

#[cfg(test)]
mod test {
    use std::collections::BTreeMap;

    use acvm::{acir::native_types::Witness, FieldElement};

    use crate::{
        input_parser::InputValue, Abi, AbiParameter, AbiReturnType, AbiType, AbiVisibility,
        InputMap,
    };

    #[test]
    fn witness_encoding_roundtrip() {
        let abi = Abi {
            parameters: vec![
                AbiParameter {
                    name: "thing1".to_string(),
                    typ: AbiType::Array { length: 2, typ: Box::new(AbiType::Field) },
                    visibility: AbiVisibility::Public,
                },
                AbiParameter {
                    name: "thing2".to_string(),
                    typ: AbiType::Field,
                    visibility: AbiVisibility::Public,
                },
            ],
            // Note that the return value shares a witness with `thing2`
            param_witnesses: BTreeMap::from([
                ("thing1".to_string(), vec![(Witness(1)..Witness(3))]),
                ("thing2".to_string(), vec![(Witness(3)..Witness(4))]),
            ]),
            return_type: Some(AbiReturnType {
                abi_type: AbiType::Field,
                visibility: AbiVisibility::Public,
            }),
            return_witnesses: vec![Witness(3)],
        };

        // Note we omit return value from inputs
        let inputs: InputMap = BTreeMap::from([
            (
                "thing1".to_string(),
                InputValue::Vec(vec![
                    InputValue::Field(FieldElement::one()),
                    InputValue::Field(FieldElement::one()),
                ]),
            ),
            ("thing2".to_string(), InputValue::Field(FieldElement::zero())),
        ]);

        let witness_map = abi.encode(&inputs, None).unwrap();
        let (reconstructed_inputs, return_value) = abi.decode(&witness_map).unwrap();

        for (key, expected_value) in inputs {
            assert_eq!(reconstructed_inputs[&key], expected_value);
        }

        // We also decode the return value (we can do this immediately as we know it shares a witness with an input).
        assert_eq!(return_value.unwrap(), reconstructed_inputs["thing2"]);
    }
}<|MERGE_RESOLUTION|>--- conflicted
+++ resolved
@@ -178,14 +178,9 @@
             | Type::TypeVariable(_, _)
             | Type::NamedGeneric(..)
             | Type::Forall(..)
-<<<<<<< HEAD
-            | Type::NotConstant
             | Type::Code
+            | Type::Slice(_)
             | Type::Function(_, _, _) => unreachable!("{typ} cannot be used in the abi"),
-=======
-            | Type::Slice(_)
-            | Type::Function(_, _, _) => unreachable!("Type cannot be used in the abi"),
->>>>>>> 9a241f96
             Type::FmtString(_, _) => unreachable!("format strings cannot be used in the abi"),
             Type::MutableReference(_) => unreachable!("&mut cannot be used in the abi"),
         }
