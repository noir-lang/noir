--- conflicted
+++ resolved
@@ -52,9 +52,17 @@
                     return false;
                 }
 
-<<<<<<< HEAD
                 let field_types = BTreeMap::from_iter(fields.iter().cloned());
-=======
+
+                // Check that all of the struct's fields' values match the ABI as well.
+                map.iter().all(|(field_name, field_value)| {
+                    if let Some(field_type) = field_types.get(field_name) {
+                        field_value.matches_abi(field_type)
+                    } else {
+                        false
+                    }
+                }
+
                 if map.len() > fields.len() {
                     let expected_fields: HashSet<String> =
                         fields.iter().map(|(field, _)| field.to_string()).collect();
@@ -65,16 +73,8 @@
                         extra_field: extra_field.to_string(),
                     });
                 }
->>>>>>> 3d398239
-
-                // Check that all of the struct's fields' values match the ABI as well.
-                map.iter().all(|(field_name, field_value)| {
-                    if let Some(field_type) = field_types.get(field_name) {
-                        field_value.matches_abi(field_type)
-                    } else {
-                        false
-                    }
-                })
+
+                Ok(())
             }
 
             (InputValue::Vec(vec_elements), AbiType::Tuple { fields }) => {
