--- conflicted
+++ resolved
@@ -107,11 +107,7 @@
     repo: AztecProtocol/aztec-packages
     ref: *AZ_COMMIT
     path: noir-projects/noir-protocol-circuits/crates/types
-<<<<<<< HEAD
-    timeout: 75
-=======
     timeout: 100
->>>>>>> c0d47a5a
     critical: false
   protocol_circuits_rollup_lib:
     repo: AztecProtocol/aztec-packages
