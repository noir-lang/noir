ci := if env("CI", "") == "true" {
  "1"
} else if env("CI", "") == "1" {
  "1"
} else {
  "0"
}
use-cross := env("JUST_USE_CROSS", "")

# target information
target-host := `rustc -vV | grep host: | cut -d ' ' -f 2`
target := env("CARGO_BUILD_TARGET", target-host)

# Install tools
install-tools: install-rust-tools install-js-tools install-foundry

[private]
install-binstall:
  #!/usr/bin/env bash
  has_binstall=$(command -v cargo-binstall >/dev/null 2>&1 && echo "true" || { echo >&2 "cargo-binstall is not installed" && echo "false"; })
  if [[ $has_binstall != "true" ]]; then
    curl -L --proto '=https' --tlsv1.2 -sSf https://raw.githubusercontent.com/cargo-bins/cargo-binstall/main/install-from-binstall-release.sh | bash
  fi

cargo-binstall-args := if ci == "1" { "--force --locked" } else { "--locked" }

# Installs tools necessary for working with Rust code
install-rust-tools: install-binstall
  cargo binstall cargo-nextest@0.9.103 -y {{cargo-binstall-args}}
  cargo binstall cargo-insta@1.42.2 -y {{cargo-binstall-args}}
  cargo binstall cargo-mutants@25.3.1 -y {{cargo-binstall-args}}

# Installs tools necessary for working with Javascript code
install-js-tools: install-binstall
  cargo binstall wasm-pack@0.13.1 -y {{cargo-binstall-args}}
  cargo binstall wasm-bindgen-cli@0.2.100 -y {{cargo-binstall-args}}
  cargo binstall wasm-opt@0.116.1 -y {{cargo-binstall-args}}

# Installs Playwright (necessary for Javascript browser tests but slow to install)
install-playwright:
  npx -y playwright@1.55.0 install --with-deps

# Installs Foundry (necessary for examples)
install-foundry:
  #!/usr/bin/env bash
  has_foundryup=$(command -v foundryup >/dev/null 2>&1 && echo "true" ||  echo "false"; )
  if [[ $has_foundryup != "true" ]]; then
    curl -L https://foundry.paradigm.xyz | bash
  fi
  foundryup -i v1.3.3 > /dev/null

# Rust

# Formats Rust code
format:
  cargo fmt --all

# Checks formatting of Rust code
format-check:
  cargo fmt --all --check

cargo-clippy-args := if ci == "1" { "-Dwarnings" } else { "" }

# Runs clippy on Rust code
clippy:
  cargo clippy --all-targets --workspace --locked --release -- {{cargo-clippy-args}}

cargo := if use-cross != "" { "cross" } else { "cargo" }
[private]
build-bins: install-binstall
  CARGO_BUILD_TARGET="{{target-host}}" cargo binstall cross@0.2.5 -y --force

  {{cargo}} build --package nargo_cli --release --target={{target}} --no-default-features
  {{cargo}} build --package noir_profiler --release --target={{target}} --no-default-features
  {{cargo}} build --package noir_inspector --release --target={{target}} --no-default-features


# Package release artifacts
[linux]
package: build-bins
  mkdir dist
  cp ./target/{{target}}/release/nargo ./dist/nargo
  cp ./target/{{target}}/release/noir-profiler ./dist/noir-profiler
  cp ./target/{{target}}/release/noir-inspector ./dist/noir-inspector
  # TODO(https://github.com/noir-lang/noir/issues/7445): Remove the separate nargo binary
  tar -czf nargo-{{target}}.tar.gz -C dist nargo
  tar -czf noir-{{target}}.tar.gz -C dist .

# Macos uses a 7z instead of tar
[macos]
package: build-bins
  mkdir dist
  cp ./target/{{target}}/release/nargo ./dist/nargo
  cp ./target/{{target}}/release/noir-profiler ./dist/noir-profiler
  cp ./target/{{target}}/release/noir-inspector ./dist/noir-inspector

  # TODO(https://github.com/noir-lang/noir/issues/7445): Remove the separate nargo binary
  7z a -ttar -so -an ./dist/nargo | 7z a -si ./nargo-{{target}}.tar.gz
  7z a -ttar -so -an ./dist/* | 7z a -si ./noir-{{target}}.tar.gz

# Run tests
test:
  cargo nextest run --no-fail-fast -j32 --workspace

export NOIR_AST_FUZZER_BUDGET_SECS := env_var_or_default("NOIR_AST_FUZZER_BUDGET_SECS", "300")

# Performs a nightly fuzzing run
fuzz-nightly: install-rust-tools
  @echo "env NOIR_AST_FUZZER_BUDGET_SECS='$NOIR_AST_FUZZER_BUDGET_SECS'"
  # On regular PRs we run deterministic fuzzing to avoid flaky tests on CI.
  # In the nightly tests we want to explore uncharted territory.
  NOIR_AST_FUZZER_FORCE_NON_DETERMINISTIC=1 cargo nextest run -p noir_ast_fuzzer_fuzz --no-fail-fast


cargo-mutants-args := if ci == "1" { "--in-place -vV" } else { "-j2" }

mutation-test base="master": install-rust-tools
  #!/usr/bin/env bash
  tmpdir=$(mktemp -d)
  trap "rm -rf $tmpdir" EXIT

  git diff origin/{{base}}.. | tee $tmpdir/git.diff
  cargo mutants --no-shuffle --test-tool=nextest -p acir_field -p acir -p acvm -p brillig -p brillig_vm -p blackbox_solver --in-diff $tmpdir/git.diff {{cargo-mutants-args}}
  cargo mutants --no-shuffle --test-tool=nextest -p noirc_evaluator  --in-diff $tmpdir/git.diff {{cargo-mutants-args}}

# Checks if there are any pending insta.rs snapshots and errors if any exist.
check-pending-snapshots:
  #!/usr/bin/env bash
  snapshots=$(find . -name *.snap.new)
  if [[ -n "$snapshots" ]]; then \
    echo "Found pending snapshots:"
    echo ""
    echo $snapshots
    exit 1
  fi

export RUSTDOCFLAGS := "-Dwarnings -Drustdoc::unescaped_backticks"
# Generate doc.rs site for Rust code.
doc:
  cargo doc --no-deps --document-private-items --workspace

# Noir

# Format noir code
format-noir:
  cargo run -- --program-dir={{justfile_dir()}}/noir_stdlib fmt --check
  cd ./test_programs && NARGO="{{justfile_dir()}}/target/debug/nargo" ./format.sh check

# Visualize the CFG after a certain SSA pass and open the Mermaid Live editor.
# This is mostly here for reference: it only works if the pass matches a single unique pass in the pipeline, and there are no errors.
[no-cd]
visualize-ssa-cfg PASS:
  open https://mermaid.live/view#$( \
    cargo run -q -p nargo_cli -- compile --show-ssa-pass {{PASS}} \
      | grep -v After \
      | cargo run -q -p noir_ssa_cli -- visualize --url-encode)

# Javascript

# Lints Javascript code
lint:
  yarn lint

# Builds named Javascript package
build-package PACKAGE: install-js-tools
  yarn workspace {{PACKAGE}} build

# Examples

# Runs test for all examples
<<<<<<< HEAD
# TODO(#10904): Fix the `browser` example.
run-examples:
  set -e; \
  for file in `ls {{justfile_dir()}}/examples | grep -v browser`; do \
=======
# TODO(#10960): Fix the `solidity_verifier` example.
run-examples:
  set -e; \
  for file in `ls {{justfile_dir()}}/examples | grep -v solidity_verifier`; do \
>>>>>>> 366fa46a
      just --justfile {{justfile()}} run-example $file;  \
  done

# Runs test for example named `EXAMPLE`
run-example EXAMPLE:
  echo "Running {{EXAMPLE}}"; \
  cd {{justfile_dir()}}/examples/{{EXAMPLE}} && ./test.sh; \


# Spellcheck

# Runs spellcheck on Rust source and markdown files
spellcheck:
  yarn spellcheck

stdlib_docs:
  cd noir_stdlib && nargo doc
  rm -rf noir_stdlib/docs
  mv noir_stdlib/target/docs noir_stdlib/docs<|MERGE_RESOLUTION|>--- conflicted
+++ resolved
@@ -168,17 +168,9 @@
 # Examples
 
 # Runs test for all examples
-<<<<<<< HEAD
-# TODO(#10904): Fix the `browser` example.
-run-examples:
-  set -e; \
-  for file in `ls {{justfile_dir()}}/examples | grep -v browser`; do \
-=======
-# TODO(#10960): Fix the `solidity_verifier` example.
 run-examples:
   set -e; \
   for file in `ls {{justfile_dir()}}/examples | grep -v solidity_verifier`; do \
->>>>>>> 366fa46a
       just --justfile {{justfile()}} run-example $file;  \
   done
 
