--- conflicted
+++ resolved
@@ -18,13 +18,8 @@
 
 use proptest::arbitrary::any;
 use proptest::prelude::*;
-<<<<<<< HEAD
+use proptest::result::maybe_ok;
 use proptest::sample::select;
-=======
-use proptest::result::maybe_ok;
-
-// Reenable these test cases once we move the brillig implementation of inversion down into the acvm stdlib.
->>>>>>> f656681d
 
 #[test]
 fn bls12_381_circuit() {
@@ -731,7 +726,6 @@
     assert_eq!(witness_map[&Witness(8)], FieldElement::from(6u128));
 }
 
-<<<<<<< HEAD
 fn allowed_bigint_moduli() -> Vec<Vec<u8>> {
     let bn254_fq: Vec<u8> = vec![
         0x47, 0xFD, 0x7C, 0xD8, 0x16, 0x8C, 0x20, 0x3C, 0x8d, 0xca, 0x71, 0x68, 0x91, 0x6a, 0x81,
@@ -801,8 +795,8 @@
     fn bigint_with_modulus()(modulus in select(allowed_bigint_moduli()))
         (input in proptest::collection::vec(any::<(u8, bool)>(), modulus.len()), modulus in Just(modulus))
         -> (Vec<ConstantOrWitness>, Vec<u8>) {
-        let input = input.into_iter().map(|(x, use_constant)| {
-            (FieldElement::from(x as u128), use_constant)
+        let input = input.into_iter().zip(modulus.iter()).map(|((x, use_constant), modulus_byte)| {
+            (FieldElement::from(x.clamp(0, *modulus_byte) as u128), use_constant)
         }).collect();
         (input, modulus)
     }
@@ -916,8 +910,16 @@
     let unconstrained_functions = vec![];
     let mut acvm =
         ACVM::new(&StubbedBlackBoxSolver, &opcodes, initial_witness, &unconstrained_functions, &[]);
-
-=======
+    let solver_status = acvm.solve();
+    assert_eq!(solver_status, ACVMStatus::Solved);
+    let witness_map = acvm.finalize();
+
+    output_witnesses
+        .iter()
+        .map(|witness| *witness_map.get(witness).expect("all witnesses to be set"))
+        .collect()
+}
+
 // Solve the given BlackBoxFuncCall with witnesses: 1, 2 as x, y, resp.
 #[cfg(test)]
 fn solve_blackbox_func_call(
@@ -948,16 +950,11 @@
     let unconstrained_functions = vec![];
     let mut acvm =
         ACVM::new(&StubbedBlackBoxSolver, &opcodes, initial_witness, &unconstrained_functions, &[]);
->>>>>>> f656681d
     let solver_status = acvm.solve();
     assert_eq!(solver_status, ACVMStatus::Solved);
     let witness_map = acvm.finalize();
 
-<<<<<<< HEAD
-    output_witnesses
-        .iter()
-        .map(|witness| *witness_map.get(witness).expect("all witnesses to be set"))
-        .collect()
+    witness_map[&Witness(3)]
 }
 
 // Using the given BigInt modulus, solve the following circuit:
@@ -987,276 +984,6 @@
     bigint_solve_binary_op_opt(None, modulus, input, vec![])
 }
 
-// NOTE: an "average" bigint is large, so consider increasing the number of proptest shrinking
-// iterations (from the default 1024) to reach a simplified case, e.g.
-// PROPTEST_MAX_SHRINK_ITERS=1024000
-proptest! {
-    #[test]
-    fn bigint_from_to_le_bytes_zero_one(modulus in select(allowed_bigint_moduli()), zero_or_ones_constant: bool, use_constant: bool) {
-        let zero_function_input = if zero_or_ones_constant {
-            FieldElement::one()
-        } else {
-            FieldElement::zero()
-        };
-        let zero_or_ones: Vec<_> = modulus.iter().map(|_| (zero_function_input, use_constant)).collect();
-        let expected_results = drop_use_constant(&zero_or_ones);
-        let results = bigint_solve_from_to_le_bytes(modulus.clone(), zero_or_ones);
-        prop_assert_eq!(results, expected_results)
-    }
-
-    #[test]
-    fn bigint_from_to_le_bytes((input, modulus) in bigint_with_modulus()) {
-        let expected_results: Vec<_> = drop_use_constant(&input);
-        let results = bigint_solve_from_to_le_bytes(modulus.clone(), input);
-        prop_assert_eq!(results, expected_results)
-    }
-
-    #[test]
-    // TODO(https://github.com/noir-lang/noir/issues/5580): desired behavior?
-    fn bigint_from_to_le_bytes_extra_input_bytes((input, modulus) in bigint_with_modulus(), extra_bytes_len: u8, extra_bytes in proptest::collection::vec(any::<(u8, bool)>(), u8::MAX as usize)) {
-        let mut input = input;
-        let mut extra_bytes: Vec<_> = extra_bytes.into_iter().take(extra_bytes_len as usize).map(|(x, use_constant)| (FieldElement::from(x as u128), use_constant)).collect();
-        input.append(&mut extra_bytes);
-        let expected_results: Vec<_> = drop_use_constant(&input);
-        let results = bigint_solve_from_to_le_bytes(modulus.clone(), input);
-        prop_assert_eq!(results, expected_results)
-    }
-
-    #[test]
-    // TODO(https://github.com/noir-lang/noir/issues/5580): desired behavior?
-    #[should_panic(expected = "Test failed: assertion failed: `(left == right)`")]
-    fn bigint_from_to_le_bytes_bigger_than_u8((input, modulus) in bigint_with_modulus(), patch_location: usize, larger_value: u16, use_constant: bool) {
-        let mut input = input;
-        let patch_location = patch_location % input.len();
-        let larger_value = FieldElement::from(std::cmp::max((u8::MAX as u16) + 1, larger_value) as u128);
-        input[patch_location] = (larger_value, use_constant);
-        let expected_results: Vec<_> = drop_use_constant(&input);
-        let results = bigint_solve_from_to_le_bytes(modulus.clone(), input);
-        prop_assert_eq!(results, expected_results)
-    }
-
-    #[test]
-    // TODO(https://github.com/noir-lang/noir/issues/5578): this test attempts to use a guaranteed-invalid BigInt modulus
-    #[should_panic(expected = "attempt to add with overflow")]
-    fn bigint_from_to_le_bytes_disallowed_modulus(modulus in select(allowed_bigint_moduli()), patch_location: usize, patch_amount: u8, zero_or_ones_constant: bool, use_constant: bool) {
-        let patch_location = patch_location % modulus.len();
-        let patch_amount = patch_amount.clamp(1, u8::MAX);
-        let mut modulus = modulus;
-        modulus[patch_location] += patch_amount;
-
-        let zero_function_input = if zero_or_ones_constant {
-            FieldElement::zero()
-        } else {
-            FieldElement::one()
-        };
-        let zero: Vec<_> = modulus.iter().map(|_| (zero_function_input, use_constant)).collect();
-        let expected_results: Vec<_> = drop_use_constant(&zero);
-        let results = bigint_solve_from_to_le_bytes(modulus.clone(), zero);
-
-        prop_assert_eq!(results, expected_results)
-    }
-
-    #[test]
-    fn bigint_add_commutative((xs, ys, modulus) in bigint_pair_with_modulus()) {
-        let lhs_results = bigint_solve_binary_op(bigint_add_op(), modulus.clone(), xs.clone(), ys.clone());
-        let rhs_results = bigint_solve_binary_op(bigint_add_op(), modulus, ys, xs);
-
-        prop_assert_eq!(lhs_results, rhs_results)
-    }
-
-    #[test]
-    fn bigint_mul_commutative((xs, ys, modulus) in bigint_pair_with_modulus()) {
-        let lhs_results = bigint_solve_binary_op(bigint_mul_op(), modulus.clone(), xs.clone(), ys.clone());
-        let rhs_results = bigint_solve_binary_op(bigint_mul_op(), modulus, ys, xs);
-
-        prop_assert_eq!(lhs_results, rhs_results)
-    }
-
-    #[test]
-    fn bigint_add_associative((xs, ys, zs, modulus) in bigint_triple_with_modulus()) {
-        // f(f(xs, ys), zs) ==
-        let op_xs_ys = bigint_solve_binary_op(bigint_add_op(), modulus.clone(), xs.clone(), ys.clone());
-        let xs_ys: Vec<_> = op_xs_ys.into_iter().map(|x| (x, false)).collect();
-        let op_xs_ys_op_zs = bigint_solve_binary_op(bigint_add_op(), modulus.clone(), xs_ys, zs.clone());
-
-        // f(xs, f(ys, zs))
-        let op_ys_zs = bigint_solve_binary_op(bigint_add_op(), modulus.clone(), ys.clone(), zs.clone());
-        let ys_zs: Vec<_> = op_ys_zs.into_iter().map(|x| (x, false)).collect();
-        let op_xs_op_ys_zs = bigint_solve_binary_op(bigint_add_op(), modulus, xs, ys_zs);
-
-        prop_assert_eq!(op_xs_ys_op_zs, op_xs_op_ys_zs)
-    }
-
-    #[test]
-    fn bigint_mul_associative((xs, ys, zs, modulus) in bigint_triple_with_modulus()) {
-        // f(f(xs, ys), zs) ==
-        let op_xs_ys = bigint_solve_binary_op(bigint_mul_op(), modulus.clone(), xs.clone(), ys.clone());
-        let xs_ys: Vec<_> = op_xs_ys.into_iter().map(|x| (x, false)).collect();
-        let op_xs_ys_op_zs = bigint_solve_binary_op(bigint_mul_op(), modulus.clone(), xs_ys, zs.clone());
-
-        // f(xs, f(ys, zs))
-        let op_ys_zs = bigint_solve_binary_op(bigint_mul_op(), modulus.clone(), ys.clone(), zs.clone());
-        let ys_zs: Vec<_> = op_ys_zs.into_iter().map(|x| (x, false)).collect();
-        let op_xs_op_ys_zs = bigint_solve_binary_op(bigint_mul_op(), modulus, xs, ys_zs);
-
-        prop_assert_eq!(op_xs_ys_op_zs, op_xs_op_ys_zs)
-    }
-
-    #[test]
-    fn bigint_mul_add_distributive((xs, ys, zs, modulus) in bigint_triple_with_modulus()) {
-        // xs * (ys + zs) ==
-        let add_ys_zs = bigint_solve_binary_op(bigint_add_op(), modulus.clone(), ys.clone(), zs.clone());
-        let add_ys_zs: Vec<_> = add_ys_zs.into_iter().map(|x| (x, false)).collect();
-        let mul_xs_add_ys_zs = bigint_solve_binary_op(bigint_mul_op(), modulus.clone(), xs.clone(), add_ys_zs);
-
-        // xs * ys + xs * zs
-        let mul_xs_ys = bigint_solve_binary_op(bigint_mul_op(), modulus.clone(), xs.clone(), ys);
-        let mul_xs_ys: Vec<_> = mul_xs_ys.into_iter().map(|x| (x, false)).collect();
-        let mul_xs_zs = bigint_solve_binary_op(bigint_mul_op(), modulus.clone(), xs, zs);
-        let mul_xs_zs: Vec<_> = mul_xs_zs.into_iter().map(|x| (x, false)).collect();
-        let add_mul_xs_ys_mul_xs_zs = bigint_solve_binary_op(bigint_add_op(), modulus, mul_xs_ys, mul_xs_zs);
-
-        prop_assert_eq!(mul_xs_add_ys_zs, add_mul_xs_ys_mul_xs_zs)
-    }
-
-
-    // TODO(https://github.com/noir-lang/noir/issues/5579): Fails on 49, see bigint_add_zero_l_single_case_49
-    #[test]
-    #[should_panic(expected = "Test failed: assertion failed: `(left == right)`")]
-    fn bigint_add_zero_l((xs, modulus) in bigint_with_modulus()) {
-        let zero = bigint_zeroed(&xs);
-        let expected_results = drop_use_constant(&xs);
-        let results = bigint_solve_binary_op(bigint_add_op(), modulus, zero, xs);
-
-        prop_assert_eq!(results, expected_results)
-    }
-
-    #[test]
-    fn bigint_mul_zero_l((xs, modulus) in bigint_with_modulus()) {
-        let zero = bigint_zeroed(&xs);
-        let expected_results = drop_use_constant(&zero);
-        let results = bigint_solve_binary_op(bigint_mul_op(), modulus, zero, xs);
-        prop_assert_eq!(results, expected_results)
-    }
-
-    // TODO(https://github.com/noir-lang/noir/issues/5579): Fails on 49, see bigint_add_zero_l_single_case_49
-    #[test]
-    #[should_panic(expected = "Test failed: assertion failed: `(left == right)`")]
-    fn bigint_mul_one_l((xs, modulus) in bigint_with_modulus()) {
-        let one = bigint_to_one(&xs);
-        let expected_results: Vec<_> = drop_use_constant(&xs);
-        let results = bigint_solve_binary_op(bigint_mul_op(), modulus, one, xs);
-        prop_assert_eq!(results, expected_results)
-    }
-
-    #[test]
-    fn bigint_sub_self((xs, modulus) in bigint_with_modulus()) {
-        let expected_results = drop_use_constant(&bigint_zeroed(&xs));
-        let results = bigint_solve_binary_op(bigint_sub_op(), modulus, xs.clone(), xs);
-        prop_assert_eq!(results, expected_results)
-    }
-
-    // TODO(https://github.com/noir-lang/noir/issues/5579): Fails on 49, see bigint_add_zero_l_single_case_49
-    #[test]
-    #[should_panic(expected = "Test failed: assertion failed: `(left == right)`")]
-    fn bigint_sub_zero((xs, modulus) in bigint_with_modulus()) {
-        let zero = bigint_zeroed(&xs);
-        let expected_results: Vec<_> = drop_use_constant(&xs);
-        let results = bigint_solve_binary_op(bigint_sub_op(), modulus, xs, zero);
-        prop_assert_eq!(results, expected_results)
-    }
-
-    #[test]
-    fn bigint_sub_one((xs, modulus) in bigint_with_modulus()) {
-        let one = bigint_to_one(&xs);
-        let expected_results: Vec<_> = drop_use_constant(&xs);
-        let results = bigint_solve_binary_op(bigint_sub_op(), modulus, xs, one);
-        prop_assert!(results != expected_results, "{:?} == {:?}", results, expected_results)
-    }
-
-    #[test]
-    fn bigint_div_self((xs, modulus) in bigint_with_modulus()) {
-        let one = drop_use_constant(&bigint_to_one(&xs));
-        let results = bigint_solve_binary_op(bigint_div_op(), modulus, xs.clone(), xs);
-        prop_assert_eq!(results, one)
-    }
-
-    #[test]
-    fn bigint_div_by_zero((xs, modulus) in bigint_with_modulus()) {
-        let zero = bigint_zeroed(&xs);
-        let expected_results = drop_use_constant(&zero);
-        let results = bigint_solve_binary_op(bigint_div_op(), modulus, xs, zero);
-        prop_assert_eq!(results, expected_results)
-    }
-
-    // TODO(https://github.com/noir-lang/noir/issues/5579): Fails on 49, see bigint_add_zero_l_single_case_49
-    #[test]
-    #[should_panic(expected = "Test failed: assertion failed: `(left == right)`")]
-    fn bigint_div_one((xs, modulus) in bigint_with_modulus()) {
-        let one = bigint_to_one(&xs);
-        let expected_results = drop_use_constant(&xs);
-        let results = bigint_solve_binary_op(bigint_div_op(), modulus, xs, one);
-        prop_assert_eq!(results, expected_results)
-    }
-
-    #[test]
-    fn bigint_div_zero((xs, modulus) in bigint_with_modulus()) {
-        let zero = bigint_zeroed(&xs);
-        let expected_results = drop_use_constant(&zero);
-        let results = bigint_solve_binary_op(bigint_div_op(), modulus, zero, xs);
-        prop_assert_eq!(results, expected_results)
-    }
-
-    // TODO(https://github.com/noir-lang/noir/issues/5579): fails on (x=0, y=97)
-    #[test]
-    #[should_panic(expected = "Test failed: assertion failed: `(left == right)")]
-    fn bigint_add_sub((xs, ys, modulus) in bigint_pair_with_modulus()) {
-        let expected_results = drop_use_constant(&xs);
-        let add_results = bigint_solve_binary_op(bigint_add_op(), modulus.clone(), xs, ys.clone());
-        let add_bigint: Vec<_> = add_results.into_iter().map(|x| (x, false)).collect();
-        let results = bigint_solve_binary_op(bigint_sub_op(), modulus, add_bigint, ys);
-
-        prop_assert_eq!(results, expected_results)
-    }
-
-    // TODO(https://github.com/noir-lang/noir/issues/5579)
-    #[test]
-    #[should_panic(expected = "Test failed: assertion failed: `(left == right)")]
-    fn bigint_sub_add((xs, ys, modulus) in bigint_pair_with_modulus()) {
-        let expected_results = drop_use_constant(&xs);
-        let sub_results = bigint_solve_binary_op(bigint_sub_op(), modulus.clone(), xs, ys.clone());
-        let add_bigint: Vec<_> = sub_results.into_iter().map(|x| (x, false)).collect();
-        let results = bigint_solve_binary_op(bigint_add_op(), modulus, add_bigint, ys);
-
-        prop_assert_eq!(results, expected_results)
-    }
-
-    // TODO(https://github.com/noir-lang/noir/issues/5579): Fails on 49, see bigint_add_zero_l_single_case_49
-    #[test]
-    #[should_panic(expected = "Test failed: assertion failed: `(left == right)`")]
-    fn bigint_div_mul((xs, ys, modulus) in bigint_pair_with_modulus()) {
-        let expected_results = drop_use_constant(&xs);
-        let div_results = bigint_solve_binary_op(bigint_div_op(), modulus.clone(), xs, ys.clone());
-        let div_bigint: Vec<_> = div_results.into_iter().map(|x| (x, false)).collect();
-        let results = bigint_solve_binary_op(bigint_mul_op(), modulus, div_bigint, ys);
-
-        prop_assert_eq!(results, expected_results)
-    }
-
-    // TODO(https://github.com/noir-lang/noir/issues/5579): Fails on 49, see bigint_add_zero_l_single_case_49
-    #[test]
-    #[should_panic(expected = "Test failed: assertion failed: `(left == right)`")]
-    fn bigint_mul_div((xs, ys, modulus) in bigint_pair_with_modulus()) {
-        let expected_results = drop_use_constant(&xs);
-        let mul_results = bigint_solve_binary_op(bigint_mul_op(), modulus.clone(), xs, ys.clone());
-        let mul_bigint: Vec<_> = mul_results.into_iter().map(|x| (x, false)).collect();
-        let results = bigint_solve_binary_op(bigint_div_op(), modulus, mul_bigint, ys);
-
-        prop_assert_eq!(results, expected_results)
-=======
-    witness_map[&Witness(3)]
-}
-
 fn function_input_from_option(
     witness: Witness,
     opt_constant: Option<FieldElement>,
@@ -1338,6 +1065,9 @@
     FieldElement::from(2u128).pow(&exponent) - FieldElement::one()
 }
 
+// NOTE: an "average" bigint is large, so consider increasing the number of proptest shrinking
+// iterations (from the default 1024) to reach a simplified case, e.g.
+// PROPTEST_MAX_SHRINK_ITERS=1024000
 proptest! {
 
     #[test]
@@ -1401,6 +1131,258 @@
         let zero = (FieldElement::zero(), ones_constant);
         let (lhs, rhs) = prop_assert_zero_l(and_op, zero, x);
         prop_assert_eq!(lhs, rhs);
->>>>>>> f656681d
-    }
-}+    }
+
+    #[test]
+    fn bigint_from_to_le_bytes_zero_one(modulus in select(allowed_bigint_moduli()), zero_or_ones_constant: bool, use_constant: bool) {
+        let zero_function_input = if zero_or_ones_constant {
+            FieldElement::one()
+        } else {
+            FieldElement::zero()
+        };
+        let zero_or_ones: Vec<_> = modulus.iter().map(|_| (zero_function_input, use_constant)).collect();
+        let expected_results = drop_use_constant(&zero_or_ones);
+        let results = bigint_solve_from_to_le_bytes(modulus.clone(), zero_or_ones);
+        prop_assert_eq!(results, expected_results)
+    }
+
+    #[test]
+    fn bigint_from_to_le_bytes((input, modulus) in bigint_with_modulus()) {
+        let expected_results: Vec<_> = drop_use_constant(&input);
+        let results = bigint_solve_from_to_le_bytes(modulus.clone(), input);
+        prop_assert_eq!(results, expected_results)
+    }
+
+    #[test]
+    // TODO(https://github.com/noir-lang/noir/issues/5580): desired behavior?
+    fn bigint_from_to_le_bytes_extra_input_bytes((input, modulus) in bigint_with_modulus(), extra_bytes_len: u8, extra_bytes in proptest::collection::vec(any::<(u8, bool)>(), u8::MAX as usize)) {
+        let mut input = input;
+        let mut extra_bytes: Vec<_> = extra_bytes.into_iter().take(extra_bytes_len as usize).map(|(x, use_constant)| (FieldElement::from(x as u128), use_constant)).collect();
+        input.append(&mut extra_bytes);
+        let expected_results: Vec<_> = drop_use_constant(&input);
+        let results = bigint_solve_from_to_le_bytes(modulus.clone(), input);
+        prop_assert_eq!(results, expected_results)
+    }
+
+    #[test]
+    // TODO(https://github.com/noir-lang/noir/issues/5580): desired behavior?
+    #[should_panic(expected = "Test failed: assertion failed: `(left == right)`")]
+    fn bigint_from_to_le_bytes_bigger_than_u8((input, modulus) in bigint_with_modulus(), patch_location: usize, larger_value: u16, use_constant: bool) {
+        let mut input = input;
+        let patch_location = patch_location % input.len();
+        let larger_value = FieldElement::from(std::cmp::max((u8::MAX as u16) + 1, larger_value) as u128);
+        input[patch_location] = (larger_value, use_constant);
+        let expected_results: Vec<_> = drop_use_constant(&input);
+        let results = bigint_solve_from_to_le_bytes(modulus.clone(), input);
+        prop_assert_eq!(results, expected_results)
+    }
+
+    #[test]
+    // TODO(https://github.com/noir-lang/noir/issues/5578): this test attempts to use a guaranteed-invalid BigInt modulus
+    #[should_panic(expected = "attempt to add with overflow")]
+    fn bigint_from_to_le_bytes_disallowed_modulus(modulus in select(allowed_bigint_moduli()), patch_location: usize, patch_amount: u8, zero_or_ones_constant: bool, use_constant: bool) {
+        let patch_location = patch_location % modulus.len();
+        let patch_amount = patch_amount.clamp(1, u8::MAX);
+        let mut modulus = modulus;
+        modulus[patch_location] += patch_amount;
+
+        let zero_function_input = if zero_or_ones_constant {
+            FieldElement::zero()
+        } else {
+            FieldElement::one()
+        };
+        let zero: Vec<_> = modulus.iter().map(|_| (zero_function_input, use_constant)).collect();
+        let expected_results: Vec<_> = drop_use_constant(&zero);
+        let results = bigint_solve_from_to_le_bytes(modulus.clone(), zero);
+
+        prop_assert_eq!(results, expected_results)
+    }
+
+    #[test]
+    fn bigint_add_commutative((xs, ys, modulus) in bigint_pair_with_modulus()) {
+        let lhs_results = bigint_solve_binary_op(bigint_add_op(), modulus.clone(), xs.clone(), ys.clone());
+        let rhs_results = bigint_solve_binary_op(bigint_add_op(), modulus, ys, xs);
+
+        prop_assert_eq!(lhs_results, rhs_results)
+    }
+
+    #[test]
+    fn bigint_mul_commutative((xs, ys, modulus) in bigint_pair_with_modulus()) {
+        let lhs_results = bigint_solve_binary_op(bigint_mul_op(), modulus.clone(), xs.clone(), ys.clone());
+        let rhs_results = bigint_solve_binary_op(bigint_mul_op(), modulus, ys, xs);
+
+        prop_assert_eq!(lhs_results, rhs_results)
+    }
+
+    #[test]
+    fn bigint_add_associative((xs, ys, zs, modulus) in bigint_triple_with_modulus()) {
+        // f(f(xs, ys), zs) ==
+        let op_xs_ys = bigint_solve_binary_op(bigint_add_op(), modulus.clone(), xs.clone(), ys.clone());
+        let xs_ys: Vec<_> = op_xs_ys.into_iter().map(|x| (x, false)).collect();
+        let op_xs_ys_op_zs = bigint_solve_binary_op(bigint_add_op(), modulus.clone(), xs_ys, zs.clone());
+
+        // f(xs, f(ys, zs))
+        let op_ys_zs = bigint_solve_binary_op(bigint_add_op(), modulus.clone(), ys.clone(), zs.clone());
+        let ys_zs: Vec<_> = op_ys_zs.into_iter().map(|x| (x, false)).collect();
+        let op_xs_op_ys_zs = bigint_solve_binary_op(bigint_add_op(), modulus, xs, ys_zs);
+
+        prop_assert_eq!(op_xs_ys_op_zs, op_xs_op_ys_zs)
+    }
+
+    #[test]
+    fn bigint_mul_associative((xs, ys, zs, modulus) in bigint_triple_with_modulus()) {
+        // f(f(xs, ys), zs) ==
+        let op_xs_ys = bigint_solve_binary_op(bigint_mul_op(), modulus.clone(), xs.clone(), ys.clone());
+        let xs_ys: Vec<_> = op_xs_ys.into_iter().map(|x| (x, false)).collect();
+        let op_xs_ys_op_zs = bigint_solve_binary_op(bigint_mul_op(), modulus.clone(), xs_ys, zs.clone());
+
+        // f(xs, f(ys, zs))
+        let op_ys_zs = bigint_solve_binary_op(bigint_mul_op(), modulus.clone(), ys.clone(), zs.clone());
+        let ys_zs: Vec<_> = op_ys_zs.into_iter().map(|x| (x, false)).collect();
+        let op_xs_op_ys_zs = bigint_solve_binary_op(bigint_mul_op(), modulus, xs, ys_zs);
+
+        prop_assert_eq!(op_xs_ys_op_zs, op_xs_op_ys_zs)
+    }
+
+    #[test]
+    fn bigint_mul_add_distributive((xs, ys, zs, modulus) in bigint_triple_with_modulus()) {
+        // xs * (ys + zs) ==
+        let add_ys_zs = bigint_solve_binary_op(bigint_add_op(), modulus.clone(), ys.clone(), zs.clone());
+        let add_ys_zs: Vec<_> = add_ys_zs.into_iter().map(|x| (x, false)).collect();
+        let mul_xs_add_ys_zs = bigint_solve_binary_op(bigint_mul_op(), modulus.clone(), xs.clone(), add_ys_zs);
+
+        // xs * ys + xs * zs
+        let mul_xs_ys = bigint_solve_binary_op(bigint_mul_op(), modulus.clone(), xs.clone(), ys);
+        let mul_xs_ys: Vec<_> = mul_xs_ys.into_iter().map(|x| (x, false)).collect();
+        let mul_xs_zs = bigint_solve_binary_op(bigint_mul_op(), modulus.clone(), xs, zs);
+        let mul_xs_zs: Vec<_> = mul_xs_zs.into_iter().map(|x| (x, false)).collect();
+        let add_mul_xs_ys_mul_xs_zs = bigint_solve_binary_op(bigint_add_op(), modulus, mul_xs_ys, mul_xs_zs);
+
+        prop_assert_eq!(mul_xs_add_ys_zs, add_mul_xs_ys_mul_xs_zs)
+    }
+
+
+    #[test]
+    fn bigint_add_zero_l((xs, modulus) in bigint_with_modulus()) {
+        let zero = bigint_zeroed(&xs);
+        let expected_results = drop_use_constant(&xs);
+        let results = bigint_solve_binary_op(bigint_add_op(), modulus, zero, xs);
+
+        prop_assert_eq!(results, expected_results)
+    }
+
+    #[test]
+    fn bigint_mul_zero_l((xs, modulus) in bigint_with_modulus()) {
+        let zero = bigint_zeroed(&xs);
+        let expected_results = drop_use_constant(&zero);
+        let results = bigint_solve_binary_op(bigint_mul_op(), modulus, zero, xs);
+        prop_assert_eq!(results, expected_results)
+    }
+
+    #[test]
+    fn bigint_mul_one_l((xs, modulus) in bigint_with_modulus()) {
+        let one = bigint_to_one(&xs);
+        let expected_results: Vec<_> = drop_use_constant(&xs);
+        let results = bigint_solve_binary_op(bigint_mul_op(), modulus, one, xs);
+        prop_assert_eq!(results, expected_results)
+    }
+
+    #[test]
+    fn bigint_sub_self((xs, modulus) in bigint_with_modulus()) {
+        let expected_results = drop_use_constant(&bigint_zeroed(&xs));
+        let results = bigint_solve_binary_op(bigint_sub_op(), modulus, xs.clone(), xs);
+        prop_assert_eq!(results, expected_results)
+    }
+
+    #[test]
+    fn bigint_sub_zero((xs, modulus) in bigint_with_modulus()) {
+        let zero = bigint_zeroed(&xs);
+        let expected_results: Vec<_> = drop_use_constant(&xs);
+        let results = bigint_solve_binary_op(bigint_sub_op(), modulus, xs, zero);
+        prop_assert_eq!(results, expected_results)
+    }
+
+    #[test]
+    fn bigint_sub_one((xs, modulus) in bigint_with_modulus()) {
+        let one = bigint_to_one(&xs);
+        let expected_results: Vec<_> = drop_use_constant(&xs);
+        let results = bigint_solve_binary_op(bigint_sub_op(), modulus, xs, one);
+        prop_assert!(results != expected_results, "{:?} == {:?}", results, expected_results)
+    }
+
+    #[test]
+    fn bigint_div_self((xs, modulus) in bigint_with_modulus()) {
+        let one = drop_use_constant(&bigint_to_one(&xs));
+        let results = bigint_solve_binary_op(bigint_div_op(), modulus, xs.clone(), xs);
+        prop_assert_eq!(results, one)
+    }
+
+    #[test]
+    // TODO(https://github.com/noir-lang/noir/issues/5645)
+    fn bigint_div_by_zero((xs, modulus) in bigint_with_modulus()) {
+        let zero = bigint_zeroed(&xs);
+        let expected_results = drop_use_constant(&zero);
+        let results = bigint_solve_binary_op(bigint_div_op(), modulus, xs, zero);
+        prop_assert_eq!(results, expected_results)
+    }
+
+    #[test]
+    fn bigint_div_one((xs, modulus) in bigint_with_modulus()) {
+        let one = bigint_to_one(&xs);
+        let expected_results = drop_use_constant(&xs);
+        let results = bigint_solve_binary_op(bigint_div_op(), modulus, xs, one);
+        prop_assert_eq!(results, expected_results)
+    }
+
+    #[test]
+    fn bigint_div_zero((xs, modulus) in bigint_with_modulus()) {
+        let zero = bigint_zeroed(&xs);
+        let expected_results = drop_use_constant(&zero);
+        let results = bigint_solve_binary_op(bigint_div_op(), modulus, zero, xs);
+        prop_assert_eq!(results, expected_results)
+    }
+
+    // TODO(https://github.com/noir-lang/noir/issues/5579): fails on (x=0, y=97)
+    #[test]
+    #[should_panic(expected = "Test failed: Cannot subtract b from a because b is larger than a..")]
+    fn bigint_add_sub((xs, ys, modulus) in bigint_pair_with_modulus()) {
+        let expected_results = drop_use_constant(&xs);
+        let add_results = bigint_solve_binary_op(bigint_add_op(), modulus.clone(), xs, ys.clone());
+        let add_bigint: Vec<_> = add_results.into_iter().map(|x| (x, false)).collect();
+        let results = bigint_solve_binary_op(bigint_sub_op(), modulus, add_bigint, ys);
+
+        prop_assert_eq!(results, expected_results)
+    }
+
+    // TODO(https://github.com/noir-lang/noir/issues/5579): fails on (x=0, y=97)
+    #[test]
+    #[should_panic(expected = "Test failed: Cannot subtract b from a because b is larger than a..")]
+    fn bigint_sub_add((xs, ys, modulus) in bigint_pair_with_modulus()) {
+        let expected_results = drop_use_constant(&xs);
+        let sub_results = bigint_solve_binary_op(bigint_sub_op(), modulus.clone(), xs, ys.clone());
+        let add_bigint: Vec<_> = sub_results.into_iter().map(|x| (x, false)).collect();
+        let results = bigint_solve_binary_op(bigint_add_op(), modulus, add_bigint, ys);
+
+        prop_assert_eq!(results, expected_results)
+    }
+
+    #[test]
+    fn bigint_div_mul((xs, ys, modulus) in bigint_pair_with_modulus()) {
+        let expected_results = drop_use_constant(&xs);
+        let div_results = bigint_solve_binary_op(bigint_div_op(), modulus.clone(), xs, ys.clone());
+        let div_bigint: Vec<_> = div_results.into_iter().map(|x| (x, false)).collect();
+        let results = bigint_solve_binary_op(bigint_mul_op(), modulus, div_bigint, ys);
+
+        prop_assert_eq!(results, expected_results)
+    }
+
+    #[test]
+    fn bigint_mul_div((xs, ys, modulus) in bigint_pair_with_modulus()) {
+        let expected_results = drop_use_constant(&xs);
+        let mul_results = bigint_solve_binary_op(bigint_mul_op(), modulus.clone(), xs, ys.clone());
+        let mul_bigint: Vec<_> = mul_results.into_iter().map(|x| (x, false)).collect();
+        let results = bigint_solve_binary_op(bigint_div_op(), modulus, mul_bigint, ys);
+
+        prop_assert_eq!(results, expected_results)
+    }
+}
