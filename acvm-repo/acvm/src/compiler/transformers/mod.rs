--- conflicted
+++ resolved
@@ -202,11 +202,6 @@
         // The transformer does not add new public inputs
         ..acir
     };
-<<<<<<< HEAD
-
-=======
-    let mut merge_optimizer = MergeExpressionsOptimizer::new();
->>>>>>> 600ffeb0
     let (opcodes, new_acir_opcode_positions) =
         merge_optimizer.eliminate_intermediate_variable(&acir, new_acir_opcode_positions);
     // n.b. we do not update current_witness_index after the eliminate_intermediate_variable pass, the real index could be less.
