use acir::{
    circuit::{brillig::BrilligOutputs, directives::Directive, Circuit, Opcode},
    native_types::{Expression, Witness},
    FieldElement,
};
use indexmap::IndexMap;

use crate::ExpressionWidth;

mod csat;
mod r1cs;

pub(crate) use csat::CSatTransformer;
pub(crate) use r1cs::R1CSTransformer;

use super::{transform_assert_messages, AcirTransformationMap};

/// Applies [`ProofSystemCompiler`][crate::ProofSystemCompiler] specific optimizations to a [`Circuit`].
pub fn transform(
    acir: Circuit,
    expression_width: ExpressionWidth,
) -> (Circuit, AcirTransformationMap) {
    // Track original acir opcode positions throughout the transformation passes of the compilation
    // by applying the modifications done to the circuit opcodes and also to the opcode_positions (delete and insert)
    let acir_opcode_positions = acir.opcodes.iter().enumerate().map(|(i, _)| i).collect();

    let (mut acir, acir_opcode_positions) =
        transform_internal(acir, expression_width, acir_opcode_positions);

    let transformation_map = AcirTransformationMap::new(acir_opcode_positions);

    acir.assert_messages = transform_assert_messages(acir.assert_messages, &transformation_map);

    (acir, transformation_map)
}

/// Applies [`ProofSystemCompiler`][crate::ProofSystemCompiler] specific optimizations to a [`Circuit`].
///
/// Accepts an injected `acir_opcode_positions` to allow transformations to be applied directly after optimizations.
#[tracing::instrument(level = "trace", name = "transform_acir", skip(acir, acir_opcode_positions))]
pub(super) fn transform_internal(
    acir: Circuit,
    expression_width: ExpressionWidth,
    acir_opcode_positions: Vec<usize>,
) -> (Circuit, Vec<usize>) {
    let mut transformer = match &expression_width {
        crate::ExpressionWidth::Unbounded => {
            let transformer = R1CSTransformer::new(acir);
            return (transformer.transform(), acir_opcode_positions);
        }
        crate::ExpressionWidth::Bounded { width } => {
            let mut csat = CSatTransformer::new(*width);
            for value in acir.circuit_arguments() {
                csat.mark_solvable(value);
            }
            csat
        }
    };

    // TODO: the code below is only for CSAT transformer
    // TODO it may be possible to refactor it in a way that we do not need to return early from the r1cs
    // TODO or at the very least, we could put all of it inside of CSatOptimizer pass

    let mut new_acir_opcode_positions: Vec<usize> = Vec::with_capacity(acir_opcode_positions.len());
    // Optimize the assert-zero gates by reducing them into the correct width and
    // creating intermediate variables when necessary
    let mut transformed_opcodes = Vec::new();

    let mut next_witness_index = acir.current_witness_index + 1;
    // maps a normalized expression to the intermediate variable which represents the expression, along with its 'norm'
    // the 'norm' is simply the value of the first non zero coefficient in the expression, taken from the linear terms, or quadratic terms if there is none.
    let mut intermediate_variables: IndexMap<Expression, (FieldElement, Witness)> = IndexMap::new();
    for (index, opcode) in acir.opcodes.into_iter().enumerate() {
        match opcode {
            Opcode::AssertZero(arith_expr) => {
                let len = intermediate_variables.len();

                let arith_expr = transformer.transform(
                    arith_expr,
                    &mut intermediate_variables,
                    &mut next_witness_index,
                );

                // Update next_witness counter
                next_witness_index += (intermediate_variables.len() - len) as u32;
                let mut new_opcodes = Vec::new();
                for (g, (norm, w)) in intermediate_variables.iter().skip(len) {
                    // de-normalize
                    let mut intermediate_opcode = g * *norm;
                    // constrain the intermediate opcode to the intermediate variable
                    intermediate_opcode.linear_combinations.push((-FieldElement::one(), *w));
                    intermediate_opcode.sort();
                    new_opcodes.push(intermediate_opcode);
                }
                new_opcodes.push(arith_expr);
                for opcode in new_opcodes {
                    new_acir_opcode_positions.push(acir_opcode_positions[index]);
                    transformed_opcodes.push(Opcode::AssertZero(opcode));
                }
            }
            Opcode::BlackBoxFuncCall(ref func) => {
<<<<<<< HEAD
                match func {
                    acir::circuit::opcodes::BlackBoxFuncCall::AND { output, .. }
                    | acir::circuit::opcodes::BlackBoxFuncCall::XOR { output, .. } => {
                        transformer.mark_solvable(*output);
                    }
                    acir::circuit::opcodes::BlackBoxFuncCall::RANGE { .. }
                    | acir::circuit::opcodes::BlackBoxFuncCall::RecursiveAggregation { .. }
                    | acir::circuit::opcodes::BlackBoxFuncCall::BigIntFromLeBytes { .. }
                    | acir::circuit::opcodes::BlackBoxFuncCall::BigIntAdd { .. }
                    | acir::circuit::opcodes::BlackBoxFuncCall::BigIntNeg { .. }
                    | acir::circuit::opcodes::BlackBoxFuncCall::BigIntMul { .. }
                    | acir::circuit::opcodes::BlackBoxFuncCall::BigIntDiv { .. } => (),
                    acir::circuit::opcodes::BlackBoxFuncCall::SHA256 { outputs, .. }
                    | acir::circuit::opcodes::BlackBoxFuncCall::Keccak256 { outputs, .. }
                    | acir::circuit::opcodes::BlackBoxFuncCall::Keccak256VariableLength {
                        outputs,
                        ..
                    }
                    | acir::circuit::opcodes::BlackBoxFuncCall::Keccakf1600 { outputs, .. }
                    | acir::circuit::opcodes::BlackBoxFuncCall::Blake2s { outputs, .. }
                    | acir::circuit::opcodes::BlackBoxFuncCall::Blake3 { outputs, .. }
                    | acir::circuit::opcodes::BlackBoxFuncCall::BigIntToLeBytes {
                        outputs, ..
                    }
                    | acir::circuit::opcodes::BlackBoxFuncCall::Poseidon2Permutation {
                        outputs,
                        ..
                    }
                    | acir::circuit::opcodes::BlackBoxFuncCall::Sha256Compression {
                        outputs, ..
                    } => {
                        for witness in outputs {
                            transformer.mark_solvable(*witness);
                        }
                    }
                    acir::circuit::opcodes::BlackBoxFuncCall::FixedBaseScalarMul {
                        outputs,
                        ..
                    }
                    | acir::circuit::opcodes::BlackBoxFuncCall::EmbeddedCurveAdd {
                        outputs, ..
                    }
                    | acir::circuit::opcodes::BlackBoxFuncCall::PedersenCommitment {
                        outputs,
                        ..
                    } => {
                        transformer.mark_solvable(outputs.0);
                        transformer.mark_solvable(outputs.1);
                    }
                    acir::circuit::opcodes::BlackBoxFuncCall::EcdsaSecp256k1 { output, .. }
                    | acir::circuit::opcodes::BlackBoxFuncCall::EcdsaSecp256r1 { output, .. }
                    | acir::circuit::opcodes::BlackBoxFuncCall::SchnorrVerify { output, .. }
                    | acir::circuit::opcodes::BlackBoxFuncCall::PedersenHash { output, .. } => {
                        transformer.mark_solvable(*output);
                    }
=======
                for witness in func.get_outputs_vec() {
                    transformer.mark_solvable(witness);
>>>>>>> 882639de
                }

                new_acir_opcode_positions.push(acir_opcode_positions[index]);
                transformed_opcodes.push(opcode);
            }
            Opcode::Directive(ref directive) => {
                match directive {
                    Directive::ToLeRadix { b, .. } => {
                        for witness in b {
                            transformer.mark_solvable(*witness);
                        }
                    }
                    Directive::PermutationSort { bits, .. } => {
                        for witness in bits {
                            transformer.mark_solvable(*witness);
                        }
                    }
                }
                new_acir_opcode_positions.push(acir_opcode_positions[index]);
                transformed_opcodes.push(opcode);
            }
            Opcode::MemoryInit { .. } => {
                // `MemoryInit` does not write values to the `WitnessMap`
                new_acir_opcode_positions.push(acir_opcode_positions[index]);
                transformed_opcodes.push(opcode);
            }
            Opcode::MemoryOp { ref op, .. } => {
                for (_, witness1, witness2) in &op.value.mul_terms {
                    transformer.mark_solvable(*witness1);
                    transformer.mark_solvable(*witness2);
                }
                for (_, witness) in &op.value.linear_combinations {
                    transformer.mark_solvable(*witness);
                }
                new_acir_opcode_positions.push(acir_opcode_positions[index]);
                transformed_opcodes.push(opcode);
            }
            Opcode::Brillig(ref brillig) => {
                for output in &brillig.outputs {
                    match output {
                        BrilligOutputs::Simple(w) => transformer.mark_solvable(*w),
                        BrilligOutputs::Array(v) => {
                            for witness in v {
                                transformer.mark_solvable(*witness);
                            }
                        }
                    }
                }
                new_acir_opcode_positions.push(acir_opcode_positions[index]);
                transformed_opcodes.push(opcode);
            }
        }
    }

    let current_witness_index = next_witness_index - 1;

    let acir = Circuit {
        current_witness_index,
        opcodes: transformed_opcodes,
        // The transformer does not add new public inputs
        ..acir
    };

    (acir, new_acir_opcode_positions)
}<|MERGE_RESOLUTION|>--- conflicted
+++ resolved
@@ -99,66 +99,8 @@
                 }
             }
             Opcode::BlackBoxFuncCall(ref func) => {
-<<<<<<< HEAD
-                match func {
-                    acir::circuit::opcodes::BlackBoxFuncCall::AND { output, .. }
-                    | acir::circuit::opcodes::BlackBoxFuncCall::XOR { output, .. } => {
-                        transformer.mark_solvable(*output);
-                    }
-                    acir::circuit::opcodes::BlackBoxFuncCall::RANGE { .. }
-                    | acir::circuit::opcodes::BlackBoxFuncCall::RecursiveAggregation { .. }
-                    | acir::circuit::opcodes::BlackBoxFuncCall::BigIntFromLeBytes { .. }
-                    | acir::circuit::opcodes::BlackBoxFuncCall::BigIntAdd { .. }
-                    | acir::circuit::opcodes::BlackBoxFuncCall::BigIntNeg { .. }
-                    | acir::circuit::opcodes::BlackBoxFuncCall::BigIntMul { .. }
-                    | acir::circuit::opcodes::BlackBoxFuncCall::BigIntDiv { .. } => (),
-                    acir::circuit::opcodes::BlackBoxFuncCall::SHA256 { outputs, .. }
-                    | acir::circuit::opcodes::BlackBoxFuncCall::Keccak256 { outputs, .. }
-                    | acir::circuit::opcodes::BlackBoxFuncCall::Keccak256VariableLength {
-                        outputs,
-                        ..
-                    }
-                    | acir::circuit::opcodes::BlackBoxFuncCall::Keccakf1600 { outputs, .. }
-                    | acir::circuit::opcodes::BlackBoxFuncCall::Blake2s { outputs, .. }
-                    | acir::circuit::opcodes::BlackBoxFuncCall::Blake3 { outputs, .. }
-                    | acir::circuit::opcodes::BlackBoxFuncCall::BigIntToLeBytes {
-                        outputs, ..
-                    }
-                    | acir::circuit::opcodes::BlackBoxFuncCall::Poseidon2Permutation {
-                        outputs,
-                        ..
-                    }
-                    | acir::circuit::opcodes::BlackBoxFuncCall::Sha256Compression {
-                        outputs, ..
-                    } => {
-                        for witness in outputs {
-                            transformer.mark_solvable(*witness);
-                        }
-                    }
-                    acir::circuit::opcodes::BlackBoxFuncCall::FixedBaseScalarMul {
-                        outputs,
-                        ..
-                    }
-                    | acir::circuit::opcodes::BlackBoxFuncCall::EmbeddedCurveAdd {
-                        outputs, ..
-                    }
-                    | acir::circuit::opcodes::BlackBoxFuncCall::PedersenCommitment {
-                        outputs,
-                        ..
-                    } => {
-                        transformer.mark_solvable(outputs.0);
-                        transformer.mark_solvable(outputs.1);
-                    }
-                    acir::circuit::opcodes::BlackBoxFuncCall::EcdsaSecp256k1 { output, .. }
-                    | acir::circuit::opcodes::BlackBoxFuncCall::EcdsaSecp256r1 { output, .. }
-                    | acir::circuit::opcodes::BlackBoxFuncCall::SchnorrVerify { output, .. }
-                    | acir::circuit::opcodes::BlackBoxFuncCall::PedersenHash { output, .. } => {
-                        transformer.mark_solvable(*output);
-                    }
-=======
                 for witness in func.get_outputs_vec() {
                     transformer.mark_solvable(witness);
->>>>>>> 882639de
                 }
 
                 new_acir_opcode_positions.push(acir_opcode_positions[index]);
