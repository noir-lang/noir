--- conflicted
+++ resolved
@@ -276,22 +276,9 @@
 
 #[cfg(test)]
 mod tests {
-<<<<<<< HEAD
-    use crate::compiler::{CircuitSimulator, optimizers::MergeExpressionsOptimizer};
-    use acir::{
-        FieldElement,
-        acir_field::AcirField,
-        circuit::{
-            Circuit, Opcode, PublicInputs,
-            brillig::{BrilligFunctionId, BrilligOutputs},
-            opcodes::{BlackBoxFuncCall, FunctionInput},
-        },
-        native_types::{Expression, Witness},
-=======
     use crate::{
         assert_circuit_snapshot,
         compiler::{CircuitSimulator, optimizers::MergeExpressionsOptimizer},
->>>>>>> 548c6f7e
     };
     use acir::{FieldElement, circuit::Circuit};
 
@@ -311,48 +298,6 @@
 
     #[test]
     fn does_not_eliminate_witnesses_returned_from_brillig() {
-<<<<<<< HEAD
-        let opcodes = vec![
-            Opcode::BrilligCall {
-                id: BrilligFunctionId::default(),
-                inputs: Vec::new(),
-                outputs: vec![BrilligOutputs::Simple(Witness(1))],
-                predicate: None,
-            },
-            Opcode::AssertZero(Expression {
-                mul_terms: Vec::new(),
-                linear_combinations: vec![
-                    (FieldElement::from(2_u128), Witness(0)),
-                    (FieldElement::from(3_u128), Witness(1)),
-                    (FieldElement::from(1_u128), Witness(2)),
-                ],
-                q_c: FieldElement::one(),
-            }),
-            Opcode::AssertZero(Expression {
-                mul_terms: Vec::new(),
-                linear_combinations: vec![
-                    (FieldElement::from(2_u128), Witness(0)),
-                    (FieldElement::from(2_u128), Witness(1)),
-                    (FieldElement::from(1_u128), Witness(5)),
-                ],
-                q_c: FieldElement::one(),
-            }),
-        ];
-
-        let mut private_parameters = BTreeSet::new();
-        private_parameters.insert(Witness(0));
-
-        let circuit = Circuit {
-            function_name: "test".to_string(),
-            current_witness_index: 1,
-            opcodes,
-            private_parameters,
-            public_parameters: PublicInputs::default(),
-            return_values: PublicInputs::default(),
-            assert_messages: Default::default(),
-        };
-        must_check_circuit(circuit);
-=======
         let src = "
         current witness index : _1
         private parameters indices : [_0]
@@ -365,53 +310,10 @@
         let circuit = Circuit::from_str(src).unwrap();
         let optimized_circuit = merge_expressions(circuit.clone());
         assert_eq!(circuit, optimized_circuit);
->>>>>>> 548c6f7e
     }
 
     #[test]
     fn does_not_eliminate_witnesses_returned_from_circuit() {
-<<<<<<< HEAD
-        let opcodes = vec![
-            Opcode::AssertZero(Expression {
-                mul_terms: vec![(FieldElement::from(-1i128), Witness(0), Witness(0))],
-                linear_combinations: vec![(FieldElement::from(1i128), Witness(1))],
-                q_c: FieldElement::zero(),
-            }),
-            Opcode::AssertZero(Expression {
-                mul_terms: Vec::new(),
-                linear_combinations: vec![
-                    (FieldElement::from(-1i128), Witness(1)),
-                    (FieldElement::from(1i128), Witness(2)),
-                ],
-                q_c: FieldElement::zero(),
-            }),
-        ];
-        // Witness(1) could be eliminated because it's only used by 2 opcodes.
-
-        let mut private_parameters = BTreeSet::new();
-        private_parameters.insert(Witness(0));
-
-        let mut return_values = BTreeSet::new();
-        return_values.insert(Witness(1));
-        return_values.insert(Witness(2));
-
-        let circuit = Circuit {
-            function_name: "test".to_string(),
-            current_witness_index: 2,
-            opcodes,
-            private_parameters,
-            public_parameters: PublicInputs::default(),
-            return_values: PublicInputs(return_values),
-            assert_messages: Default::default(),
-        };
-
-        let mut merge_optimizer = MergeExpressionsOptimizer::new();
-        let acir_opcode_positions = vec![0; 20];
-        let (opcodes, _) =
-            merge_optimizer.eliminate_intermediate_variable(&circuit, acir_opcode_positions);
-
-        assert_eq!(opcodes.len(), 2);
-=======
         let src = "
         current witness index : _2
         private parameters indices : [_0]
@@ -423,62 +325,10 @@
         let circuit = Circuit::from_str(src).unwrap();
         let optimized_circuit = merge_expressions(circuit.clone());
         assert_eq!(circuit, optimized_circuit);
->>>>>>> 548c6f7e
     }
 
     #[test]
     fn does_not_attempt_to_merge_into_previous_opcodes() {
-<<<<<<< HEAD
-        let opcodes = vec![
-            Opcode::AssertZero(Expression {
-                mul_terms: vec![(FieldElement::one(), Witness(0), Witness(0))],
-                linear_combinations: vec![(-FieldElement::one(), Witness(4))],
-                q_c: FieldElement::zero(),
-            }),
-            Opcode::AssertZero(Expression {
-                mul_terms: vec![(FieldElement::one(), Witness(0), Witness(1))],
-                linear_combinations: vec![(FieldElement::one(), Witness(5))],
-                q_c: FieldElement::zero(),
-            }),
-            Opcode::AssertZero(Expression {
-                mul_terms: Vec::new(),
-                linear_combinations: vec![
-                    (-FieldElement::one(), Witness(2)),
-                    (FieldElement::one(), Witness(4)),
-                    (FieldElement::one(), Witness(5)),
-                ],
-                q_c: FieldElement::zero(),
-            }),
-            Opcode::AssertZero(Expression {
-                mul_terms: Vec::new(),
-                linear_combinations: vec![
-                    (FieldElement::one(), Witness(2)),
-                    (-FieldElement::one(), Witness(3)),
-                    (FieldElement::one(), Witness(4)),
-                    (FieldElement::one(), Witness(5)),
-                ],
-                q_c: FieldElement::zero(),
-            }),
-            Opcode::BlackBoxFuncCall(BlackBoxFuncCall::RANGE {
-                input: FunctionInput::Witness(Witness(3)),
-                num_bits: 32,
-            }),
-        ];
-
-        let mut private_parameters = BTreeSet::new();
-        private_parameters.insert(Witness(0));
-        private_parameters.insert(Witness(1));
-        let circuit = Circuit {
-            function_name: "test".to_string(),
-            current_witness_index: 5,
-            opcodes,
-            private_parameters,
-            public_parameters: PublicInputs::default(),
-            return_values: PublicInputs::default(),
-            assert_messages: Default::default(),
-        };
-        must_check_circuit(circuit);
-=======
         let src = "
         current witness index : _5
         private parameters indices : [_0, _1]
@@ -502,7 +352,6 @@
         EXPR [ (2, _0, _0) (-1, _3) (2, _5) 0 ]
         BLACKBOX::RANGE [(_3, 32)] []
         ");
->>>>>>> 548c6f7e
     }
 
     #[test]
@@ -511,46 +360,6 @@
         // Previously we would not track the usage of witness 4 in the output of the blackbox function.
         // We would then merge the final two opcodes losing the check that the brillig call must match
         // with `_0 ^ _1`.
-<<<<<<< HEAD
-
-        let circuit: Circuit<FieldElement> = Circuit {
-            current_witness_index: 7,
-            opcodes: vec![
-                Opcode::BrilligCall {
-                    id: BrilligFunctionId(0),
-                    inputs: Vec::new(),
-                    outputs: vec![BrilligOutputs::Simple(Witness(3))],
-                    predicate: None,
-                },
-                Opcode::BlackBoxFuncCall(BlackBoxFuncCall::AND {
-                    lhs: FunctionInput::Witness(Witness(0)),
-                    rhs: FunctionInput::Witness(Witness(1)),
-                    num_bits: 8,
-                    output: Witness(4),
-                }),
-                Opcode::AssertZero(Expression {
-                    linear_combinations: vec![
-                        (FieldElement::one(), Witness(3)),
-                        (-FieldElement::one(), Witness(4)),
-                    ],
-                    ..Default::default()
-                }),
-                Opcode::AssertZero(Expression {
-                    linear_combinations: vec![
-                        (-FieldElement::one(), Witness(2)),
-                        (FieldElement::one(), Witness(4)),
-                    ],
-                    ..Default::default()
-                }),
-            ],
-            private_parameters: BTreeSet::from([Witness(0), Witness(1)]),
-            return_values: PublicInputs(BTreeSet::from([Witness(2)])),
-            ..Default::default()
-        };
-
-        let new_circuit = must_check_circuit(circuit.clone());
-        assert_eq!(circuit, new_circuit);
-=======
         let src = "
         current witness index : _7
         private parameters indices : [_0, _1]
@@ -564,6 +373,5 @@
         let circuit = Circuit::from_str(src).unwrap();
         let optimized_circuit = merge_expressions(circuit.clone());
         assert_eq!(circuit, optimized_circuit);
->>>>>>> 548c6f7e
     }
 }