use std::collections::{BTreeMap, BTreeSet, HashMap};

use acir::{
    AcirField,
    circuit::{
        Circuit, Opcode,
        brillig::{BrilligInputs, BrilligOutputs},
        opcodes::BlockId,
    },
    native_types::{Expression, Witness},
};

use crate::compiler::CircuitSimulator;

<<<<<<< HEAD
pub(crate) struct MergeExpressionsOptimizer<F> {
    resolved_blocks: HashMap<BlockId, BTreeSet<Witness>>,

=======
pub(crate) struct MergeExpressionsOptimizer<F: AcirField> {
    resolved_blocks: HashMap<BlockId, BTreeSet<Witness>>,
>>>>>>> 7cf7a89c
    modified_gates: HashMap<usize, Opcode<F>>,
    deleted_gates: BTreeSet<usize>,
}

impl<F: AcirField> MergeExpressionsOptimizer<F> {
    pub(crate) fn new() -> Self {
        MergeExpressionsOptimizer {
            resolved_blocks: HashMap::new(),
            modified_gates: HashMap::new(),
            deleted_gates: BTreeSet::new(),
        }
    }
<<<<<<< HEAD

    fn compute_used_witness(&mut self, circuit: &Circuit<F>) -> BTreeMap<Witness, BTreeSet<usize>> {
=======
    /// This pass analyzes the circuit and identifies intermediate variables that are
    /// only used in two arithmetic opcodes. It then merges the opcode which produces the
    /// intermediate variable into the second one that uses it
    /// Note: This pass is only relevant for backends that can handle unlimited width
    ///
    /// The first pass maps witnesses to the index of the opcodes using them.
    /// Public inputs are not considered because they cannot be simplified.
    /// Witnesses used by MemoryInit opcodes are put in a separate map and marked as used by a Brillig call
    /// if the memory block is an input to the call.
    ///
    /// The second pass looks for arithmetic opcodes having a witness which is only used by another arithmetic opcode.
    /// In that case, the opcode with the smallest index is merged into the other one via Gaussian elimination.
    /// For instance, if we have '_1' used only by these two opcodes,
    /// where `_{value}` refers to a witness and `{value}` refers to a constant:
    /// [(1, _2,_3), (2, _2), (2, _1), (1, _3)]
    /// [(2, _3, _4), (2,_1), (1, _4)]
    /// We will remove the first one and modify the second one like this:
    /// [(2, _3, _4), (1, _4), (-1, _2), (-1/2, _3), (-1/2, _2, _3)]
    ///
    /// This transformation is relevant for Plonk-ish backends although they have a limited width because
    /// they can potentially handle expressions with large linear combinations using 'big-add' gates.
    pub(crate) fn eliminate_intermediate_variable(
        &mut self,
        circuit: &Circuit<F>,
        acir_opcode_positions: Vec<usize>,
    ) -> (Vec<Opcode<F>>, Vec<usize>) {
        // Initialization
        self.modified_gates.clear();
        self.deleted_gates.clear();
        self.resolved_blocks.clear();

>>>>>>> 7cf7a89c
        // Keep track, for each witness, of the gates that use it
        let circuit_io: BTreeSet<Witness> =
            circuit.circuit_arguments().union(&circuit.public_inputs().0).cloned().collect();

        let mut used_witness: BTreeMap<Witness, BTreeSet<usize>> = BTreeMap::new();
        for (i, opcode) in circuit.opcodes.iter().enumerate() {
            let witnesses = self.witness_inputs(opcode);
            if let Opcode::MemoryInit { block_id, .. } = opcode {
                self.resolved_blocks.insert(*block_id, witnesses.clone());
            }
            for w in witnesses {
                // We do not simplify circuit inputs and outputs
                if !circuit_io.contains(&w) {
                    used_witness.entry(w).or_default().insert(i);
                }
            }
        }
        used_witness
    }

    /// This pass analyzes the circuit and identifies intermediate variables that are
    /// only used in two gates. It then merges the gate that produces the
    /// intermediate variable into the second one that uses it
    /// Note: This pass is only relevant for backends that can handle unlimited width
    pub(crate) fn eliminate_intermediate_variable(
        &mut self,
        circuit: &Circuit<F>,
        acir_opcode_positions: Vec<usize>,
    ) -> (Vec<Opcode<F>>, Vec<usize>) {
        let mut used_witness = self.compute_used_witness(circuit);
        let circuit_inputs = circuit.circuit_arguments();

        // For each opcode, try to get a target opcode to merge with
        for (i, opcode) in circuit.opcodes.iter().enumerate() {
            if !matches!(opcode, Opcode::AssertZero(_)) {
                continue;
            }
            if let Some(opcode) = self.get_opcode(i, circuit) {
                let input_witnesses = self.witness_inputs(&opcode);
                for w in input_witnesses {
                    let Some(gates_using_w) = used_witness.get(&w) else {
                        continue;
                    };
                    // We only consider witness which are used in exactly two arithmetic gates
                    if gates_using_w.len() == 2 {
                        let first = *gates_using_w.first().expect("gates_using_w.len == 2");
                        let second = *gates_using_w.last().expect("gates_using_w.len == 2");
                        let b = if second == i {
                            first
                        } else {
                            // sanity check
                            assert!(i == first);
                            second
                        };
                        // Merge the opcode with smaller index into the other one
                        // by updating modified_gates/deleted_gates/used_witness
                        // returns false if it could not merge them
                        let mut merge_opcodes = |op1, op2| -> bool {
                            if op1 == op2 {
                                return false;
                            }
                            let (source, target) = if op1 < op2 { (op1, op2) } else { (op2, op1) };
                            let source_opcode = self.get_opcode(source, circuit);
                            let target_opcode = self.get_opcode(target, circuit);
                            if let (
                                Some(Opcode::AssertZero(expr_use)),
                                Some(Opcode::AssertZero(expr_define)),
                            ) = (target_opcode, source_opcode)
                            {
                                if let Some(expr) =
                                    Self::merge_expression(&expr_use, &expr_define, w)
                                {
                                    self.modified_gates.insert(target, Opcode::AssertZero(expr));
                                    self.deleted_gates.insert(source);
                                    // Update the 'used_witness' map to account for the merge.
                                    let mut witness_list = CircuitSimulator::expr_wit(&expr_use);
                                    witness_list.extend(CircuitSimulator::expr_wit(&expr_define));
                                    for w2 in witness_list {
                                        if !circuit_io.contains(&w2) {
                                            used_witness.entry(w2).and_modify(|v| {
                                                v.insert(target);
                                                v.remove(&source);
                                            });
                                        }
                                    }
                                    return true;
                                }
                            }
                            false
                        };

                        if merge_opcodes(b, i) {
                            // We need to stop here and continue with the next opcode
                            // because the merge invalidates the current opcode.
                            break;
                        }
                    }
                }
            }
        }

        // Construct the new circuit from modified/deleted gates
        let mut new_circuit = Vec::new();
        let mut new_acir_opcode_positions = Vec::new();

        for (i, opcode_position) in acir_opcode_positions.iter().enumerate() {
            if let Some(op) = self.get_opcode(i, circuit) {
                new_circuit.push(op);
                new_acir_opcode_positions.push(*opcode_position);
            }
        }
        (new_circuit, new_acir_opcode_positions)
    }

<<<<<<< HEAD
    fn expr_wit(expr: &Expression<F>) -> BTreeSet<Witness> {
        let mut result = BTreeSet::new();
        result.extend(expr.mul_terms.iter().flat_map(|i| vec![i.1, i.2]));
        result.extend(expr.linear_combinations.iter().map(|i| i.1));
        result
    }

=======
>>>>>>> 7cf7a89c
    fn brillig_input_wit(&self, input: &BrilligInputs<F>) -> BTreeSet<Witness> {
        let mut result = BTreeSet::new();
        match input {
            BrilligInputs::Single(expr) => {
                result.extend(CircuitSimulator::expr_wit(expr));
            }
            BrilligInputs::Array(exprs) => {
                for expr in exprs {
                    result.extend(CircuitSimulator::expr_wit(expr));
                }
            }
            BrilligInputs::MemoryArray(block_id) => {
                let witnesses = self.resolved_blocks.get(block_id).expect("Unknown block id");
                result.extend(witnesses);
            }
        }
        result
    }

    fn brillig_output_wit(&self, output: &BrilligOutputs) -> BTreeSet<Witness> {
        let mut result = BTreeSet::new();
        match output {
            BrilligOutputs::Simple(witness) => {
                result.insert(*witness);
            }
            BrilligOutputs::Array(witnesses) => {
                result.extend(witnesses);
            }
        }
        result
    }

    // Returns the input witnesses used by the opcode
    fn witness_inputs(&self, opcode: &Opcode<F>) -> BTreeSet<Witness> {
<<<<<<< HEAD
        let mut witnesses = BTreeSet::new();
=======
>>>>>>> 7cf7a89c
        match opcode {
            Opcode::AssertZero(expr) => CircuitSimulator::expr_wit(expr),
            Opcode::BlackBoxFuncCall(bb_func) => {
                let mut witnesses = bb_func.get_input_witnesses();
                witnesses.extend(bb_func.get_outputs_vec());

                witnesses
            }
            Opcode::MemoryOp { block_id: _, op, predicate } => {
                //index, value, and predicate
                let mut witnesses = CircuitSimulator::expr_wit(&op.index);
                witnesses.extend(CircuitSimulator::expr_wit(&op.value));
                if let Some(p) = predicate {
                    witnesses.extend(CircuitSimulator::expr_wit(p));
                }
                witnesses
            }

            Opcode::MemoryInit { block_id: _, init, block_type: _ } => {
                init.iter().cloned().collect()
            }
            Opcode::BrilligCall { inputs, outputs, .. } => {
                let mut witnesses = BTreeSet::new();
                for i in inputs {
                    witnesses.extend(self.brillig_input_wit(i));
                }
                for i in outputs {
                    witnesses.extend(self.brillig_output_wit(i));
                }
                witnesses
            }
            Opcode::Call { id: _, inputs, outputs, predicate } => {
                let mut witnesses: BTreeSet<Witness> = BTreeSet::from_iter(inputs.iter().copied());
                witnesses.extend(outputs);

                if let Some(p) = predicate {
                    witnesses.extend(CircuitSimulator::expr_wit(p));
                }
                witnesses
            }
        }
    }

<<<<<<< HEAD
    /// Merge 'expr' into 'target' via Gaussian elimination on 'w'
    /// It supports the case where w is in a target's multiplication term:
    /// - If w is only linear in expr and target, it's just a Gaussian elimination
    /// - If w is in a expr's mul term: merge is not allowed
    /// - If w is in a target's mul term AND expr has no mul term, then we do the Gaussian elimination in target's linear and mul terms
    fn merge(target: &Expression<F>, expr: &Expression<F>, w: Witness) -> Option<Expression<F>> {
        // Check that the witness is not part of expr multiplication terms
        for m in &expr.mul_terms {
=======
    // Merge 'expr' into 'target' via Gaussian elimination on 'w'
    // Returns None if the expressions cannot be merged
    fn merge_expression(
        target: &Expression<F>,
        expr: &Expression<F>,
        w: Witness,
    ) -> Option<Expression<F>> {
        // Check that the witness is not part of multiplication terms
        for m in &target.mul_terms {
>>>>>>> 7cf7a89c
            if m.1 == w || m.2 == w {
                return None;
            }
        }
        // w must be in expr linear terms, we use expr to 'solve w'
        let mut solved_w = Expression::zero();
        let w_idx = expr.linear_combinations.iter().position(|x| x.1 == w).unwrap();
        solved_w.linear_combinations.push((F::one(), w));
        solved_w = solved_w.add_mul(-(F::one() / expr.linear_combinations[w_idx].0), expr);

        // Solve w in target multiplication terms
        let mut result: Expression<F> = Expression::zero();
        result.linear_combinations = target.linear_combinations.clone();
        result.q_c = target.q_c;
        for mul in &target.mul_terms {
            if mul.1 == w || mul.2 == w {
                if !expr.mul_terms.is_empty() || mul.1 == mul.2 {
                    // the result will be of degree 3, so this case does not work
                    return None;
                } else {
                    let x = if mul.1 == w { mul.2 } else { mul.1 };

                    // replace w by solved_w in the mul: x * w = x * solved_w
                    let mut solved_mul = Expression::zero();
                    for lin in &solved_w.linear_combinations {
                        solved_mul.mul_terms.push((mul.0 * lin.0, x, lin.1));
                    }
                    solved_mul.linear_combinations.push((solved_w.q_c, x));
                    solved_mul.sort();
                    result = result.add_mul(F::one(), &solved_mul);
                }
            } else {
                result.mul_terms.push(*mul);
                result.sort();
            }
        }

        // Solve w in target linear terms
        let mut w_coefficient = F::zero();
        for k in &result.linear_combinations {
            if k.1 == w {
                w_coefficient = -(k.0 / expr.linear_combinations[w_idx].0);
                break;
            }
        }
        result = result.add_mul(w_coefficient, expr);
        Some(result)
    }

    fn is_free(opcode: Opcode<F>, width: usize) -> Option<Expression<F>> {
        if let Opcode::AssertZero(expr) = opcode {
            if expr.mul_terms.len() <= 1
                && expr.linear_combinations.len() < width
                && !expr.linear_combinations.is_empty()
            {
                return Some(expr);
            }
        }
        None
    }

    fn get_opcode(&self, g: usize, circuit: &Circuit<F>) -> Option<Opcode<F>> {
        if self.deleted_gates.contains(&g) {
            return None;
        }
        Some(self.modified_gates.get(&g).unwrap_or(&circuit.opcodes[g]).clone())
    }

    fn fits(expr: &Expression<F>, width: usize) -> bool {
        if expr.mul_terms.len() > 1 || expr.linear_combinations.len() > width {
            return false;
        }
        if expr.mul_terms.len() == 1 {
            let mut used = 2;
            let mut contains_a = false;
            let mut contains_b = false;
            for lin in &expr.linear_combinations {
                if lin.1 == expr.mul_terms[0].1 {
                    contains_a = true;
                }
                if lin.1 == expr.mul_terms[0].2 {
                    contains_b = true;
                }
                if contains_a && contains_b {
                    break;
                }
            }
            if contains_a {
                used -= 1;
            }
            if (expr.mul_terms[0].1 != expr.mul_terms[0].2) && contains_b {
                used -= 1;
            }
            return expr.linear_combinations.len() + used <= width;
        }
        true
    }

    /// Simplify 'small expression'
    /// Small expressions, even if they are re-used several times in other expressions, can still be simplified.
    /// for example in the case where we have c=ab and the expressions using c do not have a multiplication term: c = ab; a+b+c =0; d+e-c = 0;
    /// Then it can be simplified into two expressions: ab+a+c=0; -ab+d+e=0;
    ///
    /// If we enforce that ALL results satisfies the width, then we are ensured that it will always be an improvement.
    /// However in practice the improvement is very small, so instead we allow for some over-fitting. As a result, optimisation is not guaranteed
    /// and in some cases the result can be worse than the original circuit.
    pub(crate) fn simply_small_expression(
        &mut self,
        circuit: &Circuit<F>,
        acir_opcode_positions: Vec<usize>,
        width: usize,
    ) -> (Vec<Opcode<F>>, Vec<usize>) {
        let mut used_witness = self.compute_used_witness(circuit);

        let mut new_circuit = Vec::new();
        let mut new_acir_opcode_positions = Vec::new();
        self.modified_gates.clear();
        self.deleted_gates.clear();

        // For each opcode, we try to simplify 'small' expressions
        // If it works, we update modified_gates and deleted_gates to store the result of the simplification
        for (i, _) in circuit.opcodes.iter().enumerate() {
            let mut to_keep = true;
            if let Some(opcode) = self.get_opcode(i, circuit) {
                let mut merged = Vec::new();
                let empty_gates = BTreeSet::new();

                // If the current expression current_expr is a 'small' expression
                if let Some(current_expr) = Self::is_free(opcode.clone(), width) {
                    // we try to simplify it doing Gaussian elimination on one of its linear witness
                    // We try each witness until a simplification works.
                    for (_, w) in &current_expr.linear_combinations {
                        let gates_using_w = used_witness.get(w).unwrap_or(&empty_gates).clone();
                        let gates: Vec<&usize> = gates_using_w
                            .iter()
                            .filter(|g| **g != i && !self.deleted_gates.contains(g))
                            .collect();
                        merged.clear();
                        for g in gates {
                            if let Some(g_update) = self.get_opcode(*g, circuit) {
                                if let Opcode::AssertZero(g_expr) = g_update.clone() {
                                    let merged_expr = Self::merge(&g_expr, &current_expr, *w);
                                    if merged_expr.is_none()
                                        || !Self::fits(&merged_expr.clone().unwrap(), width * 2)
                                    {
                                        // Do not simplify if merge failed or the result does not fit
                                        to_keep = true;
                                        break;
                                    }
                                    if *g <= i {
                                        // This case is not supported, as it would break gates execution ordering
                                        to_keep = true;
                                        break;
                                    }
                                    merged.push((*g, merged_expr.clone().unwrap()));
                                } else {
                                    // Do not simplify if w is used in a non-arithmetic opcode
                                    to_keep = true;
                                    break;
                                }
                            }
                        }
                    }
                    if !to_keep {
                        for m in &merged {
                            self.modified_gates.insert(m.0, Opcode::AssertZero(m.1.clone()));
                            // Update the used_witness map
                            let expr_witnesses = Self::expr_wit(&m.1);
                            for w in expr_witnesses {
                                used_witness.entry(w).or_default().insert(m.0);
                            }
                        }
                        self.deleted_gates.insert(i);
                    }
                }
            }
        }
        #[allow(clippy::needless_range_loop)]
        for i in 0..circuit.opcodes.len() {
            if let Some(op) = self.get_opcode(i, circuit) {
                new_circuit.push(op);
                new_acir_opcode_positions.push(acir_opcode_positions[i]);
            }
        }
        (new_circuit, new_acir_opcode_positions)
    }

    /// Returns the 'updated' opcode at index 'g' in the circuit
    /// The modifications to the circuits are stored with 'deleted_gates' and 'modified_gates'
    /// These structures are used to give the 'updated' opcode.
    /// For instance, if the opcode has been deleted inside 'deleted_gates', then it returns None.
    fn get_opcode(&self, g: usize, circuit: &Circuit<F>) -> Option<Opcode<F>> {
        if self.deleted_gates.contains(&g) {
            return None;
        }
        self.modified_gates.get(&g).or(circuit.opcodes.get(g)).cloned()
    }
}

#[cfg(test)]
mod tests {
    use crate::compiler::{CircuitSimulator, optimizers::MergeExpressionsOptimizer};
    use acir::{
        FieldElement,
        acir_field::AcirField,
        circuit::{
            Circuit, ExpressionWidth, Opcode, PublicInputs,
            brillig::{BrilligFunctionId, BrilligOutputs},
            opcodes::{BlackBoxFuncCall, FunctionInput},
        },
        native_types::{Expression, Witness},
    };
    use std::collections::BTreeSet;

    fn check_circuit(circuit: Circuit<FieldElement>) -> Circuit<FieldElement> {
        assert!(CircuitSimulator::default().check_circuit(&circuit));
        let mut merge_optimizer = MergeExpressionsOptimizer::new();
        let acir_opcode_positions = vec![0; 20];
        let (opcodes, _) =
            merge_optimizer.eliminate_intermediate_variable(&circuit, acir_opcode_positions);
        let mut optimized_circuit = circuit;
        optimized_circuit.opcodes = opcodes;
        // check that the circuit is still valid after optimization
        assert!(CircuitSimulator::default().check_circuit(&optimized_circuit));
        optimized_circuit
    }

    #[test]
    fn does_not_eliminate_witnesses_returned_from_brillig() {
        let opcodes = vec![
            Opcode::BrilligCall {
                id: BrilligFunctionId::default(),
                inputs: Vec::new(),
                outputs: vec![BrilligOutputs::Simple(Witness(1))],
                predicate: None,
            },
            Opcode::AssertZero(Expression {
                mul_terms: Vec::new(),
                linear_combinations: vec![
                    (FieldElement::from(2_u128), Witness(0)),
                    (FieldElement::from(3_u128), Witness(1)),
                    (FieldElement::from(1_u128), Witness(2)),
                ],
                q_c: FieldElement::one(),
            }),
            Opcode::AssertZero(Expression {
                mul_terms: Vec::new(),
                linear_combinations: vec![
                    (FieldElement::from(2_u128), Witness(0)),
                    (FieldElement::from(2_u128), Witness(1)),
                    (FieldElement::from(1_u128), Witness(5)),
                ],
                q_c: FieldElement::one(),
            }),
        ];

        let mut private_parameters = BTreeSet::new();
        private_parameters.insert(Witness(0));

        let circuit = Circuit {
            current_witness_index: 1,
            expression_width: ExpressionWidth::Bounded { width: 4 },
            opcodes,
            private_parameters,
            public_parameters: PublicInputs::default(),
            return_values: PublicInputs::default(),
            assert_messages: Default::default(),
        };
        check_circuit(circuit);
    }

    #[test]
    fn does_not_eliminate_witnesses_returned_from_circuit() {
        let opcodes = vec![
            Opcode::AssertZero(Expression {
                mul_terms: vec![(FieldElement::from(-1i128), Witness(0), Witness(0))],
                linear_combinations: vec![(FieldElement::from(1i128), Witness(1))],
                q_c: FieldElement::zero(),
            }),
            Opcode::AssertZero(Expression {
                mul_terms: Vec::new(),
                linear_combinations: vec![
                    (FieldElement::from(-1i128), Witness(1)),
                    (FieldElement::from(1i128), Witness(2)),
                ],
                q_c: FieldElement::zero(),
            }),
        ];
        // Witness(1) could be eliminated because it's only used by 2 opcodes.

        let mut private_parameters = BTreeSet::new();
        private_parameters.insert(Witness(0));

        let mut return_values = BTreeSet::new();
        return_values.insert(Witness(1));
        return_values.insert(Witness(2));

        let circuit = Circuit {
            current_witness_index: 2,
            expression_width: ExpressionWidth::Bounded { width: 4 },
            opcodes,
            private_parameters,
            public_parameters: PublicInputs::default(),
            return_values: PublicInputs(return_values),
            assert_messages: Default::default(),
        };

        let mut merge_optimizer = MergeExpressionsOptimizer::new();
        let acir_opcode_positions = vec![0; 20];
        let (opcodes, _) =
            merge_optimizer.eliminate_intermediate_variable(&circuit, acir_opcode_positions);

        assert_eq!(opcodes.len(), 2);
    }

    #[test]
    fn does_not_attempt_to_merge_into_previous_opcodes() {
        let opcodes = vec![
            Opcode::AssertZero(Expression {
                mul_terms: vec![(FieldElement::one(), Witness(0), Witness(0))],
                linear_combinations: vec![(-FieldElement::one(), Witness(4))],
                q_c: FieldElement::zero(),
            }),
            Opcode::AssertZero(Expression {
                mul_terms: vec![(FieldElement::one(), Witness(0), Witness(1))],
                linear_combinations: vec![(FieldElement::one(), Witness(5))],
                q_c: FieldElement::zero(),
            }),
            Opcode::AssertZero(Expression {
                mul_terms: Vec::new(),
                linear_combinations: vec![
                    (-FieldElement::one(), Witness(2)),
                    (FieldElement::one(), Witness(4)),
                    (FieldElement::one(), Witness(5)),
                ],
                q_c: FieldElement::zero(),
            }),
            Opcode::AssertZero(Expression {
                mul_terms: Vec::new(),
                linear_combinations: vec![
                    (FieldElement::one(), Witness(2)),
                    (-FieldElement::one(), Witness(3)),
                    (FieldElement::one(), Witness(4)),
                    (FieldElement::one(), Witness(5)),
                ],
                q_c: FieldElement::zero(),
            }),
            Opcode::BlackBoxFuncCall(BlackBoxFuncCall::RANGE {
                input: FunctionInput::witness(Witness(3), 32),
            }),
        ];

        let mut private_parameters = BTreeSet::new();
        private_parameters.insert(Witness(0));
        private_parameters.insert(Witness(1));
        let circuit = Circuit {
            current_witness_index: 5,
            expression_width: ExpressionWidth::Bounded { width: 4 },
            opcodes,
            private_parameters,
            public_parameters: PublicInputs::default(),
            return_values: PublicInputs::default(),
            assert_messages: Default::default(),
        };
        check_circuit(circuit);
    }

    #[test]
    fn takes_blackbox_opcode_outputs_into_account() {
        // Regression test for https://github.com/noir-lang/noir/issues/6527
        // Previously we would not track the usage of witness 4 in the output of the blackbox function.
        // We would then merge the final two opcodes losing the check that the brillig call must match
        // with `_0 ^ _1`.

        let circuit: Circuit<FieldElement> = Circuit {
            current_witness_index: 7,
            opcodes: vec![
                Opcode::BrilligCall {
                    id: BrilligFunctionId(0),
                    inputs: Vec::new(),
                    outputs: vec![BrilligOutputs::Simple(Witness(3))],
                    predicate: None,
                },
                Opcode::BlackBoxFuncCall(BlackBoxFuncCall::AND {
                    lhs: FunctionInput::witness(Witness(0), 8),
                    rhs: FunctionInput::witness(Witness(1), 8),
                    output: Witness(4),
                }),
                Opcode::AssertZero(Expression {
                    linear_combinations: vec![
                        (FieldElement::one(), Witness(3)),
                        (-FieldElement::one(), Witness(4)),
                    ],
                    ..Default::default()
                }),
                Opcode::AssertZero(Expression {
                    linear_combinations: vec![
                        (-FieldElement::one(), Witness(2)),
                        (FieldElement::one(), Witness(4)),
                    ],
                    ..Default::default()
                }),
            ],
            expression_width: ExpressionWidth::Bounded { width: 4 },
            private_parameters: BTreeSet::from([Witness(0), Witness(1)]),
            return_values: PublicInputs(BTreeSet::from([Witness(2)])),
            ..Default::default()
        };

        let new_circuit = check_circuit(circuit.clone());
        assert_eq!(circuit, new_circuit);
    }
}<|MERGE_RESOLUTION|>--- conflicted
+++ resolved
@@ -12,14 +12,8 @@
 
 use crate::compiler::CircuitSimulator;
 
-<<<<<<< HEAD
-pub(crate) struct MergeExpressionsOptimizer<F> {
-    resolved_blocks: HashMap<BlockId, BTreeSet<Witness>>,
-
-=======
 pub(crate) struct MergeExpressionsOptimizer<F: AcirField> {
     resolved_blocks: HashMap<BlockId, BTreeSet<Witness>>,
->>>>>>> 7cf7a89c
     modified_gates: HashMap<usize, Opcode<F>>,
     deleted_gates: BTreeSet<usize>,
 }
@@ -32,10 +26,28 @@
             deleted_gates: BTreeSet::new(),
         }
     }
-<<<<<<< HEAD
 
     fn compute_used_witness(&mut self, circuit: &Circuit<F>) -> BTreeMap<Witness, BTreeSet<usize>> {
-=======
+        // Keep track, for each witness, of the gates that use it
+        let circuit_io: BTreeSet<Witness> =
+            circuit.circuit_arguments().union(&circuit.public_inputs().0).cloned().collect();
+
+        let mut used_witness: BTreeMap<Witness, BTreeSet<usize>> = BTreeMap::new();
+        for (i, opcode) in circuit.opcodes.iter().enumerate() {
+            let witnesses = self.witness_inputs(opcode);
+            if let Opcode::MemoryInit { block_id, .. } = opcode {
+                self.resolved_blocks.insert(*block_id, witnesses.clone());
+            }
+            for w in witnesses {
+                // We do not simplify circuit inputs and outputs
+                if !circuit_io.contains(&w) {
+                    used_witness.entry(w).or_default().insert(i);
+                }
+            }
+        }
+        used_witness
+    }
+
     /// This pass analyzes the circuit and identifies intermediate variables that are
     /// only used in two arithmetic opcodes. It then merges the opcode which produces the
     /// intermediate variable into the second one that uses it
@@ -67,7 +79,6 @@
         self.deleted_gates.clear();
         self.resolved_blocks.clear();
 
->>>>>>> 7cf7a89c
         // Keep track, for each witness, of the gates that use it
         let circuit_io: BTreeSet<Witness> =
             circuit.circuit_arguments().union(&circuit.public_inputs().0).cloned().collect();
@@ -85,20 +96,6 @@
                 }
             }
         }
-        used_witness
-    }
-
-    /// This pass analyzes the circuit and identifies intermediate variables that are
-    /// only used in two gates. It then merges the gate that produces the
-    /// intermediate variable into the second one that uses it
-    /// Note: This pass is only relevant for backends that can handle unlimited width
-    pub(crate) fn eliminate_intermediate_variable(
-        &mut self,
-        circuit: &Circuit<F>,
-        acir_opcode_positions: Vec<usize>,
-    ) -> (Vec<Opcode<F>>, Vec<usize>) {
-        let mut used_witness = self.compute_used_witness(circuit);
-        let circuit_inputs = circuit.circuit_arguments();
 
         // For each opcode, try to get a target opcode to merge with
         for (i, opcode) in circuit.opcodes.iter().enumerate() {
@@ -182,7 +179,6 @@
         (new_circuit, new_acir_opcode_positions)
     }
 
-<<<<<<< HEAD
     fn expr_wit(expr: &Expression<F>) -> BTreeSet<Witness> {
         let mut result = BTreeSet::new();
         result.extend(expr.mul_terms.iter().flat_map(|i| vec![i.1, i.2]));
@@ -190,8 +186,6 @@
         result
     }
 
-=======
->>>>>>> 7cf7a89c
     fn brillig_input_wit(&self, input: &BrilligInputs<F>) -> BTreeSet<Witness> {
         let mut result = BTreeSet::new();
         match input {
@@ -226,10 +220,6 @@
 
     // Returns the input witnesses used by the opcode
     fn witness_inputs(&self, opcode: &Opcode<F>) -> BTreeSet<Witness> {
-<<<<<<< HEAD
-        let mut witnesses = BTreeSet::new();
-=======
->>>>>>> 7cf7a89c
         match opcode {
             Opcode::AssertZero(expr) => CircuitSimulator::expr_wit(expr),
             Opcode::BlackBoxFuncCall(bb_func) => {
@@ -273,7 +263,6 @@
         }
     }
 
-<<<<<<< HEAD
     /// Merge 'expr' into 'target' via Gaussian elimination on 'w'
     /// It supports the case where w is in a target's multiplication term:
     /// - If w is only linear in expr and target, it's just a Gaussian elimination
@@ -282,17 +271,6 @@
     fn merge(target: &Expression<F>, expr: &Expression<F>, w: Witness) -> Option<Expression<F>> {
         // Check that the witness is not part of expr multiplication terms
         for m in &expr.mul_terms {
-=======
-    // Merge 'expr' into 'target' via Gaussian elimination on 'w'
-    // Returns None if the expressions cannot be merged
-    fn merge_expression(
-        target: &Expression<F>,
-        expr: &Expression<F>,
-        w: Witness,
-    ) -> Option<Expression<F>> {
-        // Check that the witness is not part of multiplication terms
-        for m in &target.mul_terms {
->>>>>>> 7cf7a89c
             if m.1 == w || m.2 == w {
                 return None;
             }
@@ -354,11 +332,46 @@
         None
     }
 
+    // Merge 'expr' into 'target' via Gaussian elimination on 'w'
+    // Returns None if the expressions cannot be merged
+    fn merge_expression(
+        target: &Expression<F>,
+        expr: &Expression<F>,
+        w: Witness,
+    ) -> Option<Expression<F>> {
+        // Check that the witness is not part of multiplication terms
+        for m in &target.mul_terms {
+            if m.1 == w || m.2 == w {
+                return None;
+            }
+        }
+        for m in &expr.mul_terms {
+            if m.1 == w || m.2 == w {
+                return None;
+            }
+        }
+
+        for k in &target.linear_combinations {
+            if k.1 == w {
+                for i in &expr.linear_combinations {
+                    if i.1 == w {
+                        return Some(target.add_mul(-(k.0 / i.0), expr));
+                    }
+                }
+            }
+        }
+        None
+    }
+
+    /// Returns the 'updated' opcode at index 'g' in the circuit
+    /// The modifications to the circuits are stored with 'deleted_gates' and 'modified_gates'
+    /// These structures are used to give the 'updated' opcode.
+    /// For instance, if the opcode has been deleted inside 'deleted_gates', then it returns None.
     fn get_opcode(&self, g: usize, circuit: &Circuit<F>) -> Option<Opcode<F>> {
         if self.deleted_gates.contains(&g) {
             return None;
         }
-        Some(self.modified_gates.get(&g).unwrap_or(&circuit.opcodes[g]).clone())
+        self.modified_gates.get(&g).or(circuit.opcodes.get(g)).cloned()
     }
 
     fn fits(expr: &Expression<F>, width: usize) -> bool {
@@ -479,230 +492,4 @@
         }
         (new_circuit, new_acir_opcode_positions)
     }
-
-    /// Returns the 'updated' opcode at index 'g' in the circuit
-    /// The modifications to the circuits are stored with 'deleted_gates' and 'modified_gates'
-    /// These structures are used to give the 'updated' opcode.
-    /// For instance, if the opcode has been deleted inside 'deleted_gates', then it returns None.
-    fn get_opcode(&self, g: usize, circuit: &Circuit<F>) -> Option<Opcode<F>> {
-        if self.deleted_gates.contains(&g) {
-            return None;
-        }
-        self.modified_gates.get(&g).or(circuit.opcodes.get(g)).cloned()
-    }
-}
-
-#[cfg(test)]
-mod tests {
-    use crate::compiler::{CircuitSimulator, optimizers::MergeExpressionsOptimizer};
-    use acir::{
-        FieldElement,
-        acir_field::AcirField,
-        circuit::{
-            Circuit, ExpressionWidth, Opcode, PublicInputs,
-            brillig::{BrilligFunctionId, BrilligOutputs},
-            opcodes::{BlackBoxFuncCall, FunctionInput},
-        },
-        native_types::{Expression, Witness},
-    };
-    use std::collections::BTreeSet;
-
-    fn check_circuit(circuit: Circuit<FieldElement>) -> Circuit<FieldElement> {
-        assert!(CircuitSimulator::default().check_circuit(&circuit));
-        let mut merge_optimizer = MergeExpressionsOptimizer::new();
-        let acir_opcode_positions = vec![0; 20];
-        let (opcodes, _) =
-            merge_optimizer.eliminate_intermediate_variable(&circuit, acir_opcode_positions);
-        let mut optimized_circuit = circuit;
-        optimized_circuit.opcodes = opcodes;
-        // check that the circuit is still valid after optimization
-        assert!(CircuitSimulator::default().check_circuit(&optimized_circuit));
-        optimized_circuit
-    }
-
-    #[test]
-    fn does_not_eliminate_witnesses_returned_from_brillig() {
-        let opcodes = vec![
-            Opcode::BrilligCall {
-                id: BrilligFunctionId::default(),
-                inputs: Vec::new(),
-                outputs: vec![BrilligOutputs::Simple(Witness(1))],
-                predicate: None,
-            },
-            Opcode::AssertZero(Expression {
-                mul_terms: Vec::new(),
-                linear_combinations: vec![
-                    (FieldElement::from(2_u128), Witness(0)),
-                    (FieldElement::from(3_u128), Witness(1)),
-                    (FieldElement::from(1_u128), Witness(2)),
-                ],
-                q_c: FieldElement::one(),
-            }),
-            Opcode::AssertZero(Expression {
-                mul_terms: Vec::new(),
-                linear_combinations: vec![
-                    (FieldElement::from(2_u128), Witness(0)),
-                    (FieldElement::from(2_u128), Witness(1)),
-                    (FieldElement::from(1_u128), Witness(5)),
-                ],
-                q_c: FieldElement::one(),
-            }),
-        ];
-
-        let mut private_parameters = BTreeSet::new();
-        private_parameters.insert(Witness(0));
-
-        let circuit = Circuit {
-            current_witness_index: 1,
-            expression_width: ExpressionWidth::Bounded { width: 4 },
-            opcodes,
-            private_parameters,
-            public_parameters: PublicInputs::default(),
-            return_values: PublicInputs::default(),
-            assert_messages: Default::default(),
-        };
-        check_circuit(circuit);
-    }
-
-    #[test]
-    fn does_not_eliminate_witnesses_returned_from_circuit() {
-        let opcodes = vec![
-            Opcode::AssertZero(Expression {
-                mul_terms: vec![(FieldElement::from(-1i128), Witness(0), Witness(0))],
-                linear_combinations: vec![(FieldElement::from(1i128), Witness(1))],
-                q_c: FieldElement::zero(),
-            }),
-            Opcode::AssertZero(Expression {
-                mul_terms: Vec::new(),
-                linear_combinations: vec![
-                    (FieldElement::from(-1i128), Witness(1)),
-                    (FieldElement::from(1i128), Witness(2)),
-                ],
-                q_c: FieldElement::zero(),
-            }),
-        ];
-        // Witness(1) could be eliminated because it's only used by 2 opcodes.
-
-        let mut private_parameters = BTreeSet::new();
-        private_parameters.insert(Witness(0));
-
-        let mut return_values = BTreeSet::new();
-        return_values.insert(Witness(1));
-        return_values.insert(Witness(2));
-
-        let circuit = Circuit {
-            current_witness_index: 2,
-            expression_width: ExpressionWidth::Bounded { width: 4 },
-            opcodes,
-            private_parameters,
-            public_parameters: PublicInputs::default(),
-            return_values: PublicInputs(return_values),
-            assert_messages: Default::default(),
-        };
-
-        let mut merge_optimizer = MergeExpressionsOptimizer::new();
-        let acir_opcode_positions = vec![0; 20];
-        let (opcodes, _) =
-            merge_optimizer.eliminate_intermediate_variable(&circuit, acir_opcode_positions);
-
-        assert_eq!(opcodes.len(), 2);
-    }
-
-    #[test]
-    fn does_not_attempt_to_merge_into_previous_opcodes() {
-        let opcodes = vec![
-            Opcode::AssertZero(Expression {
-                mul_terms: vec![(FieldElement::one(), Witness(0), Witness(0))],
-                linear_combinations: vec![(-FieldElement::one(), Witness(4))],
-                q_c: FieldElement::zero(),
-            }),
-            Opcode::AssertZero(Expression {
-                mul_terms: vec![(FieldElement::one(), Witness(0), Witness(1))],
-                linear_combinations: vec![(FieldElement::one(), Witness(5))],
-                q_c: FieldElement::zero(),
-            }),
-            Opcode::AssertZero(Expression {
-                mul_terms: Vec::new(),
-                linear_combinations: vec![
-                    (-FieldElement::one(), Witness(2)),
-                    (FieldElement::one(), Witness(4)),
-                    (FieldElement::one(), Witness(5)),
-                ],
-                q_c: FieldElement::zero(),
-            }),
-            Opcode::AssertZero(Expression {
-                mul_terms: Vec::new(),
-                linear_combinations: vec![
-                    (FieldElement::one(), Witness(2)),
-                    (-FieldElement::one(), Witness(3)),
-                    (FieldElement::one(), Witness(4)),
-                    (FieldElement::one(), Witness(5)),
-                ],
-                q_c: FieldElement::zero(),
-            }),
-            Opcode::BlackBoxFuncCall(BlackBoxFuncCall::RANGE {
-                input: FunctionInput::witness(Witness(3), 32),
-            }),
-        ];
-
-        let mut private_parameters = BTreeSet::new();
-        private_parameters.insert(Witness(0));
-        private_parameters.insert(Witness(1));
-        let circuit = Circuit {
-            current_witness_index: 5,
-            expression_width: ExpressionWidth::Bounded { width: 4 },
-            opcodes,
-            private_parameters,
-            public_parameters: PublicInputs::default(),
-            return_values: PublicInputs::default(),
-            assert_messages: Default::default(),
-        };
-        check_circuit(circuit);
-    }
-
-    #[test]
-    fn takes_blackbox_opcode_outputs_into_account() {
-        // Regression test for https://github.com/noir-lang/noir/issues/6527
-        // Previously we would not track the usage of witness 4 in the output of the blackbox function.
-        // We would then merge the final two opcodes losing the check that the brillig call must match
-        // with `_0 ^ _1`.
-
-        let circuit: Circuit<FieldElement> = Circuit {
-            current_witness_index: 7,
-            opcodes: vec![
-                Opcode::BrilligCall {
-                    id: BrilligFunctionId(0),
-                    inputs: Vec::new(),
-                    outputs: vec![BrilligOutputs::Simple(Witness(3))],
-                    predicate: None,
-                },
-                Opcode::BlackBoxFuncCall(BlackBoxFuncCall::AND {
-                    lhs: FunctionInput::witness(Witness(0), 8),
-                    rhs: FunctionInput::witness(Witness(1), 8),
-                    output: Witness(4),
-                }),
-                Opcode::AssertZero(Expression {
-                    linear_combinations: vec![
-                        (FieldElement::one(), Witness(3)),
-                        (-FieldElement::one(), Witness(4)),
-                    ],
-                    ..Default::default()
-                }),
-                Opcode::AssertZero(Expression {
-                    linear_combinations: vec![
-                        (-FieldElement::one(), Witness(2)),
-                        (FieldElement::one(), Witness(4)),
-                    ],
-                    ..Default::default()
-                }),
-            ],
-            expression_width: ExpressionWidth::Bounded { width: 4 },
-            private_parameters: BTreeSet::from([Witness(0), Witness(1)]),
-            return_values: PublicInputs(BTreeSet::from([Witness(2)])),
-            ..Default::default()
-        };
-
-        let new_circuit = check_circuit(circuit.clone());
-        assert_eq!(circuit, new_circuit);
-    }
 }