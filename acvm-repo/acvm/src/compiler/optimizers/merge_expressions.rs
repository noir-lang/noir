use std::collections::{BTreeMap, BTreeSet, HashMap};

use acir::{
    AcirField,
    circuit::{
        Circuit, Opcode,
        brillig::{BrilligInputs, BrilligOutputs},
        opcodes::BlockId,
    },
    native_types::{Expression, Witness},
};

use crate::compiler::{CircuitSimulator, optimizers::GeneralOptimizer};

pub(crate) struct MergeExpressionsOptimizer<F: AcirField> {
    resolved_blocks: HashMap<BlockId, BTreeSet<Witness>>,
    modified_gates: HashMap<usize, Opcode<F>>,
    deleted_gates: BTreeSet<usize>,
}

impl<F: AcirField> MergeExpressionsOptimizer<F> {
    pub(crate) fn new() -> Self {
        MergeExpressionsOptimizer {
            resolved_blocks: HashMap::new(),
            modified_gates: HashMap::new(),
            deleted_gates: BTreeSet::new(),
        }
    }
    /// This pass analyzes the circuit and identifies intermediate variables that are
    /// only used in two AssertZero opcodes. It then merges the opcode which produces the
    /// intermediate variable into the second one that uses it
    ///
    /// The first pass maps witnesses to the index of the opcodes using them.
    /// Public inputs are not considered because they cannot be simplified.
    /// Witnesses used by MemoryInit opcodes are put in a separate map and marked as used by a Brillig call
    /// if the memory block is an input to the call.
    ///
    /// The second pass looks for AssertZero opcodes having a witness which is only used by another arithmetic opcode.
    /// In that case, the opcode with the smallest index is merged into the other one via Gaussian elimination.
    /// For instance, if we have 'w1' used only by these two opcodes,
    /// `5*w2*w3` and `w1`:
    /// w2*w3 + 2*w2 + w1 + w3 = 0   // This opcode 'defines' the variable w1
    /// 2*w3*w4 + w1 + w4 = 0        // which is only used here
    ///
    /// For w1 we can say:
    /// w1 = -1/2*w2*w3 - w2 - 1/2*w3
    ///
    /// Then we will remove the first one and modify the second one like this:
    /// 2*w3*w4 + w4 - w2 - 1/2*w3 - 1/2*w2*w3 = 0
    ///
    /// This transformation is relevant for Plonk-ish backends although they have a limited width because
    /// they can potentially handle expressions with large linear combinations using 'big-add' gates.
    ///
    /// Pre-condition:
    /// - This pass is only relevant for backends that can handle unlimited width
    /// - CSAT pass should have been run prior to this one.
    pub(crate) fn eliminate_intermediate_variable(
        &mut self,
        circuit: &Circuit<F>,
        acir_opcode_positions: Vec<usize>,
    ) -> (Vec<Opcode<F>>, Vec<usize>) {
        // Initialization
        self.modified_gates.clear();
        self.deleted_gates.clear();
        self.resolved_blocks.clear();

        // Keep track, for each witness, of the gates that use it
        let circuit_io: BTreeSet<Witness> =
            circuit.circuit_arguments().union(&circuit.public_inputs().0).cloned().collect();

        let mut used_witness: BTreeMap<Witness, BTreeSet<usize>> = BTreeMap::new();
        for (i, opcode) in circuit.opcodes.iter().enumerate() {
            let witnesses = self.witness_inputs(opcode);
            if let Opcode::MemoryInit { block_id, .. } = opcode {
                self.resolved_blocks.insert(*block_id, witnesses.clone());
            }
            for w in witnesses {
                // We do not simplify circuit inputs and outputs
                if !circuit_io.contains(&w) {
                    used_witness.entry(w).or_default().insert(i);
                }
            }
        }

        // For each opcode, try to get a target opcode to merge with
        for (i, opcode) in circuit.opcodes.iter().enumerate() {
            if !matches!(opcode, Opcode::AssertZero(_)) {
                continue;
            }
            if let Some(opcode) = self.get_opcode(i, circuit) {
                let input_witnesses = self.witness_inputs(&opcode);
                for w in input_witnesses {
                    let Some(gates_using_w) = used_witness.get(&w) else {
                        continue;
                    };
                    // We only consider witness which are used in exactly two arithmetic gates
                    if gates_using_w.len() == 2 {
                        let first = *gates_using_w.first().expect("gates_using_w.len == 2");
                        let second = *gates_using_w.last().expect("gates_using_w.len == 2");
                        let b = if second == i {
                            first
                        } else {
                            // sanity check
                            assert!(i == first);
                            second
                        };
                        // Merge the opcode with smaller index into the other one
                        // by updating modified_gates/deleted_gates/used_witness
                        // returns false if it could not merge them
                        let mut merge_opcodes = |op1, op2| -> bool {
                            if op1 == op2 {
                                return false;
                            }
                            let (source, target) = if op1 < op2 { (op1, op2) } else { (op2, op1) };
                            let source_opcode = self.get_opcode(source, circuit);
                            let target_opcode = self.get_opcode(target, circuit);

                            if let (
                                Some(Opcode::AssertZero(expr_use)),
                                Some(Opcode::AssertZero(expr_define)),
                            ) = (target_opcode, source_opcode)
                            {
                                if let Some(expr) =
                                    Self::merge_expression(&expr_use, &expr_define, w)
                                {
                                    self.modified_gates.insert(target, Opcode::AssertZero(expr));
                                    self.deleted_gates.insert(source);
                                    // Update the 'used_witness' map to account for the merge.
<<<<<<< HEAD
                                    let mut witness_list =
                                        CircuitSimulator::expr_witness(&expr_use);
                                    witness_list
                                        .extend(CircuitSimulator::expr_witness(&expr_define));
=======
                                    let witness_list = CircuitSimulator::expr_wit(&expr_use);
                                    let witness_list = witness_list
                                        .chain(CircuitSimulator::expr_wit(&expr_define));

>>>>>>> b5cbbae9
                                    for w2 in witness_list {
                                        if !circuit_io.contains(&w2) {
                                            used_witness.entry(w2).and_modify(|v| {
                                                v.insert(target);
                                                v.remove(&source);
                                            });
                                        }
                                    }
                                    return true;
                                }
                            }
                            false
                        };

                        if merge_opcodes(b, i) {
                            // We need to stop here and continue with the next opcode
                            // because the merge invalidates the current opcode.
                            break;
                        }
                    }
                }
            }
        }

        // Construct the new circuit from modified/deleted gates
        let mut new_circuit = Vec::new();
        let mut new_acir_opcode_positions = Vec::new();

        for (i, opcode_position) in acir_opcode_positions.iter().enumerate() {
            if let Some(op) = self.get_opcode(i, circuit) {
                new_circuit.push(op);
                new_acir_opcode_positions.push(*opcode_position);
            }
        }
        (new_circuit, new_acir_opcode_positions)
    }

    fn for_each_brillig_input_wit(&self, input: &BrilligInputs<F>, mut f: impl FnMut(Witness)) {
        match input {
            BrilligInputs::Single(expr) => {
<<<<<<< HEAD
                result.extend(CircuitSimulator::expr_witness(expr));
            }
            BrilligInputs::Array(exprs) => {
                for expr in exprs {
                    result.extend(CircuitSimulator::expr_witness(expr));
=======
                for witness in CircuitSimulator::expr_wit(expr) {
                    f(witness);
                }
            }
            BrilligInputs::Array(exprs) => {
                for expr in exprs {
                    for witness in CircuitSimulator::expr_wit(expr) {
                        f(witness);
                    }
>>>>>>> b5cbbae9
                }
            }
            BrilligInputs::MemoryArray(block_id) => {
                for witness in self.resolved_blocks.get(block_id).expect("Unknown block id") {
                    f(*witness);
                }
            }
        }
    }

    fn for_each_brillig_output_wit(&self, output: &BrilligOutputs, mut f: impl FnMut(Witness)) {
        match output {
            BrilligOutputs::Simple(witness) => f(*witness),
            BrilligOutputs::Array(witnesses) => {
                for witness in witnesses {
                    f(*witness);
                }
            }
        }
    }

    // Returns the input witnesses used by the opcode
    fn witness_inputs(&self, opcode: &Opcode<F>) -> BTreeSet<Witness> {
        match opcode {
<<<<<<< HEAD
            Opcode::AssertZero(expr) => CircuitSimulator::expr_witness(expr),
=======
            Opcode::AssertZero(expr) => CircuitSimulator::expr_wit(expr).collect(),
>>>>>>> b5cbbae9
            Opcode::BlackBoxFuncCall(bb_func) => {
                let mut witnesses = bb_func.get_input_witnesses();
                witnesses.extend(bb_func.get_outputs_vec());

                witnesses
            }
            Opcode::MemoryOp { block_id: _, op } => {
                //index and value
<<<<<<< HEAD
                let mut witnesses = CircuitSimulator::expr_witness(&op.index);
                witnesses.extend(CircuitSimulator::expr_witness(&op.value));
                witnesses
=======
                let witnesses = CircuitSimulator::expr_wit(&op.index);
                witnesses.chain(CircuitSimulator::expr_wit(&op.value)).collect()
>>>>>>> b5cbbae9
            }

            Opcode::MemoryInit { block_id: _, init, block_type: _ } => {
                init.iter().cloned().collect()
            }
            Opcode::BrilligCall { inputs, outputs, .. } => {
                let mut witnesses = BTreeSet::new();
                for i in inputs {
                    self.for_each_brillig_input_wit(i, |witness| {
                        witnesses.insert(witness);
                    });
                }
                for i in outputs {
                    self.for_each_brillig_output_wit(i, |witness| {
                        witnesses.insert(witness);
                    });
                }
                witnesses
            }
            Opcode::Call { id: _, inputs, outputs, predicate } => {
                let mut witnesses: BTreeSet<Witness> = inputs.iter().copied().collect();
                witnesses.extend(outputs);

                if let Some(p) = predicate {
                    witnesses.extend(CircuitSimulator::expr_witness(p));
                }
                witnesses
            }
        }
    }

    // Merge 'expr' into 'target' via Gaussian elimination on 'w'
    // Returns None if the expressions cannot be merged
    fn merge_expression(
        target: &Expression<F>,
        expr: &Expression<F>,
        w: Witness,
    ) -> Option<Expression<F>> {
        // Check that the witness is not part of multiplication terms
        for m in &target.mul_terms {
            if m.1 == w || m.2 == w {
                return None;
            }
        }
        for m in &expr.mul_terms {
            if m.1 == w || m.2 == w {
                return None;
            }
        }

        for k in &target.linear_combinations {
            if k.1 == w {
                for i in &expr.linear_combinations {
                    if i.1 == w {
                        let expr = target.add_mul(-(k.0 / i.0), expr);
                        let expr = GeneralOptimizer::optimize(expr);
                        return Some(expr);
                    }
                }
            }
        }
        None
    }

    /// Returns the 'updated' opcode at index 'g' in the circuit
    /// The modifications to the circuits are stored with 'deleted_gates' and 'modified_gates'
    /// These structures are used to give the 'updated' opcode.
    /// For instance, if the opcode has been deleted inside 'deleted_gates', then it returns None.
    fn get_opcode(&self, g: usize, circuit: &Circuit<F>) -> Option<Opcode<F>> {
        if self.deleted_gates.contains(&g) {
            return None;
        }
        self.modified_gates.get(&g).or(circuit.opcodes.get(g)).cloned()
    }
}

#[cfg(test)]
mod tests {
    use crate::{
        assert_circuit_snapshot,
        compiler::{CircuitSimulator, optimizers::MergeExpressionsOptimizer},
    };
    use acir::{FieldElement, circuit::Circuit};

    fn merge_expressions(circuit: Circuit<FieldElement>) -> Circuit<FieldElement> {
        assert!(CircuitSimulator::default().check_circuit(&circuit).is_none());
        let mut merge_optimizer = MergeExpressionsOptimizer::new();
        let acir_opcode_positions = vec![0; 20];
        let (opcodes, _) =
            merge_optimizer.eliminate_intermediate_variable(&circuit, acir_opcode_positions);
        let mut optimized_circuit = circuit;
        optimized_circuit.opcodes = opcodes;

        // check that the circuit is still valid after optimization
        assert!(CircuitSimulator::default().check_circuit(&optimized_circuit).is_none());
        optimized_circuit
    }

    #[test]
    fn merges_expressions() {
        let src = "
        private parameters: [w0]
        public parameters: []
        return values: [w2]
        ASSERT 2*w1 = w0 + 5
        ASSERT w2 = 4*w1 + 4
        ";
        let circuit = Circuit::from_str(src).unwrap();
        let optimized_circuit = merge_expressions(circuit.clone());
        assert_circuit_snapshot!(optimized_circuit, @r"
        private parameters: [w0]
        public parameters: []
        return values: [w2]
        ASSERT w2 = 2*w0 + 14
        ");
    }

    #[test]
    fn does_not_eliminate_witnesses_returned_from_brillig() {
        let src = "
        private parameters: [w0]
        public parameters: []
        return values: []
        BRILLIG CALL func: 0, inputs: [], outputs: [w1]
        ASSERT 2*w0 + 3*w1 + w2 + 1 = 0
        ASSERT 2*w0 + 2*w1 + w5 + 1 = 0
        ";
        let circuit = Circuit::from_str(src).unwrap();
        let optimized_circuit = merge_expressions(circuit.clone());
        assert_eq!(circuit, optimized_circuit);
    }

    #[test]
    fn does_not_eliminate_witnesses_returned_from_circuit() {
        let src = "
        private parameters: [w0]
        public parameters: []
        return values: [w1, w2]
        ASSERT -w0*w0 + w1 = 0
        ASSERT -w1 + w2 = 0
        ";
        let circuit = Circuit::from_str(src).unwrap();
        let optimized_circuit = merge_expressions(circuit.clone());
        assert_eq!(circuit, optimized_circuit);
    }

    #[test]
    fn does_not_attempt_to_merge_into_previous_opcodes() {
        let src = "
        private parameters: [w0, w1]
        public parameters: []
        return values: []
        ASSERT w0*w0 - w4 = 0
        ASSERT w0*w1 + w5 = 0
        ASSERT -w2 + w4 + w5 = 0
        ASSERT w2 - w3 + w4 + w5 = 0
        BLACKBOX::RANGE input: w3, bits: 32
        ";
        let circuit = Circuit::from_str(src).unwrap();

        let optimized_circuit = merge_expressions(circuit);
        assert_circuit_snapshot!(optimized_circuit, @r"
        private parameters: [w0, w1]
        public parameters: []
        return values: []
        ASSERT w5 = -w0*w1
        ASSERT w3 = 2*w0*w0 + 2*w5
        BLACKBOX::RANGE input: w3, bits: 32
        ");
    }

    #[test]
    fn takes_blackbox_opcode_outputs_into_account() {
        // Regression test for https://github.com/noir-lang/noir/issues/6527
        // Previously we would not track the usage of witness 4 in the output of the blackbox function.
        // We would then merge the final two opcodes losing the check that the brillig call must match
        // with `w0 ^ w1`.
        let src = "
        private parameters: [w0, w1]
        public parameters: []
        return values: [w2]
        BRILLIG CALL func: 0, inputs: [], outputs: [w3]
        BLACKBOX::AND inputs: [w0, w1], bits: 8, output: w4
        ASSERT w3 - w4 = 0
        ASSERT -w2 + w4 = 0
        ";
        let circuit = Circuit::from_str(src).unwrap();
        let optimized_circuit = merge_expressions(circuit.clone());
        assert_eq!(circuit, optimized_circuit);
    }
}<|MERGE_RESOLUTION|>--- conflicted
+++ resolved
@@ -126,17 +126,10 @@
                                     self.modified_gates.insert(target, Opcode::AssertZero(expr));
                                     self.deleted_gates.insert(source);
                                     // Update the 'used_witness' map to account for the merge.
-<<<<<<< HEAD
-                                    let mut witness_list =
-                                        CircuitSimulator::expr_witness(&expr_use);
-                                    witness_list
-                                        .extend(CircuitSimulator::expr_witness(&expr_define));
-=======
-                                    let witness_list = CircuitSimulator::expr_wit(&expr_use);
+                                    let witness_list = CircuitSimulator::expr_witness(&expr_use);
                                     let witness_list = witness_list
-                                        .chain(CircuitSimulator::expr_wit(&expr_define));
-
->>>>>>> b5cbbae9
+                                        .chain(CircuitSimulator::expr_witness(&expr_define));
+
                                     for w2 in witness_list {
                                         if !circuit_io.contains(&w2) {
                                             used_witness.entry(w2).and_modify(|v| {
@@ -177,23 +170,15 @@
     fn for_each_brillig_input_wit(&self, input: &BrilligInputs<F>, mut f: impl FnMut(Witness)) {
         match input {
             BrilligInputs::Single(expr) => {
-<<<<<<< HEAD
-                result.extend(CircuitSimulator::expr_witness(expr));
+                for witness in CircuitSimulator::expr_witness(expr) {
+                    f(witness);
+                }
             }
             BrilligInputs::Array(exprs) => {
                 for expr in exprs {
-                    result.extend(CircuitSimulator::expr_witness(expr));
-=======
-                for witness in CircuitSimulator::expr_wit(expr) {
-                    f(witness);
-                }
-            }
-            BrilligInputs::Array(exprs) => {
-                for expr in exprs {
-                    for witness in CircuitSimulator::expr_wit(expr) {
+                    for witness in CircuitSimulator::expr_witness(expr) {
                         f(witness);
                     }
->>>>>>> b5cbbae9
                 }
             }
             BrilligInputs::MemoryArray(block_id) => {
@@ -218,11 +203,7 @@
     // Returns the input witnesses used by the opcode
     fn witness_inputs(&self, opcode: &Opcode<F>) -> BTreeSet<Witness> {
         match opcode {
-<<<<<<< HEAD
-            Opcode::AssertZero(expr) => CircuitSimulator::expr_witness(expr),
-=======
-            Opcode::AssertZero(expr) => CircuitSimulator::expr_wit(expr).collect(),
->>>>>>> b5cbbae9
+            Opcode::AssertZero(expr) => CircuitSimulator::expr_witness(expr).collect(),
             Opcode::BlackBoxFuncCall(bb_func) => {
                 let mut witnesses = bb_func.get_input_witnesses();
                 witnesses.extend(bb_func.get_outputs_vec());
@@ -231,14 +212,8 @@
             }
             Opcode::MemoryOp { block_id: _, op } => {
                 //index and value
-<<<<<<< HEAD
-                let mut witnesses = CircuitSimulator::expr_witness(&op.index);
-                witnesses.extend(CircuitSimulator::expr_witness(&op.value));
-                witnesses
-=======
-                let witnesses = CircuitSimulator::expr_wit(&op.index);
-                witnesses.chain(CircuitSimulator::expr_wit(&op.value)).collect()
->>>>>>> b5cbbae9
+                let witnesses = CircuitSimulator::expr_witness(&op.index);
+                witnesses.chain(CircuitSimulator::expr_witness(&op.value)).collect()
             }
 
             Opcode::MemoryInit { block_id: _, init, block_type: _ } => {
