use std::collections::{BTreeMap, BTreeSet, HashMap};

use acir::{
    AcirField,
    circuit::{
        Circuit, Opcode,
        brillig::{BrilligInputs, BrilligOutputs},
        opcodes::BlockId,
    },
    native_types::{Expression, Witness},
};

use crate::compiler::CircuitSimulator;

pub(crate) struct MergeExpressionsOptimizer<F: AcirField> {
    resolved_blocks: HashMap<BlockId, BTreeSet<Witness>>,
    modified_gates: HashMap<usize, Opcode<F>>,
    deleted_gates: BTreeSet<usize>,
}

impl<F: AcirField> MergeExpressionsOptimizer<F> {
    pub(crate) fn new() -> Self {
        MergeExpressionsOptimizer {
            resolved_blocks: HashMap::new(),
            modified_gates: HashMap::new(),
            deleted_gates: BTreeSet::new(),
        }
    }
    /// This pass analyzes the circuit and identifies intermediate variables that are
    /// only used in two arithmetic opcodes. It then merges the opcode which produces the
    /// intermediate variable into the second one that uses it
    /// Note: This pass is only relevant for backends that can handle unlimited width
    ///
    /// The first pass maps witnesses to the index of the opcodes using them.
    /// Public inputs are not considered because they cannot be simplified.
    /// Witnesses used by MemoryInit opcodes are put in a separate map and marked as used by a Brillig call
    /// if the memory block is an input to the call.
    ///
    /// The second pass looks for arithmetic opcodes having a witness which is only used by another arithmetic opcode.
    /// In that case, the opcode with the smallest index is merged into the other one via Gaussian elimination.
    /// For instance, if we have '_1' used only by these two opcodes,
    /// where `_{value}` refers to a witness and `{value}` refers to a constant:
    /// [(1, _2,_3), (2, _2), (2, _1), (1, _3)]
    /// [(2, _3, _4), (2,_1), (1, _4)]
    /// We will remove the first one and modify the second one like this:
    /// [(2, _3, _4), (1, _4), (-1, _2), (-1/2, _3), (-1/2, _2, _3)]
    ///
    /// This transformation is relevant for Plonk-ish backends although they have a limited width because
    /// they can potentially handle expressions with large linear combinations using 'big-add' gates.
    pub(crate) fn eliminate_intermediate_variable(
        &mut self,
        circuit: &Circuit<F>,
        acir_opcode_positions: Vec<usize>,
    ) -> (Vec<Opcode<F>>, Vec<usize>) {
        // Initialization
        self.modified_gates.clear();
        self.deleted_gates.clear();
        self.resolved_blocks.clear();

        // Keep track, for each witness, of the gates that use it
        let circuit_io: BTreeSet<Witness> =
            circuit.circuit_arguments().union(&circuit.public_inputs().0).cloned().collect();

        let mut used_witness: BTreeMap<Witness, BTreeSet<usize>> = BTreeMap::new();
        for (i, opcode) in circuit.opcodes.iter().enumerate() {
            let witnesses = self.witness_inputs(opcode);
            if let Opcode::MemoryInit { block_id, .. } = opcode {
                self.resolved_blocks.insert(*block_id, witnesses.clone());
            }
            for w in witnesses {
                // We do not simplify circuit inputs and outputs
                if !circuit_io.contains(&w) {
                    used_witness.entry(w).or_default().insert(i);
                }
            }
        }

        // For each opcode, try to get a target opcode to merge with
        for (i, opcode) in circuit.opcodes.iter().enumerate() {
            if !matches!(opcode, Opcode::AssertZero(_)) {
                continue;
            }
            if let Some(opcode) = self.get_opcode(i, circuit) {
                let input_witnesses = self.witness_inputs(&opcode);
                for w in input_witnesses {
                    let Some(gates_using_w) = used_witness.get(&w) else {
                        continue;
                    };
                    // We only consider witness which are used in exactly two arithmetic gates
                    if gates_using_w.len() == 2 {
                        let first = *gates_using_w.first().expect("gates_using_w.len == 2");
                        let second = *gates_using_w.last().expect("gates_using_w.len == 2");
                        let b = if second == i {
                            first
                        } else {
                            // sanity check
                            assert!(i == first);
                            second
                        };
                        // Merge the opcode with smaller index into the other one
                        // by updating modified_gates/deleted_gates/used_witness
                        // returns false if it could not merge them
                        let mut merge_opcodes = |op1, op2| -> bool {
                            if op1 == op2 {
                                return false;
                            }
                            let (source, target) = if op1 < op2 { (op1, op2) } else { (op2, op1) };
                            let source_opcode = self.get_opcode(source, circuit);
                            let target_opcode = self.get_opcode(target, circuit);
                            if let (
                                Some(Opcode::AssertZero(expr_use)),
                                Some(Opcode::AssertZero(expr_define)),
                            ) = (target_opcode, source_opcode)
                            {
                                if let Some(expr) =
                                    Self::merge_expression(&expr_use, &expr_define, w)
                                {
                                    self.modified_gates.insert(target, Opcode::AssertZero(expr));
                                    self.deleted_gates.insert(source);
                                    // Update the 'used_witness' map to account for the merge.
                                    let mut witness_list = CircuitSimulator::expr_wit(&expr_use);
                                    witness_list.extend(CircuitSimulator::expr_wit(&expr_define));
                                    for w2 in witness_list {
                                        if !circuit_io.contains(&w2) {
                                            used_witness.entry(w2).and_modify(|v| {
                                                v.insert(target);
                                                v.remove(&source);
                                            });
                                        }
                                    }
                                    return true;
                                }
                            }
                            false
                        };

                        if merge_opcodes(b, i) {
                            // We need to stop here and continue with the next opcode
                            // because the merge invalidates the current opcode.
                            break;
                        }
                    }
                }
            }
        }

        // Construct the new circuit from modified/deleted gates
        let mut new_circuit = Vec::new();
        let mut new_acir_opcode_positions = Vec::new();

        for (i, opcode_position) in acir_opcode_positions.iter().enumerate() {
            if let Some(op) = self.get_opcode(i, circuit) {
                new_circuit.push(op);
                new_acir_opcode_positions.push(*opcode_position);
            }
        }
        (new_circuit, new_acir_opcode_positions)
    }

    fn brillig_input_wit(&self, input: &BrilligInputs<F>) -> BTreeSet<Witness> {
        let mut result = BTreeSet::new();
        match input {
            BrilligInputs::Single(expr) => {
                result.extend(CircuitSimulator::expr_wit(expr));
            }
            BrilligInputs::Array(exprs) => {
                for expr in exprs {
                    result.extend(CircuitSimulator::expr_wit(expr));
                }
            }
            BrilligInputs::MemoryArray(block_id) => {
                let witnesses = self.resolved_blocks.get(block_id).expect("Unknown block id");
                result.extend(witnesses);
            }
        }
        result
    }

    fn brillig_output_wit(&self, output: &BrilligOutputs) -> BTreeSet<Witness> {
        let mut result = BTreeSet::new();
        match output {
            BrilligOutputs::Simple(witness) => {
                result.insert(*witness);
            }
            BrilligOutputs::Array(witnesses) => {
                result.extend(witnesses);
            }
        }
        result
    }

    // Returns the input witnesses used by the opcode
    fn witness_inputs(&self, opcode: &Opcode<F>) -> BTreeSet<Witness> {
        match opcode {
            Opcode::AssertZero(expr) => CircuitSimulator::expr_wit(expr),
            Opcode::BlackBoxFuncCall(bb_func) => {
                let mut witnesses = bb_func.get_input_witnesses();
                witnesses.extend(bb_func.get_outputs_vec());

                witnesses
            }
<<<<<<< HEAD
            Opcode::MemoryOp { block_id: _, op } => {
                //index et value, et predicate
=======
            Opcode::MemoryOp { block_id: _, op, predicate } => {
                //index, value, and predicate
>>>>>>> ef582a68
                let mut witnesses = CircuitSimulator::expr_wit(&op.index);
                witnesses.extend(CircuitSimulator::expr_wit(&op.value));
                witnesses
            }

            Opcode::MemoryInit { block_id: _, init, block_type: _ } => {
                init.iter().cloned().collect()
            }
            Opcode::BrilligCall { inputs, outputs, .. } => {
                let mut witnesses = BTreeSet::new();
                for i in inputs {
                    witnesses.extend(self.brillig_input_wit(i));
                }
                for i in outputs {
                    witnesses.extend(self.brillig_output_wit(i));
                }
                witnesses
            }
            Opcode::Call { id: _, inputs, outputs, predicate } => {
                let mut witnesses: BTreeSet<Witness> = BTreeSet::from_iter(inputs.iter().copied());
                witnesses.extend(outputs);

                if let Some(p) = predicate {
                    witnesses.extend(CircuitSimulator::expr_wit(p));
                }
                witnesses
            }
        }
    }

    // Merge 'expr' into 'target' via Gaussian elimination on 'w'
    // Returns None if the expressions cannot be merged
    fn merge_expression(
        target: &Expression<F>,
        expr: &Expression<F>,
        w: Witness,
    ) -> Option<Expression<F>> {
        // Check that the witness is not part of multiplication terms
        for m in &target.mul_terms {
            if m.1 == w || m.2 == w {
                return None;
            }
        }
        for m in &expr.mul_terms {
            if m.1 == w || m.2 == w {
                return None;
            }
        }

        for k in &target.linear_combinations {
            if k.1 == w {
                for i in &expr.linear_combinations {
                    if i.1 == w {
                        return Some(target.add_mul(-(k.0 / i.0), expr));
                    }
                }
            }
        }
        None
    }

    /// Returns the 'updated' opcode at index 'g' in the circuit
    /// The modifications to the circuits are stored with 'deleted_gates' and 'modified_gates'
    /// These structures are used to give the 'updated' opcode.
    /// For instance, if the opcode has been deleted inside 'deleted_gates', then it returns None.
    fn get_opcode(&self, g: usize, circuit: &Circuit<F>) -> Option<Opcode<F>> {
        if self.deleted_gates.contains(&g) {
            return None;
        }
        self.modified_gates.get(&g).or(circuit.opcodes.get(g)).cloned()
    }
}

#[cfg(test)]
mod tests {
    use crate::compiler::{CircuitSimulator, optimizers::MergeExpressionsOptimizer};
    use acir::{
        FieldElement,
        acir_field::AcirField,
        circuit::{
            Circuit, ExpressionWidth, Opcode, PublicInputs,
            brillig::{BrilligFunctionId, BrilligOutputs},
            opcodes::{BlackBoxFuncCall, FunctionInput},
        },
        native_types::{Expression, Witness},
    };
    use std::collections::BTreeSet;

    fn check_circuit(circuit: Circuit<FieldElement>) -> Circuit<FieldElement> {
        assert!(CircuitSimulator::default().check_circuit(&circuit));
        let mut merge_optimizer = MergeExpressionsOptimizer::new();
        let acir_opcode_positions = vec![0; 20];
        let (opcodes, _) =
            merge_optimizer.eliminate_intermediate_variable(&circuit, acir_opcode_positions);
        let mut optimized_circuit = circuit;
        optimized_circuit.opcodes = opcodes;
        // check that the circuit is still valid after optimization
        assert!(CircuitSimulator::default().check_circuit(&optimized_circuit));
        optimized_circuit
    }

    #[test]
    fn does_not_eliminate_witnesses_returned_from_brillig() {
        let opcodes = vec![
            Opcode::BrilligCall {
                id: BrilligFunctionId::default(),
                inputs: Vec::new(),
                outputs: vec![BrilligOutputs::Simple(Witness(1))],
                predicate: None,
            },
            Opcode::AssertZero(Expression {
                mul_terms: Vec::new(),
                linear_combinations: vec![
                    (FieldElement::from(2_u128), Witness(0)),
                    (FieldElement::from(3_u128), Witness(1)),
                    (FieldElement::from(1_u128), Witness(2)),
                ],
                q_c: FieldElement::one(),
            }),
            Opcode::AssertZero(Expression {
                mul_terms: Vec::new(),
                linear_combinations: vec![
                    (FieldElement::from(2_u128), Witness(0)),
                    (FieldElement::from(2_u128), Witness(1)),
                    (FieldElement::from(1_u128), Witness(5)),
                ],
                q_c: FieldElement::one(),
            }),
        ];

        let mut private_parameters = BTreeSet::new();
        private_parameters.insert(Witness(0));

        let circuit = Circuit {
            current_witness_index: 1,
            expression_width: ExpressionWidth::Bounded { width: 4 },
            opcodes,
            private_parameters,
            public_parameters: PublicInputs::default(),
            return_values: PublicInputs::default(),
            assert_messages: Default::default(),
        };
        check_circuit(circuit);
    }

    #[test]
    fn does_not_eliminate_witnesses_returned_from_circuit() {
        let opcodes = vec![
            Opcode::AssertZero(Expression {
                mul_terms: vec![(FieldElement::from(-1i128), Witness(0), Witness(0))],
                linear_combinations: vec![(FieldElement::from(1i128), Witness(1))],
                q_c: FieldElement::zero(),
            }),
            Opcode::AssertZero(Expression {
                mul_terms: Vec::new(),
                linear_combinations: vec![
                    (FieldElement::from(-1i128), Witness(1)),
                    (FieldElement::from(1i128), Witness(2)),
                ],
                q_c: FieldElement::zero(),
            }),
        ];
        // Witness(1) could be eliminated because it's only used by 2 opcodes.

        let mut private_parameters = BTreeSet::new();
        private_parameters.insert(Witness(0));

        let mut return_values = BTreeSet::new();
        return_values.insert(Witness(1));
        return_values.insert(Witness(2));

        let circuit = Circuit {
            current_witness_index: 2,
            expression_width: ExpressionWidth::Bounded { width: 4 },
            opcodes,
            private_parameters,
            public_parameters: PublicInputs::default(),
            return_values: PublicInputs(return_values),
            assert_messages: Default::default(),
        };

        let mut merge_optimizer = MergeExpressionsOptimizer::new();
        let acir_opcode_positions = vec![0; 20];
        let (opcodes, _) =
            merge_optimizer.eliminate_intermediate_variable(&circuit, acir_opcode_positions);

        assert_eq!(opcodes.len(), 2);
    }

    #[test]
    fn does_not_attempt_to_merge_into_previous_opcodes() {
        let opcodes = vec![
            Opcode::AssertZero(Expression {
                mul_terms: vec![(FieldElement::one(), Witness(0), Witness(0))],
                linear_combinations: vec![(-FieldElement::one(), Witness(4))],
                q_c: FieldElement::zero(),
            }),
            Opcode::AssertZero(Expression {
                mul_terms: vec![(FieldElement::one(), Witness(0), Witness(1))],
                linear_combinations: vec![(FieldElement::one(), Witness(5))],
                q_c: FieldElement::zero(),
            }),
            Opcode::AssertZero(Expression {
                mul_terms: Vec::new(),
                linear_combinations: vec![
                    (-FieldElement::one(), Witness(2)),
                    (FieldElement::one(), Witness(4)),
                    (FieldElement::one(), Witness(5)),
                ],
                q_c: FieldElement::zero(),
            }),
            Opcode::AssertZero(Expression {
                mul_terms: Vec::new(),
                linear_combinations: vec![
                    (FieldElement::one(), Witness(2)),
                    (-FieldElement::one(), Witness(3)),
                    (FieldElement::one(), Witness(4)),
                    (FieldElement::one(), Witness(5)),
                ],
                q_c: FieldElement::zero(),
            }),
            Opcode::BlackBoxFuncCall(BlackBoxFuncCall::RANGE {
                input: FunctionInput::witness(Witness(3), 32),
            }),
        ];

        let mut private_parameters = BTreeSet::new();
        private_parameters.insert(Witness(0));
        private_parameters.insert(Witness(1));
        let circuit = Circuit {
            current_witness_index: 5,
            expression_width: ExpressionWidth::Bounded { width: 4 },
            opcodes,
            private_parameters,
            public_parameters: PublicInputs::default(),
            return_values: PublicInputs::default(),
            assert_messages: Default::default(),
        };
        check_circuit(circuit);
    }

    #[test]
    fn takes_blackbox_opcode_outputs_into_account() {
        // Regression test for https://github.com/noir-lang/noir/issues/6527
        // Previously we would not track the usage of witness 4 in the output of the blackbox function.
        // We would then merge the final two opcodes losing the check that the brillig call must match
        // with `_0 ^ _1`.

        let circuit: Circuit<FieldElement> = Circuit {
            current_witness_index: 7,
            opcodes: vec![
                Opcode::BrilligCall {
                    id: BrilligFunctionId(0),
                    inputs: Vec::new(),
                    outputs: vec![BrilligOutputs::Simple(Witness(3))],
                    predicate: None,
                },
                Opcode::BlackBoxFuncCall(BlackBoxFuncCall::AND {
                    lhs: FunctionInput::witness(Witness(0), 8),
                    rhs: FunctionInput::witness(Witness(1), 8),
                    output: Witness(4),
                }),
                Opcode::AssertZero(Expression {
                    linear_combinations: vec![
                        (FieldElement::one(), Witness(3)),
                        (-FieldElement::one(), Witness(4)),
                    ],
                    ..Default::default()
                }),
                Opcode::AssertZero(Expression {
                    linear_combinations: vec![
                        (-FieldElement::one(), Witness(2)),
                        (FieldElement::one(), Witness(4)),
                    ],
                    ..Default::default()
                }),
            ],
            expression_width: ExpressionWidth::Bounded { width: 4 },
            private_parameters: BTreeSet::from([Witness(0), Witness(1)]),
            return_values: PublicInputs(BTreeSet::from([Witness(2)])),
            ..Default::default()
        };

        let new_circuit = check_circuit(circuit.clone());
        assert_eq!(circuit, new_circuit);
    }
}<|MERGE_RESOLUTION|>--- conflicted
+++ resolved
@@ -199,13 +199,8 @@
 
                 witnesses
             }
-<<<<<<< HEAD
             Opcode::MemoryOp { block_id: _, op } => {
-                //index et value, et predicate
-=======
-            Opcode::MemoryOp { block_id: _, op, predicate } => {
-                //index, value, and predicate
->>>>>>> ef582a68
+                //index and value
                 let mut witnesses = CircuitSimulator::expr_wit(&op.index);
                 witnesses.extend(CircuitSimulator::expr_wit(&op.value));
                 witnesses
