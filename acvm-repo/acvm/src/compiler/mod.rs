--- conflicted
+++ resolved
@@ -1,8 +1,5 @@
-<<<<<<< HEAD
-=======
 use std::collections::HashMap;
 
->>>>>>> 56885a94
 use acir::circuit::{Circuit, OpcodeLocation};
 
 use crate::Language;
@@ -73,19 +70,12 @@
 
 /// Applies [`ProofSystemCompiler`][crate::ProofSystemCompiler] specific optimizations to a [`Circuit`].
 pub fn compile(acir: Circuit, np_language: Language) -> (Circuit, AcirTransformationMap) {
-<<<<<<< HEAD
-    let (acir, AcirTransformationMap { acir_opcode_positions }) = optimize_internal(acir);
-
-    let (mut acir, transformation_map) =
-        transform_internal(acir, np_language, acir_opcode_positions);
-=======
     let (acir, acir_opcode_positions) = optimize_internal(acir);
 
     let (mut acir, acir_opcode_positions) =
         transform_internal(acir, np_language, acir_opcode_positions);
 
     let transformation_map = AcirTransformationMap::new(acir_opcode_positions);
->>>>>>> 56885a94
 
     acir.assert_messages = transform_assert_messages(acir.assert_messages, &transformation_map);
 
