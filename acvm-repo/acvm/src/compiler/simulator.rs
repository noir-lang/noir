use acir::{
    AcirField,
    circuit::{
        Circuit, Opcode,
        brillig::{BrilligInputs, BrilligOutputs},
        opcodes::{BlockId, FunctionInput},
    },
    native_types::{Expression, Witness},
};
use std::collections::HashSet;

/// Simulate solving a circuit symbolically
/// Instead of evaluating witness values from the inputs, like the PWG module is doing,
/// this pass simply marks the witness that can be evaluated, from the known inputs,
/// and incrementally from the previously marked witnesses.
/// This avoids any computation on a big field which makes the process efficient.
/// When all the witness of an opcode are marked as solvable, it means that the
/// opcode is solvable.
#[derive(Default)]
pub struct CircuitSimulator {
    /// Track the witnesses that can be solved
    solvable_witnesses: HashSet<Witness>,

    /// Track whether a [`BlockId`] has been initialized
    initialized_blocks: HashSet<BlockId>,
}

impl CircuitSimulator {
    /// Simulate solving a circuit symbolically by keeping track of the witnesses that can be solved.
    /// Returns the index of an opcode that cannot be solved, if any.
    #[tracing::instrument(level = "trace", skip_all)]
    pub fn check_circuit<F: AcirField>(&mut self, circuit: &Circuit<F>) -> Option<usize> {
        let circuit_inputs = circuit.circuit_arguments();
        self.solvable_witnesses.extend(circuit_inputs.iter());
        for (i, op) in circuit.opcodes.iter().enumerate() {
            if !self.try_solve(op) {
                return Some(i);
            }
        }
        None
    }

    /// Check if the Opcode can be solved, and if yes, add the solved witness to set of solvable witness
    fn try_solve<F: AcirField>(&mut self, opcode: &Opcode<F>) -> bool {
        let mut unresolved = HashSet::new();
        match opcode {
            Opcode::AssertZero(expr) => {
                for (_, w1, w2) in &expr.mul_terms {
                    if !self.solvable_witnesses.contains(w1) {
                        if !self.solvable_witnesses.contains(w2) {
                            return false;
                        }
                        unresolved.insert(*w1);
                    }
                    if !self.solvable_witnesses.contains(w2) && w1 != w2 {
                        unresolved.insert(*w2);
                    }
                }
                for (_, w) in &expr.linear_combinations {
                    if !self.solvable_witnesses.contains(w) {
                        unresolved.insert(*w);
                    }
                }
                if unresolved.len() == 1 {
                    self.mark_solvable(*unresolved.iter().next().unwrap());
                    return true;
                }
                unresolved.is_empty()
            }
            Opcode::BlackBoxFuncCall(black_box_func_call) => {
                let inputs = black_box_func_call.get_inputs_vec();
                for input in inputs {
                    if !self.can_solve_function_input(&input) {
                        return false;
                    }
                }
                let outputs = black_box_func_call.get_outputs_vec();
                for output in outputs {
                    self.mark_solvable(output);
                }
                true
            }
            Opcode::MemoryOp { block_id, op } => {
                if !self.initialized_blocks.contains(block_id) {
                    // Memory must be initialized before it can be used.
                    return false;
                }
                if !self.can_solve_expression(&op.index) {
                    return false;
                }
                if op.operation.is_zero() {
                    let Some(w) = op.value.to_witness() else {
                        return false;
                    };
                    self.mark_solvable(w);
                    true
                } else {
                    self.try_solve(&Opcode::AssertZero(op.value.clone()))
                }
            }
            Opcode::MemoryInit { block_id, init, .. } => {
                for w in init {
                    if !self.solvable_witnesses.contains(w) {
                        return false;
                    }
                }
                self.initialized_blocks.insert(*block_id)
            }
            Opcode::BrilligCall { id: _, inputs, outputs, predicate } => {
                for input in inputs {
                    if !self.can_solve_brillig_input(input) {
                        return false;
                    }
                }
                if let Some(predicate) = predicate {
                    if !self.can_solve_expression(predicate) {
                        return false;
                    }
                }
                for output in outputs {
                    match output {
                        BrilligOutputs::Simple(w) => self.mark_solvable(*w),
                        BrilligOutputs::Array(arr) => {
                            for w in arr {
                                self.mark_solvable(*w);
                            }
                        }
                    }
                }
                true
            }
            Opcode::Call { id: _, inputs, outputs, predicate } => {
                for w in inputs {
                    if !self.solvable_witnesses.contains(w) {
                        return false;
                    }
                }
                if let Some(predicate) = predicate {
                    if !self.can_solve_expression(predicate) {
                        return false;
                    }
                }
                for w in outputs {
                    self.mark_solvable(*w);
                }
                true
            }
        }
    }

    /// Adds the witness to set of solvable witness
    pub(crate) fn mark_solvable(&mut self, witness: Witness) {
        self.solvable_witnesses.insert(witness);
    }

    pub fn can_solve_function_input<F: AcirField>(&self, input: &FunctionInput<F>) -> bool {
        if let FunctionInput::Witness(w) = input {
            return self.solvable_witnesses.contains(w);
        }
        true
    }

    fn can_solve_expression<F>(&self, expr: &Expression<F>) -> bool {
        for w in Self::expr_witness(expr) {
            if !self.solvable_witnesses.contains(&w) {
                return false;
            }
        }
        true
    }

    fn can_solve_brillig_input<F>(&mut self, input: &BrilligInputs<F>) -> bool {
        match input {
            BrilligInputs::Single(expr) => self.can_solve_expression(expr),
            BrilligInputs::Array(exprs) => {
                for expr in exprs {
                    if !self.can_solve_expression(expr) {
                        return false;
                    }
                }
                true
            }

            BrilligInputs::MemoryArray(block_id) => self.initialized_blocks.contains(block_id),
        }
    }

<<<<<<< HEAD
    pub(crate) fn expr_witness<F>(expr: &Expression<F>) -> BTreeSet<Witness> {
        let mut result = BTreeSet::new();
        result.extend(expr.mul_terms.iter().flat_map(|i| vec![i.1, i.2]));
        result.extend(expr.linear_combinations.iter().map(|i| i.1));
        result
=======
    pub(crate) fn expr_wit<F>(expr: &Expression<F>) -> impl Iterator<Item = Witness> {
        expr.mul_terms
            .iter()
            .flat_map(|i| [i.1, i.2])
            .chain(expr.linear_combinations.iter().map(|i| i.1))
>>>>>>> b5cbbae9
    }
}

// TODO: add test(s) for BlackBoxFuncCall
// TODO: how to test parity with "full" circuit solver?
#[cfg(test)]
mod tests {
    use std::collections::BTreeSet;

    use crate::compiler::CircuitSimulator;
    use acir::{
        FieldElement,
        acir_field::AcirField,
        circuit::{
            Circuit, Opcode, PublicInputs,
            brillig::{BrilligFunctionId, BrilligInputs},
            opcodes::{BlockId, BlockType, MemOp},
        },
        native_types::{Expression, Witness},
    };

    fn test_circuit(
        opcodes: Vec<Opcode<FieldElement>>,
        private_parameters: BTreeSet<Witness>,
        public_parameters: PublicInputs,
    ) -> Circuit<FieldElement> {
        Circuit {
            function_name: "test_circuit".to_string(),
            current_witness_index: 1,
            opcodes,
            private_parameters,
            public_parameters,
            return_values: PublicInputs::default(),
            assert_messages: Default::default(),
        }
    }

    #[test]
    fn reports_true_for_empty_circuit() {
        let empty_circuit = test_circuit(vec![], BTreeSet::default(), PublicInputs::default());

        assert!(CircuitSimulator::default().check_circuit(&empty_circuit).is_none());
    }

    #[test]
    fn reports_true_for_connected_circuit() {
        let connected_circuit = test_circuit(
            vec![Opcode::AssertZero(Expression {
                mul_terms: Vec::new(),
                linear_combinations: vec![
                    (FieldElement::one(), Witness(1)),
                    (-FieldElement::one(), Witness(2)),
                ],
                q_c: FieldElement::zero(),
            })],
            BTreeSet::from([Witness(1)]),
            PublicInputs::default(),
        );

        assert!(CircuitSimulator::default().check_circuit(&connected_circuit).is_none());
    }

    #[test]
    fn reports_false_for_disconnected_circuit() {
        let disconnected_circuit = test_circuit(
            vec![
                Opcode::AssertZero(Expression {
                    mul_terms: Vec::new(),
                    linear_combinations: vec![
                        (FieldElement::one(), Witness(1)),
                        (-FieldElement::one(), Witness(2)),
                    ],
                    q_c: FieldElement::zero(),
                }),
                Opcode::AssertZero(Expression {
                    mul_terms: Vec::new(),
                    linear_combinations: vec![
                        (FieldElement::one(), Witness(3)),
                        (-FieldElement::one(), Witness(4)),
                    ],
                    q_c: FieldElement::zero(),
                }),
            ],
            BTreeSet::from([Witness(1)]),
            PublicInputs::default(),
        );

        assert!(CircuitSimulator::default().check_circuit(&disconnected_circuit).is_some());
    }

    #[test]
    fn reports_true_when_memory_block_passed_to_brillig_and_then_written_to() {
        let circuit = test_circuit(
            vec![
                Opcode::AssertZero(Expression {
                    mul_terms: Vec::new(),
                    linear_combinations: vec![(FieldElement::one(), Witness(1))],
                    q_c: FieldElement::zero(),
                }),
                Opcode::MemoryInit {
                    block_id: BlockId(0),
                    init: vec![Witness(0)],
                    block_type: BlockType::Memory,
                },
                Opcode::BrilligCall {
                    id: BrilligFunctionId(0),
                    inputs: vec![BrilligInputs::MemoryArray(BlockId(0))],
                    outputs: Vec::new(),
                    predicate: None,
                },
                Opcode::MemoryOp {
                    block_id: BlockId(0),
                    op: MemOp::read_at_mem_index(
                        Expression {
                            mul_terms: Vec::new(),
                            linear_combinations: Vec::new(),
                            q_c: FieldElement::one(),
                        },
                        Witness(2),
                    ),
                },
            ],
            BTreeSet::from([Witness(1)]),
            PublicInputs::default(),
        );

        assert!(CircuitSimulator::default().check_circuit(&circuit).is_some());
    }

    #[test]
    fn reports_false_when_attempting_to_reinitialize_memory_block() {
        let circuit = test_circuit(
            vec![
                Opcode::MemoryInit {
                    block_id: BlockId(0),
                    init: vec![Witness(0)],
                    block_type: BlockType::Memory,
                },
                Opcode::MemoryInit {
                    block_id: BlockId(0),
                    init: vec![Witness(0)],
                    block_type: BlockType::Memory,
                },
            ],
            BTreeSet::from([Witness(0)]),
            PublicInputs::default(),
        );

        assert!(CircuitSimulator::default().check_circuit(&circuit).is_some());
    }
}<|MERGE_RESOLUTION|>--- conflicted
+++ resolved
@@ -185,19 +185,11 @@
         }
     }
 
-<<<<<<< HEAD
-    pub(crate) fn expr_witness<F>(expr: &Expression<F>) -> BTreeSet<Witness> {
-        let mut result = BTreeSet::new();
-        result.extend(expr.mul_terms.iter().flat_map(|i| vec![i.1, i.2]));
-        result.extend(expr.linear_combinations.iter().map(|i| i.1));
-        result
-=======
-    pub(crate) fn expr_wit<F>(expr: &Expression<F>) -> impl Iterator<Item = Witness> {
+    pub(crate) fn expr_witness<F>(expr: &Expression<F>) -> impl Iterator<Item = Witness> {
         expr.mul_terms
             .iter()
             .flat_map(|i| [i.1, i.2])
             .chain(expr.linear_combinations.iter().map(|i| i.1))
->>>>>>> b5cbbae9
     }
 }
 
