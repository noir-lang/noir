--- conflicted
+++ resolved
@@ -30,16 +30,8 @@
     pub(super) fn should_skip(
         witness: &WitnessMap,
         brillig: &Brillig,
-<<<<<<< HEAD
     ) -> Result<bool, OpcodeResolutionError> {
         // If the predicate is `None`, the block should never be skipped
-=======
-        foreign_call_results: Vec<ForeignCallResult>,
-        bb_solver: &B,
-        acir_index: usize,
-    ) -> Result<Option<ForeignCallWaitInfo>, OpcodeResolutionError> {
-        // If the predicate is `None`, then we simply return the value 1
->>>>>>> b3a9c343
         // If the predicate is `Some` but we cannot find a value, then we return stalled
         match &brillig.predicate {
             Some(pred) => Ok(get_value(pred, witness)?.is_zero()),
@@ -71,7 +63,7 @@
     /// witness.
     pub(super) fn new(
         initial_witness: &mut WitnessMap,
-        brillig: &Brillig,
+        brillig: &'b Brillig,
         bb_solver: &'b B,
         acir_index: usize,
     ) -> Result<Self, OpcodeResolutionError> {
@@ -113,13 +105,13 @@
         }
 
         // Instantiate a Brillig VM given the solved input registers and memory
-        // along with the Brillig bytecode, and any present foreign call results.
+        // along with the Brillig bytecode.
         let input_registers = Registers::load(input_register_values);
         let vm = VM::new(
             input_registers,
             input_memory,
             &brillig.bytecode,
-            foreign_call_results,
+            vec![],
             bb_solver,
         );
         Ok(Self { vm, acir_index })
