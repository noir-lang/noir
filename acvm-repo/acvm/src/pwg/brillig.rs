use acir::{
<<<<<<< HEAD
    brillig::{ForeignCallResult, RegisterIndex, Value},
=======
    brillig::{ForeignCallParam, RegisterIndex, Value},
>>>>>>> 1b6a4e60
    circuit::{
        brillig::{Brillig, BrilligInputs, BrilligOutputs},
        OpcodeLocation,
    },
    native_types::WitnessMap,
    FieldElement,
};
use acvm_blackbox_solver::BlackBoxFunctionSolver;
use brillig_vm::{Registers, VMStatus, VM};

use crate::{pwg::OpcodeNotSolvable, OpcodeResolutionError};

use super::{get_value, insert_value};

pub(super) struct BrilligSolver;

impl BrilligSolver {
    pub(super) fn solve<B: BlackBoxFunctionSolver>(
        initial_witness: &mut WitnessMap,
        brillig: &Brillig,
        foreign_call_results: &[ForeignCallResult],
        bb_solver: &B,
        acir_index: usize,
    ) -> Result<Option<ForeignCallWaitInfo>, OpcodeResolutionError> {
        // If the predicate is `None`, then we simply return the value 1
        // If the predicate is `Some` but we cannot find a value, then we return stalled
        let pred_value = match &brillig.predicate {
            Some(pred) => get_value(pred, initial_witness),
            None => Ok(FieldElement::one()),
        }?;

        // A zero predicate indicates the oracle should be skipped, and its outputs zeroed.
        if pred_value.is_zero() {
            Self::zero_out_brillig_outputs(initial_witness, brillig)?;
            return Ok(None);
        }

        // Set input values
        let mut input_register_values: Vec<Value> = Vec::new();
        let mut input_memory: Vec<Value> = Vec::new();
        // Each input represents an expression or array of expressions to evaluate.
        // Iterate over each input and evaluate the expression(s) associated with it.
        // Push the results into registers and/or memory.
        // If a certain expression is not solvable, we stall the ACVM and do not proceed with Brillig VM execution.
        for input in &brillig.inputs {
            match input {
                BrilligInputs::Single(expr) => match get_value(expr, initial_witness) {
                    Ok(value) => input_register_values.push(value.into()),
                    Err(_) => {
                        return Err(OpcodeResolutionError::OpcodeNotSolvable(
                            OpcodeNotSolvable::ExpressionHasTooManyUnknowns(expr.clone()),
                        ))
                    }
                },
                BrilligInputs::Array(expr_arr) => {
                    // Attempt to fetch all array input values
                    let memory_pointer = input_memory.len();
                    for expr in expr_arr.iter() {
                        match get_value(expr, initial_witness) {
                            Ok(value) => input_memory.push(value.into()),
                            Err(_) => {
                                return Err(OpcodeResolutionError::OpcodeNotSolvable(
                                    OpcodeNotSolvable::ExpressionHasTooManyUnknowns(expr.clone()),
                                ))
                            }
                        }
                    }

                    // Push value of the array pointer as a register
                    input_register_values.push(Value::from(memory_pointer));
                }
            }
        }

        // Instantiate a Brillig VM given the solved input registers and memory
        // along with the Brillig bytecode, and any present foreign call results.
        let input_registers = Registers::load(input_register_values);
        let mut vm = VM::new(
            input_registers,
            input_memory,
            brillig.bytecode.clone(),
            foreign_call_results.to_vec(),
            bb_solver,
        );

        // Run the Brillig VM on these inputs, bytecode, etc!
        let vm_status = vm.process_opcodes();

        // Check the status of the Brillig VM.
        // It may be finished, in-progress, failed, or may be waiting for results of a foreign call.
        // Return the "resolution" to the caller who may choose to make subsequent calls
        // (when it gets foreign call results for example).
        match vm_status {
            VMStatus::Finished => {
                for (i, output) in brillig.outputs.iter().enumerate() {
                    let register_value = vm.get_registers().get(RegisterIndex::from(i));
                    match output {
                        BrilligOutputs::Simple(witness) => {
                            insert_value(witness, register_value.to_field(), initial_witness)?;
                        }
                        BrilligOutputs::Array(witness_arr) => {
                            // Treat the register value as a pointer to memory
                            for (i, witness) in witness_arr.iter().enumerate() {
                                let value = &vm.get_memory()[register_value.to_usize() + i];
                                insert_value(witness, value.to_field(), initial_witness)?;
                            }
                        }
                    }
                }
                Ok(None)
            }
            VMStatus::InProgress => unreachable!("Brillig VM has not completed execution"),
            VMStatus::Failure { message, call_stack } => {
                Err(OpcodeResolutionError::BrilligFunctionFailed {
                    message,
                    call_stack: call_stack
                        .iter()
                        .map(|brillig_index| OpcodeLocation::Brillig {
                            acir_index,
                            brillig_index: *brillig_index,
                        })
                        .collect(),
                })
            }
            VMStatus::ForeignCallWait { function, inputs } => {
                Ok(Some(ForeignCallWaitInfo { function, inputs }))
            }
        }
    }

    /// Assigns the zero value to all outputs of the given [`Brillig`] bytecode.
    fn zero_out_brillig_outputs(
        initial_witness: &mut WitnessMap,
        brillig: &Brillig,
    ) -> Result<(), OpcodeResolutionError> {
        for output in &brillig.outputs {
            match output {
                BrilligOutputs::Simple(witness) => {
                    insert_value(witness, FieldElement::zero(), initial_witness)?;
                }
                BrilligOutputs::Array(witness_arr) => {
                    for witness in witness_arr {
                        insert_value(witness, FieldElement::zero(), initial_witness)?;
                    }
                }
            }
        }
        Ok(())
    }
}

/// Encapsulates a request from a Brillig VM process that encounters a [foreign call opcode][acir::brillig_vm::Opcode::ForeignCall]
/// where the result of the foreign call has not yet been provided.
///
/// The caller must resolve this opcode externally based upon the information in the request.
#[derive(Debug, PartialEq, Clone)]
pub struct ForeignCallWaitInfo {
    /// An identifier interpreted by the caller process
    pub function: String,
    /// Resolved inputs to a foreign call computed in the previous steps of a Brillig VM process
    pub inputs: Vec<ForeignCallParam>,
}<|MERGE_RESOLUTION|>--- conflicted
+++ resolved
@@ -1,9 +1,5 @@
 use acir::{
-<<<<<<< HEAD
-    brillig::{ForeignCallResult, RegisterIndex, Value},
-=======
-    brillig::{ForeignCallParam, RegisterIndex, Value},
->>>>>>> 1b6a4e60
+    brillig::{ForeignCallParam, ForeignCallResult, RegisterIndex, Value},
     circuit::{
         brillig::{Brillig, BrilligInputs, BrilligOutputs},
         OpcodeLocation,
