// Re-usable methods that backends can use to implement their PWG

use std::collections::HashMap;

use acir::{
    brillig::ForeignCallResult,
    circuit::{
        brillig::{BrilligBytecode, BrilligFunctionId},
        opcodes::{
            AcirFunctionId, BlockId, ConstantOrWitnessEnum, FunctionInput, InvalidInputBitSize,
        },
        AssertionPayload, ErrorSelector, ExpressionOrMemory, Opcode, OpcodeLocation,
        RawAssertionPayload, ResolvedAssertionPayload,
    },
    native_types::{Expression, Witness, WitnessMap},
    AcirField, BlackBoxFunc,
};
use acvm_blackbox_solver::BlackBoxResolutionError;
use brillig_vm::BranchToFeatureMap;

use self::{
    arithmetic::ExpressionSolver, blackbox::bigint::AcvmBigIntSolver, memory_op::MemoryOpSolver,
};
use crate::BlackBoxFunctionSolver;

use thiserror::Error;

// arithmetic
pub(crate) mod arithmetic;
// Brillig bytecode
pub(crate) mod brillig;
// black box functions
pub(crate) mod blackbox;
mod memory_op;

pub use self::brillig::{BrilligSolver, BrilligSolverStatus};
pub use brillig::ForeignCallWaitInfo;

#[derive(Debug, Clone, PartialEq)]
pub enum ACVMStatus<F> {
    /// All opcodes have been solved.
    Solved,

    /// The ACVM is in the process of executing the circuit.
    InProgress,

    /// The ACVM has encountered an irrecoverable error while executing the circuit and can not progress.
    /// Most commonly this will be due to an unsatisfied constraint due to invalid inputs to the circuit.
    Failure(OpcodeResolutionError<F>),

    /// The ACVM has encountered a request for a Brillig [foreign call][acir::brillig_vm::Opcode::ForeignCall]
    /// to retrieve information from outside of the ACVM. The result of the foreign call must be passed back
    /// to the ACVM using [`ACVM::resolve_pending_foreign_call`].
    ///
    /// Once this is done, the ACVM can be restarted to solve the remaining opcodes.
    RequiresForeignCall(ForeignCallWaitInfo<F>),

    /// The ACVM has encountered a request for an ACIR [call][acir::circuit::Opcode]
    /// to execute a separate ACVM instance. The result of the ACIR call must be passd back to the ACVM.
    ///
    /// Once this is done, the ACVM can be restarted to solve the remaining opcodes.
    RequiresAcirCall(AcirCallWaitInfo<F>),
}

impl<F> std::fmt::Display for ACVMStatus<F> {
    fn fmt(&self, f: &mut std::fmt::Formatter<'_>) -> std::fmt::Result {
        match self {
            ACVMStatus::Solved => write!(f, "Solved"),
            ACVMStatus::InProgress => write!(f, "In progress"),
            ACVMStatus::Failure(_) => write!(f, "Execution failure"),
            ACVMStatus::RequiresForeignCall(_) => write!(f, "Waiting on foreign call"),
            ACVMStatus::RequiresAcirCall(_) => write!(f, "Waiting on acir call"),
        }
    }
}

pub enum StepResult<'a, F, B: BlackBoxFunctionSolver<F>> {
    Status(ACVMStatus<F>),
    IntoBrillig(BrilligSolver<'a, F, B>),
}

// This enum represents the different cases in which an
// opcode can be unsolvable.
// The most common being that one of its input has not been
// assigned a value.
//
// TODO: ExpressionHasTooManyUnknowns is specific for expression solver
// TODO: we could have a error enum for expression solver failure cases in that module
// TODO that can be converted into an OpcodeNotSolvable or OpcodeResolutionError enum
#[derive(Clone, PartialEq, Eq, Debug, Error)]
pub enum OpcodeNotSolvable<F> {
    #[error("missing assignment for witness index {0}")]
    MissingAssignment(u32),
    #[error("Attempted to load uninitialized memory block")]
    MissingMemoryBlock(u32),
    #[error("expression has too many unknowns {0}")]
    ExpressionHasTooManyUnknowns(Expression<F>),
}

/// Allows to point to a specific opcode as cause in errors.
/// Some errors don't have a specific opcode associated with them, or are created without one and added later.
#[derive(Debug, Copy, Clone, PartialEq, Eq, Default)]
pub enum ErrorLocation {
    #[default]
    Unresolved,
    Resolved(OpcodeLocation),
}

impl std::fmt::Display for ErrorLocation {
    fn fmt(&self, f: &mut std::fmt::Formatter<'_>) -> std::fmt::Result {
        match self {
            ErrorLocation::Unresolved => write!(f, "unresolved"),
            ErrorLocation::Resolved(location) => {
                write!(f, "{location}")
            }
        }
    }
}

#[derive(Clone, PartialEq, Eq, Debug, Error)]
pub enum OpcodeResolutionError<F> {
    #[error("Cannot solve opcode: {0}")]
    OpcodeNotSolvable(#[from] OpcodeNotSolvable<F>),
    #[error("Cannot satisfy constraint")]
    UnsatisfiedConstrain {
        opcode_location: ErrorLocation,
        payload: Option<ResolvedAssertionPayload<F>>,
    },
    #[error("Index out of bounds, array has size {array_size:?}, but index was {index:?}")]
    IndexOutOfBounds { opcode_location: ErrorLocation, index: u32, array_size: u32 },
    #[error("Cannot solve opcode: {invalid_input_bit_size}")]
    InvalidInputBitSize {
        opcode_location: ErrorLocation,
        invalid_input_bit_size: InvalidInputBitSize,
    },
    #[error("Failed to solve blackbox function: {0}, reason: {1}")]
    BlackBoxFunctionFailed(BlackBoxFunc, String),
    #[error("Failed to solve brillig function")]
    BrilligFunctionFailed {
        function_id: BrilligFunctionId,
        call_stack: Vec<OpcodeLocation>,
        payload: Option<ResolvedAssertionPayload<F>>,
    },
    #[error("Attempted to call `main` with a `Call` opcode")]
    AcirMainCallAttempted { opcode_location: ErrorLocation },
    #[error("{results_size:?} result values were provided for {outputs_size:?} call output witnesses, most likely due to bad ACIR codegen")]
    AcirCallOutputsMismatch { opcode_location: ErrorLocation, results_size: u32, outputs_size: u32 },
}

impl<F> From<BlackBoxResolutionError> for OpcodeResolutionError<F> {
    fn from(value: BlackBoxResolutionError) -> Self {
        match value {
            BlackBoxResolutionError::Failed(func, reason) => {
                OpcodeResolutionError::BlackBoxFunctionFailed(func, reason)
            }
        }
    }
}

impl<F> From<InvalidInputBitSize> for OpcodeResolutionError<F> {
    fn from(invalid_input_bit_size: InvalidInputBitSize) -> Self {
        Self::InvalidInputBitSize {
            opcode_location: ErrorLocation::Unresolved,
            invalid_input_bit_size,
        }
    }
}

pub type ProfilingSamples = Vec<ProfilingSample>;

#[derive(Default)]
pub struct ProfilingSample {
    pub call_stack: Vec<OpcodeLocation>,
    pub brillig_function_id: Option<BrilligFunctionId>,
}

pub struct ACVM<'a, F, B: BlackBoxFunctionSolver<F>> {
    status: ACVMStatus<F>,

    backend: &'a B,

    /// Stores the solver for memory operations acting on blocks of memory disambiguated by [block][`BlockId`].
    block_solvers: HashMap<BlockId, MemoryOpSolver<F>>,

    bigint_solver: AcvmBigIntSolver,

    /// A list of opcodes which are to be executed by the ACVM.
    opcodes: &'a [Opcode<F>],
    /// Index of the next opcode to be executed.
    instruction_pointer: usize,

    witness_map: WitnessMap<F>,

    brillig_solver: Option<BrilligSolver<'a, F, B>>,

    /// A counter maintained throughout an ACVM process that determines
    /// whether the caller has resolved the results of an ACIR [call][Opcode::Call].
    acir_call_counter: usize,
    /// Represents the outputs of all ACIR calls during an ACVM process
    /// List is appended onto by the caller upon reaching a [ACVMStatus::RequiresAcirCall]
    acir_call_results: Vec<Vec<F>>,

    // Each unconstrained function referenced in the program
    unconstrained_functions: &'a [BrilligBytecode<F>],

    assertion_payloads: &'a [(OpcodeLocation, AssertionPayload<F>)],

    profiling_active: bool,

    profiling_samples: ProfilingSamples,

    // Whether we need to trace brillig execution for fuzzing
    brillig_fuzzing_active: bool,

    // Brillig branch to feature map
    brillig_branch_to_feature_map: Option<&'a BranchToFeatureMap>,

    brillig_fuzzing_trace: Option<Vec<u32>>,
}

impl<'a, F: AcirField, B: BlackBoxFunctionSolver<F>> ACVM<'a, F, B> {
    pub fn new(
        backend: &'a B,
        opcodes: &'a [Opcode<F>],
        initial_witness: WitnessMap<F>,
        unconstrained_functions: &'a [BrilligBytecode<F>],
        assertion_payloads: &'a [(OpcodeLocation, AssertionPayload<F>)],
    ) -> Self {
        let status = if opcodes.is_empty() { ACVMStatus::Solved } else { ACVMStatus::InProgress };
        ACVM {
            status,
            backend,
            block_solvers: HashMap::default(),
            bigint_solver: AcvmBigIntSolver::default(),
            opcodes,
            instruction_pointer: 0,
            witness_map: initial_witness,
            brillig_solver: None,
            acir_call_counter: 0,
            acir_call_results: Vec::default(),
            unconstrained_functions,
            assertion_payloads,
            profiling_active: false,
            profiling_samples: Vec::new(),
            brillig_fuzzing_active: false,
            brillig_branch_to_feature_map: None,
            brillig_fuzzing_trace: None,
        }
    }

    // Enable profiling
    pub fn with_profiler(&mut self, profiling_active: bool) {
        self.profiling_active = profiling_active;
    }

    // Enable brillig fuzzing
    pub fn with_brillig_fuzzing(
        &mut self,
        brillig_fuzzing_active: bool,
        brillig_branch_to_feature_map: Option<&'a BranchToFeatureMap>,
    ) {
        self.brillig_fuzzing_active = brillig_fuzzing_active;
        if brillig_fuzzing_active {
            self.brillig_branch_to_feature_map = brillig_branch_to_feature_map;
        } else {
            self.brillig_branch_to_feature_map = None;
        }
    }

    pub fn get_brillig_fuzzing_trace(&self) -> Option<Vec<u32>> {
        self.brillig_fuzzing_trace.clone()
    }

    /// Returns a reference to the current state of the ACVM's [`WitnessMap`].
    ///
    /// Once execution has completed, the witness map can be extracted using [`ACVM::finalize`]
    pub fn witness_map(&self) -> &WitnessMap<F> {
        &self.witness_map
    }

    pub fn overwrite_witness(&mut self, witness: Witness, value: F) -> Option<F> {
        self.witness_map.insert(witness, value)
    }

    /// Returns a slice containing the opcodes of the circuit being executed.
    pub fn opcodes(&self) -> &[Opcode<F>] {
        self.opcodes
    }

    /// Returns the index of the current opcode to be executed.
    pub fn instruction_pointer(&self) -> usize {
        self.instruction_pointer
    }

    pub fn take_profiling_samples(&mut self) -> ProfilingSamples {
        std::mem::take(&mut self.profiling_samples)
    }

    /// Finalize the ACVM execution, returning the resulting [`WitnessMap`].
    pub fn finalize(self) -> WitnessMap<F> {
        if self.status != ACVMStatus::Solved {
            panic!("ACVM execution is not complete: ({})", self.status);
        }
        self.witness_map
    }

    /// Updates the current status of the VM.
    /// Returns the given status.
    fn status(&mut self, status: ACVMStatus<F>) -> ACVMStatus<F> {
        self.status = status.clone();
        status
    }

    pub fn get_status(&self) -> &ACVMStatus<F> {
        &self.status
    }

    /// Sets the VM status to [ACVMStatus::Failure] using the provided `error`.
    /// Returns the new status.
    fn fail(&mut self, error: OpcodeResolutionError<F>) -> ACVMStatus<F> {
        self.status(ACVMStatus::Failure(error))
    }

    /// Sets the status of the VM to `RequiresForeignCall`.
    /// Indicating that the VM is now waiting for a foreign call to be resolved.
    fn wait_for_foreign_call(&mut self, foreign_call: ForeignCallWaitInfo<F>) -> ACVMStatus<F> {
        self.status(ACVMStatus::RequiresForeignCall(foreign_call))
    }

    /// Return a reference to the arguments for the next pending foreign call, if one exists.
    pub fn get_pending_foreign_call(&self) -> Option<&ForeignCallWaitInfo<F>> {
        if let ACVMStatus::RequiresForeignCall(foreign_call) = &self.status {
            Some(foreign_call)
        } else {
            None
        }
    }

    /// Resolves a foreign call's [result][acir::brillig_vm::ForeignCallResult] using a result calculated outside of the ACVM.
    ///
    /// The ACVM can then be restarted to solve the remaining Brillig VM process as well as the remaining ACIR opcodes.
    pub fn resolve_pending_foreign_call(&mut self, foreign_call_result: ForeignCallResult<F>) {
        if !matches!(self.status, ACVMStatus::RequiresForeignCall(_)) {
            panic!("ACVM is not expecting a foreign call response as no call was made");
        }

        let brillig_solver = self.brillig_solver.as_mut().expect("No active Brillig solver");
        brillig_solver.resolve_pending_foreign_call(foreign_call_result);

        // Now that the foreign call has been resolved then we can resume execution.
        self.status(ACVMStatus::InProgress);
    }

    /// Sets the status of the VM to `RequiresAcirCall`
    /// Indicating that the VM is now waiting for an ACIR call to be resolved
    fn wait_for_acir_call(&mut self, acir_call: AcirCallWaitInfo<F>) -> ACVMStatus<F> {
        self.status(ACVMStatus::RequiresAcirCall(acir_call))
    }

    /// Resolves an ACIR call's result (simply a list of fields) using a result calculated by a separate ACVM instance.
    ///
    /// The current ACVM instance can then be restarted to solve the remaining ACIR opcodes.
    pub fn resolve_pending_acir_call(&mut self, call_result: Vec<F>) {
        if !matches!(self.status, ACVMStatus::RequiresAcirCall(_)) {
            panic!("ACVM is not expecting an ACIR call response as no call was made");
        }

        if self.acir_call_counter < self.acir_call_results.len() {
            panic!("No unresolved ACIR calls");
        }
        self.acir_call_results.push(call_result);

        // Now that the ACIR call has been resolved then we can resume execution.
        self.status(ACVMStatus::InProgress);
    }

    /// Executes the ACVM's circuit until execution halts.
    ///
    /// Execution can halt due to three reasons:
    /// 1. All opcodes have been executed successfully.
    /// 2. The circuit has been found to be unsatisfiable.
    /// 2. A Brillig [foreign call][`ForeignCallWaitInfo`] has been encountered and must be resolved.
    pub fn solve(&mut self) -> ACVMStatus<F> {
        while self.status == ACVMStatus::InProgress {
            self.solve_opcode();
        }
        self.status.clone()
    }

    pub fn solve_opcode(&mut self) -> ACVMStatus<F> {
        let opcode = &self.opcodes[self.instruction_pointer];
        let resolution = match opcode {
            Opcode::AssertZero(expr) => ExpressionSolver::solve(&mut self.witness_map, expr),
            Opcode::BlackBoxFuncCall(bb_func) => blackbox::solve(
                self.backend,
                &mut self.witness_map,
                bb_func,
                &mut self.bigint_solver,
            ),
            Opcode::MemoryInit { block_id, init, .. } => {
                let solver = self.block_solvers.entry(*block_id).or_default();
                solver.init(init, &self.witness_map)
            }
            Opcode::MemoryOp { block_id, op, predicate } => {
                let solver = self.block_solvers.entry(*block_id).or_default();
                solver.solve_memory_op(op, &mut self.witness_map, predicate)
            }
            Opcode::BrilligCall { .. } => match self.solve_brillig_call_opcode() {
                Ok(Some(foreign_call)) => return self.wait_for_foreign_call(foreign_call),
                res => res.map(|_| ()),
            },
            Opcode::Call { .. } => match self.solve_call_opcode() {
                Ok(Some(input_values)) => return self.wait_for_acir_call(input_values),
                res => res.map(|_| ()),
            },
        };
        self.handle_opcode_resolution(resolution)
    }

    fn handle_opcode_resolution(
        &mut self,
        resolution: Result<(), OpcodeResolutionError<F>>,
    ) -> ACVMStatus<F> {
        match resolution {
            Ok(()) => {
                self.instruction_pointer += 1;
                if self.instruction_pointer == self.opcodes.len() {
                    self.status(ACVMStatus::Solved)
                } else {
                    self.status(ACVMStatus::InProgress)
                }
            }
            Err(mut error) => {
                match &mut error {
                    // If we have an index out of bounds or an unsatisfied constraint, the opcode label will be unresolved
                    // because the solvers do not have knowledge of this information.
                    // We resolve, by setting this to the corresponding opcode that we just attempted to solve.
                    OpcodeResolutionError::IndexOutOfBounds {
                        opcode_location: opcode_index,
                        ..
                    } => {
                        *opcode_index = ErrorLocation::Resolved(OpcodeLocation::Acir(
                            self.instruction_pointer(),
                        ));
                    }
                    OpcodeResolutionError::UnsatisfiedConstrain {
                        opcode_location: opcode_index,
                        payload: assertion_payload,
                    } => {
                        let location = OpcodeLocation::Acir(self.instruction_pointer());
                        *opcode_index = ErrorLocation::Resolved(location);
                        *assertion_payload = self.extract_assertion_payload(location);
                    }
                    OpcodeResolutionError::InvalidInputBitSize {
                        opcode_location: opcode_index,
                        ..
                    } => {
                        let location = OpcodeLocation::Acir(self.instruction_pointer());
                        *opcode_index = ErrorLocation::Resolved(location);
                    }
                    // All other errors are thrown normally.
                    _ => (),
                };
                self.fail(error)
            }
        }
    }

    fn extract_assertion_payload(
        &self,
        location: OpcodeLocation,
    ) -> Option<ResolvedAssertionPayload<F>> {
        let (_, assertion_descriptor) =
            self.assertion_payloads.iter().find(|(loc, _)| location == *loc)?;
        let mut fields = Vec::new();
        for expr in assertion_descriptor.payload.iter() {
            match expr {
                ExpressionOrMemory::Expression(expr) => {
                    let value = get_value(expr, &self.witness_map).ok()?;
                    fields.push(value);
                }
                ExpressionOrMemory::Memory(block_id) => {
                    let memory_block = self.block_solvers.get(block_id)?;
                    fields.extend((0..memory_block.block_len).map(|memory_index| {
                        *memory_block
                            .block_value
                            .get(&memory_index)
                            .expect("All memory is initialized on creation")
                    }));
                }
            }
        }
        let error_selector = ErrorSelector::new(assertion_descriptor.error_selector);

        Some(ResolvedAssertionPayload::Raw(RawAssertionPayload {
            selector: error_selector,
            data: fields,
        }))
    }

    fn solve_brillig_call_opcode(
        &mut self,
    ) -> Result<Option<ForeignCallWaitInfo<F>>, OpcodeResolutionError<F>> {
        let Opcode::BrilligCall { id, inputs, outputs, predicate } =
            &self.opcodes[self.instruction_pointer]
        else {
            unreachable!("Not executing a BrilligCall opcode");
        };

        if is_predicate_false(&self.witness_map, predicate)? {
            return BrilligSolver::<F, B>::zero_out_brillig_outputs(&mut self.witness_map, outputs)
                .map(|_| None);
        }

        // If we're resuming execution after resolving a foreign call then
        // there will be a cached `BrilligSolver` to avoid recomputation.
        let mut solver: BrilligSolver<'_, F, B> = match self.brillig_solver.take() {
            Some(solver) => solver,
            None => BrilligSolver::new_call(
                &self.witness_map,
                &self.block_solvers,
                inputs,
                &self.unconstrained_functions[id.as_usize()].bytecode,
                self.backend,
                self.instruction_pointer,
                *id,
                self.profiling_active,
                self.brillig_branch_to_feature_map,
            )?,
        };

<<<<<<< HEAD
        let result = solver.solve().map_err(|err| {
            if self.brillig_fuzzing_active {
                self.brillig_fuzzing_trace = Some((&solver).get_fuzzing_trace())
            };
            self.map_brillig_error(err)
        })?;
=======
        let result = solver.solve()?;
>>>>>>> bbdf1a29

        match result {
            BrilligSolverStatus::ForeignCallWait(foreign_call) => {
                // Cache the current state of the solver
                self.brillig_solver = Some(solver);
                Ok(Some(foreign_call))
            }
            BrilligSolverStatus::InProgress => {
                unreachable!("Brillig solver still in progress")
            }
            BrilligSolverStatus::Finished => {
                if self.brillig_fuzzing_active {
                    self.brillig_fuzzing_trace = Some((&solver).get_fuzzing_trace())
                }
                // Write execution outputs
                if self.profiling_active {
                    let profiling_info =
                        solver.finalize_with_profiling(&mut self.witness_map, outputs)?;
                    profiling_info.into_iter().for_each(|sample| {
                        let mapped =
                            sample.call_stack.into_iter().map(|loc| OpcodeLocation::Brillig {
                                acir_index: self.instruction_pointer,
                                brillig_index: loc,
                            });
                        self.profiling_samples.push(ProfilingSample {
                            call_stack: std::iter::once(OpcodeLocation::Acir(
                                self.instruction_pointer,
                            ))
                            .chain(mapped)
                            .collect(),
                            brillig_function_id: Some(*id),
                        });
                    });
                } else {
                    solver.finalize(&mut self.witness_map, outputs)?;
                }

                Ok(None)
            }
        }
    }

    pub fn step_into_brillig(&mut self) -> StepResult<'a, F, B> {
        let Opcode::BrilligCall { id, inputs, outputs, predicate } =
            &self.opcodes[self.instruction_pointer]
        else {
            return StepResult::Status(self.solve_opcode());
        };

        let witness = &mut self.witness_map;
        let should_skip = match is_predicate_false(witness, predicate) {
            Ok(result) => result,
            Err(err) => return StepResult::Status(self.handle_opcode_resolution(Err(err))),
        };
        if should_skip {
            let resolution = BrilligSolver::<F, B>::zero_out_brillig_outputs(witness, outputs);
            return StepResult::Status(self.handle_opcode_resolution(resolution));
        }

        let solver = BrilligSolver::new_call(
            witness,
            &self.block_solvers,
            inputs,
            &self.unconstrained_functions[id.as_usize()].bytecode,
            self.backend,
            self.instruction_pointer,
            *id,
            self.profiling_active,
            self.brillig_branch_to_feature_map,
        );
        match solver {
            Ok(solver) => StepResult::IntoBrillig(solver),
            Err(..) => StepResult::Status(self.handle_opcode_resolution(solver.map(|_| ()))),
        }
    }

    pub fn finish_brillig_with_solver(&mut self, solver: BrilligSolver<'a, F, B>) -> ACVMStatus<F> {
        if !matches!(self.opcodes[self.instruction_pointer], Opcode::BrilligCall { .. }) {
            unreachable!("Not executing a Brillig/BrilligCall opcode");
        }
        self.brillig_solver = Some(solver);
        self.solve_opcode()
    }

    pub fn solve_call_opcode(
        &mut self,
    ) -> Result<Option<AcirCallWaitInfo<F>>, OpcodeResolutionError<F>> {
        let Opcode::Call { id, inputs, outputs, predicate } =
            &self.opcodes[self.instruction_pointer]
        else {
            unreachable!("Not executing a Call opcode");
        };
        if *id == AcirFunctionId(0) {
            return Err(OpcodeResolutionError::AcirMainCallAttempted {
                opcode_location: ErrorLocation::Resolved(OpcodeLocation::Acir(
                    self.instruction_pointer(),
                )),
            });
        }

        if is_predicate_false(&self.witness_map, predicate)? {
            // Zero out the outputs if we have a false predicate
            for output in outputs {
                insert_value(output, F::zero(), &mut self.witness_map)?;
            }
            return Ok(None);
        }

        if self.acir_call_counter >= self.acir_call_results.len() {
            let mut initial_witness = WitnessMap::default();
            for (i, input_witness) in inputs.iter().enumerate() {
                let input_value = *witness_to_value(&self.witness_map, *input_witness)?;
                initial_witness.insert(Witness(i as u32), input_value);
            }
            return Ok(Some(AcirCallWaitInfo { id: *id, initial_witness }));
        }

        let result_values = &self.acir_call_results[self.acir_call_counter];
        if outputs.len() != result_values.len() {
            return Err(OpcodeResolutionError::AcirCallOutputsMismatch {
                opcode_location: ErrorLocation::Resolved(OpcodeLocation::Acir(
                    self.instruction_pointer(),
                )),
                results_size: result_values.len() as u32,
                outputs_size: outputs.len() as u32,
            });
        }

        for (output_witness, result_value) in outputs.iter().zip(result_values) {
            insert_value(output_witness, *result_value, &mut self.witness_map)?;
        }

        self.acir_call_counter += 1;
        Ok(None)
    }
}

// Returns the concrete value for a particular witness
// If the witness has no assignment, then
// an error is returned
pub fn witness_to_value<F>(
    initial_witness: &WitnessMap<F>,
    witness: Witness,
) -> Result<&F, OpcodeResolutionError<F>> {
    match initial_witness.get(&witness) {
        Some(value) => Ok(value),
        None => Err(OpcodeNotSolvable::MissingAssignment(witness.0).into()),
    }
}

// TODO(https://github.com/noir-lang/noir/issues/5985):
// remove skip_bitsize_checks
pub fn input_to_value<F: AcirField>(
    initial_witness: &WitnessMap<F>,
    input: FunctionInput<F>,
    skip_bitsize_checks: bool,
) -> Result<F, OpcodeResolutionError<F>> {
    match input.input() {
        ConstantOrWitnessEnum::Witness(witness) => {
            let initial_value = *witness_to_value(initial_witness, witness)?;
            if skip_bitsize_checks || initial_value.num_bits() <= input.num_bits() {
                Ok(initial_value)
            } else {
                let value_num_bits = initial_value.num_bits();
                let value = initial_value.to_string();
                Err(OpcodeResolutionError::InvalidInputBitSize {
                    opcode_location: ErrorLocation::Unresolved,
                    invalid_input_bit_size: InvalidInputBitSize {
                        value,
                        value_num_bits,
                        max_bits: input.num_bits(),
                    },
                })
            }
        }
        ConstantOrWitnessEnum::Constant(value) => Ok(value),
    }
}

// TODO: There is an issue open to decide on whether we need to get values from Expressions
// TODO versus just getting values from Witness
pub fn get_value<F: AcirField>(
    expr: &Expression<F>,
    initial_witness: &WitnessMap<F>,
) -> Result<F, OpcodeResolutionError<F>> {
    let expr = ExpressionSolver::evaluate(expr, initial_witness);
    match expr.to_const() {
        Some(value) => Ok(*value),
        None => Err(OpcodeResolutionError::OpcodeNotSolvable(
            OpcodeNotSolvable::MissingAssignment(any_witness_from_expression(&expr).unwrap().0),
        )),
    }
}

/// Inserts `value` into the initial witness map under the index `witness`.
///
/// Returns an error if there was already a value in the map
/// which does not match the value that one is about to insert
pub fn insert_value<F: AcirField>(
    witness: &Witness,
    value_to_insert: F,
    initial_witness: &mut WitnessMap<F>,
) -> Result<(), OpcodeResolutionError<F>> {
    let optional_old_value = initial_witness.insert(*witness, value_to_insert);

    let old_value = match optional_old_value {
        Some(old_value) => old_value,
        None => return Ok(()),
    };

    if old_value != value_to_insert {
        return Err(OpcodeResolutionError::UnsatisfiedConstrain {
            opcode_location: ErrorLocation::Unresolved,
            payload: None,
        });
    }

    Ok(())
}

// Returns one witness belonging to an expression, in no relevant order
// Returns None if the expression is const
// The function is used during partial witness generation to report unsolved witness
fn any_witness_from_expression<F>(expr: &Expression<F>) -> Option<Witness> {
    if expr.linear_combinations.is_empty() {
        if expr.mul_terms.is_empty() {
            None
        } else {
            Some(expr.mul_terms[0].1)
        }
    } else {
        Some(expr.linear_combinations[0].1)
    }
}

/// Returns `true` if the predicate is zero
/// A predicate is used to indicate whether we should skip a certain operation.
/// If we have a zero predicate it means the operation should be skipped.
pub(crate) fn is_predicate_false<F: AcirField>(
    witness: &WitnessMap<F>,
    predicate: &Option<Expression<F>>,
) -> Result<bool, OpcodeResolutionError<F>> {
    match predicate {
        Some(pred) => get_value(pred, witness).map(|pred_value| pred_value.is_zero()),
        // If the predicate is `None`, then we treat it as an unconditional `true`
        None => Ok(false),
    }
}

#[derive(Debug, Clone, PartialEq)]
pub struct AcirCallWaitInfo<F> {
    /// Index in the list of ACIR function's that should be called
    pub id: AcirFunctionId,
    /// Initial witness for the given circuit to be called
    pub initial_witness: WitnessMap<F>,
}<|MERGE_RESOLUTION|>--- conflicted
+++ resolved
@@ -529,16 +529,12 @@
             )?,
         };
 
-<<<<<<< HEAD
         let result = solver.solve().map_err(|err| {
             if self.brillig_fuzzing_active {
                 self.brillig_fuzzing_trace = Some((&solver).get_fuzzing_trace())
             };
-            self.map_brillig_error(err)
+            err
         })?;
-=======
-        let result = solver.solve()?;
->>>>>>> bbdf1a29
 
         match result {
             BrilligSolverStatus::ForeignCallWait(foreign_call) => {
