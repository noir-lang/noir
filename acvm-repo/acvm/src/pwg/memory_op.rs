use acir::{
    AcirField,
    circuit::opcodes::MemOp,
    native_types::{Witness, WitnessMap},
};

use super::{ErrorLocation, OpcodeResolutionError};
use super::{arithmetic::ExpressionSolver, get_value, insert_value, witness_to_value};

type MemoryIndex = u32;

/// Maintains the state for solving [`MemoryInit`][`acir::circuit::Opcode::MemoryInit`] and [`MemoryOp`][`acir::circuit::Opcode::MemoryOp`] opcodes.
pub(crate) struct MemoryOpSolver<F> {
    /// Known values of the memory block, based on the index
    /// This vec starts as big as it needs to, when initialized,
    /// then evolves as we process the opcodes.
    pub(super) block_value: Vec<F>,
}

impl<F: AcirField> MemoryOpSolver<F> {
    /// Creates a new MemoryOpSolver with the values given in `init`.
    pub(crate) fn new(
        init: &[Witness],
        initial_witness: &WitnessMap<F>,
    ) -> Result<Self, OpcodeResolutionError<F>> {
        Ok(Self {
            block_value: init
                .iter()
                .map(|witness| witness_to_value(initial_witness, *witness).copied())
                .collect::<Result<Vec<_>, _>>()?,
        })
    }

    fn len(&self) -> u32 {
        self.block_value.len() as u32
    }

    /// Convert a field element into a memory index
    /// Only 32 bits values are valid memory indices
    fn index_from_field(&self, index: F) -> Result<MemoryIndex, OpcodeResolutionError<F>> {
        index.try_to_u32().ok_or_else({
            || OpcodeResolutionError::IndexOutOfBounds {
                opcode_location: ErrorLocation::Unresolved,
                index,
<<<<<<< HEAD
                array_size: self.block_len,
            }
        })
=======
                array_size: self.len(),
            })
        }
>>>>>>> 46df8f0e
    }

    /// Update the 'block_value' map with the provided index/value
    /// Returns an 'IndexOutOfBounds' error if the index is outside the block range.
    fn write_memory_index(
        &mut self,
        index: MemoryIndex,
        value: F,
    ) -> Result<(), OpcodeResolutionError<F>> {
        if index >= self.len() {
            return Err(OpcodeResolutionError::IndexOutOfBounds {
                opcode_location: ErrorLocation::Unresolved,
                index: F::from(u128::from(index)),
                array_size: self.len(),
            });
        }

        self.block_value[index as usize] = value;
        Ok(())
    }

    /// Returns the value stored in the 'block_value' map for the provided index
    /// Returns an 'IndexOutOfBounds' error if the index is not in the map.
    fn read_memory_index(&self, index: MemoryIndex) -> Result<F, OpcodeResolutionError<F>> {
<<<<<<< HEAD
        self.block_value.get(&index).copied().ok_or(OpcodeResolutionError::IndexOutOfBounds {
            opcode_location: ErrorLocation::Unresolved,
            index: F::from(u128::from(index)),
            array_size: self.block_len,
        })
    }

    /// Set the block_value from a MemoryInit opcode
    pub(crate) fn init(
        &mut self,
        init: &[Witness],
        initial_witness: &WitnessMap<F>,
    ) -> Result<(), OpcodeResolutionError<F>> {
        self.block_len = u32::try_from(init.len()).expect("expected a length that fits into a u32");
        for (memory_index, witness) in init.iter().enumerate() {
            self.write_memory_index(
                memory_index as MemoryIndex,
                *witness_to_value(initial_witness, *witness)?,
            )?;
        }
        Ok(())
=======
        self.block_value.get(index as usize).copied().ok_or(
            OpcodeResolutionError::IndexOutOfBounds {
                opcode_location: ErrorLocation::Unresolved,
                index: F::from(u128::from(index)),
                array_size: self.len(),
            },
        )
>>>>>>> 46df8f0e
    }

    /// Update the 'block_values' by processing the provided Memory opcode
    /// The opcode 'op' contains the index and value of the operation and the type
    /// of the operation.
    /// They are all stored as an [acir::native_types::Expression]
    /// The type of 'operation' is '0' for a read and '1' for a write. It must be a constant
    /// expression.
    /// Index is not required to be constant but it must reduce to a known value
    /// for processing the opcode. This is done by doing the (partial) evaluation of its expression,
    /// using the provided witness map.
    ///
    /// READ: read the block at index op.index and update op.value with the read value
    /// - 'op.value' must reduce to a witness (after the evaluation of its expression)
    /// - the value is updated in the provided witness map, for the 'op.value' witness
    ///
    /// WRITE: update the block at index 'op.index' with 'op.value'
    /// - 'op.value' must reduce to a known value
    ///
    /// If a requirement is not met, it returns an error.
    pub(crate) fn solve_memory_op(
        &mut self,
        op: &MemOp<F>,
        initial_witness: &mut WitnessMap<F>,
    ) -> Result<(), OpcodeResolutionError<F>> {
        let operation = get_value(&op.operation, initial_witness)?;

        // Find the memory index associated with this memory operation.
        let index = get_value(&op.index, initial_witness)?;
        let memory_index = self.index_from_field(index)?;

        // Calculate the value associated with this memory operation.
        //
        // In read operations, this corresponds to the witness index at which the value from memory will be written.
        // In write operations, this corresponds to the expression which will be written to memory.
        let value = ExpressionSolver::evaluate(&op.value, initial_witness);

        // `operation == 0` implies a read operation. (`operation == 1` implies write operation).
        let is_read_operation = operation.is_zero();
        if pedantic_solving {
            // We expect that the 'operation' should resolve to either 0 or 1.
            if !is_read_operation && !operation.is_one() {
                let opcode_location = ErrorLocation::Unresolved;
                return Err(OpcodeResolutionError::MemoryOperationLargerThanOne {
                    opcode_location,
                    operation,
                });
            }
        }

        if is_read_operation {
            // `value_read = arr[memory_index]`
            //
            // This is the value that we want to read into; i.e. copy from the memory block
            // into this value.
            let value_read_witness = value.to_witness().expect(
                "Memory must be read into a specified witness index, encountered an Expression",
            );

            let value_in_array = self.read_memory_index(memory_index)?;
            insert_value(&value_read_witness, value_in_array, initial_witness)
        } else {
            // `arr[memory_index] = value_write`
            //
            // This is the value that we want to write into; i.e. copy from `value_write`
            // into the memory block.
            let value_write = value;

            let value_to_write = get_value(&value_write, initial_witness)?;
            self.write_memory_index(memory_index, value_to_write)
        }
    }
}

#[cfg(test)]
mod tests {
    use std::collections::BTreeMap;

    use acir::{
        AcirField, FieldElement,
        circuit::opcodes::MemOp,
        native_types::{Witness, WitnessMap},
    };

    use super::MemoryOpSolver;

    #[test]
    fn test_solver() {
        let mut initial_witness = WitnessMap::from(BTreeMap::from_iter([
            (Witness(1), FieldElement::from(1u128)),
            (Witness(2), FieldElement::from(1u128)),
            (Witness(3), FieldElement::from(2u128)),
        ]));

        let init = vec![Witness(1), Witness(2)];
        // Write the value '2' at index '1', and then read from index '1' into witness 4
        let trace = vec![
            MemOp::write_to_mem_index(FieldElement::from(1u128).into(), Witness(3).into()),
            MemOp::read_at_mem_index(FieldElement::one().into(), Witness(4)),
        ];

        let mut block_solver = MemoryOpSolver::new(&init, &initial_witness).unwrap();

        for op in trace {
            block_solver.solve_memory_op(&op, &mut initial_witness).unwrap();
        }

        assert_eq!(initial_witness[&Witness(4)], FieldElement::from(2u128));
    }

    #[test]
    fn test_index_out_of_bounds() {
        let mut initial_witness = WitnessMap::from(BTreeMap::from_iter([
            (Witness(1), FieldElement::from(1u128)),
            (Witness(2), FieldElement::from(1u128)),
            (Witness(3), FieldElement::from(2u128)),
        ]));

        let init = vec![Witness(1), Witness(2)];
        // Write at index '1', and then read at index '2' on an array of size 2.
        let invalid_trace = vec![
            MemOp::write_to_mem_index(FieldElement::from(1u128).into(), Witness(3).into()),
            MemOp::read_at_mem_index(FieldElement::from(2u128).into(), Witness(4)),
        ];
        let mut block_solver = MemoryOpSolver::new(&init, &initial_witness).unwrap();
        let mut err = None;
        for op in invalid_trace {
            if err.is_none() {
                err = block_solver.solve_memory_op(&op, &mut initial_witness).err();
            }
        }

        assert!(matches!(
            err,
            Some(crate::pwg::OpcodeResolutionError::IndexOutOfBounds {
                opcode_location: _,
                index,
                array_size: 2
            }) if index == FieldElement::from(2u128)
        ));
    }
}<|MERGE_RESOLUTION|>--- conflicted
+++ resolved
@@ -32,7 +32,7 @@
     }
 
     fn len(&self) -> u32 {
-        self.block_value.len() as u32
+        u32::try_from(self.block_value.len()).expect("expected a length that fits into a u32")
     }
 
     /// Convert a field element into a memory index
@@ -42,15 +42,9 @@
             || OpcodeResolutionError::IndexOutOfBounds {
                 opcode_location: ErrorLocation::Unresolved,
                 index,
-<<<<<<< HEAD
-                array_size: self.block_len,
-            }
-        })
-=======
                 array_size: self.len(),
             })
         }
->>>>>>> 46df8f0e
     }
 
     /// Update the 'block_value' map with the provided index/value
@@ -75,29 +69,6 @@
     /// Returns the value stored in the 'block_value' map for the provided index
     /// Returns an 'IndexOutOfBounds' error if the index is not in the map.
     fn read_memory_index(&self, index: MemoryIndex) -> Result<F, OpcodeResolutionError<F>> {
-<<<<<<< HEAD
-        self.block_value.get(&index).copied().ok_or(OpcodeResolutionError::IndexOutOfBounds {
-            opcode_location: ErrorLocation::Unresolved,
-            index: F::from(u128::from(index)),
-            array_size: self.block_len,
-        })
-    }
-
-    /// Set the block_value from a MemoryInit opcode
-    pub(crate) fn init(
-        &mut self,
-        init: &[Witness],
-        initial_witness: &WitnessMap<F>,
-    ) -> Result<(), OpcodeResolutionError<F>> {
-        self.block_len = u32::try_from(init.len()).expect("expected a length that fits into a u32");
-        for (memory_index, witness) in init.iter().enumerate() {
-            self.write_memory_index(
-                memory_index as MemoryIndex,
-                *witness_to_value(initial_witness, *witness)?,
-            )?;
-        }
-        Ok(())
-=======
         self.block_value.get(index as usize).copied().ok_or(
             OpcodeResolutionError::IndexOutOfBounds {
                 opcode_location: ErrorLocation::Unresolved,
@@ -105,7 +76,6 @@
                 array_size: self.len(),
             },
         )
->>>>>>> 46df8f0e
     }
 
     /// Update the 'block_values' by processing the provided Memory opcode
