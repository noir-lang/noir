--- conflicted
+++ resolved
@@ -2,17 +2,6 @@
 #![warn(unreachable_pub)]
 #![warn(clippy::semicolon_if_nothing_returned)]
 #![cfg_attr(not(test), warn(unused_crate_dependencies, unused_extern_crates))]
-
-<<<<<<< HEAD
-cfg_if::cfg_if! {
-    if #[cfg(feature = "bn254")] {
-        mod generic_ark;
-        pub type FieldElement = generic_ark::FieldElement<ark_bn254::Fr>;
-    } else if #[cfg(feature = "bls12_381")] {
-        mod generic_ark;
-=======
-use num_bigint::BigUint;
-use num_traits::Num;
 mod generic_ark;
 
 pub use generic_ark::AcirField;
@@ -22,11 +11,10 @@
 
 cfg_if::cfg_if! {
     if #[cfg(feature = "bls12_381")] {
->>>>>>> a2894047
+        mod generic_ark;
         pub type FieldElement = generic_ark::FieldElement<ark_bls12_381::Fr>;
     } else {
         pub type FieldElement = generic_ark::FieldElement<ark_bn254::Fr>;
-        pub const CHOSEN_FIELD : FieldOptions = FieldOptions::BN254;
     }
 }
 
