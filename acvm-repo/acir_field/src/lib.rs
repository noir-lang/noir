--- conflicted
+++ resolved
@@ -2,14 +2,8 @@
 #![warn(unreachable_pub)]
 #![warn(clippy::semicolon_if_nothing_returned)]
 #![cfg_attr(not(test), warn(unused_crate_dependencies, unused_extern_crates))]
-<<<<<<< HEAD
-
-use num_bigint::BigUint;
-use num_traits::Num;
 
 mod field_element;
-=======
->>>>>>> 7d8c0a3a
 mod generic_ark;
 
 pub use generic_ark::AcirField;
@@ -19,17 +13,9 @@
 
 cfg_if::cfg_if! {
     if #[cfg(feature = "bls12_381")] {
-<<<<<<< HEAD
         pub type FieldElement = field_element::FieldElement<ark_bls12_381::Fr>;
-        pub const CHOSEN_FIELD : FieldOptions = FieldOptions::BLS12_381;
     } else {
         pub type FieldElement = field_element::FieldElement<ark_bn254::Fr>;
-        pub const CHOSEN_FIELD : FieldOptions = FieldOptions::BN254;
-=======
-        pub type FieldElement = generic_ark::FieldElement<ark_bls12_381::Fr>;
-    } else {
-        pub type FieldElement = generic_ark::FieldElement<ark_bn254::Fr>;
->>>>>>> 7d8c0a3a
     }
 }
 
