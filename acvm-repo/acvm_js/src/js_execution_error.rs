use acvm::{
    FieldElement,
<<<<<<< HEAD
    acir::circuit::{
        OpcodeLocation, RawAssertionPayload, brillig::BrilligFunctionId, opcodes::AcirFunctionId,
    },
=======
    acir::circuit::{OpcodeLocation, brillig::BrilligFunctionId},
    pwg::RawAssertionPayload,
>>>>>>> 5f1bef01
};
use gloo_utils::format::JsValueSerdeExt;
use js_sys::{Array, Error, JsString, Reflect};
use wasm_bindgen::prelude::{JsValue, wasm_bindgen};

#[wasm_bindgen(typescript_custom_section)]
const EXECUTION_ERROR: &'static str = r#"
export type RawAssertionPayload = {
    selector: string;
    data: string[];
};

export type ExecutionError = Error & {
    callStack?: string[];
    rawAssertionPayload?: RawAssertionPayload;
    acirFunctionId?: number;
    brilligFunctionId?: number;
};
"#;

/// JsExecutionError is a raw js error.
/// It'd be ideal that execution error was a subclass of Error, but for that we'd need to use JS snippets or a js module.
/// Currently JS snippets don't work with a nodejs target. And a module would be too much for just a custom error type.
#[wasm_bindgen]
extern "C" {
    #[wasm_bindgen(extends = Error, js_name = "ExecutionError", typescript_type = "ExecutionError")]
    #[derive(Clone, Debug, PartialEq, Eq)]
    pub type JsExecutionError;

    #[wasm_bindgen(constructor, js_class = "Error")]
    fn constructor(message: JsString) -> JsExecutionError;
}

impl JsExecutionError {
    /// Creates a new execution error with the given call stack.
    /// Call stacks won't be optional in the future, after removing ErrorLocation in ACVM.
    pub fn new(
        message: String,
        call_stack: Option<Vec<OpcodeLocation>>,
        assertion_payload: Option<RawAssertionPayload<FieldElement>>,
        acir_function_id: Option<AcirFunctionId>,
        brillig_function_id: Option<BrilligFunctionId>,
    ) -> Self {
        let mut error = JsExecutionError::constructor(JsString::from(message));
        let js_call_stack = match call_stack {
            Some(call_stack) => {
                let js_array = Array::new();
                for loc in call_stack {
                    js_array.push(&JsValue::from(format!("{}", loc)));
                }
                js_array.into()
            }
            None => JsValue::UNDEFINED,
        };
        let assertion_payload = match assertion_payload {
            Some(raw) => <JsValue as JsValueSerdeExt>::from_serde(&raw)
                .expect("Cannot serialize assertion payload"),
            None => JsValue::UNDEFINED,
        };

        let acir_function_id = match acir_function_id {
            Some(function_id) => <JsValue as JsValueSerdeExt>::from_serde(&function_id)
                .expect("Cannot serialize ACIR function id"),
            None => JsValue::UNDEFINED,
        };

        let brillig_function_id = match brillig_function_id {
            Some(function_id) => <JsValue as JsValueSerdeExt>::from_serde(&function_id)
                .expect("Cannot serialize Brillig function id"),
            None => JsValue::UNDEFINED,
        };

        error.set_property("callStack", js_call_stack);
        error.set_property("rawAssertionPayload", assertion_payload);
        error.set_property("acirFunctionId", acir_function_id);
        error.set_property("brilligFunctionId", brillig_function_id);

        error
    }

    fn set_property(&mut self, property: &str, value: JsValue) {
        assert!(
            Reflect::set(self, &JsValue::from(property), &value).expect("Errors should be objects"),
            "Errors should be writable"
        );
    }
}<|MERGE_RESOLUTION|>--- conflicted
+++ resolved
@@ -1,13 +1,7 @@
 use acvm::{
     FieldElement,
-<<<<<<< HEAD
-    acir::circuit::{
-        OpcodeLocation, RawAssertionPayload, brillig::BrilligFunctionId, opcodes::AcirFunctionId,
-    },
-=======
-    acir::circuit::{OpcodeLocation, brillig::BrilligFunctionId},
+    acir::circuit::{OpcodeLocation, brillig::BrilligFunctionId, opcodes::AcirFunctionId},
     pwg::RawAssertionPayload,
->>>>>>> 5f1bef01
 };
 use gloo_utils::format::JsValueSerdeExt;
 use js_sys::{Array, Error, JsString, Reflect};
