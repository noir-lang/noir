[package]
name = "acvm_blackbox_solver"
description = "A solver for the blackbox functions found in ACIR and Brillig"
# x-release-please-start-version
<<<<<<< HEAD
version = "1.0.0-beta.2"
=======
version = "1.0.0-beta.3"
>>>>>>> 3cb08f51
# x-release-please-end
authors.workspace = true
edition.workspace = true
license.workspace = true
rust-version.workspace = true
repository.workspace = true

[lints]
workspace = true

# See more keys and their definitions at https://doc.rust-lang.org/cargo/reference/manifest.html

[dependencies]
acir.workspace = true
thiserror.workspace = true
num-bigint = "0.4"

blake2 = "0.10.6"
blake3 = "1.5.0"
sha2.workspace = true
keccak = "0.1.4"
k256 = { version = "0.11.0", features = [
    "ecdsa",
    "ecdsa-core",
    "sha256",
    "digest",
    "arithmetic",
] }
p256 = { version = "0.11.0", features = [
    "ecdsa",
    "ecdsa-core",
    "sha256",
    "digest",
    "arithmetic",
] }

libaes = "0.7.0"

[dev-dependencies]
proptest.workspace = true
num-prime = { version = "0.4.4", default-features = false, features = ["big-int"] }

[features]
bn254 = ["acir/bn254"]
bls12_381 = ["acir/bls12_381"]<|MERGE_RESOLUTION|>--- conflicted
+++ resolved
@@ -2,11 +2,7 @@
 name = "acvm_blackbox_solver"
 description = "A solver for the blackbox functions found in ACIR and Brillig"
 # x-release-please-start-version
-<<<<<<< HEAD
-version = "1.0.0-beta.2"
-=======
 version = "1.0.0-beta.3"
->>>>>>> 3cb08f51
 # x-release-please-end
 authors.workspace = true
 edition.workspace = true
