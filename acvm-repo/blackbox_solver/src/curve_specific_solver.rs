use acir::BlackBoxFunc;

use crate::BlackBoxResolutionError;

/// This component will generate outputs for Blackbox function calls where the underlying [`acir::BlackBoxFunc`]
/// doesn't have a canonical Rust implementation.
///
/// Returns an [`BlackBoxResolutionError`] if the backend does not support the given [`acir::BlackBoxFunc`].
pub trait BlackBoxFunctionSolver<F> {
<<<<<<< HEAD
    fn pedantic_solving(&self) -> bool;
    fn schnorr_verify(
        &self,
        public_key_x: &F,
        public_key_y: &F,
        signature: &[u8; 64],
        message: &[u8],
    ) -> Result<bool, BlackBoxResolutionError>;
=======
>>>>>>> 56cfbe67
    fn multi_scalar_mul(
        &self,
        points: &[F],
        scalars_lo: &[F],
        scalars_hi: &[F],
    ) -> Result<(F, F, F), BlackBoxResolutionError>;
    fn ec_add(
        &self,
        input1_x: &F,
        input1_y: &F,
        input1_infinite: &F,
        input2_x: &F,
        input2_y: &F,
        input2_infinite: &F,
    ) -> Result<(F, F, F), BlackBoxResolutionError>;
    fn poseidon2_permutation(
        &self,
        _inputs: &[F],
        _len: u32,
    ) -> Result<Vec<F>, BlackBoxResolutionError>;
}

pub struct StubbedBlackBoxSolver(pub /* pedantic_solving: */ bool);

impl StubbedBlackBoxSolver {
    fn fail(black_box_function: BlackBoxFunc) -> BlackBoxResolutionError {
        BlackBoxResolutionError::Failed(
            black_box_function,
            format!("{} is not supported", black_box_function.name()),
        )
    }
}

impl<F> BlackBoxFunctionSolver<F> for StubbedBlackBoxSolver {
<<<<<<< HEAD
    fn pedantic_solving(&self) -> bool {
        self.0
    }

    fn schnorr_verify(
        &self,
        _public_key_x: &F,
        _public_key_y: &F,
        _signature: &[u8; 64],
        _message: &[u8],
    ) -> Result<bool, BlackBoxResolutionError> {
        Err(Self::fail(BlackBoxFunc::SchnorrVerify))
    }
=======
>>>>>>> 56cfbe67
    fn multi_scalar_mul(
        &self,
        _points: &[F],
        _scalars_lo: &[F],
        _scalars_hi: &[F],
    ) -> Result<(F, F, F), BlackBoxResolutionError> {
        Err(Self::fail(BlackBoxFunc::MultiScalarMul))
    }
    fn ec_add(
        &self,
        _input1_x: &F,
        _input1_y: &F,
        _input1_infinite: &F,
        _input2_x: &F,
        _input2_y: &F,
        _input2_infinite: &F,
    ) -> Result<(F, F, F), BlackBoxResolutionError> {
        Err(Self::fail(BlackBoxFunc::EmbeddedCurveAdd))
    }
    fn poseidon2_permutation(
        &self,
        _inputs: &[F],
        _len: u32,
    ) -> Result<Vec<F>, BlackBoxResolutionError> {
        Err(Self::fail(BlackBoxFunc::Poseidon2Permutation))
    }
}<|MERGE_RESOLUTION|>--- conflicted
+++ resolved
@@ -7,17 +7,7 @@
 ///
 /// Returns an [`BlackBoxResolutionError`] if the backend does not support the given [`acir::BlackBoxFunc`].
 pub trait BlackBoxFunctionSolver<F> {
-<<<<<<< HEAD
     fn pedantic_solving(&self) -> bool;
-    fn schnorr_verify(
-        &self,
-        public_key_x: &F,
-        public_key_y: &F,
-        signature: &[u8; 64],
-        message: &[u8],
-    ) -> Result<bool, BlackBoxResolutionError>;
-=======
->>>>>>> 56cfbe67
     fn multi_scalar_mul(
         &self,
         points: &[F],
@@ -52,22 +42,9 @@
 }
 
 impl<F> BlackBoxFunctionSolver<F> for StubbedBlackBoxSolver {
-<<<<<<< HEAD
     fn pedantic_solving(&self) -> bool {
         self.0
     }
-
-    fn schnorr_verify(
-        &self,
-        _public_key_x: &F,
-        _public_key_y: &F,
-        _signature: &[u8; 64],
-        _message: &[u8],
-    ) -> Result<bool, BlackBoxResolutionError> {
-        Err(Self::fail(BlackBoxFunc::SchnorrVerify))
-    }
-=======
->>>>>>> 56cfbe67
     fn multi_scalar_mul(
         &self,
         _points: &[F],
