//! Implementations for VM native [black box functions][acir::brillig::Opcode::BlackBox].
use acir::brillig::{BlackBoxOp, HeapArray};
use acir::{AcirField, BlackBoxFunc};
use acvm_blackbox_solver::{
    BlackBoxFunctionSolver, BlackBoxResolutionError, aes128_encrypt, blake2s, blake3,
    ecdsa_secp256k1_verify, ecdsa_secp256r1_verify, keccakf1600, sha256_compression,
};
use num_bigint::BigUint;
use num_traits::Zero;

use crate::Memory;
use crate::memory::MemoryValue;

<<<<<<< HEAD
=======
/// Reads a dynamically-sized [vector][HeapVector] from memory.
///
/// The data is not expected to contain pointers to nested arrays or vector.
fn read_heap_vector<'a, F: AcirField>(
    memory: &'a Memory<F>,
    vector: &HeapVector,
) -> &'a [MemoryValue<F>] {
    let items_start = memory.read_ref(vector.pointer);
    let size = memory.read(vector.size);
    memory.read_slice(items_start, size.to_usize())
}

/// Write values to a [vector][HeapVector] in memory.
fn write_heap_vector<F: AcirField>(
    memory: &mut Memory<F>,
    vector: &HeapVector,
    values: &[MemoryValue<F>],
) {
    let items_start = memory.read_ref(vector.pointer);
    memory.write(vector.size, values.len().into());
    memory.write_slice(items_start, values);
}

>>>>>>> 60bfcf2c
/// Reads a fixed-size [array][HeapArray] from memory.
///
/// The data is not expected to contain pointers to nested arrays or vector.
fn read_heap_array<'a, F: AcirField>(
    memory: &'a Memory<F>,
    array: &HeapArray,
) -> &'a [MemoryValue<F>] {
    let items_start = memory.read_ref(array.pointer);
    memory.read_slice(items_start, array.size)
}

/// Write values to a [array][HeapArray] in memory.
fn write_heap_array<F: AcirField>(
    memory: &mut Memory<F>,
    array: &HeapArray,
    values: &[MemoryValue<F>],
) {
    let items_start = memory.read_ref(array.pointer);
    memory.write_slice(items_start, values);
}

/// Extracts the last byte of every value
fn to_u8_vec<F: AcirField>(inputs: &[MemoryValue<F>]) -> Vec<u8> {
    let mut result = Vec::with_capacity(inputs.len());
    for &input in inputs {
        result.push(input.expect_u8().unwrap());
    }
    result
}

/// Converts a slice of u8 values into a Vec<[`MemoryValue<F>`]>,
/// wrapping each byte as a [MemoryValue::U8].
fn to_value_vec<F: AcirField>(input: &[u8]) -> Vec<MemoryValue<F>> {
    input.iter().map(|&x| x.into()).collect()
}

/// Evaluates a black box function inside the VM, performing the actual native computation.
///
/// Delegates the execution to the corresponding cryptographic or arithmetic
/// function, depending on the [BlackBoxOp] variant.
/// Handles input conversion, writing the result to memory, and error propagation.
///
/// # Arguments
/// - op: The black box operation to evaluate.
/// - solver: An implementation of [BlackBoxFunctionSolver] providing external function behavior.
/// - memory: The VM memory from which inputs are read and to which results are written.
/// - bigint_solver: A solver used for big integer operations.
///
/// # Returns
/// - Ok(()) if evaluation succeeds.
/// - Err([BlackBoxResolutionError]) if an error occurs during execution or input is invalid.
///
/// # Panics
/// If any required memory value cannot be converted to the expected type (e.g., [expect_u8][MemoryValue::expect_u8])
/// or if the [radix decomposition][BlackBoxOp::ToRadix] constraints are violated internally, such as an invalid radix range (e.g., radix of 1).
pub(crate) fn evaluate_black_box<F: AcirField, Solver: BlackBoxFunctionSolver<F>>(
    op: &BlackBoxOp,
    solver: &Solver,
    memory: &mut Memory<F>,
) -> Result<(), BlackBoxResolutionError> {
    match op {
        BlackBoxOp::AES128Encrypt { inputs, iv, key, outputs } => {
            let bb_func = black_box_function_from_op(op);

            let inputs = to_u8_vec(read_heap_array(memory, inputs));

            let iv: [u8; 16] = to_u8_vec(read_heap_array(memory, iv)).try_into().map_err(|_| {
                BlackBoxResolutionError::Failed(bb_func, "Invalid iv length".to_string())
            })?;
            let key: [u8; 16] =
                to_u8_vec(read_heap_array(memory, key)).try_into().map_err(|_| {
                    BlackBoxResolutionError::Failed(bb_func, "Invalid key length".to_string())
                })?;
            let ciphertext = aes128_encrypt(&inputs, iv, key)?;

<<<<<<< HEAD
            memory.write_slice(memory.read_ref(outputs.pointer), &to_value_vec(&ciphertext));
=======
            write_heap_vector(memory, outputs, &to_value_vec(&ciphertext));
>>>>>>> 60bfcf2c

            Ok(())
        }
        BlackBoxOp::Blake2s { message, output } => {
            let message = to_u8_vec(read_heap_array(memory, message));
            let bytes = blake2s(message.as_slice())?;
            write_heap_array(memory, output, &to_value_vec(&bytes));
            Ok(())
        }
        BlackBoxOp::Blake3 { message, output } => {
            let message = to_u8_vec(read_heap_array(memory, message));
            let bytes = blake3(message.as_slice())?;
            write_heap_array(memory, output, &to_value_vec(&bytes));
            Ok(())
        }
        BlackBoxOp::Keccakf1600 { input, output } => {
            let state_vec: Vec<u64> = read_heap_array(memory, input)
                .iter()
                .map(|&memory_value| memory_value.expect_u64().unwrap())
                .collect();
            let state: [u64; 25] = state_vec.try_into().unwrap();

            let new_state = keccakf1600(state)?;

            let new_state: Vec<MemoryValue<F>> = new_state.into_iter().map(|x| x.into()).collect();
            write_heap_array(memory, output, &new_state);
            Ok(())
        }
        BlackBoxOp::EcdsaSecp256k1 {
            hashed_msg,
            public_key_x,
            public_key_y,
            signature,
            result: result_address,
        }
        | BlackBoxOp::EcdsaSecp256r1 {
            hashed_msg,
            public_key_x,
            public_key_y,
            signature,
            result: result_address,
        } => {
            let bb_func = black_box_function_from_op(op);

            let public_key_x: [u8; 32] =
                to_u8_vec(read_heap_array(memory, public_key_x)).try_into().map_err(|_| {
                    BlackBoxResolutionError::Failed(
                        bb_func,
                        "Invalid public key x length".to_string(),
                    )
                })?;
            let public_key_y: [u8; 32] =
                to_u8_vec(read_heap_array(memory, public_key_y)).try_into().map_err(|_| {
                    BlackBoxResolutionError::Failed(
                        bb_func,
                        "Invalid public key y length".to_string(),
                    )
                })?;
            let signature: [u8; 64] =
                to_u8_vec(read_heap_array(memory, signature)).try_into().map_err(|_| {
                    BlackBoxResolutionError::Failed(bb_func, "Invalid signature length".to_string())
                })?;

            let hashed_msg = to_u8_vec(read_heap_array(memory, hashed_msg));

            let result = match op {
                BlackBoxOp::EcdsaSecp256k1 { .. } => ecdsa_secp256k1_verify(
                    &hashed_msg.try_into().unwrap(),
                    &public_key_x,
                    &public_key_y,
                    &signature,
                )?,
                BlackBoxOp::EcdsaSecp256r1 { .. } => ecdsa_secp256r1_verify(
                    &hashed_msg.try_into().unwrap(),
                    &public_key_x,
                    &public_key_y,
                    &signature,
                )?,
                _ => unreachable!("`BlackBoxOp` is guarded against being a non-ecdsa operation"),
            };

            memory.write(*result_address, result.into());
            Ok(())
        }
        BlackBoxOp::MultiScalarMul { points, scalars, outputs: result } => {
            let points: Vec<F> = read_heap_array(memory, points)
                .iter()
                .enumerate()
                .map(|(i, x)| {
                    if i % 3 == 2 {
                        let is_infinite: bool = x.expect_u1().unwrap();
                        F::from(is_infinite)
                    } else {
                        x.expect_field().unwrap()
                    }
                })
                .collect();
            let scalars: Vec<F> = read_heap_array(memory, scalars)
                .iter()
                .map(|x| x.expect_field().unwrap())
                .collect();
            let mut scalars_lo = Vec::with_capacity(scalars.len() / 2);
            let mut scalars_hi = Vec::with_capacity(scalars.len() / 2);
            for (i, scalar) in scalars.iter().enumerate() {
                if i % 2 == 0 {
                    scalars_lo.push(*scalar);
                } else {
                    scalars_hi.push(*scalar);
                }
            }
            let (x, y, is_infinite) = solver.multi_scalar_mul(
                &points,
                &scalars_lo,
                &scalars_hi,
                true, // Predicate is always true as brillig has control flow to handle false case
            )?;
            write_heap_array(
                memory,
                result,
                &[
                    MemoryValue::new_field(x),
                    MemoryValue::new_field(y),
                    MemoryValue::U1(is_infinite != F::zero()),
                ],
            );
            Ok(())
        }
        BlackBoxOp::EmbeddedCurveAdd {
            input1_x,
            input1_y,
            input2_x,
            input2_y,
            result,
            input1_infinite,
            input2_infinite,
        } => {
            let input1_x = memory.read(*input1_x).expect_field().unwrap();
            let input1_y = memory.read(*input1_y).expect_field().unwrap();
            let input1_infinite: bool = memory.read(*input1_infinite).expect_u1().unwrap();
            let input2_x = memory.read(*input2_x).expect_field().unwrap();
            let input2_y = memory.read(*input2_y).expect_field().unwrap();
            let input2_infinite: bool = memory.read(*input2_infinite).expect_u1().unwrap();
            let (x, y, infinite) = solver.ec_add(
                &input1_x,
                &input1_y,
                &input1_infinite.into(),
                &input2_x,
                &input2_y,
                &input2_infinite.into(),
                true, // Predicate is always true as brillig has control flow to handle false case
            )?;

            write_heap_array(
                memory,
                result,
                &[
                    MemoryValue::new_field(x),
                    MemoryValue::new_field(y),
                    MemoryValue::U1(infinite != F::zero()),
                ],
            );
            Ok(())
        }
        BlackBoxOp::Poseidon2Permutation { message, output } => {
            let input = read_heap_array(memory, message);
            let input: Vec<F> = input.iter().map(|x| x.expect_field().unwrap()).collect();
            let result = solver.poseidon2_permutation(&input)?;
            let mut values = Vec::new();
            for i in result {
                values.push(MemoryValue::new_field(i));
            }
            write_heap_array(memory, output, &values);
            Ok(())
        }
        BlackBoxOp::Sha256Compression { input, hash_values, output } => {
            let mut message = [0; 16];
            let inputs = read_heap_array(memory, input);
            if inputs.len() != 16 {
                return Err(BlackBoxResolutionError::Failed(
                    BlackBoxFunc::Sha256Compression,
                    format!("Expected 16 inputs but encountered {}", &inputs.len()),
                ));
            }
            for (i, &input) in inputs.iter().enumerate() {
                message[i] = input.expect_u32().unwrap();
            }
            let mut state = [0; 8];
            let values = read_heap_array(memory, hash_values);
            if values.len() != 8 {
                return Err(BlackBoxResolutionError::Failed(
                    BlackBoxFunc::Sha256Compression,
                    format!("Expected 8 values but encountered {}", &values.len()),
                ));
            }
            for (i, &value) in values.iter().enumerate() {
                state[i] = value.expect_u32().unwrap();
            }

            sha256_compression(&mut state, &message);
            let state = state.map(|x| x.into());

            write_heap_array(memory, output, &state);
            Ok(())
        }
        BlackBoxOp::ToRadix { input, radix, output_pointer, num_limbs, output_bits } => {
            let input: F = memory.read(*input).expect_field().expect("ToRadix input not a field");
            let MemoryValue::U32(radix) = memory.read(*radix) else {
                panic!("ToRadix opcode's radix bit size does not match expected bit size 32")
            };
            let num_limbs = memory.read(*num_limbs).to_usize();
            let MemoryValue::U1(output_bits) = memory.read(*output_bits) else {
                panic!("ToRadix opcode's output_bits size does not match expected bit size 1")
            };

            let output = to_be_radix(input, radix, num_limbs, output_bits)?;

            memory.write_slice(memory.read_ref(*output_pointer), &output);

            Ok(())
        }
    }
}

/// Maps a [BlackBoxOp] variant to its corresponding [BlackBoxFunc].
/// Used primarily for error reporting and resolution purposes.
///
/// # Panics
/// If called with a [BlackBoxOp::ToRadix] operation, which is not part of the [BlackBoxFunc] enum.
fn black_box_function_from_op(op: &BlackBoxOp) -> BlackBoxFunc {
    match op {
        BlackBoxOp::AES128Encrypt { .. } => BlackBoxFunc::AES128Encrypt,
        BlackBoxOp::Blake2s { .. } => BlackBoxFunc::Blake2s,
        BlackBoxOp::Blake3 { .. } => BlackBoxFunc::Blake3,
        BlackBoxOp::Keccakf1600 { .. } => BlackBoxFunc::Keccakf1600,
        BlackBoxOp::EcdsaSecp256k1 { .. } => BlackBoxFunc::EcdsaSecp256k1,
        BlackBoxOp::EcdsaSecp256r1 { .. } => BlackBoxFunc::EcdsaSecp256r1,
        BlackBoxOp::MultiScalarMul { .. } => BlackBoxFunc::MultiScalarMul,
        BlackBoxOp::EmbeddedCurveAdd { .. } => BlackBoxFunc::EmbeddedCurveAdd,
        BlackBoxOp::Poseidon2Permutation { .. } => BlackBoxFunc::Poseidon2Permutation,
        BlackBoxOp::Sha256Compression { .. } => BlackBoxFunc::Sha256Compression,
        BlackBoxOp::ToRadix { .. } => unreachable!("ToRadix is not an ACIR BlackBoxFunc"),
    }
}

fn to_be_radix<F: AcirField>(
    input: F,
    radix: u32,
    num_limbs: usize,
    output_bits: bool,
) -> Result<Vec<MemoryValue<F>>, BlackBoxResolutionError> {
    assert!(
        (2u32..=256u32).contains(&radix),
        "Radix out of the valid range [2,256]. Value: {radix}"
    );

    assert!(
        num_limbs >= 1 || input.is_zero(),
        "Input value {input} is not zero but number of limbs is zero."
    );

    assert!(
        !output_bits || radix == 2u32,
        "Radix {radix} is not equal to 2 and bit mode is activated."
    );

    let mut input = BigUint::from_bytes_be(&input.to_be_bytes());
    let radix = BigUint::from(radix);

    let mut limbs: Vec<MemoryValue<F>> = vec![MemoryValue::default(); num_limbs];
    for i in (0..num_limbs).rev() {
        let limb = &input % &radix;
        limbs[i] = if output_bits {
            MemoryValue::U1(!limb.is_zero())
        } else {
            let limb: u8 = limb.try_into().unwrap();
            MemoryValue::U8(limb)
        };
        input /= &radix;
    }

    // In order for a successful decomposition, we require that after `num_limbs` divisions by `radix` then `input` should be zero.
    // If `input` is non-zero then that implies that we have additional limbs which are not handled.
    if !input.is_zero() {
        return Err(BlackBoxResolutionError::AssertFailed(format!(
            "Field failed to decompose into specified {num_limbs} limbs"
        )));
    }

    Ok(limbs)
}

#[cfg(test)]
mod to_be_radix_tests {
    use crate::black_box::to_be_radix;

    use acir::{AcirField, FieldElement};

    use proptest::prelude::*;

    // Define a wrapper around field so we can implement `Arbitrary`.
    // NB there are other methods like `arbitrary_field_elements` around the codebase,
    // but for `proptest_derive::Arbitrary` we need `F: AcirField + Arbitrary`.
    acir::acir_field::field_wrapper!(TestField, FieldElement);

    impl Arbitrary for TestField {
        type Parameters = ();
        type Strategy = BoxedStrategy<Self>;

        fn arbitrary_with(_args: Self::Parameters) -> Self::Strategy {
            any::<u128>().prop_map(|v| Self(FieldElement::from(v))).boxed()
        }
    }

    proptest! {
        #[test]
        fn matches_byte_decomposition(param: TestField) {
            let bytes: Vec<u8> = to_be_radix(param.0, 256, 32, false).unwrap().into_iter().map(|byte| byte.expect_u8().unwrap()).collect();
            let expected_bytes = param.0.to_be_bytes();
            prop_assert_eq!(bytes, expected_bytes);
        }
    }

    #[test]
    fn correctly_handles_unusual_radices() {
        let value = FieldElement::from(65024u128);
        let expected_limbs = vec![254, 254];

        let limbs: Vec<u8> = to_be_radix(value, 255, 2, false)
            .unwrap()
            .into_iter()
            .map(|byte| byte.expect_u8().unwrap())
            .collect();
        assert_eq!(limbs, expected_limbs);
    }

    #[test]
    fn matches_decimal_decomposition() {
        let value = FieldElement::from(123456789u128);
        let expected_limbs = vec![1, 2, 3, 4, 5, 6, 7, 8, 9];

        let limbs: Vec<u8> = to_be_radix(value, 10, 9, false)
            .unwrap()
            .into_iter()
            .map(|byte| byte.expect_u8().unwrap())
            .collect();
        assert_eq!(limbs, expected_limbs);
    }
}<|MERGE_RESOLUTION|>--- conflicted
+++ resolved
@@ -11,32 +11,6 @@
 use crate::Memory;
 use crate::memory::MemoryValue;
 
-<<<<<<< HEAD
-=======
-/// Reads a dynamically-sized [vector][HeapVector] from memory.
-///
-/// The data is not expected to contain pointers to nested arrays or vector.
-fn read_heap_vector<'a, F: AcirField>(
-    memory: &'a Memory<F>,
-    vector: &HeapVector,
-) -> &'a [MemoryValue<F>] {
-    let items_start = memory.read_ref(vector.pointer);
-    let size = memory.read(vector.size);
-    memory.read_slice(items_start, size.to_usize())
-}
-
-/// Write values to a [vector][HeapVector] in memory.
-fn write_heap_vector<F: AcirField>(
-    memory: &mut Memory<F>,
-    vector: &HeapVector,
-    values: &[MemoryValue<F>],
-) {
-    let items_start = memory.read_ref(vector.pointer);
-    memory.write(vector.size, values.len().into());
-    memory.write_slice(items_start, values);
-}
-
->>>>>>> 60bfcf2c
 /// Reads a fixed-size [array][HeapArray] from memory.
 ///
 /// The data is not expected to contain pointers to nested arrays or vector.
@@ -112,11 +86,7 @@
                 })?;
             let ciphertext = aes128_encrypt(&inputs, iv, key)?;
 
-<<<<<<< HEAD
             memory.write_slice(memory.read_ref(outputs.pointer), &to_value_vec(&ciphertext));
-=======
-            write_heap_vector(memory, outputs, &to_value_vec(&ciphertext));
->>>>>>> 60bfcf2c
 
             Ok(())
         }
