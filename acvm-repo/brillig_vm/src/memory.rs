--- conflicted
+++ resolved
@@ -33,12 +33,7 @@
 
     pub fn to_usize(&self) -> usize {
         assert!(self.bit_size == MEMORY_ADDRESSING_BIT_SIZE, "value is not typed as brillig usize");
-<<<<<<< HEAD
-        usize::try_from(self.value.try_to_u64().expect("value does not fit into u64"))
-            .expect("value does not fit into usize")
-=======
         self.value.to_u128() as usize
->>>>>>> 507d2f21
     }
 
     pub fn expect_bit_size(&self, expected_bit_size: u32) -> Result<(), MemoryTypeError> {
@@ -120,11 +115,7 @@
 
     fn try_from(memory_value: MemoryValue) -> Result<Self, Self::Error> {
         memory_value.expect_bit_size(64)?;
-<<<<<<< HEAD
-        Ok(memory_value.value.try_to_u64().expect("value typed as u64 does not fit into u64"))
-=======
         Ok(memory_value.value.to_u128() as u64)
->>>>>>> 507d2f21
     }
 }
 
@@ -133,13 +124,7 @@
 
     fn try_from(memory_value: MemoryValue) -> Result<Self, Self::Error> {
         memory_value.expect_bit_size(32)?;
-<<<<<<< HEAD
-        let as_u64 =
-            memory_value.value.try_to_u64().expect("value typed as u32 does not fit into u64");
-        Ok(u32::try_from(as_u64).expect("value typed as u32 does not fit into u32"))
-=======
         Ok(memory_value.value.to_u128() as u32)
->>>>>>> 507d2f21
     }
 }
 
@@ -149,14 +134,7 @@
     fn try_from(memory_value: MemoryValue) -> Result<Self, Self::Error> {
         memory_value.expect_bit_size(8)?;
 
-<<<<<<< HEAD
-        Ok(u8::try_from(
-            memory_value.value.try_to_u64().expect("value typed as u8 does not fit into u64"),
-        )
-        .expect("value typed as u8 does not fit into u8"))
-=======
         Ok(memory_value.value.to_u128() as u8)
->>>>>>> 507d2f21
     }
 }
 
