--- conflicted
+++ resolved
@@ -2755,174 +2755,4 @@
             }
         );
     }
-<<<<<<< HEAD
-
-    #[test]
-    fn aborts_when_foreign_call_returns_too_much_data() {
-        let calldata: Vec<FieldElement> = vec![];
-
-        let opcodes = &[
-            Opcode::Const {
-                destination: MemoryAddress::direct(0),
-                bit_size: BitSize::Integer(IntegerBitSize::U32),
-                value: FieldElement::from(1u64),
-            },
-            Opcode::ForeignCall {
-                function: "foo".to_string(),
-                destinations: vec![ValueOrArray::HeapArray(HeapArray {
-                    pointer: MemoryAddress::Direct(0),
-                    size: 3,
-                })],
-                destination_value_types: vec![HeapValueType::Array {
-                    value_types: vec![HeapValueType::Simple(BitSize::Field)],
-                    size: 3,
-                }],
-                inputs: Vec::new(),
-                input_value_types: Vec::new(),
-            },
-        ];
-        let solver = StubbedBlackBoxSolver::default();
-        let mut vm = VM::new(calldata, opcodes, &solver, false, None);
-
-        let status = vm.process_opcodes();
-        assert_eq!(
-            status,
-            VMStatus::ForeignCallWait { function: "foo".to_string(), inputs: Vec::new() }
-        );
-        vm.resolve_foreign_call(ForeignCallResult {
-            values: vec![ForeignCallParam::Array(vec![
-                FieldElement::from(1u128),
-                FieldElement::from(2u128),
-                FieldElement::from(3u128),
-                FieldElement::from(4u128), // Extra value that exceeds the expected size
-            ])],
-        });
-
-        let status = vm.process_opcode();
-        assert_eq!(
-            status,
-            VMStatus::Failure {
-                reason: FailureReason::RuntimeError {
-                    message:
-                        "Foreign call return value does not match expected size. Expected 3 but got 4"
-                            .to_string()
-                },
-                call_stack: vec![1]
-            }
-        );
-    }
-
-    #[test]
-    fn aborts_when_foreign_call_returns_not_enough_much_data() {
-        let calldata: Vec<FieldElement> = vec![];
-
-        let opcodes = &[
-            Opcode::Const {
-                destination: MemoryAddress::direct(0),
-                bit_size: BitSize::Integer(IntegerBitSize::U32),
-                value: FieldElement::from(1u64),
-            },
-            Opcode::ForeignCall {
-                function: "foo".to_string(),
-                destinations: vec![ValueOrArray::HeapArray(HeapArray {
-                    pointer: MemoryAddress::Direct(0),
-                    size: 3,
-                })],
-                destination_value_types: vec![HeapValueType::Array {
-                    value_types: vec![HeapValueType::Simple(BitSize::Field)],
-                    size: 3,
-                }],
-                inputs: Vec::new(),
-                input_value_types: Vec::new(),
-            },
-        ];
-        let solver = StubbedBlackBoxSolver::default();
-        let mut vm = VM::new(calldata, opcodes, &solver, false, None);
-
-        let status = vm.process_opcodes();
-        assert_eq!(
-            status,
-            VMStatus::ForeignCallWait { function: "foo".to_string(), inputs: Vec::new() }
-        );
-        vm.resolve_foreign_call(ForeignCallResult {
-            values: vec![ForeignCallParam::Array(vec![
-                FieldElement::from(1u128),
-                FieldElement::from(2u128),
-                // We're missing a value here
-            ])],
-        });
-
-        let status = vm.process_opcode();
-        assert_eq!(
-            status,
-            VMStatus::Failure {
-                reason: FailureReason::RuntimeError {
-                    message:
-                        "Foreign call return value does not match expected size. Expected 3 but got 2"
-                            .to_string()
-                },
-                call_stack: vec![1]
-            }
-        );
-    }
-
-    #[test]
-    fn aborts_when_foreign_call_returns_data_which_does_not_match_vector_elements() {
-        let calldata: Vec<FieldElement> = vec![];
-
-        let opcodes = &[
-            Opcode::Const {
-                destination: MemoryAddress::direct(0),
-                bit_size: BitSize::Integer(IntegerBitSize::U32),
-                value: FieldElement::from(2u64),
-            },
-            Opcode::ForeignCall {
-                function: "foo".to_string(),
-                destinations: vec![ValueOrArray::HeapVector(HeapVector {
-                    pointer: MemoryAddress::Direct(0),
-                    size: MemoryAddress::Direct(1),
-                })],
-                destination_value_types: vec![HeapValueType::Vector {
-                    value_types: vec![
-                        HeapValueType::Simple(BitSize::Field),
-                        HeapValueType::Simple(BitSize::Field),
-                    ],
-                }],
-                inputs: Vec::new(),
-                input_value_types: Vec::new(),
-            },
-        ];
-        let solver = StubbedBlackBoxSolver::default();
-        let mut vm = VM::new(calldata, opcodes, &solver, false, None);
-
-        let status = vm.process_opcodes();
-        assert_eq!(
-            status,
-            VMStatus::ForeignCallWait { function: "foo".to_string(), inputs: Vec::new() }
-        );
-
-        // Here we're returning an array of 3 elements, however the vector expects 2 fields per element
-        // (see `value_types` above), so the returned data does not match the expected vector element size
-        vm.resolve_foreign_call(ForeignCallResult {
-            values: vec![ForeignCallParam::Array(vec![
-                FieldElement::from(1u128),
-                FieldElement::from(2u128),
-                FieldElement::from(3u128),
-                // We're missing a value here
-            ])],
-        });
-
-        let status = vm.process_opcode();
-        assert_eq!(
-            status,
-            VMStatus::Failure {
-                reason: FailureReason::RuntimeError {
-                    message: "Returned data does not match vector element size".to_string()
-                },
-                call_stack: vec![1]
-            }
-        );
-    }
-=======
->>>>>>> 9a5b3695
 }