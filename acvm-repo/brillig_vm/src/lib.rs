#![forbid(unsafe_code)]
#![warn(unreachable_pub)]
#![warn(clippy::semicolon_if_nothing_returned)]
#![cfg_attr(not(test), warn(unused_crate_dependencies, unused_extern_crates))]

//! The Brillig VM is a specialized VM which allows the [ACVM][acvm] to perform custom non-determinism.
//!
//! Brillig bytecode is distinct from regular [ACIR][acir] in that it does not generate constraints.
//! This is a generalization over the fixed directives that exists within in the ACVM.
//!
//! [acir]: https://crates.io/crates/acir
//! [acvm]: https://crates.io/crates/acvm

use acir::brillig::{
    BinaryFieldOp, BinaryIntOp, ForeignCallParam, ForeignCallResult, HeapArray, HeapValueType,
    HeapVector, MemoryAddress, Opcode, ValueOrArray,
};
use acir::AcirField;
use acvm_blackbox_solver::{BigIntSolver, BlackBoxFunctionSolver};
use arithmetic::{evaluate_binary_field_op, evaluate_binary_int_op, BrilligArithmeticError};
use black_box::evaluate_black_box;
use num_bigint::BigUint;

// Re-export `brillig`.
pub use acir::brillig;
pub use memory::{Memory, MemoryValue, MEMORY_ADDRESSING_BIT_SIZE};

mod arithmetic;
mod black_box;
mod memory;

/// The error call stack contains the opcode indexes of the call stack at the time of failure, plus the index of the opcode that failed.
pub type ErrorCallStack = Vec<usize>;

pub static MAX_ITERATIONS: u64 = 100000000;

#[derive(Debug, PartialEq, Eq, Clone)]
pub enum FailureReason {
    Trap { revert_data_offset: usize, revert_data_size: usize },
    RuntimeError { message: String },
}

#[derive(Debug, PartialEq, Eq, Clone)]
pub enum VMStatus<F> {
    Finished {
        return_data_offset: usize,
        return_data_size: usize,
        number_of_iterations: u64,
    },
    InProgress,
    Failure {
        reason: FailureReason,
        call_stack: ErrorCallStack,
    },
    /// The VM process is not solvable as a [foreign call][Opcode::ForeignCall] has been
    /// reached where the outputs are yet to be resolved.
    ///
    /// The caller should interpret the information returned to compute a [ForeignCallResult]
    /// and update the Brillig process. The VM can then be restarted to fully solve the previously
    /// unresolved foreign call as well as the remaining Brillig opcodes.
    ForeignCallWait {
        /// Interpreted by simulator context
        function: String,
        /// Input values
        /// Each input is a list of values as an input can be either a single value or a memory pointer
        inputs: Vec<ForeignCallParam<F>>,
    },
}

#[derive(Debug, PartialEq, Eq, Clone)]
/// VM encapsulates the state of the Brillig VM during execution.
pub struct VM<'a, F, B: BlackBoxFunctionSolver<F>> {
    /// Calldata to the brillig function
    calldata: Vec<F>,
    /// Instruction pointer
    program_counter: usize,
    /// A counter maintained throughout a Brillig process that determines
    /// whether the caller has resolved the results of a [foreign call][Opcode::ForeignCall].
    foreign_call_counter: usize,
    /// Represents the outputs of all foreign calls during a Brillig process
    /// List is appended onto by the caller upon reaching a [VMStatus::ForeignCallWait]
    foreign_call_results: Vec<ForeignCallResult<F>>,
    /// Executable opcodes
    bytecode: &'a [Opcode<F>],
    /// Status of the VM
    status: VMStatus<F>,
    /// Memory of the VM
    memory: Memory<F>,
    /// Call stack
    call_stack: Vec<usize>,
    /// The solver for blackbox functions
    black_box_solver: &'a B,
    // The solver for big integers
    bigint_solver: BigIntSolver,
    // The number of steps the VM has executed
    number_of_iterations: u64,
}

impl<'a, F: AcirField, B: BlackBoxFunctionSolver<F>> VM<'a, F, B> {
    /// Constructs a new VM instance
    pub fn new(
        calldata: Vec<F>,
        bytecode: &'a [Opcode<F>],
        foreign_call_results: Vec<ForeignCallResult<F>>,
        black_box_solver: &'a B,
    ) -> Self {
        Self {
            calldata,
            program_counter: 0,
            foreign_call_counter: 0,
            foreign_call_results,
            bytecode,
            status: VMStatus::InProgress,
            memory: Memory::default(),
            call_stack: Vec::new(),
            black_box_solver,
            bigint_solver: Default::default(),
            number_of_iterations: 0,
        }
    }

    /// Updates the current status of the VM.
    /// Returns the given status.
    fn status(&mut self, status: VMStatus<F>) -> VMStatus<F> {
        self.status = status.clone();
        status
    }

    pub fn get_status(&self) -> VMStatus<F> {
        self.status.clone()
    }

    /// Sets the current status of the VM to Finished (completed execution).
<<<<<<< HEAD
    fn finish(&mut self, return_data_offset: usize, return_data_size: usize) -> VMStatus {
        self.status(VMStatus::Finished {
            return_data_offset,
            return_data_size,
            number_of_iterations: self.number_of_iterations,
        })
=======
    fn finish(&mut self, return_data_offset: usize, return_data_size: usize) -> VMStatus<F> {
        self.status(VMStatus::Finished { return_data_offset, return_data_size })
>>>>>>> 1252b5fc
    }

    /// Sets the status of the VM to `ForeignCallWait`.
    /// Indicating that the VM is now waiting for a foreign call to be resolved.
    fn wait_for_foreign_call(
        &mut self,
        function: String,
        inputs: Vec<ForeignCallParam<F>>,
    ) -> VMStatus<F> {
        self.status(VMStatus::ForeignCallWait { function, inputs })
    }

    pub fn resolve_foreign_call(&mut self, foreign_call_result: ForeignCallResult<F>) {
        if self.foreign_call_counter < self.foreign_call_results.len() {
            panic!("No unresolved foreign calls");
        }
        self.foreign_call_results.push(foreign_call_result);
        self.status(VMStatus::InProgress);
    }

    fn get_error_stack(&self) -> Vec<usize> {
        let mut error_stack: Vec<_> = self.call_stack.clone();
        error_stack.push(self.program_counter);
        error_stack
    }

    /// Sets the current status of the VM to `fail`.
    /// Indicating that the VM encountered a `Trap` Opcode
    /// or an invalid state.
    fn trap(&mut self, revert_data_offset: usize, revert_data_size: usize) -> VMStatus<F> {
        self.status(VMStatus::Failure {
            call_stack: self.get_error_stack(),
            reason: FailureReason::Trap { revert_data_offset, revert_data_size },
        });
        self.status.clone()
    }

    fn fail(&mut self, message: String) -> VMStatus<F> {
        self.status(VMStatus::Failure {
            call_stack: self.get_error_stack(),
            reason: FailureReason::RuntimeError { message },
        });
        self.status.clone()
    }

    /// Loop over the bytecode and update the program counter
    pub fn process_opcodes(&mut self) -> VMStatus<F> {
        while !matches!(
            self.process_opcode(),
            VMStatus::Finished { .. } | VMStatus::Failure { .. } | VMStatus::ForeignCallWait { .. }
        ) {}
        self.status.clone()
    }

    pub fn get_memory(&self) -> &[MemoryValue<F>] {
        self.memory.values()
    }

    pub fn write_memory_at(&mut self, ptr: usize, value: MemoryValue<F>) {
        self.memory.write(MemoryAddress(ptr), value);
    }

    /// Returns the VM's current call stack, including the actual program
    /// counter in the last position of the returned vector.
    pub fn get_call_stack(&self) -> Vec<usize> {
        self.call_stack.iter().copied().chain(std::iter::once(self.program_counter)).collect()
    }

    /// Process a single opcode and modify the program counter.
    pub fn process_opcode(&mut self) -> VMStatus<F> {
        let opcode = &self.bytecode[self.program_counter];
        self.number_of_iterations += 1;

        if self.number_of_iterations > MAX_ITERATIONS {
            panic!("Execution exceeded the number of allowed iterations");
        }
        match opcode {
            Opcode::BinaryFieldOp { op, lhs, rhs, destination: result } => {
                if let Err(error) = self.process_binary_field_op(*op, *lhs, *rhs, *result) {
                    self.fail(error.to_string())
                } else {
                    self.increment_program_counter()
                }
            }
            Opcode::BinaryIntOp { op, bit_size, lhs, rhs, destination: result } => {
                if let Err(error) = self.process_binary_int_op(*op, *bit_size, *lhs, *rhs, *result)
                {
                    self.fail(error.to_string())
                } else {
                    self.increment_program_counter()
                }
            }
            Opcode::Cast { destination: destination_address, source: source_address, bit_size } => {
                let source_value = self.memory.read(*source_address);
                let casted_value = self.cast(*bit_size, source_value);
                self.memory.write(*destination_address, casted_value);
                self.increment_program_counter()
            }
            Opcode::Jump { location: destination } => self.set_program_counter(*destination),
            Opcode::JumpIf { condition, location: destination } => {
                // Check if condition is true
                // We use 0 to mean false and any other value to mean true
                let condition_value = self.memory.read(*condition);
                if condition_value.try_into().expect("condition value is not a boolean") {
                    return self.set_program_counter(*destination);
                }
                self.increment_program_counter()
            }
            Opcode::JumpIfNot { condition, location: destination } => {
                let condition_value = self.memory.read(*condition);
                if condition_value.try_into().expect("condition value is not a boolean") {
                    return self.increment_program_counter();
                }
                self.set_program_counter(*destination)
            }
            Opcode::CalldataCopy { destination_address, size, offset } => {
                let values: Vec<_> = self.calldata[*offset..(*offset + size)]
                    .iter()
                    .map(|value| MemoryValue::new_field(*value))
                    .collect();
                self.memory.write_slice(*destination_address, &values);
                self.increment_program_counter()
            }
            Opcode::Return => {
                if let Some(return_location) = self.call_stack.pop() {
                    self.set_program_counter(return_location + 1)
                } else {
                    self.fail("return opcode hit, but callstack already empty".to_string())
                }
            }
            Opcode::ForeignCall {
                function,
                destinations,
                destination_value_types,
                inputs,
                input_value_types,
            } => {
                assert!(inputs.len() == input_value_types.len());
                assert!(destinations.len() == destination_value_types.len());

                if self.foreign_call_counter >= self.foreign_call_results.len() {
                    // When this opcode is called, it is possible that the results of a foreign call are
                    // not yet known (not enough entries in `foreign_call_results`).
                    // If that is the case, just resolve the inputs and pause the VM with a status
                    // (VMStatus::ForeignCallWait) that communicates the foreign function name and
                    // resolved inputs back to the caller. Once the caller pushes to `foreign_call_results`,
                    // they can then make another call to the VM that starts at this opcode
                    // but has the necessary results to proceed with execution.
                    let resolved_inputs = inputs
                        .iter()
                        .zip(input_value_types)
                        .map(|(input, input_type)| self.get_memory_values(*input, input_type))
                        .collect::<Vec<_>>();
                    return self.wait_for_foreign_call(function.clone(), resolved_inputs);
                }

                let write_result = self.write_foreign_call_result(
                    destinations,
                    destination_value_types,
                    self.foreign_call_counter,
                );

                if let Err(e) = write_result {
                    return self.fail(e);
                }

                self.foreign_call_counter += 1;
                self.increment_program_counter()
            }
            Opcode::Mov { destination: destination_address, source: source_address } => {
                let source_value = self.memory.read(*source_address);
                self.memory.write(*destination_address, source_value);
                self.increment_program_counter()
            }
            Opcode::ConditionalMov { destination, source_a, source_b, condition } => {
                let condition_value = self.memory.read(*condition);
                if condition_value.try_into().expect("condition value is not a boolean") {
                    self.memory.write(*destination, self.memory.read(*source_a));
                } else {
                    self.memory.write(*destination, self.memory.read(*source_b));
                }
                self.increment_program_counter()
            }
            Opcode::Trap { revert_data } => {
                if revert_data.size > 0 {
                    self.trap(self.memory.read_ref(revert_data.pointer).0, revert_data.size)
                } else {
                    self.trap(0, 0)
                }
            }
            Opcode::Stop { return_data_offset, return_data_size } => {
                self.finish(*return_data_offset, *return_data_size)
            }
            Opcode::Load { destination: destination_address, source_pointer } => {
                // Convert our source_pointer to an address
                let source = self.memory.read_ref(*source_pointer);
                // Use our usize source index to lookup the value in memory
                let value = self.memory.read(source);
                self.memory.write(*destination_address, value);
                self.increment_program_counter()
            }
            Opcode::Store { destination_pointer, source: source_address } => {
                // Convert our destination_pointer to an address
                let destination = self.memory.read_ref(*destination_pointer);
                // Use our usize destination index to set the value in memory
                self.memory.write(destination, self.memory.read(*source_address));
                self.increment_program_counter()
            }
            Opcode::Call { location } => {
                // Push a return location
                self.call_stack.push(self.program_counter);
                self.set_program_counter(*location)
            }
            Opcode::Const { destination, value, bit_size } => {
                // Consts are not checked in runtime to fit in the bit size, since they can safely be checked statically.
                self.memory.write(*destination, MemoryValue::new_from_field(*value, *bit_size));
                self.increment_program_counter()
            }
            Opcode::BlackBox(black_box_op) => {
                match evaluate_black_box(
                    black_box_op,
                    self.black_box_solver,
                    &mut self.memory,
                    &mut self.bigint_solver,
                ) {
                    Ok(()) => self.increment_program_counter(),
                    Err(e) => self.fail(e.to_string()),
                }
            }
        }
    }

    /// Returns the current value of the program counter.
    pub fn program_counter(&self) -> usize {
        self.program_counter
    }

    /// Increments the program counter by 1.
    fn increment_program_counter(&mut self) -> VMStatus<F> {
        self.set_program_counter(self.program_counter + 1)
    }

    /// Increments the program counter by `value`.
    /// If the program counter no longer points to an opcode
    /// in the bytecode, then the VMStatus reports halted.
    fn set_program_counter(&mut self, value: usize) -> VMStatus<F> {
        assert!(self.program_counter < self.bytecode.len());
        self.program_counter = value;
        if self.program_counter >= self.bytecode.len() {
            self.status = VMStatus::Finished {
                return_data_offset: 0,
                return_data_size: 0,
                number_of_iterations: self.number_of_iterations,
            };
        }
        self.status.clone()
    }

    fn get_memory_values(
        &self,
        input: ValueOrArray,
        value_type: &HeapValueType,
    ) -> ForeignCallParam<F> {
        match (input, value_type) {
            (ValueOrArray::MemoryAddress(value_index), HeapValueType::Simple(_)) => {
                ForeignCallParam::Single(self.memory.read(value_index).to_field())
            }
            (
                ValueOrArray::HeapArray(HeapArray { pointer: pointer_index, size }),
                HeapValueType::Array { value_types, size: type_size },
            ) if *type_size == size => {
                let start = self.memory.read_ref(pointer_index);
                self.read_slice_of_values_from_memory(start, size, value_types)
                    .into_iter()
                    .map(|mem_value| mem_value.to_field())
                    .collect::<Vec<_>>()
                    .into()
            }
            (
                ValueOrArray::HeapVector(HeapVector { pointer: pointer_index, size: size_index }),
                HeapValueType::Vector { value_types },
            ) => {
                let start = self.memory.read_ref(pointer_index);
                let size = self.memory.read(size_index).to_usize();
                self.read_slice_of_values_from_memory(start, size, value_types)
                    .into_iter()
                    .map(|mem_value| mem_value.to_field())
                    .collect::<Vec<_>>()
                    .into()
            }
            _ => {
                unreachable!("Unexpected value type {value_type:?} for input {input:?}");
            }
        }
    }

    /// Reads an array/vector from memory but recursively reads pointers to
    /// nested arrays/vectors according to the sequence of value types.
    fn read_slice_of_values_from_memory(
        &self,
        start: MemoryAddress,
        size: usize,
        value_types: &[HeapValueType],
    ) -> Vec<MemoryValue<F>> {
        if HeapValueType::all_simple(value_types) {
            self.memory.read_slice(start, size).to_vec()
        } else {
            // Check that the sequence of value types fit an integer number of
            // times inside the given size.
            assert!(
                0 == size % value_types.len(),
                "array/vector does not contain a whole number of elements"
            );
            (0..size)
                .zip(value_types.iter().cycle())
                .flat_map(|(i, value_type)| {
                    let value_address: MemoryAddress = (start.to_usize() + i).into();
                    match value_type {
                        HeapValueType::Simple(_) => {
                            vec![self.memory.read(value_address)]
                        }
                        HeapValueType::Array { value_types, size } => {
                            let array_address = self.memory.read_ref(value_address);
                            let array_start = self.memory.read_ref(array_address);
                            self.read_slice_of_values_from_memory(array_start, *size, value_types)
                        }
                        HeapValueType::Vector { value_types } => {
                            let vector_address = self.memory.read_ref(value_address);
                            let vector_start = self.memory.read_ref(vector_address);
                            let size_address: MemoryAddress =
                                (vector_address.to_usize() + 1).into();
                            let vector_size = self.memory.read(size_address).to_usize();
                            self.read_slice_of_values_from_memory(
                                vector_start,
                                vector_size,
                                value_types,
                            )
                        }
                    }
                })
                .collect::<Vec<_>>()
        }
    }

    fn write_foreign_call_result(
        &mut self,
        destinations: &[ValueOrArray],
        destination_value_types: &[HeapValueType],
        foreign_call_index: usize,
    ) -> Result<(), String> {
        let values = &self.foreign_call_results[foreign_call_index].values;

        if destinations.len() != values.len() {
            return Err(format!(
                "{} output values were provided as a foreign call result for {} destination slots",
                values.len(),
                destinations.len()
            ));
        }

        for ((destination, value_type), output) in
            destinations.iter().zip(destination_value_types).zip(values)
        {
            match (destination, value_type) {
                (ValueOrArray::MemoryAddress(value_index), HeapValueType::Simple(bit_size)) => {
                    match output {
                        ForeignCallParam::Single(value) => {
                            let memory_value = MemoryValue::new_checked(*value, *bit_size);
                            if let Some(memory_value) = memory_value {
                                self.memory.write(*value_index, memory_value);
                            } else {
                                return Err(format!(
                                    "Foreign call result value {} does not fit in bit size {}",
                                    value,
                                    bit_size
                                ));
                            }
                        }
                        _ => return Err(format!(
                            "Function result size does not match brillig bytecode. Expected 1 result but got {output:?}")
                        ),
                    }
                }
                (
                    ValueOrArray::HeapArray(HeapArray { pointer: pointer_index, size }),
                    HeapValueType::Array { value_types, size: type_size },
                ) if size == type_size => {
                    if HeapValueType::all_simple(value_types) {
                        let bit_sizes_iterator = value_types.iter().map(|typ| match typ {
                            HeapValueType::Simple(bit_size) => *bit_size,
                            _ => unreachable!("Expected simple value type"),
                        }).cycle();
                        match output {
                            ForeignCallParam::Array(values) => {
                                if values.len() != *size {
                                    return Err("Foreign call result array doesn't match expected size".to_string());
                                }
                                // Convert the destination pointer to a usize
                                let destination = self.memory.read_ref(*pointer_index);
                                // Write to our destination memory
                                let memory_values: Option<Vec<_>> = values.iter().zip(bit_sizes_iterator).map(
                                    |(value, bit_size)| MemoryValue::new_checked(*value, bit_size)).collect();
                                if let Some(memory_values) = memory_values {
                                    self.memory.write_slice(destination, &memory_values);
                                } else {
                                    return Err(format!(
                                        "Foreign call result values {:?} do not match expected bit sizes",
                                        values,
                                    ));
                                }
                            }
                            _ => {
                                return Err("Function result size does not match brillig bytecode size".to_string());
                            }
                        }
                    } else {
                        unimplemented!("deflattening heap arrays from foreign calls");
                    }
                }
                (
                    ValueOrArray::HeapVector(HeapVector {pointer: pointer_index, size: size_index }),
                    HeapValueType::Vector { value_types },
                ) => {
                    if HeapValueType::all_simple(value_types) {
                        let bit_sizes_iterator = value_types.iter().map(|typ| match typ {
                            HeapValueType::Simple(bit_size) => *bit_size,
                            _ => unreachable!("Expected simple value type"),
                        }).cycle();
                        match output {
                            ForeignCallParam::Array(values) => {
                                // Set our size in the size address
                                self.memory.write(*size_index, values.len().into());
                                // Convert the destination pointer to a usize
                                let destination = self.memory.read_ref(*pointer_index);
                                // Write to our destination memory
                                let memory_values: Option<Vec<_>> = values.iter().zip(bit_sizes_iterator).map(|(value, bit_size)| MemoryValue::new_checked(*value, bit_size)).collect();
                                if let Some(memory_values) = memory_values {
                                    self.memory.write_slice(destination, &memory_values);
                                }else{
                                    return Err(format!(
                                        "Foreign call result values {:?} do not match expected bit sizes",
                                        values,
                                    ));
                                }
                            }
                            _ => {
                                return Err("Function result size does not match brillig bytecode size".to_string());
                            }
                        }
                    } else {
                        unimplemented!("deflattening heap vectors from foreign calls");
                    }
                }
                _ => {
                    return Err(format!("Unexpected value type {value_type:?} for destination {destination:?}"));
                }
            }
        }

        Ok(())
    }

    /// Process a binary operation.
    /// This method will not modify the program counter.
    fn process_binary_field_op(
        &mut self,
        op: BinaryFieldOp,
        lhs: MemoryAddress,
        rhs: MemoryAddress,
        result: MemoryAddress,
    ) -> Result<(), BrilligArithmeticError> {
        let lhs_value = self.memory.read(lhs);
        let rhs_value = self.memory.read(rhs);

        let result_value = evaluate_binary_field_op(&op, lhs_value, rhs_value)?;

        self.memory.write(result, result_value);

        Ok(())
    }

    /// Process a binary operation.
    /// This method will not modify the program counter.
    fn process_binary_int_op(
        &mut self,
        op: BinaryIntOp,
        bit_size: u32,
        lhs: MemoryAddress,
        rhs: MemoryAddress,
        result: MemoryAddress,
    ) -> Result<(), BrilligArithmeticError> {
        let lhs_value = self.memory.read(lhs);
        let rhs_value = self.memory.read(rhs);

        let result_value = evaluate_binary_int_op(&op, lhs_value, rhs_value, bit_size)?;
        self.memory.write(result, result_value);
        Ok(())
    }

    /// Casts a value to a different bit size.
    fn cast(&self, bit_size: u32, source_value: MemoryValue<F>) -> MemoryValue<F> {
        let lhs_big = source_value.to_integer();
        let mask = BigUint::from(2_u32).pow(bit_size) - 1_u32;
        MemoryValue::new_from_integer(lhs_big & mask, bit_size)
    }
}

#[cfg(test)]
mod tests {
    use acir::{AcirField, FieldElement};
    use acvm_blackbox_solver::StubbedBlackBoxSolver;

    use super::*;

    #[test]
    fn add_single_step_smoke() {
        let calldata = vec![FieldElement::from(27u128)];

        // Add opcode to add the value in address `0` and `1`
        // and place the output in address `2`
        let calldata_copy = Opcode::CalldataCopy {
            destination_address: MemoryAddress::from(0),
            size: 1,
            offset: 0,
        };

        // Start VM
        let opcodes = [calldata_copy];
        let mut vm = VM::new(calldata, &opcodes, vec![], &StubbedBlackBoxSolver);

        // Process a single VM opcode
        //
        // After processing a single opcode, we should have
        // the vm status as finished since there is only one opcode
        let status = vm.process_opcode();
        assert_eq!(
            status,
            VMStatus::Finished {
                return_data_offset: 0,
                return_data_size: 0,
                number_of_iterations: 1
            }
        );

        // The address at index `2` should have the value of 3 since we had an
        // add opcode
        let VM { memory, .. } = vm;
        let output_value = memory.read(MemoryAddress::from(0));

        assert_eq!(output_value.to_field(), FieldElement::from(27u128));
    }

    #[test]
    fn jmpif_opcode() {
        let mut calldata: Vec<FieldElement> = vec![];
        let mut opcodes = vec![];

        let lhs = {
            calldata.push(2u128.into());
            MemoryAddress::from(calldata.len() - 1)
        };

        let rhs = {
            calldata.push(2u128.into());
            MemoryAddress::from(calldata.len() - 1)
        };

        let destination = MemoryAddress::from(calldata.len());

        opcodes.push(Opcode::CalldataCopy {
            destination_address: MemoryAddress::from(0),
            size: 2,
            offset: 0,
        });

        opcodes.push(Opcode::BinaryFieldOp { destination, op: BinaryFieldOp::Equals, lhs, rhs });
        opcodes.push(Opcode::Jump { location: 3 });
        opcodes.push(Opcode::JumpIf { condition: destination, location: 4 });

        let mut vm = VM::new(calldata, &opcodes, vec![], &StubbedBlackBoxSolver);

        let status = vm.process_opcode();
        assert_eq!(status, VMStatus::InProgress);

        let status = vm.process_opcode();
        assert_eq!(status, VMStatus::InProgress);

        let output_cmp_value = vm.memory.read(destination);
        assert_eq!(output_cmp_value.to_field(), true.into());

        let status = vm.process_opcode();
        assert_eq!(status, VMStatus::InProgress);

        let status = vm.process_opcode();
        assert_eq!(
            status,
            VMStatus::Finished {
                return_data_offset: 0,
                return_data_size: 0,
                number_of_iterations: 4
            }
        );
    }

    #[test]
    fn jmpifnot_opcode() {
        let calldata: Vec<FieldElement> = vec![1u128.into(), 2u128.into()];

        let calldata_copy = Opcode::CalldataCopy {
            destination_address: MemoryAddress::from(0),
            size: 2,
            offset: 0,
        };

        let jump_opcode = Opcode::Jump { location: 3 };

        let trap_opcode = Opcode::Trap { revert_data: HeapArray::default() };

        let not_equal_cmp_opcode = Opcode::BinaryFieldOp {
            op: BinaryFieldOp::Equals,
            lhs: MemoryAddress::from(0),
            rhs: MemoryAddress::from(1),
            destination: MemoryAddress::from(2),
        };

        let jump_if_not_opcode =
            Opcode::JumpIfNot { condition: MemoryAddress::from(2), location: 2 };

        let add_opcode = Opcode::BinaryFieldOp {
            op: BinaryFieldOp::Add,
            lhs: MemoryAddress::from(0),
            rhs: MemoryAddress::from(1),
            destination: MemoryAddress::from(2),
        };

        let opcodes = [
            calldata_copy,
            jump_opcode,
            trap_opcode,
            not_equal_cmp_opcode,
            jump_if_not_opcode,
            add_opcode,
        ];
        let mut vm = VM::new(calldata, &opcodes, vec![], &StubbedBlackBoxSolver);
        let status = vm.process_opcode();
        assert_eq!(status, VMStatus::InProgress);

        let status = vm.process_opcode();
        assert_eq!(status, VMStatus::InProgress);

        let status = vm.process_opcode();
        assert_eq!(status, VMStatus::InProgress);

        let output_cmp_value = vm.memory.read(MemoryAddress::from(2));
        assert_eq!(output_cmp_value.to_field(), false.into());

        let status = vm.process_opcode();
        assert_eq!(status, VMStatus::InProgress);

        let status = vm.process_opcode();
        assert_eq!(
            status,
            VMStatus::Failure {
                reason: FailureReason::Trap { revert_data_offset: 0, revert_data_size: 0 },
                call_stack: vec![2]
            }
        );

        // The address at index `2` should have not changed as we jumped over the add opcode
        let VM { memory, .. } = vm;
        let output_value = memory.read(MemoryAddress::from(2));
        assert_eq!(output_value.to_field(), false.into());
    }

    #[test]
    fn cast_opcode() {
        let calldata: Vec<FieldElement> = vec![((2_u128.pow(32)) - 1).into()];

        let opcodes = &[
            Opcode::CalldataCopy {
                destination_address: MemoryAddress::from(0),
                size: 1,
                offset: 0,
            },
            Opcode::Cast {
                destination: MemoryAddress::from(1),
                source: MemoryAddress::from(0),
                bit_size: 8,
            },
            Opcode::Stop { return_data_offset: 1, return_data_size: 1 },
        ];
        let mut vm = VM::new(calldata, opcodes, vec![], &StubbedBlackBoxSolver);

        let status = vm.process_opcode();
        assert_eq!(status, VMStatus::InProgress);

        let status = vm.process_opcode();
        assert_eq!(status, VMStatus::InProgress);

        let status = vm.process_opcode();
        assert_eq!(
            status,
            VMStatus::Finished {
                return_data_offset: 1,
                return_data_size: 1,
                number_of_iterations: 3
            }
        );

        let VM { memory, .. } = vm;

        let casted_value = memory.read(MemoryAddress::from(1));
        assert_eq!(casted_value.to_field(), (2_u128.pow(8) - 1).into());
    }

    #[test]
    fn mov_opcode() {
        let calldata: Vec<FieldElement> = vec![(1u128).into(), (2u128).into(), (3u128).into()];

        let calldata_copy = Opcode::CalldataCopy {
            destination_address: MemoryAddress::from(0),
            size: 3,
            offset: 0,
        };

        let mov_opcode =
            Opcode::Mov { destination: MemoryAddress::from(2), source: MemoryAddress::from(0) };

        let opcodes = &[calldata_copy, mov_opcode];
        let mut vm = VM::new(calldata, opcodes, vec![], &StubbedBlackBoxSolver);

        let status = vm.process_opcode();
        assert_eq!(status, VMStatus::InProgress);

        let status = vm.process_opcode();
        assert_eq!(
            status,
            VMStatus::Finished {
                return_data_offset: 0,
                return_data_size: 0,
                number_of_iterations: 2
            }
        );

        let VM { memory, .. } = vm;

        let destination_value = memory.read(MemoryAddress::from(2));
        assert_eq!(destination_value.to_field(), (1u128).into());

        let source_value = memory.read(MemoryAddress::from(0));
        assert_eq!(source_value.to_field(), (1u128).into());
    }

    #[test]
    fn cmov_opcode() {
        let calldata: Vec<FieldElement> =
            vec![(0u128).into(), (1u128).into(), (2u128).into(), (3u128).into()];

        let calldata_copy = Opcode::CalldataCopy {
            destination_address: MemoryAddress::from(0),
            size: 4,
            offset: 0,
        };

        let cast_zero = Opcode::Cast {
            destination: MemoryAddress::from(0),
            source: MemoryAddress::from(0),
            bit_size: 1,
        };

        let cast_one = Opcode::Cast {
            destination: MemoryAddress::from(1),
            source: MemoryAddress::from(1),
            bit_size: 1,
        };

        let opcodes = &[
            calldata_copy,
            cast_zero,
            cast_one,
            Opcode::ConditionalMov {
                destination: MemoryAddress(4), // Sets 3_u128 to memory address 4
                source_a: MemoryAddress(2),
                source_b: MemoryAddress(3),
                condition: MemoryAddress(0),
            },
            Opcode::ConditionalMov {
                destination: MemoryAddress(5), // Sets 2_u128 to memory address 5
                source_a: MemoryAddress(2),
                source_b: MemoryAddress(3),
                condition: MemoryAddress(1),
            },
        ];
        let mut vm = VM::new(calldata, opcodes, vec![], &StubbedBlackBoxSolver);

        let status = vm.process_opcode();
        assert_eq!(status, VMStatus::InProgress);

        let status = vm.process_opcode();
        assert_eq!(status, VMStatus::InProgress);

        let status = vm.process_opcode();
        assert_eq!(status, VMStatus::InProgress);

        let status = vm.process_opcode();
        assert_eq!(status, VMStatus::InProgress);

        let status = vm.process_opcode();
        assert_eq!(
            status,
            VMStatus::Finished {
                return_data_offset: 0,
                return_data_size: 0,
                number_of_iterations: 5
            }
        );

        let VM { memory, .. } = vm;

        let destination_value = memory.read(MemoryAddress::from(4));
        assert_eq!(destination_value.to_field(), (3_u128).into());

        let source_value = memory.read(MemoryAddress::from(5));
        assert_eq!(source_value.to_field(), (2_u128).into());
    }

    #[test]
    fn cmp_binary_ops() {
        let bit_size = 32;
        let calldata: Vec<FieldElement> =
            vec![(2u128).into(), (2u128).into(), (0u128).into(), (5u128).into(), (6u128).into()];
        let calldata_size = calldata.len();

        let calldata_copy = Opcode::CalldataCopy {
            destination_address: MemoryAddress::from(0),
            size: 5,
            offset: 0,
        };

        let cast_opcodes: Vec<_> = (0..calldata_size)
            .map(|index| Opcode::Cast {
                destination: MemoryAddress::from(index),
                source: MemoryAddress::from(index),
                bit_size,
            })
            .collect();

        let equal_opcode = Opcode::BinaryIntOp {
            bit_size,
            op: BinaryIntOp::Equals,
            lhs: MemoryAddress::from(0),
            rhs: MemoryAddress::from(1),
            destination: MemoryAddress::from(2),
        };

        let not_equal_opcode = Opcode::BinaryIntOp {
            bit_size,
            op: BinaryIntOp::Equals,
            lhs: MemoryAddress::from(0),
            rhs: MemoryAddress::from(3),
            destination: MemoryAddress::from(2),
        };

        let less_than_opcode = Opcode::BinaryIntOp {
            bit_size,
            op: BinaryIntOp::LessThan,
            lhs: MemoryAddress::from(3),
            rhs: MemoryAddress::from(4),
            destination: MemoryAddress::from(2),
        };

        let less_than_equal_opcode = Opcode::BinaryIntOp {
            bit_size,
            op: BinaryIntOp::LessThanEquals,
            lhs: MemoryAddress::from(3),
            rhs: MemoryAddress::from(4),
            destination: MemoryAddress::from(2),
        };

        let opcodes: Vec<_> = std::iter::once(calldata_copy)
            .chain(cast_opcodes)
            .chain([equal_opcode, not_equal_opcode, less_than_opcode, less_than_equal_opcode])
            .collect();
        let mut vm = VM::new(calldata, &opcodes, vec![], &StubbedBlackBoxSolver);

        // Calldata copy
        let status = vm.process_opcode();
        assert_eq!(status, VMStatus::InProgress);

        for _ in 0..calldata_size {
            let status = vm.process_opcode();
            assert_eq!(status, VMStatus::InProgress);
        }

        // Equals
        let status = vm.process_opcode();
        assert_eq!(status, VMStatus::InProgress);

        let output_eq_value = vm.memory.read(MemoryAddress::from(2));
        assert_eq!(output_eq_value, true.into());

        let status = vm.process_opcode();
        assert_eq!(status, VMStatus::InProgress);

        let output_neq_value = vm.memory.read(MemoryAddress::from(2));
        assert_eq!(output_neq_value, false.into());

        let status = vm.process_opcode();
        assert_eq!(status, VMStatus::InProgress);

        let lt_value = vm.memory.read(MemoryAddress::from(2));
        assert_eq!(lt_value, true.into());

        let status = vm.process_opcode();
        assert_eq!(
            status,
            VMStatus::Finished {
                return_data_offset: 0,
                return_data_size: 0,
                number_of_iterations: 10
            }
        );

        let lte_value = vm.memory.read(MemoryAddress::from(2));
        assert_eq!(lte_value, true.into());
    }

    #[test]
    fn store_opcode() {
        /// Brillig code for the following:
        ///     let mut i = 0;
        ///     let len = memory.len();
        ///     while i < len {
        ///         memory[i] = i as Value;
        ///         i += 1;
        ///     }
        fn brillig_write_memory(item_count: usize) -> Vec<MemoryValue<FieldElement>> {
            let bit_size = 64;
            let r_i = MemoryAddress::from(0);
            let r_len = MemoryAddress::from(1);
            let r_tmp = MemoryAddress::from(2);
            let r_pointer = MemoryAddress::from(3);

            let start: [Opcode<FieldElement>; 3] = [
                // i = 0
                Opcode::Const { destination: r_i, value: 0u128.into(), bit_size },
                // len = memory.len() (approximation)
                Opcode::Const { destination: r_len, value: item_count.into(), bit_size },
                // pointer = free_memory_ptr
                Opcode::Const { destination: r_pointer, value: 4u128.into(), bit_size },
            ];
            let loop_body = [
                // *i = i
                Opcode::Store { destination_pointer: r_pointer, source: r_i },
                // tmp = 1
                Opcode::Const { destination: r_tmp, value: 1u128.into(), bit_size },
                // i = i + 1 (tmp)
                Opcode::BinaryIntOp {
                    destination: r_i,
                    lhs: r_i,
                    op: BinaryIntOp::Add,
                    rhs: r_tmp,
                    bit_size,
                },
                // pointer = pointer + 1
                Opcode::BinaryIntOp {
                    destination: r_pointer,
                    lhs: r_pointer,
                    op: BinaryIntOp::Add,
                    rhs: r_tmp,
                    bit_size,
                },
                // tmp = i < len
                Opcode::BinaryIntOp {
                    destination: r_tmp,
                    lhs: r_i,
                    op: BinaryIntOp::LessThan,
                    rhs: r_len,
                    bit_size,
                },
                // if tmp != 0 goto loop_body
                Opcode::JumpIf { condition: r_tmp, location: start.len() },
            ];

            let opcodes = [&start[..], &loop_body[..]].concat();
            let vm = brillig_execute_and_get_vm(vec![], &opcodes);
            vm.get_memory()[4..].to_vec()
        }

        let memory = brillig_write_memory(5);
        let expected =
            vec![(0u64).into(), (1u64).into(), (2u64).into(), (3u64).into(), (4u64).into()];
        assert_eq!(memory, expected);

        let memory = brillig_write_memory(1024);
        let expected: Vec<_> = (0..1024).map(|i: u64| i.into()).collect();
        assert_eq!(memory, expected);
    }

    #[test]
    fn load_opcode() {
        /// Brillig code for the following:
        ///     let mut sum = 0;
        ///     let mut i = 0;
        ///     let len = memory.len();
        ///     while i < len {
        ///         sum += memory[i];
        ///         i += 1;
        ///     }
        fn brillig_sum_memory(memory: Vec<FieldElement>) -> FieldElement {
            let bit_size = 64;
            let r_i = MemoryAddress::from(0);
            let r_len = MemoryAddress::from(1);
            let r_sum = MemoryAddress::from(2);
            let r_tmp = MemoryAddress::from(3);
            let r_pointer = MemoryAddress::from(4);

            let start: [Opcode<FieldElement>; 5] = [
                // sum = 0
                Opcode::Const {
                    destination: r_sum,
                    value: 0u128.into(),
                    bit_size: FieldElement::max_num_bits(),
                },
                // i = 0
                Opcode::Const { destination: r_i, value: 0u128.into(), bit_size },
                // len = array.len() (approximation)
                Opcode::Const { destination: r_len, value: memory.len().into(), bit_size },
                // pointer = array_ptr
                Opcode::Const { destination: r_pointer, value: 5u128.into(), bit_size },
                Opcode::CalldataCopy {
                    destination_address: MemoryAddress(5),
                    size: memory.len(),
                    offset: 0,
                },
            ];
            let loop_body = [
                // tmp = *i
                Opcode::Load { destination: r_tmp, source_pointer: r_pointer },
                // sum = sum + tmp
                Opcode::BinaryFieldOp {
                    destination: r_sum,
                    lhs: r_sum,
                    op: BinaryFieldOp::Add,
                    rhs: r_tmp,
                },
                // tmp = 1
                Opcode::Const { destination: r_tmp, value: 1u128.into(), bit_size },
                // i = i + 1 (tmp)
                Opcode::BinaryIntOp {
                    destination: r_i,
                    lhs: r_i,
                    op: BinaryIntOp::Add,
                    rhs: r_tmp,
                    bit_size,
                },
                // pointer = pointer + 1
                Opcode::BinaryIntOp {
                    destination: r_pointer,
                    lhs: r_pointer,
                    op: BinaryIntOp::Add,
                    rhs: r_tmp,
                    bit_size,
                },
                // tmp = i < len
                Opcode::BinaryIntOp {
                    destination: r_tmp,
                    lhs: r_i,
                    op: BinaryIntOp::LessThan,
                    rhs: r_len,
                    bit_size,
                },
                // if tmp != 0 goto loop_body
                Opcode::JumpIf { condition: r_tmp, location: start.len() },
            ];

            let opcodes = [&start[..], &loop_body[..]].concat();
            let vm = brillig_execute_and_get_vm(memory, &opcodes);
            vm.memory.read(r_sum).to_field()
        }

        assert_eq!(
            brillig_sum_memory(vec![
                (1u128).into(),
                (2u128).into(),
                (3u128).into(),
                (4u128).into(),
                (5u128).into(),
            ]),
            (15u128).into()
        );
        assert_eq!(brillig_sum_memory(vec![(1u128).into(); 1024]), (1024u128).into());
    }

    #[test]
    fn call_and_return_opcodes() {
        /// Brillig code for the following recursive function:
        ///     fn recursive_write(i: u128, len: u128) {
        ///         if len <= i {
        ///             return;
        ///         }
        ///         memory[i as usize] = i as Value;
        ///         recursive_write(memory, i + 1, len);
        ///     }
        /// Note we represent a 100% in-stack optimized form in brillig
        fn brillig_recursive_write_memory<F: AcirField>(size: usize) -> Vec<MemoryValue<F>> {
            let bit_size = 64;
            let r_i = MemoryAddress::from(0);
            let r_len = MemoryAddress::from(1);
            let r_tmp = MemoryAddress::from(2);
            let r_pointer = MemoryAddress::from(3);

            let start: [Opcode<F>; 5] = [
                // i = 0
                Opcode::Const { destination: r_i, value: 0u128.into(), bit_size },
                // len = size
                Opcode::Const { destination: r_len, value: (size as u128).into(), bit_size },
                // pointer = free_memory_ptr
                Opcode::Const { destination: r_pointer, value: 4u128.into(), bit_size },
                // call recursive_fn
                Opcode::Call {
                        location: 5, // Call after 'start'
                    },
                // end program by jumping to end
                Opcode::Jump { location: 100 },
            ];

            let recursive_fn = [
                // tmp = len <= i
                Opcode::BinaryIntOp {
                    destination: r_tmp,
                    lhs: r_len,
                    op: BinaryIntOp::LessThanEquals,
                    rhs: r_i,
                    bit_size,
                },
                // if !tmp, goto end
                Opcode::JumpIf {
                    condition: r_tmp,
                    location: start.len() + 7, // 8 ops in recursive_fn, go to 'Return'
                },
                // *i = i
                Opcode::Store { destination_pointer: r_pointer, source: r_i },
                // tmp = 1
                Opcode::Const { destination: r_tmp, value: 1u128.into(), bit_size },
                // i = i + 1 (tmp)
                Opcode::BinaryIntOp {
                    destination: r_i,
                    lhs: r_i,
                    op: BinaryIntOp::Add,
                    rhs: r_tmp,
                    bit_size,
                },
                // pointer = pointer + 1
                Opcode::BinaryIntOp {
                    destination: r_pointer,
                    lhs: r_pointer,
                    op: BinaryIntOp::Add,
                    rhs: r_tmp,
                    bit_size,
                },
                // call recursive_fn
                Opcode::Call { location: start.len() },
                Opcode::Return {},
            ];

            let opcodes = [&start[..], &recursive_fn[..]].concat();
            let vm = brillig_execute_and_get_vm(vec![], &opcodes);
            vm.get_memory()[4..].to_vec()
        }

        let memory = brillig_recursive_write_memory::<FieldElement>(5);
        let expected =
            vec![(0u64).into(), (1u64).into(), (2u64).into(), (3u64).into(), (4u64).into()];
        assert_eq!(memory, expected);

        let memory = brillig_recursive_write_memory::<FieldElement>(1024);
        let expected: Vec<_> = (0..1024).map(|i: u64| i.into()).collect();
        assert_eq!(memory, expected);
    }

    /// Helper to execute brillig code
    fn brillig_execute_and_get_vm<F: AcirField>(
        calldata: Vec<F>,
        opcodes: &[Opcode<F>],
    ) -> VM<'_, F, StubbedBlackBoxSolver> {
        let mut vm = VM::new(calldata, opcodes, vec![], &StubbedBlackBoxSolver);
        brillig_execute(&mut vm);
        assert_eq!(vm.call_stack, vec![]);
        vm
    }

    fn brillig_execute<F: AcirField>(vm: &mut VM<F, StubbedBlackBoxSolver>) {
        loop {
            let status = vm.process_opcode();
            if matches!(status, VMStatus::Finished { .. } | VMStatus::ForeignCallWait { .. }) {
                break;
            }
            assert_eq!(status, VMStatus::InProgress);
        }
    }

    #[test]
    fn foreign_call_opcode_simple_result() {
        let r_input = MemoryAddress::from(0);
        let r_result = MemoryAddress::from(1);

        let double_program = vec![
            // Load input address with value 5
            Opcode::Const { destination: r_input, value: (5u128).into(), bit_size: 32 },
            // Call foreign function "double" with the input address
            Opcode::ForeignCall {
                function: "double".into(),
                destinations: vec![ValueOrArray::MemoryAddress(r_result)],
                destination_value_types: vec![HeapValueType::Simple(32)],
                inputs: vec![ValueOrArray::MemoryAddress(r_input)],
                input_value_types: vec![HeapValueType::Simple(32)],
            },
        ];

        let mut vm = brillig_execute_and_get_vm(vec![], &double_program);

        // Check that VM is waiting
        assert_eq!(
            vm.status,
            VMStatus::ForeignCallWait {
                function: "double".into(),
                inputs: vec![FieldElement::from(5usize).into()]
            }
        );

        // Push result we're waiting for
        vm.resolve_foreign_call(
            FieldElement::from(10u128).into(), // Result of doubling 5u128
        );

        // Resume VM
        brillig_execute(&mut vm);

        // Check that VM finished once resumed
        assert_eq!(
            vm.status,
            VMStatus::Finished {
                return_data_offset: 0,
                return_data_size: 0,
                number_of_iterations: 3
            }
        );

        // Check result address
        let result_value = vm.memory.read(r_result);
        assert_eq!(result_value, (10u32).into());

        // Ensure the foreign call counter has been incremented
        assert_eq!(vm.foreign_call_counter, 1);
    }

    #[test]
    fn foreign_call_opcode_memory_result() {
        let r_input = MemoryAddress::from(0);
        let r_output = MemoryAddress::from(1);

        // Define a simple 2x2 matrix in memory
        let initial_matrix: Vec<FieldElement> =
            vec![(1u128).into(), (2u128).into(), (3u128).into(), (4u128).into()];

        // Transpose of the matrix (but arbitrary for this test, the 'correct value')
        let expected_result: Vec<FieldElement> =
            vec![(1u128).into(), (3u128).into(), (2u128).into(), (4u128).into()];

        let invert_program = vec![
            Opcode::CalldataCopy {
                destination_address: MemoryAddress::from(2),
                size: initial_matrix.len(),
                offset: 0,
            },
            // input = 0
            Opcode::Const { destination: r_input, value: 2_usize.into(), bit_size: 64 },
            // output = 0
            Opcode::Const { destination: r_output, value: 2_usize.into(), bit_size: 64 },
            // *output = matrix_2x2_transpose(*input)
            Opcode::ForeignCall {
                function: "matrix_2x2_transpose".into(),
                destinations: vec![ValueOrArray::HeapArray(HeapArray {
                    pointer: r_output,
                    size: initial_matrix.len(),
                })],
                destination_value_types: vec![HeapValueType::Array {
                    size: initial_matrix.len(),
                    value_types: vec![HeapValueType::field()],
                }],
                inputs: vec![ValueOrArray::HeapArray(HeapArray {
                    pointer: r_input,
                    size: initial_matrix.len(),
                })],
                input_value_types: vec![HeapValueType::Array {
                    value_types: vec![HeapValueType::field()],
                    size: initial_matrix.len(),
                }],
            },
        ];

        let mut vm = brillig_execute_and_get_vm(initial_matrix.clone(), &invert_program);

        // Check that VM is waiting
        assert_eq!(
            vm.status,
            VMStatus::ForeignCallWait {
                function: "matrix_2x2_transpose".into(),
                inputs: vec![initial_matrix.into()]
            }
        );

        // Push result we're waiting for
        vm.resolve_foreign_call(expected_result.clone().into());

        // Resume VM
        brillig_execute(&mut vm);

        // Check that VM finished once resumed
        assert_eq!(
            vm.status,
            VMStatus::Finished {
                return_data_offset: 0,
                return_data_size: 0,
                number_of_iterations: 5
            }
        );

        // Check result in memory
        let result_values = vm.memory.read_slice(MemoryAddress(2), 4).to_vec();
        assert_eq!(
            result_values.into_iter().map(|mem_value| mem_value.to_field()).collect::<Vec<_>>(),
            expected_result
        );

        // Ensure the foreign call counter has been incremented
        assert_eq!(vm.foreign_call_counter, 1);
    }

    /// Calling a simple foreign call function that takes any string input, concatenates it with itself, and reverses the concatenation
    #[test]
    fn foreign_call_opcode_vector_input_and_output() {
        let r_input_pointer = MemoryAddress::from(0);
        let r_input_size = MemoryAddress::from(1);
        // We need to pass a location of appropriate size
        let r_output_pointer = MemoryAddress::from(2);
        let r_output_size = MemoryAddress::from(3);

        // Our first string to use the identity function with
        let input_string: Vec<FieldElement> =
            vec![(1u128).into(), (2u128).into(), (3u128).into(), (4u128).into()];
        // Double the string (concatenate it with itself)
        let mut output_string: Vec<_> =
            input_string.iter().cloned().chain(input_string.clone()).collect();
        // Reverse the concatenated string
        output_string.reverse();

        // First call:
        let string_double_program = vec![
            Opcode::CalldataCopy {
                destination_address: MemoryAddress(4),
                size: input_string.len(),
                offset: 0,
            },
            // input_pointer = 4
            Opcode::Const { destination: r_input_pointer, value: (4u128).into(), bit_size: 64 },
            // input_size = input_string.len() (constant here)
            Opcode::Const {
                destination: r_input_size,
                value: input_string.len().into(),
                bit_size: 64,
            },
            // output_pointer = 4 + input_size
            Opcode::Const {
                destination: r_output_pointer,
                value: (4 + input_string.len()).into(),
                bit_size: 64,
            },
            // output_size = input_size * 2
            Opcode::Const {
                destination: r_output_size,
                value: (input_string.len() * 2).into(),
                bit_size: 64,
            },
            // output_pointer[0..output_size] = string_double(input_pointer[0...input_size])
            Opcode::ForeignCall {
                function: "string_double".into(),
                destinations: vec![ValueOrArray::HeapVector(HeapVector {
                    pointer: r_output_pointer,
                    size: r_output_size,
                })],
                destination_value_types: vec![HeapValueType::Vector {
                    value_types: vec![HeapValueType::field()],
                }],
                inputs: vec![ValueOrArray::HeapVector(HeapVector {
                    pointer: r_input_pointer,
                    size: r_input_size,
                })],
                input_value_types: vec![HeapValueType::Vector {
                    value_types: vec![HeapValueType::field()],
                }],
            },
        ];

        let mut vm = brillig_execute_and_get_vm(input_string.clone(), &string_double_program);

        // Check that VM is waiting
        assert_eq!(
            vm.status,
            VMStatus::ForeignCallWait {
                function: "string_double".into(),
                inputs: vec![input_string.clone().into()]
            }
        );

        // Push result we're waiting for
        vm.resolve_foreign_call(ForeignCallResult {
            values: vec![ForeignCallParam::Array(output_string.clone())],
        });

        // Resume VM
        brillig_execute(&mut vm);

        // Check that VM finished once resumed
        assert_eq!(
            vm.status,
            VMStatus::Finished {
                return_data_offset: 0,
                return_data_size: 0,
                number_of_iterations: 7
            }
        );

        // Check result in memory
        let result_values: Vec<_> = vm
            .memory
            .read_slice(MemoryAddress(4 + input_string.len()), output_string.len())
            .iter()
            .map(|mem_val| mem_val.clone().to_field())
            .collect();
        assert_eq!(result_values, output_string);

        // Ensure the foreign call counter has been incremented
        assert_eq!(vm.foreign_call_counter, 1);
    }

    #[test]
    fn foreign_call_opcode_memory_alloc_result() {
        let r_input = MemoryAddress::from(0);
        let r_output = MemoryAddress::from(1);

        // Define a simple 2x2 matrix in memory
        let initial_matrix: Vec<FieldElement> =
            vec![(1u128).into(), (2u128).into(), (3u128).into(), (4u128).into()];

        // Transpose of the matrix (but arbitrary for this test, the 'correct value')
        let expected_result: Vec<FieldElement> =
            vec![(1u128).into(), (3u128).into(), (2u128).into(), (4u128).into()];

        let invert_program = vec![
            Opcode::CalldataCopy {
                destination_address: MemoryAddress::from(2),
                size: initial_matrix.len(),
                offset: 0,
            },
            // input = 0
            Opcode::Const { destination: r_input, value: (2u128).into(), bit_size: 64 },
            // output = 0
            Opcode::Const { destination: r_output, value: (6u128).into(), bit_size: 64 },
            // *output = matrix_2x2_transpose(*input)
            Opcode::ForeignCall {
                function: "matrix_2x2_transpose".into(),
                destinations: vec![ValueOrArray::HeapArray(HeapArray {
                    pointer: r_output,
                    size: initial_matrix.len(),
                })],
                destination_value_types: vec![HeapValueType::Array {
                    size: initial_matrix.len(),
                    value_types: vec![HeapValueType::field()],
                }],
                inputs: vec![ValueOrArray::HeapArray(HeapArray {
                    pointer: r_input,
                    size: initial_matrix.len(),
                })],
                input_value_types: vec![HeapValueType::Array {
                    size: initial_matrix.len(),
                    value_types: vec![HeapValueType::field()],
                }],
            },
        ];

        let mut vm = brillig_execute_and_get_vm(initial_matrix.clone(), &invert_program);

        // Check that VM is waiting
        assert_eq!(
            vm.status,
            VMStatus::ForeignCallWait {
                function: "matrix_2x2_transpose".into(),
                inputs: vec![initial_matrix.clone().into()]
            }
        );

        // Push result we're waiting for
        vm.resolve_foreign_call(expected_result.clone().into());

        // Resume VM
        brillig_execute(&mut vm);

        // Check that VM finished once resumed
        assert_eq!(
            vm.status,
            VMStatus::Finished {
                return_data_offset: 0,
                return_data_size: 0,
                number_of_iterations: 5
            }
        );

        // Check initial memory still in place
        let initial_values: Vec<_> = vm
            .memory
            .read_slice(MemoryAddress(2), 4)
            .iter()
            .map(|mem_val| mem_val.clone().to_field())
            .collect();
        assert_eq!(initial_values, initial_matrix);

        // Check result in memory
        let result_values: Vec<_> = vm
            .memory
            .read_slice(MemoryAddress(6), 4)
            .iter()
            .map(|mem_val| mem_val.clone().to_field())
            .collect();
        assert_eq!(result_values, expected_result);

        // Ensure the foreign call counter has been incremented
        assert_eq!(vm.foreign_call_counter, 1);
    }

    #[test]
    fn foreign_call_opcode_multiple_array_inputs_result() {
        let r_input_a = MemoryAddress::from(0);
        let r_input_b = MemoryAddress::from(1);
        let r_output = MemoryAddress::from(2);

        // Define a simple 2x2 matrix in memory
        let matrix_a: Vec<FieldElement> =
            vec![(1u128).into(), (2u128).into(), (3u128).into(), (4u128).into()];

        let matrix_b: Vec<FieldElement> =
            vec![(10u128).into(), (11u128).into(), (12u128).into(), (13u128).into()];

        // Transpose of the matrix (but arbitrary for this test, the 'correct value')
        let expected_result: Vec<FieldElement> =
            vec![(34u128).into(), (37u128).into(), (78u128).into(), (85u128).into()];

        let matrix_mul_program = vec![
            Opcode::CalldataCopy {
                destination_address: MemoryAddress::from(3),
                size: matrix_a.len() + matrix_b.len(),
                offset: 0,
            },
            // input = 3
            Opcode::Const { destination: r_input_a, value: (3u128).into(), bit_size: 64 },
            // input = 7
            Opcode::Const { destination: r_input_b, value: (7u128).into(), bit_size: 64 },
            // output = 0
            Opcode::Const { destination: r_output, value: (0u128).into(), bit_size: 64 },
            // *output = matrix_2x2_transpose(*input)
            Opcode::ForeignCall {
                function: "matrix_2x2_transpose".into(),
                destinations: vec![ValueOrArray::HeapArray(HeapArray {
                    pointer: r_output,
                    size: matrix_a.len(),
                })],
                destination_value_types: vec![HeapValueType::Array {
                    size: matrix_a.len(),
                    value_types: vec![HeapValueType::field()],
                }],
                inputs: vec![
                    ValueOrArray::HeapArray(HeapArray { pointer: r_input_a, size: matrix_a.len() }),
                    ValueOrArray::HeapArray(HeapArray { pointer: r_input_b, size: matrix_b.len() }),
                ],
                input_value_types: vec![
                    HeapValueType::Array {
                        size: matrix_a.len(),
                        value_types: vec![HeapValueType::field()],
                    },
                    HeapValueType::Array {
                        size: matrix_b.len(),
                        value_types: vec![HeapValueType::field()],
                    },
                ],
            },
        ];
        let mut initial_memory = matrix_a.clone();
        initial_memory.extend(matrix_b.clone());
        let mut vm = brillig_execute_and_get_vm(initial_memory, &matrix_mul_program);

        // Check that VM is waiting
        assert_eq!(
            vm.status,
            VMStatus::ForeignCallWait {
                function: "matrix_2x2_transpose".into(),
                inputs: vec![matrix_a.into(), matrix_b.into()]
            }
        );

        // Push result we're waiting for
        vm.resolve_foreign_call(expected_result.clone().into());

        // Resume VM
        brillig_execute(&mut vm);

        // Check that VM finished once resumed
        assert_eq!(
            vm.status,
            VMStatus::Finished {
                return_data_offset: 0,
                return_data_size: 0,
                number_of_iterations: 6
            }
        );

        // Check result in memory
        let result_values: Vec<_> = vm
            .memory
            .read_slice(MemoryAddress(0), 4)
            .iter()
            .map(|mem_val| mem_val.clone().to_field())
            .collect();
        assert_eq!(result_values, expected_result);

        // Ensure the foreign call counter has been incremented
        assert_eq!(vm.foreign_call_counter, 1);
    }

    #[test]
    fn foreign_call_opcode_nested_arrays_and_slices_input() {
        // [(1, <2,3>, [4]), (5, <6,7,8>, [9])]

        let v2: Vec<MemoryValue<FieldElement>> = vec![
            MemoryValue::new_field(FieldElement::from(2u128)),
            MemoryValue::new_field(FieldElement::from(3u128)),
        ];
        let a4: Vec<MemoryValue<FieldElement>> =
            vec![MemoryValue::new_field(FieldElement::from(4u128))];
        let v6: Vec<MemoryValue<FieldElement>> = vec![
            MemoryValue::new_field(FieldElement::from(6u128)),
            MemoryValue::new_field(FieldElement::from(7u128)),
            MemoryValue::new_field(FieldElement::from(8u128)),
        ];
        let a9: Vec<MemoryValue<FieldElement>> =
            vec![MemoryValue::new_field(FieldElement::from(9u128))];

        // construct memory by declaring all inner arrays/vectors first
        let v2_ptr: usize = 0usize;
        let mut memory = v2.clone();
        let v2_start = memory.len();
        memory.extend(vec![MemoryValue::from(v2_ptr), v2.len().into(), MemoryValue::from(1_usize)]);
        let a4_ptr = memory.len();
        memory.extend(a4.clone());
        let a4_start = memory.len();
        memory.extend(vec![MemoryValue::from(a4_ptr), MemoryValue::from(1_usize)]);
        let v6_ptr = memory.len();
        memory.extend(v6.clone());
        let v6_start = memory.len();
        memory.extend(vec![MemoryValue::from(v6_ptr), v6.len().into(), MemoryValue::from(1_usize)]);
        let a9_ptr = memory.len();
        memory.extend(a9.clone());
        let a9_start = memory.len();
        memory.extend(vec![MemoryValue::from(a9_ptr), MemoryValue::from(1_usize)]);
        // finally we add the contents of the outer array
        let outer_ptr = memory.len();
        let outer_array = vec![
            MemoryValue::new_field(FieldElement::from(1u128)),
            MemoryValue::from(v2.len()),
            MemoryValue::from(v2_start),
            MemoryValue::from(a4_start),
            MemoryValue::new_field(FieldElement::from(5u128)),
            MemoryValue::from(v6.len()),
            MemoryValue::from(v6_start),
            MemoryValue::from(a9_start),
        ];
        memory.extend(outer_array.clone());

        let input_array_value_types: Vec<HeapValueType> = vec![
            HeapValueType::field(),
            HeapValueType::Simple(64), // size of following vector
            HeapValueType::Vector { value_types: vec![HeapValueType::field()] },
            HeapValueType::Array { value_types: vec![HeapValueType::field()], size: 1 },
        ];

        // memory address of the end of the above data structures
        let r_ptr = memory.len();

        let r_input = MemoryAddress::from(r_ptr);
        let r_output = MemoryAddress::from(r_ptr + 1);

        let program: Vec<_> = std::iter::once(Opcode::CalldataCopy {
            destination_address: MemoryAddress::from(0),
            size: memory.len(),
            offset: 0,
        })
        .chain(memory.iter().enumerate().map(|(index, mem_value)| Opcode::Cast {
            destination: MemoryAddress(index),
            source: MemoryAddress(index),
            bit_size: mem_value.bit_size(),
        }))
        .chain(vec![
            // input = 0
            Opcode::Const { destination: r_input, value: (outer_ptr).into(), bit_size: 64 },
            // some_function(input)
            Opcode::ForeignCall {
                function: "flat_sum".into(),
                destinations: vec![ValueOrArray::MemoryAddress(r_output)],
                destination_value_types: vec![HeapValueType::field()],
                inputs: vec![ValueOrArray::HeapArray(HeapArray {
                    pointer: r_input,
                    size: outer_array.len(),
                })],
                input_value_types: vec![HeapValueType::Array {
                    value_types: input_array_value_types,
                    size: outer_array.len(),
                }],
            },
        ])
        .collect();

        let mut vm = brillig_execute_and_get_vm(
            memory.into_iter().map(|mem_value| mem_value.to_field()).collect(),
            &program,
        );

        // Check that VM is waiting
        assert_eq!(
            vm.status,
            VMStatus::ForeignCallWait {
                function: "flat_sum".into(),
                inputs: vec![ForeignCallParam::Array(vec![
                    (1u128).into(),
                    (2u128).into(), // size of following vector
                    (2u128).into(),
                    (3u128).into(),
                    (4u128).into(),
                    (5u128).into(),
                    (3u128).into(), // size of following vector
                    (6u128).into(),
                    (7u128).into(),
                    (8u128).into(),
                    (9u128).into(),
                ])],
            }
        );

        // Push result we're waiting for
        vm.resolve_foreign_call(FieldElement::from(45u128).into());

        // Resume VM
        brillig_execute(&mut vm);

        // Check that VM finished once resumed
        assert_eq!(
            vm.status,
            VMStatus::Finished {
                return_data_offset: 0,
                return_data_size: 0,
                number_of_iterations: 29
            }
        );

        // Check result
        let result_value = vm.memory.read(r_output);
        assert_eq!(result_value, MemoryValue::new_field(FieldElement::from(45u128)));

        // Ensure the foreign call counter has been incremented
        assert_eq!(vm.foreign_call_counter, 1);
    }
}<|MERGE_RESOLUTION|>--- conflicted
+++ resolved
@@ -131,17 +131,12 @@
     }
 
     /// Sets the current status of the VM to Finished (completed execution).
-<<<<<<< HEAD
-    fn finish(&mut self, return_data_offset: usize, return_data_size: usize) -> VMStatus {
+    fn finish(&mut self, return_data_offset: usize, return_data_size: usize) -> VMStatus<F> {
         self.status(VMStatus::Finished {
             return_data_offset,
             return_data_size,
             number_of_iterations: self.number_of_iterations,
         })
-=======
-    fn finish(&mut self, return_data_offset: usize, return_data_size: usize) -> VMStatus<F> {
-        self.status(VMStatus::Finished { return_data_offset, return_data_size })
->>>>>>> 1252b5fc
     }
 
     /// Sets the status of the VM to `ForeignCallWait`.
