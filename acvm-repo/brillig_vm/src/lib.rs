#![forbid(unsafe_code)]
#![warn(unreachable_pub)]
#![warn(clippy::semicolon_if_nothing_returned)]
#![cfg_attr(not(test), warn(unused_crate_dependencies, unused_extern_crates))]

//! The Brillig VM is a specialized VM which allows the [ACVM][acvm] to perform custom non-determinism.
//!
//! Brillig bytecode is distinct from regular [ACIR][acir] in that it does not generate constraints.
//! This is a generalization over the fixed directives that exists within in the ACVM.
//!
//! [acir]: https://crates.io/crates/acir
//! [acvm]: https://crates.io/crates/acvm

use acir::brillig::{
    BinaryFieldOp, BinaryIntOp, ForeignCallParam, ForeignCallResult, HeapArray, HeapValueType,
    HeapVector, MemoryAddress, Opcode, ValueOrArray,
};
use acir::AcirField;
use acvm_blackbox_solver::{BigIntSolver, BlackBoxFunctionSolver};
use arithmetic::{evaluate_binary_field_op, evaluate_binary_int_op, BrilligArithmeticError};
use black_box::evaluate_black_box;
use num_bigint::BigUint;

// Re-export `brillig`.
pub use acir::brillig;
pub use memory::{Memory, MemoryValue, MEMORY_ADDRESSING_BIT_SIZE};

mod arithmetic;
mod black_box;
mod memory;

/// The error call stack contains the opcode indexes of the call stack at the time of failure, plus the index of the opcode that failed.
pub type ErrorCallStack = Vec<usize>;

#[derive(Debug, PartialEq, Eq, Clone)]
pub enum FailureReason {
    Trap { revert_data_offset: usize, revert_data_size: usize },
    RuntimeError { message: String },
}

#[derive(Debug, PartialEq, Eq, Clone)]
pub enum VMStatus<F> {
    Finished {
        return_data_offset: usize,
        return_data_size: usize,
    },
    InProgress,
    Failure {
        reason: FailureReason,
        call_stack: ErrorCallStack,
    },
    /// The VM process is not solvable as a [foreign call][Opcode::ForeignCall] has been
    /// reached where the outputs are yet to be resolved.
    ///
    /// The caller should interpret the information returned to compute a [ForeignCallResult]
    /// and update the Brillig process. The VM can then be restarted to fully solve the previously
    /// unresolved foreign call as well as the remaining Brillig opcodes.
    ForeignCallWait {
        /// Interpreted by simulator context
        function: String,
        /// Input values
        /// Each input is a list of values as an input can be either a single value or a memory pointer
        inputs: Vec<ForeignCallParam<F>>,
    },
}

#[derive(Debug, PartialEq, Eq, Clone)]
/// VM encapsulates the state of the Brillig VM during execution.
pub struct VM<'a, F, B: BlackBoxFunctionSolver<F>> {
    /// Calldata to the brillig function
    calldata: Vec<F>,
    /// Instruction pointer
    program_counter: usize,
    /// A counter maintained throughout a Brillig process that determines
    /// whether the caller has resolved the results of a [foreign call][Opcode::ForeignCall].
    foreign_call_counter: usize,
    /// Represents the outputs of all foreign calls during a Brillig process
    /// List is appended onto by the caller upon reaching a [VMStatus::ForeignCallWait]
    foreign_call_results: Vec<ForeignCallResult<F>>,
    /// Executable opcodes
    bytecode: &'a [Opcode<F>],
    /// Status of the VM
    status: VMStatus<F>,
    /// Memory of the VM
    memory: Memory<F>,
    /// Call stack
    call_stack: Vec<usize>,
    /// The solver for blackbox functions
    black_box_solver: &'a B,
    // The solver for big integers
    bigint_solver: BigIntSolver,
}

impl<'a, F: AcirField, B: BlackBoxFunctionSolver<F>> VM<'a, F, B> {
    /// Constructs a new VM instance
    pub fn new(
        calldata: Vec<F>,
        bytecode: &'a [Opcode<F>],
        foreign_call_results: Vec<ForeignCallResult<F>>,
        black_box_solver: &'a B,
    ) -> Self {
        Self {
            calldata,
            program_counter: 0,
            foreign_call_counter: 0,
            foreign_call_results,
            bytecode,
            status: VMStatus::InProgress,
            memory: Memory::default(),
            call_stack: Vec::new(),
            black_box_solver,
            bigint_solver: Default::default(),
        }
    }

    /// Updates the current status of the VM.
    /// Returns the given status.
    fn status(&mut self, status: VMStatus<F>) -> VMStatus<F> {
        self.status = status.clone();
        status
    }

    pub fn get_status(&self) -> VMStatus<F> {
        self.status.clone()
    }

    /// Sets the current status of the VM to Finished (completed execution).
    fn finish(&mut self, return_data_offset: usize, return_data_size: usize) -> VMStatus<F> {
        self.status(VMStatus::Finished { return_data_offset, return_data_size })
    }

    /// Sets the status of the VM to `ForeignCallWait`.
    /// Indicating that the VM is now waiting for a foreign call to be resolved.
    fn wait_for_foreign_call(
        &mut self,
        function: String,
        inputs: Vec<ForeignCallParam<F>>,
    ) -> VMStatus<F> {
        self.status(VMStatus::ForeignCallWait { function, inputs })
    }

    pub fn resolve_foreign_call(&mut self, foreign_call_result: ForeignCallResult<F>) {
        if self.foreign_call_counter < self.foreign_call_results.len() {
            panic!("No unresolved foreign calls");
        }
        self.foreign_call_results.push(foreign_call_result);
        self.status(VMStatus::InProgress);
    }

    fn get_error_stack(&self) -> Vec<usize> {
        let mut error_stack: Vec<_> = self.call_stack.clone();
        error_stack.push(self.program_counter);
        error_stack
    }

    /// Sets the current status of the VM to `fail`.
    /// Indicating that the VM encountered a `Trap` Opcode
    /// or an invalid state.
    fn trap(&mut self, revert_data_offset: usize, revert_data_size: usize) -> VMStatus<F> {
        self.status(VMStatus::Failure {
            call_stack: self.get_error_stack(),
            reason: FailureReason::Trap { revert_data_offset, revert_data_size },
        });
        self.status.clone()
    }

    fn fail(&mut self, message: String) -> VMStatus<F> {
        self.status(VMStatus::Failure {
            call_stack: self.get_error_stack(),
            reason: FailureReason::RuntimeError { message },
        });
        self.status.clone()
    }

    /// Loop over the bytecode and update the program counter
    pub fn process_opcodes(&mut self) -> VMStatus<F> {
        while !matches!(
            self.process_opcode(),
            VMStatus::Finished { .. } | VMStatus::Failure { .. } | VMStatus::ForeignCallWait { .. }
        ) {}
        self.status.clone()
    }

    pub fn get_memory(&self) -> &[MemoryValue<F>] {
        self.memory.values()
    }

    pub fn write_memory_at(&mut self, ptr: usize, value: MemoryValue<F>) {
        self.memory.write(MemoryAddress(ptr), value);
    }

    /// Returns the VM's current call stack, including the actual program
    /// counter in the last position of the returned vector.
    pub fn get_call_stack(&self) -> Vec<usize> {
        self.call_stack.iter().copied().chain(std::iter::once(self.program_counter)).collect()
    }

    /// Process a single opcode and modify the program counter.
    pub fn process_opcode(&mut self) -> VMStatus<F> {
        let opcode = &self.bytecode[self.program_counter];
        match opcode {
            Opcode::BinaryFieldOp { op, lhs, rhs, destination: result } => {
                if let Err(error) = self.process_binary_field_op(*op, *lhs, *rhs, *result) {
                    self.fail(error.to_string())
                } else {
                    self.increment_program_counter()
                }
            }
            Opcode::BinaryIntOp { op, bit_size, lhs, rhs, destination: result } => {
                if let Err(error) = self.process_binary_int_op(*op, *bit_size, *lhs, *rhs, *result)
                {
                    self.fail(error.to_string())
                } else {
                    self.increment_program_counter()
                }
            }
            Opcode::Cast { destination: destination_address, source: source_address, bit_size } => {
                let source_value = self.memory.read(*source_address);
                let casted_value = self.cast(*bit_size, source_value);
                self.memory.write(*destination_address, casted_value);
                self.increment_program_counter()
            }
            Opcode::Jump { location: destination } => self.set_program_counter(*destination),
            Opcode::JumpIf { condition, location: destination } => {
                // Check if condition is true
                // We use 0 to mean false and any other value to mean true
                let condition_value = self.memory.read(*condition);
                if condition_value.try_into().expect("condition value is not a boolean") {
                    return self.set_program_counter(*destination);
                }
                self.increment_program_counter()
            }
            Opcode::JumpIfNot { condition, location: destination } => {
                let condition_value = self.memory.read(*condition);
                if condition_value.try_into().expect("condition value is not a boolean") {
                    return self.increment_program_counter();
                }
                self.set_program_counter(*destination)
            }
            Opcode::CalldataCopy { destination_address, size, offset } => {
                let values: Vec<_> = self.calldata[*offset..(*offset + size)]
                    .iter()
                    .map(|value| MemoryValue::new_field(*value))
                    .collect();
                self.memory.write_slice(*destination_address, &values);
                self.increment_program_counter()
            }
            Opcode::Return => {
                if let Some(return_location) = self.call_stack.pop() {
                    self.set_program_counter(return_location + 1)
                } else {
                    self.fail("return opcode hit, but callstack already empty".to_string())
                }
            }
            Opcode::ForeignCall {
                function,
                destinations,
                destination_value_types,
                inputs,
                input_value_types,
            } => {
                assert!(inputs.len() == input_value_types.len());
                assert!(destinations.len() == destination_value_types.len());

                if self.foreign_call_counter >= self.foreign_call_results.len() {
                    // When this opcode is called, it is possible that the results of a foreign call are
                    // not yet known (not enough entries in `foreign_call_results`).
                    // If that is the case, just resolve the inputs and pause the VM with a status
                    // (VMStatus::ForeignCallWait) that communicates the foreign function name and
                    // resolved inputs back to the caller. Once the caller pushes to `foreign_call_results`,
                    // they can then make another call to the VM that starts at this opcode
                    // but has the necessary results to proceed with execution.
                    let resolved_inputs = inputs
                        .iter()
                        .zip(input_value_types)
                        .map(|(input, input_type)| self.get_memory_values(*input, input_type))
                        .collect::<Vec<_>>();
                    return self.wait_for_foreign_call(function.clone(), resolved_inputs);
                }

                let write_result = self.write_foreign_call_result(
                    destinations,
                    destination_value_types,
                    self.foreign_call_counter,
                );

                if let Err(e) = write_result {
                    return self.fail(e);
                }

                self.foreign_call_counter += 1;
                self.increment_program_counter()
            }
            Opcode::Mov { destination: destination_address, source: source_address } => {
                let source_value = self.memory.read(*source_address);
                self.memory.write(*destination_address, source_value);
                self.increment_program_counter()
            }
            Opcode::ConditionalMov { destination, source_a, source_b, condition } => {
                let condition_value = self.memory.read(*condition);
                if condition_value.try_into().expect("condition value is not a boolean") {
                    self.memory.write(*destination, self.memory.read(*source_a));
                } else {
                    self.memory.write(*destination, self.memory.read(*source_b));
                }
                self.increment_program_counter()
            }
            Opcode::Trap { revert_data } => {
                if revert_data.size > 0 {
                    self.trap(self.memory.read_ref(revert_data.pointer).0, revert_data.size)
                } else {
                    self.trap(0, 0)
                }
            }
            Opcode::Stop { return_data_offset, return_data_size } => {
                self.finish(*return_data_offset, *return_data_size)
            }
            Opcode::Load { destination: destination_address, source_pointer } => {
                // Convert our source_pointer to an address
                let source = self.memory.read_ref(*source_pointer);
                // Use our usize source index to lookup the value in memory
                let value = self.memory.read(source);
                self.memory.write(*destination_address, value);
                self.increment_program_counter()
            }
            Opcode::Store { destination_pointer, source: source_address } => {
                // Convert our destination_pointer to an address
                let destination = self.memory.read_ref(*destination_pointer);
                // Use our usize destination index to set the value in memory
                self.memory.write(destination, self.memory.read(*source_address));
                self.increment_program_counter()
            }
            Opcode::Call { location } => {
                // Push a return location
                self.call_stack.push(self.program_counter);
                self.set_program_counter(*location)
            }
            Opcode::Const { destination, value, bit_size } => {
                // Consts are not checked in runtime to fit in the bit size, since they can safely be checked statically.
                self.memory.write(*destination, MemoryValue::new_from_field(*value, *bit_size));
                self.increment_program_counter()
            }
            Opcode::BlackBox(black_box_op) => {
                match evaluate_black_box(
                    black_box_op,
                    self.black_box_solver,
                    &mut self.memory,
                    &mut self.bigint_solver,
                ) {
                    Ok(()) => self.increment_program_counter(),
                    Err(e) => self.fail(e.to_string()),
                }
            }
        }
    }

    /// Returns the current value of the program counter.
    pub fn program_counter(&self) -> usize {
        self.program_counter
    }

    /// Increments the program counter by 1.
    fn increment_program_counter(&mut self) -> VMStatus<F> {
        self.set_program_counter(self.program_counter + 1)
    }

    /// Increments the program counter by `value`.
    /// If the program counter no longer points to an opcode
    /// in the bytecode, then the VMStatus reports halted.
    fn set_program_counter(&mut self, value: usize) -> VMStatus<F> {
        assert!(self.program_counter < self.bytecode.len());
        self.program_counter = value;
        if self.program_counter >= self.bytecode.len() {
            self.status = VMStatus::Finished { return_data_offset: 0, return_data_size: 0 };
        }
        self.status.clone()
    }

    fn get_memory_values(
        &self,
        input: ValueOrArray,
        value_type: &HeapValueType,
    ) -> ForeignCallParam<F> {
        match (input, value_type) {
            (ValueOrArray::MemoryAddress(value_index), HeapValueType::Simple(_)) => {
                ForeignCallParam::Single(self.memory.read(value_index).to_field())
            }
            (
                ValueOrArray::HeapArray(HeapArray { pointer: pointer_index, size }),
                HeapValueType::Array { value_types, size: type_size },
            ) if *type_size == size => {
                let start = self.memory.read_ref(pointer_index);
                self.read_slice_of_values_from_memory(start, size, value_types)
                    .into_iter()
                    .map(|mem_value| mem_value.to_field())
                    .collect::<Vec<_>>()
                    .into()
            }
            (
                ValueOrArray::HeapVector(HeapVector { pointer: pointer_index, size: size_index }),
                HeapValueType::Vector { value_types },
            ) => {
                let start = self.memory.read_ref(pointer_index);
                let size = self.memory.read(size_index).to_usize();
                self.read_slice_of_values_from_memory(start, size, value_types)
                    .into_iter()
                    .map(|mem_value| mem_value.to_field())
                    .collect::<Vec<_>>()
                    .into()
            }
            _ => {
                unreachable!("Unexpected value type {value_type:?} for input {input:?}");
            }
        }
    }

    /// Reads an array/vector from memory but recursively reads pointers to
    /// nested arrays/vectors according to the sequence of value types.
    fn read_slice_of_values_from_memory(
        &self,
        start: MemoryAddress,
        size: usize,
        value_types: &[HeapValueType],
    ) -> Vec<MemoryValue<F>> {
        if HeapValueType::all_simple(value_types) {
            self.memory.read_slice(start, size).to_vec()
        } else {
            // Check that the sequence of value types fit an integer number of
            // times inside the given size.
            assert!(
                0 == size % value_types.len(),
                "array/vector does not contain a whole number of elements"
            );
            (0..size)
                .zip(value_types.iter().cycle())
                .flat_map(|(i, value_type)| {
                    let value_address: MemoryAddress = (start.to_usize() + i).into();
                    match value_type {
                        HeapValueType::Simple(_) => {
                            vec![self.memory.read(value_address)]
                        }
                        HeapValueType::Array { value_types, size } => {
                            let array_address = self.memory.read_ref(value_address);
                            let array_start = self.memory.read_ref(array_address);
                            self.read_slice_of_values_from_memory(array_start, *size, value_types)
                        }
                        HeapValueType::Vector { value_types } => {
                            let vector_address = self.memory.read_ref(value_address);
                            let vector_start = self.memory.read_ref(vector_address);
                            let size_address: MemoryAddress =
                                (vector_address.to_usize() + 1).into();
                            let vector_size = self.memory.read(size_address).to_usize();
                            self.read_slice_of_values_from_memory(
                                vector_start,
                                vector_size,
                                value_types,
                            )
                        }
                    }
                })
                .collect::<Vec<_>>()
        }
    }

    /// Writes flatten values to memory, using the provided type
    /// Function calls itself recursively in order to work with recursive types (nested arrays)
    /// values_idx is the current index in the values vector and is incremented every time
    /// a value is written to memory
    /// The function returns the address of the next value to be written
    fn write_slice_of_values_to_memory(
        &mut self,
        destination: MemoryAddress,
        values: &Vec<F>,
        values_idx: &mut usize,
        value_type: &HeapValueType,
    ) -> Result<MemoryAddress, String> {
        let mut current_pointer = destination;
        match value_type {
            HeapValueType::Simple(bit_size) => {
                self.write_value_to_memory(destination, values, values_idx, *bit_size)?;
                Ok(MemoryAddress(destination.to_usize() + 1))
            }
            HeapValueType::Array { value_types, size } => {
                for _ in 0..*size {
                    for typ in value_types {
                        match typ {
                            HeapValueType::Simple(len) => {
                                self.write_value_to_memory(
                                    current_pointer,
                                    values,
                                    values_idx,
                                    *len,
                                )?;
                                current_pointer = MemoryAddress(current_pointer.to_usize() + 1);
                            }
                            HeapValueType::Array { .. } => {
                                let destination = self.memory.read_ref(current_pointer);
                                let destination = self.memory.read_ref(destination);
                                self.write_slice_of_values_to_memory(
                                    destination,
                                    values,
                                    values_idx,
                                    typ,
                                )?;
                                current_pointer = MemoryAddress(current_pointer.to_usize() + 1);
                            }
                            HeapValueType::Vector { .. } => {
                                return Err(format!(
                                    "Unsupported returned type in foreign calls {:?}",
                                    typ
                                ));
                            }
                        }
                    }
                }
                Ok(current_pointer)
            }
            HeapValueType::Vector { .. } => {
                Err(format!("Unsupported returned type in foreign calls {:?}", value_type))
            }
        }
    }

    fn write_value_to_memory(
        &mut self,
        destination: MemoryAddress,
        values: &Vec<F>,
        values_idx: &mut usize,
        value_bit_size: u32,
    ) -> Result<(), String> {
        if *values_idx >= values.len() {
            return Err("Missing returned values, you should make sure the foreign call returns a list of flattened values".to_string());
        }
        let memory_value = MemoryValue::new_checked(values[*values_idx], value_bit_size);

        if let Some(memory_value) = memory_value {
            self.memory.write(destination, memory_value);
        } else {
            return Err(format!(
                "Foreign call result value {} does not fit in bit size {}",
                values[*values_idx], value_bit_size
            ));
        }
        *values_idx += 1;
        Ok(())
    }

    fn write_foreign_call_result(
        &mut self,
        destinations: &[ValueOrArray],
        destination_value_types: &[HeapValueType],
        foreign_call_index: usize,
    ) -> Result<(), String> {
<<<<<<< HEAD
        let values = &self.foreign_call_results[foreign_call_index].values;
=======
        let values = std::mem::take(&mut self.foreign_call_results[foreign_call_index].values);

>>>>>>> fe3ae095
        if destinations.len() != values.len() {
            return Err(format!(
                "{} output values were provided as a foreign call result for {} destination slots",
                values.len(),
                destinations.len()
            ));
        }
        let flatten_values_vec = values.iter().map(|value| value.fields()).collect::<Vec<_>>();
        let mut flatten_values_idx = 0; //index of values read from flatten_values
        let values = values.clone();

<<<<<<< HEAD
        for (((destination, value_type), output), flatten_values) in
            destinations.iter().zip(destination_value_types).zip(&values).zip(flatten_values_vec)
=======
        for ((destination, value_type), output) in
            destinations.iter().zip(destination_value_types).zip(&values)
>>>>>>> fe3ae095
        {
            match (destination, value_type) {
            (ValueOrArray::MemoryAddress(value_index), HeapValueType::Simple(bit_size)) => {
                match output {
                    ForeignCallParam::Single(value) => {
                        let memory_value = MemoryValue::new_checked(*value, *bit_size);
                        if let Some(memory_value) = memory_value {
                            self.memory.write(*value_index, memory_value);
                        } else {
                            return Err(format!(
                                "Foreign call result value {} does not fit in bit size {}",
                                value,
                                bit_size
                            ));
                        }
                    }
                    _ => return Err(format!(
                        "Function result size does not match brillig bytecode. Expected 1 result but got {output:?}")
                    ),
                }
            }
            (
                ValueOrArray::HeapArray(HeapArray { pointer: pointer_index, size }),
                HeapValueType::Array { value_types, size: type_size },
            ) if size == type_size => {
                if HeapValueType::all_simple(value_types) {
                    let bit_sizes_iterator = value_types.iter().map(|typ| match typ {
                        HeapValueType::Simple(bit_size) => *bit_size,
                        _ => unreachable!("Expected simple value type"),
                    }).cycle();
                    match output {
<<<<<<< HEAD
                        ForeignCallParam::Array(values) => {
                            if values.len() != *size {
                                return Err("Foreign call result array doesn't match expected size".to_string());
                            }
                            // Convert the destination pointer to a usize
                            let destination = self.memory.read_ref(*pointer_index);
                            // Write to our destination memory
                            let memory_values: Option<Vec<_>> = values.iter().zip(bit_sizes_iterator).map(
                                |(value, bit_size)| MemoryValue::new_checked(*value, bit_size)).collect();
                            if let Some(memory_values) = memory_values {
                                self.memory.write_slice(destination, &memory_values);
                            } else {
                                return Err(format!(
                                    "Foreign call result values {:?} do not match expected bit sizes",
                                    values,
                                ));
                            }
                        }
                        _ => {
                            return Err("Function result size does not match brillig bytecode size".to_string());
=======
                        ForeignCallParam::Single(value) => {
                            self.write_value_to_memory(*value_index, value, *bit_size)?;
                        }
                        _ => return Err(format!(
                            "Function result size does not match brillig bytecode. Expected 1 result but got {output:?}")
                        ),
                    }
                }
                (
                    ValueOrArray::HeapArray(HeapArray { pointer: pointer_index, size }),
                    HeapValueType::Array { value_types, size: type_size },
                ) if size == type_size => {
                    if HeapValueType::all_simple(value_types) {
                         match output {
                            ForeignCallParam::Array(values) => {
                                if values.len() != *size {
                                    return Err("Foreign call result array doesn't match expected size".to_string());
                                }
                                self.write_values_to_memory_slice(*pointer_index, values, value_types)?;
                            }
                            _ => {
                                return Err("Function result size does not match brillig bytecode size".to_string());
                            }
>>>>>>> fe3ae095
                        }
                    }
<<<<<<< HEAD
                } else {
                    // foreign call returning flatten values into a nested type, so the sizes do not match
                    let destination = self.memory.read_ref(*pointer_index);
                    let return_type = value_type;
                    self.write_slice_of_values_to_memory(destination, &flatten_values, &mut flatten_values_idx, return_type)?;
            }
        }
            (
                ValueOrArray::HeapVector(HeapVector {pointer: pointer_index, size: size_index }),
                HeapValueType::Vector { value_types },
            ) => {
                if HeapValueType::all_simple(value_types) {
                    let bit_sizes_iterator = value_types.iter().map(|typ| match typ {
                        HeapValueType::Simple(bit_size) => *bit_size,
                        _ => unreachable!("Expected simple value type"),
                    }).cycle();
                    match output {
                        ForeignCallParam::Array(values) => {
                            // Set our size in the size address
                            self.memory.write(*size_index, values.len().into());
                            // Convert the destination pointer to a usize
                            let destination = self.memory.read_ref(*pointer_index);
                            // Write to our destination memory
                            let memory_values: Option<Vec<_>> = values.iter().zip(bit_sizes_iterator).map(|(value, bit_size)| MemoryValue::new_checked(*value, bit_size)).collect();
                            if let Some(memory_values) = memory_values {
                                self.memory.write_slice(destination, &memory_values);
                            }else{
                                return Err(format!(
                                    "Foreign call result values {:?} do not match expected bit sizes",
                                    values,
                                ));
=======
                }
                (
                    ValueOrArray::HeapVector(HeapVector {pointer: pointer_index, size: size_index }),
                    HeapValueType::Vector { value_types },
                ) => {
                    if HeapValueType::all_simple(value_types) {
                        match output {
                            ForeignCallParam::Array(values) => {
                                // Set our size in the size address
                                self.memory.write(*size_index, values.len().into());

                                self.write_values_to_memory_slice(*pointer_index, values, value_types)?;
                            }
                            _ => {
                                return Err("Function result size does not match brillig bytecode size".to_string());
>>>>>>> fe3ae095
                            }
                        }
                        _ => {
                            return Err("Function result size does not match brillig bytecode size".to_string());
                        }
                    }
                } else {
                    unimplemented!("deflattening heap vectors from foreign calls");
                }
            }
            _ => {
                return Err(format!("Unexpected value type {value_type:?} for destination {destination:?}"));
            }
        }
        }

        let _ =
            std::mem::replace(&mut self.foreign_call_results[foreign_call_index].values, values);

        Ok(())
    }

    fn write_value_to_memory(
        &mut self,
        destination: MemoryAddress,
        value: &F,
        value_bit_size: u32,
    ) -> Result<(), String> {
        let memory_value = MemoryValue::new_checked(*value, value_bit_size);

        if let Some(memory_value) = memory_value {
            self.memory.write(destination, memory_value);
        } else {
            return Err(format!(
                "Foreign call result value {} does not fit in bit size {}",
                value, value_bit_size
            ));
        }
        Ok(())
    }

    fn write_values_to_memory_slice(
        &mut self,
        pointer_index: MemoryAddress,
        values: &[F],
        value_types: &[HeapValueType],
    ) -> Result<(), String> {
        let bit_sizes_iterator = value_types
            .iter()
            .map(|typ| match typ {
                HeapValueType::Simple(bit_size) => *bit_size,
                _ => unreachable!("Expected simple value type"),
            })
            .cycle();

        // Convert the destination pointer to a usize
        let destination = self.memory.read_ref(pointer_index);
        // Write to our destination memory
        let memory_values: Option<Vec<_>> = values
            .iter()
            .zip(bit_sizes_iterator)
            .map(|(value, bit_size)| MemoryValue::new_checked(*value, bit_size))
            .collect();
        if let Some(memory_values) = memory_values {
            self.memory.write_slice(destination, &memory_values);
        } else {
            return Err(format!(
                "Foreign call result values {:?} do not match expected bit sizes",
                values,
            ));
        }
        Ok(())
    }
    /// Process a binary operation.
    /// This method will not modify the program counter.
    fn process_binary_field_op(
        &mut self,
        op: BinaryFieldOp,
        lhs: MemoryAddress,
        rhs: MemoryAddress,
        result: MemoryAddress,
    ) -> Result<(), BrilligArithmeticError> {
        let lhs_value = self.memory.read(lhs);
        let rhs_value = self.memory.read(rhs);

        let result_value = evaluate_binary_field_op(&op, lhs_value, rhs_value)?;

        self.memory.write(result, result_value);

        Ok(())
    }

    /// Process a binary operation.
    /// This method will not modify the program counter.
    fn process_binary_int_op(
        &mut self,
        op: BinaryIntOp,
        bit_size: u32,
        lhs: MemoryAddress,
        rhs: MemoryAddress,
        result: MemoryAddress,
    ) -> Result<(), BrilligArithmeticError> {
        let lhs_value = self.memory.read(lhs);
        let rhs_value = self.memory.read(rhs);

        let result_value = evaluate_binary_int_op(&op, lhs_value, rhs_value, bit_size)?;
        self.memory.write(result, result_value);
        Ok(())
    }

    /// Casts a value to a different bit size.
    fn cast(&self, bit_size: u32, source_value: MemoryValue<F>) -> MemoryValue<F> {
        let lhs_big = source_value.to_integer();
        let mask = BigUint::from(2_u32).pow(bit_size) - 1_u32;
        MemoryValue::new_from_integer(lhs_big & mask, bit_size)
    }
}

#[cfg(test)]
mod tests {
    use acir::{AcirField, FieldElement};
    use acvm_blackbox_solver::StubbedBlackBoxSolver;

    use super::*;

    #[test]
    fn add_single_step_smoke() {
        let calldata = vec![FieldElement::from(27u128)];

        // Add opcode to add the value in address `0` and `1`
        // and place the output in address `2`
        let calldata_copy = Opcode::CalldataCopy {
            destination_address: MemoryAddress::from(0),
            size: 1,
            offset: 0,
        };

        // Start VM
        let opcodes = [calldata_copy];
        let mut vm = VM::new(calldata, &opcodes, vec![], &StubbedBlackBoxSolver);

        // Process a single VM opcode
        //
        // After processing a single opcode, we should have
        // the vm status as finished since there is only one opcode
        let status = vm.process_opcode();
        assert_eq!(status, VMStatus::Finished { return_data_offset: 0, return_data_size: 0 });

        // The address at index `2` should have the value of 3 since we had an
        // add opcode
        let VM { memory, .. } = vm;
        let output_value = memory.read(MemoryAddress::from(0));

        assert_eq!(output_value.to_field(), FieldElement::from(27u128));
    }

    #[test]
    fn jmpif_opcode() {
        let mut calldata: Vec<FieldElement> = vec![];
        let mut opcodes = vec![];

        let lhs = {
            calldata.push(2u128.into());
            MemoryAddress::from(calldata.len() - 1)
        };

        let rhs = {
            calldata.push(2u128.into());
            MemoryAddress::from(calldata.len() - 1)
        };

        let destination = MemoryAddress::from(calldata.len());

        opcodes.push(Opcode::CalldataCopy {
            destination_address: MemoryAddress::from(0),
            size: 2,
            offset: 0,
        });

        opcodes.push(Opcode::BinaryFieldOp { destination, op: BinaryFieldOp::Equals, lhs, rhs });
        opcodes.push(Opcode::Jump { location: 3 });
        opcodes.push(Opcode::JumpIf { condition: destination, location: 4 });

        let mut vm = VM::new(calldata, &opcodes, vec![], &StubbedBlackBoxSolver);

        let status = vm.process_opcode();
        assert_eq!(status, VMStatus::InProgress);

        let status = vm.process_opcode();
        assert_eq!(status, VMStatus::InProgress);

        let output_cmp_value = vm.memory.read(destination);
        assert_eq!(output_cmp_value.to_field(), true.into());

        let status = vm.process_opcode();
        assert_eq!(status, VMStatus::InProgress);

        let status = vm.process_opcode();
        assert_eq!(status, VMStatus::Finished { return_data_offset: 0, return_data_size: 0 });
    }

    #[test]
    fn jmpifnot_opcode() {
        let calldata: Vec<FieldElement> = vec![1u128.into(), 2u128.into()];

        let calldata_copy = Opcode::CalldataCopy {
            destination_address: MemoryAddress::from(0),
            size: 2,
            offset: 0,
        };

        let jump_opcode = Opcode::Jump { location: 3 };

        let trap_opcode = Opcode::Trap { revert_data: HeapArray::default() };

        let not_equal_cmp_opcode = Opcode::BinaryFieldOp {
            op: BinaryFieldOp::Equals,
            lhs: MemoryAddress::from(0),
            rhs: MemoryAddress::from(1),
            destination: MemoryAddress::from(2),
        };

        let jump_if_not_opcode =
            Opcode::JumpIfNot { condition: MemoryAddress::from(2), location: 2 };

        let add_opcode = Opcode::BinaryFieldOp {
            op: BinaryFieldOp::Add,
            lhs: MemoryAddress::from(0),
            rhs: MemoryAddress::from(1),
            destination: MemoryAddress::from(2),
        };

        let opcodes = [
            calldata_copy,
            jump_opcode,
            trap_opcode,
            not_equal_cmp_opcode,
            jump_if_not_opcode,
            add_opcode,
        ];
        let mut vm = VM::new(calldata, &opcodes, vec![], &StubbedBlackBoxSolver);
        let status = vm.process_opcode();
        assert_eq!(status, VMStatus::InProgress);

        let status = vm.process_opcode();
        assert_eq!(status, VMStatus::InProgress);

        let status = vm.process_opcode();
        assert_eq!(status, VMStatus::InProgress);

        let output_cmp_value = vm.memory.read(MemoryAddress::from(2));
        assert_eq!(output_cmp_value.to_field(), false.into());

        let status = vm.process_opcode();
        assert_eq!(status, VMStatus::InProgress);

        let status = vm.process_opcode();
        assert_eq!(
            status,
            VMStatus::Failure {
                reason: FailureReason::Trap { revert_data_offset: 0, revert_data_size: 0 },
                call_stack: vec![2]
            }
        );

        // The address at index `2` should have not changed as we jumped over the add opcode
        let VM { memory, .. } = vm;
        let output_value = memory.read(MemoryAddress::from(2));
        assert_eq!(output_value.to_field(), false.into());
    }

    #[test]
    fn cast_opcode() {
        let calldata: Vec<FieldElement> = vec![((2_u128.pow(32)) - 1).into()];

        let opcodes = &[
            Opcode::CalldataCopy {
                destination_address: MemoryAddress::from(0),
                size: 1,
                offset: 0,
            },
            Opcode::Cast {
                destination: MemoryAddress::from(1),
                source: MemoryAddress::from(0),
                bit_size: 8,
            },
            Opcode::Stop { return_data_offset: 1, return_data_size: 1 },
        ];
        let mut vm = VM::new(calldata, opcodes, vec![], &StubbedBlackBoxSolver);

        let status = vm.process_opcode();
        assert_eq!(status, VMStatus::InProgress);

        let status = vm.process_opcode();
        assert_eq!(status, VMStatus::InProgress);

        let status = vm.process_opcode();
        assert_eq!(status, VMStatus::Finished { return_data_offset: 1, return_data_size: 1 });

        let VM { memory, .. } = vm;

        let casted_value = memory.read(MemoryAddress::from(1));
        assert_eq!(casted_value.to_field(), (2_u128.pow(8) - 1).into());
    }

    #[test]
    fn mov_opcode() {
        let calldata: Vec<FieldElement> = vec![(1u128).into(), (2u128).into(), (3u128).into()];

        let calldata_copy = Opcode::CalldataCopy {
            destination_address: MemoryAddress::from(0),
            size: 3,
            offset: 0,
        };

        let mov_opcode =
            Opcode::Mov { destination: MemoryAddress::from(2), source: MemoryAddress::from(0) };

        let opcodes = &[calldata_copy, mov_opcode];
        let mut vm = VM::new(calldata, opcodes, vec![], &StubbedBlackBoxSolver);

        let status = vm.process_opcode();
        assert_eq!(status, VMStatus::InProgress);

        let status = vm.process_opcode();
        assert_eq!(status, VMStatus::Finished { return_data_offset: 0, return_data_size: 0 });

        let VM { memory, .. } = vm;

        let destination_value = memory.read(MemoryAddress::from(2));
        assert_eq!(destination_value.to_field(), (1u128).into());

        let source_value = memory.read(MemoryAddress::from(0));
        assert_eq!(source_value.to_field(), (1u128).into());
    }

    #[test]
    fn cmov_opcode() {
        let calldata: Vec<FieldElement> =
            vec![(0u128).into(), (1u128).into(), (2u128).into(), (3u128).into()];

        let calldata_copy = Opcode::CalldataCopy {
            destination_address: MemoryAddress::from(0),
            size: 4,
            offset: 0,
        };

        let cast_zero = Opcode::Cast {
            destination: MemoryAddress::from(0),
            source: MemoryAddress::from(0),
            bit_size: 1,
        };

        let cast_one = Opcode::Cast {
            destination: MemoryAddress::from(1),
            source: MemoryAddress::from(1),
            bit_size: 1,
        };

        let opcodes = &[
            calldata_copy,
            cast_zero,
            cast_one,
            Opcode::ConditionalMov {
                destination: MemoryAddress(4), // Sets 3_u128 to memory address 4
                source_a: MemoryAddress(2),
                source_b: MemoryAddress(3),
                condition: MemoryAddress(0),
            },
            Opcode::ConditionalMov {
                destination: MemoryAddress(5), // Sets 2_u128 to memory address 5
                source_a: MemoryAddress(2),
                source_b: MemoryAddress(3),
                condition: MemoryAddress(1),
            },
        ];
        let mut vm = VM::new(calldata, opcodes, vec![], &StubbedBlackBoxSolver);

        let status = vm.process_opcode();
        assert_eq!(status, VMStatus::InProgress);

        let status = vm.process_opcode();
        assert_eq!(status, VMStatus::InProgress);

        let status = vm.process_opcode();
        assert_eq!(status, VMStatus::InProgress);

        let status = vm.process_opcode();
        assert_eq!(status, VMStatus::InProgress);

        let status = vm.process_opcode();
        assert_eq!(status, VMStatus::Finished { return_data_offset: 0, return_data_size: 0 });

        let VM { memory, .. } = vm;

        let destination_value = memory.read(MemoryAddress::from(4));
        assert_eq!(destination_value.to_field(), (3_u128).into());

        let source_value = memory.read(MemoryAddress::from(5));
        assert_eq!(source_value.to_field(), (2_u128).into());
    }

    #[test]
    fn cmp_binary_ops() {
        let bit_size = 32;
        let calldata: Vec<FieldElement> =
            vec![(2u128).into(), (2u128).into(), (0u128).into(), (5u128).into(), (6u128).into()];
        let calldata_size = calldata.len();

        let calldata_copy = Opcode::CalldataCopy {
            destination_address: MemoryAddress::from(0),
            size: 5,
            offset: 0,
        };

        let cast_opcodes: Vec<_> = (0..calldata_size)
            .map(|index| Opcode::Cast {
                destination: MemoryAddress::from(index),
                source: MemoryAddress::from(index),
                bit_size,
            })
            .collect();

        let equal_opcode = Opcode::BinaryIntOp {
            bit_size,
            op: BinaryIntOp::Equals,
            lhs: MemoryAddress::from(0),
            rhs: MemoryAddress::from(1),
            destination: MemoryAddress::from(2),
        };

        let not_equal_opcode = Opcode::BinaryIntOp {
            bit_size,
            op: BinaryIntOp::Equals,
            lhs: MemoryAddress::from(0),
            rhs: MemoryAddress::from(3),
            destination: MemoryAddress::from(2),
        };

        let less_than_opcode = Opcode::BinaryIntOp {
            bit_size,
            op: BinaryIntOp::LessThan,
            lhs: MemoryAddress::from(3),
            rhs: MemoryAddress::from(4),
            destination: MemoryAddress::from(2),
        };

        let less_than_equal_opcode = Opcode::BinaryIntOp {
            bit_size,
            op: BinaryIntOp::LessThanEquals,
            lhs: MemoryAddress::from(3),
            rhs: MemoryAddress::from(4),
            destination: MemoryAddress::from(2),
        };

        let opcodes: Vec<_> = std::iter::once(calldata_copy)
            .chain(cast_opcodes)
            .chain([equal_opcode, not_equal_opcode, less_than_opcode, less_than_equal_opcode])
            .collect();
        let mut vm = VM::new(calldata, &opcodes, vec![], &StubbedBlackBoxSolver);

        // Calldata copy
        let status = vm.process_opcode();
        assert_eq!(status, VMStatus::InProgress);

        for _ in 0..calldata_size {
            let status = vm.process_opcode();
            assert_eq!(status, VMStatus::InProgress);
        }

        // Equals
        let status = vm.process_opcode();
        assert_eq!(status, VMStatus::InProgress);

        let output_eq_value = vm.memory.read(MemoryAddress::from(2));
        assert_eq!(output_eq_value, true.into());

        let status = vm.process_opcode();
        assert_eq!(status, VMStatus::InProgress);

        let output_neq_value = vm.memory.read(MemoryAddress::from(2));
        assert_eq!(output_neq_value, false.into());

        let status = vm.process_opcode();
        assert_eq!(status, VMStatus::InProgress);

        let lt_value = vm.memory.read(MemoryAddress::from(2));
        assert_eq!(lt_value, true.into());

        let status = vm.process_opcode();
        assert_eq!(status, VMStatus::Finished { return_data_offset: 0, return_data_size: 0 });

        let lte_value = vm.memory.read(MemoryAddress::from(2));
        assert_eq!(lte_value, true.into());
    }

    #[test]
    fn store_opcode() {
        /// Brillig code for the following:
        ///     let mut i = 0;
        ///     let len = memory.len();
        ///     while i < len {
        ///         memory[i] = i as Value;
        ///         i += 1;
        ///     }
        fn brillig_write_memory(item_count: usize) -> Vec<MemoryValue<FieldElement>> {
            let bit_size = 64;
            let r_i = MemoryAddress::from(0);
            let r_len = MemoryAddress::from(1);
            let r_tmp = MemoryAddress::from(2);
            let r_pointer = MemoryAddress::from(3);

            let start: [Opcode<FieldElement>; 3] = [
                // i = 0
                Opcode::Const { destination: r_i, value: 0u128.into(), bit_size },
                // len = memory.len() (approximation)
                Opcode::Const { destination: r_len, value: item_count.into(), bit_size },
                // pointer = free_memory_ptr
                Opcode::Const { destination: r_pointer, value: 4u128.into(), bit_size },
            ];
            let loop_body = [
                // *i = i
                Opcode::Store { destination_pointer: r_pointer, source: r_i },
                // tmp = 1
                Opcode::Const { destination: r_tmp, value: 1u128.into(), bit_size },
                // i = i + 1 (tmp)
                Opcode::BinaryIntOp {
                    destination: r_i,
                    lhs: r_i,
                    op: BinaryIntOp::Add,
                    rhs: r_tmp,
                    bit_size,
                },
                // pointer = pointer + 1
                Opcode::BinaryIntOp {
                    destination: r_pointer,
                    lhs: r_pointer,
                    op: BinaryIntOp::Add,
                    rhs: r_tmp,
                    bit_size,
                },
                // tmp = i < len
                Opcode::BinaryIntOp {
                    destination: r_tmp,
                    lhs: r_i,
                    op: BinaryIntOp::LessThan,
                    rhs: r_len,
                    bit_size,
                },
                // if tmp != 0 goto loop_body
                Opcode::JumpIf { condition: r_tmp, location: start.len() },
            ];

            let opcodes = [&start[..], &loop_body[..]].concat();
            let vm = brillig_execute_and_get_vm(vec![], &opcodes);
            vm.get_memory()[4..].to_vec()
        }

        let memory = brillig_write_memory(5);
        let expected =
            vec![(0u64).into(), (1u64).into(), (2u64).into(), (3u64).into(), (4u64).into()];
        assert_eq!(memory, expected);

        let memory = brillig_write_memory(1024);
        let expected: Vec<_> = (0..1024).map(|i: u64| i.into()).collect();
        assert_eq!(memory, expected);
    }

    #[test]
    fn load_opcode() {
        /// Brillig code for the following:
        ///     let mut sum = 0;
        ///     let mut i = 0;
        ///     let len = memory.len();
        ///     while i < len {
        ///         sum += memory[i];
        ///         i += 1;
        ///     }
        fn brillig_sum_memory(memory: Vec<FieldElement>) -> FieldElement {
            let bit_size = 64;
            let r_i = MemoryAddress::from(0);
            let r_len = MemoryAddress::from(1);
            let r_sum = MemoryAddress::from(2);
            let r_tmp = MemoryAddress::from(3);
            let r_pointer = MemoryAddress::from(4);

            let start: [Opcode<FieldElement>; 5] = [
                // sum = 0
                Opcode::Const {
                    destination: r_sum,
                    value: 0u128.into(),
                    bit_size: FieldElement::max_num_bits(),
                },
                // i = 0
                Opcode::Const { destination: r_i, value: 0u128.into(), bit_size },
                // len = array.len() (approximation)
                Opcode::Const { destination: r_len, value: memory.len().into(), bit_size },
                // pointer = array_ptr
                Opcode::Const { destination: r_pointer, value: 5u128.into(), bit_size },
                Opcode::CalldataCopy {
                    destination_address: MemoryAddress(5),
                    size: memory.len(),
                    offset: 0,
                },
            ];
            let loop_body = [
                // tmp = *i
                Opcode::Load { destination: r_tmp, source_pointer: r_pointer },
                // sum = sum + tmp
                Opcode::BinaryFieldOp {
                    destination: r_sum,
                    lhs: r_sum,
                    op: BinaryFieldOp::Add,
                    rhs: r_tmp,
                },
                // tmp = 1
                Opcode::Const { destination: r_tmp, value: 1u128.into(), bit_size },
                // i = i + 1 (tmp)
                Opcode::BinaryIntOp {
                    destination: r_i,
                    lhs: r_i,
                    op: BinaryIntOp::Add,
                    rhs: r_tmp,
                    bit_size,
                },
                // pointer = pointer + 1
                Opcode::BinaryIntOp {
                    destination: r_pointer,
                    lhs: r_pointer,
                    op: BinaryIntOp::Add,
                    rhs: r_tmp,
                    bit_size,
                },
                // tmp = i < len
                Opcode::BinaryIntOp {
                    destination: r_tmp,
                    lhs: r_i,
                    op: BinaryIntOp::LessThan,
                    rhs: r_len,
                    bit_size,
                },
                // if tmp != 0 goto loop_body
                Opcode::JumpIf { condition: r_tmp, location: start.len() },
            ];

            let opcodes = [&start[..], &loop_body[..]].concat();
            let vm = brillig_execute_and_get_vm(memory, &opcodes);
            vm.memory.read(r_sum).to_field()
        }

        assert_eq!(
            brillig_sum_memory(vec![
                (1u128).into(),
                (2u128).into(),
                (3u128).into(),
                (4u128).into(),
                (5u128).into(),
            ]),
            (15u128).into()
        );
        assert_eq!(brillig_sum_memory(vec![(1u128).into(); 1024]), (1024u128).into());
    }

    #[test]
    fn call_and_return_opcodes() {
        /// Brillig code for the following recursive function:
        ///     fn recursive_write(i: u128, len: u128) {
        ///         if len <= i {
        ///             return;
        ///         }
        ///         memory[i as usize] = i as Value;
        ///         recursive_write(memory, i + 1, len);
        ///     }
        /// Note we represent a 100% in-stack optimized form in brillig
        fn brillig_recursive_write_memory<F: AcirField>(size: usize) -> Vec<MemoryValue<F>> {
            let bit_size = 64;
            let r_i = MemoryAddress::from(0);
            let r_len = MemoryAddress::from(1);
            let r_tmp = MemoryAddress::from(2);
            let r_pointer = MemoryAddress::from(3);

            let start: [Opcode<F>; 5] = [
                // i = 0
                Opcode::Const { destination: r_i, value: 0u128.into(), bit_size },
                // len = size
                Opcode::Const { destination: r_len, value: (size as u128).into(), bit_size },
                // pointer = free_memory_ptr
                Opcode::Const { destination: r_pointer, value: 4u128.into(), bit_size },
                // call recursive_fn
                Opcode::Call {
                        location: 5, // Call after 'start'
                    },
                // end program by jumping to end
                Opcode::Jump { location: 100 },
            ];

            let recursive_fn = [
                // tmp = len <= i
                Opcode::BinaryIntOp {
                    destination: r_tmp,
                    lhs: r_len,
                    op: BinaryIntOp::LessThanEquals,
                    rhs: r_i,
                    bit_size,
                },
                // if !tmp, goto end
                Opcode::JumpIf {
                    condition: r_tmp,
                    location: start.len() + 7, // 8 ops in recursive_fn, go to 'Return'
                },
                // *i = i
                Opcode::Store { destination_pointer: r_pointer, source: r_i },
                // tmp = 1
                Opcode::Const { destination: r_tmp, value: 1u128.into(), bit_size },
                // i = i + 1 (tmp)
                Opcode::BinaryIntOp {
                    destination: r_i,
                    lhs: r_i,
                    op: BinaryIntOp::Add,
                    rhs: r_tmp,
                    bit_size,
                },
                // pointer = pointer + 1
                Opcode::BinaryIntOp {
                    destination: r_pointer,
                    lhs: r_pointer,
                    op: BinaryIntOp::Add,
                    rhs: r_tmp,
                    bit_size,
                },
                // call recursive_fn
                Opcode::Call { location: start.len() },
                Opcode::Return {},
            ];

            let opcodes = [&start[..], &recursive_fn[..]].concat();
            let vm = brillig_execute_and_get_vm(vec![], &opcodes);
            vm.get_memory()[4..].to_vec()
        }

        let memory = brillig_recursive_write_memory::<FieldElement>(5);
        let expected =
            vec![(0u64).into(), (1u64).into(), (2u64).into(), (3u64).into(), (4u64).into()];
        assert_eq!(memory, expected);

        let memory = brillig_recursive_write_memory::<FieldElement>(1024);
        let expected: Vec<_> = (0..1024).map(|i: u64| i.into()).collect();
        assert_eq!(memory, expected);
    }

    /// Helper to execute brillig code
    fn brillig_execute_and_get_vm<F: AcirField>(
        calldata: Vec<F>,
        opcodes: &[Opcode<F>],
    ) -> VM<'_, F, StubbedBlackBoxSolver> {
        let mut vm = VM::new(calldata, opcodes, vec![], &StubbedBlackBoxSolver);
        brillig_execute(&mut vm);
        assert_eq!(vm.call_stack, vec![]);
        vm
    }

    fn brillig_execute<F: AcirField>(vm: &mut VM<F, StubbedBlackBoxSolver>) {
        loop {
            let status = vm.process_opcode();
            if matches!(status, VMStatus::Finished { .. } | VMStatus::ForeignCallWait { .. }) {
                break;
            }
            assert_eq!(status, VMStatus::InProgress);
        }
    }

    #[test]
    fn foreign_call_opcode_simple_result() {
        let r_input = MemoryAddress::from(0);
        let r_result = MemoryAddress::from(1);

        let double_program = vec![
            // Load input address with value 5
            Opcode::Const { destination: r_input, value: (5u128).into(), bit_size: 32 },
            // Call foreign function "double" with the input address
            Opcode::ForeignCall {
                function: "double".into(),
                destinations: vec![ValueOrArray::MemoryAddress(r_result)],
                destination_value_types: vec![HeapValueType::Simple(32)],
                inputs: vec![ValueOrArray::MemoryAddress(r_input)],
                input_value_types: vec![HeapValueType::Simple(32)],
            },
        ];

        let mut vm = brillig_execute_and_get_vm(vec![], &double_program);

        // Check that VM is waiting
        assert_eq!(
            vm.status,
            VMStatus::ForeignCallWait {
                function: "double".into(),
                inputs: vec![FieldElement::from(5usize).into()]
            }
        );

        // Push result we're waiting for
        vm.resolve_foreign_call(
            FieldElement::from(10u128).into(), // Result of doubling 5u128
        );

        // Resume VM
        brillig_execute(&mut vm);

        // Check that VM finished once resumed
        assert_eq!(vm.status, VMStatus::Finished { return_data_offset: 0, return_data_size: 0 });

        // Check result address
        let result_value = vm.memory.read(r_result);
        assert_eq!(result_value, (10u32).into());

        // Ensure the foreign call counter has been incremented
        assert_eq!(vm.foreign_call_counter, 1);
    }

    #[test]
    fn foreign_call_opcode_memory_result() {
        let r_input = MemoryAddress::from(0);
        let r_output = MemoryAddress::from(1);

        // Define a simple 2x2 matrix in memory
        let initial_matrix: Vec<FieldElement> =
            vec![(1u128).into(), (2u128).into(), (3u128).into(), (4u128).into()];

        // Transpose of the matrix (but arbitrary for this test, the 'correct value')
        let expected_result: Vec<FieldElement> =
            vec![(1u128).into(), (3u128).into(), (2u128).into(), (4u128).into()];

        let invert_program = vec![
            Opcode::CalldataCopy {
                destination_address: MemoryAddress::from(2),
                size: initial_matrix.len(),
                offset: 0,
            },
            // input = 0
            Opcode::Const { destination: r_input, value: 2_usize.into(), bit_size: 64 },
            // output = 0
            Opcode::Const { destination: r_output, value: 2_usize.into(), bit_size: 64 },
            // *output = matrix_2x2_transpose(*input)
            Opcode::ForeignCall {
                function: "matrix_2x2_transpose".into(),
                destinations: vec![ValueOrArray::HeapArray(HeapArray {
                    pointer: r_output,
                    size: initial_matrix.len(),
                })],
                destination_value_types: vec![HeapValueType::Array {
                    size: initial_matrix.len(),
                    value_types: vec![HeapValueType::field()],
                }],
                inputs: vec![ValueOrArray::HeapArray(HeapArray {
                    pointer: r_input,
                    size: initial_matrix.len(),
                })],
                input_value_types: vec![HeapValueType::Array {
                    value_types: vec![HeapValueType::field()],
                    size: initial_matrix.len(),
                }],
            },
        ];

        let mut vm = brillig_execute_and_get_vm(initial_matrix.clone(), &invert_program);

        // Check that VM is waiting
        assert_eq!(
            vm.status,
            VMStatus::ForeignCallWait {
                function: "matrix_2x2_transpose".into(),
                inputs: vec![initial_matrix.into()]
            }
        );

        // Push result we're waiting for
        vm.resolve_foreign_call(expected_result.clone().into());

        // Resume VM
        brillig_execute(&mut vm);

        // Check that VM finished once resumed
        assert_eq!(vm.status, VMStatus::Finished { return_data_offset: 0, return_data_size: 0 });

        // Check result in memory
        let result_values = vm.memory.read_slice(MemoryAddress(2), 4).to_vec();
        assert_eq!(
            result_values.into_iter().map(|mem_value| mem_value.to_field()).collect::<Vec<_>>(),
            expected_result
        );

        // Ensure the foreign call counter has been incremented
        assert_eq!(vm.foreign_call_counter, 1);
    }

    /// Calling a simple foreign call function that takes any string input, concatenates it with itself, and reverses the concatenation
    #[test]
    fn foreign_call_opcode_vector_input_and_output() {
        let r_input_pointer = MemoryAddress::from(0);
        let r_input_size = MemoryAddress::from(1);
        // We need to pass a location of appropriate size
        let r_output_pointer = MemoryAddress::from(2);
        let r_output_size = MemoryAddress::from(3);

        // Our first string to use the identity function with
        let input_string: Vec<FieldElement> =
            vec![(1u128).into(), (2u128).into(), (3u128).into(), (4u128).into()];
        // Double the string (concatenate it with itself)
        let mut output_string: Vec<_> =
            input_string.iter().cloned().chain(input_string.clone()).collect();
        // Reverse the concatenated string
        output_string.reverse();

        // First call:
        let string_double_program = vec![
            Opcode::CalldataCopy {
                destination_address: MemoryAddress(4),
                size: input_string.len(),
                offset: 0,
            },
            // input_pointer = 4
            Opcode::Const { destination: r_input_pointer, value: (4u128).into(), bit_size: 64 },
            // input_size = input_string.len() (constant here)
            Opcode::Const {
                destination: r_input_size,
                value: input_string.len().into(),
                bit_size: 64,
            },
            // output_pointer = 4 + input_size
            Opcode::Const {
                destination: r_output_pointer,
                value: (4 + input_string.len()).into(),
                bit_size: 64,
            },
            // output_size = input_size * 2
            Opcode::Const {
                destination: r_output_size,
                value: (input_string.len() * 2).into(),
                bit_size: 64,
            },
            // output_pointer[0..output_size] = string_double(input_pointer[0...input_size])
            Opcode::ForeignCall {
                function: "string_double".into(),
                destinations: vec![ValueOrArray::HeapVector(HeapVector {
                    pointer: r_output_pointer,
                    size: r_output_size,
                })],
                destination_value_types: vec![HeapValueType::Vector {
                    value_types: vec![HeapValueType::field()],
                }],
                inputs: vec![ValueOrArray::HeapVector(HeapVector {
                    pointer: r_input_pointer,
                    size: r_input_size,
                })],
                input_value_types: vec![HeapValueType::Vector {
                    value_types: vec![HeapValueType::field()],
                }],
            },
        ];

        let mut vm = brillig_execute_and_get_vm(input_string.clone(), &string_double_program);

        // Check that VM is waiting
        assert_eq!(
            vm.status,
            VMStatus::ForeignCallWait {
                function: "string_double".into(),
                inputs: vec![input_string.clone().into()]
            }
        );

        // Push result we're waiting for
        vm.resolve_foreign_call(ForeignCallResult {
            values: vec![ForeignCallParam::Array(output_string.clone())],
        });

        // Resume VM
        brillig_execute(&mut vm);

        // Check that VM finished once resumed
        assert_eq!(vm.status, VMStatus::Finished { return_data_offset: 0, return_data_size: 0 });

        // Check result in memory
        let result_values: Vec<_> = vm
            .memory
            .read_slice(MemoryAddress(4 + input_string.len()), output_string.len())
            .iter()
            .map(|mem_val| mem_val.clone().to_field())
            .collect();
        assert_eq!(result_values, output_string);

        // Ensure the foreign call counter has been incremented
        assert_eq!(vm.foreign_call_counter, 1);
    }

    #[test]
    fn foreign_call_opcode_memory_alloc_result() {
        let r_input = MemoryAddress::from(0);
        let r_output = MemoryAddress::from(1);

        // Define a simple 2x2 matrix in memory
        let initial_matrix: Vec<FieldElement> =
            vec![(1u128).into(), (2u128).into(), (3u128).into(), (4u128).into()];

        // Transpose of the matrix (but arbitrary for this test, the 'correct value')
        let expected_result: Vec<FieldElement> =
            vec![(1u128).into(), (3u128).into(), (2u128).into(), (4u128).into()];

        let invert_program = vec![
            Opcode::CalldataCopy {
                destination_address: MemoryAddress::from(2),
                size: initial_matrix.len(),
                offset: 0,
            },
            // input = 0
            Opcode::Const { destination: r_input, value: (2u128).into(), bit_size: 64 },
            // output = 0
            Opcode::Const { destination: r_output, value: (6u128).into(), bit_size: 64 },
            // *output = matrix_2x2_transpose(*input)
            Opcode::ForeignCall {
                function: "matrix_2x2_transpose".into(),
                destinations: vec![ValueOrArray::HeapArray(HeapArray {
                    pointer: r_output,
                    size: initial_matrix.len(),
                })],
                destination_value_types: vec![HeapValueType::Array {
                    size: initial_matrix.len(),
                    value_types: vec![HeapValueType::field()],
                }],
                inputs: vec![ValueOrArray::HeapArray(HeapArray {
                    pointer: r_input,
                    size: initial_matrix.len(),
                })],
                input_value_types: vec![HeapValueType::Array {
                    size: initial_matrix.len(),
                    value_types: vec![HeapValueType::field()],
                }],
            },
        ];

        let mut vm = brillig_execute_and_get_vm(initial_matrix.clone(), &invert_program);

        // Check that VM is waiting
        assert_eq!(
            vm.status,
            VMStatus::ForeignCallWait {
                function: "matrix_2x2_transpose".into(),
                inputs: vec![initial_matrix.clone().into()]
            }
        );

        // Push result we're waiting for
        vm.resolve_foreign_call(expected_result.clone().into());

        // Resume VM
        brillig_execute(&mut vm);

        // Check that VM finished once resumed
        assert_eq!(vm.status, VMStatus::Finished { return_data_offset: 0, return_data_size: 0 });

        // Check initial memory still in place
        let initial_values: Vec<_> = vm
            .memory
            .read_slice(MemoryAddress(2), 4)
            .iter()
            .map(|mem_val| mem_val.clone().to_field())
            .collect();
        assert_eq!(initial_values, initial_matrix);

        // Check result in memory
        let result_values: Vec<_> = vm
            .memory
            .read_slice(MemoryAddress(6), 4)
            .iter()
            .map(|mem_val| mem_val.clone().to_field())
            .collect();
        assert_eq!(result_values, expected_result);

        // Ensure the foreign call counter has been incremented
        assert_eq!(vm.foreign_call_counter, 1);
    }

    #[test]
    fn foreign_call_opcode_multiple_array_inputs_result() {
        let r_input_a = MemoryAddress::from(0);
        let r_input_b = MemoryAddress::from(1);
        let r_output = MemoryAddress::from(2);

        // Define a simple 2x2 matrix in memory
        let matrix_a: Vec<FieldElement> =
            vec![(1u128).into(), (2u128).into(), (3u128).into(), (4u128).into()];

        let matrix_b: Vec<FieldElement> =
            vec![(10u128).into(), (11u128).into(), (12u128).into(), (13u128).into()];

        // Transpose of the matrix (but arbitrary for this test, the 'correct value')
        let expected_result: Vec<FieldElement> =
            vec![(34u128).into(), (37u128).into(), (78u128).into(), (85u128).into()];

        let matrix_mul_program = vec![
            Opcode::CalldataCopy {
                destination_address: MemoryAddress::from(3),
                size: matrix_a.len() + matrix_b.len(),
                offset: 0,
            },
            // input = 3
            Opcode::Const { destination: r_input_a, value: (3u128).into(), bit_size: 64 },
            // input = 7
            Opcode::Const { destination: r_input_b, value: (7u128).into(), bit_size: 64 },
            // output = 0
            Opcode::Const { destination: r_output, value: (0u128).into(), bit_size: 64 },
            // *output = matrix_2x2_transpose(*input)
            Opcode::ForeignCall {
                function: "matrix_2x2_transpose".into(),
                destinations: vec![ValueOrArray::HeapArray(HeapArray {
                    pointer: r_output,
                    size: matrix_a.len(),
                })],
                destination_value_types: vec![HeapValueType::Array {
                    size: matrix_a.len(),
                    value_types: vec![HeapValueType::field()],
                }],
                inputs: vec![
                    ValueOrArray::HeapArray(HeapArray { pointer: r_input_a, size: matrix_a.len() }),
                    ValueOrArray::HeapArray(HeapArray { pointer: r_input_b, size: matrix_b.len() }),
                ],
                input_value_types: vec![
                    HeapValueType::Array {
                        size: matrix_a.len(),
                        value_types: vec![HeapValueType::field()],
                    },
                    HeapValueType::Array {
                        size: matrix_b.len(),
                        value_types: vec![HeapValueType::field()],
                    },
                ],
            },
        ];
        let mut initial_memory = matrix_a.clone();
        initial_memory.extend(matrix_b.clone());
        let mut vm = brillig_execute_and_get_vm(initial_memory, &matrix_mul_program);

        // Check that VM is waiting
        assert_eq!(
            vm.status,
            VMStatus::ForeignCallWait {
                function: "matrix_2x2_transpose".into(),
                inputs: vec![matrix_a.into(), matrix_b.into()]
            }
        );

        // Push result we're waiting for
        vm.resolve_foreign_call(expected_result.clone().into());

        // Resume VM
        brillig_execute(&mut vm);

        // Check that VM finished once resumed
        assert_eq!(vm.status, VMStatus::Finished { return_data_offset: 0, return_data_size: 0 });

        // Check result in memory
        let result_values: Vec<_> = vm
            .memory
            .read_slice(MemoryAddress(0), 4)
            .iter()
            .map(|mem_val| mem_val.clone().to_field())
            .collect();
        assert_eq!(result_values, expected_result);

        // Ensure the foreign call counter has been incremented
        assert_eq!(vm.foreign_call_counter, 1);
    }

    #[test]
    fn foreign_call_opcode_nested_arrays_and_slices_input() {
        // [(1, <2,3>, [4]), (5, <6,7,8>, [9])]

        let v2: Vec<MemoryValue<FieldElement>> = vec![
            MemoryValue::new_field(FieldElement::from(2u128)),
            MemoryValue::new_field(FieldElement::from(3u128)),
        ];
        let a4: Vec<MemoryValue<FieldElement>> =
            vec![MemoryValue::new_field(FieldElement::from(4u128))];
        let v6: Vec<MemoryValue<FieldElement>> = vec![
            MemoryValue::new_field(FieldElement::from(6u128)),
            MemoryValue::new_field(FieldElement::from(7u128)),
            MemoryValue::new_field(FieldElement::from(8u128)),
        ];
        let a9: Vec<MemoryValue<FieldElement>> =
            vec![MemoryValue::new_field(FieldElement::from(9u128))];

        // construct memory by declaring all inner arrays/vectors first
        let v2_ptr: usize = 0usize;
        let mut memory = v2.clone();
        let v2_start = memory.len();
        memory.extend(vec![MemoryValue::from(v2_ptr), v2.len().into(), MemoryValue::from(1_usize)]);
        let a4_ptr = memory.len();
        memory.extend(a4.clone());
        let a4_start = memory.len();
        memory.extend(vec![MemoryValue::from(a4_ptr), MemoryValue::from(1_usize)]);
        let v6_ptr = memory.len();
        memory.extend(v6.clone());
        let v6_start = memory.len();
        memory.extend(vec![MemoryValue::from(v6_ptr), v6.len().into(), MemoryValue::from(1_usize)]);
        let a9_ptr = memory.len();
        memory.extend(a9.clone());
        let a9_start = memory.len();
        memory.extend(vec![MemoryValue::from(a9_ptr), MemoryValue::from(1_usize)]);
        // finally we add the contents of the outer array
        let outer_ptr = memory.len();
        let outer_array = vec![
            MemoryValue::new_field(FieldElement::from(1u128)),
            MemoryValue::from(v2.len()),
            MemoryValue::from(v2_start),
            MemoryValue::from(a4_start),
            MemoryValue::new_field(FieldElement::from(5u128)),
            MemoryValue::from(v6.len()),
            MemoryValue::from(v6_start),
            MemoryValue::from(a9_start),
        ];
        memory.extend(outer_array.clone());

        let input_array_value_types: Vec<HeapValueType> = vec![
            HeapValueType::field(),
            HeapValueType::Simple(64), // size of following vector
            HeapValueType::Vector { value_types: vec![HeapValueType::field()] },
            HeapValueType::Array { value_types: vec![HeapValueType::field()], size: 1 },
        ];

        // memory address of the end of the above data structures
        let r_ptr = memory.len();

        let r_input = MemoryAddress::from(r_ptr);
        let r_output = MemoryAddress::from(r_ptr + 1);

        let program: Vec<_> = std::iter::once(Opcode::CalldataCopy {
            destination_address: MemoryAddress::from(0),
            size: memory.len(),
            offset: 0,
        })
        .chain(memory.iter().enumerate().map(|(index, mem_value)| Opcode::Cast {
            destination: MemoryAddress(index),
            source: MemoryAddress(index),
            bit_size: mem_value.bit_size(),
        }))
        .chain(vec![
            // input = 0
            Opcode::Const { destination: r_input, value: (outer_ptr).into(), bit_size: 64 },
            // some_function(input)
            Opcode::ForeignCall {
                function: "flat_sum".into(),
                destinations: vec![ValueOrArray::MemoryAddress(r_output)],
                destination_value_types: vec![HeapValueType::field()],
                inputs: vec![ValueOrArray::HeapArray(HeapArray {
                    pointer: r_input,
                    size: outer_array.len(),
                })],
                input_value_types: vec![HeapValueType::Array {
                    value_types: input_array_value_types,
                    size: outer_array.len(),
                }],
            },
        ])
        .collect();

        let mut vm = brillig_execute_and_get_vm(
            memory.into_iter().map(|mem_value| mem_value.to_field()).collect(),
            &program,
        );

        // Check that VM is waiting
        assert_eq!(
            vm.status,
            VMStatus::ForeignCallWait {
                function: "flat_sum".into(),
                inputs: vec![ForeignCallParam::Array(vec![
                    (1u128).into(),
                    (2u128).into(), // size of following vector
                    (2u128).into(),
                    (3u128).into(),
                    (4u128).into(),
                    (5u128).into(),
                    (3u128).into(), // size of following vector
                    (6u128).into(),
                    (7u128).into(),
                    (8u128).into(),
                    (9u128).into(),
                ])],
            }
        );

        // Push result we're waiting for
        vm.resolve_foreign_call(FieldElement::from(45u128).into());

        // Resume VM
        brillig_execute(&mut vm);

        // Check that VM finished once resumed
        assert_eq!(vm.status, VMStatus::Finished { return_data_offset: 0, return_data_size: 0 });

        // Check result
        let result_value = vm.memory.read(r_output);
        assert_eq!(result_value, MemoryValue::new_field(FieldElement::from(45u128)));

        // Ensure the foreign call counter has been incremented
        assert_eq!(vm.foreign_call_counter, 1);
    }
}<|MERGE_RESOLUTION|>--- conflicted
+++ resolved
@@ -477,7 +477,8 @@
         let mut current_pointer = destination;
         match value_type {
             HeapValueType::Simple(bit_size) => {
-                self.write_value_to_memory(destination, values, values_idx, *bit_size)?;
+                self.write_value_to_memory(destination, &values[*values_idx], *bit_size)?;
+                *values_idx += 1;
                 Ok(MemoryAddress(destination.to_usize() + 1))
             }
             HeapValueType::Array { value_types, size } => {
@@ -487,10 +488,10 @@
                             HeapValueType::Simple(len) => {
                                 self.write_value_to_memory(
                                     current_pointer,
-                                    values,
-                                    values_idx,
+                                    &values[*values_idx],
                                     *len,
                                 )?;
+                                *values_idx += 1;
                                 current_pointer = MemoryAddress(current_pointer.to_usize() + 1);
                             }
                             HeapValueType::Array { .. } => {
@@ -521,229 +522,6 @@
         }
     }
 
-    fn write_value_to_memory(
-        &mut self,
-        destination: MemoryAddress,
-        values: &Vec<F>,
-        values_idx: &mut usize,
-        value_bit_size: u32,
-    ) -> Result<(), String> {
-        if *values_idx >= values.len() {
-            return Err("Missing returned values, you should make sure the foreign call returns a list of flattened values".to_string());
-        }
-        let memory_value = MemoryValue::new_checked(values[*values_idx], value_bit_size);
-
-        if let Some(memory_value) = memory_value {
-            self.memory.write(destination, memory_value);
-        } else {
-            return Err(format!(
-                "Foreign call result value {} does not fit in bit size {}",
-                values[*values_idx], value_bit_size
-            ));
-        }
-        *values_idx += 1;
-        Ok(())
-    }
-
-    fn write_foreign_call_result(
-        &mut self,
-        destinations: &[ValueOrArray],
-        destination_value_types: &[HeapValueType],
-        foreign_call_index: usize,
-    ) -> Result<(), String> {
-<<<<<<< HEAD
-        let values = &self.foreign_call_results[foreign_call_index].values;
-=======
-        let values = std::mem::take(&mut self.foreign_call_results[foreign_call_index].values);
-
->>>>>>> fe3ae095
-        if destinations.len() != values.len() {
-            return Err(format!(
-                "{} output values were provided as a foreign call result for {} destination slots",
-                values.len(),
-                destinations.len()
-            ));
-        }
-        let flatten_values_vec = values.iter().map(|value| value.fields()).collect::<Vec<_>>();
-        let mut flatten_values_idx = 0; //index of values read from flatten_values
-        let values = values.clone();
-
-<<<<<<< HEAD
-        for (((destination, value_type), output), flatten_values) in
-            destinations.iter().zip(destination_value_types).zip(&values).zip(flatten_values_vec)
-=======
-        for ((destination, value_type), output) in
-            destinations.iter().zip(destination_value_types).zip(&values)
->>>>>>> fe3ae095
-        {
-            match (destination, value_type) {
-            (ValueOrArray::MemoryAddress(value_index), HeapValueType::Simple(bit_size)) => {
-                match output {
-                    ForeignCallParam::Single(value) => {
-                        let memory_value = MemoryValue::new_checked(*value, *bit_size);
-                        if let Some(memory_value) = memory_value {
-                            self.memory.write(*value_index, memory_value);
-                        } else {
-                            return Err(format!(
-                                "Foreign call result value {} does not fit in bit size {}",
-                                value,
-                                bit_size
-                            ));
-                        }
-                    }
-                    _ => return Err(format!(
-                        "Function result size does not match brillig bytecode. Expected 1 result but got {output:?}")
-                    ),
-                }
-            }
-            (
-                ValueOrArray::HeapArray(HeapArray { pointer: pointer_index, size }),
-                HeapValueType::Array { value_types, size: type_size },
-            ) if size == type_size => {
-                if HeapValueType::all_simple(value_types) {
-                    let bit_sizes_iterator = value_types.iter().map(|typ| match typ {
-                        HeapValueType::Simple(bit_size) => *bit_size,
-                        _ => unreachable!("Expected simple value type"),
-                    }).cycle();
-                    match output {
-<<<<<<< HEAD
-                        ForeignCallParam::Array(values) => {
-                            if values.len() != *size {
-                                return Err("Foreign call result array doesn't match expected size".to_string());
-                            }
-                            // Convert the destination pointer to a usize
-                            let destination = self.memory.read_ref(*pointer_index);
-                            // Write to our destination memory
-                            let memory_values: Option<Vec<_>> = values.iter().zip(bit_sizes_iterator).map(
-                                |(value, bit_size)| MemoryValue::new_checked(*value, bit_size)).collect();
-                            if let Some(memory_values) = memory_values {
-                                self.memory.write_slice(destination, &memory_values);
-                            } else {
-                                return Err(format!(
-                                    "Foreign call result values {:?} do not match expected bit sizes",
-                                    values,
-                                ));
-                            }
-                        }
-                        _ => {
-                            return Err("Function result size does not match brillig bytecode size".to_string());
-=======
-                        ForeignCallParam::Single(value) => {
-                            self.write_value_to_memory(*value_index, value, *bit_size)?;
-                        }
-                        _ => return Err(format!(
-                            "Function result size does not match brillig bytecode. Expected 1 result but got {output:?}")
-                        ),
-                    }
-                }
-                (
-                    ValueOrArray::HeapArray(HeapArray { pointer: pointer_index, size }),
-                    HeapValueType::Array { value_types, size: type_size },
-                ) if size == type_size => {
-                    if HeapValueType::all_simple(value_types) {
-                         match output {
-                            ForeignCallParam::Array(values) => {
-                                if values.len() != *size {
-                                    return Err("Foreign call result array doesn't match expected size".to_string());
-                                }
-                                self.write_values_to_memory_slice(*pointer_index, values, value_types)?;
-                            }
-                            _ => {
-                                return Err("Function result size does not match brillig bytecode size".to_string());
-                            }
->>>>>>> fe3ae095
-                        }
-                    }
-<<<<<<< HEAD
-                } else {
-                    // foreign call returning flatten values into a nested type, so the sizes do not match
-                    let destination = self.memory.read_ref(*pointer_index);
-                    let return_type = value_type;
-                    self.write_slice_of_values_to_memory(destination, &flatten_values, &mut flatten_values_idx, return_type)?;
-            }
-        }
-            (
-                ValueOrArray::HeapVector(HeapVector {pointer: pointer_index, size: size_index }),
-                HeapValueType::Vector { value_types },
-            ) => {
-                if HeapValueType::all_simple(value_types) {
-                    let bit_sizes_iterator = value_types.iter().map(|typ| match typ {
-                        HeapValueType::Simple(bit_size) => *bit_size,
-                        _ => unreachable!("Expected simple value type"),
-                    }).cycle();
-                    match output {
-                        ForeignCallParam::Array(values) => {
-                            // Set our size in the size address
-                            self.memory.write(*size_index, values.len().into());
-                            // Convert the destination pointer to a usize
-                            let destination = self.memory.read_ref(*pointer_index);
-                            // Write to our destination memory
-                            let memory_values: Option<Vec<_>> = values.iter().zip(bit_sizes_iterator).map(|(value, bit_size)| MemoryValue::new_checked(*value, bit_size)).collect();
-                            if let Some(memory_values) = memory_values {
-                                self.memory.write_slice(destination, &memory_values);
-                            }else{
-                                return Err(format!(
-                                    "Foreign call result values {:?} do not match expected bit sizes",
-                                    values,
-                                ));
-=======
-                }
-                (
-                    ValueOrArray::HeapVector(HeapVector {pointer: pointer_index, size: size_index }),
-                    HeapValueType::Vector { value_types },
-                ) => {
-                    if HeapValueType::all_simple(value_types) {
-                        match output {
-                            ForeignCallParam::Array(values) => {
-                                // Set our size in the size address
-                                self.memory.write(*size_index, values.len().into());
-
-                                self.write_values_to_memory_slice(*pointer_index, values, value_types)?;
-                            }
-                            _ => {
-                                return Err("Function result size does not match brillig bytecode size".to_string());
->>>>>>> fe3ae095
-                            }
-                        }
-                        _ => {
-                            return Err("Function result size does not match brillig bytecode size".to_string());
-                        }
-                    }
-                } else {
-                    unimplemented!("deflattening heap vectors from foreign calls");
-                }
-            }
-            _ => {
-                return Err(format!("Unexpected value type {value_type:?} for destination {destination:?}"));
-            }
-        }
-        }
-
-        let _ =
-            std::mem::replace(&mut self.foreign_call_results[foreign_call_index].values, values);
-
-        Ok(())
-    }
-
-    fn write_value_to_memory(
-        &mut self,
-        destination: MemoryAddress,
-        value: &F,
-        value_bit_size: u32,
-    ) -> Result<(), String> {
-        let memory_value = MemoryValue::new_checked(*value, value_bit_size);
-
-        if let Some(memory_value) = memory_value {
-            self.memory.write(destination, memory_value);
-        } else {
-            return Err(format!(
-                "Foreign call result value {} does not fit in bit size {}",
-                value, value_bit_size
-            ));
-        }
-        Ok(())
-    }
-
     fn write_values_to_memory_slice(
         &mut self,
         pointer_index: MemoryAddress,
@@ -776,6 +554,115 @@
         }
         Ok(())
     }
+
+    fn write_value_to_memory(
+        &mut self,
+        destination: MemoryAddress,
+        value: &F,
+        value_bit_size: u32,
+    ) -> Result<(), String> {
+        let memory_value = MemoryValue::new_checked(*value, value_bit_size);
+
+        if let Some(memory_value) = memory_value {
+            self.memory.write(destination, memory_value);
+        } else {
+            return Err(format!(
+                "Foreign call result value {} does not fit in bit size {}",
+                value, value_bit_size
+            ));
+        }
+        Ok(())
+    }
+
+
+    fn write_foreign_call_result(
+        &mut self,
+        destinations: &[ValueOrArray],
+        destination_value_types: &[HeapValueType],
+        foreign_call_index: usize,
+    ) -> Result<(), String> {
+        let values = std::mem::take(&mut self.foreign_call_results[foreign_call_index].values);
+
+        if destinations.len() != values.len() {
+            return Err(format!(
+                "{} output values were provided as a foreign call result for {} destination slots",
+                values.len(),
+                destinations.len()
+            ));
+        }
+        let flatten_values_vec = values.iter().map(|value| value.fields()).collect::<Vec<_>>();
+        let mut flatten_values_idx = 0; //index of values read from flatten_values
+        let values = values.clone();
+
+        for (((destination, value_type), output), flatten_values) in
+            destinations.iter().zip(destination_value_types).zip(&values).zip(flatten_values_vec)
+        {
+            match (destination, value_type) {
+            (ValueOrArray::MemoryAddress(value_index), HeapValueType::Simple(bit_size)) => {
+                match output {
+                    ForeignCallParam::Single(value) => {
+                        self.write_value_to_memory(*value_index, value, *bit_size)?;
+                    }
+                    _ => return Err(format!(
+                        "Function result size does not match brillig bytecode. Expected 1 result but got {output:?}")
+                    ),
+                }
+            }
+            (
+                ValueOrArray::HeapArray(HeapArray { pointer: pointer_index, size }),
+                HeapValueType::Array { value_types, size: type_size },
+            ) if size == type_size => {
+                if HeapValueType::all_simple(value_types) {
+                    match output {
+                        ForeignCallParam::Array(values) => {
+                            if values.len() != *size {
+                                return Err("Foreign call result array doesn't match expected size".to_string());
+                            }
+                            self.write_values_to_memory_slice(*pointer_index, values, value_types)?;
+                        }
+                        _ => {
+                            return Err("Function result size does not match brillig bytecode size".to_string());
+                        }
+                    }
+                } else {
+                    // foreign call returning flatten values into a nested type, so the sizes do not match
+                    let destination = self.memory.read_ref(*pointer_index);
+                    let return_type = value_type;
+                    self.write_slice_of_values_to_memory(destination, &flatten_values, &mut flatten_values_idx, return_type)?;
+            }
+        }
+            (
+                ValueOrArray::HeapVector(HeapVector {pointer: pointer_index, size: size_index }),
+                HeapValueType::Vector { value_types },
+            ) => {
+                if HeapValueType::all_simple(value_types) {
+                    match output {
+                        ForeignCallParam::Array(values) => {
+                            // Set our size in the size address
+                            self.memory.write(*size_index, values.len().into());
+                            self.write_values_to_memory_slice(*pointer_index, values, value_types)?;
+
+                        }
+                        _ => {
+                            return Err("Function result size does not match brillig bytecode size".to_string());
+                        }
+                    }
+                } else {
+                    unimplemented!("deflattening heap vectors from foreign calls");
+                }
+            }
+            _ => {
+                return Err(format!("Unexpected value type {value_type:?} for destination {destination:?}"));
+            }
+        }
+        }
+
+        let _ =
+            std::mem::replace(&mut self.foreign_call_results[foreign_call_index].values, values);
+
+        Ok(())
+    }
+
     /// Process a binary operation.
     /// This method will not modify the program counter.
     fn process_binary_field_op(
