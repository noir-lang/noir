#![forbid(unsafe_code)]
#![warn(unreachable_pub)]
#![warn(clippy::semicolon_if_nothing_returned)]
#![cfg_attr(not(test), warn(unused_crate_dependencies, unused_extern_crates))]

//! The Brillig VM is a specialized VM which allows the [ACVM][acvm] to perform custom non-determinism.
//!
//! Brillig bytecode is distinct from regular [ACIR][acir] in that it does not generate constraints.
//! This is a generalization over the fixed directives that exists within in the ACVM.
//!
//! [acir]: https://crates.io/crates/acir
//! [acvm]: https://crates.io/crates/acvm

use acir::brillig::{
    BinaryFieldOp, BinaryIntOp, ForeignCallParam, ForeignCallResult, HeapArray, HeapValueType,
    HeapVector, Opcode, RegisterIndex, RegisterOrMemory, Value,
};
use acir::FieldElement;
// Re-export `brillig`.
pub use acir::brillig;

mod arithmetic;
mod black_box;
mod memory;
mod registers;

use acvm_blackbox_solver::{BlackBoxFunctionSolver, BlackBoxResolutionError};
use arithmetic::{evaluate_binary_bigint_op, evaluate_binary_field_op};
use black_box::evaluate_black_box;

pub use memory::Memory;
use num_bigint::BigUint;
pub use registers::Registers;

/// The error call stack contains the opcode indexes of the call stack at the time of failure, plus the index of the opcode that failed.
pub type ErrorCallStack = Vec<usize>;

#[derive(Debug, PartialEq, Eq, Clone)]
pub enum VMStatus {
    Finished,
    InProgress,
    Failure {
        message: String,
        call_stack: ErrorCallStack,
    },
    /// The VM process is not solvable as a [foreign call][Opcode::ForeignCall] has been
    /// reached where the outputs are yet to be resolved.
    ///
    /// The caller should interpret the information returned to compute a [ForeignCallResult]
    /// and update the Brillig process. The VM can then be restarted to fully solve the previously
    /// unresolved foreign call as well as the remaining Brillig opcodes.
    ForeignCallWait {
        /// Interpreted by simulator context
        function: String,
        /// Input values
        /// Each input is a list of values as an input can be either a single value or a memory pointer
        inputs: Vec<ForeignCallParam>,
    },
}

#[derive(Debug, PartialEq, Eq, Clone)]
/// VM encapsulates the state of the Brillig VM during execution.
pub struct VM<'a, B: BlackBoxFunctionSolver> {
    /// Register storage
    registers: Registers,
    /// Instruction pointer
    program_counter: usize,
    /// A counter maintained throughout a Brillig process that determines
    /// whether the caller has resolved the results of a [foreign call][Opcode::ForeignCall].
    foreign_call_counter: usize,
    /// Represents the outputs of all foreign calls during a Brillig process
    /// List is appended onto by the caller upon reaching a [VMStatus::ForeignCallWait]
    foreign_call_results: Vec<ForeignCallResult>,
    /// Executable opcodes
    bytecode: &'a [Opcode],
    /// Status of the VM
    status: VMStatus,
    /// Memory of the VM
    memory: Memory,
    /// Call stack
    call_stack: Vec<Value>,
    /// The solver for blackbox functions
    black_box_solver: &'a B,
}

impl<'a, B: BlackBoxFunctionSolver> VM<'a, B> {
    /// Constructs a new VM instance
    pub fn new(
        inputs: Registers,
        memory: Vec<Value>,
        bytecode: &'a [Opcode],
        foreign_call_results: Vec<ForeignCallResult>,
        black_box_solver: &'a B,
    ) -> Self {
        Self {
            registers: inputs,
            program_counter: 0,
            foreign_call_counter: 0,
            foreign_call_results,
            bytecode,
            status: VMStatus::InProgress,
            memory: memory.into(),
            call_stack: Vec::new(),
            black_box_solver,
        }
    }

    /// Updates the current status of the VM.
    /// Returns the given status.
    fn status(&mut self, status: VMStatus) -> VMStatus {
        self.status = status.clone();
        status
    }

    pub fn get_status(&self) -> VMStatus {
        self.status.clone()
    }

    /// Sets the current status of the VM to Finished (completed execution).
    fn finish(&mut self) -> VMStatus {
        self.status(VMStatus::Finished)
    }

    /// Sets the status of the VM to `ForeignCallWait`.
    /// Indicating that the VM is now waiting for a foreign call to be resolved.
    fn wait_for_foreign_call(
        &mut self,
        function: String,
        inputs: Vec<ForeignCallParam>,
    ) -> VMStatus {
        self.status(VMStatus::ForeignCallWait { function, inputs })
    }

    pub fn resolve_foreign_call(&mut self, foreign_call_result: ForeignCallResult) {
        if self.foreign_call_counter < self.foreign_call_results.len() {
            panic!("No unresolved foreign calls");
        }
        self.foreign_call_results.push(foreign_call_result);
        self.status(VMStatus::InProgress);
    }

    /// Sets the current status of the VM to `fail`.
    /// Indicating that the VM encountered a `Trap` Opcode
    /// or an invalid state.
    fn fail(&mut self, message: String) -> VMStatus {
        let mut error_stack: Vec<_> =
            self.call_stack.iter().map(|value| value.to_usize()).collect();
        error_stack.push(self.program_counter);
        self.status(VMStatus::Failure { call_stack: error_stack, message });
        self.status.clone()
    }

    /// Loop over the bytecode and update the program counter
    pub fn process_opcodes(&mut self) -> VMStatus {
        while !matches!(
            self.process_opcode(),
            VMStatus::Finished | VMStatus::Failure { .. } | VMStatus::ForeignCallWait { .. }
        ) {}
        self.status.clone()
    }

    /// Returns all of the registers in the VM.
    pub fn get_registers(&self) -> &Registers {
        &self.registers
    }

    pub fn set_register(&mut self, register_index: RegisterIndex, value: Value) {
        self.registers.set(register_index, value);
    }

    pub fn get_memory(&self) -> &[Value] {
        self.memory.values()
    }

    pub fn write_memory_at(&mut self, ptr: usize, value: Value) {
        self.memory.write(ptr, value);
    }

    /// Process a single opcode and modify the program counter.
    pub fn process_opcode(&mut self) -> VMStatus {
        let opcode = &self.bytecode[self.program_counter];
        match opcode {
            Opcode::BinaryFieldOp { op, lhs, rhs, destination: result } => {
                self.process_binary_field_op(*op, *lhs, *rhs, *result);
                self.increment_program_counter()
            }
            Opcode::BinaryIntOp { op, bit_size, lhs, rhs, destination: result } => {
                if let Err(error) = self.process_binary_int_op(*op, *bit_size, *lhs, *rhs, *result)
                {
                    self.fail(error)
                } else {
                    self.increment_program_counter()
                }
            }
            Opcode::Jump { location: destination } => self.set_program_counter(*destination),
            Opcode::JumpIf { condition, location: destination } => {
                // Check if condition is true
                // We use 0 to mean false and any other value to mean true
                let condition_value = self.registers.get(*condition);
                if !condition_value.is_zero() {
                    return self.set_program_counter(*destination);
                }
                self.increment_program_counter()
            }
            Opcode::JumpIfNot { condition, location: destination } => {
                let condition_value = self.registers.get(*condition);
                if condition_value.is_zero() {
                    return self.set_program_counter(*destination);
                }
                self.increment_program_counter()
            }
            Opcode::Return => {
                if let Some(register) = self.call_stack.pop() {
                    self.set_program_counter(register.to_usize() + 1)
                } else {
                    self.fail("return opcode hit, but callstack already empty".to_string())
                }
            }
            Opcode::ForeignCall {
                function,
                destinations,
                destination_value_types,
                inputs,
                input_value_types,
            } => {
                assert!(inputs.len() == input_value_types.len());
                assert!(destinations.len() == destination_value_types.len());

                if self.foreign_call_counter >= self.foreign_call_results.len() {
                    // When this opcode is called, it is possible that the results of a foreign call are
                    // not yet known (not enough entries in `foreign_call_results`).
                    // If that is the case, just resolve the inputs and pause the VM with a status
                    // (VMStatus::ForeignCallWait) that communicates the foreign function name and
                    // resolved inputs back to the caller. Once the caller pushes to `foreign_call_results`,
                    // they can then make another call to the VM that starts at this opcode
                    // but has the necessary results to proceed with execution.
                    let resolved_inputs = inputs
                        .iter()
                        .zip(input_value_types)
                        .map(|(input, input_type)| {
                            self.get_register_value_or_memory_values(*input, input_type)
                        })
                        .collect::<Vec<_>>();
                    return self.wait_for_foreign_call(function.clone(), resolved_inputs);
                }

                let values = &self.foreign_call_results[self.foreign_call_counter].values;

                let mut invalid_foreign_call_result = false;
                for ((destination, value_type), output) in
                    destinations.iter().zip(destination_value_types).zip(values)
                {
                    match destination {
                        RegisterOrMemory::RegisterIndex(value_index) => {
                            assert!(*value_type == HeapValueType::Simple);
                            match output {
                                ForeignCallParam::Single(value) => {
                                    self.registers.set(*value_index, *value);
                                }
                                _ => unreachable!(
                                    "Function result size does not match brillig bytecode (expected 1 result)"
                                ),
                            }
<<<<<<< HEAD
                        }
=======
                            _ => unreachable!(
                                "Function result size does not match brillig bytecode. Expected 1 result but got {output:?}"
                            ),
                        },
>>>>>>> b3ddf10a
                        RegisterOrMemory::HeapArray(HeapArray { pointer: pointer_index, size }) => {
                            let HeapValueType::Array { value_types, size: type_size } = value_type else {
                                unreachable!("Expected array heap type");
                            };
                            assert!(size == type_size);
                            if HeapValueType::all_simple(value_types) {
                                match output {
                                    ForeignCallParam::Array(values) => {
                                        if values.len() != *size {
                                            invalid_foreign_call_result = true;
                                            break;
                                        }
                                        // Convert the destination pointer to a usize
                                        let destination =
                                            self.registers.get(*pointer_index).to_usize();
                                        // Write to our destination memory
                                        self.memory.write_slice(destination, values);
                                    }
                                    _ => {
                                        unreachable!("Function result size does not match brillig bytecode size")
                                    }
                                }
                            } else {
                                unimplemented!("deflattening heap arrays from foreign calls");
                            }
                        }
                        RegisterOrMemory::HeapVector(HeapVector {
                            pointer: pointer_index,
                            size: size_index,
                        }) => {
                            let HeapValueType::Vector { value_types } = value_type else {
                                unreachable!("Expected vector heap type");
                            };
                            if HeapValueType::all_simple(value_types) {
                                match output {
                                    ForeignCallParam::Array(values) => {
                                        // Set our size in the size register
                                        self.registers.set(*size_index, Value::from(values.len()));
                                        // Convert the destination pointer to a usize
                                        let destination =
                                            self.registers.get(*pointer_index).to_usize();
                                        // Write to our destination memory
                                        self.memory.write_slice(destination, values);
                                    }
                                    _ => {
                                        unreachable!("Function result size does not match brillig bytecode size")
                                    }
                                }
                            } else {
                                unimplemented!("deflattening heap vectors from foreign calls");
                            }
                        }
                    }
                }

                // These checks must come after resolving the foreign call outputs as `fail` uses a mutable reference
                if destinations.len() != values.len() {
                    self.fail(format!("{} output values were provided as a foreign call result for {} destination slots", values.len(), destinations.len()));
                }
                if invalid_foreign_call_result {
                    self.fail("Function result size does not match brillig bytecode".to_owned());
                }

                self.foreign_call_counter += 1;
                self.increment_program_counter()
            }
            Opcode::Mov { destination: destination_register, source: source_register } => {
                let source_value = self.registers.get(*source_register);
                self.registers.set(*destination_register, source_value);
                self.increment_program_counter()
            }
            Opcode::Trap => self.fail("explicit trap hit in brillig".to_string()),
            Opcode::Stop => self.finish(),
            Opcode::Load { destination: destination_register, source_pointer } => {
                // Convert our source_pointer to a usize
                let source = self.registers.get(*source_pointer);
                // Use our usize source index to lookup the value in memory
                let value = &self.memory.read(source.to_usize());
                self.registers.set(*destination_register, *value);
                self.increment_program_counter()
            }
            Opcode::Store { destination_pointer, source: source_register } => {
                // Convert our destination_pointer to a usize
                let destination = self.registers.get(*destination_pointer).to_usize();
                // Use our usize destination index to set the value in memory
                self.memory.write(destination, self.registers.get(*source_register));
                self.increment_program_counter()
            }
            Opcode::Call { location } => {
                // Push a return location
                self.call_stack.push(Value::from(self.program_counter));
                self.set_program_counter(*location)
            }
            Opcode::Const { destination, value } => {
                self.registers.set(*destination, *value);
                self.increment_program_counter()
            }
            Opcode::BlackBox(black_box_op) => {
                match evaluate_black_box(
                    black_box_op,
                    self.black_box_solver,
                    &mut self.registers,
                    &mut self.memory,
                ) {
                    Ok(()) => self.increment_program_counter(),
                    Err(e) => self.fail(e.to_string()),
                }
            }
        }
    }

    /// Returns the current value of the program counter.
    pub fn program_counter(&self) -> usize {
        self.program_counter
    }

    /// Increments the program counter by 1.
    fn increment_program_counter(&mut self) -> VMStatus {
        self.set_program_counter(self.program_counter + 1)
    }

    /// Increments the program counter by `value`.
    /// If the program counter no longer points to an opcode
    /// in the bytecode, then the VMStatus reports halted.
    fn set_program_counter(&mut self, value: usize) -> VMStatus {
        assert!(self.program_counter < self.bytecode.len());
        self.program_counter = value;
        if self.program_counter >= self.bytecode.len() {
            self.status = VMStatus::Finished;
        }
        self.status.clone()
    }

    fn get_register_value_or_memory_values(
        &self,
        input: RegisterOrMemory,
        value_type: &HeapValueType,
    ) -> ForeignCallParam {
        match input {
            RegisterOrMemory::RegisterIndex(value_index) => {
                assert!(*value_type == HeapValueType::Simple);
                self.registers.get(value_index).into()
            }
            RegisterOrMemory::HeapArray(HeapArray { pointer: pointer_index, size }) => {
                let HeapValueType::Array { value_types, size: type_size } = value_type else {
                    unreachable!("expected array heap value type");
                };
                assert!(*type_size == size);
                let ptr = self.registers.get(pointer_index).to_usize();
                self.read_slice_of_values_from_memory(ptr, size, value_types).into()
            }
            RegisterOrMemory::HeapVector(HeapVector {
                pointer: pointer_index,
                size: size_index,
            }) => {
                let HeapValueType::Vector { value_types } = value_type else {
                    unreachable!("expected vector heap value type");
                };
                let ptr = self.registers.get(pointer_index).to_usize();
                let size = self.registers.get(size_index).to_usize();
                self.read_slice_of_values_from_memory(ptr, size, value_types).into()
            }
        }
    }

    /// Reads an array/vector from memory but recursively reads pointers to
    /// nested arrays/vectors according to the sequence of value types.
    fn read_slice_of_values_from_memory(
        &self,
        ptr: usize,
        size: usize,
        value_types: &[HeapValueType],
    ) -> Vec<Value> {
        if HeapValueType::all_simple(value_types) {
            self.memory.read_slice(ptr, size).to_vec()
        } else {
            // Check that the sequence of value types fit an integer number of
            // times inside the given size.
            assert!(
                0 == size % value_types.len(),
                "array/vector does not contain a whole number of elements"
            );
            (0..size)
                .zip(value_types.iter().cycle())
                .flat_map(|(i, value_type)| {
                    let value = self.memory.read(ptr + i);
                    match value_type {
                        HeapValueType::Simple => vec![value],
                        HeapValueType::Array { value_types, size } => {
                            let inner_ptr = self.memory.read(value.to_usize()).to_usize();
                            self.read_slice_of_values_from_memory(inner_ptr, *size, value_types)
                        }
                        HeapValueType::Vector { value_types } => {
                            let inner_ptr = self.memory.read(value.to_usize()).to_usize();
                            let inner_size = self.memory.read(value.to_usize() + 1).to_usize();
                            self.read_slice_of_values_from_memory(
                                inner_ptr,
                                inner_size,
                                value_types,
                            )
                        }
                    }
                })
                .collect::<Vec<_>>()
        }
    }

    /// Process a binary operation.
    /// This method will not modify the program counter.
    fn process_binary_field_op(
        &mut self,
        op: BinaryFieldOp,
        lhs: RegisterIndex,
        rhs: RegisterIndex,
        result: RegisterIndex,
    ) {
        let lhs_value = self.registers.get(lhs);
        let rhs_value = self.registers.get(rhs);

        let result_value =
            evaluate_binary_field_op(&op, lhs_value.to_field(), rhs_value.to_field());

        self.registers.set(result, result_value.into());
    }

    /// Process a binary operation.
    /// This method will not modify the program counter.
    fn process_binary_int_op(
        &mut self,
        op: BinaryIntOp,
        bit_size: u32,
        lhs: RegisterIndex,
        rhs: RegisterIndex,
        result: RegisterIndex,
    ) -> Result<(), String> {
        let lhs_value = self.registers.get(lhs);
        let rhs_value = self.registers.get(rhs);

        // Convert to big integers
        let lhs_big = BigUint::from_bytes_be(&lhs_value.to_field().to_be_bytes());
        let rhs_big = BigUint::from_bytes_be(&rhs_value.to_field().to_be_bytes());
        let result_value = evaluate_binary_bigint_op(&op, lhs_big, rhs_big, bit_size)?;
        // Convert back to field element
        self.registers
            .set(result, FieldElement::from_be_bytes_reduce(&result_value.to_bytes_be()).into());
        Ok(())
    }
}

pub(crate) struct DummyBlackBoxSolver;

impl BlackBoxFunctionSolver for DummyBlackBoxSolver {
    fn schnorr_verify(
        &self,
        _public_key_x: &FieldElement,
        _public_key_y: &FieldElement,
        _signature: &[u8],
        _message: &[u8],
    ) -> Result<bool, BlackBoxResolutionError> {
        Ok(true)
    }
    fn pedersen_commitment(
        &self,
        _inputs: &[FieldElement],
        _domain_separator: u32,
    ) -> Result<(FieldElement, FieldElement), BlackBoxResolutionError> {
        Ok((2_u128.into(), 3_u128.into()))
    }
    fn pedersen_hash(
        &self,
        _inputs: &[FieldElement],
        _domain_separator: u32,
    ) -> Result<FieldElement, BlackBoxResolutionError> {
        Ok(6_u128.into())
    }
    fn fixed_base_scalar_mul(
        &self,
        _low: &FieldElement,
        _high: &FieldElement,
    ) -> Result<(FieldElement, FieldElement), BlackBoxResolutionError> {
        Ok((4_u128.into(), 5_u128.into()))
    }
    fn ec_add(
        &self,
        _input1_x: &FieldElement,
        _input1_y: &FieldElement,
        _input2_x: &FieldElement,
        _input2_y: &FieldElement,
    ) -> Result<(FieldElement, FieldElement), BlackBoxResolutionError> {
        Ok((5_u128.into(), 6_u128.into()))
    }
}

#[cfg(test)]
mod tests {
    use super::*;

    #[test]
    fn add_single_step_smoke() {
        // Load values into registers and initialize the registers that
        // will be used during bytecode processing
        let input_registers =
            Registers::load(vec![Value::from(1u128), Value::from(2u128), Value::from(0u128)]);

        // Add opcode to add the value in register `0` and `1`
        // and place the output in register `2`
        let opcode = Opcode::BinaryIntOp {
            op: BinaryIntOp::Add,
            bit_size: 2,
            lhs: RegisterIndex::from(0),
            rhs: RegisterIndex::from(1),
            destination: RegisterIndex::from(2),
        };

        // Start VM
        let opcodes = [opcode];
        let mut vm = VM::new(input_registers, vec![], &opcodes, vec![], &DummyBlackBoxSolver);

        // Process a single VM opcode
        //
        // After processing a single opcode, we should have
        // the vm status as finished since there is only one opcode
        let status = vm.process_opcode();
        assert_eq!(status, VMStatus::Finished);

        // The register at index `2` should have the value of 3 since we had an
        // add opcode
        let VM { registers, .. } = vm;
        let output_value = registers.get(RegisterIndex::from(2));

        assert_eq!(output_value, Value::from(3u128));
    }

    #[test]
    fn jmpif_opcode() {
        let mut registers = vec![];
        let mut opcodes = vec![];

        let lhs = {
            registers.push(Value::from(2u128));
            RegisterIndex::from(registers.len() - 1)
        };

        let rhs = {
            registers.push(Value::from(2u128));
            RegisterIndex::from(registers.len() - 1)
        };

        let destination = {
            registers.push(Value::from(0u128));
            RegisterIndex::from(registers.len() - 1)
        };

        let equal_cmp_opcode =
            Opcode::BinaryIntOp { op: BinaryIntOp::Equals, bit_size: 1, lhs, rhs, destination };
        opcodes.push(equal_cmp_opcode);
        opcodes.push(Opcode::Jump { location: 2 });
        opcodes.push(Opcode::JumpIf { condition: RegisterIndex::from(2), location: 3 });

        let mut vm =
            VM::new(Registers::load(registers), vec![], &opcodes, vec![], &DummyBlackBoxSolver);

        let status = vm.process_opcode();
        assert_eq!(status, VMStatus::InProgress);

        let output_cmp_value = vm.registers.get(RegisterIndex::from(2));
        assert_eq!(output_cmp_value, Value::from(true));

        let status = vm.process_opcode();
        assert_eq!(status, VMStatus::InProgress);

        let status = vm.process_opcode();
        assert_eq!(status, VMStatus::Finished);
    }

    #[test]
    fn jmpifnot_opcode() {
        let input_registers =
            Registers::load(vec![Value::from(1u128), Value::from(2u128), Value::from(0u128)]);

        let trap_opcode = Opcode::Trap;

        let not_equal_cmp_opcode = Opcode::BinaryFieldOp {
            op: BinaryFieldOp::Equals,
            lhs: RegisterIndex::from(0),
            rhs: RegisterIndex::from(1),
            destination: RegisterIndex::from(2),
        };

        let jump_opcode = Opcode::Jump { location: 2 };

        let jump_if_not_opcode =
            Opcode::JumpIfNot { condition: RegisterIndex::from(2), location: 1 };

        let add_opcode = Opcode::BinaryFieldOp {
            op: BinaryFieldOp::Add,
            lhs: RegisterIndex::from(0),
            rhs: RegisterIndex::from(1),
            destination: RegisterIndex::from(2),
        };

        let opcodes =
            [jump_opcode, trap_opcode, not_equal_cmp_opcode, jump_if_not_opcode, add_opcode];
        let mut vm = VM::new(input_registers, vec![], &opcodes, vec![], &DummyBlackBoxSolver);

        let status = vm.process_opcode();
        assert_eq!(status, VMStatus::InProgress);

        let status = vm.process_opcode();
        assert_eq!(status, VMStatus::InProgress);

        let output_cmp_value = vm.registers.get(RegisterIndex::from(2));
        assert_eq!(output_cmp_value, Value::from(false));

        let status = vm.process_opcode();
        assert_eq!(status, VMStatus::InProgress);

        let status = vm.process_opcode();
        assert_eq!(
            status,
            VMStatus::Failure {
                message: "explicit trap hit in brillig".to_string(),
                call_stack: vec![1]
            }
        );

        // The register at index `2` should have not changed as we jumped over the add opcode
        let VM { registers, .. } = vm;
        let output_value = registers.get(RegisterIndex::from(2));
        assert_eq!(output_value, Value::from(false));
    }

    #[test]
    fn mov_opcode() {
        let input_registers =
            Registers::load(vec![Value::from(1u128), Value::from(2u128), Value::from(3u128)]);

        let mov_opcode =
            Opcode::Mov { destination: RegisterIndex::from(2), source: RegisterIndex::from(0) };

        let opcodes = &[mov_opcode];
        let mut vm = VM::new(input_registers, vec![], opcodes, vec![], &DummyBlackBoxSolver);

        let status = vm.process_opcode();
        assert_eq!(status, VMStatus::Finished);

        let VM { registers, .. } = vm;

        let destination_value = registers.get(RegisterIndex::from(2));
        assert_eq!(destination_value, Value::from(1u128));

        let source_value = registers.get(RegisterIndex::from(0));
        assert_eq!(source_value, Value::from(1u128));
    }

    #[test]
    fn cmp_binary_ops() {
        let bit_size = 32;
        let input_registers = Registers::load(vec![
            Value::from(2u128),
            Value::from(2u128),
            Value::from(0u128),
            Value::from(5u128),
            Value::from(6u128),
        ]);

        let equal_opcode = Opcode::BinaryIntOp {
            bit_size,
            op: BinaryIntOp::Equals,
            lhs: RegisterIndex::from(0),
            rhs: RegisterIndex::from(1),
            destination: RegisterIndex::from(2),
        };

        let not_equal_opcode = Opcode::BinaryIntOp {
            bit_size,
            op: BinaryIntOp::Equals,
            lhs: RegisterIndex::from(0),
            rhs: RegisterIndex::from(3),
            destination: RegisterIndex::from(2),
        };

        let less_than_opcode = Opcode::BinaryIntOp {
            bit_size,
            op: BinaryIntOp::LessThan,
            lhs: RegisterIndex::from(3),
            rhs: RegisterIndex::from(4),
            destination: RegisterIndex::from(2),
        };

        let less_than_equal_opcode = Opcode::BinaryIntOp {
            bit_size,
            op: BinaryIntOp::LessThanEquals,
            lhs: RegisterIndex::from(3),
            rhs: RegisterIndex::from(4),
            destination: RegisterIndex::from(2),
        };

        let opcodes = [equal_opcode, not_equal_opcode, less_than_opcode, less_than_equal_opcode];
        let mut vm = VM::new(input_registers, vec![], &opcodes, vec![], &DummyBlackBoxSolver);

        let status = vm.process_opcode();
        assert_eq!(status, VMStatus::InProgress);

        let output_eq_value = vm.registers.get(RegisterIndex::from(2));
        assert_eq!(output_eq_value, Value::from(true));

        let status = vm.process_opcode();
        assert_eq!(status, VMStatus::InProgress);

        let output_neq_value = vm.registers.get(RegisterIndex::from(2));
        assert_eq!(output_neq_value, Value::from(false));

        let status = vm.process_opcode();
        assert_eq!(status, VMStatus::InProgress);

        let lt_value = vm.registers.get(RegisterIndex::from(2));
        assert_eq!(lt_value, Value::from(true));

        let status = vm.process_opcode();
        assert_eq!(status, VMStatus::Finished);

        let lte_value = vm.registers.get(RegisterIndex::from(2));
        assert_eq!(lte_value, Value::from(true));
    }
    #[test]
    fn store_opcode() {
        /// Brillig code for the following:
        ///     let mut i = 0;
        ///     let len = memory.len();
        ///     while i < len {
        ///         memory[i] = i as Value;
        ///         i += 1;
        ///     }
        fn brillig_write_memory(memory: Vec<Value>) -> Vec<Value> {
            let bit_size = 32;
            let r_i = RegisterIndex::from(0);
            let r_len = RegisterIndex::from(1);
            let r_tmp = RegisterIndex::from(2);
            let start = [
                // i = 0
                Opcode::Const { destination: r_i, value: 0u128.into() },
                // len = memory.len() (approximation)
                Opcode::Const { destination: r_len, value: Value::from(memory.len() as u128) },
            ];
            let loop_body = [
                // *i = i
                Opcode::Store { destination_pointer: r_i, source: r_i },
                // tmp = 1
                Opcode::Const { destination: r_tmp, value: 1u128.into() },
                // i = i + 1 (tmp)
                Opcode::BinaryIntOp {
                    destination: r_i,
                    lhs: r_i,
                    op: BinaryIntOp::Add,
                    rhs: r_tmp,
                    bit_size,
                },
                // tmp = i < len
                Opcode::BinaryIntOp {
                    destination: r_tmp,
                    lhs: r_i,
                    op: BinaryIntOp::LessThan,
                    rhs: r_len,
                    bit_size,
                },
                // if tmp != 0 goto loop_body
                Opcode::JumpIf { condition: r_tmp, location: start.len() },
            ];

            let opcodes = [&start[..], &loop_body[..]].concat();
            let vm = brillig_execute_and_get_vm(memory, &opcodes);
            vm.get_memory().to_vec()
        }

        let memory = brillig_write_memory(vec![Value::from(0u128); 5]);
        let expected = vec![
            Value::from(0u128),
            Value::from(1u128),
            Value::from(2u128),
            Value::from(3u128),
            Value::from(4u128),
        ];
        assert_eq!(memory, expected);

        let memory = brillig_write_memory(vec![Value::from(0u128); 1024]);
        let expected: Vec<Value> = (0..1024).map(|i| Value::from(i as u128)).collect();
        assert_eq!(memory, expected);
    }

    #[test]
    fn load_opcode() {
        /// Brillig code for the following:
        ///     let mut sum = 0;
        ///     let mut i = 0;
        ///     let len = memory.len();
        ///     while i < len {
        ///         sum += memory[i];
        ///         i += 1;
        ///     }
        fn brillig_sum_memory(memory: Vec<Value>) -> Value {
            let bit_size = 32;
            let r_i = RegisterIndex::from(0);
            let r_len = RegisterIndex::from(1);
            let r_sum = RegisterIndex::from(2);
            let r_tmp = RegisterIndex::from(3);
            let start = [
                // sum = 0
                Opcode::Const { destination: r_sum, value: 0u128.into() },
                // i = 0
                Opcode::Const { destination: r_i, value: 0u128.into() },
                // len = array.len() (approximation)
                Opcode::Const { destination: r_len, value: Value::from(memory.len() as u128) },
            ];
            let loop_body = [
                // tmp = *i
                Opcode::Load { destination: r_tmp, source_pointer: r_i },
                // sum = sum + tmp
                Opcode::BinaryIntOp {
                    destination: r_sum,
                    lhs: r_sum,
                    op: BinaryIntOp::Add,
                    rhs: r_tmp,
                    bit_size,
                },
                // tmp = 1
                Opcode::Const { destination: r_tmp, value: 1u128.into() },
                // i = i + 1 (tmp)
                Opcode::BinaryIntOp {
                    destination: r_i,
                    lhs: r_i,
                    op: BinaryIntOp::Add,
                    rhs: r_tmp,
                    bit_size,
                },
                // tmp = i < len
                Opcode::BinaryIntOp {
                    destination: r_tmp,
                    lhs: r_i,
                    op: BinaryIntOp::LessThan,
                    rhs: r_len,
                    bit_size,
                },
                // if tmp != 0 goto loop_body
                Opcode::JumpIf { condition: r_tmp, location: start.len() },
            ];

            let opcodes = [&start[..], &loop_body[..]].concat();
            let vm = brillig_execute_and_get_vm(memory, &opcodes);
            vm.registers.get(r_sum)
        }

        assert_eq!(
            brillig_sum_memory(vec![
                Value::from(1u128),
                Value::from(2u128),
                Value::from(3u128),
                Value::from(4u128),
                Value::from(5u128),
            ]),
            Value::from(15u128)
        );
        assert_eq!(brillig_sum_memory(vec![Value::from(1u128); 1024]), Value::from(1024u128));
    }

    #[test]
    fn call_and_return_opcodes() {
        /// Brillig code for the following recursive function:
        ///     fn recursive_write(i: u128, len: u128) {
        ///         if len <= i {
        ///             return;
        ///         }
        ///         memory[i as usize] = i as Value;
        ///         recursive_write(memory, i + 1, len);
        ///     }
        /// Note we represent a 100% in-register optimized form in brillig
        fn brillig_recursive_write_memory(memory: Vec<Value>) -> Vec<Value> {
            let bit_size = 32;
            let r_i = RegisterIndex::from(0);
            let r_len = RegisterIndex::from(1);
            let r_tmp = RegisterIndex::from(2);

            let start = [
                // i = 0
                Opcode::Const { destination: r_i, value: 0u128.into() },
                // len = memory.len() (approximation)
                Opcode::Const { destination: r_len, value: Value::from(memory.len() as u128) },
                // call recursive_fn
                Opcode::Call {
                    location: 4, // Call after 'start'
                },
                // end program by jumping to end
                Opcode::Jump { location: 100 },
            ];

            let recursive_fn = [
                // tmp = len <= i
                Opcode::BinaryIntOp {
                    destination: r_tmp,
                    lhs: r_len,
                    op: BinaryIntOp::LessThanEquals,
                    rhs: r_i,
                    bit_size,
                },
                // if !tmp, goto end
                Opcode::JumpIf {
                    condition: r_tmp,
                    location: start.len() + 6, // 7 ops in recursive_fn, go to 'Return'
                },
                // *i = i
                Opcode::Store { destination_pointer: r_i, source: r_i },
                // tmp = 1
                Opcode::Const { destination: r_tmp, value: 1u128.into() },
                // i = i + 1 (tmp)
                Opcode::BinaryIntOp {
                    destination: r_i,
                    lhs: r_i,
                    op: BinaryIntOp::Add,
                    rhs: r_tmp,
                    bit_size,
                },
                // call recursive_fn
                Opcode::Call { location: start.len() },
                Opcode::Return {},
            ];

            let opcodes = [&start[..], &recursive_fn[..]].concat();
            let vm = brillig_execute_and_get_vm(memory, &opcodes);
            vm.get_memory().to_vec()
        }

        let memory = brillig_recursive_write_memory(vec![Value::from(0u128); 5]);
        let expected = vec![
            Value::from(0u128),
            Value::from(1u128),
            Value::from(2u128),
            Value::from(3u128),
            Value::from(4u128),
        ];
        assert_eq!(memory, expected);

        let memory = brillig_recursive_write_memory(vec![Value::from(0u128); 1024]);
        let expected: Vec<Value> = (0..1024).map(|i| Value::from(i as u128)).collect();
        assert_eq!(memory, expected);
    }

    fn empty_registers() -> Registers {
        Registers::load(vec![Value::from(0u128); 16])
    }
    /// Helper to execute brillig code
    fn brillig_execute_and_get_vm(
        memory: Vec<Value>,
        opcodes: &[Opcode],
    ) -> VM<'_, DummyBlackBoxSolver> {
        let mut vm = VM::new(empty_registers(), memory, opcodes, vec![], &DummyBlackBoxSolver);
        brillig_execute(&mut vm);
        assert_eq!(vm.call_stack, vec![]);
        vm
    }

    fn brillig_execute(vm: &mut VM<DummyBlackBoxSolver>) {
        loop {
            let status = vm.process_opcode();
            if matches!(status, VMStatus::Finished | VMStatus::ForeignCallWait { .. }) {
                break;
            }
            assert_eq!(status, VMStatus::InProgress);
        }
    }

    #[test]
    fn foreign_call_opcode_register_result() {
        let r_input = RegisterIndex::from(0);
        let r_result = RegisterIndex::from(1);

        let double_program = vec![
            // Load input register with value 5
            Opcode::Const { destination: r_input, value: Value::from(5u128) },
            // Call foreign function "double" with the input register
            Opcode::ForeignCall {
                function: "double".into(),
                destinations: vec![RegisterOrMemory::RegisterIndex(r_result)],
                destination_value_types: vec![HeapValueType::Simple],
                inputs: vec![RegisterOrMemory::RegisterIndex(r_input)],
                input_value_types: vec![HeapValueType::Simple],
            },
        ];

        let mut vm = brillig_execute_and_get_vm(vec![], &double_program);

        // Check that VM is waiting
        assert_eq!(
            vm.status,
            VMStatus::ForeignCallWait {
                function: "double".into(),
                inputs: vec![Value::from(5u128).into()]
            }
        );

        // Push result we're waiting for
        vm.resolve_foreign_call(
            Value::from(10u128).into(), // Result of doubling 5u128
        );

        // Resume VM
        brillig_execute(&mut vm);

        // Check that VM finished once resumed
        assert_eq!(vm.status, VMStatus::Finished);

        // Check result register
        let result_value = vm.registers.get(r_result);
        assert_eq!(result_value, Value::from(10u128));

        // Ensure the foreign call counter has been incremented
        assert_eq!(vm.foreign_call_counter, 1);
    }
    #[test]
    fn foreign_call_opcode_memory_result() {
        let r_input = RegisterIndex::from(0);
        let r_output = RegisterIndex::from(1);

        // Define a simple 2x2 matrix in memory
        let initial_matrix =
            vec![Value::from(1u128), Value::from(2u128), Value::from(3u128), Value::from(4u128)];

        // Transpose of the matrix (but arbitrary for this test, the 'correct value')
        let expected_result =
            vec![Value::from(1u128), Value::from(3u128), Value::from(2u128), Value::from(4u128)];

        let invert_program = vec![
            // input = 0
            Opcode::Const { destination: r_input, value: Value::from(0u128) },
            // output = 0
            Opcode::Const { destination: r_output, value: Value::from(0u128) },
            // *output = matrix_2x2_transpose(*input)
            Opcode::ForeignCall {
                function: "matrix_2x2_transpose".into(),
                destinations: vec![RegisterOrMemory::HeapArray(HeapArray {
                    pointer: r_output,
                    size: initial_matrix.len(),
                })],
                destination_value_types: vec![HeapValueType::Array {
                    size: initial_matrix.len(),
                    value_types: vec![HeapValueType::Simple],
                }],
                inputs: vec![RegisterOrMemory::HeapArray(HeapArray {
                    pointer: r_input,
                    size: initial_matrix.len(),
                })],
                input_value_types: vec![HeapValueType::Array {
                    value_types: vec![HeapValueType::Simple],
                    size: initial_matrix.len(),
                }],
            },
        ];

        let mut vm = brillig_execute_and_get_vm(initial_matrix.clone(), &invert_program);

        // Check that VM is waiting
        assert_eq!(
            vm.status,
            VMStatus::ForeignCallWait {
                function: "matrix_2x2_transpose".into(),
                inputs: vec![initial_matrix.into()]
            }
        );

        // Push result we're waiting for
        vm.resolve_foreign_call(expected_result.clone().into());

        // Resume VM
        brillig_execute(&mut vm);

        // Check that VM finished once resumed
        assert_eq!(vm.status, VMStatus::Finished);

        // Check result in memory
        let result_values = vm.memory.read_slice(0, 4).to_vec();
        assert_eq!(result_values, expected_result);

        // Ensure the foreign call counter has been incremented
        assert_eq!(vm.foreign_call_counter, 1);
    }

    /// Calling a simple foreign call function that takes any string input, concatenates it with itself, and reverses the concatenation
    #[test]
    fn foreign_call_opcode_vector_input_and_output() {
        let r_input_pointer = RegisterIndex::from(0);
        let r_input_size = RegisterIndex::from(1);
        // We need to pass a location of appropriate size
        let r_output_pointer = RegisterIndex::from(2);
        let r_output_size = RegisterIndex::from(3);

        // Our first string to use the identity function with
        let input_string =
            vec![Value::from(1u128), Value::from(2u128), Value::from(3u128), Value::from(4u128)];
        // Double the string (concatenate it with itself)
        let mut output_string: Vec<Value> =
            input_string.iter().cloned().chain(input_string.clone()).collect();
        // Reverse the concatenated string
        output_string.reverse();

        // First call:
        let string_double_program = vec![
            // input_pointer = 0
            Opcode::Const { destination: r_input_pointer, value: Value::from(0u128) },
            // input_size = input_string.len() (constant here)
            Opcode::Const { destination: r_input_size, value: Value::from(input_string.len()) },
            // output_pointer = 0 + input_size = input_size
            Opcode::Const { destination: r_output_pointer, value: Value::from(input_string.len()) },
            // output_size = input_size * 2
            Opcode::Const {
                destination: r_output_size,
                value: Value::from(input_string.len() * 2),
            },
            // output_pointer[0..output_size] = string_double(input_pointer[0...input_size])
            Opcode::ForeignCall {
                function: "string_double".into(),
                destinations: vec![RegisterOrMemory::HeapVector(HeapVector {
                    pointer: r_output_pointer,
                    size: r_output_size,
                })],
                destination_value_types: vec![HeapValueType::Vector {
                    value_types: vec![HeapValueType::Simple],
                }],
                inputs: vec![RegisterOrMemory::HeapVector(HeapVector {
                    pointer: r_input_pointer,
                    size: r_input_size,
                })],
                input_value_types: vec![HeapValueType::Vector {
                    value_types: vec![HeapValueType::Simple],
                }],
            },
        ];

        let mut vm = brillig_execute_and_get_vm(input_string.clone(), &string_double_program);

        // Check that VM is waiting
        assert_eq!(
            vm.status,
            VMStatus::ForeignCallWait {
                function: "string_double".into(),
                inputs: vec![input_string.clone().into()]
            }
        );

        // Push result we're waiting for
        vm.resolve_foreign_call(ForeignCallResult {
            values: vec![ForeignCallParam::Array(output_string.clone())],
        });

        // Resume VM
        brillig_execute(&mut vm);

        // Check that VM finished once resumed
        assert_eq!(vm.status, VMStatus::Finished);

        // Check result in memory
        let result_values = vm.memory.read_slice(input_string.len(), output_string.len()).to_vec();
        assert_eq!(result_values, output_string);

        // Ensure the foreign call counter has been incremented
        assert_eq!(vm.foreign_call_counter, 1);
    }

    #[test]
    fn foreign_call_opcode_memory_alloc_result() {
        let r_input = RegisterIndex::from(0);
        let r_output = RegisterIndex::from(1);

        // Define a simple 2x2 matrix in memory
        let initial_matrix =
            vec![Value::from(1u128), Value::from(2u128), Value::from(3u128), Value::from(4u128)];

        // Transpose of the matrix (but arbitrary for this test, the 'correct value')
        let expected_result =
            vec![Value::from(1u128), Value::from(3u128), Value::from(2u128), Value::from(4u128)];

        let invert_program = vec![
            // input = 0
            Opcode::Const { destination: r_input, value: Value::from(0u128) },
            // output = 0
            Opcode::Const { destination: r_output, value: Value::from(4u128) },
            // *output = matrix_2x2_transpose(*input)
            Opcode::ForeignCall {
                function: "matrix_2x2_transpose".into(),
                destinations: vec![RegisterOrMemory::HeapArray(HeapArray {
                    pointer: r_output,
                    size: initial_matrix.len(),
                })],
                destination_value_types: vec![HeapValueType::Array {
                    size: initial_matrix.len(),
                    value_types: vec![HeapValueType::Simple],
                }],
                inputs: vec![RegisterOrMemory::HeapArray(HeapArray {
                    pointer: r_input,
                    size: initial_matrix.len(),
                })],
                input_value_types: vec![HeapValueType::Array {
                    size: initial_matrix.len(),
                    value_types: vec![HeapValueType::Simple],
                }],
            },
        ];

        let mut vm = brillig_execute_and_get_vm(initial_matrix.clone(), &invert_program);

        // Check that VM is waiting
        assert_eq!(
            vm.status,
            VMStatus::ForeignCallWait {
                function: "matrix_2x2_transpose".into(),
                inputs: vec![initial_matrix.clone().into()]
            }
        );

        // Push result we're waiting for
        vm.resolve_foreign_call(expected_result.clone().into());

        // Resume VM
        brillig_execute(&mut vm);

        // Check that VM finished once resumed
        assert_eq!(vm.status, VMStatus::Finished);

        // Check initial memory still in place
        let initial_values = vm.memory.read_slice(0, 4).to_vec();
        assert_eq!(initial_values, initial_matrix);

        // Check result in memory
        let result_values = vm.memory.read_slice(4, 4).to_vec();
        assert_eq!(result_values, expected_result);

        // Ensure the foreign call counter has been incremented
        assert_eq!(vm.foreign_call_counter, 1);
    }

    #[test]
    fn foreign_call_opcode_multiple_array_inputs_result() {
        let r_input_a = RegisterIndex::from(0);
        let r_input_b = RegisterIndex::from(1);
        let r_output = RegisterIndex::from(2);

        // Define a simple 2x2 matrix in memory
        let matrix_a =
            vec![Value::from(1u128), Value::from(2u128), Value::from(3u128), Value::from(4u128)];

        let matrix_b = vec![
            Value::from(10u128),
            Value::from(11u128),
            Value::from(12u128),
            Value::from(13u128),
        ];

        // Transpose of the matrix (but arbitrary for this test, the 'correct value')
        let expected_result = vec![
            Value::from(34u128),
            Value::from(37u128),
            Value::from(78u128),
            Value::from(85u128),
        ];

        let matrix_mul_program = vec![
            // input = 0
            Opcode::Const { destination: r_input_a, value: Value::from(0u128) },
            // input = 0
            Opcode::Const { destination: r_input_b, value: Value::from(4u128) },
            // output = 0
            Opcode::Const { destination: r_output, value: Value::from(0u128) },
            // *output = matrix_2x2_transpose(*input)
            Opcode::ForeignCall {
                function: "matrix_2x2_transpose".into(),
                destinations: vec![RegisterOrMemory::HeapArray(HeapArray {
                    pointer: r_output,
                    size: matrix_a.len(),
                })],
                destination_value_types: vec![HeapValueType::Array {
                    size: matrix_a.len(),
                    value_types: vec![HeapValueType::Simple],
                }],
                inputs: vec![
                    RegisterOrMemory::HeapArray(HeapArray {
                        pointer: r_input_a,
                        size: matrix_a.len(),
                    }),
                    RegisterOrMemory::HeapArray(HeapArray {
                        pointer: r_input_b,
                        size: matrix_b.len(),
                    }),
                ],
                input_value_types: vec![
                    HeapValueType::Array {
                        size: matrix_a.len(),
                        value_types: vec![HeapValueType::Simple],
                    },
                    HeapValueType::Array {
                        size: matrix_b.len(),
                        value_types: vec![HeapValueType::Simple],
                    },
                ],
            },
        ];
        let mut initial_memory = matrix_a.clone();
        initial_memory.extend(matrix_b.clone());
        let mut vm = brillig_execute_and_get_vm(initial_memory, &matrix_mul_program);

        // Check that VM is waiting
        assert_eq!(
            vm.status,
            VMStatus::ForeignCallWait {
                function: "matrix_2x2_transpose".into(),
                inputs: vec![matrix_a.into(), matrix_b.into()]
            }
        );

        // Push result we're waiting for
        vm.resolve_foreign_call(expected_result.clone().into());

        // Resume VM
        brillig_execute(&mut vm);

        // Check that VM finished once resumed
        assert_eq!(vm.status, VMStatus::Finished);

        // Check result in memory
        let result_values = vm.memory.read_slice(0, 4).to_vec();
        assert_eq!(result_values, expected_result);

        // Ensure the foreign call counter has been incremented
        assert_eq!(vm.foreign_call_counter, 1);
    }

    #[test]
    fn foreign_call_opcode_nested_arrays_and_slices_input() {
        // [(1, <2,3>, [4]), (5, <6,7,8>, [9])]

        let v2 = vec![Value::from(2u128), Value::from(3u128)];
        let a4 = vec![Value::from(4u128)];
        let v6 = vec![Value::from(6u128), Value::from(7u128), Value::from(8u128)];
        let a9 = vec![Value::from(9u128)];

        // construct memory by declaring all inner arrays/vectors first
        let v2_ptr = 0u128;
        let mut memory = v2.clone();
        let v2_start = memory.len();
        memory.extend(vec![Value::from(v2_ptr), Value::from(v2.len()), Value::from(1u128)]);
        let a4_ptr = memory.len();
        memory.extend(a4.clone());
        let a4_start = memory.len();
        memory.extend(vec![Value::from(a4_ptr), Value::from(1u128)]);
        let v6_ptr = memory.len();
        memory.extend(v6.clone());
        let v6_start = memory.len();
        memory.extend(vec![Value::from(v6_ptr), Value::from(v6.len()), Value::from(1u128)]);
        let a9_ptr = memory.len();
        memory.extend(a9.clone());
        let a9_start = memory.len();
        memory.extend(vec![Value::from(a9_ptr), Value::from(1u128)]);
        // finally we add the contents of the outer array
        let outer_ptr = memory.len();
        let outer_array = vec![
            Value::from(1u128),
            Value::from(v2.len()),
            Value::from(v2_start),
            Value::from(a4_start),
            Value::from(5u128),
            Value::from(v6.len()),
            Value::from(v6_start),
            Value::from(a9_start),
        ];
        memory.extend(outer_array.clone());

        let input_array_value_types = vec![
            HeapValueType::Simple,
            HeapValueType::Simple, // size of following vector
            HeapValueType::Vector { value_types: vec![HeapValueType::Simple] },
            HeapValueType::Array { value_types: vec![HeapValueType::Simple], size: 1 },
        ];

        let r_input = RegisterIndex::from(0);
        let r_output = RegisterIndex::from(1);

        let program = vec![
            // input = 0
            Opcode::Const { destination: r_input, value: Value::from(outer_ptr) },
            // some_function(input)
            Opcode::ForeignCall {
                function: "flat_sum".into(),
                destinations: vec![RegisterOrMemory::RegisterIndex(r_output)],
                destination_value_types: vec![HeapValueType::Simple],
                inputs: vec![RegisterOrMemory::HeapArray(HeapArray {
                    pointer: r_input,
                    size: outer_array.len(),
                })],
                input_value_types: vec![HeapValueType::Array {
                    value_types: input_array_value_types,
                    size: outer_array.len(),
                }],
            },
        ];

        let mut vm = brillig_execute_and_get_vm(memory, &program);

        // Check that VM is waiting
        assert_eq!(
            vm.status,
            VMStatus::ForeignCallWait {
                function: "flat_sum".into(),
                inputs: vec![ForeignCallParam::Array(vec![
                    Value::from(1u128),
                    Value::from(2u128), // size of following vector
                    Value::from(2u128),
                    Value::from(3u128),
                    Value::from(4u128),
                    Value::from(5u128),
                    Value::from(3u128), // size of following vector
                    Value::from(6u128),
                    Value::from(7u128),
                    Value::from(8u128),
                    Value::from(9u128),
                ])],
            }
        );

        // Push result we're waiting for
        vm.resolve_foreign_call(Value::from(45u128).into());

        // Resume VM
        brillig_execute(&mut vm);

        // Check that VM finished once resumed
        assert_eq!(vm.status, VMStatus::Finished);

        // Check result
        let result_value = vm.registers.get(r_output);
        assert_eq!(result_value, Value::from(45u128));

        // Ensure the foreign call counter has been incremented
        assert_eq!(vm.foreign_call_counter, 1);
    }
}<|MERGE_RESOLUTION|>--- conflicted
+++ resolved
@@ -258,17 +258,10 @@
                                     self.registers.set(*value_index, *value);
                                 }
                                 _ => unreachable!(
-                                    "Function result size does not match brillig bytecode (expected 1 result)"
+                                    "Function result size does not match brillig bytecode. Expected 1 result but got {output:?}"
                                 ),
                             }
-<<<<<<< HEAD
                         }
-=======
-                            _ => unreachable!(
-                                "Function result size does not match brillig bytecode. Expected 1 result but got {output:?}"
-                            ),
-                        },
->>>>>>> b3ddf10a
                         RegisterOrMemory::HeapArray(HeapArray { pointer: pointer_index, size }) => {
                             let HeapValueType::Array { value_types, size: type_size } = value_type else {
                                 unreachable!("Expected array heap type");
