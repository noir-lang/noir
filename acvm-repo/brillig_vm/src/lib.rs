#![forbid(unsafe_code)]
#![cfg_attr(not(test), warn(unused_crate_dependencies, unused_extern_crates))]

//! The Brillig VM is a specialized VM which allows the [ACVM][acvm] to perform custom non-determinism.
//!
//! Brillig bytecode is distinct from regular [ACIR][acir] in that it does not generate constraints.
//!
//! [acir]: https://crates.io/crates/acir
//! [acvm]: https://crates.io/crates/acvm
use acir::AcirField;
use acir::brillig::{
    BinaryFieldOp, BinaryIntOp, ForeignCallParam, ForeignCallResult, IntegerBitSize, MemoryAddress,
    Opcode,
};
use acvm_blackbox_solver::BlackBoxFunctionSolver;
use arithmetic::{BrilligArithmeticError, evaluate_binary_field_op, evaluate_binary_int_op};
use black_box::evaluate_black_box;

// Re-export `brillig`.
pub use acir::brillig;
use memory::MemoryTypeError;
pub use memory::{MEMORY_ADDRESSING_BIT_SIZE, Memory, MemoryValue};

pub use crate::fuzzing::BranchToFeatureMap;
use crate::fuzzing::FuzzingTrace;

mod arithmetic;
mod black_box;
mod cast;
<<<<<<< HEAD
pub mod fuzzing;
=======
mod foreign_call;
>>>>>>> 52c48bce
mod memory;

/// The error call stack contains the opcode indexes of the call stack at the time of failure, plus the index of the opcode that failed.
pub type ErrorCallStack = Vec<usize>;

/// Represents the reason why the Brillig VM failed during execution.
#[derive(Debug, PartialEq, Eq, Clone)]
pub enum FailureReason {
    /// A trap was encountered, which indicates an explicit failure from within the VM program.
    ///
    /// A trap is triggered explicitly by the [trap opcode][Opcode::Trap].
    /// The revert data is referenced by the offset and size in the VM memory.
    Trap {
        /// Offset in memory where the revert data begins.
        revert_data_offset: usize,
        /// Size of the revert data.
        revert_data_size: usize,
    },
    /// A runtime failure during execution.
    /// This error is triggered by all opcodes aside the [trap opcode][Opcode::Trap].
    /// For example, a [binary operation][Opcode::BinaryIntOp] can trigger a division by zero error.
    RuntimeError { message: String },
}

/// Represents the current execution status of the Brillig VM.
#[derive(Debug, PartialEq, Eq, Clone)]
pub enum VMStatus<F> {
    /// The VM has completed execution successfully.
    /// The output of the program is stored in the VM memory and can be accessed via the provided offset and size.
    Finished {
        /// Offset in memory where the return data begins.
        return_data_offset: usize,
        /// Size of the return data.
        return_data_size: usize,
    },
    /// The VM is still in progress and has not yet completed execution.
    /// This is used when simulating execution.
    InProgress,
    /// The VM encountered a failure and halted execution.
    Failure {
        /// The reason for the failure.
        reason: FailureReason,
        /// The call stack at the time the failure occurred, useful for debugging nested calls.
        call_stack: ErrorCallStack,
    },
    /// The VM process is not solvable as a [foreign call][Opcode::ForeignCall] has been
    /// reached where the outputs are yet to be resolved.
    ///
    /// The caller should interpret the information returned to compute a [ForeignCallResult]
    /// and update the Brillig process. The VM can then be restarted to fully solve the previously
    /// unresolved foreign call as well as the remaining Brillig opcodes.
    ForeignCallWait {
        /// Interpreted by simulator context
        function: String,
        /// Input values
        /// Each input is a list of values as an input can be either a single value or a memory pointer
        inputs: Vec<ForeignCallParam<F>>,
    },
}

/// All samples for each opcode that was executed
pub type BrilligProfilingSamples = Vec<BrilligProfilingSample>;

/// The position of an opcode that is currently being executed in the bytecode
pub type OpcodePosition = usize;

/// The position of the next opcode that will be executed in the bytecode or an id of a specific state produced by the opcode
pub type NextOpcodePositionOrState = usize;

/// A sample for an executed opcode
#[derive(Debug, PartialEq, Eq, Clone)]
pub struct BrilligProfilingSample {
    /// The call stack when processing a given opcode.
    pub call_stack: Vec<usize>,
}

#[derive(Debug, PartialEq, Eq, Clone)]
/// VM encapsulates the state of the Brillig VM during execution.
pub struct VM<'a, F, B: BlackBoxFunctionSolver<F>> {
    /// Calldata to the brillig function
    calldata: Vec<F>,
    /// Instruction pointer
    program_counter: usize,
    /// A counter maintained throughout a Brillig process that determines
    /// whether the caller has resolved the results of a [foreign call][Opcode::ForeignCall].
    foreign_call_counter: usize,
    /// Represents the outputs of all foreign calls during a Brillig process
    /// List is appended onto by the caller upon reaching a [VMStatus::ForeignCallWait]
    foreign_call_results: Vec<ForeignCallResult<F>>,
    /// Executable opcodes
    bytecode: &'a [Opcode<F>],
    /// Status of the VM
    status: VMStatus<F>,
    /// Memory of the VM
    memory: Memory<F>,
    /// Call stack
    call_stack: Vec<usize>,
    /// The solver for blackbox functions
    black_box_solver: &'a B,
    // Flag that determines whether we want to profile VM.
    profiling_active: bool,
    // Samples for profiling the VM execution.
    profiling_samples: BrilligProfilingSamples,

    /// Fuzzing trace structure
    /// If the field is `None` then fuzzing is inactive
    fuzzing_trace: Option<FuzzingTrace>,
}

impl<'a, F: AcirField, B: BlackBoxFunctionSolver<F>> VM<'a, F, B> {
    /// Constructs a new VM instance
    pub fn new(
        calldata: Vec<F>,
        bytecode: &'a [Opcode<F>],
        black_box_solver: &'a B,
        profiling_active: bool,
        with_branch_to_feature_map: Option<&BranchToFeatureMap>,
    ) -> Self {
        let fuzzing_trace = with_branch_to_feature_map.map(|map| FuzzingTrace::new(map.clone()));

        Self {
            calldata,
            program_counter: 0,
            foreign_call_counter: 0,
            foreign_call_results: Vec::new(),
            bytecode,
            status: VMStatus::InProgress,
            memory: Memory::default(),
            call_stack: Vec::new(),
            black_box_solver,
            profiling_active,
            profiling_samples: Vec::with_capacity(bytecode.len()),
            fuzzing_trace,
        }
    }

    pub fn is_profiling_active(&self) -> bool {
        self.profiling_active
    }

    pub fn is_fuzzing_active(&self) -> bool {
        self.fuzzing_trace.is_some()
    }

    pub fn take_profiling_samples(&mut self) -> BrilligProfilingSamples {
        std::mem::take(&mut self.profiling_samples)
    }

    /// Updates the current status of the VM.
    /// Returns the given status.
    fn status(&mut self, status: VMStatus<F>) -> VMStatus<F> {
        self.status = status.clone();
        status
    }

    pub fn get_status(&self) -> VMStatus<F> {
        self.status.clone()
    }

    /// Sets the current status of the VM to Finished (completed execution).
    fn finish(&mut self, return_data_offset: usize, return_data_size: usize) -> VMStatus<F> {
        self.status(VMStatus::Finished { return_data_offset, return_data_size })
    }

    /// Provide the results of a Foreign Call to the VM
    /// and resume execution of the VM.
    pub fn resolve_foreign_call(&mut self, foreign_call_result: ForeignCallResult<F>) {
        if self.foreign_call_counter < self.foreign_call_results.len() {
            panic!("No unresolved foreign calls");
        }
        self.foreign_call_results.push(foreign_call_result);
        self.status(VMStatus::InProgress);
    }

    fn get_error_stack(&self) -> Vec<usize> {
        let mut error_stack: Vec<_> = self.call_stack.clone();
        error_stack.push(self.program_counter);
        error_stack
    }

    /// Sets the current status of the VM to `fail`.
    /// Indicating that the VM encountered a `Trap` Opcode
    /// or an invalid state.
    fn trap(&mut self, revert_data_offset: usize, revert_data_size: usize) -> VMStatus<F> {
        self.status(VMStatus::Failure {
            call_stack: self.get_error_stack(),
            reason: FailureReason::Trap { revert_data_offset, revert_data_size },
        });
        self.status.clone()
    }

    fn fail(&mut self, message: String) -> VMStatus<F> {
        self.status(VMStatus::Failure {
            call_stack: self.get_error_stack(),
            reason: FailureReason::RuntimeError { message },
        });
        self.status.clone()
    }

    /// Loop over the bytecode and update the program counter
    pub fn process_opcodes(&mut self) -> VMStatus<F> {
        while !matches!(
            self.process_opcode(),
            VMStatus::Finished { .. } | VMStatus::Failure { .. } | VMStatus::ForeignCallWait { .. }
        ) {}
        self.status.clone()
    }

    pub fn get_memory(&self) -> &[MemoryValue<F>] {
        self.memory.values()
    }

    pub fn take_memory(mut self) -> Memory<F> {
        std::mem::take(&mut self.memory)
    }

    pub fn foreign_call_counter(&self) -> usize {
        self.foreign_call_counter
    }

    pub fn write_memory_at(&mut self, ptr: usize, value: MemoryValue<F>) {
        self.memory.write(MemoryAddress::direct(ptr), value);
    }

    /// Returns the VM's current call stack, including the actual program
    /// counter in the last position of the returned vector.
    pub fn get_call_stack(&self) -> Vec<usize> {
        self.call_stack.iter().copied().chain(std::iter::once(self.program_counter)).collect()
    }

    /// Process a single opcode and modify the program counter.
    pub fn process_opcode(&mut self) -> VMStatus<F> {
        if self.profiling_active {
            let call_stack: Vec<usize> = self.get_call_stack();
            self.profiling_samples.push(BrilligProfilingSample { call_stack });
        }

        self.process_opcode_internal()
    }

    pub fn get_fuzzing_trace(&self) -> Vec<u32> {
        self.fuzzing_trace.as_ref().map(|trace| trace.get_trace()).unwrap_or_default()
    }

    /// Execute a single opcode:
    /// 1. Retrieve the current opcode using the program counter
    /// 2. Execute the opcode.
    ///    - For instance a binary 'result = lhs+rhs' opcode will read the VM memory at the lhs and rhs addresses,
    ///      compute the sum and write it to the 'result' memory address.
    /// 3. Update the program counter, usually by incrementing it.
    ///
    /// - Control flow opcodes jump around the bytecode by setting the program counter.
    /// - Foreign call opcodes pause the VM until the foreign call results are available
    /// - Function call opcodes backup the current program counter into the call stack and jump to the function entry point.
    ///   The stack frame for function calls is handled during codegen.
    fn process_opcode_internal(&mut self) -> VMStatus<F> {
        let opcode = &self.bytecode[self.program_counter];
        match opcode {
            Opcode::BinaryFieldOp { op, lhs, rhs, destination: result } => {
                if let Err(error) = self.process_binary_field_op(*op, *lhs, *rhs, *result) {
                    self.fail(error.to_string())
                } else {
                    self.increment_program_counter()
                }
            }
            Opcode::BinaryIntOp { op, bit_size, lhs, rhs, destination: result } => {
                if let Err(error) = self.process_binary_int_op(*op, *bit_size, *lhs, *rhs, *result)
                {
                    self.fail(error.to_string())
                } else {
                    self.increment_program_counter()
                }
            }
            Opcode::Not { destination, source, bit_size } => {
                if let Err(error) = self.process_not(*source, *destination, *bit_size) {
                    self.fail(error.to_string())
                } else {
                    self.increment_program_counter()
                }
            }
            Opcode::Cast { destination: destination_address, source: source_address, bit_size } => {
                let source_value = self.memory.read(*source_address);
                let casted_value = cast::cast(source_value, *bit_size);
                self.memory.write(*destination_address, casted_value);
                self.increment_program_counter()
            }
            Opcode::Jump { location: destination } => self.set_program_counter(*destination),
            Opcode::JumpIf { condition, location: destination } => {
                // Check if condition is true
                // We use 0 to mean false and any other value to mean true
                let condition_value = self.memory.read(*condition);
                if condition_value.expect_u1().expect("condition value is not a boolean") {
                    self.fuzzing_trace_branching(*destination);
                    return self.set_program_counter(*destination);
                }
                self.fuzzing_trace_branching(self.program_counter + 1);
                self.increment_program_counter()
            }
            Opcode::CalldataCopy { destination_address, size_address, offset_address } => {
                let size = self.memory.read(*size_address).to_usize();
                let offset = self.memory.read(*offset_address).to_usize();
                let values: Vec<_> = self.calldata[offset..(offset + size)]
                    .iter()
                    .map(|value| MemoryValue::new_field(*value))
                    .collect();
                self.memory.write_slice(*destination_address, &values);
                self.increment_program_counter()
            }
            Opcode::Return => {
                if let Some(return_location) = self.call_stack.pop() {
                    self.set_program_counter(return_location + 1)
                } else {
                    self.fail("return opcode hit, but callstack already empty".to_string())
                }
            }
            Opcode::ForeignCall {
                function,
                destinations,
                destination_value_types,
                inputs,
                input_value_types,
            } => self.process_foreign_call(
                function,
                destinations,
                destination_value_types,
                inputs,
                input_value_types,
            ),
            Opcode::Mov { destination: destination_address, source: source_address } => {
                let source_value = self.memory.read(*source_address);
                self.memory.write(*destination_address, source_value);
                self.increment_program_counter()
            }
            Opcode::ConditionalMov { destination, source_a, source_b, condition } => {
                let condition_value = self.memory.read(*condition);

                let condition_value_bool =
                    condition_value.expect_u1().expect("condition value is not a boolean");
                if condition_value_bool {
                    self.memory.write(*destination, self.memory.read(*source_a));
                } else {
                    self.memory.write(*destination, self.memory.read(*source_b));
                }
                self.fuzzing_trace_conditional_mov(condition_value_bool);
                self.increment_program_counter()
            }
            Opcode::Trap { revert_data } => {
                let revert_data_size = self.memory.read(revert_data.size).to_usize();
                if revert_data_size > 0 {
                    self.trap(
                        self.memory.read_ref(revert_data.pointer).unwrap_direct(),
                        revert_data_size,
                    )
                } else {
                    self.trap(0, 0)
                }
            }
            Opcode::Stop { return_data } => {
                let return_data_size = self.memory.read(return_data.size).to_usize();
                if return_data_size > 0 {
                    self.finish(
                        self.memory.read_ref(return_data.pointer).unwrap_direct(),
                        return_data_size,
                    )
                } else {
                    self.finish(0, 0)
                }
            }
            Opcode::Load { destination: destination_address, source_pointer } => {
                // Convert our source_pointer to an address
                let source = self.memory.read_ref(*source_pointer);
                // Use our usize source index to lookup the value in memory
                let value = self.memory.read(source);
                self.memory.write(*destination_address, value);
                self.increment_program_counter()
            }
            Opcode::Store { destination_pointer, source: source_address } => {
                // Convert our destination_pointer to an address
                let destination = self.memory.read_ref(*destination_pointer);
                // Use our usize destination index to set the value in memory
                let value = self.memory.read(*source_address);
                self.memory.write(destination, value);
                self.increment_program_counter()
            }
            Opcode::Call { location } => {
                // Push a return location
                self.call_stack.push(self.program_counter);
                self.set_program_counter(*location)
            }
            Opcode::Const { destination, value, bit_size } => {
                // Consts are not checked in runtime to fit in the bit size, since they can safely be checked statically.
                self.memory.write(*destination, MemoryValue::new_from_field(*value, *bit_size));
                self.increment_program_counter()
            }
            Opcode::IndirectConst { destination_pointer, bit_size, value } => {
                // Convert our destination_pointer to an address
                let destination = self.memory.read_ref(*destination_pointer);
                // Use our usize destination index to set the value in memory
                self.memory.write(destination, MemoryValue::new_from_field(*value, *bit_size));
                self.increment_program_counter()
            }
            Opcode::BlackBox(black_box_op) => {
                match evaluate_black_box(black_box_op, self.black_box_solver, &mut self.memory) {
                    Ok(()) => self.increment_program_counter(),
                    Err(e) => self.fail(e.to_string()),
                }
            }
        }
    }

    /// Returns the current value of the program counter.
    pub fn program_counter(&self) -> usize {
        self.program_counter
    }

    /// Increments the program counter by 1.
    fn increment_program_counter(&mut self) -> VMStatus<F> {
        self.set_program_counter(self.program_counter + 1)
    }

    /// Increments the program counter by `value`.
    /// If the program counter no longer points to an opcode
    /// in the bytecode, then the VMStatus reports halted.
    fn set_program_counter(&mut self, value: usize) -> VMStatus<F> {
        assert!(self.program_counter < self.bytecode.len());
        self.program_counter = value;
        if self.program_counter >= self.bytecode.len() {
            self.status = VMStatus::Finished { return_data_offset: 0, return_data_size: 0 };
        }
        self.status.clone()
    }

    /// Process a binary operation.
    /// This method will not modify the program counter.
    fn process_binary_field_op(
        &mut self,
        op: BinaryFieldOp,
        lhs: MemoryAddress,
        rhs: MemoryAddress,
        result: MemoryAddress,
    ) -> Result<(), BrilligArithmeticError> {
        let lhs_value = self.memory.read(lhs);
        let rhs_value = self.memory.read(rhs);

        let result_value = evaluate_binary_field_op(&op, lhs_value, rhs_value)?;

        self.memory.write(result, result_value);

        self.fuzzing_trace_binary_field_op_comparison(&op, lhs_value, rhs_value, result_value);
        Ok(())
    }

    /// Process a binary operation.
    /// This method will not modify the program counter.
    fn process_binary_int_op(
        &mut self,
        op: BinaryIntOp,
        bit_size: IntegerBitSize,
        lhs: MemoryAddress,
        rhs: MemoryAddress,
        result: MemoryAddress,
    ) -> Result<(), BrilligArithmeticError> {
        let lhs_value = self.memory.read(lhs);
        let rhs_value = self.memory.read(rhs);

        let result_value = evaluate_binary_int_op(&op, lhs_value, rhs_value, bit_size)?;
        self.memory.write(result, result_value);
        self.fuzzing_trace_binary_int_op_comparison(&op, lhs_value, rhs_value, result_value);
        Ok(())
    }

    fn process_not(
        &mut self,
        source: MemoryAddress,
        destination: MemoryAddress,
        op_bit_size: IntegerBitSize,
    ) -> Result<(), MemoryTypeError> {
        let value = self.memory.read(source);

        let negated_value = match op_bit_size {
            IntegerBitSize::U1 => MemoryValue::U1(!value.expect_u1()?),
            IntegerBitSize::U8 => MemoryValue::U8(!value.expect_u8()?),
            IntegerBitSize::U16 => MemoryValue::U16(!value.expect_u16()?),
            IntegerBitSize::U32 => MemoryValue::U32(!value.expect_u32()?),
            IntegerBitSize::U64 => MemoryValue::U64(!value.expect_u64()?),
            IntegerBitSize::U128 => MemoryValue::U128(!value.expect_u128()?),
        };
        self.memory.write(destination, negated_value);
        Ok(())
    }
}

#[cfg(test)]
mod tests {
    use crate::memory::MEMORY_ADDRESSING_BIT_SIZE;
    use acir::{
        AcirField, FieldElement,
        brillig::{BitSize, HeapVector},
    };
    use acvm_blackbox_solver::StubbedBlackBoxSolver;

    use super::*;

    #[test]
    fn add_single_step_smoke() {
        let calldata = vec![];

        let opcodes = [Opcode::Const {
            destination: MemoryAddress::direct(0),
            bit_size: BitSize::Integer(IntegerBitSize::U32),
            value: FieldElement::from(27u128),
        }];

        // Start VM
        let solver = StubbedBlackBoxSolver::default();
        let mut vm = VM::new(calldata, &opcodes, &solver, false, None);

        let status = vm.process_opcode();
        assert_eq!(status, VMStatus::Finished { return_data_offset: 0, return_data_size: 0 });

        // The address at index `2` should have the value of 3 since we had an
        // add opcode
        let VM { memory, .. } = vm;
        let output_value = memory.read(MemoryAddress::direct(0));

        assert_eq!(output_value.to_field(), FieldElement::from(27u128));
    }

    #[test]
    fn jmpif_opcode() {
        let mut calldata: Vec<FieldElement> = vec![];

        let lhs = {
            calldata.push(2u128.into());
            MemoryAddress::direct(calldata.len() - 1)
        };

        let rhs = {
            calldata.push(2u128.into());
            MemoryAddress::direct(calldata.len() - 1)
        };

        let destination = MemoryAddress::direct(calldata.len());

        let opcodes = vec![
            Opcode::Const {
                destination: MemoryAddress::direct(0),
                bit_size: BitSize::Integer(IntegerBitSize::U32),
                value: FieldElement::from(2u64),
            },
            Opcode::Const {
                destination: MemoryAddress::direct(1),
                bit_size: BitSize::Integer(IntegerBitSize::U32),
                value: FieldElement::from(0u64),
            },
            Opcode::CalldataCopy {
                destination_address: MemoryAddress::direct(0),
                size_address: MemoryAddress::direct(0),
                offset_address: MemoryAddress::direct(1),
            },
            Opcode::BinaryFieldOp { destination, op: BinaryFieldOp::Equals, lhs, rhs },
            Opcode::Jump { location: 5 },
            Opcode::JumpIf { condition: destination, location: 6 },
        ];

        let solver = StubbedBlackBoxSolver::default();
        let mut vm = VM::new(calldata, &opcodes, &solver, false, None);

        let status = vm.process_opcode();
        assert_eq!(status, VMStatus::InProgress);
        let status = vm.process_opcode();
        assert_eq!(status, VMStatus::InProgress);
        let status = vm.process_opcode();
        assert_eq!(status, VMStatus::InProgress);
        let status = vm.process_opcode();
        assert_eq!(status, VMStatus::InProgress);

        let output_cmp_value = vm.memory.read(destination);
        assert_eq!(output_cmp_value.to_field(), true.into());

        let status = vm.process_opcode();
        assert_eq!(status, VMStatus::InProgress);

        let status = vm.process_opcode();
        assert_eq!(status, VMStatus::Finished { return_data_offset: 0, return_data_size: 0 });
    }

    #[test]
    fn cast_opcode() {
        let calldata: Vec<FieldElement> = vec![((2_u128.pow(32)) - 1).into()];

        let value_address = MemoryAddress::direct(1);
        let one_usize = MemoryAddress::direct(2);
        let zero_usize = MemoryAddress::direct(3);

        let opcodes = &[
            Opcode::Const {
                destination: one_usize,
                bit_size: BitSize::Integer(IntegerBitSize::U32),
                value: FieldElement::from(1u64),
            },
            Opcode::Const {
                destination: zero_usize,
                bit_size: BitSize::Integer(IntegerBitSize::U32),
                value: FieldElement::from(0u64),
            },
            Opcode::CalldataCopy {
                destination_address: value_address,
                size_address: one_usize,
                offset_address: zero_usize,
            },
            Opcode::Cast {
                destination: value_address,
                source: value_address,
                bit_size: BitSize::Integer(IntegerBitSize::U8),
            },
            Opcode::Stop {
                return_data: HeapVector {
                    pointer: one_usize, // Since value_address is direct(1)
                    size: one_usize,
                },
            },
        ];
        let solver = StubbedBlackBoxSolver::default();
        let mut vm = VM::new(calldata, opcodes, &solver, false, None);

        let status = vm.process_opcode();
        assert_eq!(status, VMStatus::InProgress);
        let status = vm.process_opcode();
        assert_eq!(status, VMStatus::InProgress);
        let status = vm.process_opcode();
        assert_eq!(status, VMStatus::InProgress);
        let status = vm.process_opcode();
        assert_eq!(status, VMStatus::InProgress);
        let status = vm.process_opcode();
        assert_eq!(status, VMStatus::Finished { return_data_offset: 1, return_data_size: 1 });

        let VM { memory, .. } = vm;

        let casted_value = memory.read(MemoryAddress::direct(1));
        assert_eq!(casted_value.to_field(), (2_u128.pow(8) - 1).into());
    }

    #[test]
    fn not_opcode() {
        let calldata: Vec<FieldElement> = vec![(1_usize).into()];

        let value_address = MemoryAddress::direct(1);
        let one_usize = MemoryAddress::direct(2);
        let zero_usize = MemoryAddress::direct(3);

        let opcodes = &[
            Opcode::Const {
                destination: one_usize,
                bit_size: BitSize::Integer(IntegerBitSize::U32),
                value: FieldElement::from(1u64),
            },
            Opcode::Const {
                destination: zero_usize,
                bit_size: BitSize::Integer(IntegerBitSize::U32),
                value: FieldElement::from(0u64),
            },
            Opcode::CalldataCopy {
                destination_address: value_address,
                size_address: one_usize,
                offset_address: zero_usize,
            },
            Opcode::Cast {
                destination: value_address,
                source: value_address,
                bit_size: BitSize::Integer(IntegerBitSize::U128),
            },
            Opcode::Not {
                destination: value_address,
                source: value_address,
                bit_size: IntegerBitSize::U128,
            },
            Opcode::Stop {
                return_data: HeapVector {
                    pointer: one_usize, // Since value_address is direct(1)
                    size: one_usize,
                },
            },
        ];
        let solver = StubbedBlackBoxSolver::default();
        let mut vm = VM::new(calldata, opcodes, &solver, false, None);

        let status = vm.process_opcode();
        assert_eq!(status, VMStatus::InProgress);
        let status = vm.process_opcode();
        assert_eq!(status, VMStatus::InProgress);
        let status = vm.process_opcode();
        assert_eq!(status, VMStatus::InProgress);
        let status = vm.process_opcode();
        assert_eq!(status, VMStatus::InProgress);
        let status = vm.process_opcode();
        assert_eq!(status, VMStatus::InProgress);
        let status = vm.process_opcode();
        assert_eq!(status, VMStatus::Finished { return_data_offset: 1, return_data_size: 1 });

        let VM { memory, .. } = vm;

        let MemoryValue::U128(negated_value) = memory.read(MemoryAddress::direct(1)) else {
            panic!("Expected integer as the output of Not");
        };
        assert_eq!(negated_value, !1_u128);
    }

    #[test]
    fn mov_opcode() {
        let calldata: Vec<FieldElement> = vec![(1u128).into(), (2u128).into(), (3u128).into()];

        let opcodes = &[
            Opcode::Const {
                destination: MemoryAddress::direct(0),
                bit_size: BitSize::Integer(IntegerBitSize::U32),
                value: FieldElement::from(3u64),
            },
            Opcode::Const {
                destination: MemoryAddress::direct(1),
                bit_size: BitSize::Integer(IntegerBitSize::U32),
                value: FieldElement::from(0u64),
            },
            Opcode::CalldataCopy {
                destination_address: MemoryAddress::direct(0),
                size_address: MemoryAddress::direct(0),
                offset_address: MemoryAddress::direct(1),
            },
            Opcode::Mov { destination: MemoryAddress::direct(2), source: MemoryAddress::direct(0) },
        ];
        let solver = StubbedBlackBoxSolver::default();
        let mut vm = VM::new(calldata, opcodes, &solver, false, None);

        let status = vm.process_opcode();
        assert_eq!(status, VMStatus::InProgress);
        let status = vm.process_opcode();
        assert_eq!(status, VMStatus::InProgress);
        let status = vm.process_opcode();
        assert_eq!(status, VMStatus::InProgress);
        let status = vm.process_opcode();

        assert_eq!(status, VMStatus::Finished { return_data_offset: 0, return_data_size: 0 });

        let VM { memory, .. } = vm;

        let destination_value = memory.read(MemoryAddress::direct(2));
        assert_eq!(destination_value.to_field(), (1u128).into());

        let source_value = memory.read(MemoryAddress::direct(0));
        assert_eq!(source_value.to_field(), (1u128).into());
    }

    #[test]
    fn cmov_opcode() {
        let calldata: Vec<FieldElement> =
            vec![(0u128).into(), (1u128).into(), (2u128).into(), (3u128).into()];

        let opcodes = &[
            Opcode::Const {
                destination: MemoryAddress::direct(0),
                bit_size: BitSize::Integer(IntegerBitSize::U32),
                value: FieldElement::from(4u64),
            },
            Opcode::Const {
                destination: MemoryAddress::direct(1),
                bit_size: BitSize::Integer(IntegerBitSize::U32),
                value: FieldElement::from(0u64),
            },
            Opcode::CalldataCopy {
                destination_address: MemoryAddress::direct(0),
                size_address: MemoryAddress::direct(0),
                offset_address: MemoryAddress::direct(1),
            },
            Opcode::Cast {
                destination: MemoryAddress::direct(0),
                source: MemoryAddress::direct(0),
                bit_size: BitSize::Integer(IntegerBitSize::U1),
            },
            Opcode::Cast {
                destination: MemoryAddress::direct(1),
                source: MemoryAddress::direct(1),
                bit_size: BitSize::Integer(IntegerBitSize::U1),
            },
            Opcode::ConditionalMov {
                destination: MemoryAddress::direct(4), // Sets 3_u128 to memory address 4
                source_a: MemoryAddress::direct(2),
                source_b: MemoryAddress::direct(3),
                condition: MemoryAddress::direct(0),
            },
            Opcode::ConditionalMov {
                destination: MemoryAddress::direct(5), // Sets 2_u128 to memory address 5
                source_a: MemoryAddress::direct(2),
                source_b: MemoryAddress::direct(3),
                condition: MemoryAddress::direct(1),
            },
        ];
        let solver = StubbedBlackBoxSolver::default();
        let mut vm = VM::new(calldata, opcodes, &solver, false, None);

        let status = vm.process_opcode();
        assert_eq!(status, VMStatus::InProgress);
        let status = vm.process_opcode();
        assert_eq!(status, VMStatus::InProgress);
        let status = vm.process_opcode();
        assert_eq!(status, VMStatus::InProgress);
        let status = vm.process_opcode();
        assert_eq!(status, VMStatus::InProgress);
        let status = vm.process_opcode();
        assert_eq!(status, VMStatus::InProgress);
        let status = vm.process_opcode();
        assert_eq!(status, VMStatus::InProgress);
        let status = vm.process_opcode();
        assert_eq!(status, VMStatus::Finished { return_data_offset: 0, return_data_size: 0 });

        let VM { memory, .. } = vm;

        let destination_value = memory.read(MemoryAddress::direct(4));
        assert_eq!(destination_value.to_field(), (3_u128).into());

        let source_value = memory.read(MemoryAddress::direct(5));
        assert_eq!(source_value.to_field(), (2_u128).into());
    }

    #[test]
    fn cmp_binary_ops() {
        let bit_size = MEMORY_ADDRESSING_BIT_SIZE;
        let calldata: Vec<FieldElement> =
            vec![(2u128).into(), (2u128).into(), (0u128).into(), (5u128).into(), (6u128).into()];
        let calldata_size = calldata.len();

        let calldata_copy_opcodes = vec![
            Opcode::Const {
                destination: MemoryAddress::direct(0),
                bit_size: BitSize::Integer(IntegerBitSize::U32),
                value: FieldElement::from(5u64),
            },
            Opcode::Const {
                destination: MemoryAddress::direct(1),
                bit_size: BitSize::Integer(IntegerBitSize::U32),
                value: FieldElement::from(0u64),
            },
            Opcode::CalldataCopy {
                destination_address: MemoryAddress::direct(0),
                size_address: MemoryAddress::direct(0),
                offset_address: MemoryAddress::direct(1),
            },
        ];

        let cast_opcodes: Vec<_> = (0..calldata_size)
            .map(|index| Opcode::Cast {
                destination: MemoryAddress::direct(index),
                source: MemoryAddress::direct(index),
                bit_size: BitSize::Integer(bit_size),
            })
            .collect();

        let equal_opcode = Opcode::BinaryIntOp {
            bit_size,
            op: BinaryIntOp::Equals,
            lhs: MemoryAddress::direct(0),
            rhs: MemoryAddress::direct(1),
            destination: MemoryAddress::direct(2),
        };

        let not_equal_opcode = Opcode::BinaryIntOp {
            bit_size,
            op: BinaryIntOp::Equals,
            lhs: MemoryAddress::direct(0),
            rhs: MemoryAddress::direct(3),
            destination: MemoryAddress::direct(2),
        };

        let less_than_opcode = Opcode::BinaryIntOp {
            bit_size,
            op: BinaryIntOp::LessThan,
            lhs: MemoryAddress::direct(3),
            rhs: MemoryAddress::direct(4),
            destination: MemoryAddress::direct(2),
        };

        let less_than_equal_opcode = Opcode::BinaryIntOp {
            bit_size,
            op: BinaryIntOp::LessThanEquals,
            lhs: MemoryAddress::direct(3),
            rhs: MemoryAddress::direct(4),
            destination: MemoryAddress::direct(2),
        };

        let opcodes: Vec<_> = calldata_copy_opcodes
            .into_iter()
            .chain(cast_opcodes)
            .chain([equal_opcode, not_equal_opcode, less_than_opcode, less_than_equal_opcode])
            .collect();
        let solver = StubbedBlackBoxSolver::default();
        let mut vm = VM::new(calldata, &opcodes, &solver, false, None);

        // Calldata copy
        let status = vm.process_opcode();
        assert_eq!(status, VMStatus::InProgress);
        let status = vm.process_opcode();
        assert_eq!(status, VMStatus::InProgress);
        let status = vm.process_opcode();
        assert_eq!(status, VMStatus::InProgress);

        for _ in 0..calldata_size {
            let status = vm.process_opcode();
            assert_eq!(status, VMStatus::InProgress);
        }

        // Equals
        let status = vm.process_opcode();
        assert_eq!(status, VMStatus::InProgress);

        let output_eq_value = vm.memory.read(MemoryAddress::direct(2));
        assert_eq!(output_eq_value, true.into());

        let status = vm.process_opcode();
        assert_eq!(status, VMStatus::InProgress);

        let output_neq_value = vm.memory.read(MemoryAddress::direct(2));
        assert_eq!(output_neq_value, false.into());

        let status = vm.process_opcode();
        assert_eq!(status, VMStatus::InProgress);

        let lt_value = vm.memory.read(MemoryAddress::direct(2));
        assert_eq!(lt_value, true.into());

        let status = vm.process_opcode();
        assert_eq!(status, VMStatus::Finished { return_data_offset: 0, return_data_size: 0 });

        let lte_value = vm.memory.read(MemoryAddress::direct(2));
        assert_eq!(lte_value, true.into());
    }

    #[test]
    fn store_opcode() {
        /// Brillig code for the following:
        ///     let mut i = 0;
        ///     let len = memory.len();
        ///     while i < len {
        ///         memory[i] = i as Value;
        ///         i += 1;
        ///     }
        fn brillig_write_memory(item_count: usize) -> Vec<MemoryValue<FieldElement>> {
            let integer_bit_size = MEMORY_ADDRESSING_BIT_SIZE;
            let bit_size = BitSize::Integer(integer_bit_size);
            let r_i = MemoryAddress::direct(0);
            let r_len = MemoryAddress::direct(1);
            let r_tmp = MemoryAddress::direct(2);
            let r_pointer = MemoryAddress::direct(3);

            let start: [Opcode<FieldElement>; 3] = [
                // i = 0
                Opcode::Const { destination: r_i, value: 0u128.into(), bit_size },
                // len = memory.len() (approximation)
                Opcode::Const { destination: r_len, value: item_count.into(), bit_size },
                // pointer = free_memory_ptr
                Opcode::Const { destination: r_pointer, value: 4u128.into(), bit_size },
            ];
            let loop_body = [
                // *i = i
                Opcode::Store { destination_pointer: r_pointer, source: r_i },
                // tmp = 1
                Opcode::Const { destination: r_tmp, value: 1u128.into(), bit_size },
                // i = i + 1 (tmp)
                Opcode::BinaryIntOp {
                    destination: r_i,
                    lhs: r_i,
                    op: BinaryIntOp::Add,
                    rhs: r_tmp,
                    bit_size: integer_bit_size,
                },
                // pointer = pointer + 1
                Opcode::BinaryIntOp {
                    destination: r_pointer,
                    lhs: r_pointer,
                    op: BinaryIntOp::Add,
                    rhs: r_tmp,
                    bit_size: integer_bit_size,
                },
                // tmp = i < len
                Opcode::BinaryIntOp {
                    destination: r_tmp,
                    lhs: r_i,
                    op: BinaryIntOp::LessThan,
                    rhs: r_len,
                    bit_size: integer_bit_size,
                },
                // if tmp != 0 goto loop_body
                Opcode::JumpIf { condition: r_tmp, location: start.len() },
            ];

            let opcodes = [&start[..], &loop_body[..]].concat();
            let solver = StubbedBlackBoxSolver::default();
            let vm = brillig_execute_and_get_vm(vec![], &opcodes, &solver);
            vm.get_memory()[4..].to_vec()
        }

        let memory = brillig_write_memory(5);
        let expected =
            vec![(0u32).into(), (1u32).into(), (2u32).into(), (3u32).into(), (4u32).into()];
        assert_eq!(memory, expected);

        let memory = brillig_write_memory(1024);
        let expected: Vec<_> = (0..1024).map(|i: u32| i.into()).collect();
        assert_eq!(memory, expected);
    }

    #[test]
    fn iconst_opcode() {
        let opcodes = &[
            Opcode::Const {
                destination: MemoryAddress::direct(0),
                bit_size: BitSize::Integer(MEMORY_ADDRESSING_BIT_SIZE),
                value: FieldElement::from(8_usize),
            },
            Opcode::IndirectConst {
                destination_pointer: MemoryAddress::direct(0),
                bit_size: BitSize::Integer(MEMORY_ADDRESSING_BIT_SIZE),
                value: FieldElement::from(27_usize),
            },
        ];
        let solver = StubbedBlackBoxSolver::default();
        let mut vm = VM::new(vec![], opcodes, &solver, false, None);

        let status = vm.process_opcode();
        assert_eq!(status, VMStatus::InProgress);

        let status = vm.process_opcode();
        assert_eq!(status, VMStatus::Finished { return_data_offset: 0, return_data_size: 0 });

        let VM { memory, .. } = vm;

        let destination_value = memory.read(MemoryAddress::direct(8));
        assert_eq!(destination_value.to_field(), (27_usize).into());
    }

    #[test]
    fn load_opcode() {
        /// Brillig code for the following:
        ///     let mut sum = 0;
        ///     let mut i = 0;
        ///     let len = memory.len();
        ///     while i < len {
        ///         sum += memory[i];
        ///         i += 1;
        ///     }
        fn brillig_sum_memory(memory: Vec<FieldElement>) -> FieldElement {
            let bit_size = IntegerBitSize::U32;
            let r_i = MemoryAddress::direct(0);
            let r_len = MemoryAddress::direct(1);
            let r_sum = MemoryAddress::direct(2);
            let r_tmp = MemoryAddress::direct(3);
            let r_pointer = MemoryAddress::direct(4);

            let start = [
                // sum = 0
                Opcode::Const { destination: r_sum, value: 0u128.into(), bit_size: BitSize::Field },
                // i = 0
                Opcode::Const {
                    destination: r_i,
                    value: 0u128.into(),
                    bit_size: BitSize::Integer(bit_size),
                },
                // len = array.len() (approximation)
                Opcode::Const {
                    destination: r_len,
                    value: memory.len().into(),
                    bit_size: BitSize::Integer(bit_size),
                },
                // pointer = array_ptr
                Opcode::Const {
                    destination: r_pointer,
                    value: 5u128.into(),
                    bit_size: BitSize::Integer(bit_size),
                },
                Opcode::Const {
                    destination: MemoryAddress::direct(100),
                    bit_size: BitSize::Integer(IntegerBitSize::U32),
                    value: FieldElement::from(memory.len() as u32),
                },
                Opcode::Const {
                    destination: MemoryAddress::direct(101),
                    bit_size: BitSize::Integer(IntegerBitSize::U32),
                    value: FieldElement::from(0u64),
                },
                Opcode::CalldataCopy {
                    destination_address: MemoryAddress::direct(5),
                    size_address: MemoryAddress::direct(100),
                    offset_address: MemoryAddress::direct(101),
                },
            ];
            let loop_body = [
                // tmp = *i
                Opcode::Load { destination: r_tmp, source_pointer: r_pointer },
                // sum = sum + tmp
                Opcode::BinaryFieldOp {
                    destination: r_sum,
                    lhs: r_sum,
                    op: BinaryFieldOp::Add,
                    rhs: r_tmp,
                },
                // tmp = 1
                Opcode::Const {
                    destination: r_tmp,
                    value: 1u128.into(),
                    bit_size: BitSize::Integer(bit_size),
                },
                // i = i + 1 (tmp)
                Opcode::BinaryIntOp {
                    destination: r_i,
                    lhs: r_i,
                    op: BinaryIntOp::Add,
                    rhs: r_tmp,
                    bit_size,
                },
                // pointer = pointer + 1
                Opcode::BinaryIntOp {
                    destination: r_pointer,
                    lhs: r_pointer,
                    op: BinaryIntOp::Add,
                    rhs: r_tmp,
                    bit_size,
                },
                // tmp = i < len
                Opcode::BinaryIntOp {
                    destination: r_tmp,
                    lhs: r_i,
                    op: BinaryIntOp::LessThan,
                    rhs: r_len,
                    bit_size,
                },
                // if tmp != 0 goto loop_body
                Opcode::JumpIf { condition: r_tmp, location: start.len() },
            ];

            let opcodes = [&start[..], &loop_body[..]].concat();
            let solver = StubbedBlackBoxSolver::default();
            let vm = brillig_execute_and_get_vm(memory, &opcodes, &solver);
            vm.memory.read(r_sum).to_field()
        }

        assert_eq!(
            brillig_sum_memory(vec![
                (1u128).into(),
                (2u128).into(),
                (3u128).into(),
                (4u128).into(),
                (5u128).into(),
            ]),
            (15u128).into()
        );
        assert_eq!(brillig_sum_memory(vec![(1u128).into(); 1024]), (1024u128).into());
    }

    #[test]
    fn call_and_return_opcodes() {
        /// Brillig code for the following recursive function:
        ///     fn recursive_write(i: u128, len: u128) {
        ///         if len <= i {
        ///             return;
        ///         }
        ///         memory[i as usize] = i as Value;
        ///         recursive_write(memory, i + 1, len);
        ///     }
        /// Note we represent a 100% in-stack optimized form in brillig
        fn brillig_recursive_write_memory<F: AcirField>(size: usize) -> Vec<MemoryValue<F>> {
            let integer_bit_size = MEMORY_ADDRESSING_BIT_SIZE;
            let bit_size = BitSize::Integer(integer_bit_size);
            let r_i = MemoryAddress::direct(0);
            let r_len = MemoryAddress::direct(1);
            let r_tmp = MemoryAddress::direct(2);
            let r_pointer = MemoryAddress::direct(3);

            let start: [Opcode<F>; 5] = [
                // i = 0
                Opcode::Const { destination: r_i, value: 0u128.into(), bit_size },
                // len = size
                Opcode::Const { destination: r_len, value: (size as u128).into(), bit_size },
                // pointer = free_memory_ptr
                Opcode::Const { destination: r_pointer, value: 4u128.into(), bit_size },
                // call recursive_fn
                Opcode::Call {
                            location: 5, // Call after 'start'
                        },
                // end program by jumping to end
                Opcode::Jump { location: 100 },
            ];

            let recursive_fn = [
                // tmp = len <= i
                Opcode::BinaryIntOp {
                    destination: r_tmp,
                    lhs: r_len,
                    op: BinaryIntOp::LessThanEquals,
                    rhs: r_i,
                    bit_size: integer_bit_size,
                },
                // if !tmp, goto end
                Opcode::JumpIf {
                    condition: r_tmp,
                    location: start.len() + 7, // 8 ops in recursive_fn, go to 'Return'
                },
                // *i = i
                Opcode::Store { destination_pointer: r_pointer, source: r_i },
                // tmp = 1
                Opcode::Const { destination: r_tmp, value: 1u128.into(), bit_size },
                // i = i + 1 (tmp)
                Opcode::BinaryIntOp {
                    destination: r_i,
                    lhs: r_i,
                    op: BinaryIntOp::Add,
                    rhs: r_tmp,
                    bit_size: integer_bit_size,
                },
                // pointer = pointer + 1
                Opcode::BinaryIntOp {
                    destination: r_pointer,
                    lhs: r_pointer,
                    op: BinaryIntOp::Add,
                    rhs: r_tmp,
                    bit_size: integer_bit_size,
                },
                // call recursive_fn
                Opcode::Call { location: start.len() },
                Opcode::Return {},
            ];

            let opcodes = [&start[..], &recursive_fn[..]].concat();
            let solver = StubbedBlackBoxSolver::default();
            let vm = brillig_execute_and_get_vm(vec![], &opcodes, &solver);
            vm.get_memory()[4..].to_vec()
        }

        let memory = brillig_recursive_write_memory::<FieldElement>(5);
        let expected =
            vec![(0u32).into(), (1u32).into(), (2u32).into(), (3u32).into(), (4u32).into()];
        assert_eq!(memory, expected);

        let memory = brillig_recursive_write_memory::<FieldElement>(1024);
        let expected: Vec<_> = (0..1024).map(|i: u32| i.into()).collect();
        assert_eq!(memory, expected);
    }

    /// Helper to execute brillig code
    fn brillig_execute_and_get_vm<'a, F: AcirField>(
        calldata: Vec<F>,
        opcodes: &'a [Opcode<F>],
        solver: &'a StubbedBlackBoxSolver,
    ) -> VM<'a, F, StubbedBlackBoxSolver> {
        let mut vm = VM::new(calldata, opcodes, solver, false, None);
        brillig_execute(&mut vm);
        assert!(vm.call_stack.is_empty());
        vm
    }

    fn brillig_execute<F: AcirField>(vm: &mut VM<F, StubbedBlackBoxSolver>) {
        loop {
            let status = vm.process_opcode();
            if matches!(status, VMStatus::Finished { .. } | VMStatus::ForeignCallWait { .. }) {
                break;
            }
            assert_eq!(status, VMStatus::InProgress);
        }
    }

    #[test]
    fn relative_addressing() {
        let calldata = vec![];
        let bit_size = BitSize::Integer(IntegerBitSize::U32);
        let value = FieldElement::from(3u128);

        let opcodes = [
            Opcode::Const {
                destination: MemoryAddress::direct(0),
                bit_size,
                value: FieldElement::from(27u128),
            },
            Opcode::Const {
                destination: MemoryAddress::relative(1), // Resolved address 28 value 3
                bit_size,
                value,
            },
            Opcode::Const {
                destination: MemoryAddress::direct(1), // Address 1 value 3
                bit_size,
                value,
            },
            Opcode::BinaryIntOp {
                destination: MemoryAddress::direct(1),
                op: BinaryIntOp::Equals,
                bit_size: IntegerBitSize::U32,
                lhs: MemoryAddress::direct(1),
                rhs: MemoryAddress::direct(28),
            },
        ];

        let solver = StubbedBlackBoxSolver::default();
        let mut vm = VM::new(calldata, &opcodes, &solver, false, None);

        vm.process_opcode();
        vm.process_opcode();
        vm.process_opcode();
        let status = vm.process_opcode();
        assert_eq!(status, VMStatus::Finished { return_data_offset: 0, return_data_size: 0 });

        let VM { memory, .. } = vm;
        let output_value = memory.read(MemoryAddress::direct(1));

        assert_eq!(output_value.to_field(), FieldElement::from(1u128));
    }

    #[test]
    fn field_zero_division_regression() {
        let calldata: Vec<FieldElement> = vec![];

        let opcodes = &[
            Opcode::Const {
                destination: MemoryAddress::direct(0),
                bit_size: BitSize::Field,
                value: FieldElement::from(1u64),
            },
            Opcode::Const {
                destination: MemoryAddress::direct(1),
                bit_size: BitSize::Field,
                value: FieldElement::from(0u64),
            },
            Opcode::BinaryFieldOp {
                destination: MemoryAddress::direct(2),
                op: BinaryFieldOp::Div,
                lhs: MemoryAddress::direct(0),
                rhs: MemoryAddress::direct(1),
            },
        ];
        let solver = StubbedBlackBoxSolver::default();
        let mut vm = VM::new(calldata, opcodes, &solver, false, None);

        let status = vm.process_opcode();
        assert_eq!(status, VMStatus::InProgress);
        let status = vm.process_opcode();
        assert_eq!(status, VMStatus::InProgress);
        let status = vm.process_opcode();
        assert_eq!(
            status,
            VMStatus::Failure {
                reason: FailureReason::RuntimeError {
                    message: "Attempted to divide by zero".into()
                },
                call_stack: vec![2]
            }
        );
    }
}<|MERGE_RESOLUTION|>--- conflicted
+++ resolved
@@ -27,11 +27,8 @@
 mod arithmetic;
 mod black_box;
 mod cast;
-<<<<<<< HEAD
 pub mod fuzzing;
-=======
 mod foreign_call;
->>>>>>> 52c48bce
 mod memory;
 
 /// The error call stack contains the opcode indexes of the call stack at the time of failure, plus the index of the opcode that failed.
