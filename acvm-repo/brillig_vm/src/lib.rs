--- conflicted
+++ resolved
@@ -776,28 +776,6 @@
         source: MemoryAddress,
         destination: MemoryAddress,
         op_bit_size: IntegerBitSize,
-<<<<<<< HEAD
-    ) -> Result<(), String> {
-        let (value, bit_size) = self
-            .memory
-            .read(source)
-            .extract_integer()
-            .ok_or("Not opcode source is not an integer")?;
-
-        if bit_size != op_bit_size {
-            return Err(format!(
-                "Not opcode source bit size {} does not match expected bit size {}",
-                bit_size, op_bit_size
-            ));
-        }
-
-        let negated_value = if let IntegerBitSize::U128 = bit_size {
-            !value
-        } else {
-            let bit_size: u32 = bit_size.into();
-            let mask = if bit_size == 128 { u128::MAX } else { (1_u128 << bit_size as u128) - 1 };
-            (!value) & mask
-=======
     ) -> Result<(), MemoryTypeError> {
         let value = self.memory.read(source);
 
@@ -808,7 +786,6 @@
             IntegerBitSize::U32 => MemoryValue::U32(!value.expect_u32()?),
             IntegerBitSize::U64 => MemoryValue::U64(!value.expect_u64()?),
             IntegerBitSize::U128 => MemoryValue::U128(!value.expect_u128()?),
->>>>>>> 8f20392c
         };
         self.memory.write(destination, negated_value);
         Ok(())
