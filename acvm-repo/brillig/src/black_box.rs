use crate::{HeapArray, MemoryAddress};
use serde::{Deserialize, Serialize};

/// These opcodes provide an equivalent of ACIR blackbox functions.
/// They are implemented as native functions in the VM.
#[derive(Debug, Clone, Copy, PartialEq, Eq, Serialize, Deserialize, Hash)]
#[cfg_attr(feature = "arb", derive(proptest_derive::Arbitrary))]
pub enum BlackBoxOp {
<<<<<<< HEAD
    /// Encrypts a message using AES128.
    AES128Encrypt { inputs: HeapArray, iv: HeapArray, key: HeapArray, outputs: HeapArray },
=======
    /// Encrypts a message using AES-128.
    AES128Encrypt { inputs: HeapVector, iv: HeapArray, key: HeapArray, outputs: HeapVector },
>>>>>>> 60bfcf2c
    /// Calculates the Blake2s hash of the inputs.
    Blake2s { message: HeapArray, output: HeapArray },
    /// Calculates the Blake3 hash of the inputs.
<<<<<<< HEAD
    Blake3 { message: HeapArray, output: HeapArray },
    /// Keccak Permutation function of 1600 width
=======
    Blake3 { message: HeapVector, output: HeapArray },
    /// Keccak permutation function of 1600 width.
>>>>>>> 60bfcf2c
    Keccakf1600 { input: HeapArray, output: HeapArray },
    /// Verifies an ECDSA signature over the secp256k1 curve.
    EcdsaSecp256k1 {
        hashed_msg: HeapArray,
        public_key_x: HeapArray,
        public_key_y: HeapArray,
        signature: HeapArray,
        result: MemoryAddress,
    },
    /// Verifies an ECDSA signature over the secp256r1 curve.
    EcdsaSecp256r1 {
        hashed_msg: HeapArray,
        public_key_x: HeapArray,
        public_key_y: HeapArray,
        signature: HeapArray,
        result: MemoryAddress,
    },
    /// Performs multi scalar multiplication over the embedded curve.
    MultiScalarMul { points: HeapArray, scalars: HeapArray, outputs: HeapArray },
    /// Performs addition over the embedded curve.
    EmbeddedCurveAdd {
        input1_x: MemoryAddress,
        input1_y: MemoryAddress,
        input1_infinite: MemoryAddress,
        input2_x: MemoryAddress,
        input2_y: MemoryAddress,
        input2_infinite: MemoryAddress,
        result: HeapArray,
    },
    /// Applies the Poseidon2 permutation function to the given state,
    /// outputting the permuted state.
    Poseidon2Permutation { message: HeapArray, output: HeapArray },
    /// Applies the SHA-256 compression function to the input message
    Sha256Compression { input: HeapArray, hash_values: HeapArray, output: HeapArray },
    /// Returns a decomposition in `num_limbs` limbs of the given input over the given radix.
    ///
    /// - The value stored in `radix` must be in the range [2, 256]
    /// - `num_limbs` must be at least one if the value stored in `input` is not zero.
    /// - The value stored in `output_bits` must have a `bit_size` of one.
    ///   That value specifies whether we should decompose into bits. The value stored in
    ///   the `radix` address must be two if the value stored in `output_bits` is equal to one.
    ///
    /// Native to the Brillig VM and not supported as an ACIR black box function.
    ToRadix {
        input: MemoryAddress,
        radix: MemoryAddress,
        output_pointer: MemoryAddress,
        num_limbs: MemoryAddress,
        output_bits: MemoryAddress,
    },
}

impl std::fmt::Display for BlackBoxOp {
    fn fmt(&self, f: &mut std::fmt::Formatter<'_>) -> std::fmt::Result {
        match self {
            BlackBoxOp::AES128Encrypt { inputs, iv, key, outputs } => {
                write!(
                    f,
                    "aes_128_encrypt(inputs: {inputs}, iv: {iv}, key: {key}, outputs: {outputs})"
                )
            }
            BlackBoxOp::Blake2s { message, output } => {
                write!(f, "blake2s(message: {message}, output: {output})")
            }
            BlackBoxOp::Blake3 { message, output } => {
                write!(f, "blake3(message: {message}, output: {output})")
            }
            BlackBoxOp::Keccakf1600 { input, output } => {
                write!(f, "keccakf1600(input: {input}, output: {output})")
            }
            BlackBoxOp::EcdsaSecp256k1 {
                hashed_msg,
                public_key_x,
                public_key_y,
                signature,
                result,
            } => {
                write!(
                    f,
                    "ecdsa_secp256k1(hashed_msg: {hashed_msg}, public_key_x: {public_key_x}, public_key_y: {public_key_y}, signature: {signature}, result: {result})"
                )
            }
            BlackBoxOp::EcdsaSecp256r1 {
                hashed_msg,
                public_key_x,
                public_key_y,
                signature,
                result,
            } => {
                write!(
                    f,
                    "ecdsa_secp256r1(hashed_msg: {hashed_msg}, public_key_x: {public_key_x}, public_key_y: {public_key_y}, signature: {signature}, result: {result})"
                )
            }
            BlackBoxOp::MultiScalarMul { points, scalars, outputs } => {
                write!(
                    f,
                    "multi_scalar_mul(points: {points}, scalars: {scalars}, outputs: {outputs})"
                )
            }
            BlackBoxOp::EmbeddedCurveAdd {
                input1_x,
                input1_y,
                input1_infinite,
                input2_x,
                input2_y,
                input2_infinite,
                result,
            } => {
                write!(
                    f,
                    "embedded_curve_add(input1_x: {input1_x}, input1_y: {input1_y}, input1_infinite: {input1_infinite}, input2_x: {input2_x}, input2_y: {input2_y}, input2_infinite: {input2_infinite}, result: {result})"
                )
            }
            BlackBoxOp::Poseidon2Permutation { message, output } => {
                write!(f, "poseidon2_permutation(message: {message}, output: {output})")
            }
            BlackBoxOp::Sha256Compression { input, hash_values, output } => {
                write!(
                    f,
                    "sha256_compression(input: {input}, hash_values: {hash_values}, output: {output})"
                )
            }
            BlackBoxOp::ToRadix { input, radix, output_pointer, num_limbs, output_bits } => {
                write!(
                    f,
                    "to_radix(input: {input}, radix: {radix}, num_limbs: {num_limbs}, output_pointer: {output_pointer}, output_bits: {output_bits})"
                )
            }
        }
    }
}<|MERGE_RESOLUTION|>--- conflicted
+++ resolved
@@ -6,23 +6,13 @@
 #[derive(Debug, Clone, Copy, PartialEq, Eq, Serialize, Deserialize, Hash)]
 #[cfg_attr(feature = "arb", derive(proptest_derive::Arbitrary))]
 pub enum BlackBoxOp {
-<<<<<<< HEAD
     /// Encrypts a message using AES128.
     AES128Encrypt { inputs: HeapArray, iv: HeapArray, key: HeapArray, outputs: HeapArray },
-=======
-    /// Encrypts a message using AES-128.
-    AES128Encrypt { inputs: HeapVector, iv: HeapArray, key: HeapArray, outputs: HeapVector },
->>>>>>> 60bfcf2c
     /// Calculates the Blake2s hash of the inputs.
     Blake2s { message: HeapArray, output: HeapArray },
     /// Calculates the Blake3 hash of the inputs.
-<<<<<<< HEAD
     Blake3 { message: HeapArray, output: HeapArray },
     /// Keccak Permutation function of 1600 width
-=======
-    Blake3 { message: HeapVector, output: HeapArray },
-    /// Keccak permutation function of 1600 width.
->>>>>>> 60bfcf2c
     Keccakf1600 { input: HeapArray, output: HeapArray },
     /// Verifies an ECDSA signature over the secp256k1 curve.
     EcdsaSecp256k1 {
