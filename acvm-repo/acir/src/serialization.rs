//! Serialization formats we consider using for the bytecode and the witness stack.

use num_enum::{IntoPrimitive, TryFromPrimitive};
use serde::{Deserialize, Serialize};
use std::str::FromStr;
use strum_macros::EnumString;

const FORMAT_ENV_VAR: &str = "NOIR_SERIALIZATION_FORMAT";

/// A marker byte for the serialization format.
#[derive(Debug, Clone, Copy, IntoPrimitive, TryFromPrimitive, EnumString, PartialEq, Eq)]
#[strum(serialize_all = "kebab-case")]
#[repr(u8)]
pub enum Format {
    /// Bincode without format marker.
    /// This does not actually appear in the data.
    BincodeLegacy = 0,
    /// Bincode with format marker.
    Bincode = 1,
    /// Msgpack with named structs.
    Msgpack = 2,
    /// Msgpack with tuple structs.
    MsgpackCompact = 3,
<<<<<<< HEAD
    /// Protobuf according to the schema.
    Protobuf = 4,
=======
>>>>>>> 0d6984c7
}

impl Default for Format {
    fn default() -> Self {
        Self::Msgpack
    }
}

impl Format {
    /// Look for a `NOIR_SERIALIZATION_FORMAT` env var to turn on formatted serialization.
    ///
    /// The reason we use an env var is because:
    /// 1. It has to be picked up in methods like `Program::serialize_program_base64` where no config is available.
    /// 2. At the moment this is mostly for testing, to be able to commit code that _can_ produce different formats,
    ///    but only activate it once a version of `bb` that can handle it is released.
    pub fn from_env() -> Result<Option<Self>, String> {
        let Ok(format) = std::env::var(FORMAT_ENV_VAR) else {
            return Ok(None);
        };
        Self::from_str(&format)
            .map(Some)
            .map_err(|e| format!("unknown format '{format}' in {FORMAT_ENV_VAR}: {e}"))
    }
}

/// Serialize a value using `bincode`, based on `serde`.
///
/// This format is compact, but provides no backwards compatibility.
pub(crate) fn bincode_serialize<T: Serialize>(value: &T) -> std::io::Result<Vec<u8>> {
    let config = bincode::config::legacy().with_limit::<{ u32::MAX as usize }>();
    bincode::serde::encode_to_vec(value, config).map_err(std::io::Error::other)
}

/// Deserialize a value using `bincode`, based on `serde`.
pub(crate) fn bincode_deserialize<T: for<'a> Deserialize<'a>>(buf: &[u8]) -> std::io::Result<T> {
    let config = bincode::config::legacy().with_limit::<{ u32::MAX as usize }>();
    bincode::serde::borrow_decode_from_slice(buf, config)
        .map(|(result, _)| result)
        .map_err(|e| std::io::Error::new(std::io::ErrorKind::InvalidInput, e))
}

/// Serialize a value using MessagePack, based on `serde`.
///
/// This format is compact can be configured to be backwards compatible.
///
/// When `compact` is `true`, it serializes structs as tuples, otherwise it writes their field names.
/// Enums are always serialized with their variant names (despite what the library comments say, and it's not configurable).
///
/// Set `compact` to `true` if we want old readers to fail when a new field is added to a struct,
/// that is, if we think that ignoring a new field could lead to incorrect behavior.
pub(crate) fn msgpack_serialize<T: Serialize>(
    value: &T,
    compact: bool,
) -> std::io::Result<Vec<u8>> {
    // There are convenience methods to serialize structs as tuples or maps:
    // * `rmp_serde::to_vec` uses tuples
    // * `rmp_serde::to_vec_named` uses maps
    // However it looks like the default `BytesMode` is not compatible with the C++ deserializer,
    // so we have to use `rmp_serde::Serializer` directly.
    let mut buf = Vec::new();

    let serializer = rmp_serde::Serializer::new(&mut buf)
        .with_bytes(rmp_serde::config::BytesMode::ForceIterables);

    let result = if compact {
        value.serialize(&mut serializer.with_struct_tuple())
    } else {
        value.serialize(&mut serializer.with_struct_map())
    };

    match result {
        Ok(()) => Ok(buf),
        Err(e) => Err(std::io::Error::other(e)),
    }
}

/// Deserialize a value using MessagePack, based on `serde`.
pub(crate) fn msgpack_deserialize<T: for<'a> Deserialize<'a>>(buf: &[u8]) -> std::io::Result<T> {
    rmp_serde::from_slice(buf).map_err(|e| std::io::Error::new(std::io::ErrorKind::InvalidInput, e))
}

<<<<<<< HEAD
/// Serialize a value using `protobuf`.
///
/// This format is forwards and backwards compatible, but requires code generation based on `.proto` schemas.
pub(crate) fn proto_serialize<F, T, R>(value: &T) -> Vec<u8>
where
    F: AcirField,
    R: prost::Message,
    ProtoSchema<F>: ProtoCodec<T, R>,
{
    ProtoSchema::<F>::serialize_to_vec(value)
}

/// Deserialize a value using `protobuf`.
pub(crate) fn proto_deserialize<F, T, R>(buf: &[u8]) -> std::io::Result<T>
where
    F: AcirField,
    R: prost::Message + Default,
    ProtoSchema<F>: ProtoCodec<T, R>,
{
    ProtoSchema::<F>::deserialize_from_slice(buf)
        .map_err(|e| std::io::Error::new(std::io::ErrorKind::InvalidInput, e))
}

=======
>>>>>>> 0d6984c7
/// Deserialize any of the supported formats. Try go guess the format based on the first byte,
/// but fall back to the legacy `bincode` format if anything fails.
pub(crate) fn deserialize_any_format<T>(buf: &[u8]) -> std::io::Result<T>
where
<<<<<<< HEAD
    T: for<'a> Deserialize<'a> + std::fmt::Debug,
    F: AcirField,
    R: prost::Message + Default,
    ProtoSchema<F>: ProtoCodec<T, R>,
=======
    T: for<'a> Deserialize<'a>,
>>>>>>> 0d6984c7
{
    // Unfortunately as long as we have to deal with legacy bincode format we might be able
    // to deserialize any other format as pure coincidence, when it was just legacy data.
    // Since `bincode` is the least backwards compatible, let's try that first.
    let bincode_result = bincode_deserialize(buf);

    if bincode_result.is_err() && !buf.is_empty() {
        if let Ok(format) = Format::try_from(buf[0]) {
            match format {
                Format::BincodeLegacy => {
                    // This is just a coincidence, as this format does not appear in the data,
                    // but we know it's none of the other formats.
                }
                Format::Bincode => {
                    if let Ok(value) = bincode_deserialize(&buf[1..]) {
                        return Ok(value);
                    }
                }
                Format::Msgpack | Format::MsgpackCompact => {
                    if let Ok(value) = msgpack_deserialize(&buf[1..]) {
                        return Ok(value);
                    }
                }
            }
        }
    }

    bincode_result
}

pub(crate) fn serialize_with_format<T>(value: &T, format: Format) -> std::io::Result<Vec<u8>>
where
    T: Serialize,
{
    // It would be more efficient to skip having to create a vector here, and use a std::io::Writer instead.
    let mut buf = match format {
        Format::BincodeLegacy => return bincode_serialize(value),
        Format::Bincode => bincode_serialize(value)?,
        Format::Msgpack => msgpack_serialize(value, false)?,
        Format::MsgpackCompact => msgpack_serialize(value, true)?,
    };
    let mut res = vec![format.into()];
    res.append(&mut buf);
    Ok(res)
}

<<<<<<< HEAD
=======
pub(crate) fn serialize_with_format_from_env<T>(value: &T) -> std::io::Result<Vec<u8>>
where
    T: Serialize,
{
    match Format::from_env() {
        Ok(Some(format)) => {
            // This will need a new `bb` even if it's the bincode format, because of the format byte.
            serialize_with_format(value, format)
        }
        Ok(None) => {
            // This is how the currently released `bb` expects the data.
            bincode_serialize(value)
        }
        Err(e) => Err(std::io::Error::other(e)),
    }
}

>>>>>>> 0d6984c7
#[cfg(test)]
mod tests {
    use acir_field::FieldElement;
    use brillig::{BitSize, HeapArray, IntegerBitSize, ValueOrArray};
    use std::str::FromStr;

    use crate::{
        circuit::{Opcode, brillig::BrilligFunctionId},
        native_types::Witness,
        serialization::{Format, msgpack_deserialize, msgpack_serialize},
    };

    mod version1 {
        use serde::{Deserialize, Serialize};

        #[derive(Debug, Serialize, Deserialize, PartialEq, Eq)]
        pub(crate) enum Foo {
            Case0 { d: u32 },
            Case1 { a: u64, b: bool },
            Case2 { a: i32 },
            Case3 { a: bool },
            Case4 { a: Box<Foo> },
            Case5 { a: u32, b: Option<u32> },
        }
    }

    mod version2 {
        use serde::{Deserialize, Serialize};

        // Removed variants and fields
        #[derive(Debug, Serialize, Deserialize, PartialEq, Eq)]
        pub(crate) enum Foo {
            // removed
            // Case0 { .. },
            // unchanged, but position shifted
            Case1 {
                a: u64,
                b: bool,
            },
            // new prefix field
            Case2 {
                b: String,
                a: i32,
            },
            // new suffix field
            Case3 {
                a: bool,
                b: String,
            },
            // reordered, optional removed
            Case5 {
                a: u32,
            },
            // reordered, field renamed
            Case4 {
                #[serde(rename = "a")]
                c: Box<Foo>,
            },
            // new
            Case6 {
                b: i64,
            },
            // new, now more variants than before
            Case7 {
                c: bool,
            },
        }
    }

    /// Test that the `msgpack_serialize(compact=false)` is backwards compatible:
    /// * removal of an enum variant (e.g. opcode no longer in use)
    /// * struct fields added: the old reader ignores new fields, but this could potentially lead to invalid behavior
    /// * struct fields reordered: trivial because fields are named
    /// * struct fields renamed: this would work with positional encoding, or using `#[serde(rename)]`
    #[test]
    fn msgpack_serialize_backwards_compatibility() {
        let cases = vec![
            (version2::Foo::Case1 { b: true, a: 1 }, version1::Foo::Case1 { b: true, a: 1 }),
            (version2::Foo::Case2 { b: "prefix".into(), a: 2 }, version1::Foo::Case2 { a: 2 }),
            (
                version2::Foo::Case3 { a: true, b: "suffix".into() },
                version1::Foo::Case3 { a: true },
            ),
            (
                version2::Foo::Case4 { c: Box::new(version2::Foo::Case1 { a: 4, b: false }) },
                version1::Foo::Case4 { a: Box::new(version1::Foo::Case1 { a: 4, b: false }) },
            ),
            (version2::Foo::Case5 { a: 5 }, version1::Foo::Case5 { a: 5, b: None }),
        ];

        for (i, (v2, v1)) in cases.into_iter().enumerate() {
            let bz = msgpack_serialize(&v2, false).unwrap();
            let v = msgpack_deserialize::<version1::Foo>(&bz)
                .unwrap_or_else(|e| panic!("case {i} failed: {e}"));
            assert_eq!(v, v1);
        }
    }

    /// Test that the `msgpack_serialize(compact=true)` is backwards compatible for a subset of the cases:
    /// * removal of an enum variant (e.g. opcode no longer in use)
    /// * struct fields renamed: accepted because position based
    /// * adding unused enum variants
    ///
    /// And rejects cases which could lead to unintended behavior:
    /// * struct fields added: rejected because the number of fields change
    /// * struct fields reordered: rejected because fields are position based
    #[test]
    fn msgpack_serialize_compact_backwards_compatibility() {
        let cases = vec![
            (version2::Foo::Case1 { b: true, a: 1 }, version1::Foo::Case1 { b: true, a: 1 }, None),
            (
                version2::Foo::Case2 { b: "prefix".into(), a: 2 },
                version1::Foo::Case2 { a: 2 },
                Some("wrong msgpack marker FixStr(6)"),
            ),
            (
                version2::Foo::Case3 { a: true, b: "suffix".into() },
                version1::Foo::Case3 { a: true },
                Some("array had incorrect length, expected 1"),
            ),
            (
                version2::Foo::Case4 { c: Box::new(version2::Foo::Case1 { a: 4, b: false }) },
                version1::Foo::Case4 { a: Box::new(version1::Foo::Case1 { a: 4, b: false }) },
                None,
            ),
            (
                version2::Foo::Case5 { a: 5 },
                version1::Foo::Case5 { a: 5, b: None },
                Some("invalid length 1, expected struct variant Foo::Case5 with 2 elements"),
            ),
        ];

        for (i, (v2, v1, ex)) in cases.into_iter().enumerate() {
            let bz = msgpack_serialize(&v2, true).unwrap();
            let res = msgpack_deserialize::<version1::Foo>(&bz);
            match (res, ex) {
                (Ok(v), None) => {
                    assert_eq!(v, v1);
                }
                (Ok(_), Some(ex)) => panic!("case {i} expected to fail with {ex}"),
                (Err(e), None) => panic!("case {i} expected to pass; got {e}"),
                (Err(e), Some(ex)) => {
                    let e = e.to_string();
                    if !e.contains(ex) {
                        panic!("case {i} error expected to contain {ex}; got {e}")
                    }
                }
            }
        }
    }

    /// Test that an enum where each member wraps a struct serializes as a single item map keyed by the type.
    #[test]
    fn msgpack_repr_enum_of_structs() {
        use rmpv::Value; // cSpell:disable-line

        let value = ValueOrArray::HeapArray(HeapArray {
            pointer: brillig::MemoryAddress::Relative(0),
            size: 3,
        });
        let bz = msgpack_serialize(&value, false).unwrap();
        let msg = rmpv::decode::read_value::<&[u8]>(&mut bz.as_ref()).unwrap(); // cSpell:disable-line

        let Value::Map(fields) = msg else {
            panic!("expected Map: {msg:?}");
        };
        assert_eq!(fields.len(), 1);
        let Value::String(key) = &fields[0].0 else {
            panic!("expected String key: {fields:?}");
        };
        assert_eq!(key.as_str(), Some("HeapArray"));
    }

    /// Test that an enum of unit structs serializes as a string.
    #[test]
    fn msgpack_repr_enum_of_unit_structs() {
        let value = IntegerBitSize::U1;
        let bz = msgpack_serialize(&value, false).unwrap();
        let msg = rmpv::decode::read_value::<&[u8]>(&mut bz.as_ref()).unwrap(); // cSpell:disable-line

        assert_eq!(msg.as_str(), Some("U1"));
    }

    /// Test how an enum where some members are unit structs serializes.
    #[test]
    fn msgpack_repr_enum_of_mixed() {
        let value = vec![BitSize::Field, BitSize::Integer(IntegerBitSize::U64)];
        let bz = msgpack_serialize(&value, false).unwrap();
        let msg = rmpv::decode::read_value::<&[u8]>(&mut bz.as_ref()).unwrap(); // cSpell:disable-line

        assert_eq!(format!("{msg}"), r#"["Field", {"Integer": "U64"}]"#);
    }

    /// Test that a newtype, just wrapping a value, is serialized as the underlying value.
    #[test]
    fn msgpack_repr_newtype() {
        use rmpv::Value; // cSpell:disable-line

        let value = Witness(1);
        let bz = msgpack_serialize(&value, false).unwrap();
        let msg = rmpv::decode::read_value::<&[u8]>(&mut bz.as_ref()).unwrap(); // cSpell:disable-line

        assert!(matches!(msg, Value::Integer(_)));
    }

    /// Test to show that optional fields, when empty, are still in the map.
    /// The Rust library handles deserializing them as `None` if they are not present,
    /// but the `msgpack-c` library does not.
    #[test]
    fn msgpack_optional() {
        use rmpv::Value; // cSpell:disable-line

        let value: Opcode<FieldElement> = Opcode::BrilligCall {
            id: BrilligFunctionId(1),
            inputs: Vec::new(),
            outputs: Vec::new(),
            predicate: None,
        };
        let bz = msgpack_serialize(&value, false).unwrap();
        let msg = rmpv::decode::read_value::<&[u8]>(&mut bz.as_ref()).unwrap(); // cSpell:disable-line

        let fields = msg.as_map().expect("enum is a map");
        let fields = &fields.first().expect("enum is non-empty").1;
        let fields = fields.as_map().expect("fields are map");

        let (k, v) = fields.last().expect("fields are not empty");
        assert_eq!(k.as_str().expect("names are str"), "predicate");
        assert!(matches!(v, Value::Nil));
    }

    #[test]
    fn format_from_str() {
        assert_eq!(Format::from_str("msgpack-compact").unwrap(), Format::MsgpackCompact);
    }
}<|MERGE_RESOLUTION|>--- conflicted
+++ resolved
@@ -21,11 +21,6 @@
     Msgpack = 2,
     /// Msgpack with tuple structs.
     MsgpackCompact = 3,
-<<<<<<< HEAD
-    /// Protobuf according to the schema.
-    Protobuf = 4,
-=======
->>>>>>> 0d6984c7
 }
 
 impl Default for Format {
@@ -107,44 +102,11 @@
     rmp_serde::from_slice(buf).map_err(|e| std::io::Error::new(std::io::ErrorKind::InvalidInput, e))
 }
 
-<<<<<<< HEAD
-/// Serialize a value using `protobuf`.
-///
-/// This format is forwards and backwards compatible, but requires code generation based on `.proto` schemas.
-pub(crate) fn proto_serialize<F, T, R>(value: &T) -> Vec<u8>
-where
-    F: AcirField,
-    R: prost::Message,
-    ProtoSchema<F>: ProtoCodec<T, R>,
-{
-    ProtoSchema::<F>::serialize_to_vec(value)
-}
-
-/// Deserialize a value using `protobuf`.
-pub(crate) fn proto_deserialize<F, T, R>(buf: &[u8]) -> std::io::Result<T>
-where
-    F: AcirField,
-    R: prost::Message + Default,
-    ProtoSchema<F>: ProtoCodec<T, R>,
-{
-    ProtoSchema::<F>::deserialize_from_slice(buf)
-        .map_err(|e| std::io::Error::new(std::io::ErrorKind::InvalidInput, e))
-}
-
-=======
->>>>>>> 0d6984c7
 /// Deserialize any of the supported formats. Try go guess the format based on the first byte,
 /// but fall back to the legacy `bincode` format if anything fails.
 pub(crate) fn deserialize_any_format<T>(buf: &[u8]) -> std::io::Result<T>
 where
-<<<<<<< HEAD
-    T: for<'a> Deserialize<'a> + std::fmt::Debug,
-    F: AcirField,
-    R: prost::Message + Default,
-    ProtoSchema<F>: ProtoCodec<T, R>,
-=======
     T: for<'a> Deserialize<'a>,
->>>>>>> 0d6984c7
 {
     // Unfortunately as long as we have to deal with legacy bincode format we might be able
     // to deserialize any other format as pure coincidence, when it was just legacy data.
@@ -191,26 +153,6 @@
     Ok(res)
 }
 
-<<<<<<< HEAD
-=======
-pub(crate) fn serialize_with_format_from_env<T>(value: &T) -> std::io::Result<Vec<u8>>
-where
-    T: Serialize,
-{
-    match Format::from_env() {
-        Ok(Some(format)) => {
-            // This will need a new `bb` even if it's the bincode format, because of the format byte.
-            serialize_with_format(value, format)
-        }
-        Ok(None) => {
-            // This is how the currently released `bb` expects the data.
-            bincode_serialize(value)
-        }
-        Err(e) => Err(std::io::Error::other(e)),
-    }
-}
-
->>>>>>> 0d6984c7
 #[cfg(test)]
 mod tests {
     use acir_field::FieldElement;
