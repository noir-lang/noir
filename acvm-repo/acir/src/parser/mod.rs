--- conflicted
+++ resolved
@@ -1045,13 +1045,10 @@
     IncorrectInputLength { expected: usize, found: usize, name: String, span: Span },
     #[error("Expected {expected} outputs for {name}, found {found}")]
     IncorrectOutputLength { expected: usize, found: usize, name: String, span: Span },
-<<<<<<< HEAD
     #[error("Expected {expected} witnesses for INIT, found {found}")]
     InitLengthMismatch { expected: usize, found: usize, span: Span },
-=======
     #[error("Expected function id {expected}, found {found}")]
     UnexpectedFunctionId { expected: u32, found: u32, span: Span },
->>>>>>> 84607670
 }
 
 impl ParserError {
@@ -1059,7 +1056,6 @@
         use ParserError::*;
         match self {
             LexerError(e) => e.span(),
-<<<<<<< HEAD
             ExpectedToken { span, .. }
             | ExpectedOneOfTokens { span, .. }
             | ExpectedIdentifier { span, .. }
@@ -1072,22 +1068,8 @@
             | InvalidInputBitSize { span, .. }
             | IncorrectInputLength { span, .. }
             | IncorrectOutputLength { span, .. }
-            | InitLengthMismatch { span, .. } => *span,
-=======
-            ExpectedToken { span, .. } => *span,
-            ExpectedOneOfTokens { span, .. } => *span,
-            ExpectedIdentifier { span, .. } => *span,
-            ExpectedFieldElement { span, .. } => *span,
-            ExpectedWitness { span, .. } => *span,
-            DuplicatedConstantTerm { span, .. } => *span,
-            MissingConstantTerm { span } => *span,
-            ExpectedBlackBoxFuncName { span, .. } => *span,
-            IntegerLargerThanU32 { span, .. } => *span,
-            InvalidInputBitSize { span, .. } => *span,
-            IncorrectInputLength { span, .. } => *span,
-            IncorrectOutputLength { span, .. } => *span,
-            UnexpectedFunctionId { span, .. } => *span,
->>>>>>> 84607670
+            | InitLengthMismatch { span, .. }
+            | UnexpectedFunctionId { span, .. } => *span,
         }
     }
 }