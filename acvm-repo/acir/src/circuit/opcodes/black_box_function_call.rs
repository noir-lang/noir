//! Black box functions are ACIR opcodes which rely on backends implementing
//! support for specialized constraints.
//! This makes certain zk-snark unfriendly computations cheaper than if they were
//! implemented in more basic constraints.

use std::collections::BTreeSet;

use crate::BlackBoxFunc;
use crate::native_types::Witness;

use serde::{Deserialize, Deserializer, Serialize, Serializer};
use thiserror::Error;

/// Enumeration for black box function inputs
#[derive(Clone, Copy, Debug, PartialEq, Eq, Serialize, Deserialize, Hash)]
#[cfg_attr(feature = "arb", derive(proptest_derive::Arbitrary))]
pub enum FunctionInput<F> {
    /// A constant field element
    Constant(F),
    /// A witness element, representing dynamic inputs
    Witness(Witness),
}

impl<F: std::fmt::Display> std::fmt::Display for FunctionInput<F> {
    fn fmt(&self, f: &mut std::fmt::Formatter<'_>) -> std::fmt::Result {
        match &self {
            FunctionInput::Constant(constant) => {
                write!(f, "{constant}")
            }
            FunctionInput::Witness(witness) => {
                write!(f, "_{}", witness.0)
            }
        }
    }
}

impl<F> FunctionInput<F> {
    pub fn is_constant(&self) -> bool {
        match self {
            FunctionInput::Constant(_) => true,
            FunctionInput::Witness(_) => false,
        }
    }

    pub fn to_witness(&self) -> Witness {
        match self {
            FunctionInput::Constant(_) => unreachable!("ICE - Expected Witness"),
            FunctionInput::Witness(witness) => *witness,
        }
    }
}

#[derive(Clone, PartialEq, Eq, Debug, Error)]
#[error("FunctionInput value has too many bits: value: {value}, {value_num_bits} >= {max_bits}")]
pub struct InvalidInputBitSize {
    pub value: String,
    pub value_num_bits: u32,
    pub max_bits: u32,
}

<<<<<<< HEAD
=======
impl<F: AcirField> FunctionInput<F> {
    pub fn constant(value: F, max_bits: u32) -> Result<FunctionInput<F>, InvalidInputBitSize> {
        if value.num_bits() <= max_bits {
            Ok(FunctionInput { input: ConstantOrWitnessEnum::Constant(value), num_bits: max_bits })
        } else {
            let value_num_bits = value.num_bits();
            let value = format!("{value}");
            Err(InvalidInputBitSize { value, value_num_bits, max_bits })
        }
    }
}

impl<F: std::fmt::Display> std::fmt::Display for FunctionInput<F> {
    fn fmt(&self, f: &mut std::fmt::Formatter<'_>) -> std::fmt::Result {
        match &self.input {
            ConstantOrWitnessEnum::Constant(constant) => {
                write!(f, "({constant}, {})", self.num_bits)
            }
            ConstantOrWitnessEnum::Witness(witness) => {
                write!(f, "({}, {})", witness, self.num_bits)
            }
        }
    }
}

>>>>>>> 8146755d
/// These opcodes represent a specialized computation.
/// Even if any computation can be done using only assert-zero opcodes,
/// it is not always efficient.
/// Some proving systems, can implement several computations more efficiently using
/// techniques such as custom gates and lookup tables.
#[derive(Clone, PartialEq, Eq, Serialize, Deserialize, Hash)]
pub enum BlackBoxFuncCall<F> {
    /// Ciphers (encrypts) the provided plaintext using AES128 in CBC mode,
    /// padding the input using PKCS#7.
    /// - inputs: byte array `[u8; N]`
    /// - iv: initialization vector `[u8; 16]`
    /// - key: user key `[u8; 16]`
    /// - outputs: byte vector `[u8]` of length `input.len() + (16 - input.len() % 16)`
    AES128Encrypt {
        inputs: Vec<FunctionInput<F>>,
        iv: Box<[FunctionInput<F>; 16]>,
        key: Box<[FunctionInput<F>; 16]>,
        outputs: Vec<Witness>,
    },
    /// Performs the bitwise AND of `lhs` and `rhs`. `bit_size` must be the same for
    /// both inputs.
    /// - lhs: (witness, bit_size)
    /// - rhs: (witness, bit_size)
    /// - output: a witness whose value is constrained to be lhs AND rhs, as
    ///   bit_size bit integers
    AND { lhs: FunctionInput<F>, rhs: FunctionInput<F>, num_bits: u32, output: Witness },
    /// Performs the bitwise XOR of `lhs` and `rhs`. `bit_size` must be the same for
    /// both inputs.
    /// - lhs: (witness, bit_size)
    /// - rhs: (witness, bit_size)
    /// - output: a witness whose value is constrained to be lhs XOR rhs, as
    ///   bit_size bit integers
    XOR { lhs: FunctionInput<F>, rhs: FunctionInput<F>, num_bits: u32, output: Witness },
    /// Range constraint to ensure that a witness
    /// can be represented in the specified number of bits.
    /// - input: (witness, bit_size)
    RANGE { input: FunctionInput<F>, num_bits: u32 },
    /// Computes the Blake2s hash of the inputs, as specified in
    /// <https://tools.ietf.org/html/rfc7693>
    /// - inputs are a byte array, i.e a vector of (witness, 8)
    /// - output is a byte array of length 32, i.e. an array of 32
    ///   (witness, 8), constrained to be the blake2s of the inputs.
    Blake2s { inputs: Vec<FunctionInput<F>>, outputs: Box<[Witness; 32]> },
    /// Computes the Blake3 hash of the inputs
    /// - inputs are a byte array, i.e a vector of (witness, 8)
    /// - output is a byte array of length 32, i.e an array of 32
    ///   (witness, 8), constrained to be the blake3 of the inputs.
    Blake3 { inputs: Vec<FunctionInput<F>>, outputs: Box<[Witness; 32]> },
    /// Verifies a ECDSA signature over the secp256k1 curve.
    /// - inputs:
    ///     - x coordinate of public key as 32 bytes
    ///     - y coordinate of public key as 32 bytes
    ///     - the signature, as a 64 bytes array
    ///       The signature internally will be represented as `(r, s)`,
    ///       where `r` and `s` are fixed-sized big endian scalar values.
    ///       As the `secp256k1` has a 256-bit modulus, we have a 64 byte signature
    ///       while `r` and `s` will both be 32 bytes.
    ///       We expect `s` to be normalized. This means given the curve's order,
    ///       `s` should be less than or equal to `order / 2`.
    ///       This is done to prevent malleability.
    ///       For more context regarding malleability you can reference BIP 0062.
    ///     - the hash of the message, as a vector of bytes
    /// - output: 0 for failure and 1 for success
    ///
    /// Expected backend behavior:
    /// - The backend MAY fail to prove this opcode if the public key is not on the secp256k1 curve.
    ///    - Otherwise the backend MUST constrain the output to be false.
    /// - The backend MUST constrain the output to be false if `s` is not normalized.
    /// - The backend MUST constrain the output to match the signature's validity.
    EcdsaSecp256k1 {
        public_key_x: Box<[FunctionInput<F>; 32]>,
        public_key_y: Box<[FunctionInput<F>; 32]>,
        #[serde(
            serialize_with = "serialize_big_array",
            deserialize_with = "deserialize_big_array_into_box"
        )]
        signature: Box<[FunctionInput<F>; 64]>,
        hashed_message: Box<[FunctionInput<F>; 32]>,
        output: Witness,
    },
    /// Verifies a ECDSA signature over the secp256r1 curve.
    ///
    /// Same as EcdsaSecp256k1, but done over another curve.
    EcdsaSecp256r1 {
        public_key_x: Box<[FunctionInput<F>; 32]>,
        public_key_y: Box<[FunctionInput<F>; 32]>,
        #[serde(
            serialize_with = "serialize_big_array",
            deserialize_with = "deserialize_big_array_into_box"
        )]
        signature: Box<[FunctionInput<F>; 64]>,
        hashed_message: Box<[FunctionInput<F>; 32]>,
        output: Witness,
    },
    /// Multiple scalar multiplication (MSM) with a variable base/input point
    /// (P) of the embedded curve. An MSM multiplies the points and scalars and
    /// sums the results.
    /// - input:
    ///     - points (witness, N) a vector of x and y coordinates of input
    ///     - points `[x1, y1, x2, y2,...]`.
    ///     - scalars (witness, N) a vector of low and high limbs of input
    ///     - scalars `[s1_low, s1_high, s2_low, s2_high, ...]`. (witness, N)
    ///       For Barretenberg, they must both be less than 128 bits.
    /// - output:
    ///     - a tuple of `x` and `y` coordinates of output
    ///       points computed as `s_low*P+s_high*2^{128}*P`
    ///
    /// Because the Grumpkin scalar field is bigger than the ACIR field, we
    /// provide 2 ACIR fields representing the low and high parts of the Grumpkin
    /// scalar $a$: `a=low+high*2^{128}`, with `low, high < 2^{128}`
    MultiScalarMul {
        points: Vec<FunctionInput<F>>,
        scalars: Vec<FunctionInput<F>>,
        outputs: (Witness, Witness, Witness),
    },
    /// Addition over the embedded curve on which the witness is defined
    /// The opcode makes the following assumptions but does not enforce them because
    /// it is more efficient to do it only when required. For instance, adding two
    /// points that are on the curve it guarantee to give a point on the curve.
    ///
    /// It assumes that the points are on the curve.
    /// If the inputs are the same witnesses index, it will perform a doubling,
    /// If not, it assumes that the points' x-coordinates are not equal.
    /// It also assumes neither point is the infinity point.
    EmbeddedCurveAdd {
        input1: Box<[FunctionInput<F>; 3]>,
        input2: Box<[FunctionInput<F>; 3]>,
        outputs: (Witness, Witness, Witness),
    },
    /// Keccak Permutation function of width 1600
    /// - inputs: An array of 25 64-bit Keccak lanes that represent a keccak sponge of 1600 bits
    /// - outputs: The result of a keccak f1600 permutation on the input state. Also an array of 25 Keccak lanes.
    Keccakf1600 { inputs: Box<[FunctionInput<F>; 25]>, outputs: Box<[Witness; 25]> },
    /// Computes a recursive aggregation object when verifying a proof inside
    /// another circuit.
    /// The outputted aggregation object will then be either checked in a
    /// top-level verifier or aggregated upon again.
    /// The aggregation object should be maintained by the backend implementer.
    ///
    /// This opcode prepares the verification of the final proof.
    /// In order to fully verify a recursive proof, some operations may still be required
    /// to be done by the final verifier (e.g. a pairing check).
    /// This is why this black box function does not say if verification is passing or not.
    /// It delays the expensive part of verification out of the SNARK
    /// and leaves it to the final verifier outside of the SNARK circuit.
    ///
    /// This opcode also verifies that the key_hash is indeed a hash of verification_key,
    /// allowing the user to use the verification key as private inputs and only
    /// have the key_hash as public input, which is more performant.
    ///
    /// **Warning: the key hash logic does not need to be part of the black box and subject to be removed.**
    ///
    /// If one of the recursive proofs you verify with the black box function fails to
    /// verify, then the verification of the final proof of the main ACIR program will
    /// ultimately fail.
    RecursiveAggregation {
        /// Verification key of the circuit being verified
        verification_key: Vec<FunctionInput<F>>,
        proof: Vec<FunctionInput<F>>,
        /// These represent the public inputs of the proof we are verifying
        /// They should be checked against in the circuit after construction
        /// of a new aggregation state
        public_inputs: Vec<FunctionInput<F>>,
        /// A key hash is used to check the validity of the verification key.
        /// The circuit implementing this opcode can use this hash to ensure that the
        /// key provided to the circuit matches the key produced by the circuit creator
        key_hash: FunctionInput<F>,
        /// Backend-specific proof type constant.
        /// The proof field is agnostic and can come from witness inputs.
        /// However, a backend may have many different verifiers which affect
        /// the circuit construction.
        /// In order for a backend to construct the correct recursive verifier
        /// it expects the user to specify a proof type.
        proof_type: u32,
        /// A predicate (true or false) to disable the recursive verification
        predicate: FunctionInput<F>,
    },
    /// BigInt addition
    BigIntAdd { lhs: u32, rhs: u32, output: u32 },
    /// BigInt subtraction
    BigIntSub { lhs: u32, rhs: u32, output: u32 },
    /// BigInt multiplication
    BigIntMul { lhs: u32, rhs: u32, output: u32 },
    /// BigInt division
    BigIntDiv { lhs: u32, rhs: u32, output: u32 },
    /// BigInt from le bytes
    BigIntFromLeBytes { inputs: Vec<FunctionInput<F>>, modulus: Vec<u8>, output: u32 },
    /// BigInt to le bytes
    BigIntToLeBytes { input: u32, outputs: Vec<Witness> },
    /// Applies the Poseidon2 permutation function to the given state,
    /// outputting the permuted state.
    Poseidon2Permutation {
        /// Input state for the permutation of Poseidon2
        inputs: Vec<FunctionInput<F>>,
        /// Permuted state
        outputs: Vec<Witness>,
    },
    /// Applies the SHA-256 compression function to the input message
    ///
    /// # Arguments
    ///
    /// * `inputs` - input message block
    /// * `hash_values` - state from the previous compression
    /// * `outputs` - result of the input compressed into 256 bits
    Sha256Compression {
        /// 512 bits of the input message, represented by 16 u32s
        inputs: Box<[FunctionInput<F>; 16]>,
        /// Vector of 8 u32s used to compress the input
        hash_values: Box<[FunctionInput<F>; 8]>,
        /// Output of the compression, represented by 8 u32s
        outputs: Box<[Witness; 8]>,
    },
}

impl<F> BlackBoxFuncCall<F> {
    pub fn get_black_box_func(&self) -> BlackBoxFunc {
        match self {
            BlackBoxFuncCall::AES128Encrypt { .. } => BlackBoxFunc::AES128Encrypt,
            BlackBoxFuncCall::AND { .. } => BlackBoxFunc::AND,
            BlackBoxFuncCall::XOR { .. } => BlackBoxFunc::XOR,
            BlackBoxFuncCall::RANGE { .. } => BlackBoxFunc::RANGE,
            BlackBoxFuncCall::Blake2s { .. } => BlackBoxFunc::Blake2s,
            BlackBoxFuncCall::Blake3 { .. } => BlackBoxFunc::Blake3,
            BlackBoxFuncCall::EcdsaSecp256k1 { .. } => BlackBoxFunc::EcdsaSecp256k1,
            BlackBoxFuncCall::EcdsaSecp256r1 { .. } => BlackBoxFunc::EcdsaSecp256r1,
            BlackBoxFuncCall::MultiScalarMul { .. } => BlackBoxFunc::MultiScalarMul,
            BlackBoxFuncCall::EmbeddedCurveAdd { .. } => BlackBoxFunc::EmbeddedCurveAdd,
            BlackBoxFuncCall::Keccakf1600 { .. } => BlackBoxFunc::Keccakf1600,
            BlackBoxFuncCall::RecursiveAggregation { .. } => BlackBoxFunc::RecursiveAggregation,
            BlackBoxFuncCall::BigIntAdd { .. } => BlackBoxFunc::BigIntAdd,
            BlackBoxFuncCall::BigIntSub { .. } => BlackBoxFunc::BigIntSub,
            BlackBoxFuncCall::BigIntMul { .. } => BlackBoxFunc::BigIntMul,
            BlackBoxFuncCall::BigIntDiv { .. } => BlackBoxFunc::BigIntDiv,
            BlackBoxFuncCall::BigIntFromLeBytes { .. } => BlackBoxFunc::BigIntFromLeBytes,
            BlackBoxFuncCall::BigIntToLeBytes { .. } => BlackBoxFunc::BigIntToLeBytes,
            BlackBoxFuncCall::Poseidon2Permutation { .. } => BlackBoxFunc::Poseidon2Permutation,
            BlackBoxFuncCall::Sha256Compression { .. } => BlackBoxFunc::Sha256Compression,
        }
    }

    pub fn name(&self) -> &str {
        self.get_black_box_func().name()
    }

    pub fn bit_size(&self) -> Option<u32> {
        match self {
            BlackBoxFuncCall::AND { num_bits, .. }
            | BlackBoxFuncCall::XOR { num_bits, .. }
            | BlackBoxFuncCall::RANGE { num_bits, .. } => Some(*num_bits),
            _ => None,
        }
    }

    pub fn get_outputs_vec(&self) -> Vec<Witness> {
        match self {
            BlackBoxFuncCall::Blake2s { outputs, .. }
            | BlackBoxFuncCall::Blake3 { outputs, .. } => outputs.to_vec(),

            BlackBoxFuncCall::Keccakf1600 { outputs, .. } => outputs.to_vec(),

            BlackBoxFuncCall::Sha256Compression { outputs, .. } => outputs.to_vec(),

            BlackBoxFuncCall::AES128Encrypt { outputs, .. }
            | BlackBoxFuncCall::Poseidon2Permutation { outputs, .. } => outputs.to_vec(),

            BlackBoxFuncCall::AND { output, .. }
            | BlackBoxFuncCall::XOR { output, .. }
            | BlackBoxFuncCall::EcdsaSecp256k1 { output, .. }
            | BlackBoxFuncCall::EcdsaSecp256r1 { output, .. } => vec![*output],
            BlackBoxFuncCall::MultiScalarMul { outputs, .. }
            | BlackBoxFuncCall::EmbeddedCurveAdd { outputs, .. } => {
                vec![outputs.0, outputs.1, outputs.2]
            }
            BlackBoxFuncCall::RANGE { .. }
            | BlackBoxFuncCall::RecursiveAggregation { .. }
            | BlackBoxFuncCall::BigIntFromLeBytes { .. }
            | BlackBoxFuncCall::BigIntAdd { .. }
            | BlackBoxFuncCall::BigIntSub { .. }
            | BlackBoxFuncCall::BigIntMul { .. }
            | BlackBoxFuncCall::BigIntDiv { .. } => {
                vec![]
            }
            BlackBoxFuncCall::BigIntToLeBytes { outputs, .. } => outputs.to_vec(),
        }
    }
}

impl<F: Copy> BlackBoxFuncCall<F> {
    pub fn get_inputs_vec(&self) -> Vec<FunctionInput<F>> {
        match self {
<<<<<<< HEAD
            BlackBoxFuncCall::AES128Encrypt { inputs, .. }
            | BlackBoxFuncCall::BigIntFromLeBytes { inputs, .. }
            | BlackBoxFuncCall::Poseidon2Permutation { inputs, .. }
            | BlackBoxFuncCall::Blake2s { inputs, .. }
            | BlackBoxFuncCall::Blake3 { inputs, .. } => inputs.clone(),
            BlackBoxFuncCall::Keccakf1600 { inputs, .. } => (*inputs).to_vec(),

=======
            BlackBoxFuncCall::Blake2s { inputs, .. }
            | BlackBoxFuncCall::Blake3 { inputs, .. }
            | BlackBoxFuncCall::BigIntFromLeBytes { inputs, .. }
            | BlackBoxFuncCall::Poseidon2Permutation { inputs, .. } => inputs.to_vec(),

            BlackBoxFuncCall::Keccakf1600 { inputs, .. } => inputs.to_vec(),
            BlackBoxFuncCall::AES128Encrypt { inputs, iv, key, .. } => {
                let mut all_inputs: Vec<FunctionInput<F>> =
                    Vec::with_capacity(inputs.len() + iv.len() + key.len());
                all_inputs.extend(**iv);
                all_inputs.extend(**key);
                all_inputs
            }
>>>>>>> 8146755d
            BlackBoxFuncCall::Sha256Compression { inputs, hash_values, .. } => {
                inputs.iter().chain(hash_values.as_ref()).copied().collect()
            }
            BlackBoxFuncCall::AND { lhs, rhs, .. } | BlackBoxFuncCall::XOR { lhs, rhs, .. } => {
                vec![*lhs, *rhs]
            }
            BlackBoxFuncCall::RANGE { input, .. } => vec![*input],
            BlackBoxFuncCall::BigIntAdd { .. }
            | BlackBoxFuncCall::BigIntSub { .. }
            | BlackBoxFuncCall::BigIntMul { .. }
            | BlackBoxFuncCall::BigIntDiv { .. }
            | BlackBoxFuncCall::BigIntToLeBytes { .. } => Vec::new(),
            BlackBoxFuncCall::MultiScalarMul { points, scalars, .. } => {
                let mut inputs: Vec<FunctionInput<F>> =
                    Vec::with_capacity(points.len() + scalars.len());
                inputs.extend(points.iter().copied());
                inputs.extend(scalars.iter().copied());
                inputs
            }
            BlackBoxFuncCall::EmbeddedCurveAdd { input1, input2, .. } => {
                vec![input1[0], input1[1], input1[2], input2[0], input2[1], input2[2]]
            }
            BlackBoxFuncCall::EcdsaSecp256k1 {
                public_key_x,
                public_key_y,
                signature,
                hashed_message,
                ..
            } => {
                let mut inputs = Vec::with_capacity(
                    public_key_x.len()
                        + public_key_y.len()
                        + signature.len()
                        + hashed_message.len(),
                );
                inputs.extend(public_key_x.iter().copied());
                inputs.extend(public_key_y.iter().copied());
                inputs.extend(signature.iter().copied());
                inputs.extend(hashed_message.iter().copied());
                inputs
            }
            BlackBoxFuncCall::EcdsaSecp256r1 {
                public_key_x,
                public_key_y,
                signature,
                hashed_message,
                ..
            } => {
                let mut inputs = Vec::with_capacity(
                    public_key_x.len()
                        + public_key_y.len()
                        + signature.len()
                        + hashed_message.len(),
                );
                inputs.extend(public_key_x.iter().copied());
                inputs.extend(public_key_y.iter().copied());
                inputs.extend(signature.iter().copied());
                inputs.extend(hashed_message.iter().copied());
                inputs
            }
            BlackBoxFuncCall::RecursiveAggregation {
                verification_key: key,
                proof,
                public_inputs,
                key_hash,
                proof_type: _,
                predicate,
            } => {
                let mut inputs = Vec::new();
                inputs.extend(key.iter().copied());
                inputs.extend(proof.iter().copied());
                inputs.extend(public_inputs.iter().copied());
                inputs.push(*key_hash);
                inputs.push(*predicate);
                inputs
            }
        }
    }

    pub fn get_input_witnesses(&self) -> BTreeSet<Witness> {
        let mut result = BTreeSet::new();
        for input in self.get_inputs_vec() {
            if let FunctionInput::Witness(w) = input {
                result.insert(w);
            }
        }
        result
    }
}

impl<F: std::fmt::Display + Copy> std::fmt::Display for BlackBoxFuncCall<F> {
    fn fmt(&self, f: &mut std::fmt::Formatter<'_>) -> std::fmt::Result {
        let uppercase_name = self.name().to_uppercase();
        write!(f, "BLACKBOX::{uppercase_name} ")?;
        // INPUTS

        let inputs_str = &self
            .get_inputs_vec()
            .iter()
            .map(|i| i.to_string())
            .collect::<Vec<String>>()
            .join(", ");

        write!(f, "[{inputs_str}]")?;
        if let Some(bit_size) = self.bit_size() {
            write!(f, ":{bit_size} bits")?;
        }
        write!(f, " ")?;

        // OUTPUTS

        let outputs_str = &self
            .get_outputs_vec()
            .iter()
            .map(|i| format!("_{}", i.0))
            .collect::<Vec<String>>()
            .join(", ");

        write!(f, "[{outputs_str}]")
    }
}

impl<F: std::fmt::Display + Copy> std::fmt::Debug for BlackBoxFuncCall<F> {
    fn fmt(&self, f: &mut std::fmt::Formatter<'_>) -> std::fmt::Result {
        std::fmt::Display::fmt(self, f)
    }
}

fn serialize_big_array<S, F: Serialize>(
    big_array: &[FunctionInput<F>; 64],
    s: S,
) -> Result<S::Ok, S::Error>
where
    S: Serializer,
{
    use serde_big_array::BigArray;

    (*big_array).serialize(s)
}

fn deserialize_big_array_into_box<'de, D, F: Deserialize<'de>>(
    deserializer: D,
) -> Result<Box<[FunctionInput<F>; 64]>, D::Error>
where
    D: Deserializer<'de>,
{
    use serde_big_array::BigArray;

    let big_array: [FunctionInput<F>; 64] = BigArray::deserialize(deserializer)?;
    Ok(Box::new(big_array))
}

#[cfg(test)]
mod tests {

    use crate::{circuit::Opcode, native_types::Witness};
    use acir_field::{AcirField, FieldElement};

    use super::{BlackBoxFuncCall, FunctionInput};

    fn keccakf1600_opcode<F: AcirField>() -> Opcode<F> {
        let inputs: Box<[FunctionInput<F>; 25]> =
            Box::new(std::array::from_fn(|i| FunctionInput::Witness(Witness(i as u32 + 1))));
        let outputs: Box<[Witness; 25]> = Box::new(std::array::from_fn(|i| Witness(i as u32 + 26)));

        Opcode::BlackBoxFuncCall(BlackBoxFuncCall::Keccakf1600 { inputs, outputs })
    }

    #[test]
    fn keccakf1600_serialization_roundtrip() {
        use crate::serialization::{bincode_deserialize, bincode_serialize};

        let opcode = keccakf1600_opcode::<FieldElement>();
        let buf = bincode_serialize(&opcode).unwrap();
        let recovered_opcode = bincode_deserialize(&buf).unwrap();
        assert_eq!(opcode, recovered_opcode);
    }
}

#[cfg(feature = "arb")]
mod arb {
    use acir_field::AcirField;
    use proptest::prelude::*;

    use crate::native_types::Witness;

    use super::{BlackBoxFuncCall, FunctionInput};

    // Implementing this separately because trying to derive leads to stack overflow.
    impl<F> Arbitrary for BlackBoxFuncCall<F>
    where
        F: AcirField + Arbitrary,
    {
        type Parameters = ();
        type Strategy = BoxedStrategy<Self>;

        fn arbitrary_with(_args: Self::Parameters) -> Self::Strategy {
            let input = any::<FunctionInput<F>>();
            let input_vec = any::<Vec<FunctionInput<F>>>();
            let input_arr_3 = any::<Box<[FunctionInput<F>; 3]>>();
            let input_arr_8 = any::<Box<[FunctionInput<F>; 8]>>();
            let input_arr_16 = any::<Box<[FunctionInput<F>; 16]>>();
            let input_arr_25 = any::<Box<[FunctionInput<F>; 25]>>();
            let input_arr_32 = any::<Box<[FunctionInput<F>; 32]>>();
            let input_arr_64 = any::<Box<[FunctionInput<F>; 64]>>();
            let witness = any::<Witness>();
            let witness_vec = any::<Vec<Witness>>();
            let witness_arr_8 = any::<Box<[Witness; 8]>>();
            let witness_arr_25 = any::<Box<[Witness; 25]>>();
            let witness_arr_32 = any::<Box<[Witness; 32]>>();

            let case_aes128_encrypt = (
                input_vec.clone(),
                input_arr_16.clone(),
                input_arr_16.clone(),
                witness_vec.clone(),
            )
                .prop_map(|(inputs, iv, key, outputs)| {
                    BlackBoxFuncCall::AES128Encrypt { inputs, iv, key, outputs }
                });

            let case_and = (input_arr_3.clone(), input_arr_8.clone(), witness.clone()).prop_map(
                |(lhs, rhs, output)| BlackBoxFuncCall::AND {
                    lhs: lhs[0],
                    rhs: rhs[1],
                    num_bits: 8,
                    output,
                },
            );

            let case_xor = (input_arr_3.clone(), input_arr_8.clone(), witness.clone()).prop_map(
                |(lhs, rhs, output)| BlackBoxFuncCall::XOR {
                    lhs: lhs[0],
                    rhs: rhs[1],
                    num_bits: 8,
                    output,
                },
            );

            let case_range = witness.clone().prop_map(|witness| BlackBoxFuncCall::RANGE {
                input: FunctionInput::Witness(witness),
                num_bits: 32,
            });

            let case_blake2s =
                (input_arr_8.clone(), witness_arr_32.clone()).prop_map(|(inputs, outputs)| {
                    BlackBoxFuncCall::Blake2s { inputs: inputs.to_vec(), outputs }
                });

            let case_blake3 =
                (input_arr_8.clone(), witness_arr_32.clone()).prop_map(|(inputs, outputs)| {
                    BlackBoxFuncCall::Blake3 { inputs: inputs.to_vec(), outputs }
                });

            let case_ecdsa_secp256k1 = (
                input_arr_32.clone(),
                input_arr_32.clone(),
                input_arr_64.clone(),
                input_arr_32.clone(),
                witness.clone(),
            )
                .prop_map(
                    |(public_key_x, public_key_y, signature, hashed_message, output)| {
                        BlackBoxFuncCall::EcdsaSecp256k1 {
                            public_key_x,
                            public_key_y,
                            signature,
                            hashed_message,
                            output,
                        }
                    },
                );

            let case_ecdsa_secp256r1 = (
                input_arr_32.clone(),
                input_arr_32.clone(),
                input_arr_64.clone(),
                input_arr_32.clone(),
                witness.clone(),
            )
                .prop_map(
                    |(public_key_x, public_key_y, signature, hashed_message, output)| {
                        BlackBoxFuncCall::EcdsaSecp256r1 {
                            public_key_x,
                            public_key_y,
                            signature,
                            hashed_message,
                            output,
                        }
                    },
                );

            let case_multi_scalar_mul = (
                input_vec.clone(),
                input_vec.clone(),
                witness.clone(),
                witness.clone(),
                witness.clone(),
            )
                .prop_map(|(points, scalars, w1, w2, w3)| {
                    BlackBoxFuncCall::MultiScalarMul { points, scalars, outputs: (w1, w2, w3) }
                });

            let case_embedded_curve_add = (
                input_arr_3.clone(),
                input_arr_3.clone(),
                witness.clone(),
                witness.clone(),
                witness.clone(),
            )
                .prop_map(|(input1, input2, w1, w2, w3)| {
                    BlackBoxFuncCall::EmbeddedCurveAdd { input1, input2, outputs: (w1, w2, w3) }
                });

            let case_keccakf1600 = (input_arr_25.clone(), witness_arr_25.clone())
                .prop_map(|(inputs, outputs)| BlackBoxFuncCall::Keccakf1600 { inputs, outputs });

            let case_recursive_aggregation = (
                input_vec.clone(),
                input_vec.clone(),
                input_vec.clone(),
                input.clone(),
                any::<u32>(),
                input.clone(),
            )
                .prop_map(
                    |(verification_key, proof, public_inputs, key_hash, proof_type, predicate)| {
                        BlackBoxFuncCall::RecursiveAggregation {
                            verification_key,
                            proof,
                            public_inputs,
                            key_hash,
                            proof_type,
                            predicate,
                        }
                    },
                );

            let big_int_args = (any::<u32>(), any::<u32>(), any::<u32>());

            let case_big_int_add = big_int_args
                .prop_map(|(lhs, rhs, output)| BlackBoxFuncCall::BigIntAdd { lhs, rhs, output });

            let case_big_int_sub = big_int_args
                .prop_map(|(lhs, rhs, output)| BlackBoxFuncCall::BigIntSub { lhs, rhs, output });

            let case_big_int_mul = big_int_args
                .prop_map(|(lhs, rhs, output)| BlackBoxFuncCall::BigIntMul { lhs, rhs, output });

            let case_big_int_div = big_int_args
                .prop_map(|(lhs, rhs, output)| BlackBoxFuncCall::BigIntDiv { lhs, rhs, output });

            let case_big_int_from_le_bytes = (input_vec.clone(), any::<Vec<u8>>(), any::<u32>())
                .prop_map(|(inputs, modulus, output)| BlackBoxFuncCall::BigIntFromLeBytes {
                    inputs,
                    modulus,
                    output,
                });

            let case_big_int_to_le_bytes = (any::<u32>(), witness_vec.clone())
                .prop_map(|(input, outputs)| BlackBoxFuncCall::BigIntToLeBytes { input, outputs });

            let case_poseidon2_permutation =
                (input_vec.clone(), witness_vec.clone()).prop_map(|(inputs, outputs)| {
                    BlackBoxFuncCall::Poseidon2Permutation { inputs, outputs }
                });

            let case_sha256_compression = (input_arr_16, input_arr_8, witness_arr_8).prop_map(
                |(inputs, hash_values, outputs)| BlackBoxFuncCall::Sha256Compression {
                    inputs,
                    hash_values,
                    outputs,
                },
            );

            prop_oneof![
                case_aes128_encrypt,
                case_and,
                case_xor,
                case_range,
                case_blake2s,
                case_blake3,
                case_ecdsa_secp256k1,
                case_ecdsa_secp256r1,
                case_multi_scalar_mul,
                case_embedded_curve_add,
                case_keccakf1600,
                case_recursive_aggregation,
                case_big_int_add,
                case_big_int_sub,
                case_big_int_mul,
                case_big_int_div,
                case_big_int_from_le_bytes,
                case_big_int_to_le_bytes,
                case_poseidon2_permutation,
                case_sha256_compression,
            ]
            .boxed()
        }
    }
}<|MERGE_RESOLUTION|>--- conflicted
+++ resolved
@@ -58,34 +58,6 @@
     pub max_bits: u32,
 }
 
-<<<<<<< HEAD
-=======
-impl<F: AcirField> FunctionInput<F> {
-    pub fn constant(value: F, max_bits: u32) -> Result<FunctionInput<F>, InvalidInputBitSize> {
-        if value.num_bits() <= max_bits {
-            Ok(FunctionInput { input: ConstantOrWitnessEnum::Constant(value), num_bits: max_bits })
-        } else {
-            let value_num_bits = value.num_bits();
-            let value = format!("{value}");
-            Err(InvalidInputBitSize { value, value_num_bits, max_bits })
-        }
-    }
-}
-
-impl<F: std::fmt::Display> std::fmt::Display for FunctionInput<F> {
-    fn fmt(&self, f: &mut std::fmt::Formatter<'_>) -> std::fmt::Result {
-        match &self.input {
-            ConstantOrWitnessEnum::Constant(constant) => {
-                write!(f, "({constant}, {})", self.num_bits)
-            }
-            ConstantOrWitnessEnum::Witness(witness) => {
-                write!(f, "({}, {})", witness, self.num_bits)
-            }
-        }
-    }
-}
-
->>>>>>> 8146755d
 /// These opcodes represent a specialized computation.
 /// Even if any computation can be done using only assert-zero opcodes,
 /// it is not always efficient.
@@ -376,15 +348,6 @@
 impl<F: Copy> BlackBoxFuncCall<F> {
     pub fn get_inputs_vec(&self) -> Vec<FunctionInput<F>> {
         match self {
-<<<<<<< HEAD
-            BlackBoxFuncCall::AES128Encrypt { inputs, .. }
-            | BlackBoxFuncCall::BigIntFromLeBytes { inputs, .. }
-            | BlackBoxFuncCall::Poseidon2Permutation { inputs, .. }
-            | BlackBoxFuncCall::Blake2s { inputs, .. }
-            | BlackBoxFuncCall::Blake3 { inputs, .. } => inputs.clone(),
-            BlackBoxFuncCall::Keccakf1600 { inputs, .. } => (*inputs).to_vec(),
-
-=======
             BlackBoxFuncCall::Blake2s { inputs, .. }
             | BlackBoxFuncCall::Blake3 { inputs, .. }
             | BlackBoxFuncCall::BigIntFromLeBytes { inputs, .. }
@@ -398,7 +361,6 @@
                 all_inputs.extend(**key);
                 all_inputs
             }
->>>>>>> 8146755d
             BlackBoxFuncCall::Sha256Compression { inputs, hash_values, .. } => {
                 inputs.iter().chain(hash_values.as_ref()).copied().collect()
             }
