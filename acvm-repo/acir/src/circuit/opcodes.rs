//! ACIR opcodes
//!
//! This module defines the core set opcodes used in ACIR.
use super::brillig::{BrilligFunctionId, BrilligInputs, BrilligOutputs};

pub mod function_id;
pub use function_id::AcirFunctionId;

use crate::native_types::{Expression, Witness};
use acir_field::AcirField;
use serde::{Deserialize, Serialize};

mod black_box_function_call;
mod memory_operation;

pub use black_box_function_call::{BlackBoxFuncCall, FunctionInput, InvalidInputBitSize};
pub use memory_operation::{BlockId, MemOp};

/// Type for a memory block
#[derive(Clone, Debug, PartialEq, Eq, Serialize, Deserialize, Hash)]
#[cfg_attr(feature = "arb", derive(proptest_derive::Arbitrary))]
pub enum BlockType {
    /// The default type of memory block.
    /// Virtually all user memory blocks are expected to be of this type
    /// unless the backend wishes to expose special handling for call/return data.
    Memory,
    /// Indicate to the backend that this memory comes from a circuit's inputs.
    ///
    /// This is most useful for schemes which require passing a lot of circuit inputs
    /// through multiple circuits (such as in a recursive proof scheme).
    /// Stores a constant identifier to distinguish between multiple calldata inputs.
    CallData(u32),
    /// Similar to calldata except it states that this memory is returned in the circuit outputs.
    ReturnData,
}

impl BlockType {
    pub fn is_databus(&self) -> bool {
        matches!(self, BlockType::CallData(_) | BlockType::ReturnData)
    }
}

/// Defines an operation within an ACIR circuit
///
/// Expects a type parameter `F` which implements [AcirField].
#[allow(clippy::large_enum_variant)]
#[derive(Clone, PartialEq, Eq, Serialize, Deserialize, Hash)]
#[cfg_attr(feature = "arb", derive(proptest_derive::Arbitrary))]
pub enum Opcode<F: AcirField> {
    /// An `AssertZero` opcode adds the constraint that `P(w) = 0`, where
    /// `w=(w_1,..w_n)` is a tuple of `n` witnesses, and `P` is a multi-variate
    /// polynomial of total degree at most `2`.
    ///
    /// The coefficients `{q_M}_{i,j}, q_i,q_c` of the polynomial are known
    /// values which define the opcode.
    ///
    /// A general expression of assert-zero opcode is the following:
    /// ```text
    /// \sum_{i,j} {q_M}_{i,j}w_iw_j + \sum_i q_iw_i +q_c = 0
    /// ```
    ///
    /// An assert-zero opcode can be used to:
    /// - **express a constraint** on witnesses; for instance to express that a
    ///   witness `w` is a boolean, you can add the opcode: `w*w-w=0`
    /// - or, to **compute the value** of an arithmetic operation of some inputs.
    ///
    /// For instance, to multiply two witnesses `x` and `y`, you would use the
    /// opcode `z-x*y=0`, which would constrain `z` to be `x*y`.
    ///
    /// The solver expects that at most one witness is not known when executing the opcode.
    AssertZero(Expression<F>),

    /// Calls to "gadgets" which rely on backends implementing support for
    /// specialized constraints.
    ///
    /// Often used for exposing more efficient implementations of
    /// SNARK-unfriendly computations.
    ///
    /// All black box function inputs are specified as [FunctionInput],
    /// and they have one or several witnesses as output.
    ///
    /// Some more advanced computations assume that the proving system has an
    /// 'embedded curve'. It is a curve that cycles with the main curve of the
    /// proving system, i.e the scalar field of the embedded curve is the base
    /// field of the main one, and vice-versa.
    /// e.g. Aztec's Barretenberg uses BN254 as the main curve and Grumpkin as the
    /// embedded curve.
    BlackBoxFuncCall(BlackBoxFuncCall<F>),

    /// Atomic operation on a block of memory
    ///
    /// ACIR is able to address any array of witnesses. Each array is assigned
    /// an id ([BlockId]) and needs to be initialized with the [Opcode::MemoryInit] opcode.
    /// Then it is possible to read and write from/to an array by providing the
    /// index and the value we read/write as arithmetic expressions. Note that
    /// ACIR arrays all have a known fixed length (given in the [Opcode::MemoryInit]
    /// opcode below)
    MemoryOp {
        /// Identifier of the array
        block_id: BlockId,
        /// Describe the memory operation to perform
        op: MemOp<F>,
    },

    /// Initialize an ACIR array from a vector of witnesses.
    ///
    /// There must be only one MemoryInit per block_id, and MemoryOp opcodes must
    /// come after the MemoryInit.
    MemoryInit {
        /// Identifier of the array
        block_id: BlockId,
        /// Vector of witnesses specifying the initial value of the array
        init: Vec<Witness>,
        /// Specify what type of memory we should initialize
        block_type: BlockType,
    },

    /// Calls to unconstrained functions. Unconstrained functions are constructed with [Brillig][super::brillig].
    BrilligCall {
        /// Id for the function being called. It is the responsibility of the executor
        /// to fetch the appropriate Brillig bytecode from this id.
        id: BrilligFunctionId,
        /// Inputs to the function call
        inputs: Vec<BrilligInputs<F>>,
        /// Outputs to the function call
        outputs: Vec<BrilligOutputs>,
        /// Predicate of the Brillig execution - indicates if it should be skipped
        predicate: Option<Expression<F>>,
    },

    /// Calls to functions represented as a separate circuit. A call opcode allows us
    /// to build a call stack when executing the outer-most circuit.
    Call {
        /// Id for the function being called. It is the responsibility of the executor
        /// to fetch the appropriate circuit from this id.
        id: AcirFunctionId,
        /// Inputs to the function call
        inputs: Vec<Witness>,
        /// Outputs of the function call
        outputs: Vec<Witness>,
        /// Predicate of the circuit execution - indicates if it should be skipped
        predicate: Option<Expression<F>>,
    },
}

impl<F: AcirField> std::fmt::Display for Opcode<F> {
    fn fmt(&self, f: &mut std::fmt::Formatter<'_>) -> std::fmt::Result {
        match self {
            Opcode::AssertZero(expr) => expr.fmt(f),
            Opcode::BlackBoxFuncCall(g) => g.fmt(f),
            Opcode::MemoryOp { block_id, op } => {
                write!(f, "MEM ")?;
<<<<<<< HEAD
=======
                if let Some(pred) = predicate {
                    writeln!(f, "PREDICATE: {pred}")?;
                }
>>>>>>> 8146755d

                let is_read = op.operation.is_zero();
                if is_read {
                    write!(f, "(id: {}, read at: {}, value: {}) ", block_id.0, op.index, op.value)
                } else {
                    write!(f, "(id: {}, write {} at: {}) ", block_id.0, op.value, op.index)
                }
            }
            Opcode::MemoryInit { block_id, init, block_type: databus } => {
                match databus {
                    BlockType::Memory => write!(f, "INIT ")?,
                    BlockType::CallData(id) => write!(f, "INIT CALLDATA {id} ")?,
                    BlockType::ReturnData => write!(f, "INIT RETURNDATA ")?,
                }
                let witnesses =
                    init.iter().map(|w| format!("{w}")).collect::<Vec<String>>().join(", ");
                write!(f, "(id: {}, len: {}, witnesses: [{witnesses}])", block_id.0, init.len())
            }
            // We keep the display for a BrilligCall and circuit Call separate as they
            // are distinct in their functionality and we should maintain this separation for debugging.
            Opcode::BrilligCall { id, inputs, outputs, predicate } => {
                write!(f, "BRILLIG CALL func {id}: ")?;
                if let Some(pred) = predicate {
                    writeln!(f, "PREDICATE: {pred}")?;
                }

                let inputs = inputs
                    .iter()
                    .map(|input| format!("{input}"))
                    .collect::<Vec<String>>()
                    .join(", ");
                let outputs = outputs
                    .iter()
                    .map(|output| format!("{output}"))
                    .collect::<Vec<String>>()
                    .join(", ");

                write!(f, "inputs: [{inputs}], ")?;
                write!(f, "outputs: [{outputs}]")
            }
            Opcode::Call { id, inputs, outputs, predicate } => {
                write!(f, "CALL func {id}: ")?;
                if let Some(pred) = predicate {
                    writeln!(f, "PREDICATE: {pred}")?;
                }
                let inputs =
                    inputs.iter().map(|w| format!("{w}")).collect::<Vec<String>>().join(", ");
                let outputs =
                    outputs.iter().map(|w| format!("{w}")).collect::<Vec<String>>().join(", ");

                write!(f, "inputs: [{inputs}], ")?;
                write!(f, "outputs: [{outputs}]")
            }
        }
    }
}

impl<F: AcirField> std::fmt::Debug for Opcode<F> {
    fn fmt(&self, f: &mut std::fmt::Formatter<'_>) -> std::fmt::Result {
        std::fmt::Display::fmt(self, f)
    }
}

#[cfg(test)]
mod tests {
    use acir_field::FieldElement;

    use crate::{
        circuit::opcodes::{BlackBoxFuncCall, BlockId, BlockType, FunctionInput},
        native_types::Witness,
    };

    use super::Opcode;

    #[test]
    fn mem_init_display_snapshot() {
        let mem_init: Opcode<FieldElement> = Opcode::MemoryInit {
            block_id: BlockId(42),
            init: (0..10u32).map(Witness).collect(),
            block_type: BlockType::Memory,
        };

        insta::assert_snapshot!(
            mem_init.to_string(),
            @"INIT (id: 42, len: 10, witnesses: [_0, _1, _2, _3, _4, _5, _6, _7, _8, _9])"
        );
    }

    #[test]
    fn blackbox_snapshot() {
        let xor: Opcode<FieldElement> = Opcode::BlackBoxFuncCall(BlackBoxFuncCall::XOR {
            lhs: FunctionInput::Witness(0.into()),
            rhs: FunctionInput::Witness(1.into()),
            num_bits: 32,
            output: Witness(3),
        });

        insta::assert_snapshot!(
            xor.to_string(),
            @"BLACKBOX::XOR [_0, _1]:32 bits [_3]"
        );
    }

    #[test]
    fn range_display_snapshot() {
        let range: Opcode<FieldElement> = Opcode::BlackBoxFuncCall(BlackBoxFuncCall::RANGE {
            input: FunctionInput::Witness(0.into()),
            num_bits: 32,
        });

        insta::assert_snapshot!(
            range.to_string(),
            @"BLACKBOX::RANGE [_0]:32 bits []"
        );
    }
}<|MERGE_RESOLUTION|>--- conflicted
+++ resolved
@@ -150,12 +150,6 @@
             Opcode::BlackBoxFuncCall(g) => g.fmt(f),
             Opcode::MemoryOp { block_id, op } => {
                 write!(f, "MEM ")?;
-<<<<<<< HEAD
-=======
-                if let Some(pred) = predicate {
-                    writeln!(f, "PREDICATE: {pred}")?;
-                }
->>>>>>> 8146755d
 
                 let is_read = op.operation.is_zero();
                 if is_read {
