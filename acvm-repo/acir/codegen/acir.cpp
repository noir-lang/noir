--- conflicted
+++ resolved
@@ -2094,7 +2094,6 @@
             friend bool operator==(const Cast&, const Cast&);
             std::vector<uint8_t> bincodeSerialize() const;
             static Cast bincodeDeserialize(std::vector<uint8_t>);
-<<<<<<< HEAD
 
             void msgpack_pack(auto& packer) const {
                 packer.pack_map(3);
@@ -2109,21 +2108,6 @@
                 Helpers::conv_fld_from_kvmap(kvmap, name, "destination", destination, false);
                 Helpers::conv_fld_from_kvmap(kvmap, name, "source", source, false);
                 Helpers::conv_fld_from_kvmap(kvmap, name, "bit_size", bit_size, false);
-=======
-
-            void msgpack_pack(auto& packer) const {
-                packer.pack_map(3);
-                packer.pack(std::make_pair("destination", destination));
-                packer.pack(std::make_pair("source", source));
-                packer.pack(std::make_pair("bit_size", bit_size));
-            }
-
-            void msgpack_unpack(msgpack::object const& o) {
-                auto name = "Cast";
-                auto kvmap = Helpers::make_kvmap(o, name);
-                Helpers::conv_fld_from_kvmap(kvmap, name, "destination", destination, false);
-                Helpers::conv_fld_from_kvmap(kvmap, name, "source", source, false);
-                Helpers::conv_fld_from_kvmap(kvmap, name, "bit_size", bit_size, false);
             }
         };
 
@@ -2146,7 +2130,6 @@
                 auto kvmap = Helpers::make_kvmap(o, name);
                 Helpers::conv_fld_from_kvmap(kvmap, name, "condition", condition, false);
                 Helpers::conv_fld_from_kvmap(kvmap, name, "location", location, false);
->>>>>>> 1c7e4216
             }
         };
 
@@ -2504,7 +2487,6 @@
                     is_unit = false;
                     break;
                 case 4:
-<<<<<<< HEAD
                     tag = "JumpIf";
                     is_unit = false;
                     break;
@@ -2561,68 +2543,6 @@
                     is_unit = false;
                     break;
                 case 18:
-=======
-                    tag = "JumpIfNot";
-                    is_unit = false;
-                    break;
-                case 5:
-                    tag = "JumpIf";
-                    is_unit = false;
-                    break;
-                case 6:
-                    tag = "Jump";
-                    is_unit = false;
-                    break;
-                case 7:
-                    tag = "CalldataCopy";
-                    is_unit = false;
-                    break;
-                case 8:
-                    tag = "Call";
-                    is_unit = false;
-                    break;
-                case 9:
-                    tag = "Const";
-                    is_unit = false;
-                    break;
-                case 10:
-                    tag = "IndirectConst";
-                    is_unit = false;
-                    break;
-                case 11:
-                    tag = "Return";
-                    is_unit = true;
-                    break;
-                case 12:
-                    tag = "ForeignCall";
-                    is_unit = false;
-                    break;
-                case 13:
-                    tag = "Mov";
-                    is_unit = false;
-                    break;
-                case 14:
-                    tag = "ConditionalMov";
-                    is_unit = false;
-                    break;
-                case 15:
-                    tag = "Load";
-                    is_unit = false;
-                    break;
-                case 16:
-                    tag = "Store";
-                    is_unit = false;
-                    break;
-                case 17:
-                    tag = "BlackBox";
-                    is_unit = false;
-                    break;
-                case 18:
-                    tag = "Trap";
-                    is_unit = false;
-                    break;
-                case 19:
->>>>>>> 1c7e4216
                     tag = "Stop";
                     is_unit = false;
                     break;
@@ -2704,20 +2624,6 @@
                 
                 value = v;
             }
-<<<<<<< HEAD
-=======
-            else if (tag == "JumpIfNot") {
-                JumpIfNot v;
-                try {
-                    o.via.map.ptr[0].val.convert(v);
-                } catch (const msgpack::type_error&) {
-                    std::cerr << o << std::endl;
-                    throw_or_abort("error converting into enum variant 'BrilligOpcode::JumpIfNot'");
-                }
-                
-                value = v;
-            }
->>>>>>> 1c7e4216
             else if (tag == "JumpIf") {
                 JumpIf v;
                 try {
@@ -2929,8 +2835,6 @@
             friend bool operator==(const Witness&, const Witness&);
             std::vector<uint8_t> bincodeSerialize() const;
             static Witness bincodeDeserialize(std::vector<uint8_t>);
-<<<<<<< HEAD
-=======
 
             void msgpack_pack(auto& packer) const { packer.pack(value); }
 
@@ -2943,26 +2847,12 @@
                 }
             }
         };
->>>>>>> 1c7e4216
-
-            void msgpack_pack(auto& packer) const { packer.pack(value); }
-
-<<<<<<< HEAD
-            void msgpack_unpack(msgpack::object const& o) {
-                try {
-                    o.convert(value);
-                } catch (const msgpack::type_error&) {
-                    std::cerr << o << std::endl;
-                    throw_or_abort("error converting into newtype 'Witness'");
-                }
-            }
-        };
 
         std::variant<Constant, Witness> value;
-=======
-        friend bool operator==(const ConstantOrWitnessEnum&, const ConstantOrWitnessEnum&);
+
+        friend bool operator==(const FunctionInput&, const FunctionInput&);
         std::vector<uint8_t> bincodeSerialize() const;
-        static ConstantOrWitnessEnum bincodeDeserialize(std::vector<uint8_t>);
+        static FunctionInput bincodeDeserialize(std::vector<uint8_t>);
 
         void msgpack_pack(auto& packer) const {
             std::string tag;
@@ -2978,7 +2868,7 @@
                     is_unit = false;
                     break;
                 default:
-                    throw_or_abort("unknown enum 'ConstantOrWitnessEnum' variant index: " + std::to_string(value.index()));
+                    throw_or_abort("unknown enum 'FunctionInput' variant index: " + std::to_string(value.index()));
             }
             if (is_unit) {
                 packer.pack(tag);
@@ -2995,10 +2885,10 @@
 
             if (o.type != msgpack::type::object_type::MAP && o.type != msgpack::type::object_type::STR) {
                 std::cerr << o << std::endl;
-                throw_or_abort("expected MAP or STR for enum 'ConstantOrWitnessEnum'; got type " + std::to_string(o.type));
+                throw_or_abort("expected MAP or STR for enum 'FunctionInput'; got type " + std::to_string(o.type));
             }
             if (o.type == msgpack::type::object_type::MAP && o.via.map.size != 1) {
-                throw_or_abort("expected 1 entry for enum 'ConstantOrWitnessEnum'; got " + std::to_string(o.via.map.size));
+                throw_or_abort("expected 1 entry for enum 'FunctionInput'; got " + std::to_string(o.via.map.size));
             }
             std::string tag;
             try {
@@ -3009,7 +2899,7 @@
                 }
             } catch(const msgpack::type_error&) {
                 std::cerr << o << std::endl;
-                throw_or_abort("error converting tag to string for enum 'ConstantOrWitnessEnum'");
+                throw_or_abort("error converting tag to string for enum 'FunctionInput'");
             }
             if (tag == "Constant") {
                 Constant v;
@@ -3017,7 +2907,7 @@
                     o.via.map.ptr[0].val.convert(v);
                 } catch (const msgpack::type_error&) {
                     std::cerr << o << std::endl;
-                    throw_or_abort("error converting into enum variant 'ConstantOrWitnessEnum::Constant'");
+                    throw_or_abort("error converting into enum variant 'FunctionInput::Constant'");
                 }
                 
                 value = v;
@@ -3028,43 +2918,625 @@
                     o.via.map.ptr[0].val.convert(v);
                 } catch (const msgpack::type_error&) {
                     std::cerr << o << std::endl;
-                    throw_or_abort("error converting into enum variant 'ConstantOrWitnessEnum::Witness'");
+                    throw_or_abort("error converting into enum variant 'FunctionInput::Witness'");
                 }
                 
                 value = v;
             }
             else {
                 std::cerr << o << std::endl;
-                throw_or_abort("unknown 'ConstantOrWitnessEnum' enum variant: " + tag);
+                throw_or_abort("unknown 'FunctionInput' enum variant: " + tag);
             }
         }
     };
 
-    struct FunctionInput {
-        Acir::ConstantOrWitnessEnum input;
-        uint32_t num_bits;
->>>>>>> 1c7e4216
-
-        friend bool operator==(const FunctionInput&, const FunctionInput&);
+    struct BlackBoxFuncCall {
+
+        struct AES128Encrypt {
+            std::vector<Acir::FunctionInput> inputs;
+            std::array<Acir::FunctionInput, 16> iv;
+            std::array<Acir::FunctionInput, 16> key;
+            std::vector<Acir::Witness> outputs;
+
+            friend bool operator==(const AES128Encrypt&, const AES128Encrypt&);
+            std::vector<uint8_t> bincodeSerialize() const;
+            static AES128Encrypt bincodeDeserialize(std::vector<uint8_t>);
+
+            void msgpack_pack(auto& packer) const {
+                packer.pack_map(4);
+                packer.pack(std::make_pair("inputs", inputs));
+                packer.pack(std::make_pair("iv", iv));
+                packer.pack(std::make_pair("key", key));
+                packer.pack(std::make_pair("outputs", outputs));
+            }
+
+            void msgpack_unpack(msgpack::object const& o) {
+                auto name = "AES128Encrypt";
+                auto kvmap = Helpers::make_kvmap(o, name);
+                Helpers::conv_fld_from_kvmap(kvmap, name, "inputs", inputs, false);
+                Helpers::conv_fld_from_kvmap(kvmap, name, "iv", iv, false);
+                Helpers::conv_fld_from_kvmap(kvmap, name, "key", key, false);
+                Helpers::conv_fld_from_kvmap(kvmap, name, "outputs", outputs, false);
+            }
+        };
+
+        struct AND {
+            Acir::FunctionInput lhs;
+            Acir::FunctionInput rhs;
+            uint32_t num_bits;
+            Acir::Witness output;
+
+            friend bool operator==(const AND&, const AND&);
+            std::vector<uint8_t> bincodeSerialize() const;
+            static AND bincodeDeserialize(std::vector<uint8_t>);
+
+            void msgpack_pack(auto& packer) const {
+                packer.pack_map(4);
+                packer.pack(std::make_pair("lhs", lhs));
+                packer.pack(std::make_pair("rhs", rhs));
+                packer.pack(std::make_pair("num_bits", num_bits));
+                packer.pack(std::make_pair("output", output));
+            }
+
+            void msgpack_unpack(msgpack::object const& o) {
+                auto name = "AND";
+                auto kvmap = Helpers::make_kvmap(o, name);
+                Helpers::conv_fld_from_kvmap(kvmap, name, "lhs", lhs, false);
+                Helpers::conv_fld_from_kvmap(kvmap, name, "rhs", rhs, false);
+                Helpers::conv_fld_from_kvmap(kvmap, name, "num_bits", num_bits, false);
+                Helpers::conv_fld_from_kvmap(kvmap, name, "output", output, false);
+            }
+        };
+
+        struct XOR {
+            Acir::FunctionInput lhs;
+            Acir::FunctionInput rhs;
+            uint32_t num_bits;
+            Acir::Witness output;
+
+            friend bool operator==(const XOR&, const XOR&);
+            std::vector<uint8_t> bincodeSerialize() const;
+            static XOR bincodeDeserialize(std::vector<uint8_t>);
+
+            void msgpack_pack(auto& packer) const {
+                packer.pack_map(4);
+                packer.pack(std::make_pair("lhs", lhs));
+                packer.pack(std::make_pair("rhs", rhs));
+                packer.pack(std::make_pair("num_bits", num_bits));
+                packer.pack(std::make_pair("output", output));
+            }
+
+            void msgpack_unpack(msgpack::object const& o) {
+                auto name = "XOR";
+                auto kvmap = Helpers::make_kvmap(o, name);
+                Helpers::conv_fld_from_kvmap(kvmap, name, "lhs", lhs, false);
+                Helpers::conv_fld_from_kvmap(kvmap, name, "rhs", rhs, false);
+                Helpers::conv_fld_from_kvmap(kvmap, name, "num_bits", num_bits, false);
+                Helpers::conv_fld_from_kvmap(kvmap, name, "output", output, false);
+            }
+        };
+
+        struct RANGE {
+            Acir::FunctionInput input;
+            uint32_t num_bits;
+
+            friend bool operator==(const RANGE&, const RANGE&);
+            std::vector<uint8_t> bincodeSerialize() const;
+            static RANGE bincodeDeserialize(std::vector<uint8_t>);
+
+            void msgpack_pack(auto& packer) const {
+                packer.pack_map(2);
+                packer.pack(std::make_pair("input", input));
+                packer.pack(std::make_pair("num_bits", num_bits));
+            }
+
+            void msgpack_unpack(msgpack::object const& o) {
+                auto name = "RANGE";
+                auto kvmap = Helpers::make_kvmap(o, name);
+                Helpers::conv_fld_from_kvmap(kvmap, name, "input", input, false);
+                Helpers::conv_fld_from_kvmap(kvmap, name, "num_bits", num_bits, false);
+            }
+        };
+
+        struct Blake2s {
+            std::vector<Acir::FunctionInput> inputs;
+            std::shared_ptr<std::array<Acir::Witness, 32>> outputs;
+
+            friend bool operator==(const Blake2s&, const Blake2s&);
+            std::vector<uint8_t> bincodeSerialize() const;
+            static Blake2s bincodeDeserialize(std::vector<uint8_t>);
+
+            void msgpack_pack(auto& packer) const {
+                packer.pack_map(2);
+                packer.pack(std::make_pair("inputs", inputs));
+                packer.pack(std::make_pair("outputs", outputs));
+            }
+
+            void msgpack_unpack(msgpack::object const& o) {
+                auto name = "Blake2s";
+                auto kvmap = Helpers::make_kvmap(o, name);
+                Helpers::conv_fld_from_kvmap(kvmap, name, "inputs", inputs, false);
+                Helpers::conv_fld_from_kvmap(kvmap, name, "outputs", outputs, false);
+            }
+        };
+
+        struct Blake3 {
+            std::vector<Acir::FunctionInput> inputs;
+            std::shared_ptr<std::array<Acir::Witness, 32>> outputs;
+
+            friend bool operator==(const Blake3&, const Blake3&);
+            std::vector<uint8_t> bincodeSerialize() const;
+            static Blake3 bincodeDeserialize(std::vector<uint8_t>);
+
+            void msgpack_pack(auto& packer) const {
+                packer.pack_map(2);
+                packer.pack(std::make_pair("inputs", inputs));
+                packer.pack(std::make_pair("outputs", outputs));
+            }
+
+            void msgpack_unpack(msgpack::object const& o) {
+                auto name = "Blake3";
+                auto kvmap = Helpers::make_kvmap(o, name);
+                Helpers::conv_fld_from_kvmap(kvmap, name, "inputs", inputs, false);
+                Helpers::conv_fld_from_kvmap(kvmap, name, "outputs", outputs, false);
+            }
+        };
+
+        struct EcdsaSecp256k1 {
+            std::shared_ptr<std::array<Acir::FunctionInput, 32>> public_key_x;
+            std::shared_ptr<std::array<Acir::FunctionInput, 32>> public_key_y;
+            std::shared_ptr<std::array<Acir::FunctionInput, 64>> signature;
+            std::shared_ptr<std::array<Acir::FunctionInput, 32>> hashed_message;
+            Acir::Witness output;
+
+            friend bool operator==(const EcdsaSecp256k1&, const EcdsaSecp256k1&);
+            std::vector<uint8_t> bincodeSerialize() const;
+            static EcdsaSecp256k1 bincodeDeserialize(std::vector<uint8_t>);
+
+            void msgpack_pack(auto& packer) const {
+                packer.pack_map(5);
+                packer.pack(std::make_pair("public_key_x", public_key_x));
+                packer.pack(std::make_pair("public_key_y", public_key_y));
+                packer.pack(std::make_pair("signature", signature));
+                packer.pack(std::make_pair("hashed_message", hashed_message));
+                packer.pack(std::make_pair("output", output));
+            }
+
+            void msgpack_unpack(msgpack::object const& o) {
+                auto name = "EcdsaSecp256k1";
+                auto kvmap = Helpers::make_kvmap(o, name);
+                Helpers::conv_fld_from_kvmap(kvmap, name, "public_key_x", public_key_x, false);
+                Helpers::conv_fld_from_kvmap(kvmap, name, "public_key_y", public_key_y, false);
+                Helpers::conv_fld_from_kvmap(kvmap, name, "signature", signature, false);
+                Helpers::conv_fld_from_kvmap(kvmap, name, "hashed_message", hashed_message, false);
+                Helpers::conv_fld_from_kvmap(kvmap, name, "output", output, false);
+            }
+        };
+
+        struct EcdsaSecp256r1 {
+            std::shared_ptr<std::array<Acir::FunctionInput, 32>> public_key_x;
+            std::shared_ptr<std::array<Acir::FunctionInput, 32>> public_key_y;
+            std::shared_ptr<std::array<Acir::FunctionInput, 64>> signature;
+            std::shared_ptr<std::array<Acir::FunctionInput, 32>> hashed_message;
+            Acir::Witness output;
+
+            friend bool operator==(const EcdsaSecp256r1&, const EcdsaSecp256r1&);
+            std::vector<uint8_t> bincodeSerialize() const;
+            static EcdsaSecp256r1 bincodeDeserialize(std::vector<uint8_t>);
+
+            void msgpack_pack(auto& packer) const {
+                packer.pack_map(5);
+                packer.pack(std::make_pair("public_key_x", public_key_x));
+                packer.pack(std::make_pair("public_key_y", public_key_y));
+                packer.pack(std::make_pair("signature", signature));
+                packer.pack(std::make_pair("hashed_message", hashed_message));
+                packer.pack(std::make_pair("output", output));
+            }
+
+            void msgpack_unpack(msgpack::object const& o) {
+                auto name = "EcdsaSecp256r1";
+                auto kvmap = Helpers::make_kvmap(o, name);
+                Helpers::conv_fld_from_kvmap(kvmap, name, "public_key_x", public_key_x, false);
+                Helpers::conv_fld_from_kvmap(kvmap, name, "public_key_y", public_key_y, false);
+                Helpers::conv_fld_from_kvmap(kvmap, name, "signature", signature, false);
+                Helpers::conv_fld_from_kvmap(kvmap, name, "hashed_message", hashed_message, false);
+                Helpers::conv_fld_from_kvmap(kvmap, name, "output", output, false);
+            }
+        };
+
+        struct MultiScalarMul {
+            std::vector<Acir::FunctionInput> points;
+            std::vector<Acir::FunctionInput> scalars;
+            std::shared_ptr<std::array<Acir::Witness, 3>> outputs;
+
+            friend bool operator==(const MultiScalarMul&, const MultiScalarMul&);
+            std::vector<uint8_t> bincodeSerialize() const;
+            static MultiScalarMul bincodeDeserialize(std::vector<uint8_t>);
+
+            void msgpack_pack(auto& packer) const {
+                packer.pack_map(3);
+                packer.pack(std::make_pair("points", points));
+                packer.pack(std::make_pair("scalars", scalars));
+                packer.pack(std::make_pair("outputs", outputs));
+            }
+
+            void msgpack_unpack(msgpack::object const& o) {
+                auto name = "MultiScalarMul";
+                auto kvmap = Helpers::make_kvmap(o, name);
+                Helpers::conv_fld_from_kvmap(kvmap, name, "points", points, false);
+                Helpers::conv_fld_from_kvmap(kvmap, name, "scalars", scalars, false);
+                Helpers::conv_fld_from_kvmap(kvmap, name, "outputs", outputs, false);
+            }
+        };
+
+        struct EmbeddedCurveAdd {
+            std::shared_ptr<std::array<Acir::FunctionInput, 3>> input1;
+            std::shared_ptr<std::array<Acir::FunctionInput, 3>> input2;
+            std::shared_ptr<std::array<Acir::Witness, 3>> outputs;
+
+            friend bool operator==(const EmbeddedCurveAdd&, const EmbeddedCurveAdd&);
+            std::vector<uint8_t> bincodeSerialize() const;
+            static EmbeddedCurveAdd bincodeDeserialize(std::vector<uint8_t>);
+
+            void msgpack_pack(auto& packer) const {
+                packer.pack_map(3);
+                packer.pack(std::make_pair("input1", input1));
+                packer.pack(std::make_pair("input2", input2));
+                packer.pack(std::make_pair("outputs", outputs));
+            }
+
+            void msgpack_unpack(msgpack::object const& o) {
+                auto name = "EmbeddedCurveAdd";
+                auto kvmap = Helpers::make_kvmap(o, name);
+                Helpers::conv_fld_from_kvmap(kvmap, name, "input1", input1, false);
+                Helpers::conv_fld_from_kvmap(kvmap, name, "input2", input2, false);
+                Helpers::conv_fld_from_kvmap(kvmap, name, "outputs", outputs, false);
+            }
+        };
+
+        struct Keccakf1600 {
+            std::shared_ptr<std::array<Acir::FunctionInput, 25>> inputs;
+            std::shared_ptr<std::array<Acir::Witness, 25>> outputs;
+
+            friend bool operator==(const Keccakf1600&, const Keccakf1600&);
+            std::vector<uint8_t> bincodeSerialize() const;
+            static Keccakf1600 bincodeDeserialize(std::vector<uint8_t>);
+
+            void msgpack_pack(auto& packer) const {
+                packer.pack_map(2);
+                packer.pack(std::make_pair("inputs", inputs));
+                packer.pack(std::make_pair("outputs", outputs));
+            }
+
+            void msgpack_unpack(msgpack::object const& o) {
+                auto name = "Keccakf1600";
+                auto kvmap = Helpers::make_kvmap(o, name);
+                Helpers::conv_fld_from_kvmap(kvmap, name, "inputs", inputs, false);
+                Helpers::conv_fld_from_kvmap(kvmap, name, "outputs", outputs, false);
+            }
+        };
+
+        struct RecursiveAggregation {
+            std::vector<Acir::FunctionInput> verification_key;
+            std::vector<Acir::FunctionInput> proof;
+            std::vector<Acir::FunctionInput> public_inputs;
+            Acir::FunctionInput key_hash;
+            uint32_t proof_type;
+
+            friend bool operator==(const RecursiveAggregation&, const RecursiveAggregation&);
+            std::vector<uint8_t> bincodeSerialize() const;
+            static RecursiveAggregation bincodeDeserialize(std::vector<uint8_t>);
+
+            void msgpack_pack(auto& packer) const {
+                packer.pack_map(5);
+                packer.pack(std::make_pair("verification_key", verification_key));
+                packer.pack(std::make_pair("proof", proof));
+                packer.pack(std::make_pair("public_inputs", public_inputs));
+                packer.pack(std::make_pair("key_hash", key_hash));
+                packer.pack(std::make_pair("proof_type", proof_type));
+            }
+
+            void msgpack_unpack(msgpack::object const& o) {
+                auto name = "RecursiveAggregation";
+                auto kvmap = Helpers::make_kvmap(o, name);
+                Helpers::conv_fld_from_kvmap(kvmap, name, "verification_key", verification_key, false);
+                Helpers::conv_fld_from_kvmap(kvmap, name, "proof", proof, false);
+                Helpers::conv_fld_from_kvmap(kvmap, name, "public_inputs", public_inputs, false);
+                Helpers::conv_fld_from_kvmap(kvmap, name, "key_hash", key_hash, false);
+                Helpers::conv_fld_from_kvmap(kvmap, name, "proof_type", proof_type, false);
+            }
+        };
+
+        struct BigIntAdd {
+            uint32_t lhs;
+            uint32_t rhs;
+            uint32_t output;
+
+            friend bool operator==(const BigIntAdd&, const BigIntAdd&);
+            std::vector<uint8_t> bincodeSerialize() const;
+            static BigIntAdd bincodeDeserialize(std::vector<uint8_t>);
+
+            void msgpack_pack(auto& packer) const {
+                packer.pack_map(3);
+                packer.pack(std::make_pair("lhs", lhs));
+                packer.pack(std::make_pair("rhs", rhs));
+                packer.pack(std::make_pair("output", output));
+            }
+
+            void msgpack_unpack(msgpack::object const& o) {
+                auto name = "BigIntAdd";
+                auto kvmap = Helpers::make_kvmap(o, name);
+                Helpers::conv_fld_from_kvmap(kvmap, name, "lhs", lhs, false);
+                Helpers::conv_fld_from_kvmap(kvmap, name, "rhs", rhs, false);
+                Helpers::conv_fld_from_kvmap(kvmap, name, "output", output, false);
+            }
+        };
+
+        struct BigIntSub {
+            uint32_t lhs;
+            uint32_t rhs;
+            uint32_t output;
+
+            friend bool operator==(const BigIntSub&, const BigIntSub&);
+            std::vector<uint8_t> bincodeSerialize() const;
+            static BigIntSub bincodeDeserialize(std::vector<uint8_t>);
+
+            void msgpack_pack(auto& packer) const {
+                packer.pack_map(3);
+                packer.pack(std::make_pair("lhs", lhs));
+                packer.pack(std::make_pair("rhs", rhs));
+                packer.pack(std::make_pair("output", output));
+            }
+
+            void msgpack_unpack(msgpack::object const& o) {
+                auto name = "BigIntSub";
+                auto kvmap = Helpers::make_kvmap(o, name);
+                Helpers::conv_fld_from_kvmap(kvmap, name, "lhs", lhs, false);
+                Helpers::conv_fld_from_kvmap(kvmap, name, "rhs", rhs, false);
+                Helpers::conv_fld_from_kvmap(kvmap, name, "output", output, false);
+            }
+        };
+
+        struct BigIntMul {
+            uint32_t lhs;
+            uint32_t rhs;
+            uint32_t output;
+
+            friend bool operator==(const BigIntMul&, const BigIntMul&);
+            std::vector<uint8_t> bincodeSerialize() const;
+            static BigIntMul bincodeDeserialize(std::vector<uint8_t>);
+
+            void msgpack_pack(auto& packer) const {
+                packer.pack_map(3);
+                packer.pack(std::make_pair("lhs", lhs));
+                packer.pack(std::make_pair("rhs", rhs));
+                packer.pack(std::make_pair("output", output));
+            }
+
+            void msgpack_unpack(msgpack::object const& o) {
+                auto name = "BigIntMul";
+                auto kvmap = Helpers::make_kvmap(o, name);
+                Helpers::conv_fld_from_kvmap(kvmap, name, "lhs", lhs, false);
+                Helpers::conv_fld_from_kvmap(kvmap, name, "rhs", rhs, false);
+                Helpers::conv_fld_from_kvmap(kvmap, name, "output", output, false);
+            }
+        };
+
+        struct BigIntDiv {
+            uint32_t lhs;
+            uint32_t rhs;
+            uint32_t output;
+
+            friend bool operator==(const BigIntDiv&, const BigIntDiv&);
+            std::vector<uint8_t> bincodeSerialize() const;
+            static BigIntDiv bincodeDeserialize(std::vector<uint8_t>);
+
+            void msgpack_pack(auto& packer) const {
+                packer.pack_map(3);
+                packer.pack(std::make_pair("lhs", lhs));
+                packer.pack(std::make_pair("rhs", rhs));
+                packer.pack(std::make_pair("output", output));
+            }
+
+            void msgpack_unpack(msgpack::object const& o) {
+                auto name = "BigIntDiv";
+                auto kvmap = Helpers::make_kvmap(o, name);
+                Helpers::conv_fld_from_kvmap(kvmap, name, "lhs", lhs, false);
+                Helpers::conv_fld_from_kvmap(kvmap, name, "rhs", rhs, false);
+                Helpers::conv_fld_from_kvmap(kvmap, name, "output", output, false);
+            }
+        };
+
+        struct BigIntFromLeBytes {
+            std::vector<Acir::FunctionInput> inputs;
+            std::vector<uint8_t> modulus;
+            uint32_t output;
+
+            friend bool operator==(const BigIntFromLeBytes&, const BigIntFromLeBytes&);
+            std::vector<uint8_t> bincodeSerialize() const;
+            static BigIntFromLeBytes bincodeDeserialize(std::vector<uint8_t>);
+
+            void msgpack_pack(auto& packer) const {
+                packer.pack_map(3);
+                packer.pack(std::make_pair("inputs", inputs));
+                packer.pack(std::make_pair("modulus", modulus));
+                packer.pack(std::make_pair("output", output));
+            }
+
+            void msgpack_unpack(msgpack::object const& o) {
+                auto name = "BigIntFromLeBytes";
+                auto kvmap = Helpers::make_kvmap(o, name);
+                Helpers::conv_fld_from_kvmap(kvmap, name, "inputs", inputs, false);
+                Helpers::conv_fld_from_kvmap(kvmap, name, "modulus", modulus, false);
+                Helpers::conv_fld_from_kvmap(kvmap, name, "output", output, false);
+            }
+        };
+
+        struct BigIntToLeBytes {
+            uint32_t input;
+            std::vector<Acir::Witness> outputs;
+
+            friend bool operator==(const BigIntToLeBytes&, const BigIntToLeBytes&);
+            std::vector<uint8_t> bincodeSerialize() const;
+            static BigIntToLeBytes bincodeDeserialize(std::vector<uint8_t>);
+
+            void msgpack_pack(auto& packer) const {
+                packer.pack_map(2);
+                packer.pack(std::make_pair("input", input));
+                packer.pack(std::make_pair("outputs", outputs));
+            }
+
+            void msgpack_unpack(msgpack::object const& o) {
+                auto name = "BigIntToLeBytes";
+                auto kvmap = Helpers::make_kvmap(o, name);
+                Helpers::conv_fld_from_kvmap(kvmap, name, "input", input, false);
+                Helpers::conv_fld_from_kvmap(kvmap, name, "outputs", outputs, false);
+            }
+        };
+
+        struct Poseidon2Permutation {
+            std::vector<Acir::FunctionInput> inputs;
+            std::vector<Acir::Witness> outputs;
+            uint32_t len;
+
+            friend bool operator==(const Poseidon2Permutation&, const Poseidon2Permutation&);
+            std::vector<uint8_t> bincodeSerialize() const;
+            static Poseidon2Permutation bincodeDeserialize(std::vector<uint8_t>);
+
+            void msgpack_pack(auto& packer) const {
+                packer.pack_map(3);
+                packer.pack(std::make_pair("inputs", inputs));
+                packer.pack(std::make_pair("outputs", outputs));
+                packer.pack(std::make_pair("len", len));
+            }
+
+            void msgpack_unpack(msgpack::object const& o) {
+                auto name = "Poseidon2Permutation";
+                auto kvmap = Helpers::make_kvmap(o, name);
+                Helpers::conv_fld_from_kvmap(kvmap, name, "inputs", inputs, false);
+                Helpers::conv_fld_from_kvmap(kvmap, name, "outputs", outputs, false);
+                Helpers::conv_fld_from_kvmap(kvmap, name, "len", len, false);
+            }
+        };
+
+        struct Sha256Compression {
+            std::shared_ptr<std::array<Acir::FunctionInput, 16>> inputs;
+            std::shared_ptr<std::array<Acir::FunctionInput, 8>> hash_values;
+            std::shared_ptr<std::array<Acir::Witness, 8>> outputs;
+
+            friend bool operator==(const Sha256Compression&, const Sha256Compression&);
+            std::vector<uint8_t> bincodeSerialize() const;
+            static Sha256Compression bincodeDeserialize(std::vector<uint8_t>);
+
+            void msgpack_pack(auto& packer) const {
+                packer.pack_map(3);
+                packer.pack(std::make_pair("inputs", inputs));
+                packer.pack(std::make_pair("hash_values", hash_values));
+                packer.pack(std::make_pair("outputs", outputs));
+            }
+
+            void msgpack_unpack(msgpack::object const& o) {
+                auto name = "Sha256Compression";
+                auto kvmap = Helpers::make_kvmap(o, name);
+                Helpers::conv_fld_from_kvmap(kvmap, name, "inputs", inputs, false);
+                Helpers::conv_fld_from_kvmap(kvmap, name, "hash_values", hash_values, false);
+                Helpers::conv_fld_from_kvmap(kvmap, name, "outputs", outputs, false);
+            }
+        };
+
+        std::variant<AES128Encrypt, AND, XOR, RANGE, Blake2s, Blake3, EcdsaSecp256k1, EcdsaSecp256r1, MultiScalarMul, EmbeddedCurveAdd, Keccakf1600, RecursiveAggregation, BigIntAdd, BigIntSub, BigIntMul, BigIntDiv, BigIntFromLeBytes, BigIntToLeBytes, Poseidon2Permutation, Sha256Compression> value;
+
+        friend bool operator==(const BlackBoxFuncCall&, const BlackBoxFuncCall&);
         std::vector<uint8_t> bincodeSerialize() const;
-        static FunctionInput bincodeDeserialize(std::vector<uint8_t>);
+        static BlackBoxFuncCall bincodeDeserialize(std::vector<uint8_t>);
 
         void msgpack_pack(auto& packer) const {
-<<<<<<< HEAD
             std::string tag;
             bool is_unit;
             switch (value.index()) {
                 
                 case 0:
-                    tag = "Constant";
+                    tag = "AES128Encrypt";
                     is_unit = false;
                     break;
                 case 1:
-                    tag = "Witness";
+                    tag = "AND";
                     is_unit = false;
                     break;
+                case 2:
+                    tag = "XOR";
+                    is_unit = false;
+                    break;
+                case 3:
+                    tag = "RANGE";
+                    is_unit = false;
+                    break;
+                case 4:
+                    tag = "Blake2s";
+                    is_unit = false;
+                    break;
+                case 5:
+                    tag = "Blake3";
+                    is_unit = false;
+                    break;
+                case 6:
+                    tag = "EcdsaSecp256k1";
+                    is_unit = false;
+                    break;
+                case 7:
+                    tag = "EcdsaSecp256r1";
+                    is_unit = false;
+                    break;
+                case 8:
+                    tag = "MultiScalarMul";
+                    is_unit = false;
+                    break;
+                case 9:
+                    tag = "EmbeddedCurveAdd";
+                    is_unit = false;
+                    break;
+                case 10:
+                    tag = "Keccakf1600";
+                    is_unit = false;
+                    break;
+                case 11:
+                    tag = "RecursiveAggregation";
+                    is_unit = false;
+                    break;
+                case 12:
+                    tag = "BigIntAdd";
+                    is_unit = false;
+                    break;
+                case 13:
+                    tag = "BigIntSub";
+                    is_unit = false;
+                    break;
+                case 14:
+                    tag = "BigIntMul";
+                    is_unit = false;
+                    break;
+                case 15:
+                    tag = "BigIntDiv";
+                    is_unit = false;
+                    break;
+                case 16:
+                    tag = "BigIntFromLeBytes";
+                    is_unit = false;
+                    break;
+                case 17:
+                    tag = "BigIntToLeBytes";
+                    is_unit = false;
+                    break;
+                case 18:
+                    tag = "Poseidon2Permutation";
+                    is_unit = false;
+                    break;
+                case 19:
+                    tag = "Sha256Compression";
+                    is_unit = false;
+                    break;
                 default:
-                    throw_or_abort("unknown enum 'FunctionInput' variant index: " + std::to_string(value.index()));
+                    throw_or_abort("unknown enum 'BlackBoxFuncCall' variant index: " + std::to_string(value.index()));
             }
             if (is_unit) {
                 packer.pack(tag);
@@ -3081,10 +3553,10 @@
 
             if (o.type != msgpack::type::object_type::MAP && o.type != msgpack::type::object_type::STR) {
                 std::cerr << o << std::endl;
-                throw_or_abort("expected MAP or STR for enum 'FunctionInput'; got type " + std::to_string(o.type));
+                throw_or_abort("expected MAP or STR for enum 'BlackBoxFuncCall'; got type " + std::to_string(o.type));
             }
             if (o.type == msgpack::type::object_type::MAP && o.via.map.size != 1) {
-                throw_or_abort("expected 1 entry for enum 'FunctionInput'; got " + std::to_string(o.via.map.size));
+                throw_or_abort("expected 1 entry for enum 'BlackBoxFuncCall'; got " + std::to_string(o.via.map.size));
             }
             std::string tag;
             try {
@@ -3095,651 +3567,298 @@
                 }
             } catch(const msgpack::type_error&) {
                 std::cerr << o << std::endl;
-                throw_or_abort("error converting tag to string for enum 'FunctionInput'");
-            }
-            if (tag == "Constant") {
-                Constant v;
+                throw_or_abort("error converting tag to string for enum 'BlackBoxFuncCall'");
+            }
+            if (tag == "AES128Encrypt") {
+                AES128Encrypt v;
                 try {
                     o.via.map.ptr[0].val.convert(v);
                 } catch (const msgpack::type_error&) {
                     std::cerr << o << std::endl;
-                    throw_or_abort("error converting into enum variant 'FunctionInput::Constant'");
+                    throw_or_abort("error converting into enum variant 'BlackBoxFuncCall::AES128Encrypt'");
                 }
                 
                 value = v;
             }
-            else if (tag == "Witness") {
-                Witness v;
+            else if (tag == "AND") {
+                AND v;
                 try {
                     o.via.map.ptr[0].val.convert(v);
                 } catch (const msgpack::type_error&) {
                     std::cerr << o << std::endl;
-                    throw_or_abort("error converting into enum variant 'FunctionInput::Witness'");
+                    throw_or_abort("error converting into enum variant 'BlackBoxFuncCall::AND'");
+                }
+                
+                value = v;
+            }
+            else if (tag == "XOR") {
+                XOR v;
+                try {
+                    o.via.map.ptr[0].val.convert(v);
+                } catch (const msgpack::type_error&) {
+                    std::cerr << o << std::endl;
+                    throw_or_abort("error converting into enum variant 'BlackBoxFuncCall::XOR'");
+                }
+                
+                value = v;
+            }
+            else if (tag == "RANGE") {
+                RANGE v;
+                try {
+                    o.via.map.ptr[0].val.convert(v);
+                } catch (const msgpack::type_error&) {
+                    std::cerr << o << std::endl;
+                    throw_or_abort("error converting into enum variant 'BlackBoxFuncCall::RANGE'");
+                }
+                
+                value = v;
+            }
+            else if (tag == "Blake2s") {
+                Blake2s v;
+                try {
+                    o.via.map.ptr[0].val.convert(v);
+                } catch (const msgpack::type_error&) {
+                    std::cerr << o << std::endl;
+                    throw_or_abort("error converting into enum variant 'BlackBoxFuncCall::Blake2s'");
+                }
+                
+                value = v;
+            }
+            else if (tag == "Blake3") {
+                Blake3 v;
+                try {
+                    o.via.map.ptr[0].val.convert(v);
+                } catch (const msgpack::type_error&) {
+                    std::cerr << o << std::endl;
+                    throw_or_abort("error converting into enum variant 'BlackBoxFuncCall::Blake3'");
+                }
+                
+                value = v;
+            }
+            else if (tag == "EcdsaSecp256k1") {
+                EcdsaSecp256k1 v;
+                try {
+                    o.via.map.ptr[0].val.convert(v);
+                } catch (const msgpack::type_error&) {
+                    std::cerr << o << std::endl;
+                    throw_or_abort("error converting into enum variant 'BlackBoxFuncCall::EcdsaSecp256k1'");
+                }
+                
+                value = v;
+            }
+            else if (tag == "EcdsaSecp256r1") {
+                EcdsaSecp256r1 v;
+                try {
+                    o.via.map.ptr[0].val.convert(v);
+                } catch (const msgpack::type_error&) {
+                    std::cerr << o << std::endl;
+                    throw_or_abort("error converting into enum variant 'BlackBoxFuncCall::EcdsaSecp256r1'");
+                }
+                
+                value = v;
+            }
+            else if (tag == "MultiScalarMul") {
+                MultiScalarMul v;
+                try {
+                    o.via.map.ptr[0].val.convert(v);
+                } catch (const msgpack::type_error&) {
+                    std::cerr << o << std::endl;
+                    throw_or_abort("error converting into enum variant 'BlackBoxFuncCall::MultiScalarMul'");
+                }
+                
+                value = v;
+            }
+            else if (tag == "EmbeddedCurveAdd") {
+                EmbeddedCurveAdd v;
+                try {
+                    o.via.map.ptr[0].val.convert(v);
+                } catch (const msgpack::type_error&) {
+                    std::cerr << o << std::endl;
+                    throw_or_abort("error converting into enum variant 'BlackBoxFuncCall::EmbeddedCurveAdd'");
+                }
+                
+                value = v;
+            }
+            else if (tag == "Keccakf1600") {
+                Keccakf1600 v;
+                try {
+                    o.via.map.ptr[0].val.convert(v);
+                } catch (const msgpack::type_error&) {
+                    std::cerr << o << std::endl;
+                    throw_or_abort("error converting into enum variant 'BlackBoxFuncCall::Keccakf1600'");
+                }
+                
+                value = v;
+            }
+            else if (tag == "RecursiveAggregation") {
+                RecursiveAggregation v;
+                try {
+                    o.via.map.ptr[0].val.convert(v);
+                } catch (const msgpack::type_error&) {
+                    std::cerr << o << std::endl;
+                    throw_or_abort("error converting into enum variant 'BlackBoxFuncCall::RecursiveAggregation'");
+                }
+                
+                value = v;
+            }
+            else if (tag == "BigIntAdd") {
+                BigIntAdd v;
+                try {
+                    o.via.map.ptr[0].val.convert(v);
+                } catch (const msgpack::type_error&) {
+                    std::cerr << o << std::endl;
+                    throw_or_abort("error converting into enum variant 'BlackBoxFuncCall::BigIntAdd'");
+                }
+                
+                value = v;
+            }
+            else if (tag == "BigIntSub") {
+                BigIntSub v;
+                try {
+                    o.via.map.ptr[0].val.convert(v);
+                } catch (const msgpack::type_error&) {
+                    std::cerr << o << std::endl;
+                    throw_or_abort("error converting into enum variant 'BlackBoxFuncCall::BigIntSub'");
+                }
+                
+                value = v;
+            }
+            else if (tag == "BigIntMul") {
+                BigIntMul v;
+                try {
+                    o.via.map.ptr[0].val.convert(v);
+                } catch (const msgpack::type_error&) {
+                    std::cerr << o << std::endl;
+                    throw_or_abort("error converting into enum variant 'BlackBoxFuncCall::BigIntMul'");
+                }
+                
+                value = v;
+            }
+            else if (tag == "BigIntDiv") {
+                BigIntDiv v;
+                try {
+                    o.via.map.ptr[0].val.convert(v);
+                } catch (const msgpack::type_error&) {
+                    std::cerr << o << std::endl;
+                    throw_or_abort("error converting into enum variant 'BlackBoxFuncCall::BigIntDiv'");
+                }
+                
+                value = v;
+            }
+            else if (tag == "BigIntFromLeBytes") {
+                BigIntFromLeBytes v;
+                try {
+                    o.via.map.ptr[0].val.convert(v);
+                } catch (const msgpack::type_error&) {
+                    std::cerr << o << std::endl;
+                    throw_or_abort("error converting into enum variant 'BlackBoxFuncCall::BigIntFromLeBytes'");
+                }
+                
+                value = v;
+            }
+            else if (tag == "BigIntToLeBytes") {
+                BigIntToLeBytes v;
+                try {
+                    o.via.map.ptr[0].val.convert(v);
+                } catch (const msgpack::type_error&) {
+                    std::cerr << o << std::endl;
+                    throw_or_abort("error converting into enum variant 'BlackBoxFuncCall::BigIntToLeBytes'");
+                }
+                
+                value = v;
+            }
+            else if (tag == "Poseidon2Permutation") {
+                Poseidon2Permutation v;
+                try {
+                    o.via.map.ptr[0].val.convert(v);
+                } catch (const msgpack::type_error&) {
+                    std::cerr << o << std::endl;
+                    throw_or_abort("error converting into enum variant 'BlackBoxFuncCall::Poseidon2Permutation'");
+                }
+                
+                value = v;
+            }
+            else if (tag == "Sha256Compression") {
+                Sha256Compression v;
+                try {
+                    o.via.map.ptr[0].val.convert(v);
+                } catch (const msgpack::type_error&) {
+                    std::cerr << o << std::endl;
+                    throw_or_abort("error converting into enum variant 'BlackBoxFuncCall::Sha256Compression'");
                 }
                 
                 value = v;
             }
             else {
                 std::cerr << o << std::endl;
-                throw_or_abort("unknown 'FunctionInput' enum variant: " + tag);
-            }
-=======
-            packer.pack_map(2);
-            packer.pack(std::make_pair("input", input));
-            packer.pack(std::make_pair("num_bits", num_bits));
-        }
+                throw_or_abort("unknown 'BlackBoxFuncCall' enum variant: " + tag);
+            }
+        }
+    };
+
+    struct BlockId {
+        uint32_t value;
+
+        friend bool operator==(const BlockId&, const BlockId&);
+        std::vector<uint8_t> bincodeSerialize() const;
+        static BlockId bincodeDeserialize(std::vector<uint8_t>);
+
+        void msgpack_pack(auto& packer) const { packer.pack(value); }
 
         void msgpack_unpack(msgpack::object const& o) {
-            auto name = "FunctionInput";
-            auto kvmap = Helpers::make_kvmap(o, name);
-            Helpers::conv_fld_from_kvmap(kvmap, name, "input", input, false);
-            Helpers::conv_fld_from_kvmap(kvmap, name, "num_bits", num_bits, false);
->>>>>>> 1c7e4216
+            try {
+                o.convert(value);
+            } catch (const msgpack::type_error&) {
+                std::cerr << o << std::endl;
+                throw_or_abort("error converting into newtype 'BlockId'");
+            }
         }
     };
 
-    struct BlackBoxFuncCall {
-
-        struct AES128Encrypt {
-            std::vector<Acir::FunctionInput> inputs;
-<<<<<<< HEAD
-            std::array<Acir::FunctionInput, 16> iv;
-            std::array<Acir::FunctionInput, 16> key;
-=======
-            std::shared_ptr<std::array<Acir::FunctionInput, 16>> iv;
-            std::shared_ptr<std::array<Acir::FunctionInput, 16>> key;
->>>>>>> 1c7e4216
-            std::vector<Acir::Witness> outputs;
-
-            friend bool operator==(const AES128Encrypt&, const AES128Encrypt&);
-            std::vector<uint8_t> bincodeSerialize() const;
-            static AES128Encrypt bincodeDeserialize(std::vector<uint8_t>);
-
-            void msgpack_pack(auto& packer) const {
-                packer.pack_map(4);
-                packer.pack(std::make_pair("inputs", inputs));
-                packer.pack(std::make_pair("iv", iv));
-                packer.pack(std::make_pair("key", key));
-                packer.pack(std::make_pair("outputs", outputs));
-            }
+    struct BlockType {
+
+        struct Memory {
+            friend bool operator==(const Memory&, const Memory&);
+            std::vector<uint8_t> bincodeSerialize() const;
+            static Memory bincodeDeserialize(std::vector<uint8_t>);
+
+            void msgpack_pack(auto& packer) const {}
+            void msgpack_unpack(msgpack::object const& o) {}
+        };
+
+        struct CallData {
+            uint32_t value;
+
+            friend bool operator==(const CallData&, const CallData&);
+            std::vector<uint8_t> bincodeSerialize() const;
+            static CallData bincodeDeserialize(std::vector<uint8_t>);
+
+            void msgpack_pack(auto& packer) const { packer.pack(value); }
 
             void msgpack_unpack(msgpack::object const& o) {
-                auto name = "AES128Encrypt";
-                auto kvmap = Helpers::make_kvmap(o, name);
-                Helpers::conv_fld_from_kvmap(kvmap, name, "inputs", inputs, false);
-                Helpers::conv_fld_from_kvmap(kvmap, name, "iv", iv, false);
-                Helpers::conv_fld_from_kvmap(kvmap, name, "key", key, false);
-                Helpers::conv_fld_from_kvmap(kvmap, name, "outputs", outputs, false);
-            }
-        };
-
-        struct AND {
-            Acir::FunctionInput lhs;
-            Acir::FunctionInput rhs;
-<<<<<<< HEAD
-            uint32_t num_bits;
-=======
->>>>>>> 1c7e4216
-            Acir::Witness output;
-
-            friend bool operator==(const AND&, const AND&);
-            std::vector<uint8_t> bincodeSerialize() const;
-            static AND bincodeDeserialize(std::vector<uint8_t>);
-
-            void msgpack_pack(auto& packer) const {
-<<<<<<< HEAD
-                packer.pack_map(4);
-                packer.pack(std::make_pair("lhs", lhs));
-                packer.pack(std::make_pair("rhs", rhs));
-                packer.pack(std::make_pair("num_bits", num_bits));
-=======
-                packer.pack_map(3);
-                packer.pack(std::make_pair("lhs", lhs));
-                packer.pack(std::make_pair("rhs", rhs));
->>>>>>> 1c7e4216
-                packer.pack(std::make_pair("output", output));
-            }
-
-            void msgpack_unpack(msgpack::object const& o) {
-                auto name = "AND";
-                auto kvmap = Helpers::make_kvmap(o, name);
-                Helpers::conv_fld_from_kvmap(kvmap, name, "lhs", lhs, false);
-                Helpers::conv_fld_from_kvmap(kvmap, name, "rhs", rhs, false);
-<<<<<<< HEAD
-                Helpers::conv_fld_from_kvmap(kvmap, name, "num_bits", num_bits, false);
-=======
->>>>>>> 1c7e4216
-                Helpers::conv_fld_from_kvmap(kvmap, name, "output", output, false);
-            }
-        };
-
-        struct XOR {
-            Acir::FunctionInput lhs;
-            Acir::FunctionInput rhs;
-<<<<<<< HEAD
-            uint32_t num_bits;
-=======
->>>>>>> 1c7e4216
-            Acir::Witness output;
-
-            friend bool operator==(const XOR&, const XOR&);
-            std::vector<uint8_t> bincodeSerialize() const;
-            static XOR bincodeDeserialize(std::vector<uint8_t>);
-
-            void msgpack_pack(auto& packer) const {
-<<<<<<< HEAD
-                packer.pack_map(4);
-                packer.pack(std::make_pair("lhs", lhs));
-                packer.pack(std::make_pair("rhs", rhs));
-                packer.pack(std::make_pair("num_bits", num_bits));
-=======
-                packer.pack_map(3);
-                packer.pack(std::make_pair("lhs", lhs));
-                packer.pack(std::make_pair("rhs", rhs));
->>>>>>> 1c7e4216
-                packer.pack(std::make_pair("output", output));
-            }
-
-            void msgpack_unpack(msgpack::object const& o) {
-                auto name = "XOR";
-                auto kvmap = Helpers::make_kvmap(o, name);
-                Helpers::conv_fld_from_kvmap(kvmap, name, "lhs", lhs, false);
-                Helpers::conv_fld_from_kvmap(kvmap, name, "rhs", rhs, false);
-<<<<<<< HEAD
-                Helpers::conv_fld_from_kvmap(kvmap, name, "num_bits", num_bits, false);
-=======
->>>>>>> 1c7e4216
-                Helpers::conv_fld_from_kvmap(kvmap, name, "output", output, false);
-            }
-        };
-
-        struct RANGE {
-            Acir::FunctionInput input;
-<<<<<<< HEAD
-            uint32_t num_bits;
-=======
->>>>>>> 1c7e4216
-
-            friend bool operator==(const RANGE&, const RANGE&);
-            std::vector<uint8_t> bincodeSerialize() const;
-            static RANGE bincodeDeserialize(std::vector<uint8_t>);
-
-            void msgpack_pack(auto& packer) const {
-<<<<<<< HEAD
-                packer.pack_map(2);
-                packer.pack(std::make_pair("input", input));
-                packer.pack(std::make_pair("num_bits", num_bits));
-=======
-                packer.pack_map(1);
-                packer.pack(std::make_pair("input", input));
->>>>>>> 1c7e4216
-            }
-
-            void msgpack_unpack(msgpack::object const& o) {
-                auto name = "RANGE";
-                auto kvmap = Helpers::make_kvmap(o, name);
-                Helpers::conv_fld_from_kvmap(kvmap, name, "input", input, false);
-<<<<<<< HEAD
-                Helpers::conv_fld_from_kvmap(kvmap, name, "num_bits", num_bits, false);
-=======
->>>>>>> 1c7e4216
-            }
-        };
-
-        struct Blake2s {
-            std::vector<Acir::FunctionInput> inputs;
-<<<<<<< HEAD
-            std::array<Acir::Witness, 32> outputs;
-=======
-            std::shared_ptr<std::array<Acir::Witness, 32>> outputs;
->>>>>>> 1c7e4216
-
-            friend bool operator==(const Blake2s&, const Blake2s&);
-            std::vector<uint8_t> bincodeSerialize() const;
-            static Blake2s bincodeDeserialize(std::vector<uint8_t>);
-
-            void msgpack_pack(auto& packer) const {
-                packer.pack_map(2);
-                packer.pack(std::make_pair("inputs", inputs));
-                packer.pack(std::make_pair("outputs", outputs));
-            }
-
-            void msgpack_unpack(msgpack::object const& o) {
-                auto name = "Blake2s";
-                auto kvmap = Helpers::make_kvmap(o, name);
-                Helpers::conv_fld_from_kvmap(kvmap, name, "inputs", inputs, false);
-                Helpers::conv_fld_from_kvmap(kvmap, name, "outputs", outputs, false);
-            }
-        };
-
-        struct Blake3 {
-            std::vector<Acir::FunctionInput> inputs;
-<<<<<<< HEAD
-            std::array<Acir::Witness, 32> outputs;
-=======
-            std::shared_ptr<std::array<Acir::Witness, 32>> outputs;
->>>>>>> 1c7e4216
-
-            friend bool operator==(const Blake3&, const Blake3&);
-            std::vector<uint8_t> bincodeSerialize() const;
-            static Blake3 bincodeDeserialize(std::vector<uint8_t>);
-
-            void msgpack_pack(auto& packer) const {
-                packer.pack_map(2);
-                packer.pack(std::make_pair("inputs", inputs));
-                packer.pack(std::make_pair("outputs", outputs));
-            }
-
-            void msgpack_unpack(msgpack::object const& o) {
-                auto name = "Blake3";
-                auto kvmap = Helpers::make_kvmap(o, name);
-                Helpers::conv_fld_from_kvmap(kvmap, name, "inputs", inputs, false);
-                Helpers::conv_fld_from_kvmap(kvmap, name, "outputs", outputs, false);
-            }
-        };
-
-        struct EcdsaSecp256k1 {
-<<<<<<< HEAD
-            std::array<Acir::FunctionInput, 32> public_key_x;
-            std::array<Acir::FunctionInput, 32> public_key_y;
-            std::array<Acir::FunctionInput, 64> signature;
-            std::array<Acir::FunctionInput, 32> hashed_message;
-=======
-            std::shared_ptr<std::array<Acir::FunctionInput, 32>> public_key_x;
-            std::shared_ptr<std::array<Acir::FunctionInput, 32>> public_key_y;
-            std::shared_ptr<std::array<Acir::FunctionInput, 64>> signature;
-            std::shared_ptr<std::array<Acir::FunctionInput, 32>> hashed_message;
->>>>>>> 1c7e4216
-            Acir::Witness output;
-
-            friend bool operator==(const EcdsaSecp256k1&, const EcdsaSecp256k1&);
-            std::vector<uint8_t> bincodeSerialize() const;
-            static EcdsaSecp256k1 bincodeDeserialize(std::vector<uint8_t>);
-
-            void msgpack_pack(auto& packer) const {
-                packer.pack_map(5);
-                packer.pack(std::make_pair("public_key_x", public_key_x));
-                packer.pack(std::make_pair("public_key_y", public_key_y));
-                packer.pack(std::make_pair("signature", signature));
-                packer.pack(std::make_pair("hashed_message", hashed_message));
-                packer.pack(std::make_pair("output", output));
-            }
-
-            void msgpack_unpack(msgpack::object const& o) {
-                auto name = "EcdsaSecp256k1";
-                auto kvmap = Helpers::make_kvmap(o, name);
-                Helpers::conv_fld_from_kvmap(kvmap, name, "public_key_x", public_key_x, false);
-                Helpers::conv_fld_from_kvmap(kvmap, name, "public_key_y", public_key_y, false);
-                Helpers::conv_fld_from_kvmap(kvmap, name, "signature", signature, false);
-                Helpers::conv_fld_from_kvmap(kvmap, name, "hashed_message", hashed_message, false);
-                Helpers::conv_fld_from_kvmap(kvmap, name, "output", output, false);
-            }
-        };
-
-        struct EcdsaSecp256r1 {
-<<<<<<< HEAD
-            std::array<Acir::FunctionInput, 32> public_key_x;
-            std::array<Acir::FunctionInput, 32> public_key_y;
-            std::array<Acir::FunctionInput, 64> signature;
-            std::array<Acir::FunctionInput, 32> hashed_message;
-=======
-            std::shared_ptr<std::array<Acir::FunctionInput, 32>> public_key_x;
-            std::shared_ptr<std::array<Acir::FunctionInput, 32>> public_key_y;
-            std::shared_ptr<std::array<Acir::FunctionInput, 64>> signature;
-            std::shared_ptr<std::array<Acir::FunctionInput, 32>> hashed_message;
->>>>>>> 1c7e4216
-            Acir::Witness output;
-
-            friend bool operator==(const EcdsaSecp256r1&, const EcdsaSecp256r1&);
-            std::vector<uint8_t> bincodeSerialize() const;
-            static EcdsaSecp256r1 bincodeDeserialize(std::vector<uint8_t>);
-
-            void msgpack_pack(auto& packer) const {
-                packer.pack_map(5);
-                packer.pack(std::make_pair("public_key_x", public_key_x));
-                packer.pack(std::make_pair("public_key_y", public_key_y));
-                packer.pack(std::make_pair("signature", signature));
-                packer.pack(std::make_pair("hashed_message", hashed_message));
-                packer.pack(std::make_pair("output", output));
-            }
-
-            void msgpack_unpack(msgpack::object const& o) {
-                auto name = "EcdsaSecp256r1";
-                auto kvmap = Helpers::make_kvmap(o, name);
-                Helpers::conv_fld_from_kvmap(kvmap, name, "public_key_x", public_key_x, false);
-                Helpers::conv_fld_from_kvmap(kvmap, name, "public_key_y", public_key_y, false);
-                Helpers::conv_fld_from_kvmap(kvmap, name, "signature", signature, false);
-                Helpers::conv_fld_from_kvmap(kvmap, name, "hashed_message", hashed_message, false);
-                Helpers::conv_fld_from_kvmap(kvmap, name, "output", output, false);
-            }
-        };
-
-        struct MultiScalarMul {
-            std::vector<Acir::FunctionInput> points;
-            std::vector<Acir::FunctionInput> scalars;
-<<<<<<< HEAD
-            std::array<Acir::Witness, 3> outputs;
-=======
-            std::shared_ptr<std::array<Acir::Witness, 3>> outputs;
->>>>>>> 1c7e4216
-
-            friend bool operator==(const MultiScalarMul&, const MultiScalarMul&);
-            std::vector<uint8_t> bincodeSerialize() const;
-            static MultiScalarMul bincodeDeserialize(std::vector<uint8_t>);
-
-            void msgpack_pack(auto& packer) const {
-                packer.pack_map(3);
-                packer.pack(std::make_pair("points", points));
-                packer.pack(std::make_pair("scalars", scalars));
-                packer.pack(std::make_pair("outputs", outputs));
-            }
-
-            void msgpack_unpack(msgpack::object const& o) {
-                auto name = "MultiScalarMul";
-                auto kvmap = Helpers::make_kvmap(o, name);
-                Helpers::conv_fld_from_kvmap(kvmap, name, "points", points, false);
-                Helpers::conv_fld_from_kvmap(kvmap, name, "scalars", scalars, false);
-                Helpers::conv_fld_from_kvmap(kvmap, name, "outputs", outputs, false);
-            }
-        };
-
-        struct EmbeddedCurveAdd {
-<<<<<<< HEAD
-            std::array<Acir::FunctionInput, 3> input1;
-            std::array<Acir::FunctionInput, 3> input2;
-            std::array<Acir::Witness, 3> outputs;
-=======
-            std::shared_ptr<std::array<Acir::FunctionInput, 3>> input1;
-            std::shared_ptr<std::array<Acir::FunctionInput, 3>> input2;
-            std::shared_ptr<std::array<Acir::Witness, 3>> outputs;
->>>>>>> 1c7e4216
-
-            friend bool operator==(const EmbeddedCurveAdd&, const EmbeddedCurveAdd&);
-            std::vector<uint8_t> bincodeSerialize() const;
-            static EmbeddedCurveAdd bincodeDeserialize(std::vector<uint8_t>);
-
-            void msgpack_pack(auto& packer) const {
-                packer.pack_map(3);
-                packer.pack(std::make_pair("input1", input1));
-                packer.pack(std::make_pair("input2", input2));
-                packer.pack(std::make_pair("outputs", outputs));
-            }
-
-            void msgpack_unpack(msgpack::object const& o) {
-                auto name = "EmbeddedCurveAdd";
-                auto kvmap = Helpers::make_kvmap(o, name);
-                Helpers::conv_fld_from_kvmap(kvmap, name, "input1", input1, false);
-                Helpers::conv_fld_from_kvmap(kvmap, name, "input2", input2, false);
-                Helpers::conv_fld_from_kvmap(kvmap, name, "outputs", outputs, false);
-            }
-        };
-
-        struct Keccakf1600 {
-<<<<<<< HEAD
-            std::array<Acir::FunctionInput, 25> inputs;
-            std::array<Acir::Witness, 25> outputs;
-=======
-            std::shared_ptr<std::array<Acir::FunctionInput, 25>> inputs;
-            std::shared_ptr<std::array<Acir::Witness, 25>> outputs;
->>>>>>> 1c7e4216
-
-            friend bool operator==(const Keccakf1600&, const Keccakf1600&);
-            std::vector<uint8_t> bincodeSerialize() const;
-            static Keccakf1600 bincodeDeserialize(std::vector<uint8_t>);
-
-            void msgpack_pack(auto& packer) const {
-                packer.pack_map(2);
-                packer.pack(std::make_pair("inputs", inputs));
-                packer.pack(std::make_pair("outputs", outputs));
-            }
-
-            void msgpack_unpack(msgpack::object const& o) {
-                auto name = "Keccakf1600";
-                auto kvmap = Helpers::make_kvmap(o, name);
-                Helpers::conv_fld_from_kvmap(kvmap, name, "inputs", inputs, false);
-                Helpers::conv_fld_from_kvmap(kvmap, name, "outputs", outputs, false);
-            }
-        };
-
-        struct RecursiveAggregation {
-            std::vector<Acir::FunctionInput> verification_key;
-            std::vector<Acir::FunctionInput> proof;
-            std::vector<Acir::FunctionInput> public_inputs;
-            Acir::FunctionInput key_hash;
-            uint32_t proof_type;
-
-            friend bool operator==(const RecursiveAggregation&, const RecursiveAggregation&);
-            std::vector<uint8_t> bincodeSerialize() const;
-            static RecursiveAggregation bincodeDeserialize(std::vector<uint8_t>);
-
-            void msgpack_pack(auto& packer) const {
-                packer.pack_map(5);
-                packer.pack(std::make_pair("verification_key", verification_key));
-                packer.pack(std::make_pair("proof", proof));
-                packer.pack(std::make_pair("public_inputs", public_inputs));
-                packer.pack(std::make_pair("key_hash", key_hash));
-                packer.pack(std::make_pair("proof_type", proof_type));
-            }
-
-            void msgpack_unpack(msgpack::object const& o) {
-                auto name = "RecursiveAggregation";
-                auto kvmap = Helpers::make_kvmap(o, name);
-                Helpers::conv_fld_from_kvmap(kvmap, name, "verification_key", verification_key, false);
-                Helpers::conv_fld_from_kvmap(kvmap, name, "proof", proof, false);
-                Helpers::conv_fld_from_kvmap(kvmap, name, "public_inputs", public_inputs, false);
-                Helpers::conv_fld_from_kvmap(kvmap, name, "key_hash", key_hash, false);
-                Helpers::conv_fld_from_kvmap(kvmap, name, "proof_type", proof_type, false);
-            }
-        };
-
-        struct BigIntAdd {
-            uint32_t lhs;
-            uint32_t rhs;
-            uint32_t output;
-
-            friend bool operator==(const BigIntAdd&, const BigIntAdd&);
-            std::vector<uint8_t> bincodeSerialize() const;
-            static BigIntAdd bincodeDeserialize(std::vector<uint8_t>);
-
-            void msgpack_pack(auto& packer) const {
-                packer.pack_map(3);
-                packer.pack(std::make_pair("lhs", lhs));
-                packer.pack(std::make_pair("rhs", rhs));
-                packer.pack(std::make_pair("output", output));
-            }
-
-            void msgpack_unpack(msgpack::object const& o) {
-                auto name = "BigIntAdd";
-                auto kvmap = Helpers::make_kvmap(o, name);
-                Helpers::conv_fld_from_kvmap(kvmap, name, "lhs", lhs, false);
-                Helpers::conv_fld_from_kvmap(kvmap, name, "rhs", rhs, false);
-                Helpers::conv_fld_from_kvmap(kvmap, name, "output", output, false);
-            }
-        };
-
-        struct BigIntSub {
-            uint32_t lhs;
-            uint32_t rhs;
-            uint32_t output;
-
-            friend bool operator==(const BigIntSub&, const BigIntSub&);
-            std::vector<uint8_t> bincodeSerialize() const;
-            static BigIntSub bincodeDeserialize(std::vector<uint8_t>);
-
-            void msgpack_pack(auto& packer) const {
-                packer.pack_map(3);
-                packer.pack(std::make_pair("lhs", lhs));
-                packer.pack(std::make_pair("rhs", rhs));
-                packer.pack(std::make_pair("output", output));
-            }
-
-            void msgpack_unpack(msgpack::object const& o) {
-                auto name = "BigIntSub";
-                auto kvmap = Helpers::make_kvmap(o, name);
-                Helpers::conv_fld_from_kvmap(kvmap, name, "lhs", lhs, false);
-                Helpers::conv_fld_from_kvmap(kvmap, name, "rhs", rhs, false);
-                Helpers::conv_fld_from_kvmap(kvmap, name, "output", output, false);
-            }
-        };
-
-        struct BigIntMul {
-            uint32_t lhs;
-            uint32_t rhs;
-            uint32_t output;
-
-            friend bool operator==(const BigIntMul&, const BigIntMul&);
-            std::vector<uint8_t> bincodeSerialize() const;
-            static BigIntMul bincodeDeserialize(std::vector<uint8_t>);
-
-            void msgpack_pack(auto& packer) const {
-                packer.pack_map(3);
-                packer.pack(std::make_pair("lhs", lhs));
-                packer.pack(std::make_pair("rhs", rhs));
-                packer.pack(std::make_pair("output", output));
-            }
-
-            void msgpack_unpack(msgpack::object const& o) {
-                auto name = "BigIntMul";
-                auto kvmap = Helpers::make_kvmap(o, name);
-                Helpers::conv_fld_from_kvmap(kvmap, name, "lhs", lhs, false);
-                Helpers::conv_fld_from_kvmap(kvmap, name, "rhs", rhs, false);
-                Helpers::conv_fld_from_kvmap(kvmap, name, "output", output, false);
-            }
-        };
-
-        struct BigIntDiv {
-            uint32_t lhs;
-            uint32_t rhs;
-            uint32_t output;
-
-            friend bool operator==(const BigIntDiv&, const BigIntDiv&);
-            std::vector<uint8_t> bincodeSerialize() const;
-            static BigIntDiv bincodeDeserialize(std::vector<uint8_t>);
-
-            void msgpack_pack(auto& packer) const {
-                packer.pack_map(3);
-                packer.pack(std::make_pair("lhs", lhs));
-                packer.pack(std::make_pair("rhs", rhs));
-                packer.pack(std::make_pair("output", output));
-            }
-
-            void msgpack_unpack(msgpack::object const& o) {
-                auto name = "BigIntDiv";
-                auto kvmap = Helpers::make_kvmap(o, name);
-                Helpers::conv_fld_from_kvmap(kvmap, name, "lhs", lhs, false);
-                Helpers::conv_fld_from_kvmap(kvmap, name, "rhs", rhs, false);
-                Helpers::conv_fld_from_kvmap(kvmap, name, "output", output, false);
-            }
-        };
-
-        struct BigIntFromLeBytes {
-            std::vector<Acir::FunctionInput> inputs;
-            std::vector<uint8_t> modulus;
-            uint32_t output;
-
-            friend bool operator==(const BigIntFromLeBytes&, const BigIntFromLeBytes&);
-            std::vector<uint8_t> bincodeSerialize() const;
-            static BigIntFromLeBytes bincodeDeserialize(std::vector<uint8_t>);
-
-            void msgpack_pack(auto& packer) const {
-                packer.pack_map(3);
-                packer.pack(std::make_pair("inputs", inputs));
-                packer.pack(std::make_pair("modulus", modulus));
-                packer.pack(std::make_pair("output", output));
-            }
-
-            void msgpack_unpack(msgpack::object const& o) {
-                auto name = "BigIntFromLeBytes";
-                auto kvmap = Helpers::make_kvmap(o, name);
-                Helpers::conv_fld_from_kvmap(kvmap, name, "inputs", inputs, false);
-                Helpers::conv_fld_from_kvmap(kvmap, name, "modulus", modulus, false);
-                Helpers::conv_fld_from_kvmap(kvmap, name, "output", output, false);
-            }
-        };
-
-        struct BigIntToLeBytes {
-            uint32_t input;
-            std::vector<Acir::Witness> outputs;
-
-            friend bool operator==(const BigIntToLeBytes&, const BigIntToLeBytes&);
-            std::vector<uint8_t> bincodeSerialize() const;
-            static BigIntToLeBytes bincodeDeserialize(std::vector<uint8_t>);
-
-            void msgpack_pack(auto& packer) const {
-                packer.pack_map(2);
-                packer.pack(std::make_pair("input", input));
-                packer.pack(std::make_pair("outputs", outputs));
-            }
-
-            void msgpack_unpack(msgpack::object const& o) {
-                auto name = "BigIntToLeBytes";
-                auto kvmap = Helpers::make_kvmap(o, name);
-                Helpers::conv_fld_from_kvmap(kvmap, name, "input", input, false);
-                Helpers::conv_fld_from_kvmap(kvmap, name, "outputs", outputs, false);
-            }
-        };
-
-        struct Poseidon2Permutation {
-            std::vector<Acir::FunctionInput> inputs;
-            std::vector<Acir::Witness> outputs;
-            uint32_t len;
-
-            friend bool operator==(const Poseidon2Permutation&, const Poseidon2Permutation&);
-            std::vector<uint8_t> bincodeSerialize() const;
-            static Poseidon2Permutation bincodeDeserialize(std::vector<uint8_t>);
-
-            void msgpack_pack(auto& packer) const {
-                packer.pack_map(3);
-                packer.pack(std::make_pair("inputs", inputs));
-                packer.pack(std::make_pair("outputs", outputs));
-                packer.pack(std::make_pair("len", len));
-            }
-
-            void msgpack_unpack(msgpack::object const& o) {
-                auto name = "Poseidon2Permutation";
-                auto kvmap = Helpers::make_kvmap(o, name);
-                Helpers::conv_fld_from_kvmap(kvmap, name, "inputs", inputs, false);
-                Helpers::conv_fld_from_kvmap(kvmap, name, "outputs", outputs, false);
-                Helpers::conv_fld_from_kvmap(kvmap, name, "len", len, false);
-            }
-        };
-
-        struct Sha256Compression {
-<<<<<<< HEAD
-            std::array<Acir::FunctionInput, 16> inputs;
-            std::array<Acir::FunctionInput, 8> hash_values;
-            std::array<Acir::Witness, 8> outputs;
-=======
-            std::shared_ptr<std::array<Acir::FunctionInput, 16>> inputs;
-            std::shared_ptr<std::array<Acir::FunctionInput, 8>> hash_values;
-            std::shared_ptr<std::array<Acir::Witness, 8>> outputs;
->>>>>>> 1c7e4216
-
-            friend bool operator==(const Sha256Compression&, const Sha256Compression&);
-            std::vector<uint8_t> bincodeSerialize() const;
-            static Sha256Compression bincodeDeserialize(std::vector<uint8_t>);
-
-            void msgpack_pack(auto& packer) const {
-                packer.pack_map(3);
-                packer.pack(std::make_pair("inputs", inputs));
-                packer.pack(std::make_pair("hash_values", hash_values));
-                packer.pack(std::make_pair("outputs", outputs));
-            }
-
-            void msgpack_unpack(msgpack::object const& o) {
-                auto name = "Sha256Compression";
-                auto kvmap = Helpers::make_kvmap(o, name);
-                Helpers::conv_fld_from_kvmap(kvmap, name, "inputs", inputs, false);
-                Helpers::conv_fld_from_kvmap(kvmap, name, "hash_values", hash_values, false);
-                Helpers::conv_fld_from_kvmap(kvmap, name, "outputs", outputs, false);
-            }
-        };
-
-        std::variant<AES128Encrypt, AND, XOR, RANGE, Blake2s, Blake3, EcdsaSecp256k1, EcdsaSecp256r1, MultiScalarMul, EmbeddedCurveAdd, Keccakf1600, RecursiveAggregation, BigIntAdd, BigIntSub, BigIntMul, BigIntDiv, BigIntFromLeBytes, BigIntToLeBytes, Poseidon2Permutation, Sha256Compression> value;
-
-        friend bool operator==(const BlackBoxFuncCall&, const BlackBoxFuncCall&);
+                try {
+                    o.convert(value);
+                } catch (const msgpack::type_error&) {
+                    std::cerr << o << std::endl;
+                    throw_or_abort("error converting into newtype 'CallData'");
+                }
+            }
+        };
+
+        struct ReturnData {
+            friend bool operator==(const ReturnData&, const ReturnData&);
+            std::vector<uint8_t> bincodeSerialize() const;
+            static ReturnData bincodeDeserialize(std::vector<uint8_t>);
+
+            void msgpack_pack(auto& packer) const {}
+            void msgpack_unpack(msgpack::object const& o) {}
+        };
+
+        std::variant<Memory, CallData, ReturnData> value;
+
+        friend bool operator==(const BlockType&, const BlockType&);
         std::vector<uint8_t> bincodeSerialize() const;
-        static BlackBoxFuncCall bincodeDeserialize(std::vector<uint8_t>);
+        static BlockType bincodeDeserialize(std::vector<uint8_t>);
 
         void msgpack_pack(auto& packer) const {
             std::string tag;
@@ -3747,87 +3866,19 @@
             switch (value.index()) {
                 
                 case 0:
-                    tag = "AES128Encrypt";
+                    tag = "Memory";
+                    is_unit = true;
+                    break;
+                case 1:
+                    tag = "CallData";
                     is_unit = false;
                     break;
-                case 1:
-                    tag = "AND";
-                    is_unit = false;
-                    break;
                 case 2:
-                    tag = "XOR";
-                    is_unit = false;
-                    break;
-                case 3:
-                    tag = "RANGE";
-                    is_unit = false;
-                    break;
-                case 4:
-                    tag = "Blake2s";
-                    is_unit = false;
-                    break;
-                case 5:
-                    tag = "Blake3";
-                    is_unit = false;
-                    break;
-                case 6:
-                    tag = "EcdsaSecp256k1";
-                    is_unit = false;
-                    break;
-                case 7:
-                    tag = "EcdsaSecp256r1";
-                    is_unit = false;
-                    break;
-                case 8:
-                    tag = "MultiScalarMul";
-                    is_unit = false;
-                    break;
-                case 9:
-                    tag = "EmbeddedCurveAdd";
-                    is_unit = false;
-                    break;
-                case 10:
-                    tag = "Keccakf1600";
-                    is_unit = false;
-                    break;
-                case 11:
-                    tag = "RecursiveAggregation";
-                    is_unit = false;
-                    break;
-                case 12:
-                    tag = "BigIntAdd";
-                    is_unit = false;
-                    break;
-                case 13:
-                    tag = "BigIntSub";
-                    is_unit = false;
-                    break;
-                case 14:
-                    tag = "BigIntMul";
-                    is_unit = false;
-                    break;
-                case 15:
-                    tag = "BigIntDiv";
-                    is_unit = false;
-                    break;
-                case 16:
-                    tag = "BigIntFromLeBytes";
-                    is_unit = false;
-                    break;
-                case 17:
-                    tag = "BigIntToLeBytes";
-                    is_unit = false;
-                    break;
-                case 18:
-                    tag = "Poseidon2Permutation";
-                    is_unit = false;
-                    break;
-                case 19:
-                    tag = "Sha256Compression";
-                    is_unit = false;
+                    tag = "ReturnData";
+                    is_unit = true;
                     break;
                 default:
-                    throw_or_abort("unknown enum 'BlackBoxFuncCall' variant index: " + std::to_string(value.index()));
+                    throw_or_abort("unknown enum 'BlockType' variant index: " + std::to_string(value.index()));
             }
             if (is_unit) {
                 packer.pack(tag);
@@ -3844,10 +3895,10 @@
 
             if (o.type != msgpack::type::object_type::MAP && o.type != msgpack::type::object_type::STR) {
                 std::cerr << o << std::endl;
-                throw_or_abort("expected MAP or STR for enum 'BlackBoxFuncCall'; got type " + std::to_string(o.type));
+                throw_or_abort("expected MAP or STR for enum 'BlockType'; got type " + std::to_string(o.type));
             }
             if (o.type == msgpack::type::object_type::MAP && o.via.map.size != 1) {
-                throw_or_abort("expected 1 entry for enum 'BlackBoxFuncCall'; got " + std::to_string(o.via.map.size));
+                throw_or_abort("expected 1 entry for enum 'BlockType'; got " + std::to_string(o.via.map.size));
             }
             std::string tag;
             try {
@@ -3858,271 +3909,67 @@
                 }
             } catch(const msgpack::type_error&) {
                 std::cerr << o << std::endl;
-                throw_or_abort("error converting tag to string for enum 'BlackBoxFuncCall'");
-            }
-            if (tag == "AES128Encrypt") {
-                AES128Encrypt v;
+                throw_or_abort("error converting tag to string for enum 'BlockType'");
+            }
+            if (tag == "Memory") {
+                Memory v;
+                value = v;
+            }
+            else if (tag == "CallData") {
+                CallData v;
                 try {
                     o.via.map.ptr[0].val.convert(v);
                 } catch (const msgpack::type_error&) {
                     std::cerr << o << std::endl;
-                    throw_or_abort("error converting into enum variant 'BlackBoxFuncCall::AES128Encrypt'");
+                    throw_or_abort("error converting into enum variant 'BlockType::CallData'");
                 }
                 
                 value = v;
             }
-            else if (tag == "AND") {
-                AND v;
-                try {
-                    o.via.map.ptr[0].val.convert(v);
-                } catch (const msgpack::type_error&) {
-                    std::cerr << o << std::endl;
-                    throw_or_abort("error converting into enum variant 'BlackBoxFuncCall::AND'");
-                }
-                
-                value = v;
-            }
-            else if (tag == "XOR") {
-                XOR v;
-                try {
-                    o.via.map.ptr[0].val.convert(v);
-                } catch (const msgpack::type_error&) {
-                    std::cerr << o << std::endl;
-                    throw_or_abort("error converting into enum variant 'BlackBoxFuncCall::XOR'");
-                }
-                
-                value = v;
-            }
-            else if (tag == "RANGE") {
-                RANGE v;
-                try {
-                    o.via.map.ptr[0].val.convert(v);
-                } catch (const msgpack::type_error&) {
-                    std::cerr << o << std::endl;
-                    throw_or_abort("error converting into enum variant 'BlackBoxFuncCall::RANGE'");
-                }
-                
-                value = v;
-            }
-            else if (tag == "Blake2s") {
-                Blake2s v;
-                try {
-                    o.via.map.ptr[0].val.convert(v);
-                } catch (const msgpack::type_error&) {
-                    std::cerr << o << std::endl;
-                    throw_or_abort("error converting into enum variant 'BlackBoxFuncCall::Blake2s'");
-                }
-                
-                value = v;
-            }
-            else if (tag == "Blake3") {
-                Blake3 v;
-                try {
-                    o.via.map.ptr[0].val.convert(v);
-                } catch (const msgpack::type_error&) {
-                    std::cerr << o << std::endl;
-                    throw_or_abort("error converting into enum variant 'BlackBoxFuncCall::Blake3'");
-                }
-                
-                value = v;
-            }
-            else if (tag == "EcdsaSecp256k1") {
-                EcdsaSecp256k1 v;
-                try {
-                    o.via.map.ptr[0].val.convert(v);
-                } catch (const msgpack::type_error&) {
-                    std::cerr << o << std::endl;
-                    throw_or_abort("error converting into enum variant 'BlackBoxFuncCall::EcdsaSecp256k1'");
-                }
-                
-                value = v;
-            }
-            else if (tag == "EcdsaSecp256r1") {
-                EcdsaSecp256r1 v;
-                try {
-                    o.via.map.ptr[0].val.convert(v);
-                } catch (const msgpack::type_error&) {
-                    std::cerr << o << std::endl;
-                    throw_or_abort("error converting into enum variant 'BlackBoxFuncCall::EcdsaSecp256r1'");
-                }
-                
-                value = v;
-            }
-            else if (tag == "MultiScalarMul") {
-                MultiScalarMul v;
-                try {
-                    o.via.map.ptr[0].val.convert(v);
-                } catch (const msgpack::type_error&) {
-                    std::cerr << o << std::endl;
-                    throw_or_abort("error converting into enum variant 'BlackBoxFuncCall::MultiScalarMul'");
-                }
-                
-                value = v;
-            }
-            else if (tag == "EmbeddedCurveAdd") {
-                EmbeddedCurveAdd v;
-                try {
-                    o.via.map.ptr[0].val.convert(v);
-                } catch (const msgpack::type_error&) {
-                    std::cerr << o << std::endl;
-                    throw_or_abort("error converting into enum variant 'BlackBoxFuncCall::EmbeddedCurveAdd'");
-                }
-                
-                value = v;
-            }
-            else if (tag == "Keccakf1600") {
-                Keccakf1600 v;
-                try {
-                    o.via.map.ptr[0].val.convert(v);
-                } catch (const msgpack::type_error&) {
-                    std::cerr << o << std::endl;
-                    throw_or_abort("error converting into enum variant 'BlackBoxFuncCall::Keccakf1600'");
-                }
-                
-                value = v;
-            }
-            else if (tag == "RecursiveAggregation") {
-                RecursiveAggregation v;
-                try {
-                    o.via.map.ptr[0].val.convert(v);
-                } catch (const msgpack::type_error&) {
-                    std::cerr << o << std::endl;
-                    throw_or_abort("error converting into enum variant 'BlackBoxFuncCall::RecursiveAggregation'");
-                }
-                
-                value = v;
-            }
-            else if (tag == "BigIntAdd") {
-                BigIntAdd v;
-                try {
-                    o.via.map.ptr[0].val.convert(v);
-                } catch (const msgpack::type_error&) {
-                    std::cerr << o << std::endl;
-                    throw_or_abort("error converting into enum variant 'BlackBoxFuncCall::BigIntAdd'");
-                }
-                
-                value = v;
-            }
-            else if (tag == "BigIntSub") {
-                BigIntSub v;
-                try {
-                    o.via.map.ptr[0].val.convert(v);
-                } catch (const msgpack::type_error&) {
-                    std::cerr << o << std::endl;
-                    throw_or_abort("error converting into enum variant 'BlackBoxFuncCall::BigIntSub'");
-                }
-                
-                value = v;
-            }
-            else if (tag == "BigIntMul") {
-                BigIntMul v;
-                try {
-                    o.via.map.ptr[0].val.convert(v);
-                } catch (const msgpack::type_error&) {
-                    std::cerr << o << std::endl;
-                    throw_or_abort("error converting into enum variant 'BlackBoxFuncCall::BigIntMul'");
-                }
-                
-                value = v;
-            }
-            else if (tag == "BigIntDiv") {
-                BigIntDiv v;
-                try {
-                    o.via.map.ptr[0].val.convert(v);
-                } catch (const msgpack::type_error&) {
-                    std::cerr << o << std::endl;
-                    throw_or_abort("error converting into enum variant 'BlackBoxFuncCall::BigIntDiv'");
-                }
-                
-                value = v;
-            }
-            else if (tag == "BigIntFromLeBytes") {
-                BigIntFromLeBytes v;
-                try {
-                    o.via.map.ptr[0].val.convert(v);
-                } catch (const msgpack::type_error&) {
-                    std::cerr << o << std::endl;
-                    throw_or_abort("error converting into enum variant 'BlackBoxFuncCall::BigIntFromLeBytes'");
-                }
-                
-                value = v;
-            }
-            else if (tag == "BigIntToLeBytes") {
-                BigIntToLeBytes v;
-                try {
-                    o.via.map.ptr[0].val.convert(v);
-                } catch (const msgpack::type_error&) {
-                    std::cerr << o << std::endl;
-                    throw_or_abort("error converting into enum variant 'BlackBoxFuncCall::BigIntToLeBytes'");
-                }
-                
-                value = v;
-            }
-            else if (tag == "Poseidon2Permutation") {
-                Poseidon2Permutation v;
-                try {
-                    o.via.map.ptr[0].val.convert(v);
-                } catch (const msgpack::type_error&) {
-                    std::cerr << o << std::endl;
-                    throw_or_abort("error converting into enum variant 'BlackBoxFuncCall::Poseidon2Permutation'");
-                }
-                
-                value = v;
-            }
-            else if (tag == "Sha256Compression") {
-                Sha256Compression v;
-                try {
-                    o.via.map.ptr[0].val.convert(v);
-                } catch (const msgpack::type_error&) {
-                    std::cerr << o << std::endl;
-                    throw_or_abort("error converting into enum variant 'BlackBoxFuncCall::Sha256Compression'");
-                }
-                
+            else if (tag == "ReturnData") {
+                ReturnData v;
                 value = v;
             }
             else {
                 std::cerr << o << std::endl;
-                throw_or_abort("unknown 'BlackBoxFuncCall' enum variant: " + tag);
+                throw_or_abort("unknown 'BlockType' enum variant: " + tag);
             }
         }
     };
 
-    struct BlockId {
-        uint32_t value;
-
-        friend bool operator==(const BlockId&, const BlockId&);
+    struct Expression {
+        std::vector<std::tuple<std::string, Acir::Witness, Acir::Witness>> mul_terms;
+        std::vector<std::tuple<std::string, Acir::Witness>> linear_combinations;
+        std::string q_c;
+
+        friend bool operator==(const Expression&, const Expression&);
         std::vector<uint8_t> bincodeSerialize() const;
-        static BlockId bincodeDeserialize(std::vector<uint8_t>);
-
-        void msgpack_pack(auto& packer) const { packer.pack(value); }
+        static Expression bincodeDeserialize(std::vector<uint8_t>);
+
+        void msgpack_pack(auto& packer) const {
+            packer.pack_map(3);
+            packer.pack(std::make_pair("mul_terms", mul_terms));
+            packer.pack(std::make_pair("linear_combinations", linear_combinations));
+            packer.pack(std::make_pair("q_c", q_c));
+        }
 
         void msgpack_unpack(msgpack::object const& o) {
-            try {
-                o.convert(value);
-            } catch (const msgpack::type_error&) {
-                std::cerr << o << std::endl;
-                throw_or_abort("error converting into newtype 'BlockId'");
-            }
+            auto name = "Expression";
+            auto kvmap = Helpers::make_kvmap(o, name);
+            Helpers::conv_fld_from_kvmap(kvmap, name, "mul_terms", mul_terms, false);
+            Helpers::conv_fld_from_kvmap(kvmap, name, "linear_combinations", linear_combinations, false);
+            Helpers::conv_fld_from_kvmap(kvmap, name, "q_c", q_c, false);
         }
     };
 
-    struct BlockType {
-
-        struct Memory {
-            friend bool operator==(const Memory&, const Memory&);
-            std::vector<uint8_t> bincodeSerialize() const;
-            static Memory bincodeDeserialize(std::vector<uint8_t>);
-
-            void msgpack_pack(auto& packer) const {}
-            void msgpack_unpack(msgpack::object const& o) {}
-        };
-
-        struct CallData {
-            uint32_t value;
-
-            friend bool operator==(const CallData&, const CallData&);
-            std::vector<uint8_t> bincodeSerialize() const;
-            static CallData bincodeDeserialize(std::vector<uint8_t>);
+    struct BrilligInputs {
+
+        struct Single {
+            Acir::Expression value;
+
+            friend bool operator==(const Single&, const Single&);
+            std::vector<uint8_t> bincodeSerialize() const;
+            static Single bincodeDeserialize(std::vector<uint8_t>);
 
             void msgpack_pack(auto& packer) const { packer.pack(value); }
 
@@ -4131,25 +3978,54 @@
                     o.convert(value);
                 } catch (const msgpack::type_error&) {
                     std::cerr << o << std::endl;
-                    throw_or_abort("error converting into newtype 'CallData'");
-                }
-            }
-        };
-
-        struct ReturnData {
-            friend bool operator==(const ReturnData&, const ReturnData&);
-            std::vector<uint8_t> bincodeSerialize() const;
-            static ReturnData bincodeDeserialize(std::vector<uint8_t>);
-
-            void msgpack_pack(auto& packer) const {}
-            void msgpack_unpack(msgpack::object const& o) {}
-        };
-
-        std::variant<Memory, CallData, ReturnData> value;
-
-        friend bool operator==(const BlockType&, const BlockType&);
+                    throw_or_abort("error converting into newtype 'Single'");
+                }
+            }
+        };
+
+        struct Array {
+            std::vector<Acir::Expression> value;
+
+            friend bool operator==(const Array&, const Array&);
+            std::vector<uint8_t> bincodeSerialize() const;
+            static Array bincodeDeserialize(std::vector<uint8_t>);
+
+            void msgpack_pack(auto& packer) const { packer.pack(value); }
+
+            void msgpack_unpack(msgpack::object const& o) {
+                try {
+                    o.convert(value);
+                } catch (const msgpack::type_error&) {
+                    std::cerr << o << std::endl;
+                    throw_or_abort("error converting into newtype 'Array'");
+                }
+            }
+        };
+
+        struct MemoryArray {
+            Acir::BlockId value;
+
+            friend bool operator==(const MemoryArray&, const MemoryArray&);
+            std::vector<uint8_t> bincodeSerialize() const;
+            static MemoryArray bincodeDeserialize(std::vector<uint8_t>);
+
+            void msgpack_pack(auto& packer) const { packer.pack(value); }
+
+            void msgpack_unpack(msgpack::object const& o) {
+                try {
+                    o.convert(value);
+                } catch (const msgpack::type_error&) {
+                    std::cerr << o << std::endl;
+                    throw_or_abort("error converting into newtype 'MemoryArray'");
+                }
+            }
+        };
+
+        std::variant<Single, Array, MemoryArray> value;
+
+        friend bool operator==(const BrilligInputs&, const BrilligInputs&);
         std::vector<uint8_t> bincodeSerialize() const;
-        static BlockType bincodeDeserialize(std::vector<uint8_t>);
+        static BrilligInputs bincodeDeserialize(std::vector<uint8_t>);
 
         void msgpack_pack(auto& packer) const {
             std::string tag;
@@ -4157,19 +4033,19 @@
             switch (value.index()) {
                 
                 case 0:
-                    tag = "Memory";
-                    is_unit = true;
+                    tag = "Single";
+                    is_unit = false;
                     break;
                 case 1:
-                    tag = "CallData";
+                    tag = "Array";
                     is_unit = false;
                     break;
                 case 2:
-                    tag = "ReturnData";
-                    is_unit = true;
+                    tag = "MemoryArray";
+                    is_unit = false;
                     break;
                 default:
-                    throw_or_abort("unknown enum 'BlockType' variant index: " + std::to_string(value.index()));
+                    throw_or_abort("unknown enum 'BrilligInputs' variant index: " + std::to_string(value.index()));
             }
             if (is_unit) {
                 packer.pack(tag);
@@ -4186,10 +4062,10 @@
 
             if (o.type != msgpack::type::object_type::MAP && o.type != msgpack::type::object_type::STR) {
                 std::cerr << o << std::endl;
-                throw_or_abort("expected MAP or STR for enum 'BlockType'; got type " + std::to_string(o.type));
+                throw_or_abort("expected MAP or STR for enum 'BrilligInputs'; got type " + std::to_string(o.type));
             }
             if (o.type == msgpack::type::object_type::MAP && o.via.map.size != 1) {
-                throw_or_abort("expected 1 entry for enum 'BlockType'; got " + std::to_string(o.via.map.size));
+                throw_or_abort("expected 1 entry for enum 'BrilligInputs'; got " + std::to_string(o.via.map.size));
             }
             std::string tag;
             try {
@@ -4200,67 +4076,56 @@
                 }
             } catch(const msgpack::type_error&) {
                 std::cerr << o << std::endl;
-                throw_or_abort("error converting tag to string for enum 'BlockType'");
-            }
-            if (tag == "Memory") {
-                Memory v;
-                value = v;
-            }
-            else if (tag == "CallData") {
-                CallData v;
+                throw_or_abort("error converting tag to string for enum 'BrilligInputs'");
+            }
+            if (tag == "Single") {
+                Single v;
                 try {
                     o.via.map.ptr[0].val.convert(v);
                 } catch (const msgpack::type_error&) {
                     std::cerr << o << std::endl;
-                    throw_or_abort("error converting into enum variant 'BlockType::CallData'");
+                    throw_or_abort("error converting into enum variant 'BrilligInputs::Single'");
                 }
                 
                 value = v;
             }
-            else if (tag == "ReturnData") {
-                ReturnData v;
+            else if (tag == "Array") {
+                Array v;
+                try {
+                    o.via.map.ptr[0].val.convert(v);
+                } catch (const msgpack::type_error&) {
+                    std::cerr << o << std::endl;
+                    throw_or_abort("error converting into enum variant 'BrilligInputs::Array'");
+                }
+                
+                value = v;
+            }
+            else if (tag == "MemoryArray") {
+                MemoryArray v;
+                try {
+                    o.via.map.ptr[0].val.convert(v);
+                } catch (const msgpack::type_error&) {
+                    std::cerr << o << std::endl;
+                    throw_or_abort("error converting into enum variant 'BrilligInputs::MemoryArray'");
+                }
+                
                 value = v;
             }
             else {
                 std::cerr << o << std::endl;
-                throw_or_abort("unknown 'BlockType' enum variant: " + tag);
+                throw_or_abort("unknown 'BrilligInputs' enum variant: " + tag);
             }
         }
     };
 
-    struct Expression {
-        std::vector<std::tuple<std::string, Acir::Witness, Acir::Witness>> mul_terms;
-        std::vector<std::tuple<std::string, Acir::Witness>> linear_combinations;
-        std::string q_c;
-
-        friend bool operator==(const Expression&, const Expression&);
-        std::vector<uint8_t> bincodeSerialize() const;
-        static Expression bincodeDeserialize(std::vector<uint8_t>);
-
-        void msgpack_pack(auto& packer) const {
-            packer.pack_map(3);
-            packer.pack(std::make_pair("mul_terms", mul_terms));
-            packer.pack(std::make_pair("linear_combinations", linear_combinations));
-            packer.pack(std::make_pair("q_c", q_c));
-        }
-
-        void msgpack_unpack(msgpack::object const& o) {
-            auto name = "Expression";
-            auto kvmap = Helpers::make_kvmap(o, name);
-            Helpers::conv_fld_from_kvmap(kvmap, name, "mul_terms", mul_terms, false);
-            Helpers::conv_fld_from_kvmap(kvmap, name, "linear_combinations", linear_combinations, false);
-            Helpers::conv_fld_from_kvmap(kvmap, name, "q_c", q_c, false);
-        }
-    };
-
-    struct BrilligInputs {
-
-        struct Single {
-            Acir::Expression value;
-
-            friend bool operator==(const Single&, const Single&);
-            std::vector<uint8_t> bincodeSerialize() const;
-            static Single bincodeDeserialize(std::vector<uint8_t>);
+    struct BrilligOutputs {
+
+        struct Simple {
+            Acir::Witness value;
+
+            friend bool operator==(const Simple&, const Simple&);
+            std::vector<uint8_t> bincodeSerialize() const;
+            static Simple bincodeDeserialize(std::vector<uint8_t>);
 
             void msgpack_pack(auto& packer) const { packer.pack(value); }
 
@@ -4269,13 +4134,13 @@
                     o.convert(value);
                 } catch (const msgpack::type_error&) {
                     std::cerr << o << std::endl;
-                    throw_or_abort("error converting into newtype 'Single'");
+                    throw_or_abort("error converting into newtype 'Simple'");
                 }
             }
         };
 
         struct Array {
-            std::vector<Acir::Expression> value;
+            std::vector<Acir::Witness> value;
 
             friend bool operator==(const Array&, const Array&);
             std::vector<uint8_t> bincodeSerialize() const;
@@ -4293,30 +4158,11 @@
             }
         };
 
-        struct MemoryArray {
-            Acir::BlockId value;
-
-            friend bool operator==(const MemoryArray&, const MemoryArray&);
-            std::vector<uint8_t> bincodeSerialize() const;
-            static MemoryArray bincodeDeserialize(std::vector<uint8_t>);
-
-            void msgpack_pack(auto& packer) const { packer.pack(value); }
-
-            void msgpack_unpack(msgpack::object const& o) {
-                try {
-                    o.convert(value);
-                } catch (const msgpack::type_error&) {
-                    std::cerr << o << std::endl;
-                    throw_or_abort("error converting into newtype 'MemoryArray'");
-                }
-            }
-        };
-
-        std::variant<Single, Array, MemoryArray> value;
-
-        friend bool operator==(const BrilligInputs&, const BrilligInputs&);
+        std::variant<Simple, Array> value;
+
+        friend bool operator==(const BrilligOutputs&, const BrilligOutputs&);
         std::vector<uint8_t> bincodeSerialize() const;
-        static BrilligInputs bincodeDeserialize(std::vector<uint8_t>);
+        static BrilligOutputs bincodeDeserialize(std::vector<uint8_t>);
 
         void msgpack_pack(auto& packer) const {
             std::string tag;
@@ -4324,19 +4170,15 @@
             switch (value.index()) {
                 
                 case 0:
-                    tag = "Single";
+                    tag = "Simple";
                     is_unit = false;
                     break;
                 case 1:
                     tag = "Array";
                     is_unit = false;
                     break;
-                case 2:
-                    tag = "MemoryArray";
-                    is_unit = false;
-                    break;
                 default:
-                    throw_or_abort("unknown enum 'BrilligInputs' variant index: " + std::to_string(value.index()));
+                    throw_or_abort("unknown enum 'BrilligOutputs' variant index: " + std::to_string(value.index()));
             }
             if (is_unit) {
                 packer.pack(tag);
@@ -4353,139 +4195,6 @@
 
             if (o.type != msgpack::type::object_type::MAP && o.type != msgpack::type::object_type::STR) {
                 std::cerr << o << std::endl;
-                throw_or_abort("expected MAP or STR for enum 'BrilligInputs'; got type " + std::to_string(o.type));
-            }
-            if (o.type == msgpack::type::object_type::MAP && o.via.map.size != 1) {
-                throw_or_abort("expected 1 entry for enum 'BrilligInputs'; got " + std::to_string(o.via.map.size));
-            }
-            std::string tag;
-            try {
-                if (o.type == msgpack::type::object_type::MAP) {
-                    o.via.map.ptr[0].key.convert(tag);
-                } else {
-                    o.convert(tag);
-                }
-            } catch(const msgpack::type_error&) {
-                std::cerr << o << std::endl;
-                throw_or_abort("error converting tag to string for enum 'BrilligInputs'");
-            }
-            if (tag == "Single") {
-                Single v;
-                try {
-                    o.via.map.ptr[0].val.convert(v);
-                } catch (const msgpack::type_error&) {
-                    std::cerr << o << std::endl;
-                    throw_or_abort("error converting into enum variant 'BrilligInputs::Single'");
-                }
-                
-                value = v;
-            }
-            else if (tag == "Array") {
-                Array v;
-                try {
-                    o.via.map.ptr[0].val.convert(v);
-                } catch (const msgpack::type_error&) {
-                    std::cerr << o << std::endl;
-                    throw_or_abort("error converting into enum variant 'BrilligInputs::Array'");
-                }
-                
-                value = v;
-            }
-            else if (tag == "MemoryArray") {
-                MemoryArray v;
-                try {
-                    o.via.map.ptr[0].val.convert(v);
-                } catch (const msgpack::type_error&) {
-                    std::cerr << o << std::endl;
-                    throw_or_abort("error converting into enum variant 'BrilligInputs::MemoryArray'");
-                }
-                
-                value = v;
-            }
-            else {
-                std::cerr << o << std::endl;
-                throw_or_abort("unknown 'BrilligInputs' enum variant: " + tag);
-            }
-        }
-    };
-
-    struct BrilligOutputs {
-
-        struct Simple {
-            Acir::Witness value;
-
-            friend bool operator==(const Simple&, const Simple&);
-            std::vector<uint8_t> bincodeSerialize() const;
-            static Simple bincodeDeserialize(std::vector<uint8_t>);
-
-            void msgpack_pack(auto& packer) const { packer.pack(value); }
-
-            void msgpack_unpack(msgpack::object const& o) {
-                try {
-                    o.convert(value);
-                } catch (const msgpack::type_error&) {
-                    std::cerr << o << std::endl;
-                    throw_or_abort("error converting into newtype 'Simple'");
-                }
-            }
-        };
-
-        struct Array {
-            std::vector<Acir::Witness> value;
-
-            friend bool operator==(const Array&, const Array&);
-            std::vector<uint8_t> bincodeSerialize() const;
-            static Array bincodeDeserialize(std::vector<uint8_t>);
-
-            void msgpack_pack(auto& packer) const { packer.pack(value); }
-
-            void msgpack_unpack(msgpack::object const& o) {
-                try {
-                    o.convert(value);
-                } catch (const msgpack::type_error&) {
-                    std::cerr << o << std::endl;
-                    throw_or_abort("error converting into newtype 'Array'");
-                }
-            }
-        };
-
-        std::variant<Simple, Array> value;
-
-        friend bool operator==(const BrilligOutputs&, const BrilligOutputs&);
-        std::vector<uint8_t> bincodeSerialize() const;
-        static BrilligOutputs bincodeDeserialize(std::vector<uint8_t>);
-
-        void msgpack_pack(auto& packer) const {
-            std::string tag;
-            bool is_unit;
-            switch (value.index()) {
-                
-                case 0:
-                    tag = "Simple";
-                    is_unit = false;
-                    break;
-                case 1:
-                    tag = "Array";
-                    is_unit = false;
-                    break;
-                default:
-                    throw_or_abort("unknown enum 'BrilligOutputs' variant index: " + std::to_string(value.index()));
-            }
-            if (is_unit) {
-                packer.pack(tag);
-            } else {
-                std::visit([&packer, tag](const auto& arg) {
-                    std::map<std::string, msgpack::object> data;
-                    data[tag] = msgpack::object(arg);
-                    packer.pack(data);
-                }, value);
-            }
-        }
-
-        void msgpack_unpack(msgpack::object const& o) {
-
-            if (o.type != msgpack::type::object_type::MAP && o.type != msgpack::type::object_type::STR) {
-                std::cerr << o << std::endl;
                 throw_or_abort("expected MAP or STR for enum 'BrilligOutputs'; got type " + std::to_string(o.type));
             }
             if (o.type == msgpack::type::object_type::MAP && o.via.map.size != 1) {
@@ -4599,26 +4308,15 @@
         struct MemoryOp {
             Acir::BlockId block_id;
             Acir::MemOp op;
-<<<<<<< HEAD
-=======
-            std::optional<Acir::Expression> predicate;
->>>>>>> 1c7e4216
 
             friend bool operator==(const MemoryOp&, const MemoryOp&);
             std::vector<uint8_t> bincodeSerialize() const;
             static MemoryOp bincodeDeserialize(std::vector<uint8_t>);
 
             void msgpack_pack(auto& packer) const {
-<<<<<<< HEAD
                 packer.pack_map(2);
                 packer.pack(std::make_pair("block_id", block_id));
                 packer.pack(std::make_pair("op", op));
-=======
-                packer.pack_map(3);
-                packer.pack(std::make_pair("block_id", block_id));
-                packer.pack(std::make_pair("op", op));
-                packer.pack(std::make_pair("predicate", predicate));
->>>>>>> 1c7e4216
             }
 
             void msgpack_unpack(msgpack::object const& o) {
@@ -4626,10 +4324,6 @@
                 auto kvmap = Helpers::make_kvmap(o, name);
                 Helpers::conv_fld_from_kvmap(kvmap, name, "block_id", block_id, false);
                 Helpers::conv_fld_from_kvmap(kvmap, name, "op", op, false);
-<<<<<<< HEAD
-=======
-                Helpers::conv_fld_from_kvmap(kvmap, name, "predicate", predicate, true);
->>>>>>> 1c7e4216
             }
         };
 
@@ -5325,7 +5019,6 @@
             Helpers::conv_fld_from_kvmap(kvmap, name, "functions", functions, false);
             Helpers::conv_fld_from_kvmap(kvmap, name, "unconstrained_functions", unconstrained_functions, false);
         }
-<<<<<<< HEAD
     };
 
     struct ProgramWithoutBrillig {
@@ -5347,29 +5040,6 @@
         }
     };
 
-=======
-    };
-
-    struct ProgramWithoutBrillig {
-        std::vector<Acir::Circuit> functions;
-
-        friend bool operator==(const ProgramWithoutBrillig&, const ProgramWithoutBrillig&);
-        std::vector<uint8_t> bincodeSerialize() const;
-        static ProgramWithoutBrillig bincodeDeserialize(std::vector<uint8_t>);
-
-        void msgpack_pack(auto& packer) const {
-            packer.pack_map(1);
-            packer.pack(std::make_pair("functions", functions));
-        }
-
-        void msgpack_unpack(msgpack::object const& o) {
-            auto name = "ProgramWithoutBrillig";
-            auto kvmap = Helpers::make_kvmap(o, name);
-            Helpers::conv_fld_from_kvmap(kvmap, name, "functions", functions, false);
-        }
-    };
-
->>>>>>> 1c7e4216
 } // end of namespace Acir
 
 
@@ -8680,50 +8350,6 @@
 }
 
 namespace Acir {
-<<<<<<< HEAD
-=======
-
-    inline bool operator==(const BrilligOpcode::JumpIfNot &lhs, const BrilligOpcode::JumpIfNot &rhs) {
-        if (!(lhs.condition == rhs.condition)) { return false; }
-        if (!(lhs.location == rhs.location)) { return false; }
-        return true;
-    }
-
-    inline std::vector<uint8_t> BrilligOpcode::JumpIfNot::bincodeSerialize() const {
-        auto serializer = serde::BincodeSerializer();
-        serde::Serializable<BrilligOpcode::JumpIfNot>::serialize(*this, serializer);
-        return std::move(serializer).bytes();
-    }
-
-    inline BrilligOpcode::JumpIfNot BrilligOpcode::JumpIfNot::bincodeDeserialize(std::vector<uint8_t> input) {
-        auto deserializer = serde::BincodeDeserializer(input);
-        auto value = serde::Deserializable<BrilligOpcode::JumpIfNot>::deserialize(deserializer);
-        if (deserializer.get_buffer_offset() < input.size()) {
-            throw_or_abort("Some input bytes were not read");
-        }
-        return value;
-    }
-
-} // end of namespace Acir
-
-template <>
-template <typename Serializer>
-void serde::Serializable<Acir::BrilligOpcode::JumpIfNot>::serialize(const Acir::BrilligOpcode::JumpIfNot &obj, Serializer &serializer) {
-    serde::Serializable<decltype(obj.condition)>::serialize(obj.condition, serializer);
-    serde::Serializable<decltype(obj.location)>::serialize(obj.location, serializer);
-}
-
-template <>
-template <typename Deserializer>
-Acir::BrilligOpcode::JumpIfNot serde::Deserializable<Acir::BrilligOpcode::JumpIfNot>::deserialize(Deserializer &deserializer) {
-    Acir::BrilligOpcode::JumpIfNot obj;
-    obj.condition = serde::Deserializable<decltype(obj.condition)>::deserialize(deserializer);
-    obj.location = serde::Deserializable<decltype(obj.location)>::deserialize(deserializer);
-    return obj;
-}
-
-namespace Acir {
->>>>>>> 1c7e4216
 
     inline bool operator==(const BrilligOpcode::JumpIf &lhs, const BrilligOpcode::JumpIf &rhs) {
         if (!(lhs.condition == rhs.condition)) { return false; }
@@ -9520,127 +9146,6 @@
 }
 
 namespace Acir {
-<<<<<<< HEAD
-=======
-
-    inline bool operator==(const ConstantOrWitnessEnum &lhs, const ConstantOrWitnessEnum &rhs) {
-        if (!(lhs.value == rhs.value)) { return false; }
-        return true;
-    }
-
-    inline std::vector<uint8_t> ConstantOrWitnessEnum::bincodeSerialize() const {
-        auto serializer = serde::BincodeSerializer();
-        serde::Serializable<ConstantOrWitnessEnum>::serialize(*this, serializer);
-        return std::move(serializer).bytes();
-    }
-
-    inline ConstantOrWitnessEnum ConstantOrWitnessEnum::bincodeDeserialize(std::vector<uint8_t> input) {
-        auto deserializer = serde::BincodeDeserializer(input);
-        auto value = serde::Deserializable<ConstantOrWitnessEnum>::deserialize(deserializer);
-        if (deserializer.get_buffer_offset() < input.size()) {
-            throw_or_abort("Some input bytes were not read");
-        }
-        return value;
-    }
-
-} // end of namespace Acir
-
-template <>
-template <typename Serializer>
-void serde::Serializable<Acir::ConstantOrWitnessEnum>::serialize(const Acir::ConstantOrWitnessEnum &obj, Serializer &serializer) {
-    serializer.increase_container_depth();
-    serde::Serializable<decltype(obj.value)>::serialize(obj.value, serializer);
-    serializer.decrease_container_depth();
-}
-
-template <>
-template <typename Deserializer>
-Acir::ConstantOrWitnessEnum serde::Deserializable<Acir::ConstantOrWitnessEnum>::deserialize(Deserializer &deserializer) {
-    deserializer.increase_container_depth();
-    Acir::ConstantOrWitnessEnum obj;
-    obj.value = serde::Deserializable<decltype(obj.value)>::deserialize(deserializer);
-    deserializer.decrease_container_depth();
-    return obj;
-}
-
-namespace Acir {
-
-    inline bool operator==(const ConstantOrWitnessEnum::Constant &lhs, const ConstantOrWitnessEnum::Constant &rhs) {
-        if (!(lhs.value == rhs.value)) { return false; }
-        return true;
-    }
-
-    inline std::vector<uint8_t> ConstantOrWitnessEnum::Constant::bincodeSerialize() const {
-        auto serializer = serde::BincodeSerializer();
-        serde::Serializable<ConstantOrWitnessEnum::Constant>::serialize(*this, serializer);
-        return std::move(serializer).bytes();
-    }
-
-    inline ConstantOrWitnessEnum::Constant ConstantOrWitnessEnum::Constant::bincodeDeserialize(std::vector<uint8_t> input) {
-        auto deserializer = serde::BincodeDeserializer(input);
-        auto value = serde::Deserializable<ConstantOrWitnessEnum::Constant>::deserialize(deserializer);
-        if (deserializer.get_buffer_offset() < input.size()) {
-            throw_or_abort("Some input bytes were not read");
-        }
-        return value;
-    }
-
-} // end of namespace Acir
-
-template <>
-template <typename Serializer>
-void serde::Serializable<Acir::ConstantOrWitnessEnum::Constant>::serialize(const Acir::ConstantOrWitnessEnum::Constant &obj, Serializer &serializer) {
-    serde::Serializable<decltype(obj.value)>::serialize(obj.value, serializer);
-}
-
-template <>
-template <typename Deserializer>
-Acir::ConstantOrWitnessEnum::Constant serde::Deserializable<Acir::ConstantOrWitnessEnum::Constant>::deserialize(Deserializer &deserializer) {
-    Acir::ConstantOrWitnessEnum::Constant obj;
-    obj.value = serde::Deserializable<decltype(obj.value)>::deserialize(deserializer);
-    return obj;
-}
-
-namespace Acir {
-
-    inline bool operator==(const ConstantOrWitnessEnum::Witness &lhs, const ConstantOrWitnessEnum::Witness &rhs) {
-        if (!(lhs.value == rhs.value)) { return false; }
-        return true;
-    }
-
-    inline std::vector<uint8_t> ConstantOrWitnessEnum::Witness::bincodeSerialize() const {
-        auto serializer = serde::BincodeSerializer();
-        serde::Serializable<ConstantOrWitnessEnum::Witness>::serialize(*this, serializer);
-        return std::move(serializer).bytes();
-    }
-
-    inline ConstantOrWitnessEnum::Witness ConstantOrWitnessEnum::Witness::bincodeDeserialize(std::vector<uint8_t> input) {
-        auto deserializer = serde::BincodeDeserializer(input);
-        auto value = serde::Deserializable<ConstantOrWitnessEnum::Witness>::deserialize(deserializer);
-        if (deserializer.get_buffer_offset() < input.size()) {
-            throw_or_abort("Some input bytes were not read");
-        }
-        return value;
-    }
-
-} // end of namespace Acir
-
-template <>
-template <typename Serializer>
-void serde::Serializable<Acir::ConstantOrWitnessEnum::Witness>::serialize(const Acir::ConstantOrWitnessEnum::Witness &obj, Serializer &serializer) {
-    serde::Serializable<decltype(obj.value)>::serialize(obj.value, serializer);
-}
-
-template <>
-template <typename Deserializer>
-Acir::ConstantOrWitnessEnum::Witness serde::Deserializable<Acir::ConstantOrWitnessEnum::Witness>::deserialize(Deserializer &deserializer) {
-    Acir::ConstantOrWitnessEnum::Witness obj;
-    obj.value = serde::Deserializable<decltype(obj.value)>::deserialize(deserializer);
-    return obj;
-}
-
-namespace Acir {
->>>>>>> 1c7e4216
 
     inline bool operator==(const Expression &lhs, const Expression &rhs) {
         if (!(lhs.mul_terms == rhs.mul_terms)) { return false; }
@@ -9958,18 +9463,12 @@
 Acir::FunctionInput serde::Deserializable<Acir::FunctionInput>::deserialize(Deserializer &deserializer) {
     deserializer.increase_container_depth();
     Acir::FunctionInput obj;
-<<<<<<< HEAD
     obj.value = serde::Deserializable<decltype(obj.value)>::deserialize(deserializer);
-=======
-    obj.input = serde::Deserializable<decltype(obj.input)>::deserialize(deserializer);
-    obj.num_bits = serde::Deserializable<decltype(obj.num_bits)>::deserialize(deserializer);
->>>>>>> 1c7e4216
     deserializer.decrease_container_depth();
     return obj;
 }
 
 namespace Acir {
-<<<<<<< HEAD
 
     inline bool operator==(const FunctionInput::Constant &lhs, const FunctionInput::Constant &rhs) {
         if (!(lhs.value == rhs.value)) { return false; }
@@ -10046,8 +9545,6 @@
 }
 
 namespace Acir {
-=======
->>>>>>> 1c7e4216
 
     inline bool operator==(const HeapArray &lhs, const HeapArray &rhs) {
         if (!(lhs.pointer == rhs.pointer)) { return false; }
