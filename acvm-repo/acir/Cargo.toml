--- conflicted
+++ resolved
@@ -19,12 +19,9 @@
 thiserror.workspace = true
 flate2 = "1.0.24"
 bincode.workspace = true
-<<<<<<< HEAD
 strum = "0.24"
 strum_macros = "0.24"
-=======
 base64.workspace = true
->>>>>>> f502108a
 
 [dev-dependencies]
 serde_json = "1.0"
