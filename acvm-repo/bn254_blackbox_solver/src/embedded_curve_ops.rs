// TODO(https://github.com/noir-lang/noir/issues/4932): rename this file to something more generic
use ark_ec::AffineRepr;
use ark_ff::MontConfig;
use num_bigint::BigUint;

use crate::FieldElement;
use acir::AcirField;
use acir::BlackBoxFunc;

use crate::BlackBoxResolutionError;

/// Performs multi scalar multiplication of points with scalars.
pub fn multi_scalar_mul(
    points: &[FieldElement],
    scalars_lo: &[FieldElement],
    scalars_hi: &[FieldElement],
    pedantic_solving: bool,
) -> Result<(FieldElement, FieldElement, FieldElement), BlackBoxResolutionError> {
    if points.len() != 3 * scalars_lo.len() || scalars_lo.len() != scalars_hi.len() {
        return Err(BlackBoxResolutionError::Failed(
            BlackBoxFunc::MultiScalarMul,
            "Points and scalars must have the same length".to_string(),
        ));
    }

    let mut output_point = ark_grumpkin::Affine::zero();

    for i in (0..points.len()).step_by(3) {
        if pedantic_solving && points[i + 2] > FieldElement::one() {
            panic!("--pedantic-solving: is_infinity expected to be a bool, but found to be > 1")
        }
        let point =
            create_point(points[i], points[i + 1], points[i + 2] == FieldElement::from(1_u128))
                .map_err(|e| BlackBoxResolutionError::Failed(BlackBoxFunc::MultiScalarMul, e))?;

        let scalar_low: u128 = scalars_lo[i / 3].try_into_u128().ok_or_else(|| {
            BlackBoxResolutionError::Failed(
                BlackBoxFunc::MultiScalarMul,
                format!("Limb {} is not less than 2^128", scalars_lo[i].to_hex()),
            )
        })?;

        let scalar_high: u128 = scalars_hi[i / 3].try_into_u128().ok_or_else(|| {
            BlackBoxResolutionError::Failed(
                BlackBoxFunc::MultiScalarMul,
                format!("Limb {} is not less than 2^128", scalars_hi[i].to_hex()),
            )
        })?;

        let mut bytes = scalar_high.to_be_bytes().to_vec();
        bytes.extend_from_slice(&scalar_low.to_be_bytes());

        let grumpkin_integer = BigUint::from_bytes_be(&bytes);

        // Check if this is smaller than the grumpkin modulus
<<<<<<< HEAD
        if pedantic_solving && grumpkin_integer >= grumpkin::FrConfig::MODULUS.into() {
            return Err(BlackBoxResolutionError::Failed(
                BlackBoxFunc::MultiScalarMul,
                format!("{} is not a valid grumpkin scalar", grumpkin_integer.to_str_radix(16)),
            ));
        }
=======
        // if grumpkin_integer >= ark_grumpkin::FrConfig::MODULUS.into() {
        //     return Err(BlackBoxResolutionError::Failed(
        //         BlackBoxFunc::MultiScalarMul,
        //         format!("{} is not a valid grumpkin scalar", grumpkin_integer.to_str_radix(16)),
        //     ));
        // }
>>>>>>> 529bb16a

        let iteration_output_point =
            ark_grumpkin::Affine::from(point.mul_bigint(grumpkin_integer.to_u64_digits()));

        output_point = ark_grumpkin::Affine::from(output_point + iteration_output_point);
    }

    if let Some((out_x, out_y)) = output_point.xy() {
        Ok((
            FieldElement::from_repr(out_x),
            FieldElement::from_repr(out_y),
            FieldElement::from(output_point.is_zero() as u128),
        ))
    } else {
        Ok((FieldElement::from(0_u128), FieldElement::from(0_u128), FieldElement::from(1_u128)))
    }
}

pub fn embedded_curve_add(
    input1: [FieldElement; 3],
    input2: [FieldElement; 3],
    pedantic_solving: bool,
) -> Result<(FieldElement, FieldElement, FieldElement), BlackBoxResolutionError> {
    if pedantic_solving && (input1[2] > FieldElement::one() || input2[2] > FieldElement::one()) {
        panic!("--pedantic-solving: is_infinity expected to be a bool, but found to be > 1")
    }

    let point1 = create_point(input1[0], input1[1], input1[2] == FieldElement::one())
        .map_err(|e| BlackBoxResolutionError::Failed(BlackBoxFunc::EmbeddedCurveAdd, e))?;
    let point2 = create_point(input2[0], input2[1], input2[2] == FieldElement::one())
        .map_err(|e| BlackBoxResolutionError::Failed(BlackBoxFunc::EmbeddedCurveAdd, e))?;
<<<<<<< HEAD

    if pedantic_solving {
        for point in [point1, point2] {
            if point == grumpkin::SWAffine::zero() {
                return Err(BlackBoxResolutionError::Failed(
                    BlackBoxFunc::EmbeddedCurveAdd,
                    format!("Infinite input: embedded_curve_add({}, {})", point1, point2),
                ));
            }
        }
    }

    let res = grumpkin::SWAffine::from(point1 + point2);
=======
    let res = ark_grumpkin::Affine::from(point1 + point2);
>>>>>>> 529bb16a
    if let Some((res_x, res_y)) = res.xy() {
        Ok((
            FieldElement::from_repr(res_x),
            FieldElement::from_repr(res_y),
            FieldElement::from(res.is_zero() as u128),
        ))
    } else if res.is_zero() {
        Ok((FieldElement::from(0_u128), FieldElement::from(0_u128), FieldElement::from(1_u128)))
    } else {
        Err(BlackBoxResolutionError::Failed(
            BlackBoxFunc::EmbeddedCurveAdd,
            "Point is not on curve".to_string(),
        ))
    }
}

fn create_point(
    x: FieldElement,
    y: FieldElement,
    is_infinite: bool,
) -> Result<ark_grumpkin::Affine, String> {
    if is_infinite {
        return Ok(ark_grumpkin::Affine::zero());
    }
    let point = ark_grumpkin::Affine::new_unchecked(x.into_repr(), y.into_repr());
    if !point.is_on_curve() {
        return Err(format!("Point ({}, {}) is not on curve", x.to_hex(), y.to_hex()));
    };
    if !point.is_in_correct_subgroup_assuming_on_curve() {
        return Err(format!("Point ({}, {}) is not in correct subgroup", x.to_hex(), y.to_hex()));
    };
    Ok(point)
}

#[cfg(test)]
mod tests {
    use super::*;
    use ark_ff::BigInteger;

    fn get_generator() -> [FieldElement; 3] {
        let generator = ark_grumpkin::Affine::generator();
        let generator_x = FieldElement::from_repr(generator.x().unwrap());
        let generator_y = FieldElement::from_repr(generator.y().unwrap());
        [generator_x, generator_y, FieldElement::zero()]
    }

    #[test]
    fn smoke_test() -> Result<(), BlackBoxResolutionError> {
        // We check that multiplying 1 by generator results in the generator
        let generator = get_generator();

        let pedantic_solving = true;
        let res = multi_scalar_mul(
            &generator,
            &[FieldElement::one()],
            &[FieldElement::zero()],
            pedantic_solving,
        )?;

        assert_eq!(generator[0], res.0);
        assert_eq!(generator[1], res.1);
        Ok(())
    }

    #[test]
    fn low_high_smoke_test() -> Result<(), BlackBoxResolutionError> {
        let points = get_generator();
        let scalars_lo = [FieldElement::one()];
        let scalars_hi = [FieldElement::from(2u128)];

        let pedantic_solving = true;
        let res = multi_scalar_mul(&points, &scalars_lo, &scalars_hi, pedantic_solving)?;
        let x = "0702ab9c7038eeecc179b4f209991bcb68c7cb05bf4c532d804ccac36199c9a9";
        let y = "23f10e9e43a3ae8d75d24154e796aae12ae7af546716e8f81a2564f1b5814130";

        assert_eq!(x, res.0.to_hex());
        assert_eq!(y, res.1.to_hex());
        Ok(())
    }

    #[test]
    fn rejects_invalid_scalar_limbs() {
        let points = get_generator();

        let max_limb = FieldElement::from(u128::MAX);
        let invalid_limb = max_limb + FieldElement::one();

        let expected_error = Err(BlackBoxResolutionError::Failed(
            BlackBoxFunc::MultiScalarMul,
            "Limb 0000000000000000000000000000000100000000000000000000000000000000 is not less than 2^128".into(),
        ));

        let pedantic_solving = true;
        let res =
            multi_scalar_mul(&points, &[FieldElement::one()], &[invalid_limb], pedantic_solving);
        assert_eq!(res, expected_error);

        let res =
            multi_scalar_mul(&points, &[invalid_limb], &[FieldElement::one()], pedantic_solving);
        assert_eq!(res, expected_error);
    }

<<<<<<< HEAD
    #[test]
    fn rejects_grumpkin_modulus_when_pedantic() {
        let x = grumpkin::FrConfig::MODULUS.to_bytes_be();
=======
    // #[test]
    // fn rejects_grumpkin_modulus() {
    //     let x = ark_grumpkin::FrConfig::MODULUS.to_bytes_be();
>>>>>>> 529bb16a

        let low = FieldElement::from_be_bytes_reduce(&x[16..32]);
        let high = FieldElement::from_be_bytes_reduce(&x[0..16]);

        let pedantic_solving = true;
        let res = multi_scalar_mul(&get_generator(), &[low], &[high], pedantic_solving);

        assert_eq!(
            res,
            Err(BlackBoxResolutionError::Failed(
                BlackBoxFunc::MultiScalarMul,
                "30644e72e131a029b85045b68181585d97816a916871ca8d3c208c16d87cfd47 is not a valid grumpkin scalar".into(),
            ))
        );
    }

    #[test]
    fn rejects_invalid_point() {
        let invalid_point_x = FieldElement::one();
        let invalid_point_y = FieldElement::one();
        let valid_scalar_low = FieldElement::zero();
        let valid_scalar_high = FieldElement::zero();

        let pedantic_solving = true;
        let res = multi_scalar_mul(
            &[invalid_point_x, invalid_point_y, FieldElement::zero()],
            &[valid_scalar_low],
            &[valid_scalar_high],
            pedantic_solving,
        );

        assert_eq!(
            res,
            Err(BlackBoxResolutionError::Failed(
                BlackBoxFunc::MultiScalarMul,
                "Point (0000000000000000000000000000000000000000000000000000000000000001, 0000000000000000000000000000000000000000000000000000000000000001) is not on curve".into(),
            ))
        );
    }

    #[test]
    fn throws_on_args_length_mismatch() {
        let points = get_generator();
        let scalars_lo = [FieldElement::from(2u128)];
        let scalars_hi = [];

        let pedantic_solving = true;
        let res = multi_scalar_mul(&points, &scalars_lo, &scalars_hi, pedantic_solving);

        assert_eq!(
            res,
            Err(BlackBoxResolutionError::Failed(
                BlackBoxFunc::MultiScalarMul,
                "Points and scalars must have the same length".into(),
            ))
        );
    }

    #[test]
    fn rejects_addition_of_points_not_in_curve() {
        let x = FieldElement::from(1u128);
        let y = FieldElement::from(2u128);

        let pedantic_solving = true;
        let res = embedded_curve_add(
            [x, y, FieldElement::from(0u128)],
            [x, y, FieldElement::from(0u128)],
            pedantic_solving,
        );

        assert_eq!(
            res,
            Err(BlackBoxResolutionError::Failed(
                BlackBoxFunc::EmbeddedCurveAdd,
                "Point (0000000000000000000000000000000000000000000000000000000000000001, 0000000000000000000000000000000000000000000000000000000000000002) is not on curve".into(),
            ))
        );
    }

    #[test]
    fn rejects_addition_of_infinite_points_when_pedantic() {
        let x = FieldElement::from(1u128);
        let y = FieldElement::from(1u128);

        let pedantic_solving = true;
        let res = embedded_curve_add(
            [x, y, FieldElement::from(1u128)],
            [x, y, FieldElement::from(1u128)],
            pedantic_solving,
        );

        assert_eq!(
            res,
            Err(BlackBoxResolutionError::Failed(
                BlackBoxFunc::EmbeddedCurveAdd,
                "Infinite input: embedded_curve_add(infinity, infinity)".into(),
            ))
        );
    }

    #[test]
    fn output_of_msm_matches_add() -> Result<(), BlackBoxResolutionError> {
        let points = get_generator();
        let scalars_lo = [FieldElement::from(2u128)];
        let scalars_hi = [FieldElement::zero()];

        let pedantic_solving = true;
        let msm_res = multi_scalar_mul(&points, &scalars_lo, &scalars_hi, pedantic_solving)?;
        let add_res = embedded_curve_add(
            [points[0], points[1], FieldElement::from(0u128)],
            [points[0], points[1], FieldElement::from(0u128)],
            pedantic_solving,
        )?;

        assert_eq!(msm_res.0, add_res.0);
        assert_eq!(msm_res.1, add_res.1);
        Ok(())
    }
}<|MERGE_RESOLUTION|>--- conflicted
+++ resolved
@@ -53,21 +53,12 @@
         let grumpkin_integer = BigUint::from_bytes_be(&bytes);
 
         // Check if this is smaller than the grumpkin modulus
-<<<<<<< HEAD
         if pedantic_solving && grumpkin_integer >= grumpkin::FrConfig::MODULUS.into() {
             return Err(BlackBoxResolutionError::Failed(
                 BlackBoxFunc::MultiScalarMul,
                 format!("{} is not a valid grumpkin scalar", grumpkin_integer.to_str_radix(16)),
             ));
         }
-=======
-        // if grumpkin_integer >= ark_grumpkin::FrConfig::MODULUS.into() {
-        //     return Err(BlackBoxResolutionError::Failed(
-        //         BlackBoxFunc::MultiScalarMul,
-        //         format!("{} is not a valid grumpkin scalar", grumpkin_integer.to_str_radix(16)),
-        //     ));
-        // }
->>>>>>> 529bb16a
 
         let iteration_output_point =
             ark_grumpkin::Affine::from(point.mul_bigint(grumpkin_integer.to_u64_digits()));
@@ -99,11 +90,10 @@
         .map_err(|e| BlackBoxResolutionError::Failed(BlackBoxFunc::EmbeddedCurveAdd, e))?;
     let point2 = create_point(input2[0], input2[1], input2[2] == FieldElement::one())
         .map_err(|e| BlackBoxResolutionError::Failed(BlackBoxFunc::EmbeddedCurveAdd, e))?;
-<<<<<<< HEAD
 
     if pedantic_solving {
         for point in [point1, point2] {
-            if point == grumpkin::SWAffine::zero() {
+            if point == ark_grumpkin::Affine::zero() {
                 return Err(BlackBoxResolutionError::Failed(
                     BlackBoxFunc::EmbeddedCurveAdd,
                     format!("Infinite input: embedded_curve_add({}, {})", point1, point2),
@@ -112,10 +102,7 @@
         }
     }
 
-    let res = grumpkin::SWAffine::from(point1 + point2);
-=======
     let res = ark_grumpkin::Affine::from(point1 + point2);
->>>>>>> 529bb16a
     if let Some((res_x, res_y)) = res.xy() {
         Ok((
             FieldElement::from_repr(res_x),
@@ -218,16 +205,9 @@
         assert_eq!(res, expected_error);
     }
 
-<<<<<<< HEAD
     #[test]
     fn rejects_grumpkin_modulus_when_pedantic() {
         let x = grumpkin::FrConfig::MODULUS.to_bytes_be();
-=======
-    // #[test]
-    // fn rejects_grumpkin_modulus() {
-    //     let x = ark_grumpkin::FrConfig::MODULUS.to_bytes_be();
->>>>>>> 529bb16a
-
         let low = FieldElement::from_be_bytes_reduce(&x[16..32]);
         let high = FieldElement::from_be_bytes_reduce(&x[0..16]);
 
