--- conflicted
+++ resolved
@@ -137,7 +137,6 @@
 For those familiar with quoting from other languages (primarily lisps), Noir's `quote` is actually a _quasiquote_.
 This means we can escape the quoting by using the unquote operator to splice values in the middle of quoted code.
 
-<<<<<<< HEAD
 In addition to curly braces, you can also use square braces for the quote operator:
 
 ```rust
@@ -151,10 +150,9 @@
 }
 ```
 
-# Unquote
-=======
+---
+
 ## Unquote
->>>>>>> 60c770f5
 
 The unquote operator `$` is usable within a `quote` expression.
 It takes a variable as an argument, evaluates the variable, and splices the resulting value into the quoted token stream at that point. For example,
@@ -191,10 +189,10 @@
 }
 ```
 
-## Combining Tokens
-
-Note that `Quoted` is internally a series of separate tokens, and that all unquoting does is combine these token vectors, code
-that appears to append like a string actually appends like a vector internally:
+### Combining Tokens
+
+Note that `Quoted` is internally a series of separate tokens, and that all unquoting does is combine these token vectors.
+This means that code which appears to append like a string actually appends like a vector internally:
 
 ```rust
 comptime {
@@ -215,11 +213,7 @@
 
 ---
 
-<<<<<<< HEAD
-# Attributes
-=======
-## Annotations
->>>>>>> 60c770f5
+## Attributes
 
 Attributes provide a way to run a `comptime` function on an item in the program.
 When you use an attribute, the function with the same name will be called with that item as an argument:
@@ -247,11 +241,7 @@
 
 #include_code derive-field-count-example noir_stdlib/src/meta/mod.nr rust
 
-<<<<<<< HEAD
-## Calling attributes with additional arguments
-=======
 ### Calling annotations with additional arguments
->>>>>>> 60c770f5
 
 Arguments may optionally be given to attributes.
 When this is done, these additional arguments are passed to the attribute function after the item argument.
@@ -262,7 +252,7 @@
 
 #include_code annotation-varargs-example noir_stdlib/src/meta/mod.nr rust
 
-## Attribute Evaluation Order
+### Attribute Evaluation Order
 
 Unlike the evaluation order of stray `comptime {}` blocks within functions, attributes have a well-defined evaluation
 order. Within a module, attributes are evaluated top to bottom. Between modules, attributes in child modules are evaluated
