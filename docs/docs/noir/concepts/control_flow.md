--- conflicted
+++ resolved
@@ -94,8 +94,6 @@
         break;
     }
 }
-<<<<<<< HEAD
-=======
 ```
 
 ## While loops
@@ -110,5 +108,4 @@
     println(i);
     i += 2;
 }
->>>>>>> f37eedca
 ```