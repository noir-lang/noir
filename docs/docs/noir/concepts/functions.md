--- conflicted
+++ resolved
@@ -201,47 +201,4 @@
 
 Attributes are metadata that can be applied to a function, using the following syntax: `#[attribute(value)]`.
 
-<<<<<<< HEAD
-Supported attributes include:
-
-- **builtin**: the function is implemented by the compiler, for efficiency purposes.
-- **deprecated**: mark the function as _deprecated_. Calling the function will generate a warning: `warning: use of deprecated function`
-- **field**: Used to enable conditional compilation of code depending on the field size. See below for more details
-- **oracle**: mark the function as _oracle_; meaning it is an external unconstrained function, implemented in noir_js. See [Unconstrained](./unconstrained.md) and [NoirJS](../../reference/NoirJS/noir_js/index.md) for more details.
-- **test**: mark the function as unit tests. See [Tests](../../tooling/tests.md) for more details
-
-### Field Attribute
-
-The field attribute defines which field the function is compatible for. The function is conditionally compiled, under the condition that the field attribute matches the Noir native field.
-The field can be defined implicitly, by using the name of the elliptic curve usually associated to it - for instance bn254, bls12_381 - or explicitly by using the field (prime) order, in decimal or hexadecimal form.
-As a result, it is possible to define multiple versions of a function with each version specialized for a different field attribute. This can be useful when a function requires different parameters depending on the underlying elliptic curve.
-
-Example: we define the function `foo()` three times below. Once for the default Noir bn254 curve, once for the field $\mathbb F_{23}$, which will normally never be used by Noir, and once again for the bls12_381 curve.
-
-```rust
-#[field(bn254)]
-fn foo() -> u32 {
-    1
-}
-
-#[field(23)]
-fn foo() -> u32 {
-    2
-}
-
-// This commented code would not compile as foo would be defined twice because it is the same field as bn254
-// #[field(21888242871839275222246405745257275088548364400416034343698204186575808495617)]
-// fn foo() -> u32 {
-//     2
-// }
-
-#[field(bls12_381)]
-fn foo() -> u32 {
-    3
-}
-```
-
-If the field name is not known to Noir, it will discard the function. Field names are case insensitive.
-=======
-See [Attributes](./attributes.md) for more details.
->>>>>>> c2cedd44
+See [Attributes](./attributes.md) for more details.