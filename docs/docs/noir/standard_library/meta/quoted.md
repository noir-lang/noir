--- conflicted
+++ resolved
@@ -23,11 +23,7 @@
 #include_code as_module noir_stdlib/src/meta/quoted.nr rust
 
 Interprets this token stream as a module path leading to the name of a module.
-<<<<<<< HEAD
-Returns `Option::none()` if the module isn't found or this cannot be parsed as a path.
-=======
-Returns `None` if the module isn't found or the token stream cannot be parsed as a path.
->>>>>>> d61e45c7
+Returns `Option::none()` if the module isn't found or this token stream cannot be parsed as a path.
 
 Example:
 
