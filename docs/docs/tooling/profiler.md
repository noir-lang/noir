---
title: Profiler
description: Learn about the Noir Profiler, how to generate execution flamegraphs, identify bottlenecks, and visualize optimizations.
keywords: [profiling, profiler, flamegraph]
sidebar_position: 3
---

The profiler is a sampling profiler designed to analyze and visualize Noir programs. It assists developers to identify bottlenecks by mapping execution data back to the original source code.

## Installation

The profiler is automatically installed with Nargo starting noirup v0.1.4.

Check if the profiler is already installed by running `noir-profiler --version`. If the profiler is not found, update noirup and install the profiler by [reinstalling both noirup and Nargo](../getting_started/quick_start.md#noir).

## Usage

### Profiling ACIR opcodes

The profiler provides the ability to flamegraph a Noir program's ACIR opcodes footprint. This is useful for _approximately_ identifying constrained execution and proving bottlenecks of Noir programs.

:::note

"_Approximately_" as execution and proving speeds depend on the constrained execution trace and how the proving backend of choice interprets the ACIR opcodes.

:::

#### Create a demonstrative project

Let's start by creating a simple Noir program that aims to zero out an array past some dynamic index.

Run `nargo new program` to create a new project named _program_, then copy in the following as source code:

```rust
fn main(ptr: pub u32, mut array: [u32; 32]) -> pub [u32; 32] {
    for i in 0..32 {
        if i > ptr {
            array[i] = 0;
        }
    }
    array
}
```

Change into the project directory and compile the program using `nargo compile`. We are now ready to try out the profiler.

#### Flamegraphing

Let's take a granular look at our program's ACIR opcode footprint using the profiler, running:

```sh
noir-profiler opcodes --artifact-path ./target/program.json --output ./target/
```

The command generates a flamegraph in your _target_ folder that maps the number of ACIR opcodes to their corresponding locations in your program's source code.

Opening the flamegraph in a web browser will provide a more interactive experience, allowing you to click into different regions of the graph and examine them.

Flamegraph of the demonstrative project generated with Nargo v1.0.0-beta.2:

![ACIR Flamegraph Unoptimized](@site/static/img/tooling/profiler/acir-flamegraph-unoptimized.png)

The demonstrative project consists of 387 ACIR opcodes in total. From the flamegraph, we can see that the majority come from the write to `array[i]`.

With insight into our program's bottleneck, let's optimize it.

#### Visualizing optimizations

We can improve our program's performance using [unconstrained functions](../noir/concepts/unconstrained.md).

Let's replace expensive array writes with array gets with the new code below:
```rust
fn main(ptr: pub u32, array: [u32; 32]) -> pub [u32; 32] {
    // Safety: Sets all elements after `ptr` in `array` to zero.
    let zeroed_array = unsafe { zero_out_array(ptr, array) };
    for i in 0..32 {
        if i > ptr {
            assert_eq(zeroed_array[i], 0);
        } else {
            assert_eq(zeroed_array[i], array[i]);
        }
    }
    zeroed_array
}

unconstrained fn zero_out_array(ptr: u32, mut array: [u32; 32]) -> [u32; 32] {
    for i in 0..32 {
        if i > ptr {
            array[i] = 0;
        }
    }
    array
}
```

Instead of writing our array in a fully constrained context, we first write our array inside an unconstrained function. Then, we assert every value in the array returned from the unconstrained function in a constrained context.

This brings the ACIR opcodes count of our program down to a total of 284 opcodes:

![ACIR Flamegraph Optimized](@site/static/img/tooling/profiler/acir-flamegraph-optimized.png)

#### Searching

The `i > ptr` region in the above image is highlighted purple as we were searching for it.

Click "Search" in the top right corner of the flamegraph to start a search (e.g. i > ptr).

Check "Matched" in the bottom right corner to learn the percentage out of total opcodes associated with the search (e.g. 43.3%).

:::tip

If you try searching for `memory::op` before and after the optimization, you will find that the search will no longer have matches after the optimization.

This comes from the optimization removing the use of a dynamic array (i.e. an array with a dynamic index, that is its values rely on witness inputs). After the optimization, the program reads from two arrays with known constant indices, replacing the original memory operations with simple arithmetic operations.

:::

### Profiling proving backend gates

The profiler further provides the ability to flamegraph a Noir program's proving backend gates footprint. This is useful for fully identifying proving bottlenecks of Noir programs.

This feature depends on the proving backend you are using and whether it supports the profiler with a gate profiling API. We will use [Barretenberg](https://github.com/AztecProtocol/aztec-packages/tree/master/barretenberg) as an example here. Follow the [quick start guide](../getting_started/quick_start.md#proving-backend) to install it if you have not already.

#### Flamegraphing

Let's take a granular look at our program's proving backend gates footprint using the profiler, running:

```sh
noir-profiler gates --artifact-path ./target/program.json --backend-path bb --output ./target -- --include_gates_per_opcode
```

The `--backend-path` flag takes in the path to your proving backend binary.

The above command assumes you have Barretenberg (bb) installed and that its path is saved in your PATH. If that is not the case, you can pass in the absolute path to your proving backend binary instead.

Flamegraph of the demonstrative project generated with bb v0.76.4:

![Gates Flamegraph Optimized](@site/static/img/tooling/profiler/gates-flamegraph-optimized.png)

The demonstrative project consists of 3,062 proving backend gates in total.

:::note

If you try searching for `i > ptr` in the source code, you will notice that this call stack is only contributing 3.8% of the total proving backend gates, versus the 43.3% ACIR opcodes it contributes.

This illustrates that number of ACIR opcodes are at best approximations of proving performances, where actual proving performances depend on how the proving backend interprets and translates ACIR opcodes into proving gates.

:::

#### Understanding bottlenecks

Profiling your program with different parameters is good way to understand your program's bottlenecks as it scales.

From the flamegraph above, you will notice that `blackbox::range` contributes the majority of the backend gates. This comes from how Barretenberg UltraHonk uses lookup tables for its range gates under the hood, which comes with a considerable but fixed setup cost in terms of proving gates.

If our array is larger, range gates would become a much smaller percentage of our total circuit. See this flamegraph for the same program but with an array of size 2,048 (versus originally 32) in comparison:

![Gates Flamegraph Optimized 2048](@site/static/img/tooling/profiler/gates-flamegraph-optimized-2048.png)

Where `blackbox::range` contributes a considerably smaller portion of the total proving gates.

Every proving backend interprets ACIR opcodes differently, so it is important to profile proving backend gates to get the full picture of proving performance.

<<<<<<< HEAD
As additional reference, this is the flamegraph of the pre-optimization demonstrative project at array size 32:

![Gates Flamegraph Unoptimized](@site/static/img/tooling/profiler/gates-flamegraph-unoptimized.png)

And at array size 2,048:

![Gates Flamegraph Unoptimized 2048](@site/static/img/tooling/profiler/gates-flamegraph-unoptimized-2048.png)

### Profiling execution traces (unconstrained)

The profiler also provides the ability to flamegraph a Noir program's execution trace. This is useful for identifying execution bottlenecks of Noir programs.

The profiler supports profiling fully unconstrained Noir programs at this moment.

#### Updating the demonstrative project

Let's turn our demonstrative program into an unconstrained program by adding an `unconstrained` modifier to the main function:

```rust
unconstrained fn main(...){...}
=======
Let's take our initial program and simply add an `unconstrained` modifier before main (e.g. `unconstrained fn main`). Then run the following command:
```sh
noir-profiler execution-opcodes --artifact-path ./target/program.json --prover_toml_path Prover.toml --output ./target
>>>>>>> df0439e9
```

Since we are profiling the execution trace, we will also need to provide a set of inputs to execute the program with.

Run `nargo check` to generate a _Prover.toml_ file, which you can fill it in with:

```toml
ptr = 1
array = [1, 1, 1, 1, 1, 1, 1, 1, 1, 1, 1, 1, 1, 1, 1, 1, 1, 1, 1, 1, 1, 1, 1, 1, 1, 1, 1, 1, 1, 1, 1, 1]
```

#### Flamegraphing

Let's take a granular look at our program's unconstrained execution trace footprint using the profiler, running:

```sh
noir-profiler execution-opcodes --artifact-path ./target/program.json --prover-toml-path Prover.toml --output ./target
```

This is similar to the `opcodes` command, except it additionally takes in the _Prover.toml_ file to profile execution with a specific set of inputs.

Flamegraph of the demonstrative project generated with Nargo v1.0.0-beta.2:
![Brillig Trace "Optimized"](@site/static/img/tooling/profiler/brillig-trace-opt-32.png)

Note that unconstrained Noir functions compile down to Brillig opcodes, which is what the counts in this flamegraph stand for, rather than constrained ACIR opcodes like in the previous section.

#### Balancing proving and execution optimizations

Rewriting constrained operations with unconstrained operations like what we did in [the optimization section](#visualizing-optimizations) helps remove ACIR opcodes (hence shorter proving times), but would introduce more Brillig opcodes (hence longer execution times).

For example, we can find a 13.9% match `new_array` in the flamegraph above.

In contrast, if we profile the pre-optimization demonstrative project:
![Brillig Trace Initial Program](@site/static/img/tooling/profiler/brillig-trace-initial-32.png)

You will notice that it does not contain `new_array` and executes a smaller total of 1,582 Brillig opcodes (versus 2,125 Brillig opcodes post-optimization).

As new unconstrained functions were added, it is reasonable that the program would consist of more Brillig opcodes. That said, the tradeoff is often easily justifiable by the fact that proving speeds are more commonly the major bottleneck of Noir programs versus execution speeds.

This is however good to keep in mind in case you start noticing execution speeds being the bottleneck of your program, or if you are simply looking to optimize your program's execution speeds.<|MERGE_RESOLUTION|>--- conflicted
+++ resolved
@@ -161,7 +161,6 @@
 
 Every proving backend interprets ACIR opcodes differently, so it is important to profile proving backend gates to get the full picture of proving performance.
 
-<<<<<<< HEAD
 As additional reference, this is the flamegraph of the pre-optimization demonstrative project at array size 32:
 
 ![Gates Flamegraph Unoptimized](@site/static/img/tooling/profiler/gates-flamegraph-unoptimized.png)
@@ -182,11 +181,6 @@
 
 ```rust
 unconstrained fn main(...){...}
-=======
-Let's take our initial program and simply add an `unconstrained` modifier before main (e.g. `unconstrained fn main`). Then run the following command:
-```sh
-noir-profiler execution-opcodes --artifact-path ./target/program.json --prover_toml_path Prover.toml --output ./target
->>>>>>> df0439e9
 ```
 
 Since we are profiling the execution trace, we will also need to provide a set of inputs to execute the program with.
