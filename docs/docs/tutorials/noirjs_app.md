--- conflicted
+++ resolved
@@ -249,7 +249,6 @@
 const proof = await backend.generateProof(witness);
 show("logs", "Generated proof... ✅");
 show("results", proof.proof);
-<<<<<<< HEAD
 ```
 
 Our program is technically **done** . You're probably eager to see stuff happening! To serve this in a convenient way, we can use a bundler like `vite` by creating a `vite.config.js` file:
@@ -274,32 +273,6 @@
 
 ![Noir Webapp UI](@site/static/img/tutorials/noirjs_webapp/webapp1.png)
 
-=======
-```
-
-Our program is technically **done** . You're probably eager to see stuff happening! To serve this in a convenient way, we can use a bundler like `vite` by creating a `vite.config.js` file:
-
-```bash
-touch vite.config.js
-```
-
-`vite` helps us with a little catch: `bb.js` in particular uses top-level awaits which aren't supported everywhere. So we can add this to the `vite.config.js` to make the bundler optimize them:
-
-```js
-export default { optimizeDeps: { esbuildOptions: { target: "esnext" } } };
-```
-
-This should be enough for vite. We don't even need to install it, just run:
-
-```bash
-bunx vite
-```
-
-If it doesn't open a browser for you, just visit `localhost:5173`. You should now see the worst UI ever, with an ugly input.
-
-![Noir Webapp UI](@site/static/img/tutorials/noirjs_webapp/webapp1.png)
-
->>>>>>> 49d1b13a
 Now, our circuit requires a private input `fn main(age: u8)`, and fails if it is less than 18. Let's see if it works. Submit any number above 18 (as long as it fits in 8 bits) and you should get a valid proof. Otherwise the proof won't even generate correctly.
 
 By the way, if you're human, you shouldn't be able to understand anything on the "proof" box. That's OK. We like you, human ❤️.
@@ -319,7 +292,6 @@
 ![coded app without math knowledge](@site/static/img/memes/flextape.jpeg)
 
 ## Next steps
-<<<<<<< HEAD
 
 At this point, you have a working ZK app that works on the browser. Actually, it works on a mobile phone too!
 
@@ -329,18 +301,4 @@
 - Change the circuit to accept a [public input](../noir/concepts/data_types/#private--public-types) as the cutoff age. It could be different depending on the purpose, for example!
 - Enjoy Noir's Rust-like syntax and write a struct `Country` that implements a trait `MinAge` with a method `get_min_age`. Then, make a struct `Person` have an `u8` as its age and a country of type `Country`. You can pass a `person` in JS just like a JSON object `person: { age, country: { min_age: 18 }}`
 
-The world is your stage, just have fun with ZK! You can see how noirjs is used in a full stack Next.js hardhat application in the [noir-starter repo here](https://github.com/noir-lang/noir-starter/tree/main/vite-hardhat). The example shows how to calculate a proof in the browser and verify it with a deployed Solidity verifier contract from noirjs.
-
-Check out other starters, tools, or just cool projects in the [awesome noir repository](https://github.com/noir-lang/awesome-noir).
-=======
-
-At this point, you have a working ZK app that works on the browser. Actually, it works on a mobile phone too!
-
-If you want to continue learning by doing, here are some challenges for you:
-
-- Install [nargo](https://noir-lang.org/docs/getting_started/noir_installation) and write [Noir tests](../tooling/testing)
-- Change the circuit to accept a [public input](../noir/concepts/data_types/#private--public-types) as the cutoff age. It could be different depending on the purpose, for example!
-- Enjoy Noir's Rust-like syntax and write a struct `Country` that implements a trait `MinAge` with a method `get_min_age`. Then, make a struct `Person` have an `u8` as its age and a country of type `Country`. You can pass a `person` in JS just like a JSON object `person: { age, country: { min_age: 18 }}`
-
-The world is your stage, just have fun with ZK! You can see how noirjs is used in some common frameworks in the [awesome-noir repo](https://github.com/noir-lang/awesome-noir?tab=readme-ov-file#boilerplates).
->>>>>>> 49d1b13a
+The world is your stage, just have fun with ZK! You can see how noirjs is used in some common frameworks in the [awesome-noir repo](https://github.com/noir-lang/awesome-noir?tab=readme-ov-file#boilerplates).