--- conflicted
+++ resolved
@@ -52,11 +52,7 @@
 Given an array of Fields, returns the Pedersen hash.
 
 ```rust
-<<<<<<< HEAD
-fn pedersen(_input : [Field]) -> PedersenPoint
-=======
 fn pedersen_hash(_input : [Field]) -> Field
->>>>>>> a48c03be
 ```
 
 example:
