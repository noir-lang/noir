--- conflicted
+++ resolved
@@ -22,13 +22,13 @@
 ## What's new about Noir?
 
 Noir, a domain-specific language crafted for SNARK proving systems, stands out with its simplicity, flexibility,
-and robust capabilities. Unlike conventional approaches that compile directly to a fixed NP-complete language, 
-Noir takes a two-pronged path. It first compiles to an adaptable intermediate language known as ACIR. From there, 
-depending on the project's needs, ACIR can be further compiled into an arithmetic circuit for integration with Aztec's 
-barretenberg backend or transformed into a rank-1 constraint system suitable for R1CS backends like Arkwork's Marlin 
+and robust capabilities. Unlike conventional approaches that compile directly to a fixed NP-complete language,
+Noir takes a two-pronged path. It first compiles to an adaptable intermediate language known as ACIR. From there,
+depending on the project's needs, ACIR can be further compiled into an arithmetic circuit for integration with Aztec's
+barretenberg backend or transformed into a rank-1 constraint system suitable for R1CS backends like Arkwork's Marlin
 backend, among others.
 
-This innovative design introduces unique challenges, yet it strategically separates the programming language from the 
+This innovative design introduces unique challenges, yet it strategically separates the programming language from the
 backend. Noir's approach echoes the modular philosophy of LLVM, offering developers a versatile toolkit for cryptographic
 programming.
 
@@ -36,9 +36,9 @@
 
 ### Solidity Developers
 
-Noir streamlines the creation of Solidity contracts that interface with SNARK systems. 
-[`Utilize the nargo codegen-verifier`](./nargo/commands#nargo-codegen-verifier) command to construct verifier 
-contracts efficiently. While the current alpha version offers this as a direct feature, future updates aim 
+Noir streamlines the creation of Solidity contracts that interface with SNARK systems.
+[`Utilize the nargo codegen-verifier`](./nargo/commands#nargo-codegen-verifier) command to construct verifier
+contracts efficiently. While the current alpha version offers this as a direct feature, future updates aim
 to modularize this process for even greater ease of use.
 
 Noir currently includes a command to create a Solidity contract which verifies your Noir program. This will be
@@ -47,56 +47,17 @@
 
 ### Protocol Developers
 
-Should the Aztec backend not align with your existing tech stack, or if you're inclined to integrate alternative 
-proving systems, Noir's agnostic compilation to a proof-agnostic intermediate language offers unmatched flexibility. 
-This allows protocol engineers the freedom to substitute the default PLONK-based system with an alternative of their 
+Should the Aztec backend not align with your existing tech stack, or if you're inclined to integrate alternative
+proving systems, Noir's agnostic compilation to a proof-agnostic intermediate language offers unmatched flexibility.
+This allows protocol engineers the freedom to substitute the default PLONK-based system with an alternative of their
 choice, tailoring the proving system to their specific needs.
 
 ### Blockchain developers
 
-<<<<<<< HEAD
-As a blockchain developer, you will be constrained by parameters set by your blockchain (for example, the
-proving system and smart contract language has been pre-defined). In order for you to use Noir in
-your blockchain, a proving system backend and a smart contract interface
-must be implemented for it.
-
-## What's new about Noir?
-
-Noir is simple and flexible in its design, as it does not compile immediately to a fixed
-NP-complete language. Instead, Noir compiles to an intermediate language (ACIR), which itself can be compiled
-to an arithmetic circuit (if choosing to target Aztec's barretenberg backend) or a rank-1 constraint system (if choosing to target an R1CS backend like Arkwork's Marlin backend, or others).
-
-This in itself brings up a few challenges within the design process, but allows one to decouple the programming language completely from the backend. This is similar in theory to LLVM.
-
-## Current Features
-
-Compiler:
-
-- Module System
-- For expressions
-- Arrays
-- Bit Operations
-- Binary operations (\<, \<=, >, >=, +, -, \*, /, %) [See documentation for an extensive list]
-- Unsigned integers
-- If statements
-- Structures and Tuples
-- Generics
-
-ACIR Supported OPCODES:
-
-- Sha256
-- Blake2s
-- Schnorr signature verification
-- MerkleMembership
-- Pedersen Commitment
-- Pedersen Hash
-- HashToField
-=======
-Blockchain developers often face environmental constraints, such as predetermined proving systems and smart contract 
-languages. Noir addresses this by enabling the implementation of custom proving system backends and smart contract 
-interfaces, ensuring seamless integration with your blockchain's architecture, and expanding the horizons for innovation 
+Blockchain developers often face environmental constraints, such as predetermined proving systems and smart contract
+languages. Noir addresses this by enabling the implementation of custom proving system backends and smart contract
+interfaces, ensuring seamless integration with your blockchain's architecture, and expanding the horizons for innovation
 within your projects.
->>>>>>> 1c66b248
 
 ## Libraries
 
