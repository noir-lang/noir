--- conflicted
+++ resolved
@@ -5,12 +5,8 @@
   "scripts": {
     "start": "docusaurus start",
     "build": "yarn version::stables && docusaurus build",
-<<<<<<< HEAD
-    "version::stables": "ts-node ./scripts/setStable.ts"
-=======
-    "version::stables": "node --loader ts-node/esm ./scripts/setStable.ts",
+    "version::stables": "ts-node ./scripts/setStable.ts
     "serve": "serve build"
->>>>>>> 24ff8867
   },
   "dependencies": {
     "@docusaurus/core": "^3.0.1",
