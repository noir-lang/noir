{
  "name": "docs",
  "version": "0.0.0",
  "private": true,
  "scripts": {
    "start": "docusaurus start",
    "build": "yarn version::stables && docusaurus build",
    "version::stables": "node --loader ts-node/esm ./scripts/setStable.ts"
  },
  "dependencies": {
<<<<<<< HEAD
    "@docusaurus/core": "^3.0.1",
    "@docusaurus/preset-classic": "^3.0.1",
    "@easyops-cn/docusaurus-search-local": "^0.35.0",
    "@mdx-js/react": "^3.0.0",
    "@noir-lang/noir_js": "workspace:*",
=======
    "@docusaurus/core": "^2.4.0",
    "@docusaurus/plugin-content-pages": "^2.4.0",
    "@docusaurus/plugin-google-gtag": "^2.4.0",
    "@docusaurus/preset-classic": "^2.4.0",
    "@easyops-cn/docusaurus-search-local": "^0.35.0",
    "@mdx-js/react": "^1.6.22",
    "@noir-lang/noirc_abi": "workspace:*",
    "@noir-lang/types": "workspace:*",
    "@signorecello/noir_playground": "^0.6.0",
>>>>>>> 1c66b248
    "axios": "^1.4.0",
    "clsx": "^1.2.1",
    "hast-util-is-element": "^1.1.0",
<<<<<<< HEAD
    "prism-react-renderer": "^2.1.0",
    "react": "^18.2.0",
    "react-dom": "^18.2.0",
    "rehype-katex": "^7.0.0",
    "remark-math": "^6.0.0"
  },
  "devDependencies": {
    "@docusaurus/module-type-aliases": "^3.0.1",
    "@docusaurus/tsconfig": "^3.0.1",
    "@docusaurus/types": "^3.0.1",
    "@types/prettier": "^3",
    "docusaurus-plugin-typedoc": "1.0.0-next.18",
    "eslint-plugin-prettier": "^5.0.0",
    "prettier": "3.0.3",
    "ts-node": "^10.9.1",
=======
    "prism-react-renderer": "^1.3.5",
    "react": "^17.0.2",
    "react-dom": "^17.0.2",
    "react-spinners": "^0.13.8",
    "rehype-katex": "^5.0.0",
    "remark-math": "^3.0.1",
>>>>>>> 1c66b248
    "typedoc": "^0.25.0",
    "typedoc-plugin-frontmatter": "^0.0.2",
    "typedoc-plugin-markdown": "4.0.0-next.25",
    "typedoc-plugin-merge-modules": "^5.1.0",
    "typescript": "~5.2.2"
  },
  "browserslist": {
    "production": [
      ">0.5%",
      "not dead",
      "not op_mini all"
    ],
    "development": [
      "last 1 chrome version",
      "last 1 firefox version",
      "last 1 safari version"
    ]
  },
  "engines": {
    "node": ">=18-0"
  }
}<|MERGE_RESOLUTION|>--- conflicted
+++ resolved
@@ -8,27 +8,17 @@
     "version::stables": "node --loader ts-node/esm ./scripts/setStable.ts"
   },
   "dependencies": {
-<<<<<<< HEAD
     "@docusaurus/core": "^3.0.1",
     "@docusaurus/preset-classic": "^3.0.1",
     "@easyops-cn/docusaurus-search-local": "^0.35.0",
     "@mdx-js/react": "^3.0.0",
     "@noir-lang/noir_js": "workspace:*",
-=======
-    "@docusaurus/core": "^2.4.0",
-    "@docusaurus/plugin-content-pages": "^2.4.0",
-    "@docusaurus/plugin-google-gtag": "^2.4.0",
-    "@docusaurus/preset-classic": "^2.4.0",
-    "@easyops-cn/docusaurus-search-local": "^0.35.0",
-    "@mdx-js/react": "^1.6.22",
     "@noir-lang/noirc_abi": "workspace:*",
     "@noir-lang/types": "workspace:*",
     "@signorecello/noir_playground": "^0.6.0",
->>>>>>> 1c66b248
     "axios": "^1.4.0",
     "clsx": "^1.2.1",
     "hast-util-is-element": "^1.1.0",
-<<<<<<< HEAD
     "prism-react-renderer": "^2.1.0",
     "react": "^18.2.0",
     "react-dom": "^18.2.0",
@@ -44,14 +34,6 @@
     "eslint-plugin-prettier": "^5.0.0",
     "prettier": "3.0.3",
     "ts-node": "^10.9.1",
-=======
-    "prism-react-renderer": "^1.3.5",
-    "react": "^17.0.2",
-    "react-dom": "^17.0.2",
-    "react-spinners": "^0.13.8",
-    "rehype-katex": "^5.0.0",
-    "remark-math": "^3.0.1",
->>>>>>> 1c66b248
     "typedoc": "^0.25.0",
     "typedoc-plugin-frontmatter": "^0.0.2",
     "typedoc-plugin-markdown": "4.0.0-next.25",
