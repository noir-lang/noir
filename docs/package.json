--- conflicted
+++ resolved
@@ -14,11 +14,8 @@
     "@docusaurus/preset-classic": "^2.4.0",
     "@easyops-cn/docusaurus-search-local": "^0.35.0",
     "@mdx-js/react": "^1.6.22",
-<<<<<<< HEAD
     "@signorecello/noir_playground": "^0.4.1",
-=======
     "@noir-lang/noir_js": "workspace:*",
->>>>>>> d9e8101c
     "axios": "^1.4.0",
     "clsx": "^1.2.1",
     "docusaurus-plugin-typedoc": "1.0.0-next.18",
