--- conflicted
+++ resolved
@@ -99,18 +99,12 @@
         (PrintableValue::Field(f), PrintableType::UnsignedInteger { width }) => {
             // Retain the lower 'width' bits
             debug_assert!(*width <= 128, "We don't currently support uints larger than u128");
-<<<<<<< HEAD
-            let truncated_uint = truncate_field(*f, *width).to_u128();
-
-            output.push_str(&truncated_uint.to_string());
-=======
             let mut uint_cast = f.to_u128();
             if *width != 128 {
                 uint_cast &= (1 << width) - 1;
             };
 
             output.push_str(&uint_cast.to_string());
->>>>>>> 5b509c5e
         }
         (PrintableValue::Field(f), PrintableType::SignedInteger { width }) => {
             let mut uint = f.to_u128(); // Interpret as uint
@@ -275,28 +269,6 @@
     "0x".to_owned() + &trimmed_field
 }
 
-pub(crate) fn truncate_field<F: AcirField>(int: F, bit_size: u32) -> F {
-    let num_bytes = bit_size.div_ceil(8);
-    let mut be_bytes: Vec<u8> =
-        int.to_be_bytes().into_iter().rev().take(num_bytes as usize).rev().collect();
-
-    // We need to apply a mask to the largest byte to handle non-divisible bit sizes.
-    let mask = match bit_size % 8 {
-        0 => 0xff,
-        1 => 0x01,
-        2 => 0x03,
-        3 => 0x07,
-        4 => 0x0f,
-        5 => 0x1f,
-        6 => 0x3f,
-        7 => 0x7f,
-        _ => unreachable!("We cover the full range of x % 8"),
-    };
-    be_bytes[0] &= mask;
-
-    F::from_be_bytes_reduce(&be_bytes)
-}
-
 #[cfg(test)]
 mod tests {
     use acvm::FieldElement;
