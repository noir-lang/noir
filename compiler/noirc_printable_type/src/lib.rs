--- conflicted
+++ resolved
@@ -278,7 +278,6 @@
     "0x".to_owned() + &trimmed_field
 }
 
-<<<<<<< HEAD
 /// Assumes that `field_iterator` contains enough field elements in order to decode the [PrintableType].
 ///
 /// Parameters which represent slices are expected to be prefixed by their length as a separate parameter,
@@ -287,17 +286,11 @@
     field_iterator: &mut impl Iterator<Item = F>,
     typ: &PrintableType,
 ) -> PrintableValue<F> {
-=======
-/// Assumes that `field_iterator` contains enough field elements in order to decode the [PrintableType]
-pub fn decode_printable_value<F: AcirField>(
-    field_iterator: &mut impl Iterator<Item = F>,
-    typ: &PrintableType,
-) -> PrintableValue<F> {
-    decode_printable_value_inner(&mut FieldIterator::new(field_iterator), typ, false)
+    decode_printable_value_inner(&mut FieldIterator::new(field_iterator), typ)
 }
 
 /// Iterator over fields that tracks how many items have been consumed.
-pub struct FieldIterator<'a, F, I: Iterator<Item = F>> {
+struct FieldIterator<'a, F, I: Iterator<Item = F>> {
     iter: &'a mut I,
     consumed: usize,
 }
@@ -306,7 +299,7 @@
 where
     I: Iterator<Item = F>,
 {
-    pub fn new(iter: &'a mut I) -> Self {
+    fn new(iter: &'a mut I) -> Self {
         Self { iter, consumed: 0 }
     }
 
@@ -337,23 +330,13 @@
     }
 }
 
-/// Special version of `decode_printable_value` which can be told to expect length prefixed data, which is only produced
-/// in this module, and only for top level items. That is, each `ForeignCallParam` can have a length prefix if it was an array,
-/// but only at the top level, not for any nested data. We expect that Tuples, Structs and Enums appear as separate fields,
-/// so those can have the prefix, but as soon as we encounter an Array or Slice, the next level down will no longer be prefixed.
-///
-/// This assumes that slices cannot be nested, and to distinguish their capacity it's enough to prefix the top level.
-///
-/// The length prefix is expressed in field size, not the number of items.
-pub fn decode_printable_value_inner<'a, F: AcirField, I>(
-    field_iterator: &mut FieldIterator<'a, F, I>,
+fn decode_printable_value_inner<F: AcirField, I>(
+    field_iterator: &mut FieldIterator<'_, F, I>,
     typ: &PrintableType,
-    with_length_prefix: bool,
 ) -> PrintableValue<F>
 where
     I: Iterator<Item = F>,
 {
->>>>>>> 7cba8ac5
     match typ {
         PrintableType::Field
         | PrintableType::SignedInteger { .. }
@@ -367,18 +350,8 @@
             let length = *length as usize;
             let mut array_elements = Vec::with_capacity(length);
 
-<<<<<<< HEAD
-=======
-            if with_length_prefix {
-                let _capacity = field_iterator
-                    .next()
-                    .expect("expected length prefixed array to have at least 1 element for the capacity")
-                    .to_u128() as usize;
-            }
-
->>>>>>> 7cba8ac5
             for _ in 0..length {
-                array_elements.push(decode_printable_value(field_iterator, typ));
+                array_elements.push(decode_printable_value_inner(field_iterator, typ));
             }
 
             PrintableValue::Vec { array_elements, is_slice: false }
@@ -390,62 +363,29 @@
                 .to_u128() as usize;
             let mut array_elements = Vec::with_capacity(length);
 
-<<<<<<< HEAD
-            let capacity = field_iterator
-                .next()
-                .expect("expected slice to be prefixed by its capacity")
-                .to_u128() as usize;
-=======
-            // Number of fields in the slice. Items consume varying number of fields.
-            let end = if with_length_prefix {
+            let end = {
                 let capacity = field_iterator
                     .next()
-                    .expect("expected length prefixed slice to have at least 1 element for the capacity")
+                    .expect("expected slice to have at least 1 field for capacity")
                     .to_u128() as usize;
-                Some(field_iterator.consumed() + capacity)
-            } else {
-                None
+                field_iterator.consumed() + capacity
             };
->>>>>>> 7cba8ac5
 
             for _ in 0..length {
-                array_elements.push(decode_printable_value(field_iterator, typ));
+                array_elements.push(decode_printable_value_inner(field_iterator, typ));
             }
 
             // Consume padding.
-<<<<<<< HEAD
-            for _ in length..capacity {
-                let _ = decode_printable_value(field_iterator, typ);
-=======
-            if let Some(end) = end {
-                field_iterator.drop(end - field_iterator.consumed());
->>>>>>> 7cba8ac5
-            }
+            field_iterator.drop(end - field_iterator.consumed());
 
             PrintableValue::Vec { array_elements, is_slice: true }
         }
         PrintableType::Tuple { types } => PrintableValue::Vec {
-            array_elements: vecmap(types, |typ| decode_printable_value(field_iterator, typ)),
+            array_elements: vecmap(types, |typ| decode_printable_value_inner(field_iterator, typ)),
             is_slice: false,
         },
         PrintableType::String { length } => {
-<<<<<<< HEAD
-            let field_elements: Vec<F> = field_iterator.take(*length as usize).collect();
-=======
-            if with_length_prefix {
-                let capacity = field_iterator
-                    .next()
-                    .expect("expected length prefixed string to have at least 1 element for the capacity")
-                    .to_u128() as usize;
-
-                assert_eq!(
-                    *length as usize, capacity,
-                    "string capacity should match the type length"
-                );
-            }
-
             let field_elements: Vec<F> = field_iterator.take(*length as usize);
->>>>>>> 7cba8ac5
 
             PrintableValue::String(decode_string_value(&field_elements))
         }
@@ -453,7 +393,7 @@
             let mut struct_map = BTreeMap::new();
 
             for (field_key, param_type) in fields {
-                let field_value = decode_printable_value(field_iterator, param_type);
+                let field_value = decode_printable_value_inner(field_iterator, param_type);
 
                 struct_map.insert(field_key.to_owned(), field_value);
             }
@@ -462,13 +402,13 @@
         }
         PrintableType::Function { env, .. } => {
             // we want to consume the fields from the environment, but for now they are not actually printed
-            let _env = decode_printable_value(field_iterator, env);
+            let _env = decode_printable_value_inner(field_iterator, env);
             let func_id = field_iterator.next().unwrap();
             PrintableValue::Field(func_id)
         }
         PrintableType::Reference { typ, .. } => {
             // we decode the reference, but it's not really used for printing
-            decode_printable_value(field_iterator, typ)
+            decode_printable_value_inner(field_iterator, typ)
         }
         PrintableType::Unit => PrintableValue::Field(F::zero()),
         PrintableType::Enum { name: _, variants } => {
@@ -478,7 +418,7 @@
             let (_name, variant_types) = &variants[tag_value];
             PrintableValue::Vec {
                 array_elements: vecmap(variant_types, |typ| {
-                    decode_printable_value(field_iterator, typ)
+                    decode_printable_value_inner(field_iterator, typ)
                 }),
                 is_slice: false,
             }
@@ -553,15 +493,7 @@
     // We must use a flat map here as each value in a struct will be in a separate input value
     let mut input_values_as_fields = flatten_inputs(input_values);
 
-<<<<<<< HEAD
     let value = decode_printable_value(&mut input_values_as_fields, &printable_type);
-=======
-    let value = decode_printable_value_inner(
-        &mut FieldIterator::new(&mut input_values_as_fields),
-        &printable_type,
-        true,
-    );
->>>>>>> 7cba8ac5
 
     Ok(PrintableValueDisplay::Plain(value, printable_type))
 }
@@ -593,15 +525,7 @@
 
     for printable_type in input_and_printable_types.iter().skip(types_start_at) {
         let printable_type = fetch_printable_type(printable_type)?;
-<<<<<<< HEAD
         let value = decode_printable_value(&mut input_iter, &printable_type);
-=======
-        let value = decode_printable_value_inner(
-            &mut FieldIterator::new(&mut input_iter),
-            &printable_type,
-            true,
-        );
->>>>>>> 7cba8ac5
 
         output.push((value, printable_type));
     }
