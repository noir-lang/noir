--- conflicted
+++ resolved
@@ -122,12 +122,8 @@
         .ok_or(ForeignCallError::MissingForeignCallInputs)?;
 
     let mut output = Vec::new();
-<<<<<<< HEAD
-    let num_values = num_values[0].to_field().to_u128() as usize;
-=======
     let num_values = num_values.unwrap_value().to_field().to_u128() as usize;
 
->>>>>>> 0a51b17e
     for (i, printable_value) in input_and_printable_values
         .iter()
         .skip(input_and_printable_values.len() - num_values)
@@ -135,12 +131,12 @@
     {
         let printable_type = fetch_printable_type(printable_value)?;
         let type_size = printable_type.field_count() as usize;
-<<<<<<< HEAD
         let value = match printable_type {
             PrintableType::Array { .. } | PrintableType::String { .. } => {
                 // Arrays and strings are represented in a single value vector rather than multiple separate input values
-                let mut input_values_as_fields = input_and_printable_values[i][0..type_size]
-                    .iter()
+                let mut input_values_as_fields = input_and_printable_values[i]
+                    .values()
+                    .into_iter()
                     .map(|value| value.to_field());
                 decode_value(&mut input_values_as_fields, &printable_type)
             }
@@ -148,18 +144,10 @@
                 // We must use a flat map here as each value in a struct will be in a separate input value
                 let mut input_values_as_fields = input_and_printable_values[i..(i + type_size)]
                     .iter()
-                    .flat_map(|values| vecmap(values, |value| value.to_field()));
+                    .flat_map(|param| vecmap(param.values(), |value| value.to_field()));
                 decode_value(&mut input_values_as_fields, &printable_type)
             }
         };
-=======
-
-        let mut input_values_as_fields = input_and_printable_values[i..(i + type_size)]
-            .iter()
-            .flat_map(|param| vecmap(param.values(), |value| value.to_field()));
-
-        let value = decode_value(&mut input_values_as_fields, &printable_type);
->>>>>>> 0a51b17e
 
         output.push((value, printable_type));
     }
