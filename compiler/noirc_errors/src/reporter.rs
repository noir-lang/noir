use std::io::IsTerminal;

use crate::{FileDiagnostic, Location, Span};
use codespan_reporting::diagnostic::{Diagnostic, Label};
use codespan_reporting::files::Files;
use codespan_reporting::term;
use codespan_reporting::term::termcolor::{ColorChoice, StandardStream};

#[derive(Debug, Clone, PartialEq, Eq)]
pub struct CustomDiagnostic {
    pub message: String,
    pub secondaries: Vec<CustomLabel>,
    notes: Vec<String>,
    pub kind: DiagnosticKind,
}

#[derive(Debug, Copy, Clone, PartialEq, Eq)]
pub enum DiagnosticKind {
    Error,
    Bug,
    Warning,
    Debug,
}

/// A count of errors that have been already reported to stderr
#[derive(Debug, Copy, Clone)]
pub struct ReportedErrors {
    pub error_count: u32,
}

impl CustomDiagnostic {
    pub fn from_message(msg: &str) -> CustomDiagnostic {
        Self {
            message: msg.to_owned(),
            secondaries: Vec::new(),
            notes: Vec::new(),
            kind: DiagnosticKind::Error,
        }
    }

    fn simple_with_kind(
        primary_message: String,
        secondary_message: String,
        secondary_span: Span,
        kind: DiagnosticKind,
    ) -> CustomDiagnostic {
        CustomDiagnostic {
            message: primary_message,
            secondaries: vec![CustomLabel::new(secondary_message, secondary_span)],
            notes: Vec::new(),
            kind,
        }
    }

    pub fn simple_error(
        primary_message: String,
        secondary_message: String,
        secondary_span: Span,
    ) -> CustomDiagnostic {
        Self::simple_with_kind(
            primary_message,
            secondary_message,
            secondary_span,
            DiagnosticKind::Error,
        )
    }

    pub fn simple_warning(
        primary_message: String,
        secondary_message: String,
        secondary_span: Span,
    ) -> CustomDiagnostic {
        Self::simple_with_kind(
            primary_message,
            secondary_message,
            secondary_span,
            DiagnosticKind::Warning,
        )
    }

    pub fn simple_debug(
        primary_message: String,
        secondary_message: String,
        secondary_span: Span,
    ) -> CustomDiagnostic {
        Self::simple_with_kind(
            primary_message,
            secondary_message,
            secondary_span,
            DiagnosticKind::Debug,
        )
    }

    pub fn simple_bug(
        primary_message: String,
        secondary_message: String,
        secondary_span: Span,
    ) -> CustomDiagnostic {
        CustomDiagnostic {
            message: primary_message,
            secondaries: vec![CustomLabel::new(secondary_message, secondary_span)],
            notes: Vec::new(),
            kind: DiagnosticKind::Bug,
        }
    }

    pub fn in_file(self, file_id: fm::FileId) -> FileDiagnostic {
        FileDiagnostic::new(file_id, self)
    }

    pub fn add_note(&mut self, message: String) {
        self.notes.push(message);
    }

    pub fn add_secondary(&mut self, message: String, span: Span) {
        self.secondaries.push(CustomLabel::new(message, span));
    }

    pub fn is_error(&self) -> bool {
        matches!(self.kind, DiagnosticKind::Error)
    }

    pub fn is_warning(&self) -> bool {
        matches!(self.kind, DiagnosticKind::Warning)
    }

<<<<<<< HEAD
    pub fn is_debug(&self) -> bool {
        matches!(self.kind, DiagnosticKind::Debug)
=======
    pub fn is_bug(&self) -> bool {
        matches!(self.kind, DiagnosticKind::Bug)
>>>>>>> 7bf3b492
    }
}

impl std::fmt::Display for CustomDiagnostic {
    fn fmt(&self, f: &mut std::fmt::Formatter<'_>) -> std::fmt::Result {
        write!(f, "{}", self.message)?;

        for secondary in &self.secondaries {
            write!(f, "\nsecondary: {}", secondary.message)?;
        }

        for note in &self.notes {
            write!(f, "\nnote: {note}")?;
        }

        Ok(())
    }
}

#[derive(Debug, Clone, PartialEq, Eq)]
pub struct CustomLabel {
    pub message: String,
    pub span: Span,
}

impl CustomLabel {
    fn new(message: String, span: Span) -> CustomLabel {
        CustomLabel { message, span }
    }
}

/// Writes the given diagnostics to stderr and returns the count
/// of diagnostics that were errors.
pub fn report_all<'files>(
    files: &'files impl Files<'files, FileId = fm::FileId>,
    diagnostics: &[FileDiagnostic],
    deny_warnings: bool,
    silence_warnings: bool,
) -> ReportedErrors {
    // Report warnings before any errors
    let (warnings_and_bugs, mut errors): (Vec<_>, _) =
        diagnostics.iter().partition(|item| !item.diagnostic.is_error());

    let (warnings, mut bugs): (Vec<_>, _) =
        warnings_and_bugs.iter().partition(|item| item.diagnostic.is_warning());
    let mut diagnostics = if silence_warnings { Vec::new() } else { warnings };
    diagnostics.append(&mut bugs);
    diagnostics.append(&mut errors);

    let error_count =
        diagnostics.iter().map(|error| error.report(files, deny_warnings) as u32).sum();

    ReportedErrors { error_count }
}

impl FileDiagnostic {
    pub fn report<'files>(
        &self,
        files: &'files impl Files<'files, FileId = fm::FileId>,
        deny_warnings: bool,
    ) -> bool {
        report(files, &self.diagnostic, Some(self.file_id), &self.call_stack, deny_warnings)
    }
}

/// Report the given diagnostic, and return true if it was an error
pub fn report<'files>(
    files: &'files impl Files<'files, FileId = fm::FileId>,
    custom_diagnostic: &CustomDiagnostic,
    file: Option<fm::FileId>,
    call_stack: &[Location],
    deny_warnings: bool,
) -> bool {
    let color_choice =
        if std::io::stderr().is_terminal() { ColorChoice::Auto } else { ColorChoice::Never };
    let writer = StandardStream::stderr(color_choice);
    let config = codespan_reporting::term::Config::default();

    let stack_trace = stack_trace(files, call_stack);
    let diagnostic = convert_diagnostic(custom_diagnostic, file, stack_trace, deny_warnings);
    term::emit(&mut writer.lock(), &config, files, &diagnostic).unwrap();

    deny_warnings || custom_diagnostic.is_error()
}

fn convert_diagnostic(
    cd: &CustomDiagnostic,
    file: Option<fm::FileId>,
    stack_trace: String,
    deny_warnings: bool,
) -> Diagnostic<fm::FileId> {
    let diagnostic = match (cd.kind, deny_warnings) {
        (DiagnosticKind::Warning, false) => Diagnostic::warning(),
<<<<<<< HEAD
        (DiagnosticKind::Debug, _) => Diagnostic::note(),
=======
        (DiagnosticKind::Bug, ..) => Diagnostic::bug(),
>>>>>>> 7bf3b492
        _ => Diagnostic::error(),
    };

    let secondary_labels = if let Some(file_id) = file {
        cd.secondaries
            .iter()
            .map(|sl| {
                let start_span = sl.span.start() as usize;
                let end_span = sl.span.end() as usize;
                Label::secondary(file_id, start_span..end_span).with_message(&sl.message)
            })
            .collect()
    } else {
        vec![]
    };

    let mut notes = cd.notes.clone();
    notes.push(stack_trace);

    diagnostic.with_message(&cd.message).with_labels(secondary_labels).with_notes(notes)
}

fn stack_trace<'files>(
    files: &'files impl Files<'files, FileId = fm::FileId>,
    call_stack: &[Location],
) -> String {
    if call_stack.is_empty() {
        return String::new();
    }

    let mut result = "Call stack:\n".to_string();

    for (i, call_item) in call_stack.iter().enumerate() {
        let path = files.name(call_item.file).expect("should get file path");
        let source = files.source(call_item.file).expect("should get file source");

        let (line, column) = line_and_column_from_span(source.as_ref(), &call_item.span);
        result += &format!("{}. {}:{}:{}\n", i + 1, path, line, column);
    }

    result
}

pub fn line_and_column_from_span(source: &str, span: &Span) -> (u32, u32) {
    let mut line = 1;
    let mut column = 0;

    for (i, char) in source.chars().enumerate() {
        column += 1;

        if char == '\n' {
            line += 1;
            column = 0;
        }

        if span.start() <= i as u32 {
            break;
        }
    }

    (line, column)
}<|MERGE_RESOLUTION|>--- conflicted
+++ resolved
@@ -124,13 +124,12 @@
         matches!(self.kind, DiagnosticKind::Warning)
     }
 
-<<<<<<< HEAD
     pub fn is_debug(&self) -> bool {
         matches!(self.kind, DiagnosticKind::Debug)
-=======
+    }
+
     pub fn is_bug(&self) -> bool {
         matches!(self.kind, DiagnosticKind::Bug)
->>>>>>> 7bf3b492
     }
 }
 
@@ -224,11 +223,8 @@
 ) -> Diagnostic<fm::FileId> {
     let diagnostic = match (cd.kind, deny_warnings) {
         (DiagnosticKind::Warning, false) => Diagnostic::warning(),
-<<<<<<< HEAD
         (DiagnosticKind::Debug, _) => Diagnostic::note(),
-=======
         (DiagnosticKind::Bug, ..) => Diagnostic::bug(),
->>>>>>> 7bf3b492
         _ => Diagnostic::error(),
     };
 
