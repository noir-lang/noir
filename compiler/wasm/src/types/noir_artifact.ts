--- conflicted
+++ resolved
@@ -59,11 +59,7 @@
   /** The name of the function. */
   name: string;
   /** The hash of the circuit. */
-<<<<<<< HEAD
-  hash?: number | string;
-=======
   hash?: string;
->>>>>>> ef2302b1
   /** Whether the function is unconstrained. */
   is_unconstrained: boolean;
   /** The custom attributes applied to the function. */
@@ -102,11 +98,7 @@
   /** Version of noir used for the build. */
   noir_version: string;
   /** The hash of the circuit. */
-<<<<<<< HEAD
-  hash?: number | string;
-=======
   hash?: string;
->>>>>>> ef2302b1
   /** * The ABI of the function. */
   abi: Abi;
   /** The bytecode of the circuit in base64. */
