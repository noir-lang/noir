use acvm::acir::circuit::ExpressionWidth;
use fm::FileManager;
use gloo_utils::format::JsValueSerdeExt;
use js_sys::{JsString, Object};
use nargo::parse_all;
use noirc_artifacts::{contract::ContractArtifact, program::ProgramArtifact};
use noirc_driver::{
    CompileOptions, add_dep, file_manager_with_stdlib, prepare_crate, prepare_dependency,
};
use noirc_evaluator::errors::SsaReport;
use noirc_frontend::{
    graph::{CrateId, CrateName},
    hir::Context,
};
use serde::Deserialize;
use std::{collections::BTreeMap, path::Path};
use wasm_bindgen::prelude::*;

use crate::errors::{CompileError, JsCompileError};

#[wasm_bindgen(typescript_custom_section)]
const DEPENDENCY_GRAPH: &'static str = r#"
export type DependencyGraph = {
    root_dependencies: readonly string[];
    library_dependencies: Readonly<Record<string, readonly string[]>>;
}

export type ContractOutputsArtifact = {
    structs: Record<string, Array<any>>;
    globals: Record<string, Array<any>>;
}

export type ContractArtifact = {
    noir_version: string;
    name: string;
    functions: Array<any>;
    outputs: ContractOutputsArtifact;
    file_map: Record<number, any>;
};

export type ProgramArtifact = {
    noir_version: string;
    hash: number;
    abi: any;
    bytecode: string;
    debug_symbols: any;
    file_map: Record<number, any>;
}

type WarningsCompileResult = { warnings: Array<any>; };

export type ContractCompileResult = { contract: CompiledContract; } & WarningsCompileResult;

export type ProgramCompileResult = { program: CompiledProgram; } & WarningsCompileResult;

export type CompileResult = ContractCompileResult | ProgramCompileResult;
"#;

#[wasm_bindgen]
extern "C" {
    #[wasm_bindgen(extends = Object, js_name = "DependencyGraph", typescript_type = "DependencyGraph")]
    #[derive(Clone, Debug, PartialEq, Eq)]
    pub type JsDependencyGraph;

    #[wasm_bindgen(extends = Object, js_name = "ProgramCompileResult", typescript_type = "ProgramCompileResult")]
    #[derive(Clone, Debug, PartialEq, Eq)]
    pub type JsCompileProgramResult;

    #[wasm_bindgen(constructor, js_class = "Object")]
    fn constructor() -> JsCompileProgramResult;

    #[wasm_bindgen(extends = Object, js_name = "ContractCompileResult", typescript_type = "ContractCompileResult")]
    #[derive(Clone, Debug, PartialEq, Eq)]
    pub type JsCompileContractResult;

    #[wasm_bindgen(constructor, js_class = "Object")]
    fn constructor() -> JsCompileContractResult;
}

impl JsCompileProgramResult {
    const PROGRAM_PROP: &'static str = "program";
    const WARNINGS_PROP: &'static str = "warnings";

    pub fn new(program: ProgramArtifact, warnings: Vec<SsaReport>) -> JsCompileProgramResult {
        let obj = JsCompileProgramResult::constructor();

        js_sys::Reflect::set(
            &obj,
            &JsString::from(JsCompileProgramResult::PROGRAM_PROP),
            &<JsValue as JsValueSerdeExt>::from_serde(&program).unwrap(),
        )
        .unwrap();
        js_sys::Reflect::set(
            &obj,
            &JsString::from(JsCompileProgramResult::WARNINGS_PROP),
            &<JsValue as JsValueSerdeExt>::from_serde(&warnings).unwrap(),
        )
        .unwrap();

        obj
    }
}

impl JsCompileContractResult {
    const CONTRACT_PROP: &'static str = "contract";
    const WARNINGS_PROP: &'static str = "warnings";

    pub fn new(contract: ContractArtifact, warnings: Vec<SsaReport>) -> JsCompileContractResult {
        let obj = JsCompileContractResult::constructor();

        js_sys::Reflect::set(
            &obj,
            &JsString::from(JsCompileContractResult::CONTRACT_PROP),
            &<JsValue as JsValueSerdeExt>::from_serde(&contract).unwrap(),
        )
        .unwrap();
        js_sys::Reflect::set(
            &obj,
            &JsString::from(JsCompileContractResult::WARNINGS_PROP),
            &<JsValue as JsValueSerdeExt>::from_serde(&warnings).unwrap(),
        )
        .unwrap();

        obj
    }
}

#[derive(Deserialize, Default)]
pub(crate) struct DependencyGraph {
    pub(crate) root_dependencies: Vec<CrateName>,
    pub(crate) library_dependencies: BTreeMap<CrateName, Vec<CrateName>>,
}
/// This is map contains the paths of all of the files in the entry-point crate and
/// the transitive dependencies of the entry-point crate.
///
/// This is for all intents and purposes the file system that the compiler will use to resolve/compile
/// files in the crate being compiled and its dependencies.
///
/// Using a `BTreeMap` to add files to the [FileManager] in a deterministic order,
/// which affects the `FileId` in the `Location`s in the AST on which the `hash` is based.
/// Note that we cannot expect to match the IDs assigned by the `FileManager` used by `nargo`,
/// because there the order is determined by the dependency graph as well as the file name.
#[wasm_bindgen]
#[derive(Deserialize, Default)]
pub struct PathToFileSourceMap(pub(crate) BTreeMap<std::path::PathBuf, String>);

#[wasm_bindgen]
impl PathToFileSourceMap {
    #[wasm_bindgen(constructor)]
    pub fn new() -> PathToFileSourceMap {
        PathToFileSourceMap::default()
    }
    // Inserts a path and its source code into the map.
    //
    // Returns true, if there was already source code in the map for the given path
    pub fn add_source_code(&mut self, path: String, source_code: String) -> bool {
        let path_buf = Path::new(&path).to_path_buf();
        let old_value = self.0.insert(path_buf, source_code);
        old_value.is_some()
    }
}

#[wasm_bindgen]
pub fn compile_program(
    entry_point: String,
    dependency_graph: Option<JsDependencyGraph>,
    file_source_map: PathToFileSourceMap,
) -> Result<JsCompileProgramResult, JsCompileError> {
    console_error_panic_hook::set_once();
    let (crate_id, mut context) = prepare_context(entry_point, dependency_graph, file_source_map)?;

    let expression_width = ExpressionWidth::Bounded { width: 4 };
    let compile_options =
        CompileOptions { expression_width: Some(expression_width), ..CompileOptions::default() };

    let compiled_program =
        noirc_driver::compile_main(&mut context, crate_id, &compile_options, None)
            .map_err(|errs| {
                CompileError::with_file_diagnostics(
                    "Failed to compile program",
                    errs,
                    &context.file_manager,
                )
            })?
            .0;

    let optimized_program = nargo::ops::transform_program(compiled_program, expression_width);
    nargo::ops::check_program(&optimized_program).map_err(|errs| {
        CompileError::with_file_diagnostics(
            "Compiled program is not solvable",
            errs,
            &context.file_manager,
        )
    })?;
    let warnings = optimized_program.warnings.clone();

    Ok(JsCompileProgramResult::new(optimized_program.into(), warnings))
}

#[wasm_bindgen]
pub fn compile_contract(
    entry_point: String,
    dependency_graph: Option<JsDependencyGraph>,
    file_source_map: PathToFileSourceMap,
) -> Result<JsCompileContractResult, JsCompileError> {
    console_error_panic_hook::set_once();
    let (crate_id, mut context) = prepare_context(entry_point, dependency_graph, file_source_map)?;

    let expression_width = ExpressionWidth::Bounded { width: 4 };
    let compile_options =
        CompileOptions { expression_width: Some(expression_width), ..CompileOptions::default() };

    let compiled_contract =
        noirc_driver::compile_contract(&mut context, crate_id, &compile_options)
            .map_err(|errs: Vec<noirc_errors::FileDiagnostic>| {
                CompileError::with_file_diagnostics(
                    "Failed to compile contract",
                    errs,
                    &context.file_manager,
                )
            })?
            .0;

    let optimized_contract = nargo::ops::transform_contract(compiled_contract, expression_width);
    let warnings = optimized_contract.warnings.clone();

    Ok(JsCompileContractResult::new(optimized_contract.into(), warnings))
}

fn prepare_context(
    entry_point: String,
    dependency_graph: Option<JsDependencyGraph>,
    file_source_map: PathToFileSourceMap,
) -> Result<(CrateId, Context<'static, 'static>), JsCompileError> {
    let dependency_graph: DependencyGraph = if let Some(dependency_graph) = dependency_graph {
        <JsValue as JsValueSerdeExt>::into_serde(&JsValue::from(dependency_graph))
            .map_err(|err| err.to_string())?
    } else {
        DependencyGraph { root_dependencies: vec![], library_dependencies: BTreeMap::new() }
    };

    let fm = file_manager_with_source_map(file_source_map);
    let parsed_files = parse_all(&fm);
    let mut context = Context::new(fm, parsed_files);

    let path = Path::new(&entry_point);
    let crate_id = prepare_crate(&mut context, path);

    process_dependency_graph(&mut context, dependency_graph);

    Ok((crate_id, context))
}

// Create a new FileManager with the given source map
//
// Note: Use this method whenever initializing a new FileManager
// to ensure that the file manager contains all of the files
// that one intends the compiler to use.
//
// For all intents and purposes, the file manager being returned
// should be considered as immutable.
pub(crate) fn file_manager_with_source_map(source_map: PathToFileSourceMap) -> FileManager {
    let root = Path::new("");
    let mut fm = file_manager_with_stdlib(root);

    for (path, source) in source_map.0 {
        fm.add_file_with_source(path.as_path(), source);
    }

    fm
}

// Root dependencies are dependencies which the entry-point package relies upon.
// These will be in the Nargo.toml of the package being compiled.
//
// Library dependencies are transitive dependencies; for example, if the entry-point relies
// upon some library `lib1`. Then the packages that `lib1` depend upon will be placed in the
// `library_dependencies` list and the `lib1` will be placed in the `root_dependencies` list.
fn process_dependency_graph(context: &mut Context, dependency_graph: DependencyGraph) {
    let mut crate_names: BTreeMap<&CrateName, CrateId> = BTreeMap::new();

    for lib in &dependency_graph.root_dependencies {
        let crate_id = add_noir_lib(context, lib);
        crate_names.insert(lib, crate_id);

        add_dep(context, *context.root_crate_id(), crate_id, lib.clone());
    }

    for (lib_name, dependencies) in &dependency_graph.library_dependencies {
        // first create the library crate if needed
        // this crate might not have been registered yet because of the order of the HashMap
        // e.g. {root: [lib1], libs: { lib2 -> [lib3], lib1 -> [lib2] }}
        let crate_id =
            *crate_names.entry(lib_name).or_insert_with(|| add_noir_lib(context, lib_name));

        for dependency_name in dependencies {
            let dep_crate_id: &CrateId = crate_names
                .entry(dependency_name)
                .or_insert_with(|| add_noir_lib(context, dependency_name));

            add_dep(context, crate_id, *dep_crate_id, dependency_name.clone());
        }
    }
}

fn add_noir_lib(context: &mut Context, library_name: &CrateName) -> CrateId {
    let path_to_lib = Path::new(&library_name.to_string()).join("lib.nr");
    prepare_dependency(context, &path_to_lib)
}

#[cfg(test)]
mod test {
    use nargo::parse_all;
    use noirc_driver::prepare_crate;
    use noirc_frontend::{graph::CrateName, hir::Context};

    use crate::compile::PathToFileSourceMap;

<<<<<<< HEAD
    use super::{DependencyGraph, file_manager_with_source_map, process_dependency_graph};
    use std::{collections::HashMap, path::Path};
=======
    use super::{file_manager_with_source_map, process_dependency_graph, DependencyGraph};
    use std::{collections::BTreeMap, path::Path};
>>>>>>> 79d67679

    fn setup_test_context(source_map: PathToFileSourceMap) -> Context<'static, 'static> {
        let mut fm = file_manager_with_source_map(source_map);
        // Add this due to us calling prepare_crate on "/main.nr" below
        fm.add_file_with_source(Path::new("/main.nr"), "fn foo() {}".to_string());
        let parsed_files = parse_all(&fm);

        let mut context = Context::new(fm, parsed_files);
        prepare_crate(&mut context, Path::new("/main.nr"));

        context
    }

    fn crate_name(name: &str) -> CrateName {
        name.parse().unwrap()
    }

    #[test]
    fn test_works_with_empty_dependency_graph() {
        let dependency_graph =
            DependencyGraph { root_dependencies: vec![], library_dependencies: BTreeMap::new() };

        let source_map = PathToFileSourceMap::default();
        let mut context = setup_test_context(source_map);

        process_dependency_graph(&mut context, dependency_graph);

        // one stdlib + one root crate
        assert_eq!(context.crate_graph.number_of_crates(), 2);
    }

    #[test]
    fn test_works_with_root_dependencies() {
        let dependency_graph = DependencyGraph {
            root_dependencies: vec![crate_name("lib1")],
            library_dependencies: BTreeMap::new(),
        };

        let source_map = PathToFileSourceMap(
            vec![(Path::new("lib1/lib.nr").to_path_buf(), "fn foo() {}".to_string())]
                .into_iter()
                .collect(),
        );

        let mut context = setup_test_context(source_map);

        process_dependency_graph(&mut context, dependency_graph);

        assert_eq!(context.crate_graph.number_of_crates(), 3);
    }

    #[test]
    fn test_works_with_duplicate_root_dependencies() {
        let dependency_graph = DependencyGraph {
            root_dependencies: vec![crate_name("lib1"), crate_name("lib1")],
            library_dependencies: BTreeMap::new(),
        };

        let source_map = PathToFileSourceMap(
            vec![(Path::new("lib1/lib.nr").to_path_buf(), "fn foo() {}".to_string())]
                .into_iter()
                .collect(),
        );
        let mut context = setup_test_context(source_map);

        process_dependency_graph(&mut context, dependency_graph);

        assert_eq!(context.crate_graph.number_of_crates(), 3);
    }

    #[test]
    fn test_works_with_transitive_dependencies() {
        let dependency_graph = DependencyGraph {
            root_dependencies: vec![crate_name("lib1")],
            library_dependencies: BTreeMap::from([
                (crate_name("lib1"), vec![crate_name("lib2")]),
                (crate_name("lib2"), vec![crate_name("lib3")]),
            ]),
        };

        let source_map = PathToFileSourceMap(
            vec![
                (Path::new("lib1/lib.nr").to_path_buf(), "fn foo() {}".to_string()),
                (Path::new("lib2/lib.nr").to_path_buf(), "fn foo() {}".to_string()),
                (Path::new("lib3/lib.nr").to_path_buf(), "fn foo() {}".to_string()),
            ]
            .into_iter()
            .collect(),
        );

        let mut context = setup_test_context(source_map);
        process_dependency_graph(&mut context, dependency_graph);

        assert_eq!(context.crate_graph.number_of_crates(), 5);
    }

    #[test]
    fn test_works_with_missing_dependencies() {
        let dependency_graph = DependencyGraph {
            root_dependencies: vec![crate_name("lib1")],
            library_dependencies: BTreeMap::from([(crate_name("lib2"), vec![crate_name("lib3")])]),
        };

        let source_map = PathToFileSourceMap(
            vec![
                (Path::new("lib1/lib.nr").to_path_buf(), "fn foo() {}".to_string()),
                (Path::new("lib2/lib.nr").to_path_buf(), "fn foo() {}".to_string()),
                (Path::new("lib3/lib.nr").to_path_buf(), "fn foo() {}".to_string()),
            ]
            .into_iter()
            .collect(),
        );

        let mut context = setup_test_context(source_map);
        process_dependency_graph(&mut context, dependency_graph);

        assert_eq!(context.crate_graph.number_of_crates(), 5);
    }
}<|MERGE_RESOLUTION|>--- conflicted
+++ resolved
@@ -316,13 +316,8 @@
 
     use crate::compile::PathToFileSourceMap;
 
-<<<<<<< HEAD
     use super::{DependencyGraph, file_manager_with_source_map, process_dependency_graph};
-    use std::{collections::HashMap, path::Path};
-=======
-    use super::{file_manager_with_source_map, process_dependency_graph, DependencyGraph};
     use std::{collections::BTreeMap, path::Path};
->>>>>>> 79d67679
 
     fn setup_test_context(source_map: PathToFileSourceMap) -> Context<'static, 'static> {
         let mut fm = file_manager_with_source_map(source_map);
