use acvm::acir::circuit::ExpressionWidth;
use fm::FileManager;
use gloo_utils::format::JsValueSerdeExt;
use js_sys::{JsString, Object};
use nargo::parse_all;
use noirc_artifacts::{contract::ContractArtifact, program::ProgramArtifact};
use noirc_driver::{
    add_dep, file_manager_with_stdlib, prepare_crate, prepare_dependency, CompileOptions,
};
use noirc_evaluator::errors::SsaReport;
use noirc_frontend::{
    graph::{CrateId, CrateName},
    hir::Context,
};
use serde::Deserialize;
use std::{collections::BTreeMap, path::Path};
use wasm_bindgen::prelude::*;

use crate::errors::{CompileError, JsCompileError};

#[wasm_bindgen(typescript_custom_section)]
const DEPENDENCY_GRAPH: &'static str = r#"
export type DependencyGraph = {
    root_dependencies: readonly string[];
    library_dependencies: Readonly<Record<string, readonly string[]>>;
}

export type ContractOutputsArtifact = {
    structs: Record<string, Array<any>>;
    globals: Record<string, Array<any>>;
}

export type ContractArtifact = {
    noir_version: string;
    name: string;
    functions: Array<any>;
    outputs: ContractOutputsArtifact;
    file_map: Record<number, any>;
};

export type ProgramArtifact = {
    noir_version: string;
    hash: number;
    abi: any;
    bytecode: string;
    debug_symbols: any;
    file_map: Record<number, any>;
}

type WarningsCompileResult = { warnings: Array<any>; };

export type ContractCompileResult = { contract: CompiledContract; } & WarningsCompileResult;

export type ProgramCompileResult = { program: CompiledProgram; } & WarningsCompileResult;

export type CompileResult = ContractCompileResult | ProgramCompileResult;
"#;

#[wasm_bindgen]
extern "C" {
    #[wasm_bindgen(extends = Object, js_name = "DependencyGraph", typescript_type = "DependencyGraph")]
    #[derive(Clone, Debug, PartialEq, Eq)]
    pub type JsDependencyGraph;

    #[wasm_bindgen(extends = Object, js_name = "ProgramCompileResult", typescript_type = "ProgramCompileResult")]
    #[derive(Clone, Debug, PartialEq, Eq)]
    pub type JsCompileProgramResult;

    #[wasm_bindgen(constructor, js_class = "Object")]
    fn constructor() -> JsCompileProgramResult;

    #[wasm_bindgen(extends = Object, js_name = "ContractCompileResult", typescript_type = "ContractCompileResult")]
    #[derive(Clone, Debug, PartialEq, Eq)]
    pub type JsCompileContractResult;

    #[wasm_bindgen(constructor, js_class = "Object")]
    fn constructor() -> JsCompileContractResult;
}

impl JsCompileProgramResult {
    const PROGRAM_PROP: &'static str = "program";
    const WARNINGS_PROP: &'static str = "warnings";

    pub fn new(program: ProgramArtifact, warnings: Vec<SsaReport>) -> JsCompileProgramResult {
        let obj = JsCompileProgramResult::constructor();

        js_sys::Reflect::set(
            &obj,
            &JsString::from(JsCompileProgramResult::PROGRAM_PROP),
            &<JsValue as JsValueSerdeExt>::from_serde(&program).unwrap(),
        )
        .unwrap();
        js_sys::Reflect::set(
            &obj,
            &JsString::from(JsCompileProgramResult::WARNINGS_PROP),
            &<JsValue as JsValueSerdeExt>::from_serde(&warnings).unwrap(),
        )
        .unwrap();

        obj
    }
}

impl JsCompileContractResult {
    const CONTRACT_PROP: &'static str = "contract";
    const WARNINGS_PROP: &'static str = "warnings";

    pub fn new(contract: ContractArtifact, warnings: Vec<SsaReport>) -> JsCompileContractResult {
        let obj = JsCompileContractResult::constructor();

        js_sys::Reflect::set(
            &obj,
            &JsString::from(JsCompileContractResult::CONTRACT_PROP),
            &<JsValue as JsValueSerdeExt>::from_serde(&contract).unwrap(),
        )
        .unwrap();
        js_sys::Reflect::set(
            &obj,
            &JsString::from(JsCompileContractResult::WARNINGS_PROP),
            &<JsValue as JsValueSerdeExt>::from_serde(&warnings).unwrap(),
        )
        .unwrap();

        obj
    }
}

#[derive(Deserialize, Default)]
pub(crate) struct DependencyGraph {
    pub(crate) root_dependencies: Vec<CrateName>,
    pub(crate) library_dependencies: BTreeMap<CrateName, Vec<CrateName>>,
}
/// This is map contains the paths of all of the files in the entry-point crate and
/// the transitive dependencies of the entry-point crate.
///
/// This is for all intents and purposes the file system that the compiler will use to resolve/compile
/// files in the crate being compiled and its dependencies.
///
/// Using a `BTreeMap` to add files to the [FileManager] in a deterministic order,
/// which affects the `FileId` in the `Location`s in the AST on which the `hash` is based.
/// Note that we cannot expect to match the IDs assigned by the `FileManager` used by `nargo`,
/// because there the order is determined by the dependency graph as well as the file name.
#[wasm_bindgen]
<<<<<<< HEAD
/// This is a map contains the paths of all of the files in the entry-point crate and
/// the transitive dependencies of the entry-point crate.
///
/// This is for all intents and purposes the file system that the compiler will use to resolve/compile
/// files in the crate being compiled and its dependencies.
///
/// Using a `BTreeMap` to add files to the [FileManager] in a deterministic order,
/// which affects the `FileId` in the `Location`s in the AST on which the `hash` is based.
/// Note that we cannot expect to match the IDs assigned by the `FileManager` used by `nargo`,
/// because there the order is determined by the dependency graph as well as the file name.
=======
>>>>>>> ef2302b1
#[derive(Deserialize, Default)]
pub struct PathToFileSourceMap(pub(crate) BTreeMap<std::path::PathBuf, String>);

#[wasm_bindgen]
impl PathToFileSourceMap {
    #[wasm_bindgen(constructor)]
    pub fn new() -> PathToFileSourceMap {
        PathToFileSourceMap::default()
    }
    // Inserts a path and its source code into the map.
    //
    // Returns true, if there was already source code in the map for the given path
    pub fn add_source_code(&mut self, path: String, source_code: String) -> bool {
        let path_buf = Path::new(&path).to_path_buf();
        let old_value = self.0.insert(path_buf, source_code);
        old_value.is_some()
    }
}

#[wasm_bindgen]
pub fn compile_program(
    entry_point: String,
    dependency_graph: Option<JsDependencyGraph>,
    file_source_map: PathToFileSourceMap,
) -> Result<JsCompileProgramResult, JsCompileError> {
    console_error_panic_hook::set_once();
    let (crate_id, mut context) = prepare_context(entry_point, dependency_graph, file_source_map)?;

    let expression_width = ExpressionWidth::Bounded { width: 4 };
    let compile_options =
        CompileOptions { expression_width: Some(expression_width), ..CompileOptions::default() };

    let compiled_program =
        noirc_driver::compile_main(&mut context, crate_id, &compile_options, None)
            .map_err(|errs| {
                CompileError::with_file_diagnostics(
                    "Failed to compile program",
                    errs,
                    &context.file_manager,
                )
            })?
            .0;

    let optimized_program = nargo::ops::transform_program(compiled_program, expression_width);
    nargo::ops::check_program(&optimized_program).map_err(|errs| {
        CompileError::with_file_diagnostics(
            "Compiled program is not solvable",
            errs,
            &context.file_manager,
        )
    })?;
    let warnings = optimized_program.warnings.clone();

    Ok(JsCompileProgramResult::new(optimized_program.into(), warnings))
}

#[wasm_bindgen]
pub fn compile_contract(
    entry_point: String,
    dependency_graph: Option<JsDependencyGraph>,
    file_source_map: PathToFileSourceMap,
) -> Result<JsCompileContractResult, JsCompileError> {
    console_error_panic_hook::set_once();
    let (crate_id, mut context) = prepare_context(entry_point, dependency_graph, file_source_map)?;

    let expression_width = ExpressionWidth::Bounded { width: 4 };
    let compile_options =
        CompileOptions { expression_width: Some(expression_width), ..CompileOptions::default() };

    let compiled_contract =
        noirc_driver::compile_contract(&mut context, crate_id, &compile_options)
            .map_err(|errs: Vec<noirc_errors::FileDiagnostic>| {
                CompileError::with_file_diagnostics(
                    "Failed to compile contract",
                    errs,
                    &context.file_manager,
                )
            })?
            .0;

    let optimized_contract = nargo::ops::transform_contract(compiled_contract, expression_width);
    let warnings = optimized_contract.warnings.clone();

    Ok(JsCompileContractResult::new(optimized_contract.into(), warnings))
}

fn prepare_context(
    entry_point: String,
    dependency_graph: Option<JsDependencyGraph>,
    file_source_map: PathToFileSourceMap,
) -> Result<(CrateId, Context<'static, 'static>), JsCompileError> {
    let dependency_graph: DependencyGraph = if let Some(dependency_graph) = dependency_graph {
        <JsValue as JsValueSerdeExt>::into_serde(&JsValue::from(dependency_graph))
            .map_err(|err| err.to_string())?
    } else {
        DependencyGraph { root_dependencies: vec![], library_dependencies: BTreeMap::new() }
    };

    let fm = file_manager_with_source_map(file_source_map);
    let parsed_files = parse_all(&fm);
    let mut context = Context::new(fm, parsed_files);

    let path = Path::new(&entry_point);
    let crate_id = prepare_crate(&mut context, path);

    process_dependency_graph(&mut context, dependency_graph);

    Ok((crate_id, context))
}

// Create a new FileManager with the given source map
//
// Note: Use this method whenever initializing a new FileManager
// to ensure that the file manager contains all of the files
// that one intends the compiler to use.
//
// For all intents and purposes, the file manager being returned
// should be considered as immutable.
pub(crate) fn file_manager_with_source_map(source_map: PathToFileSourceMap) -> FileManager {
    let root = Path::new("");
    let mut fm = file_manager_with_stdlib(root);

    for (path, source) in source_map.0 {
        fm.add_file_with_source(path.as_path(), source);
    }

    fm
}

// Root dependencies are dependencies which the entry-point package relies upon.
// These will be in the Nargo.toml of the package being compiled.
//
// Library dependencies are transitive dependencies; for example, if the entry-point relies
// upon some library `lib1`. Then the packages that `lib1` depend upon will be placed in the
// `library_dependencies` list and the `lib1` will be placed in the `root_dependencies` list.
fn process_dependency_graph(context: &mut Context, dependency_graph: DependencyGraph) {
    let mut crate_names: BTreeMap<&CrateName, CrateId> = BTreeMap::new();

    for lib in &dependency_graph.root_dependencies {
        let crate_id = add_noir_lib(context, lib);
        crate_names.insert(lib, crate_id);

        add_dep(context, *context.root_crate_id(), crate_id, lib.clone());
    }

    for (lib_name, dependencies) in &dependency_graph.library_dependencies {
        // first create the library crate if needed
        // this crate might not have been registered yet because of the order of the HashMap
        // e.g. {root: [lib1], libs: { lib2 -> [lib3], lib1 -> [lib2] }}
        let crate_id =
            *crate_names.entry(lib_name).or_insert_with(|| add_noir_lib(context, lib_name));

        for dependency_name in dependencies {
            let dep_crate_id: &CrateId = crate_names
                .entry(dependency_name)
                .or_insert_with(|| add_noir_lib(context, dependency_name));

            add_dep(context, crate_id, *dep_crate_id, dependency_name.clone());
        }
    }
}

fn add_noir_lib(context: &mut Context, library_name: &CrateName) -> CrateId {
    let path_to_lib = Path::new(&library_name.to_string()).join("lib.nr");
    prepare_dependency(context, &path_to_lib)
}

#[cfg(test)]
mod test {
    use nargo::parse_all;
    use noirc_driver::prepare_crate;
    use noirc_frontend::{graph::CrateName, hir::Context};

    use crate::compile::PathToFileSourceMap;

    use super::{file_manager_with_source_map, process_dependency_graph, DependencyGraph};
    use std::{collections::BTreeMap, path::Path};

    fn setup_test_context(source_map: PathToFileSourceMap) -> Context<'static, 'static> {
        let mut fm = file_manager_with_source_map(source_map);
        // Add this due to us calling prepare_crate on "/main.nr" below
        fm.add_file_with_source(Path::new("/main.nr"), "fn foo() {}".to_string());
        let parsed_files = parse_all(&fm);

        let mut context = Context::new(fm, parsed_files);
        prepare_crate(&mut context, Path::new("/main.nr"));

        context
    }

    fn crate_name(name: &str) -> CrateName {
        name.parse().unwrap()
    }

    #[test]
    fn test_works_with_empty_dependency_graph() {
        let dependency_graph =
            DependencyGraph { root_dependencies: vec![], library_dependencies: BTreeMap::new() };

        let source_map = PathToFileSourceMap::default();
        let mut context = setup_test_context(source_map);

        process_dependency_graph(&mut context, dependency_graph);

        // one stdlib + one root crate
        assert_eq!(context.crate_graph.number_of_crates(), 2);
    }

    #[test]
    fn test_works_with_root_dependencies() {
        let dependency_graph = DependencyGraph {
            root_dependencies: vec![crate_name("lib1")],
            library_dependencies: BTreeMap::new(),
        };

        let source_map = PathToFileSourceMap(
            vec![(Path::new("lib1/lib.nr").to_path_buf(), "fn foo() {}".to_string())]
                .into_iter()
                .collect(),
        );

        let mut context = setup_test_context(source_map);

        process_dependency_graph(&mut context, dependency_graph);

        assert_eq!(context.crate_graph.number_of_crates(), 3);
    }

    #[test]
    fn test_works_with_duplicate_root_dependencies() {
        let dependency_graph = DependencyGraph {
            root_dependencies: vec![crate_name("lib1"), crate_name("lib1")],
            library_dependencies: BTreeMap::new(),
        };

        let source_map = PathToFileSourceMap(
            vec![(Path::new("lib1/lib.nr").to_path_buf(), "fn foo() {}".to_string())]
                .into_iter()
                .collect(),
        );
        let mut context = setup_test_context(source_map);

        process_dependency_graph(&mut context, dependency_graph);

        assert_eq!(context.crate_graph.number_of_crates(), 3);
    }

    #[test]
    fn test_works_with_transitive_dependencies() {
        let dependency_graph = DependencyGraph {
            root_dependencies: vec![crate_name("lib1")],
            library_dependencies: BTreeMap::from([
                (crate_name("lib1"), vec![crate_name("lib2")]),
                (crate_name("lib2"), vec![crate_name("lib3")]),
            ]),
        };

        let source_map = PathToFileSourceMap(
            vec![
                (Path::new("lib1/lib.nr").to_path_buf(), "fn foo() {}".to_string()),
                (Path::new("lib2/lib.nr").to_path_buf(), "fn foo() {}".to_string()),
                (Path::new("lib3/lib.nr").to_path_buf(), "fn foo() {}".to_string()),
            ]
            .into_iter()
            .collect(),
        );

        let mut context = setup_test_context(source_map);
        process_dependency_graph(&mut context, dependency_graph);

        assert_eq!(context.crate_graph.number_of_crates(), 5);
    }

    #[test]
    fn test_works_with_missing_dependencies() {
        let dependency_graph = DependencyGraph {
            root_dependencies: vec![crate_name("lib1")],
            library_dependencies: BTreeMap::from([(crate_name("lib2"), vec![crate_name("lib3")])]),
        };

        let source_map = PathToFileSourceMap(
            vec![
                (Path::new("lib1/lib.nr").to_path_buf(), "fn foo() {}".to_string()),
                (Path::new("lib2/lib.nr").to_path_buf(), "fn foo() {}".to_string()),
                (Path::new("lib3/lib.nr").to_path_buf(), "fn foo() {}".to_string()),
            ]
            .into_iter()
            .collect(),
        );

        let mut context = setup_test_context(source_map);
        process_dependency_graph(&mut context, dependency_graph);

        assert_eq!(context.crate_graph.number_of_crates(), 5);
    }
}<|MERGE_RESOLUTION|>--- conflicted
+++ resolved
@@ -130,7 +130,7 @@
     pub(crate) root_dependencies: Vec<CrateName>,
     pub(crate) library_dependencies: BTreeMap<CrateName, Vec<CrateName>>,
 }
-/// This is map contains the paths of all of the files in the entry-point crate and
+/// This map contains the paths of all of the files in the entry-point crate and
 /// the transitive dependencies of the entry-point crate.
 ///
 /// This is for all intents and purposes the file system that the compiler will use to resolve/compile
@@ -141,19 +141,6 @@
 /// Note that we cannot expect to match the IDs assigned by the `FileManager` used by `nargo`,
 /// because there the order is determined by the dependency graph as well as the file name.
 #[wasm_bindgen]
-<<<<<<< HEAD
-/// This is a map contains the paths of all of the files in the entry-point crate and
-/// the transitive dependencies of the entry-point crate.
-///
-/// This is for all intents and purposes the file system that the compiler will use to resolve/compile
-/// files in the crate being compiled and its dependencies.
-///
-/// Using a `BTreeMap` to add files to the [FileManager] in a deterministic order,
-/// which affects the `FileId` in the `Location`s in the AST on which the `hash` is based.
-/// Note that we cannot expect to match the IDs assigned by the `FileManager` used by `nargo`,
-/// because there the order is determined by the dependency graph as well as the file name.
-=======
->>>>>>> ef2302b1
 #[derive(Deserialize, Default)]
 pub struct PathToFileSourceMap(pub(crate) BTreeMap<std::path::PathBuf, String>);
 
