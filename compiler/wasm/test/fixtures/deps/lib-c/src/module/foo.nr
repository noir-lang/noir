pub fn bar(param: Field) -> Field {
<<<<<<< HEAD
  dep::std::hash::pedersen_hash(&[param])
=======
    dep::std::hash::pedersen_hash([param])
>>>>>>> 44e60b67
}<|MERGE_RESOLUTION|>--- conflicted
+++ resolved
@@ -1,7 +1,3 @@
 pub fn bar(param: Field) -> Field {
-<<<<<<< HEAD
-  dep::std::hash::pedersen_hash(&[param])
-=======
-    dep::std::hash::pedersen_hash([param])
->>>>>>> 44e60b67
+    dep::std::hash::pedersen_hash(&[param])
 }