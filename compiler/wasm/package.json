--- conflicted
+++ resolved
@@ -17,11 +17,8 @@
     "dist",
     "package.json"
   ],
-<<<<<<< HEAD
-=======
   "sideEffects": false,
   "homepage": "https://noir-lang.org/",
->>>>>>> 0a36fdf2
   "repository": {
     "url": "https://github.com/noir-lang/noir.git",
     "directory": "compiler/wasm",
