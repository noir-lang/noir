--- conflicted
+++ resolved
@@ -360,7 +360,6 @@
 
     let file_map = filter_relevant_files(&[debug.clone()], &context.file_manager);
 
-<<<<<<< HEAD
     Ok((
         CompiledProgram {
             hash,
@@ -372,14 +371,5 @@
         },
         warnings,
     ))
-=======
-    Ok(CompiledProgram {
-        hash,
-        circuit,
-        debug,
-        abi,
-        file_map,
-        noir_version: NOIR_ARTIFACT_VERSION_STRING.to_string(),
-    })
->>>>>>> 35fb3f70
+    
 }