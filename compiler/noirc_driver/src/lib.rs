--- conflicted
+++ resolved
@@ -99,18 +99,11 @@
     #[arg(long, hide = true)]
     pub force_brillig: bool,
 
-<<<<<<< HEAD
-=======
-    /// Use the deprecated name resolution & type checking passes instead of the elaborator
-    #[arg(long, hide = true)]
-    pub use_legacy: bool,
-
     /// Enable printing results of comptime evaluation: provide a path suffix
     /// for the module to debug, e.g. "package_name/src/main.nr"
     #[arg(long)]
     pub debug_comptime_in_file: Option<String>,
 
->>>>>>> 90b636e7
     /// Outputs the paths to any modified artifacts
     #[arg(long, hide = true)]
     pub show_artifact_paths: bool,
@@ -265,22 +258,14 @@
     crate_id: CrateId,
     deny_warnings: bool,
     disable_macros: bool,
-<<<<<<< HEAD
-=======
-    use_legacy: bool,
     debug_comptime_in_file: Option<&str>,
->>>>>>> 90b636e7
 ) -> CompilationResult<()> {
     let macros: &[&dyn MacroProcessor] =
         if disable_macros { &[] } else { &[&aztec_macros::AztecMacro as &dyn MacroProcessor] };
 
     let mut errors = vec![];
-<<<<<<< HEAD
-    let diagnostics = CrateDefMap::collect_defs(crate_id, context, macros);
-=======
     let diagnostics =
-        CrateDefMap::collect_defs(crate_id, context, use_legacy, debug_comptime_in_file, macros);
->>>>>>> 90b636e7
+        CrateDefMap::collect_defs(crate_id, context, debug_comptime_in_file, macros);
     errors.extend(diagnostics.into_iter().map(|(error, file_id)| {
         let diagnostic = CustomDiagnostic::from(&error);
         diagnostic.in_file(file_id)
@@ -312,19 +297,13 @@
     options: &CompileOptions,
     cached_program: Option<CompiledProgram>,
 ) -> CompilationResult<CompiledProgram> {
-<<<<<<< HEAD
-    let (_, mut warnings) =
-        check_crate(context, crate_id, options.deny_warnings, options.disable_macros)?;
-=======
     let (_, mut warnings) = check_crate(
         context,
         crate_id,
         options.deny_warnings,
         options.disable_macros,
-        options.use_legacy,
         options.debug_comptime_in_file.as_deref(),
     )?;
->>>>>>> 90b636e7
 
     let main = context.get_main_function(&crate_id).ok_or_else(|| {
         // TODO(#2155): This error might be a better to exist in Nargo
@@ -359,19 +338,13 @@
     crate_id: CrateId,
     options: &CompileOptions,
 ) -> CompilationResult<CompiledContract> {
-<<<<<<< HEAD
-    let (_, warnings) =
-        check_crate(context, crate_id, options.deny_warnings, options.disable_macros)?;
-=======
     let (_, warnings) = check_crate(
         context,
         crate_id,
         options.deny_warnings,
         options.disable_macros,
-        options.use_legacy,
         options.debug_comptime_in_file.as_deref(),
     )?;
->>>>>>> 90b636e7
 
     // TODO: We probably want to error if contracts is empty
     let contracts = context.get_all_contracts(&crate_id);
