#![forbid(unsafe_code)]
#![warn(unused_crate_dependencies, unused_extern_crates)]
#![warn(unreachable_pub)]
#![warn(clippy::semicolon_if_nothing_returned)]

use abi_gen::{abi_type_from_hir_type, value_from_hir_expression};
use acvm::acir::circuit::ExpressionWidth;
use acvm::compiler::MIN_EXPRESSION_WIDTH;
use clap::Args;
use fm::{FileId, FileManager};
use iter_extended::vecmap;
use noirc_abi::{AbiParameter, AbiType, AbiValue};
use noirc_errors::{CustomDiagnostic, FileDiagnostic};
use noirc_evaluator::create_program;
use noirc_evaluator::errors::RuntimeError;
use noirc_evaluator::ssa::SsaProgramArtifact;
use noirc_frontend::debug::build_debug_crate_file;
use noirc_frontend::hir::def_map::{Contract, CrateDefMap};
use noirc_frontend::hir::Context;
use noirc_frontend::monomorphization::{
    errors::MonomorphizationError, monomorphize, monomorphize_debug,
};
use noirc_frontend::node_interner::FuncId;
use noirc_frontend::token::SecondaryAttribute;
use std::path::Path;
use tracing::info;

mod abi_gen;
mod contract;
mod debug;
mod program;
mod stdlib;

use debug::filter_relevant_files;

pub use contract::{CompiledContract, CompiledContractOutputs, ContractFunction};
pub use debug::DebugFile;
pub use noirc_frontend::graph::{CrateId, CrateName};
pub use program::CompiledProgram;

const STD_CRATE_NAME: &str = "std";
const DEBUG_CRATE_NAME: &str = "__debug";

pub const GIT_COMMIT: &str = env!("GIT_COMMIT");
pub const GIT_DIRTY: &str = env!("GIT_DIRTY");
pub const NOIRC_VERSION: &str = env!("CARGO_PKG_VERSION");

/// Version string that gets placed in artifacts that Noir builds. This is semver compatible.
/// Note: You can't directly use the value of a constant produced with env! inside a concat! macro.
pub const NOIR_ARTIFACT_VERSION_STRING: &str =
    concat!(env!("CARGO_PKG_VERSION"), "+", env!("GIT_COMMIT"));

#[derive(Args, Clone, Debug, Default)]
pub struct CompileOptions {
    /// Specify the backend expression width that should be targeted
    #[arg(long, value_parser = parse_expression_width)]
    pub expression_width: Option<ExpressionWidth>,

    /// Generate ACIR with the target backend expression width.
    /// The default is to generate ACIR without a bound and split expressions after code generation.
    /// Activating this flag can sometimes provide optimizations for certain programs.
    #[arg(long, default_value = "false")]
    pub bounded_codegen: bool,

    /// Force a full recompilation.
    #[arg(long = "force")]
    pub force_compile: bool,

    /// Emit debug information for the intermediate SSA IR to stdout
    #[arg(long, hide = true)]
    pub show_ssa: bool,

    /// Emit the unoptimized SSA IR to file.
    /// The IR will be dumped into the workspace target directory,
    /// under `[compiled-package].ssa.json`.
    #[arg(long, hide = true)]
    pub emit_ssa: bool,

    #[arg(long, hide = true)]
    pub show_brillig: bool,

    /// Display the ACIR for compiled circuit
    #[arg(long)]
    pub print_acir: bool,

    /// Pretty print benchmark times of each code generation pass
    #[arg(long, hide = true)]
    pub benchmark_codegen: bool,

    /// Treat all warnings as errors
    #[arg(long, conflicts_with = "silence_warnings")]
    pub deny_warnings: bool,

    /// Suppress warnings
    #[arg(long, conflicts_with = "deny_warnings")]
    pub silence_warnings: bool,

    /// Disables the builtin Aztec macros being used in the compiler
    #[arg(long, hide = true)]
    pub disable_macros: bool,

    /// Outputs the monomorphized IR to stdout for debugging
    #[arg(long, hide = true)]
    pub show_monomorphized: bool,

    /// Insert debug symbols to inspect variables
    #[arg(long, hide = true)]
    pub instrument_debug: bool,

    /// Force Brillig output (for step debugging)
    #[arg(long, hide = true)]
    pub force_brillig: bool,

    /// Enable printing results of comptime evaluation: provide a path suffix
    /// for the module to debug, e.g. "package_name/src/main.nr"
    #[arg(long)]
    pub debug_comptime_in_file: Option<String>,

    /// Outputs the paths to any modified artifacts
    #[arg(long, hide = true)]
    pub show_artifact_paths: bool,

    /// Flag to turn off the compiler check for under constrained values.
    /// Warning: This can improve compilation speed but can also lead to correctness errors.
    /// This check should always be run on production code.
    #[arg(long)]
    pub skip_underconstrained_check: bool,

<<<<<<< HEAD
    /// Flag to enable experimental ACIR optimizations
    #[arg(long, default_value = "false")]
    pub experimental_optimization: bool,
=======
    /// Setting to decide on an inlining strategy for brillig functions.
    /// A more aggressive inliner should generate larger programs but more optimized
    /// A less aggressive inliner should generate smaller programs
    #[arg(long, hide = true, allow_hyphen_values = true, default_value_t = i64::MAX)]
    pub inliner_aggressiveness: i64,
>>>>>>> 600ffeb0
}

pub fn parse_expression_width(input: &str) -> Result<ExpressionWidth, std::io::Error> {
    use std::io::{Error, ErrorKind};
    let width = input
        .parse::<usize>()
        .map_err(|err| Error::new(ErrorKind::InvalidInput, err.to_string()))?;

    match width {
        0 => Ok(ExpressionWidth::Unbounded),
        w if w >= MIN_EXPRESSION_WIDTH => Ok(ExpressionWidth::Bounded { width }),
        _ => Err(Error::new(
            ErrorKind::InvalidInput,
            format!("has to be 0 or at least {MIN_EXPRESSION_WIDTH}"),
        )),
    }
}

#[derive(Debug)]
pub enum CompileError {
    MonomorphizationError(MonomorphizationError),
    RuntimeError(RuntimeError),
}

impl From<MonomorphizationError> for CompileError {
    fn from(error: MonomorphizationError) -> Self {
        Self::MonomorphizationError(error)
    }
}

impl From<RuntimeError> for CompileError {
    fn from(error: RuntimeError) -> Self {
        Self::RuntimeError(error)
    }
}

impl From<CompileError> for FileDiagnostic {
    fn from(error: CompileError) -> FileDiagnostic {
        match error {
            CompileError::RuntimeError(err) => err.into(),
            CompileError::MonomorphizationError(err) => err.into(),
        }
    }
}

/// Helper type used to signify where only warnings are expected in file diagnostics
pub type Warnings = Vec<FileDiagnostic>;

/// Helper type used to signify where errors or warnings are expected in file diagnostics
pub type ErrorsAndWarnings = Vec<FileDiagnostic>;

/// Helper type for connecting a compilation artifact to the errors or warnings which were produced during compilation.
pub type CompilationResult<T> = Result<(T, Warnings), ErrorsAndWarnings>;

/// Helper method to return a file manager instance with the stdlib already added
///
/// TODO: This should become the canonical way to create a file manager and
/// TODO if we use a File manager trait, we can move file manager into this crate
/// TODO as a module
pub fn file_manager_with_stdlib(root: &Path) -> FileManager {
    let mut file_manager = FileManager::new(root);

    add_stdlib_source_to_file_manager(&mut file_manager);
    add_debug_source_to_file_manager(&mut file_manager);

    file_manager
}

/// Adds the source code for the stdlib into the file manager
fn add_stdlib_source_to_file_manager(file_manager: &mut FileManager) {
    // Add the stdlib contents to the file manager, since every package automatically has a dependency
    // on the stdlib. For other dependencies, we read the package.Dependencies file to add their file
    // contents to the file manager. However since the dependency on the stdlib is implicit, we need
    // to manually add it here.
    let stdlib_paths_with_source = stdlib::stdlib_paths_with_source();
    for (path, source) in stdlib_paths_with_source {
        file_manager.add_file_with_source_canonical_path(Path::new(&path), source);
    }
}

/// Adds the source code of the debug crate needed to support instrumentation to
/// track variables values
fn add_debug_source_to_file_manager(file_manager: &mut FileManager) {
    // Adds the synthetic debug module for instrumentation into the file manager
    let path_to_debug_lib_file = Path::new(DEBUG_CRATE_NAME).join("lib.nr");
    file_manager
        .add_file_with_source_canonical_path(&path_to_debug_lib_file, build_debug_crate_file());
}

/// Adds the file from the file system at `Path` to the crate graph as a root file
///
/// Note: If the stdlib dependency has not been added yet, it's added. Otherwise
/// this method assumes the root crate is the stdlib (useful for running tests
/// in the stdlib, getting LSP stuff for the stdlib, etc.).
pub fn prepare_crate(context: &mut Context, file_name: &Path) -> CrateId {
    let path_to_std_lib_file = Path::new(STD_CRATE_NAME).join("lib.nr");
    let std_file_id = context.file_manager.name_to_id(path_to_std_lib_file);
    let std_crate_id = std_file_id.map(|std_file_id| context.crate_graph.add_stdlib(std_file_id));

    let root_file_id = context.file_manager.name_to_id(file_name.to_path_buf()).unwrap_or_else(|| panic!("files are expected to be added to the FileManager before reaching the compiler file_path: {file_name:?}"));

    if let Some(std_crate_id) = std_crate_id {
        let root_crate_id = context.crate_graph.add_crate_root(root_file_id);

        add_dep(context, root_crate_id, std_crate_id, STD_CRATE_NAME.parse().unwrap());

        root_crate_id
    } else {
        context.crate_graph.add_crate_root_and_stdlib(root_file_id)
    }
}

pub fn link_to_debug_crate(context: &mut Context, root_crate_id: CrateId) {
    let path_to_debug_lib_file = Path::new(DEBUG_CRATE_NAME).join("lib.nr");
    let debug_crate_id = prepare_dependency(context, &path_to_debug_lib_file);
    add_dep(context, root_crate_id, debug_crate_id, DEBUG_CRATE_NAME.parse().unwrap());
}

// Adds the file from the file system at `Path` to the crate graph
pub fn prepare_dependency(context: &mut Context, file_name: &Path) -> CrateId {
    let root_file_id = context
        .file_manager
        .name_to_id(file_name.to_path_buf())
        .unwrap_or_else(|| panic!("files are expected to be added to the FileManager before reaching the compiler file_path: {file_name:?}"));

    let crate_id = context.crate_graph.add_crate(root_file_id);

    // Every dependency has access to stdlib
    let std_crate_id = context.stdlib_crate_id();
    add_dep(context, crate_id, *std_crate_id, STD_CRATE_NAME.parse().unwrap());

    crate_id
}

/// Adds a edge in the crate graph for two crates
pub fn add_dep(
    context: &mut Context,
    this_crate: CrateId,
    depends_on: CrateId,
    crate_name: CrateName,
) {
    context
        .crate_graph
        .add_dep(this_crate, crate_name, depends_on)
        .expect("cyclic dependency triggered");
}

/// Run the lexing, parsing, name resolution, and type checking passes.
///
/// This returns a (possibly empty) vector of any warnings found on success.
/// On error, this returns a non-empty vector of warnings and error messages, with at least one error.
#[tracing::instrument(level = "trace", skip(context))]
pub fn check_crate(
    context: &mut Context,
    crate_id: CrateId,
    options: &CompileOptions,
) -> CompilationResult<()> {
    let mut errors = vec![];
    let error_on_unused_imports = true;
    let diagnostics = CrateDefMap::collect_defs(
        crate_id,
        context,
        options.debug_comptime_in_file.as_deref(),
        error_on_unused_imports,
    );
    errors.extend(diagnostics.into_iter().map(|(error, file_id)| {
        let diagnostic = CustomDiagnostic::from(&error);
        diagnostic.in_file(file_id)
    }));

    if has_errors(&errors, options.deny_warnings) {
        Err(errors)
    } else {
        Ok(((), errors))
    }
}

pub fn compute_function_abi(
    context: &Context,
    crate_id: &CrateId,
) -> Option<(Vec<AbiParameter>, Option<AbiType>)> {
    let main_function = context.get_main_function(crate_id)?;

    Some(abi_gen::compute_function_abi(context, &main_function))
}

/// Run the frontend to check the crate for errors then compile the main function if there were none
///
/// On success this returns the compiled program alongside any warnings that were found.
/// On error this returns the non-empty list of warnings and errors.
pub fn compile_main(
    context: &mut Context,
    crate_id: CrateId,
    options: &CompileOptions,
    cached_program: Option<CompiledProgram>,
) -> CompilationResult<CompiledProgram> {
    let (_, mut warnings) = check_crate(context, crate_id, options)?;

    let main = context.get_main_function(&crate_id).ok_or_else(|| {
        // TODO(#2155): This error might be a better to exist in Nargo
        let err = CustomDiagnostic::from_message(
            "cannot compile crate into a program as it does not contain a `main` function",
        )
        .in_file(FileId::default());
        vec![err]
    })?;

    let compiled_program =
        compile_no_check(context, options, main, cached_program, options.force_compile)
            .map_err(FileDiagnostic::from)?;

    let compilation_warnings = vecmap(compiled_program.warnings.clone(), FileDiagnostic::from);
    if options.deny_warnings && !compilation_warnings.is_empty() {
        return Err(compilation_warnings);
    }
    warnings.extend(compilation_warnings);

    if options.print_acir {
        println!("Compiled ACIR for main (unoptimized):");
        println!("{}", compiled_program.program);
    }

    Ok((compiled_program, warnings))
}

/// Run the frontend to check the crate for errors then compile all contracts if there were none
pub fn compile_contract(
    context: &mut Context,
    crate_id: CrateId,
    options: &CompileOptions,
) -> CompilationResult<CompiledContract> {
    let (_, warnings) = check_crate(context, crate_id, options)?;

    // TODO: We probably want to error if contracts is empty
    let contracts = context.get_all_contracts(&crate_id);

    let mut compiled_contracts = vec![];
    let mut errors = warnings;

    if contracts.len() > 1 {
        let err = CustomDiagnostic::from_message("Packages are limited to a single contract")
            .in_file(FileId::default());
        return Err(vec![err]);
    } else if contracts.is_empty() {
        let err = CustomDiagnostic::from_message(
            "cannot compile crate into a contract as it does not contain any contracts",
        )
        .in_file(FileId::default());
        return Err(vec![err]);
    };

    for contract in contracts {
        match compile_contract_inner(context, contract, options) {
            Ok(contract) => compiled_contracts.push(contract),
            Err(mut more_errors) => errors.append(&mut more_errors),
        }
    }

    if has_errors(&errors, options.deny_warnings) {
        Err(errors)
    } else {
        assert_eq!(compiled_contracts.len(), 1);
        let compiled_contract = compiled_contracts.remove(0);

        if options.print_acir {
            for contract_function in &compiled_contract.functions {
                println!(
                    "Compiled ACIR for {}::{} (unoptimized):",
                    compiled_contract.name, contract_function.name
                );
                println!("{}", contract_function.bytecode);
            }
        }
        // errors here is either empty or contains only warnings
        Ok((compiled_contract, errors))
    }
}

/// True if there are (non-warning) errors present and we should halt compilation
fn has_errors(errors: &[FileDiagnostic], deny_warnings: bool) -> bool {
    if deny_warnings {
        !errors.is_empty()
    } else {
        errors.iter().any(|error| error.diagnostic.is_error())
    }
}

/// Compile all of the functions associated with a Noir contract.
fn compile_contract_inner(
    context: &mut Context,
    contract: Contract,
    options: &CompileOptions,
) -> Result<CompiledContract, ErrorsAndWarnings> {
    let mut functions = Vec::new();
    let mut errors = Vec::new();
    let mut warnings = Vec::new();
    for contract_function in &contract.functions {
        let function_id = contract_function.function_id;
        let is_entry_point = contract_function.is_entry_point;

        let name = context.function_name(&function_id).to_owned();

        // We assume that functions have already been type checked.
        // This is the exact same assumption that compile_no_check makes.
        // If it is not an entry-point point, we can then just skip the
        // compilation step. It will also not be added to the ABI.
        if !is_entry_point {
            continue;
        }

        let function = match compile_no_check(context, options, function_id, None, true) {
            Ok(function) => function,
            Err(new_error) => {
                errors.push(FileDiagnostic::from(new_error));
                continue;
            }
        };
        warnings.extend(function.warnings);
        let modifiers = context.def_interner.function_modifiers(&function_id);

        let custom_attributes = modifiers
            .attributes
            .secondary
            .iter()
            .filter_map(|attr| match attr {
                SecondaryAttribute::Tag(attribute) | SecondaryAttribute::Meta(attribute) => {
                    Some(attribute.contents.clone())
                }
                _ => None,
            })
            .collect();

        functions.push(ContractFunction {
            name,
            custom_attributes,
            abi: function.abi,
            bytecode: function.program,
            debug: function.debug,
            is_unconstrained: modifiers.is_unconstrained,
            names: function.names,
            brillig_names: function.brillig_names,
        });
    }

    if errors.is_empty() {
        let debug_infos: Vec<_> =
            functions.iter().flat_map(|function| function.debug.clone()).collect();
        let file_map = filter_relevant_files(&debug_infos, &context.file_manager);

        let out_structs = contract
            .outputs
            .structs
            .into_iter()
            .map(|(tag, structs)| {
                let structs = structs
                    .into_iter()
                    .map(|struct_id| {
                        let typ = context.def_interner.get_struct(struct_id);
                        let typ = typ.borrow();
                        let fields = vecmap(typ.get_fields(&[]), |(name, typ)| {
                            (name, abi_type_from_hir_type(context, &typ))
                        });
                        let path =
                            context.fully_qualified_struct_path(context.root_crate_id(), typ.id);
                        AbiType::Struct { path, fields }
                    })
                    .collect();
                (tag.to_string(), structs)
            })
            .collect();

        let out_globals = contract
            .outputs
            .globals
            .iter()
            .map(|(tag, globals)| {
                let globals: Vec<AbiValue> = globals
                    .iter()
                    .map(|global_id| {
                        let let_statement =
                            context.def_interner.get_global_let_statement(*global_id).unwrap();
                        let hir_expression =
                            context.def_interner.expression(&let_statement.expression);
                        value_from_hir_expression(context, hir_expression)
                    })
                    .collect();
                (tag.to_string(), globals)
            })
            .collect();

        Ok(CompiledContract {
            name: contract.name,
            functions,
            outputs: CompiledContractOutputs { structs: out_structs, globals: out_globals },
            file_map,
            noir_version: NOIR_ARTIFACT_VERSION_STRING.to_string(),
            warnings,
        })
    } else {
        Err(errors)
    }
}

/// Default expression width used for Noir compilation.
/// The ACVM native type `ExpressionWidth` has its own default which should always be unbounded,
/// while we can sometimes expect the compilation target width to change.
/// Thus, we set it separately here rather than trying to alter the default derivation of the type.
pub const DEFAULT_EXPRESSION_WIDTH: ExpressionWidth = ExpressionWidth::Bounded { width: 4 };

/// Compile the current crate using `main_function` as the entrypoint.
///
/// This function assumes [`check_crate`] is called beforehand.
#[tracing::instrument(level = "trace", skip_all, fields(function_name = context.function_name(&main_function)))]
pub fn compile_no_check(
    context: &mut Context,
    options: &CompileOptions,
    main_function: FuncId,
    cached_program: Option<CompiledProgram>,
    force_compile: bool,
) -> Result<CompiledProgram, CompileError> {
    let program = if options.instrument_debug {
        monomorphize_debug(main_function, &mut context.def_interner, &context.debug_instrumenter)?
    } else {
        monomorphize(main_function, &mut context.def_interner)?
    };

    let hash = fxhash::hash64(&program);
    let hashes_match = cached_program.as_ref().map_or(false, |program| program.hash == hash);
    if options.show_monomorphized {
        println!("{program}");
    }

    // If user has specified that they want to see intermediate steps printed then we should
    // force compilation even if the program hasn't changed.
    let force_compile = force_compile
        || options.print_acir
        || options.show_brillig
        || options.force_brillig
        || options.show_ssa
        || options.emit_ssa;

    if !force_compile && hashes_match {
        info!("Program matches existing artifact, returning early");
        return Ok(cached_program.expect("cache must exist for hashes to match"));
    }
    let return_visibility = program.return_visibility;
    let ssa_evaluator_options = noirc_evaluator::ssa::SsaEvaluatorOptions {
        enable_ssa_logging: options.show_ssa,
        enable_brillig_logging: options.show_brillig,
        force_brillig_output: options.force_brillig,
        print_codegen_timings: options.benchmark_codegen,
        expression_width: if options.bounded_codegen {
            options.expression_width.unwrap_or(DEFAULT_EXPRESSION_WIDTH)
        } else {
            ExpressionWidth::default()
        },
        emit_ssa: if options.emit_ssa { Some(context.package_build_path.clone()) } else { None },
        skip_underconstrained_check: options.skip_underconstrained_check,
<<<<<<< HEAD
        experimental_optimization: options.experimental_optimization,
=======
        inliner_aggressiveness: options.inliner_aggressiveness,
>>>>>>> 600ffeb0
    };

    let SsaProgramArtifact { program, debug, warnings, names, brillig_names, error_types, .. } =
        create_program(program, &ssa_evaluator_options)?;

    let abi = abi_gen::gen_abi(context, &main_function, return_visibility, error_types);
    let file_map = filter_relevant_files(&debug, &context.file_manager);

    Ok(CompiledProgram {
        hash,
        program,
        debug,
        abi,
        file_map,
        noir_version: NOIR_ARTIFACT_VERSION_STRING.to_string(),
        warnings,
        names,
        brillig_names,
    })
}<|MERGE_RESOLUTION|>--- conflicted
+++ resolved
@@ -126,17 +126,15 @@
     #[arg(long)]
     pub skip_underconstrained_check: bool,
 
-<<<<<<< HEAD
     /// Flag to enable experimental ACIR optimizations
     #[arg(long, default_value = "false")]
     pub experimental_optimization: bool,
-=======
+
     /// Setting to decide on an inlining strategy for brillig functions.
     /// A more aggressive inliner should generate larger programs but more optimized
     /// A less aggressive inliner should generate smaller programs
     #[arg(long, hide = true, allow_hyphen_values = true, default_value_t = i64::MAX)]
     pub inliner_aggressiveness: i64,
->>>>>>> 600ffeb0
 }
 
 pub fn parse_expression_width(input: &str) -> Result<ExpressionWidth, std::io::Error> {
@@ -595,11 +593,8 @@
         },
         emit_ssa: if options.emit_ssa { Some(context.package_build_path.clone()) } else { None },
         skip_underconstrained_check: options.skip_underconstrained_check,
-<<<<<<< HEAD
         experimental_optimization: options.experimental_optimization,
-=======
         inliner_aggressiveness: options.inliner_aggressiveness,
->>>>>>> 600ffeb0
     };
 
     let SsaProgramArtifact { program, debug, warnings, names, brillig_names, error_types, .. } =
