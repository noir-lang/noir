#![forbid(unsafe_code)]
#![warn(unused_crate_dependencies, unused_extern_crates)]

use abi_gen::{abi_type_from_hir_type, value_from_hir_expression};
use acvm::acir::circuit::ExpressionWidth;
use acvm::compiler::MIN_EXPRESSION_WIDTH;
use clap::Args;
use fm::{FileId, FileManager};
use iter_extended::vecmap;
use noirc_abi::{AbiParameter, AbiType, AbiValue};
use noirc_errors::{CustomDiagnostic, DiagnosticKind};
use noirc_evaluator::brillig::BrilligOptions;
use noirc_evaluator::create_program;
use noirc_evaluator::errors::RuntimeError;
use noirc_evaluator::ssa::{
    SsaEvaluatorOptions, SsaLogging, SsaProgramArtifact, create_program_with_minimal_passes,
};
use noirc_frontend::debug::build_debug_crate_file;
use noirc_frontend::elaborator::{FrontendOptions, UnstableFeature};
use noirc_frontend::hir::Context;
use noirc_frontend::hir::def_map::{CrateDefMap, ModuleDefId, ModuleId};
use noirc_frontend::monomorphization::{
    errors::MonomorphizationError, monomorphize, monomorphize_debug,
};
use noirc_frontend::node_interner::{FuncId, GlobalId, TypeId};
use noirc_frontend::token::SecondaryAttributeKind;
use std::collections::HashMap;
use std::path::{Path, PathBuf};
use tracing::info;

mod abi_gen;
mod contract;
mod debug;
mod program;
mod stdlib;

use debug::filter_relevant_files;

pub use abi_gen::gen_abi;
pub use contract::{CompiledContract, CompiledContractOutputs, ContractFunction};
pub use debug::DebugFile;
pub use noirc_frontend::graph::{CrateId, CrateName};
pub use program::CompiledProgram;

const STD_CRATE_NAME: &str = "std";
const DEBUG_CRATE_NAME: &str = "__debug";

pub const GIT_COMMIT: &str = env!("GIT_COMMIT");
pub const GIT_DIRTY: &str = env!("GIT_DIRTY");
pub const NOIRC_VERSION: &str = env!("CARGO_PKG_VERSION");

/// Version string that gets placed in artifacts that Noir builds. This is semver compatible.
/// Note: You can't directly use the value of a constant produced with env! inside a concat! macro.
pub const NOIR_ARTIFACT_VERSION_STRING: &str =
    concat!(env!("CARGO_PKG_VERSION"), "+", env!("GIT_COMMIT"));

#[derive(Args, Clone, Debug, Default)]
pub struct CompileOptions {
    /// Specify the backend expression width that should be targeted
    #[arg(long, value_parser = parse_expression_width)]
    pub expression_width: Option<ExpressionWidth>,

    /// Generate ACIR with the target backend expression width.
    /// The default is to generate ACIR without a bound and split expressions after code generation.
    /// Activating this flag can sometimes provide optimizations for certain programs.
    #[arg(long, default_value = "false")]
    pub bounded_codegen: bool,

    /// Force a full recompilation.
    #[arg(long = "force")]
    pub force_compile: bool,

    /// Emit debug information for the intermediate SSA IR to stdout
    #[arg(long, hide = true)]
    pub show_ssa: bool,

    /// Only show SSA passes whose name contains the provided string.
    /// This setting takes precedence over `show_ssa` if it's not empty.
    #[arg(long, hide = true)]
    pub show_ssa_pass: Vec<String>,

    /// Do not emit source file locations when emitting debug information for the SSA IR to stdout.
    /// By default, source file locations will be shown.
    #[arg(long, hide = true)]
    pub no_ssa_locations: bool,

    /// Only show the SSA and ACIR for the contract function with a given name.
    #[arg(long, hide = true)]
    pub show_contract_fn: Option<String>,

    /// Skip SSA passes whose name contains the provided string(s).
    #[arg(long, hide = true)]
    pub skip_ssa_pass: Vec<String>,

    /// Emit the unoptimized SSA IR to file.
    /// The IR will be dumped into the workspace target directory,
    /// under `[compiled-package].ssa.json`.
    #[arg(long, hide = true)]
    pub emit_ssa: bool,

    /// Only perform the minimum number of SSA passes.
    ///
    /// The purpose of this is to be able to debug fuzzing failures.
    /// It implies `--force-brillig`.
    #[arg(long, hide = true)]
    pub minimal_ssa: bool,

    #[arg(long, hide = true)]
    pub show_brillig: bool,

    /// Display the ACIR for compiled circuit
    #[arg(long)]
    pub print_acir: bool,

    /// Pretty print benchmark times of each code generation pass
    #[arg(long, hide = true)]
    pub benchmark_codegen: bool,

    /// Treat all warnings as errors
    #[arg(long, conflicts_with = "silence_warnings")]
    pub deny_warnings: bool,

    /// Suppress warnings
    #[arg(long, conflicts_with = "deny_warnings")]
    pub silence_warnings: bool,

    /// Outputs the monomorphized IR to stdout for debugging
    #[arg(long, hide = true)]
    pub show_monomorphized: bool,

    /// Insert debug symbols to inspect variables
    #[arg(long, hide = true)]
    pub instrument_debug: bool,

    /// Force Brillig output (for step debugging)
    #[arg(long, hide = true)]
    pub force_brillig: bool,

    /// Enable printing results of comptime evaluation: provide a path suffix
    /// for the module to debug, e.g. "package_name/src/main.nr"
    #[arg(long)]
    pub debug_comptime_in_file: Option<String>,

    /// Outputs the paths to any modified artifacts
    #[arg(long, hide = true)]
    pub show_artifact_paths: bool,

    /// Flag to turn off the compiler check for under constrained values.
    /// Warning: This can improve compilation speed but can also lead to correctness errors.
    /// This check should always be run on production code.
    #[arg(long)]
    pub skip_underconstrained_check: bool,

<<<<<<< HEAD
    /// Flag to enable experimental ACIR optimizations
    #[arg(long, default_value = "false")]
    pub experimental_optimization: bool,

    /// Setting to decide on an inlining strategy for brillig functions.
=======
    /// Flag to turn off the compiler check for missing Brillig call constraints.
    /// Warning: This can improve compilation speed but can also lead to correctness errors.
    /// This check should always be run on production code.
    #[arg(long)]
    pub skip_brillig_constraints_check: bool,

    /// Flag to turn on extra Brillig bytecode to be generated to guard against invalid states in testing.
    #[arg(long, hide = true)]
    pub enable_brillig_debug_assertions: bool,

    /// Count the number of arrays that are copied in an unconstrained context for performance debugging
    #[arg(long)]
    pub count_array_copies: bool,

    /// Flag to turn on the lookback feature of the Brillig call constraints
    /// check, allowing tracking argument values before the call happens preventing
    /// certain rare false positives (leads to a slowdown on large rollout functions)
    #[arg(long)]
    pub enable_brillig_constraints_check_lookback: bool,

    /// Setting to decide on an inlining strategy for Brillig functions.
>>>>>>> 7cf7a89c
    /// A more aggressive inliner should generate larger programs but more optimized
    /// A less aggressive inliner should generate smaller programs
    #[arg(long, hide = true, allow_hyphen_values = true, default_value_t = i64::MAX)]
    pub inliner_aggressiveness: i64,

    /// Setting the maximum acceptable increase in Brillig bytecode size due to
    /// unrolling small loops. When left empty, any change is accepted as long
    /// as it required fewer SSA instructions.
    /// A higher value results in fewer jumps but a larger program.
    /// A lower value keeps the original program if it was smaller, even if it has more jumps.
    #[arg(long, hide = true, allow_hyphen_values = true)]
    pub max_bytecode_increase_percent: Option<i32>,

    /// Use pedantic ACVM solving, i.e. double-check some black-box function
    /// assumptions when solving.
    /// This is disabled by default.
    #[arg(long, default_value = "false")]
    pub pedantic_solving: bool,

    /// Skip reading files/folders from the root directory and instead accept the
    /// contents of `main.nr` through STDIN.
    ///
    /// The implicit package structure is:
    /// ```
    /// src/main.nr // STDIN
    /// Nargo.toml // fixed "bin" Nargo.toml
    /// ```
    #[arg(long, hide = true)]
    pub debug_compile_stdin: bool,

    /// Unstable features to enable for this current build
    #[arg(value_parser = clap::value_parser!(UnstableFeature))]
    #[clap(long, short = 'Z', value_delimiter = ',')]
    pub unstable_features: Vec<UnstableFeature>,

    /// Used internally to avoid comptime println from producing output
    #[arg(long, hide = true)]
    pub disable_comptime_printing: bool,
}

impl CompileOptions {
    pub fn as_ssa_options(&self, package_build_path: PathBuf) -> SsaEvaluatorOptions {
        SsaEvaluatorOptions {
            ssa_logging: if !self.show_ssa_pass.is_empty() {
                SsaLogging::Contains(self.show_ssa_pass.clone())
            } else if self.show_ssa {
                SsaLogging::All
            } else {
                SsaLogging::None
            },
            brillig_options: BrilligOptions {
                enable_debug_trace: self.show_brillig,
                enable_debug_assertions: self.enable_brillig_debug_assertions,
                enable_array_copy_counter: self.count_array_copies,
            },
            print_codegen_timings: self.benchmark_codegen,
            expression_width: if self.bounded_codegen {
                self.expression_width.unwrap_or(DEFAULT_EXPRESSION_WIDTH)
            } else {
                ExpressionWidth::default()
            },
            emit_ssa: if self.emit_ssa { Some(package_build_path) } else { None },
            skip_underconstrained_check: !self.silence_warnings && self.skip_underconstrained_check,
            enable_brillig_constraints_check_lookback: self
                .enable_brillig_constraints_check_lookback,
            skip_brillig_constraints_check: !self.silence_warnings
                && self.skip_brillig_constraints_check,
            inliner_aggressiveness: self.inliner_aggressiveness,
            max_bytecode_increase_percent: self.max_bytecode_increase_percent,
            skip_passes: self.skip_ssa_pass.clone(),
        }
    }
}

pub fn parse_expression_width(input: &str) -> Result<ExpressionWidth, std::io::Error> {
    use std::io::{Error, ErrorKind};
    let width = input
        .parse::<usize>()
        .map_err(|err| Error::new(ErrorKind::InvalidInput, err.to_string()))?;

    match width {
        0 => Ok(ExpressionWidth::Unbounded),
        w if w >= MIN_EXPRESSION_WIDTH => Ok(ExpressionWidth::Bounded { width }),
        _ => Err(Error::new(
            ErrorKind::InvalidInput,
            format!("has to be 0 or at least {MIN_EXPRESSION_WIDTH}"),
        )),
    }
}

impl CompileOptions {
    pub(crate) fn frontend_options(&self) -> FrontendOptions {
        FrontendOptions {
            debug_comptime_in_file: self.debug_comptime_in_file.as_deref(),
            pedantic_solving: self.pedantic_solving,
            enabled_unstable_features: &self.unstable_features,
        }
    }
}

#[derive(Debug)]
#[allow(clippy::large_enum_variant)]
pub enum CompileError {
    MonomorphizationError(MonomorphizationError),
    RuntimeError(RuntimeError),
}

impl From<MonomorphizationError> for CompileError {
    fn from(error: MonomorphizationError) -> Self {
        Self::MonomorphizationError(error)
    }
}

impl From<RuntimeError> for CompileError {
    fn from(error: RuntimeError) -> Self {
        Self::RuntimeError(error)
    }
}

impl From<CompileError> for CustomDiagnostic {
    fn from(error: CompileError) -> CustomDiagnostic {
        match error {
            CompileError::RuntimeError(err) => err.into(),
            CompileError::MonomorphizationError(err) => err.into(),
        }
    }
}

/// Helper type used to signify where only warnings are expected in file diagnostics
pub type Warnings = Vec<CustomDiagnostic>;

/// Helper type used to signify where errors or warnings are expected in file diagnostics
pub type ErrorsAndWarnings = Vec<CustomDiagnostic>;

/// Helper type for connecting a compilation artifact to the errors or warnings which were produced during compilation.
pub type CompilationResult<T> = Result<(T, Warnings), ErrorsAndWarnings>;

/// Helper method to return a file manager instance with the stdlib already added
///
/// TODO: This should become the canonical way to create a file manager and
/// TODO if we use a File manager trait, we can move file manager into this crate
/// TODO as a module
pub fn file_manager_with_stdlib(root: &Path) -> FileManager {
    let mut file_manager = FileManager::new(root);

    add_stdlib_source_to_file_manager(&mut file_manager);
    add_debug_source_to_file_manager(&mut file_manager);

    file_manager
}

/// Adds the source code for the stdlib into the file manager
fn add_stdlib_source_to_file_manager(file_manager: &mut FileManager) {
    // Add the stdlib contents to the file manager, since every package automatically has a dependency
    // on the stdlib. For other dependencies, we read the package.Dependencies file to add their file
    // contents to the file manager. However since the dependency on the stdlib is implicit, we need
    // to manually add it here.
    let stdlib_paths_with_source = stdlib::stdlib_paths_with_source();
    for (path, source) in stdlib_paths_with_source {
        file_manager.add_file_with_source_canonical_path(Path::new(&path), source);
    }
}

/// Adds the source code of the debug crate needed to support instrumentation to
/// track variables values
fn add_debug_source_to_file_manager(file_manager: &mut FileManager) {
    // Adds the synthetic debug module for instrumentation into the file manager
    let path_to_debug_lib_file = Path::new(DEBUG_CRATE_NAME).join("lib.nr");
    file_manager
        .add_file_with_source_canonical_path(&path_to_debug_lib_file, build_debug_crate_file());
}

/// Adds the file from the file system at `Path` to the crate graph as a root file
///
/// Note: If the stdlib dependency has not been added yet, it's added. Otherwise
/// this method assumes the root crate is the stdlib (useful for running tests
/// in the stdlib, getting LSP stuff for the stdlib, etc.).
pub fn prepare_crate(context: &mut Context, file_name: &Path) -> CrateId {
    let path_to_std_lib_file = Path::new(STD_CRATE_NAME).join("lib.nr");
    let std_file_id = context.file_manager.name_to_id(path_to_std_lib_file);
    let std_crate_id = std_file_id.map(|std_file_id| context.crate_graph.add_stdlib(std_file_id));

    let root_file_id = context.file_manager.name_to_id(file_name.to_path_buf()).unwrap_or_else(|| panic!("files are expected to be added to the FileManager before reaching the compiler file_path: {file_name:?}"));

    if let Some(std_crate_id) = std_crate_id {
        let root_crate_id = context.crate_graph.add_crate_root(root_file_id);

        add_dep(context, root_crate_id, std_crate_id, STD_CRATE_NAME.parse().unwrap());

        root_crate_id
    } else {
        context.crate_graph.add_crate_root_and_stdlib(root_file_id)
    }
}

pub fn link_to_debug_crate(context: &mut Context, root_crate_id: CrateId) {
    let path_to_debug_lib_file = Path::new(DEBUG_CRATE_NAME).join("lib.nr");
    let debug_crate_id = prepare_dependency(context, &path_to_debug_lib_file);
    add_dep(context, root_crate_id, debug_crate_id, DEBUG_CRATE_NAME.parse().unwrap());
}

// Adds the file from the file system at `Path` to the crate graph
pub fn prepare_dependency(context: &mut Context, file_name: &Path) -> CrateId {
    let root_file_id = context
        .file_manager
        .name_to_id(file_name.to_path_buf())
        .unwrap_or_else(|| panic!("files are expected to be added to the FileManager before reaching the compiler file_path: {file_name:?}"));

    let crate_id = context.crate_graph.add_crate(root_file_id);

    // Every dependency has access to stdlib
    let std_crate_id = context.stdlib_crate_id();
    add_dep(context, crate_id, *std_crate_id, STD_CRATE_NAME.parse().unwrap());

    crate_id
}

/// Adds a edge in the crate graph for two crates
pub fn add_dep(
    context: &mut Context,
    this_crate: CrateId,
    depends_on: CrateId,
    crate_name: CrateName,
) {
    context
        .crate_graph
        .add_dep(this_crate, crate_name, depends_on)
        .expect("cyclic dependency triggered");
}

/// Run the lexing, parsing, name resolution, and type checking passes.
///
/// This returns a (possibly empty) vector of any warnings found on success.
/// On error, this returns a non-empty vector of warnings and error messages, with at least one error.
#[tracing::instrument(level = "trace", skip_all)]
pub fn check_crate(
    context: &mut Context,
    crate_id: CrateId,
    options: &CompileOptions,
) -> CompilationResult<()> {
    let diagnostics = CrateDefMap::collect_defs(crate_id, context, options.frontend_options());
    let crate_files = context.crate_files(&crate_id);
    let warnings_and_errors: Vec<CustomDiagnostic> = diagnostics
        .iter()
        .map(CustomDiagnostic::from)
        .filter(|diagnostic| {
            // We filter out any warnings if they're going to be ignored later on to free up memory.
            !options.silence_warnings || diagnostic.kind != DiagnosticKind::Warning
        })
        .filter(|error| {
            // Only keep warnings from the crate we are checking
            if error.is_warning() { crate_files.contains(&error.file) } else { true }
        })
        .collect();

    if has_errors(&warnings_and_errors, options.deny_warnings) {
        Err(warnings_and_errors)
    } else {
        Ok(((), warnings_and_errors))
    }
}

pub fn compute_function_abi(
    context: &Context,
    crate_id: &CrateId,
) -> Option<(Vec<AbiParameter>, Option<AbiType>)> {
    let main_function = context.get_main_function(crate_id)?;

    Some(abi_gen::compute_function_abi(context, &main_function))
}

/// Run the frontend to check the crate for errors then compile the main function if there were none
///
/// On success this returns the compiled program alongside any warnings that were found.
/// On error this returns the non-empty list of warnings and errors.
///
/// See [compile_no_check] for further information about the use of `cached_program`.
pub fn compile_main(
    context: &mut Context,
    crate_id: CrateId,
    options: &CompileOptions,
    cached_program: Option<CompiledProgram>,
) -> CompilationResult<CompiledProgram> {
    let (_, mut warnings) = check_crate(context, crate_id, options)?;

    let main = context.get_main_function(&crate_id).ok_or_else(|| {
        // TODO(#2155): This error might be a better to exist in Nargo
        let err = CustomDiagnostic::from_message(
            "cannot compile crate into a program as it does not contain a `main` function",
            FileId::default(),
        );
        vec![err]
    })?;

    let compiled_program =
        compile_no_check(context, options, main, cached_program, options.force_compile)
            .map_err(|error| vec![CustomDiagnostic::from(error)])?;

    let compilation_warnings = vecmap(compiled_program.warnings.clone(), CustomDiagnostic::from);
    if options.deny_warnings && !compilation_warnings.is_empty() {
        return Err(compilation_warnings);
    }
    if !options.silence_warnings {
        warnings.extend(compilation_warnings);
    }

    if options.print_acir {
        println!("Compiled ACIR for main (unoptimized):");
        println!("{}", compiled_program.program);
    }

    Ok((compiled_program, warnings))
}

/// Run the frontend to check the crate for errors then compile all contracts if there were none
pub fn compile_contract(
    context: &mut Context,
    crate_id: CrateId,
    options: &CompileOptions,
) -> CompilationResult<CompiledContract> {
    let (_, warnings) = check_crate(context, crate_id, options)?;

    let def_map = context.def_map(&crate_id).expect("The local crate should be analyzed already");
    let mut contracts = def_map.get_all_contracts();

    let Some((module_id, name)) = contracts.next() else {
        let err = CustomDiagnostic::from_message(
            "cannot compile crate into a contract as it does not contain any contracts",
            FileId::default(),
        );
        return Err(vec![err]);
    };

    if contracts.next().is_some() {
        let err = CustomDiagnostic::from_message(
            "Packages are limited to a single contract",
            FileId::default(),
        );
        return Err(vec![err]);
    }
    drop(contracts);

    let module_id = ModuleId { krate: crate_id, local_id: module_id };
    let contract = read_contract(context, module_id, name);

    let mut errors = warnings;

    let compiled_contract = match compile_contract_inner(context, contract, options) {
        Ok(contract) => contract,
        Err(mut more_errors) => {
            errors.append(&mut more_errors);
            return Err(errors);
        }
    };

    if has_errors(&errors, options.deny_warnings) {
        Err(errors)
    } else {
        if options.print_acir {
            for contract_function in &compiled_contract.functions {
                if let Some(ref name) = options.show_contract_fn {
                    if name != &contract_function.name {
                        continue;
                    }
                }
                println!(
                    "Compiled ACIR for {}::{} (unoptimized):",
                    compiled_contract.name, contract_function.name
                );
                println!("{}", contract_function.bytecode);
            }
        }
        // errors here is either empty or contains only warnings
        Ok((compiled_contract, errors))
    }
}

/// Return a Vec of all `contract` declarations in the source code and the functions they contain
fn read_contract(context: &Context, module_id: ModuleId, name: String) -> Contract {
    let module = context.module(module_id);

    let functions: Vec<ContractFunctionMeta> = module
        .value_definitions()
        .filter_map(|id| {
            id.as_function().map(|function_id| {
                let attrs = context.def_interner.function_attributes(&function_id);
                let is_entry_point = attrs.is_contract_entry_point();
                ContractFunctionMeta { function_id, is_entry_point }
            })
        })
        .collect();

    let mut outputs = ContractOutputs { structs: HashMap::new(), globals: HashMap::new() };

    context.def_interner.get_all_globals().iter().for_each(|global_info| {
        context.def_interner.global_attributes(&global_info.id).iter().for_each(|attr| {
            if let SecondaryAttributeKind::Abi(tag) = &attr.kind {
                if let Some(tagged) = outputs.globals.get_mut(tag) {
                    tagged.push(global_info.id);
                } else {
                    outputs.globals.insert(tag.to_string(), vec![global_info.id]);
                }
            }
        });
    });

    module.type_definitions().for_each(|id| {
        if let ModuleDefId::TypeId(struct_id) = id {
            context.def_interner.type_attributes(&struct_id).iter().for_each(|attr| {
                if let SecondaryAttributeKind::Abi(tag) = &attr.kind {
                    if let Some(tagged) = outputs.structs.get_mut(tag) {
                        tagged.push(struct_id);
                    } else {
                        outputs.structs.insert(tag.to_string(), vec![struct_id]);
                    }
                }
            });
        }
    });

    Contract { name, functions, outputs }
}

/// True if there are (non-warning) errors present and we should halt compilation
fn has_errors(errors: &[CustomDiagnostic], deny_warnings: bool) -> bool {
    if deny_warnings { !errors.is_empty() } else { errors.iter().any(|error| error.is_error()) }
}

/// Compile all of the functions associated with a Noir contract.
fn compile_contract_inner(
    context: &mut Context,
    contract: Contract,
    options: &CompileOptions,
) -> Result<CompiledContract, ErrorsAndWarnings> {
    let mut functions = Vec::new();
    let mut errors = Vec::new();
    let mut warnings = Vec::new();
    for contract_function in &contract.functions {
        let function_id = contract_function.function_id;
        let is_entry_point = contract_function.is_entry_point;

        let name = context.function_name(&function_id).to_owned();

        // We assume that functions have already been type checked.
        // This is the exact same assumption that compile_no_check makes.
        // If it is not an entry-point point, we can then just skip the
        // compilation step. It will also not be added to the ABI.
        if !is_entry_point {
            continue;
        }

        let mut options = options.clone();

        if let Some(ref name_filter) = options.show_contract_fn {
            let show = name == *name_filter;
            options.show_ssa &= show;
            if !show {
                options.show_ssa_pass.clear();
            }
        };

        let function = match compile_no_check(context, &options, function_id, None, true) {
            Ok(function) => function,
            Err(new_error) => {
                errors.push(new_error.into());
                continue;
            }
        };
        warnings.extend(function.warnings);
        let modifiers = context.def_interner.function_modifiers(&function_id);

        let custom_attributes = modifiers
            .attributes
            .secondary
            .iter()
            .filter_map(|attr| match &attr.kind {
                SecondaryAttributeKind::Tag(contents) => Some(contents.clone()),
                SecondaryAttributeKind::Meta(meta_attribute) => {
                    context.def_interner.get_meta_attribute_name(meta_attribute)
                }
                _ => None,
            })
            .collect();

        functions.push(ContractFunction {
            name,
            hash: function.hash,
            custom_attributes,
            abi: function.abi,
            bytecode: function.program,
            debug: function.debug,
            is_unconstrained: modifiers.is_unconstrained,
            names: function.names,
            brillig_names: function.brillig_names,
        });
    }

    if errors.is_empty() {
        let debug_infos: Vec<_> =
            functions.iter().flat_map(|function| function.debug.clone()).collect();
        let file_map = filter_relevant_files(&debug_infos, &context.file_manager);

        let out_structs = contract
            .outputs
            .structs
            .into_iter()
            .map(|(tag, structs)| {
                let structs = structs
                    .into_iter()
                    .map(|struct_id| {
                        let typ = context.def_interner.get_type(struct_id);
                        let typ = typ.borrow();
                        let fields =
                            vecmap(typ.get_fields(&[]).unwrap_or_default(), |(name, typ, _)| {
                                (name, abi_type_from_hir_type(context, &typ))
                            });
                        let path =
                            context.fully_qualified_struct_path(context.root_crate_id(), typ.id);
                        AbiType::Struct { path, fields }
                    })
                    .collect();
                (tag.to_string(), structs)
            })
            .collect();

        let out_globals = contract
            .outputs
            .globals
            .iter()
            .map(|(tag, globals)| {
                let globals: Vec<AbiValue> = globals
                    .iter()
                    .map(|global_id| {
                        let let_statement =
                            context.def_interner.get_global_let_statement(*global_id).unwrap();
                        let hir_expression =
                            context.def_interner.expression(&let_statement.expression);
                        value_from_hir_expression(context, hir_expression)
                    })
                    .collect();
                (tag.to_string(), globals)
            })
            .collect();

        Ok(CompiledContract {
            name: contract.name,
            functions,
            outputs: CompiledContractOutputs { structs: out_structs, globals: out_globals },
            file_map,
            noir_version: NOIR_ARTIFACT_VERSION_STRING.to_string(),
            warnings,
        })
    } else {
        Err(errors)
    }
}

/// Default expression width used for Noir compilation.
/// The ACVM native type `ExpressionWidth` has its own default which should always be unbounded,
/// while we can sometimes expect the compilation target width to change.
/// Thus, we set it separately here rather than trying to alter the default derivation of the type.
pub const DEFAULT_EXPRESSION_WIDTH: ExpressionWidth = ExpressionWidth::Bounded { width: 4 };

/// Compile the current crate using `main_function` as the entrypoint.
///
/// This function assumes [`check_crate`] is called beforehand.
///
/// If the program is not returned from cache, it is backend-agnostic and must go through a transformation
/// pass before usage in proof generation; if it's returned from cache these transformations might have
/// already been applied.
///
/// The transformations are _not_ covered by the check that decides whether we can use the cached artifact.
/// That comparison is based on on [CompiledProgram::hash] which is a persisted version of the hash of the input
/// [`ast::Program`][noirc_frontend::monomorphization::ast::Program], whereas the output [`circuit::Program`][acvm::acir::circuit::Program]
/// contains the final optimized ACIR opcodes, including the transformation done after this compilation.
#[tracing::instrument(level = "trace", skip_all, fields(function_name = context.function_name(&main_function)))]
#[allow(clippy::result_large_err)]
pub fn compile_no_check(
    context: &mut Context,
    options: &CompileOptions,
    main_function: FuncId,
    cached_program: Option<CompiledProgram>,
    force_compile: bool,
) -> Result<CompiledProgram, CompileError> {
    let force_unconstrained = options.force_brillig || options.minimal_ssa;

    let program = if options.instrument_debug {
        monomorphize_debug(
            main_function,
            &mut context.def_interner,
            &context.debug_instrumenter,
            force_unconstrained,
        )?
    } else {
        monomorphize(main_function, &mut context.def_interner, force_unconstrained)?
    };

    if options.show_monomorphized {
        println!("{program}");
    }

    // If user has specified that they want to see intermediate steps printed then we should
    // force compilation even if the program hasn't changed.
    let force_compile = force_compile
        || options.print_acir
        || options.show_brillig
        || options.force_brillig
        || options.count_array_copies
        || options.show_ssa
        || !options.show_ssa_pass.is_empty()
        || options.emit_ssa
        || options.minimal_ssa;

    // Hash the AST program, which is going to be used to fingerprint the compilation artifact.
    let hash = fxhash::hash64(&program);

    if let Some(cached_program) = cached_program {
        if !force_compile && cached_program.hash == hash {
            info!("Program matches existing artifact, returning early");
            return Ok(cached_program);
        }
    }
<<<<<<< HEAD
    let return_visibility = program.return_visibility;
    let ssa_evaluator_options = noirc_evaluator::ssa::SsaEvaluatorOptions {
        enable_ssa_logging: options.show_ssa,
        enable_brillig_logging: options.show_brillig,
        force_brillig_output: options.force_brillig,
        print_codegen_timings: options.benchmark_codegen,
        expression_width: if options.bounded_codegen {
            options.expression_width.unwrap_or(DEFAULT_EXPRESSION_WIDTH)
        } else {
            ExpressionWidth::default()
        },
        emit_ssa: if options.emit_ssa { Some(context.package_build_path.clone()) } else { None },
        skip_underconstrained_check: options.skip_underconstrained_check,
        experimental_optimization: options.experimental_optimization,
        inliner_aggressiveness: options.inliner_aggressiveness,
    };
=======

    let return_visibility = program.return_visibility();
    let ssa_evaluator_options = options.as_ssa_options(context.package_build_path.clone());
>>>>>>> 7cf7a89c

    let SsaProgramArtifact { program, debug, warnings, names, brillig_names, error_types, .. } =
        if options.minimal_ssa {
            create_program_with_minimal_passes(
                program,
                &ssa_evaluator_options,
                &context.file_manager,
            )?
        } else {
            create_program(
                program,
                &ssa_evaluator_options,
                if options.no_ssa_locations { None } else { Some(&context.file_manager) },
            )?
        };

    let abi = gen_abi(context, &main_function, return_visibility, error_types);
    let file_map = filter_relevant_files(&debug, &context.file_manager);

    Ok(CompiledProgram {
        hash,
        program,
        debug,
        abi,
        file_map,
        noir_version: NOIR_ARTIFACT_VERSION_STRING.to_string(),
        warnings,
        names,
        brillig_names,
    })
}

/// Specifies a contract function and extra metadata that
/// one can use when processing a contract function.
///
/// One of these is whether the contract function is an entry point.
/// The caller should only type-check these functions and not attempt
/// to create a circuit for them.
struct ContractFunctionMeta {
    function_id: FuncId,
    /// Indicates whether the function is an entry point
    is_entry_point: bool,
}

struct ContractOutputs {
    structs: HashMap<String, Vec<TypeId>>,
    globals: HashMap<String, Vec<GlobalId>>,
}

/// A 'contract' in Noir source code with a given name, functions and events.
/// This is not an AST node, it is just a convenient form to return for CrateDefMap::get_all_contracts.
struct Contract {
    /// To keep `name` semi-unique, it is prefixed with the names of parent modules via CrateDefMap::get_module_path
    name: String,
    functions: Vec<ContractFunctionMeta>,
    outputs: ContractOutputs,
}<|MERGE_RESOLUTION|>--- conflicted
+++ resolved
@@ -151,13 +151,11 @@
     #[arg(long)]
     pub skip_underconstrained_check: bool,
 
-<<<<<<< HEAD
     /// Flag to enable experimental ACIR optimizations
     #[arg(long, default_value = "false")]
     pub experimental_optimization: bool,
 
     /// Setting to decide on an inlining strategy for brillig functions.
-=======
     /// Flag to turn off the compiler check for missing Brillig call constraints.
     /// Warning: This can improve compilation speed but can also lead to correctness errors.
     /// This check should always be run on production code.
@@ -179,7 +177,6 @@
     pub enable_brillig_constraints_check_lookback: bool,
 
     /// Setting to decide on an inlining strategy for Brillig functions.
->>>>>>> 7cf7a89c
     /// A more aggressive inliner should generate larger programs but more optimized
     /// A less aggressive inliner should generate smaller programs
     #[arg(long, hide = true, allow_hyphen_values = true, default_value_t = i64::MAX)]
@@ -243,6 +240,7 @@
             },
             emit_ssa: if self.emit_ssa { Some(package_build_path) } else { None },
             skip_underconstrained_check: !self.silence_warnings && self.skip_underconstrained_check,
+            experimental_optimization: self.experimental_optimization,
             enable_brillig_constraints_check_lookback: self
                 .enable_brillig_constraints_check_lookback,
             skip_brillig_constraints_check: !self.silence_warnings
@@ -802,28 +800,9 @@
             return Ok(cached_program);
         }
     }
-<<<<<<< HEAD
-    let return_visibility = program.return_visibility;
-    let ssa_evaluator_options = noirc_evaluator::ssa::SsaEvaluatorOptions {
-        enable_ssa_logging: options.show_ssa,
-        enable_brillig_logging: options.show_brillig,
-        force_brillig_output: options.force_brillig,
-        print_codegen_timings: options.benchmark_codegen,
-        expression_width: if options.bounded_codegen {
-            options.expression_width.unwrap_or(DEFAULT_EXPRESSION_WIDTH)
-        } else {
-            ExpressionWidth::default()
-        },
-        emit_ssa: if options.emit_ssa { Some(context.package_build_path.clone()) } else { None },
-        skip_underconstrained_check: options.skip_underconstrained_check,
-        experimental_optimization: options.experimental_optimization,
-        inliner_aggressiveness: options.inliner_aggressiveness,
-    };
-=======
 
     let return_visibility = program.return_visibility();
     let ssa_evaluator_options = options.as_ssa_options(context.package_build_path.clone());
->>>>>>> 7cf7a89c
 
     let SsaProgramArtifact { program, debug, warnings, names, brillig_names, error_types, .. } =
         if options.minimal_ssa {
