--- conflicted
+++ resolved
@@ -15,11 +15,7 @@
 use noirc_evaluator::create_program;
 use noirc_evaluator::errors::RuntimeError;
 use noirc_evaluator::ssa::{
-<<<<<<< HEAD
-    OptimizationLevel, SsaEvaluatorOptions, SsaLogging, SsaProgramArtifact,
-=======
-    SsaEvaluatorOptions, SsaLogging, SsaProgramArtifact, create_program_with_minimal_passes,
->>>>>>> 4bc636a3
+    OptimizationLevel, SsaEvaluatorOptions, SsaLogging, SsaProgramArtifact, create_program_with_minimal_passes,
 };
 use noirc_frontend::debug::build_debug_crate_file;
 use noirc_frontend::elaborator::{FrontendOptions, UnstableFeature};
@@ -699,12 +695,8 @@
     cached_program: Option<CompiledProgram>,
     force_compile: bool,
 ) -> Result<CompiledProgram, CompileError> {
-<<<<<<< HEAD
     let compiling_for_debug = options.instrument_debug;
-    let force_unconstrained = options.force_brillig;
-=======
     let force_unconstrained = options.force_brillig || options.minimal_ssa;
->>>>>>> 4bc636a3
 
     let program = if compiling_for_debug {
         monomorphize_debug(
