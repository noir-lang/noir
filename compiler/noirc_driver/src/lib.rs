#![forbid(unsafe_code)]
#![warn(unused_crate_dependencies, unused_extern_crates)]
#![warn(unreachable_pub)]
#![warn(clippy::semicolon_if_nothing_returned)]

use abi_gen::{abi_type_from_hir_type, value_from_hir_expression};
use acvm::acir::circuit::ExpressionWidth;
use acvm::compiler::MIN_EXPRESSION_WIDTH;
use clap::Args;
use fm::{FileId, FileManager};
use iter_extended::vecmap;
use noirc_abi::{AbiParameter, AbiType, AbiValue};
use noirc_errors::{CustomDiagnostic, DiagnosticKind, FileDiagnostic};
use noirc_evaluator::create_program;
use noirc_evaluator::errors::RuntimeError;
use noirc_evaluator::ssa::{SsaLogging, SsaProgramArtifact};
use noirc_frontend::debug::build_debug_crate_file;
use noirc_frontend::hir::def_map::{Contract, CrateDefMap};
use noirc_frontend::hir::Context;
use noirc_frontend::monomorphization::{
    errors::MonomorphizationError, monomorphize, monomorphize_debug,
};
use noirc_frontend::node_interner::FuncId;
use noirc_frontend::token::SecondaryAttribute;
use std::path::Path;
use tracing::info;

mod abi_gen;
mod contract;
mod debug;
mod program;
mod stdlib;

use debug::filter_relevant_files;

pub use contract::{CompiledContract, CompiledContractOutputs, ContractFunction};
pub use debug::DebugFile;
pub use noirc_frontend::graph::{CrateId, CrateName};
pub use program::CompiledProgram;

const STD_CRATE_NAME: &str = "std";
const DEBUG_CRATE_NAME: &str = "__debug";

pub const GIT_COMMIT: &str = env!("GIT_COMMIT");
pub const GIT_DIRTY: &str = env!("GIT_DIRTY");
pub const NOIRC_VERSION: &str = env!("CARGO_PKG_VERSION");

/// Version string that gets placed in artifacts that Noir builds. This is semver compatible.
/// Note: You can't directly use the value of a constant produced with env! inside a concat! macro.
pub const NOIR_ARTIFACT_VERSION_STRING: &str =
    concat!(env!("CARGO_PKG_VERSION"), "+", env!("GIT_COMMIT"));

#[derive(Args, Clone, Debug, Default)]
pub struct CompileOptions {
    /// Specify the backend expression width that should be targeted
    #[arg(long, value_parser = parse_expression_width)]
    pub expression_width: Option<ExpressionWidth>,

    /// Generate ACIR with the target backend expression width.
    /// The default is to generate ACIR without a bound and split expressions after code generation.
    /// Activating this flag can sometimes provide optimizations for certain programs.
    #[arg(long, default_value = "false")]
    pub bounded_codegen: bool,

    /// Force a full recompilation.
    #[arg(long = "force")]
    pub force_compile: bool,

    /// Emit debug information for the intermediate SSA IR to stdout
    #[arg(long, hide = true)]
    pub show_ssa: bool,

    /// Only show SSA passes whose name contains the provided string.
    /// This setting takes precedence over `show_ssa` if it's not empty.
    #[arg(long, hide = true)]
    pub show_ssa_pass_name: Option<String>,

    /// Emit the unoptimized SSA IR to file.
    /// The IR will be dumped into the workspace target directory,
    /// under `[compiled-package].ssa.json`.
    #[arg(long, hide = true)]
    pub emit_ssa: bool,

    #[arg(long, hide = true)]
    pub show_brillig: bool,

    /// Display the ACIR for compiled circuit
    #[arg(long)]
    pub print_acir: bool,

    /// Pretty print benchmark times of each code generation pass
    #[arg(long, hide = true)]
    pub benchmark_codegen: bool,

    /// Treat all warnings as errors
    #[arg(long, conflicts_with = "silence_warnings")]
    pub deny_warnings: bool,

    /// Suppress warnings
    #[arg(long, conflicts_with = "deny_warnings")]
    pub silence_warnings: bool,

    /// Disables the builtin Aztec macros being used in the compiler
    #[arg(long, hide = true)]
    pub disable_macros: bool,

    /// Outputs the monomorphized IR to stdout for debugging
    #[arg(long, hide = true)]
    pub show_monomorphized: bool,

    /// Insert debug symbols to inspect variables
    #[arg(long, hide = true)]
    pub instrument_debug: bool,

    /// Force Brillig output (for step debugging)
    #[arg(long, hide = true)]
    pub force_brillig: bool,

    /// Enable printing results of comptime evaluation: provide a path suffix
    /// for the module to debug, e.g. "package_name/src/main.nr"
    #[arg(long)]
    pub debug_comptime_in_file: Option<String>,

    /// Outputs the paths to any modified artifacts
    #[arg(long, hide = true)]
    pub show_artifact_paths: bool,

    /// Flag to turn off the compiler check for under constrained values.
    /// Warning: This can improve compilation speed but can also lead to correctness errors.
    /// This check should always be run on production code.
    #[arg(long)]
    pub skip_underconstrained_check: bool,

    /// Flag to turn off the compiler check for missing Brillig call constrains.
    /// Warning: This can improve compilation speed but can also lead to correctness errors.
    /// This check should always be run on production code.
    #[arg(long)]
    pub skip_brillig_constraints_check: bool,

    /// Setting to decide on an inlining strategy for Brillig functions.
    /// A more aggressive inliner should generate larger programs but more optimized
    /// A less aggressive inliner should generate smaller programs
    #[arg(long, hide = true, allow_hyphen_values = true, default_value_t = i64::MAX)]
    pub inliner_aggressiveness: i64,

    /// Setting the maximum acceptable increase in Brillig bytecode size due to
    /// unrolling small loops. When left empty, any change is accepted as long
    /// as it required fewer SSA instructions.
    /// A higher value results in fewer jumps but a larger program.
    /// A lower value keeps the original program if it was smaller, even if it has more jumps.
    #[arg(long, hide = true, allow_hyphen_values = true)]
    pub max_bytecode_increase_percent: Option<i32>,

<<<<<<< HEAD
    /// Use pedantic ACVM solving, i.e. double-check some black-box function
    /// assumptions when solving.
    /// This is disabled by default.
    #[arg(long, default_value = "false")]
    pub pedantic_solving: bool,
=======
    /// Used internally to test for non-determinism in the compiler.
    #[clap(long, hide = true)]
    pub check_non_determinism: bool,
>>>>>>> ee0754b1
}

pub fn parse_expression_width(input: &str) -> Result<ExpressionWidth, std::io::Error> {
    use std::io::{Error, ErrorKind};
    let width = input
        .parse::<usize>()
        .map_err(|err| Error::new(ErrorKind::InvalidInput, err.to_string()))?;

    match width {
        0 => Ok(ExpressionWidth::Unbounded),
        w if w >= MIN_EXPRESSION_WIDTH => Ok(ExpressionWidth::Bounded { width }),
        _ => Err(Error::new(
            ErrorKind::InvalidInput,
            format!("has to be 0 or at least {MIN_EXPRESSION_WIDTH}"),
        )),
    }
}

#[derive(Debug)]
pub enum CompileError {
    MonomorphizationError(MonomorphizationError),
    RuntimeError(RuntimeError),
}

impl From<MonomorphizationError> for CompileError {
    fn from(error: MonomorphizationError) -> Self {
        Self::MonomorphizationError(error)
    }
}

impl From<RuntimeError> for CompileError {
    fn from(error: RuntimeError) -> Self {
        Self::RuntimeError(error)
    }
}

impl From<CompileError> for FileDiagnostic {
    fn from(error: CompileError) -> FileDiagnostic {
        match error {
            CompileError::RuntimeError(err) => err.into(),
            CompileError::MonomorphizationError(err) => err.into(),
        }
    }
}

/// Helper type used to signify where only warnings are expected in file diagnostics
pub type Warnings = Vec<FileDiagnostic>;

/// Helper type used to signify where errors or warnings are expected in file diagnostics
pub type ErrorsAndWarnings = Vec<FileDiagnostic>;

/// Helper type for connecting a compilation artifact to the errors or warnings which were produced during compilation.
pub type CompilationResult<T> = Result<(T, Warnings), ErrorsAndWarnings>;

/// Helper method to return a file manager instance with the stdlib already added
///
/// TODO: This should become the canonical way to create a file manager and
/// TODO if we use a File manager trait, we can move file manager into this crate
/// TODO as a module
pub fn file_manager_with_stdlib(root: &Path) -> FileManager {
    let mut file_manager = FileManager::new(root);

    add_stdlib_source_to_file_manager(&mut file_manager);
    add_debug_source_to_file_manager(&mut file_manager);

    file_manager
}

/// Adds the source code for the stdlib into the file manager
fn add_stdlib_source_to_file_manager(file_manager: &mut FileManager) {
    // Add the stdlib contents to the file manager, since every package automatically has a dependency
    // on the stdlib. For other dependencies, we read the package.Dependencies file to add their file
    // contents to the file manager. However since the dependency on the stdlib is implicit, we need
    // to manually add it here.
    let stdlib_paths_with_source = stdlib::stdlib_paths_with_source();
    for (path, source) in stdlib_paths_with_source {
        file_manager.add_file_with_source_canonical_path(Path::new(&path), source);
    }
}

/// Adds the source code of the debug crate needed to support instrumentation to
/// track variables values
fn add_debug_source_to_file_manager(file_manager: &mut FileManager) {
    // Adds the synthetic debug module for instrumentation into the file manager
    let path_to_debug_lib_file = Path::new(DEBUG_CRATE_NAME).join("lib.nr");
    file_manager
        .add_file_with_source_canonical_path(&path_to_debug_lib_file, build_debug_crate_file());
}

/// Adds the file from the file system at `Path` to the crate graph as a root file
///
/// Note: If the stdlib dependency has not been added yet, it's added. Otherwise
/// this method assumes the root crate is the stdlib (useful for running tests
/// in the stdlib, getting LSP stuff for the stdlib, etc.).
pub fn prepare_crate(context: &mut Context, file_name: &Path) -> CrateId {
    let path_to_std_lib_file = Path::new(STD_CRATE_NAME).join("lib.nr");
    let std_file_id = context.file_manager.name_to_id(path_to_std_lib_file);
    let std_crate_id = std_file_id.map(|std_file_id| context.crate_graph.add_stdlib(std_file_id));

    let root_file_id = context.file_manager.name_to_id(file_name.to_path_buf()).unwrap_or_else(|| panic!("files are expected to be added to the FileManager before reaching the compiler file_path: {file_name:?}"));

    if let Some(std_crate_id) = std_crate_id {
        let root_crate_id = context.crate_graph.add_crate_root(root_file_id);

        add_dep(context, root_crate_id, std_crate_id, STD_CRATE_NAME.parse().unwrap());

        root_crate_id
    } else {
        context.crate_graph.add_crate_root_and_stdlib(root_file_id)
    }
}

pub fn link_to_debug_crate(context: &mut Context, root_crate_id: CrateId) {
    let path_to_debug_lib_file = Path::new(DEBUG_CRATE_NAME).join("lib.nr");
    let debug_crate_id = prepare_dependency(context, &path_to_debug_lib_file);
    add_dep(context, root_crate_id, debug_crate_id, DEBUG_CRATE_NAME.parse().unwrap());
}

// Adds the file from the file system at `Path` to the crate graph
pub fn prepare_dependency(context: &mut Context, file_name: &Path) -> CrateId {
    let root_file_id = context
        .file_manager
        .name_to_id(file_name.to_path_buf())
        .unwrap_or_else(|| panic!("files are expected to be added to the FileManager before reaching the compiler file_path: {file_name:?}"));

    let crate_id = context.crate_graph.add_crate(root_file_id);

    // Every dependency has access to stdlib
    let std_crate_id = context.stdlib_crate_id();
    add_dep(context, crate_id, *std_crate_id, STD_CRATE_NAME.parse().unwrap());

    crate_id
}

/// Adds a edge in the crate graph for two crates
pub fn add_dep(
    context: &mut Context,
    this_crate: CrateId,
    depends_on: CrateId,
    crate_name: CrateName,
) {
    context
        .crate_graph
        .add_dep(this_crate, crate_name, depends_on)
        .expect("cyclic dependency triggered");
}

/// Run the lexing, parsing, name resolution, and type checking passes.
///
/// This returns a (possibly empty) vector of any warnings found on success.
/// On error, this returns a non-empty vector of warnings and error messages, with at least one error.
#[tracing::instrument(level = "trace", skip_all)]
pub fn check_crate(
    context: &mut Context,
    crate_id: CrateId,
    options: &CompileOptions,
) -> CompilationResult<()> {
    let error_on_unused_imports = true;
    let diagnostics = CrateDefMap::collect_defs(
        crate_id,
        context,
        options.debug_comptime_in_file.as_deref(),
        error_on_unused_imports,
        options.pedantic_solving,
    );
    let warnings_and_errors: Vec<FileDiagnostic> = diagnostics
        .into_iter()
        .map(|(error, file_id)| {
            let diagnostic = CustomDiagnostic::from(&error);
            diagnostic.in_file(file_id)
        })
        .filter(|diagnostic| {
            // We filter out any warnings if they're going to be ignored later on to free up memory.
            !options.silence_warnings || diagnostic.diagnostic.kind != DiagnosticKind::Warning
        })
        .collect();

    if has_errors(&warnings_and_errors, options.deny_warnings) {
        Err(warnings_and_errors)
    } else {
        Ok(((), warnings_and_errors))
    }
}

pub fn compute_function_abi(
    context: &Context,
    crate_id: &CrateId,
) -> Option<(Vec<AbiParameter>, Option<AbiType>)> {
    let main_function = context.get_main_function(crate_id)?;

    Some(abi_gen::compute_function_abi(context, &main_function))
}

/// Run the frontend to check the crate for errors then compile the main function if there were none
///
/// On success this returns the compiled program alongside any warnings that were found.
/// On error this returns the non-empty list of warnings and errors.
///
/// See [compile_no_check] for further information about the use of `cached_program`.
pub fn compile_main(
    context: &mut Context,
    crate_id: CrateId,
    options: &CompileOptions,
    cached_program: Option<CompiledProgram>,
) -> CompilationResult<CompiledProgram> {
    let (_, mut warnings) = check_crate(context, crate_id, options)?;

    let main = context.get_main_function(&crate_id).ok_or_else(|| {
        // TODO(#2155): This error might be a better to exist in Nargo
        let err = CustomDiagnostic::from_message(
            "cannot compile crate into a program as it does not contain a `main` function",
        )
        .in_file(FileId::default());
        vec![err]
    })?;

    let compiled_program =
        compile_no_check(context, options, main, cached_program, options.force_compile)
            .map_err(FileDiagnostic::from)?;

    let compilation_warnings = vecmap(compiled_program.warnings.clone(), FileDiagnostic::from);
    if options.deny_warnings && !compilation_warnings.is_empty() {
        return Err(compilation_warnings);
    }
    warnings.extend(compilation_warnings);

    if options.print_acir {
        println!("Compiled ACIR for main (unoptimized):");
        println!("{}", compiled_program.program);
    }

    Ok((compiled_program, warnings))
}

/// Run the frontend to check the crate for errors then compile all contracts if there were none
pub fn compile_contract(
    context: &mut Context,
    crate_id: CrateId,
    options: &CompileOptions,
) -> CompilationResult<CompiledContract> {
    let (_, warnings) = check_crate(context, crate_id, options)?;

    // TODO: We probably want to error if contracts is empty
    let contracts = context.get_all_contracts(&crate_id);

    let mut compiled_contracts = vec![];
    let mut errors = warnings;

    if contracts.len() > 1 {
        let err = CustomDiagnostic::from_message("Packages are limited to a single contract")
            .in_file(FileId::default());
        return Err(vec![err]);
    } else if contracts.is_empty() {
        let err = CustomDiagnostic::from_message(
            "cannot compile crate into a contract as it does not contain any contracts",
        )
        .in_file(FileId::default());
        return Err(vec![err]);
    };

    for contract in contracts {
        match compile_contract_inner(context, contract, options) {
            Ok(contract) => compiled_contracts.push(contract),
            Err(mut more_errors) => errors.append(&mut more_errors),
        }
    }

    if has_errors(&errors, options.deny_warnings) {
        Err(errors)
    } else {
        assert_eq!(compiled_contracts.len(), 1);
        let compiled_contract = compiled_contracts.remove(0);

        if options.print_acir {
            for contract_function in &compiled_contract.functions {
                println!(
                    "Compiled ACIR for {}::{} (unoptimized):",
                    compiled_contract.name, contract_function.name
                );
                println!("{}", contract_function.bytecode);
            }
        }
        // errors here is either empty or contains only warnings
        Ok((compiled_contract, errors))
    }
}

/// True if there are (non-warning) errors present and we should halt compilation
fn has_errors(errors: &[FileDiagnostic], deny_warnings: bool) -> bool {
    if deny_warnings {
        !errors.is_empty()
    } else {
        errors.iter().any(|error| error.diagnostic.is_error())
    }
}

/// Compile all of the functions associated with a Noir contract.
fn compile_contract_inner(
    context: &mut Context,
    contract: Contract,
    options: &CompileOptions,
) -> Result<CompiledContract, ErrorsAndWarnings> {
    let mut functions = Vec::new();
    let mut errors = Vec::new();
    let mut warnings = Vec::new();
    for contract_function in &contract.functions {
        let function_id = contract_function.function_id;
        let is_entry_point = contract_function.is_entry_point;

        let name = context.function_name(&function_id).to_owned();

        // We assume that functions have already been type checked.
        // This is the exact same assumption that compile_no_check makes.
        // If it is not an entry-point point, we can then just skip the
        // compilation step. It will also not be added to the ABI.
        if !is_entry_point {
            continue;
        }

        let function = match compile_no_check(context, options, function_id, None, true) {
            Ok(function) => function,
            Err(new_error) => {
                errors.push(FileDiagnostic::from(new_error));
                continue;
            }
        };
        warnings.extend(function.warnings);
        let modifiers = context.def_interner.function_modifiers(&function_id);

        let custom_attributes = modifiers
            .attributes
            .secondary
            .iter()
            .filter_map(|attr| match attr {
                SecondaryAttribute::Tag(attribute) => Some(attribute.contents.clone()),
                SecondaryAttribute::Meta(attribute) => Some(attribute.to_string()),
                _ => None,
            })
            .collect();

        functions.push(ContractFunction {
            name,
            custom_attributes,
            abi: function.abi,
            bytecode: function.program,
            debug: function.debug,
            is_unconstrained: modifiers.is_unconstrained,
            names: function.names,
            brillig_names: function.brillig_names,
        });
    }

    if errors.is_empty() {
        let debug_infos: Vec<_> =
            functions.iter().flat_map(|function| function.debug.clone()).collect();
        let file_map = filter_relevant_files(&debug_infos, &context.file_manager);

        let out_structs = contract
            .outputs
            .structs
            .into_iter()
            .map(|(tag, structs)| {
                let structs = structs
                    .into_iter()
                    .map(|struct_id| {
                        let typ = context.def_interner.get_struct(struct_id);
                        let typ = typ.borrow();
                        let fields = vecmap(typ.get_fields(&[]), |(name, typ)| {
                            (name, abi_type_from_hir_type(context, &typ))
                        });
                        let path =
                            context.fully_qualified_struct_path(context.root_crate_id(), typ.id);
                        AbiType::Struct { path, fields }
                    })
                    .collect();
                (tag.to_string(), structs)
            })
            .collect();

        let out_globals = contract
            .outputs
            .globals
            .iter()
            .map(|(tag, globals)| {
                let globals: Vec<AbiValue> = globals
                    .iter()
                    .map(|global_id| {
                        let let_statement =
                            context.def_interner.get_global_let_statement(*global_id).unwrap();
                        let hir_expression =
                            context.def_interner.expression(&let_statement.expression);
                        value_from_hir_expression(context, hir_expression)
                    })
                    .collect();
                (tag.to_string(), globals)
            })
            .collect();

        Ok(CompiledContract {
            name: contract.name,
            functions,
            outputs: CompiledContractOutputs { structs: out_structs, globals: out_globals },
            file_map,
            noir_version: NOIR_ARTIFACT_VERSION_STRING.to_string(),
            warnings,
        })
    } else {
        Err(errors)
    }
}

/// Default expression width used for Noir compilation.
/// The ACVM native type `ExpressionWidth` has its own default which should always be unbounded,
/// while we can sometimes expect the compilation target width to change.
/// Thus, we set it separately here rather than trying to alter the default derivation of the type.
pub const DEFAULT_EXPRESSION_WIDTH: ExpressionWidth = ExpressionWidth::Bounded { width: 4 };

/// Compile the current crate using `main_function` as the entrypoint.
///
/// This function assumes [`check_crate`] is called beforehand.
///
/// If the program is not returned from cache, it is backend-agnostic and must go through a transformation
/// pass before usage in proof generation; if it's returned from cache these transformations might have
/// already been applied.
///
/// The transformations are _not_ covered by the check that decides whether we can use the cached artifact.
/// That comparison is based on on [CompiledProgram::hash] which is a persisted version of the hash of the input
/// [`ast::Program`][noirc_frontend::monomorphization::ast::Program], whereas the output [`circuit::Program`][acir::circuit::Program]
/// contains the final optimized ACIR opcodes, including the transformation done after this compilation.
#[tracing::instrument(level = "trace", skip_all, fields(function_name = context.function_name(&main_function)))]
pub fn compile_no_check(
    context: &mut Context,
    options: &CompileOptions,
    main_function: FuncId,
    cached_program: Option<CompiledProgram>,
    force_compile: bool,
) -> Result<CompiledProgram, CompileError> {
    let program = if options.instrument_debug {
        monomorphize_debug(main_function, &mut context.def_interner, &context.debug_instrumenter)?
    } else {
        monomorphize(main_function, &mut context.def_interner)?
    };

    if options.show_monomorphized {
        println!("{program}");
    }

    // If user has specified that they want to see intermediate steps printed then we should
    // force compilation even if the program hasn't changed.
    let force_compile = force_compile
        || options.print_acir
        || options.show_brillig
        || options.force_brillig
        || options.show_ssa
        || options.emit_ssa;

    // Hash the AST program, which is going to be used to fingerprint the compilation artifact.
    let hash = fxhash::hash64(&program);

    if let Some(cached_program) = cached_program {
        if !force_compile && cached_program.hash == hash {
            info!("Program matches existing artifact, returning early");
            return Ok(cached_program);
        }
    }

    let return_visibility = program.return_visibility;
    let ssa_evaluator_options = noirc_evaluator::ssa::SsaEvaluatorOptions {
        ssa_logging: match &options.show_ssa_pass_name {
            Some(string) => SsaLogging::Contains(string.clone()),
            None => {
                if options.show_ssa {
                    SsaLogging::All
                } else {
                    SsaLogging::None
                }
            }
        },
        enable_brillig_logging: options.show_brillig,
        force_brillig_output: options.force_brillig,
        print_codegen_timings: options.benchmark_codegen,
        expression_width: if options.bounded_codegen {
            options.expression_width.unwrap_or(DEFAULT_EXPRESSION_WIDTH)
        } else {
            ExpressionWidth::default()
        },
        emit_ssa: if options.emit_ssa { Some(context.package_build_path.clone()) } else { None },
        skip_underconstrained_check: options.skip_underconstrained_check,
        skip_brillig_constraints_check: options.skip_brillig_constraints_check,
        inliner_aggressiveness: options.inliner_aggressiveness,
        max_bytecode_increase_percent: options.max_bytecode_increase_percent,
    };

    let SsaProgramArtifact { program, debug, warnings, names, brillig_names, error_types, .. } =
        create_program(program, &ssa_evaluator_options)?;

    let abi = abi_gen::gen_abi(context, &main_function, return_visibility, error_types);
    let file_map = filter_relevant_files(&debug, &context.file_manager);

    Ok(CompiledProgram {
        hash,
        program,
        debug,
        abi,
        file_map,
        noir_version: NOIR_ARTIFACT_VERSION_STRING.to_string(),
        warnings,
        names,
        brillig_names,
    })
}<|MERGE_RESOLUTION|>--- conflicted
+++ resolved
@@ -151,17 +151,15 @@
     #[arg(long, hide = true, allow_hyphen_values = true)]
     pub max_bytecode_increase_percent: Option<i32>,
 
-<<<<<<< HEAD
     /// Use pedantic ACVM solving, i.e. double-check some black-box function
     /// assumptions when solving.
     /// This is disabled by default.
     #[arg(long, default_value = "false")]
     pub pedantic_solving: bool,
-=======
+
     /// Used internally to test for non-determinism in the compiler.
     #[clap(long, hide = true)]
     pub check_non_determinism: bool,
->>>>>>> ee0754b1
 }
 
 pub fn parse_expression_width(input: &str) -> Result<ExpressionWidth, std::io::Error> {
