#![forbid(unsafe_code)]
#![warn(unused_crate_dependencies, unused_extern_crates)]
#![warn(unreachable_pub)]
#![warn(clippy::semicolon_if_nothing_returned)]

use abi_gen::value_from_hir_expression;
use acvm::acir::circuit::ExpressionWidth;
use clap::Args;
use fm::{FileId, FileManager};
use iter_extended::vecmap;
use noirc_abi::{AbiParameter, AbiType, AbiValue};
use noirc_errors::{CustomDiagnostic, FileDiagnostic};
use noirc_evaluator::create_program;
use noirc_evaluator::errors::RuntimeError;
use noirc_evaluator::ssa::{create_plonky2_circuit, SsaProgramArtifact};
use noirc_frontend::debug::build_debug_crate_file;
use noirc_frontend::graph::{CrateId, CrateName};
use noirc_frontend::hir::def_map::{Contract, CrateDefMap};
use noirc_frontend::hir::Context;
use noirc_frontend::macros_api::MacroProcessor;
use noirc_frontend::monomorphization::{
    errors::MonomorphizationError, monomorphize, monomorphize_debug,
};
use noirc_frontend::node_interner::FuncId;
use noirc_frontend::token::SecondaryAttribute;
use std::path::Path;
use tracing::info;

mod abi_gen;
mod contract;
mod debug;
mod program;
mod stdlib;

use debug::filter_relevant_files;

pub use contract::{CompiledContract, CompiledContractOutputs, ContractFunction};
pub use debug::DebugFile;
pub use program::CompiledProgram;

const STD_CRATE_NAME: &str = "std";
const DEBUG_CRATE_NAME: &str = "__debug";

pub const GIT_COMMIT: &str = env!("GIT_COMMIT");
pub const GIT_DIRTY: &str = env!("GIT_DIRTY");
pub const NOIRC_VERSION: &str = env!("CARGO_PKG_VERSION");

/// Version string that gets placed in artifacts that Noir builds. This is semver compatible.
/// Note: You can't directly use the value of a constant produced with env! inside a concat! macro.
pub const NOIR_ARTIFACT_VERSION_STRING: &str =
    concat!(env!("CARGO_PKG_VERSION"), "+", env!("GIT_COMMIT"));

#[derive(Args, Clone, Debug, Default)]
pub struct CompileOptions {
    /// Override the expression width requested by the backend.
    #[arg(long, value_parser = parse_expression_width, default_value = "4")]
    pub expression_width: ExpressionWidth,

    /// Force a full recompilation.
    #[arg(long = "force")]
    pub force_compile: bool,

    /// Emit debug information for the intermediate SSA IR
    #[arg(long, hide = true)]
    pub show_ssa: bool,

    #[arg(long, hide = true)]
    pub show_brillig: bool,

    /// Display the ACIR for compiled circuit
    #[arg(long)]
    pub print_acir: bool,

    /// Pretty print benchmark times of each code generation pass
    #[arg(long, hide = true)]
    pub benchmark_codegen: bool,

    /// Treat all warnings as errors
    #[arg(long, conflicts_with = "silence_warnings")]
    pub deny_warnings: bool,

    /// Suppress warnings
    #[arg(long, conflicts_with = "deny_warnings")]
    pub silence_warnings: bool,

    /// Disables the builtin Aztec macros being used in the compiler
    #[arg(long, hide = true)]
    pub disable_macros: bool,

    /// Outputs the monomorphized IR to stdout for debugging
    #[arg(long, hide = true)]
    pub show_monomorphized: bool,

    /// Insert debug symbols to inspect variables
    #[arg(long, hide = true)]
    pub instrument_debug: bool,

    /// Force Brillig output (for step debugging)
    #[arg(long, hide = true)]
    pub force_brillig: bool,

    /// Enable the experimental elaborator pass
    #[arg(long, hide = true)]
    pub use_elaborator: bool,
}

fn parse_expression_width(input: &str) -> Result<ExpressionWidth, std::io::Error> {
    use std::io::{Error, ErrorKind};
    let width = input
        .parse::<usize>()
        .map_err(|err| Error::new(ErrorKind::InvalidInput, err.to_string()))?;

    match width {
        0 => Ok(ExpressionWidth::Unbounded),
        _ => Ok(ExpressionWidth::Bounded { width }),
    }
}

#[derive(Debug)]
pub enum CompileError {
    MonomorphizationError(MonomorphizationError),
    RuntimeError(RuntimeError),
}

impl From<MonomorphizationError> for CompileError {
    fn from(error: MonomorphizationError) -> Self {
        Self::MonomorphizationError(error)
    }
}

impl From<RuntimeError> for CompileError {
    fn from(error: RuntimeError) -> Self {
        Self::RuntimeError(error)
    }
}

impl From<CompileError> for FileDiagnostic {
    fn from(error: CompileError) -> FileDiagnostic {
        match error {
            CompileError::RuntimeError(err) => err.into(),
            CompileError::MonomorphizationError(err) => err.into(),
        }
    }
}

/// Helper type used to signify where only warnings are expected in file diagnostics
pub type Warnings = Vec<FileDiagnostic>;

/// Helper type used to signify where errors or warnings are expected in file diagnostics
pub type ErrorsAndWarnings = Vec<FileDiagnostic>;

/// Helper type for connecting a compilation artifact to the errors or warnings which were produced during compilation.
pub type CompilationResult<T> = Result<(T, Warnings), ErrorsAndWarnings>;

/// Helper method to return a file manager instance with the stdlib already added
///
/// TODO: This should become the canonical way to create a file manager and
/// TODO if we use a File manager trait, we can move file manager into this crate
/// TODO as a module
pub fn file_manager_with_stdlib(root: &Path) -> FileManager {
    let mut file_manager = FileManager::new(root);

    add_stdlib_source_to_file_manager(&mut file_manager);
    add_debug_source_to_file_manager(&mut file_manager);

    file_manager
}

/// Adds the source code for the stdlib into the file manager
fn add_stdlib_source_to_file_manager(file_manager: &mut FileManager) {
    // Add the stdlib contents to the file manager, since every package automatically has a dependency
    // on the stdlib. For other dependencies, we read the package.Dependencies file to add their file
    // contents to the file manager. However since the dependency on the stdlib is implicit, we need
    // to manually add it here.
    let stdlib_paths_with_source = stdlib::stdlib_paths_with_source();
    for (path, source) in stdlib_paths_with_source {
        file_manager.add_file_with_source_canonical_path(Path::new(&path), source);
    }
}

/// Adds the source code of the debug crate needed to support instrumentation to
/// track variables values
fn add_debug_source_to_file_manager(file_manager: &mut FileManager) {
    // Adds the synthetic debug module for instrumentation into the file manager
    let path_to_debug_lib_file = Path::new(DEBUG_CRATE_NAME).join("lib.nr");
    file_manager
        .add_file_with_source_canonical_path(&path_to_debug_lib_file, build_debug_crate_file());
}

/// Adds the file from the file system at `Path` to the crate graph as a root file
///
/// Note: This methods adds the stdlib as a dependency to the crate.
/// This assumes that the stdlib has already been added to the file manager.
pub fn prepare_crate(context: &mut Context, file_name: &Path) -> CrateId {
    let path_to_std_lib_file = Path::new(STD_CRATE_NAME).join("lib.nr");
    let std_file_id = context
        .file_manager
        .name_to_id(path_to_std_lib_file)
        .expect("stdlib file id is expected to be present");
    let std_crate_id = context.crate_graph.add_stdlib(std_file_id);

    let root_file_id = context.file_manager.name_to_id(file_name.to_path_buf()).unwrap_or_else(|| panic!("files are expected to be added to the FileManager before reaching the compiler file_path: {file_name:?}"));

    let root_crate_id = context.crate_graph.add_crate_root(root_file_id);

    add_dep(context, root_crate_id, std_crate_id, STD_CRATE_NAME.parse().unwrap());

    root_crate_id
}

pub fn link_to_debug_crate(context: &mut Context, root_crate_id: CrateId) {
    let path_to_debug_lib_file = Path::new(DEBUG_CRATE_NAME).join("lib.nr");
    let debug_crate_id = prepare_dependency(context, &path_to_debug_lib_file);
    add_dep(context, root_crate_id, debug_crate_id, DEBUG_CRATE_NAME.parse().unwrap());
}

// Adds the file from the file system at `Path` to the crate graph
pub fn prepare_dependency(context: &mut Context, file_name: &Path) -> CrateId {
    let root_file_id = context
        .file_manager
        .name_to_id(file_name.to_path_buf())
        .unwrap_or_else(|| panic!("files are expected to be added to the FileManager before reaching the compiler file_path: {file_name:?}"));

    let crate_id = context.crate_graph.add_crate(root_file_id);

    // Every dependency has access to stdlib
    let std_crate_id = context.stdlib_crate_id();
    add_dep(context, crate_id, *std_crate_id, STD_CRATE_NAME.parse().unwrap());

    crate_id
}

/// Adds a edge in the crate graph for two crates
pub fn add_dep(
    context: &mut Context,
    this_crate: CrateId,
    depends_on: CrateId,
    crate_name: CrateName,
) {
    context
        .crate_graph
        .add_dep(this_crate, crate_name, depends_on)
        .expect("cyclic dependency triggered");
}

/// Run the lexing, parsing, name resolution, and type checking passes.
///
/// This returns a (possibly empty) vector of any warnings found on success.
/// On error, this returns a non-empty vector of warnings and error messages, with at least one error.
#[tracing::instrument(level = "trace", skip(context))]
pub fn check_crate(
    context: &mut Context,
    crate_id: CrateId,
    deny_warnings: bool,
    disable_macros: bool,
    use_elaborator: bool,
) -> CompilationResult<()> {
    let macros: &[&dyn MacroProcessor] =
        if disable_macros { &[] } else { &[&aztec_macros::AztecMacro as &dyn MacroProcessor] };

    let mut errors = vec![];
    let diagnostics = CrateDefMap::collect_defs(crate_id, context, use_elaborator, macros);
    errors.extend(diagnostics.into_iter().map(|(error, file_id)| {
        let diagnostic = CustomDiagnostic::from(&error);
        diagnostic.in_file(file_id)
    }));

    if has_errors(&errors, deny_warnings) {
        Err(errors)
    } else {
        Ok(((), errors))
    }
}

pub fn compute_function_abi(
    context: &Context,
    crate_id: &CrateId,
) -> Option<(Vec<AbiParameter>, Option<AbiType>)> {
    let main_function = context.get_main_function(crate_id)?;

    Some(abi_gen::compute_function_abi(context, &main_function))
}

/// Run the frontend to check the crate for errors then compile the main function if there were none
///
/// On success this returns the compiled program alongside any warnings that were found.
/// On error this returns the non-empty list of warnings and errors.
pub fn compile_main(
    context: &mut Context,
    crate_id: CrateId,
    options: &CompileOptions,
    cached_program: Option<CompiledProgram>,
    generate_plonky2: bool,
) -> CompilationResult<CompiledProgram> {
    let (_, mut warnings) = check_crate(
        context,
        crate_id,
        options.deny_warnings,
        options.disable_macros,
        options.use_elaborator,
    )?;

    let main = context.get_main_function(&crate_id).ok_or_else(|| {
        // TODO(#2155): This error might be a better to exist in Nargo
        let err = CustomDiagnostic::from_message(
            "cannot compile crate into a program as it does not contain a `main` function",
        )
        .in_file(FileId::default());
        vec![err]
    })?;

    let compiled_program = compile_no_check(
        context,
        options,
        main,
        cached_program,
        options.force_compile,
        generate_plonky2,
    )
    .map_err(FileDiagnostic::from)?;

    let compilation_warnings = vecmap(compiled_program.warnings.clone(), FileDiagnostic::from);
    if options.deny_warnings && !compilation_warnings.is_empty() {
        return Err(compilation_warnings);
    }
    warnings.extend(compilation_warnings);

    if options.print_acir {
        println!("Compiled ACIR for main (unoptimized):");
        println!("{}", compiled_program.program);
    }

    Ok((compiled_program, warnings))
}

/// Run the frontend to check the crate for errors then compile all contracts if there were none
pub fn compile_contract(
    context: &mut Context,
    crate_id: CrateId,
    options: &CompileOptions,
) -> CompilationResult<CompiledContract> {
    let (_, warnings) = check_crate(
        context,
        crate_id,
        options.deny_warnings,
        options.disable_macros,
        options.use_elaborator,
    )?;

    // TODO: We probably want to error if contracts is empty
    let contracts = context.get_all_contracts(&crate_id);

    let mut compiled_contracts = vec![];
    let mut errors = warnings;

    if contracts.len() > 1 {
        let err = CustomDiagnostic::from_message("Packages are limited to a single contract")
            .in_file(FileId::default());
        return Err(vec![err]);
    } else if contracts.is_empty() {
        let err = CustomDiagnostic::from_message(
            "cannot compile crate into a contract as it does not contain any contracts",
        )
        .in_file(FileId::default());
        return Err(vec![err]);
    };

    for contract in contracts {
        match compile_contract_inner(context, contract, options) {
            Ok(contract) => compiled_contracts.push(contract),
            Err(mut more_errors) => errors.append(&mut more_errors),
        }
    }

    if has_errors(&errors, options.deny_warnings) {
        Err(errors)
    } else {
        assert_eq!(compiled_contracts.len(), 1);
        let compiled_contract = compiled_contracts.remove(0);

        if options.print_acir {
            for contract_function in &compiled_contract.functions {
                println!(
                    "Compiled ACIR for {}::{} (unoptimized):",
                    compiled_contract.name, contract_function.name
                );
                println!("{}", contract_function.bytecode);
            }
        }
        // errors here is either empty or contains only warnings
        Ok((compiled_contract, errors))
    }
}

/// True if there are (non-warning) errors present and we should halt compilation
fn has_errors(errors: &[FileDiagnostic], deny_warnings: bool) -> bool {
    if deny_warnings {
        !errors.is_empty()
    } else {
        errors.iter().any(|error| error.diagnostic.is_error())
    }
}

/// Compile all of the functions associated with a Noir contract.
fn compile_contract_inner(
    context: &mut Context,
    contract: Contract,
    options: &CompileOptions,
) -> Result<CompiledContract, ErrorsAndWarnings> {
    let mut functions = Vec::new();
    let mut errors = Vec::new();
    let mut warnings = Vec::new();
    for contract_function in &contract.functions {
        let function_id = contract_function.function_id;
        let is_entry_point = contract_function.is_entry_point;

        let name = context.function_name(&function_id).to_owned();

        // We assume that functions have already been type checked.
        // This is the exact same assumption that compile_no_check makes.
        // If it is not an entry-point point, we can then just skip the
        // compilation step. It will also not be added to the ABI.
        if !is_entry_point {
            continue;
        }

        let function = match compile_no_check(context, options, function_id, None, true, false) {
            Ok(function) => function,
            Err(new_error) => {
                errors.push(FileDiagnostic::from(new_error));
                continue;
            }
        };
        warnings.extend(function.warnings);
        let modifiers = context.def_interner.function_modifiers(&function_id);

        let custom_attributes = modifiers
            .attributes
            .secondary
            .iter()
            .filter_map(
                |attr| if let SecondaryAttribute::Custom(tag) = attr { Some(tag) } else { None },
            )
            .cloned()
            .collect();

        functions.push(ContractFunction {
            name,
            custom_attributes,
            abi: function.abi,
            bytecode: function.program,
            debug: function.debug,
            is_unconstrained: modifiers.is_unconstrained,
            names: function.names,
        });
    }

    if errors.is_empty() {
        let debug_infos: Vec<_> =
            functions.iter().flat_map(|function| function.debug.clone()).collect();
        let file_map = filter_relevant_files(&debug_infos, &context.file_manager);

        let out_structs = contract
            .outputs
            .structs
            .into_iter()
            .map(|(tag, structs)| {
                let structs = structs
                    .into_iter()
                    .map(|struct_id| {
                        let typ = context.def_interner.get_struct(struct_id);
                        let typ = typ.borrow();
                        let fields = vecmap(typ.get_fields(&[]), |(name, typ)| {
                            (name, AbiType::from_type(context, &typ))
                        });
                        let path =
                            context.fully_qualified_struct_path(context.root_crate_id(), typ.id);
                        AbiType::Struct { path, fields }
                    })
                    .collect();
                (tag.to_string(), structs)
            })
            .collect();

        let out_globals = contract
            .outputs
            .globals
            .iter()
            .map(|(tag, globals)| {
                let globals: Vec<AbiValue> = globals
                    .iter()
                    .map(|global_id| {
                        let let_statement =
                            context.def_interner.get_global_let_statement(*global_id).unwrap();
                        let hir_expression =
                            context.def_interner.expression(&let_statement.expression);
                        value_from_hir_expression(context, hir_expression)
                    })
                    .collect();
                (tag.to_string(), globals)
            })
            .collect();

        Ok(CompiledContract {
            name: contract.name,
            functions,
            outputs: CompiledContractOutputs { structs: out_structs, globals: out_globals },
            file_map,
            noir_version: NOIR_ARTIFACT_VERSION_STRING.to_string(),
            warnings,
        })
    } else {
        Err(errors)
    }
}

/// Compile the current crate using `main_function` as the entrypoint.
///
/// This function assumes [`check_crate`] is called beforehand.
#[tracing::instrument(level = "trace", skip_all, fields(function_name = context.function_name(&main_function)))]
pub fn compile_no_check(
    context: &mut Context,
    options: &CompileOptions,
    main_function: FuncId,
    cached_program: Option<CompiledProgram>,
    force_compile: bool,
    compile_plonky2_circuit: bool,
) -> Result<CompiledProgram, CompileError> {
    let monomorph = if options.instrument_debug {
        monomorphize_debug(main_function, &mut context.def_interner, &context.debug_instrumenter)?
    } else {
        monomorphize(main_function, &mut context.def_interner)?
    };

    let hash = fxhash::hash64(&monomorph);
    let hashes_match = cached_program.as_ref().map_or(false, |program| program.hash == hash);
    if options.show_monomorphized {
        println!("{monomorph}");
    }

    // If user has specified that they want to see intermediate steps printed then we should
    // force compilation even if the program hasn't changed.
    let force_compile =
        force_compile || options.print_acir || options.show_brillig || options.show_ssa;

    if !force_compile && hashes_match {
        info!("Program matches existing artifact, returning early");
        return Ok(cached_program.expect("cache must exist for hashes to match"));
    }
<<<<<<< HEAD
    let visibility = monomorph.return_visibility;

    let SsaProgramArtifact {
        program,
        debug,
        warnings,
        main_input_witnesses,
        main_return_witnesses,
        names,
        error_types,
    } = create_program(
        monomorph.clone(),
=======
    let return_visibility = program.return_visibility;

    let SsaProgramArtifact { program, debug, warnings, names, error_types, .. } = create_program(
        program,
>>>>>>> ff7bb728
        options.show_ssa,
        options.show_brillig,
        options.force_brillig,
        options.benchmark_codegen,
    )?;

    let abi = abi_gen::gen_abi(context, &main_function, return_visibility, error_types);
    let file_map = filter_relevant_files(&debug, &context.file_manager);

    let plonky2_circuit = if compile_plonky2_circuit {
        let parameter_names = abi.parameters.iter().map(|param| param.name.clone()).collect();
        Some(create_plonky2_circuit(
            monomorph,
            options.show_ssa,
            options.benchmark_codegen,
            parameter_names,
        )?)
    } else {
        None
    };

    Ok(CompiledProgram {
        hash,
        program,
        plonky2_circuit,
        debug,
        abi,
        file_map,
        noir_version: NOIR_ARTIFACT_VERSION_STRING.to_string(),
        warnings,
        names,
    })
}<|MERGE_RESOLUTION|>--- conflicted
+++ resolved
@@ -547,25 +547,10 @@
         info!("Program matches existing artifact, returning early");
         return Ok(cached_program.expect("cache must exist for hashes to match"));
     }
-<<<<<<< HEAD
-    let visibility = monomorph.return_visibility;
-
-    let SsaProgramArtifact {
-        program,
-        debug,
-        warnings,
-        main_input_witnesses,
-        main_return_witnesses,
-        names,
-        error_types,
-    } = create_program(
+    let return_visibility = monomorph.return_visibility;
+
+    let SsaProgramArtifact { program, debug, warnings, names, error_types, .. } = create_program(
         monomorph.clone(),
-=======
-    let return_visibility = program.return_visibility;
-
-    let SsaProgramArtifact { program, debug, warnings, names, error_types, .. } = create_program(
-        program,
->>>>>>> ff7bb728
         options.show_ssa,
         options.show_brillig,
         options.force_brillig,
