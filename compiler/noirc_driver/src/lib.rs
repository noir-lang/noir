--- conflicted
+++ resolved
@@ -262,23 +262,14 @@
     crate_id: CrateId,
     deny_warnings: bool,
     disable_macros: bool,
-<<<<<<< HEAD
-    use_elaborator: bool,
+    use_legacy: bool,
     debug_comptime_scope: Option<String>,
-=======
-    use_legacy: bool,
->>>>>>> 7bf3b492
 ) -> CompilationResult<()> {
     let macros: &[&dyn MacroProcessor] =
         if disable_macros { &[] } else { &[&aztec_macros::AztecMacro as &dyn MacroProcessor] };
 
     let mut errors = vec![];
-<<<<<<< HEAD
-    let diagnostics =
-        CrateDefMap::collect_defs(crate_id, context, use_elaborator, debug_comptime_scope, macros);
-=======
-    let diagnostics = CrateDefMap::collect_defs(crate_id, context, use_legacy, macros);
->>>>>>> 7bf3b492
+    let diagnostics = CrateDefMap::collect_defs(crate_id, context, use_legacy, macros, debug_comptime_scope);
     errors.extend(diagnostics.into_iter().map(|(error, file_id)| {
         let diagnostic = CustomDiagnostic::from(&error);
         diagnostic.in_file(file_id)
@@ -315,12 +306,8 @@
         crate_id,
         options.deny_warnings,
         options.disable_macros,
-<<<<<<< HEAD
-        options.use_elaborator,
+        options.use_legacy,
         options.debug_comptime_scope.clone(),
-=======
-        options.use_legacy,
->>>>>>> 7bf3b492
     )?;
 
     let main = context.get_main_function(&crate_id).ok_or_else(|| {
@@ -361,12 +348,8 @@
         crate_id,
         options.deny_warnings,
         options.disable_macros,
-<<<<<<< HEAD
-        options.use_elaborator,
+        options.use_legacy,
         options.debug_comptime_scope.clone(),
-=======
-        options.use_legacy,
->>>>>>> 7bf3b492
     )?;
 
     // TODO: We probably want to error if contracts is empty
