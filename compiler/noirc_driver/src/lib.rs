#![forbid(unsafe_code)]
#![warn(unused_crate_dependencies, unused_extern_crates)]
#![warn(unreachable_pub)]
#![warn(clippy::semicolon_if_nothing_returned)]

use abi_gen::{abi_type_from_hir_type, value_from_hir_expression};
use acvm::acir::circuit::ExpressionWidth;
use acvm::compiler::MIN_EXPRESSION_WIDTH;
use clap::Args;
use fm::{FileId, FileManager};
use iter_extended::vecmap;
use noirc_abi::{AbiParameter, AbiType, AbiValue};
use noirc_errors::{CustomDiagnostic, DiagnosticKind, FileDiagnostic};
use noirc_evaluator::create_program;
use noirc_evaluator::errors::RuntimeError;
use noirc_evaluator::ssa::{SsaLogging, SsaProgramArtifact};
use noirc_frontend::debug::build_debug_crate_file;
use noirc_frontend::hir::def_map::{Contract, CrateDefMap};
use noirc_frontend::hir::Context;
use noirc_frontend::monomorphization::{
    errors::MonomorphizationError, monomorphize, monomorphize_debug,
};
use noirc_frontend::node_interner::FuncId;
use noirc_frontend::token::SecondaryAttribute;
use std::path::Path;
use tracing::info;

mod abi_gen;
mod contract;
mod debug;
mod program;
mod stdlib;

use debug::filter_relevant_files;

pub use contract::{CompiledContract, CompiledContractOutputs, ContractFunction};
pub use debug::DebugFile;
pub use noirc_frontend::graph::{CrateId, CrateName};
pub use program::CompiledProgram;

const STD_CRATE_NAME: &str = "std";
const DEBUG_CRATE_NAME: &str = "__debug";

pub const GIT_COMMIT: &str = env!("GIT_COMMIT");
pub const GIT_DIRTY: &str = env!("GIT_DIRTY");
pub const NOIRC_VERSION: &str = env!("CARGO_PKG_VERSION");

/// Version string that gets placed in artifacts that Noir builds. This is semver compatible.
/// Note: You can't directly use the value of a constant produced with env! inside a concat! macro.
pub const NOIR_ARTIFACT_VERSION_STRING: &str =
    concat!(env!("CARGO_PKG_VERSION"), "+", env!("GIT_COMMIT"));

#[derive(Args, Clone, Debug, Default)]
pub struct CompileOptions {
    /// Specify the backend expression width that should be targeted
    #[arg(long, value_parser = parse_expression_width)]
    pub expression_width: Option<ExpressionWidth>,

    /// Generate ACIR with the target backend expression width.
    /// The default is to generate ACIR without a bound and split expressions after code generation.
    /// Activating this flag can sometimes provide optimizations for certain programs.
    #[arg(long, default_value = "false")]
    pub bounded_codegen: bool,

    /// Force a full recompilation.
    #[arg(long = "force")]
    pub force_compile: bool,

    /// Emit debug information for the intermediate SSA IR to stdout
    #[arg(long, hide = true)]
    pub show_ssa: bool,

    /// Only show SSA passes whose name contains the provided string.
    /// This setting takes precedence over `show_ssa` if it's not empty.
    #[arg(long, hide = true)]
    pub show_ssa_pass: Option<String>,

    /// Only show the SSA and ACIR for the contract function with a given name.
    #[arg(long, hide = true)]
    pub show_contract_fn: Option<String>,

    /// Emit the unoptimized SSA IR to file.
    /// The IR will be dumped into the workspace target directory,
    /// under `[compiled-package].ssa.json`.
    #[arg(long, hide = true)]
    pub emit_ssa: bool,

    #[arg(long, hide = true)]
    pub show_brillig: bool,

    /// Display the ACIR for compiled circuit
    #[arg(long)]
    pub print_acir: bool,

    /// Pretty print benchmark times of each code generation pass
    #[arg(long, hide = true)]
    pub benchmark_codegen: bool,

    /// Treat all warnings as errors
    #[arg(long, conflicts_with = "silence_warnings")]
    pub deny_warnings: bool,

    /// Suppress warnings
    #[arg(long, conflicts_with = "deny_warnings")]
    pub silence_warnings: bool,

    /// Disables the builtin Aztec macros being used in the compiler
    #[arg(long, hide = true)]
    pub disable_macros: bool,

    /// Outputs the monomorphized IR to stdout for debugging
    #[arg(long, hide = true)]
    pub show_monomorphized: bool,

    /// Insert debug symbols to inspect variables
    #[arg(long, hide = true)]
    pub instrument_debug: bool,

    /// Force Brillig output (for step debugging)
    #[arg(long, hide = true)]
    pub force_brillig: bool,

    /// Enable printing results of comptime evaluation: provide a path suffix
    /// for the module to debug, e.g. "package_name/src/main.nr"
    #[arg(long)]
    pub debug_comptime_in_file: Option<String>,

    /// Outputs the paths to any modified artifacts
    #[arg(long, hide = true)]
    pub show_artifact_paths: bool,

    /// Flag to turn off the compiler check for under constrained values.
    /// Warning: This can improve compilation speed but can also lead to correctness errors.
    /// This check should always be run on production code.
    #[arg(long)]
    pub skip_underconstrained_check: bool,

    /// Flag to turn on the compiler check for missing Brillig call constraints.
    /// Warning: This can degrade compilation speed but will also find some correctness errors.
    /// This check should always be run on production code.
    #[arg(long)]
    pub enable_brillig_constraints_check: bool,

    /// Hidden Brillig call check flag to maintain CI compatibility (currently ignored)
    #[arg(long, hide = true)]
    pub skip_brillig_constraints_check: bool,

    /// Flag to turn on the lookback feature of the Brillig call constraints
    /// check, allowing tracking argument values before the call happens preventing
    /// certain rare false positives (leads to a slowdown on large rollout functions)
    #[arg(long)]
    pub enable_brillig_constraints_check_lookback: bool,

    /// Setting to decide on an inlining strategy for Brillig functions.
    /// A more aggressive inliner should generate larger programs but more optimized
    /// A less aggressive inliner should generate smaller programs
    #[arg(long, hide = true, allow_hyphen_values = true, default_value_t = i64::MAX)]
    pub inliner_aggressiveness: i64,

    /// Setting the maximum acceptable increase in Brillig bytecode size due to
    /// unrolling small loops. When left empty, any change is accepted as long
    /// as it required fewer SSA instructions.
    /// A higher value results in fewer jumps but a larger program.
    /// A lower value keeps the original program if it was smaller, even if it has more jumps.
    #[arg(long, hide = true, allow_hyphen_values = true)]
    pub max_bytecode_increase_percent: Option<i32>,

    /// Use pedantic ACVM solving, i.e. double-check some black-box function
    /// assumptions when solving.
    /// This is disabled by default.
    #[arg(long, default_value = "false")]
    pub pedantic_solving: bool,

    /// Used internally to test for non-determinism in the compiler.
    #[clap(long, hide = true)]
    pub check_non_determinism: bool,
}

pub fn parse_expression_width(input: &str) -> Result<ExpressionWidth, std::io::Error> {
    use std::io::{Error, ErrorKind};
    let width = input
        .parse::<usize>()
        .map_err(|err| Error::new(ErrorKind::InvalidInput, err.to_string()))?;

    match width {
        0 => Ok(ExpressionWidth::Unbounded),
        w if w >= MIN_EXPRESSION_WIDTH => Ok(ExpressionWidth::Bounded { width }),
        _ => Err(Error::new(
            ErrorKind::InvalidInput,
            format!("has to be 0 or at least {MIN_EXPRESSION_WIDTH}"),
        )),
    }
}

#[derive(Debug)]
pub enum CompileError {
    MonomorphizationError(MonomorphizationError),
    RuntimeError(RuntimeError),
}

impl From<MonomorphizationError> for CompileError {
    fn from(error: MonomorphizationError) -> Self {
        Self::MonomorphizationError(error)
    }
}

impl From<RuntimeError> for CompileError {
    fn from(error: RuntimeError) -> Self {
        Self::RuntimeError(error)
    }
}

impl From<CompileError> for FileDiagnostic {
    fn from(error: CompileError) -> FileDiagnostic {
        match error {
            CompileError::RuntimeError(err) => err.into(),
            CompileError::MonomorphizationError(err) => err.into(),
        }
    }
}

/// Helper type used to signify where only warnings are expected in file diagnostics
pub type Warnings = Vec<FileDiagnostic>;

/// Helper type used to signify where errors or warnings are expected in file diagnostics
pub type ErrorsAndWarnings = Vec<FileDiagnostic>;

/// Helper type for connecting a compilation artifact to the errors or warnings which were produced during compilation.
pub type CompilationResult<T> = Result<(T, Warnings), ErrorsAndWarnings>;

/// Helper method to return a file manager instance with the stdlib already added
///
/// TODO: This should become the canonical way to create a file manager and
/// TODO if we use a File manager trait, we can move file manager into this crate
/// TODO as a module
pub fn file_manager_with_stdlib(root: &Path) -> FileManager {
    let mut file_manager = FileManager::new(root);

    add_stdlib_source_to_file_manager(&mut file_manager);
    add_debug_source_to_file_manager(&mut file_manager);

    file_manager
}

/// Adds the source code for the stdlib into the file manager
fn add_stdlib_source_to_file_manager(file_manager: &mut FileManager) {
    // Add the stdlib contents to the file manager, since every package automatically has a dependency
    // on the stdlib. For other dependencies, we read the package.Dependencies file to add their file
    // contents to the file manager. However since the dependency on the stdlib is implicit, we need
    // to manually add it here.
    let stdlib_paths_with_source = stdlib::stdlib_paths_with_source();
    for (path, source) in stdlib_paths_with_source {
        file_manager.add_file_with_source_canonical_path(Path::new(&path), source);
    }
}

/// Adds the source code of the debug crate needed to support instrumentation to
/// track variables values
fn add_debug_source_to_file_manager(file_manager: &mut FileManager) {
    // Adds the synthetic debug module for instrumentation into the file manager
    let path_to_debug_lib_file = Path::new(DEBUG_CRATE_NAME).join("lib.nr");
    file_manager
        .add_file_with_source_canonical_path(&path_to_debug_lib_file, build_debug_crate_file());
}

/// Adds the file from the file system at `Path` to the crate graph as a root file
///
/// Note: If the stdlib dependency has not been added yet, it's added. Otherwise
/// this method assumes the root crate is the stdlib (useful for running tests
/// in the stdlib, getting LSP stuff for the stdlib, etc.).
pub fn prepare_crate(context: &mut Context, file_name: &Path) -> CrateId {
    let path_to_std_lib_file = Path::new(STD_CRATE_NAME).join("lib.nr");
    let std_file_id = context.file_manager.name_to_id(path_to_std_lib_file);
    let std_crate_id = std_file_id.map(|std_file_id| context.crate_graph.add_stdlib(std_file_id));

    let root_file_id = context.file_manager.name_to_id(file_name.to_path_buf()).unwrap_or_else(|| panic!("files are expected to be added to the FileManager before reaching the compiler file_path: {file_name:?}"));

    if let Some(std_crate_id) = std_crate_id {
        let root_crate_id = context.crate_graph.add_crate_root(root_file_id);

        add_dep(context, root_crate_id, std_crate_id, STD_CRATE_NAME.parse().unwrap());

        root_crate_id
    } else {
        context.crate_graph.add_crate_root_and_stdlib(root_file_id)
    }
}

pub fn link_to_debug_crate(context: &mut Context, root_crate_id: CrateId) {
    let path_to_debug_lib_file = Path::new(DEBUG_CRATE_NAME).join("lib.nr");
    let debug_crate_id = prepare_dependency(context, &path_to_debug_lib_file);
    add_dep(context, root_crate_id, debug_crate_id, DEBUG_CRATE_NAME.parse().unwrap());
}

// Adds the file from the file system at `Path` to the crate graph
pub fn prepare_dependency(context: &mut Context, file_name: &Path) -> CrateId {
    let root_file_id = context
        .file_manager
        .name_to_id(file_name.to_path_buf())
        .unwrap_or_else(|| panic!("files are expected to be added to the FileManager before reaching the compiler file_path: {file_name:?}"));

    let crate_id = context.crate_graph.add_crate(root_file_id);

    // Every dependency has access to stdlib
    let std_crate_id = context.stdlib_crate_id();
    add_dep(context, crate_id, *std_crate_id, STD_CRATE_NAME.parse().unwrap());

    crate_id
}

/// Adds a edge in the crate graph for two crates
pub fn add_dep(
    context: &mut Context,
    this_crate: CrateId,
    depends_on: CrateId,
    crate_name: CrateName,
) {
    context
        .crate_graph
        .add_dep(this_crate, crate_name, depends_on)
        .expect("cyclic dependency triggered");
}

/// Run the lexing, parsing, name resolution, and type checking passes.
///
/// This returns a (possibly empty) vector of any warnings found on success.
/// On error, this returns a non-empty vector of warnings and error messages, with at least one error.
#[tracing::instrument(level = "trace", skip_all)]
pub fn check_crate(
    context: &mut Context,
    crate_id: CrateId,
    options: &CompileOptions,
) -> CompilationResult<()> {
    let diagnostics = CrateDefMap::collect_defs(
        crate_id,
        context,
        options.debug_comptime_in_file.as_deref(),
        options.pedantic_solving,
    );
    let crate_files = context.crate_files(&crate_id);
    let warnings_and_errors: Vec<FileDiagnostic> = diagnostics
        .into_iter()
        .map(|(error, file_id)| {
            let diagnostic = CustomDiagnostic::from(&error);
            diagnostic.in_file(file_id)
        })
        .filter(|diagnostic| {
            // We filter out any warnings if they're going to be ignored later on to free up memory.
            !options.silence_warnings || diagnostic.diagnostic.kind != DiagnosticKind::Warning
        })
        .filter(|error| {
            // Only keep warnings from the crate we are checking
            if error.diagnostic.is_warning() {
                crate_files.contains(&error.file_id)
            } else {
                true
            }
        })
        .collect();

    if has_errors(&warnings_and_errors, options.deny_warnings) {
        Err(warnings_and_errors)
    } else {
        Ok(((), warnings_and_errors))
    }
}

pub fn compute_function_abi(
    context: &Context,
    crate_id: &CrateId,
) -> Option<(Vec<AbiParameter>, Option<AbiType>)> {
    let main_function = context.get_main_function(crate_id)?;

    Some(abi_gen::compute_function_abi(context, &main_function))
}

/// Run the frontend to check the crate for errors then compile the main function if there were none
///
/// On success this returns the compiled program alongside any warnings that were found.
/// On error this returns the non-empty list of warnings and errors.
///
/// See [compile_no_check] for further information about the use of `cached_program`.
pub fn compile_main(
    context: &mut Context,
    crate_id: CrateId,
    options: &CompileOptions,
    cached_program: Option<CompiledProgram>,
) -> CompilationResult<CompiledProgram> {
    let (_, mut warnings) = check_crate(context, crate_id, options)?;

    let main = context.get_main_function(&crate_id).ok_or_else(|| {
        // TODO(#2155): This error might be a better to exist in Nargo
        let err = CustomDiagnostic::from_message(
            "cannot compile crate into a program as it does not contain a `main` function",
        )
        .in_file(FileId::default());
        vec![err]
    })?;

    let compiled_program =
        compile_no_check(context, options, main, cached_program, options.force_compile)
            .map_err(FileDiagnostic::from)?;

    let compilation_warnings = vecmap(compiled_program.warnings.clone(), FileDiagnostic::from);
    if options.deny_warnings && !compilation_warnings.is_empty() {
        return Err(compilation_warnings);
    }
    warnings.extend(compilation_warnings);

    if options.print_acir {
        println!("Compiled ACIR for main (unoptimized):");
        println!("{}", compiled_program.program);
    }

    Ok((compiled_program, warnings))
}

/// Run the frontend to check the crate for errors then compile all contracts if there were none
pub fn compile_contract(
    context: &mut Context,
    crate_id: CrateId,
    options: &CompileOptions,
) -> CompilationResult<CompiledContract> {
    let (_, warnings) = check_crate(context, crate_id, options)?;

    // TODO: We probably want to error if contracts is empty
    let contracts = context.get_all_contracts(&crate_id);

    let mut compiled_contracts = vec![];
    let mut errors = warnings;

    if contracts.len() > 1 {
        let err = CustomDiagnostic::from_message("Packages are limited to a single contract")
            .in_file(FileId::default());
        return Err(vec![err]);
    } else if contracts.is_empty() {
        let err = CustomDiagnostic::from_message(
            "cannot compile crate into a contract as it does not contain any contracts",
        )
        .in_file(FileId::default());
        return Err(vec![err]);
    };

    for contract in contracts {
        match compile_contract_inner(context, contract, options) {
            Ok(contract) => compiled_contracts.push(contract),
            Err(mut more_errors) => errors.append(&mut more_errors),
        }
    }

    if has_errors(&errors, options.deny_warnings) {
        Err(errors)
    } else {
        assert_eq!(compiled_contracts.len(), 1);
        let compiled_contract = compiled_contracts.remove(0);

        if options.print_acir {
            for contract_function in &compiled_contract.functions {
                if let Some(ref name) = options.show_contract_fn {
                    if name != &contract_function.name {
                        continue;
                    }
                }
                println!(
                    "Compiled ACIR for {}::{} (unoptimized):",
                    compiled_contract.name, contract_function.name
                );
                println!("{}", contract_function.bytecode);
            }
        }
        // errors here is either empty or contains only warnings
        Ok((compiled_contract, errors))
    }
}

/// True if there are (non-warning) errors present and we should halt compilation
fn has_errors(errors: &[FileDiagnostic], deny_warnings: bool) -> bool {
    if deny_warnings {
        !errors.is_empty()
    } else {
        errors.iter().any(|error| error.diagnostic.is_error())
    }
}

/// Compile all of the functions associated with a Noir contract.
fn compile_contract_inner(
    context: &mut Context,
    contract: Contract,
    options: &CompileOptions,
) -> Result<CompiledContract, ErrorsAndWarnings> {
    let mut functions = Vec::new();
    let mut errors = Vec::new();
    let mut warnings = Vec::new();
    for contract_function in &contract.functions {
        let function_id = contract_function.function_id;
        let is_entry_point = contract_function.is_entry_point;

        let name = context.function_name(&function_id).to_owned();

        // We assume that functions have already been type checked.
        // This is the exact same assumption that compile_no_check makes.
        // If it is not an entry-point point, we can then just skip the
        // compilation step. It will also not be added to the ABI.
        if !is_entry_point {
            continue;
        }

        let mut options = options.clone();

        if let Some(ref name_filter) = options.show_contract_fn {
            let show = name == *name_filter;
            options.show_ssa &= show;
            options.show_ssa_pass = options.show_ssa_pass.filter(|_| show);
        };

        let function = match compile_no_check(context, &options, function_id, None, true) {
            Ok(function) => function,
            Err(new_error) => {
                errors.push(FileDiagnostic::from(new_error));
                continue;
            }
        };
        warnings.extend(function.warnings);
        let modifiers = context.def_interner.function_modifiers(&function_id);

        let custom_attributes = modifiers
            .attributes
            .secondary
            .iter()
            .filter_map(|attr| match attr {
                SecondaryAttribute::Tag(attribute) => Some(attribute.contents.clone()),
                SecondaryAttribute::Meta(attribute) => Some(attribute.to_string()),
                _ => None,
            })
            .collect();

        functions.push(ContractFunction {
            name,
            custom_attributes,
            abi: function.abi,
            bytecode: function.program,
            debug: function.debug,
            is_unconstrained: modifiers.is_unconstrained,
            names: function.names,
            brillig_names: function.brillig_names,
        });
    }

    if errors.is_empty() {
        let debug_infos: Vec<_> =
            functions.iter().flat_map(|function| function.debug.clone()).collect();
        let file_map = filter_relevant_files(&debug_infos, &context.file_manager);

        let out_structs = contract
            .outputs
            .structs
            .into_iter()
            .map(|(tag, structs)| {
                let structs = structs
                    .into_iter()
                    .map(|struct_id| {
                        let typ = context.def_interner.get_type(struct_id);
                        let typ = typ.borrow();
                        let fields =
                            vecmap(typ.get_fields(&[]).unwrap_or_default(), |(name, typ)| {
                                (name, abi_type_from_hir_type(context, &typ))
                            });
                        let path =
                            context.fully_qualified_struct_path(context.root_crate_id(), typ.id);
                        AbiType::Struct { path, fields }
                    })
                    .collect();
                (tag.to_string(), structs)
            })
            .collect();

        let out_globals = contract
            .outputs
            .globals
            .iter()
            .map(|(tag, globals)| {
                let globals: Vec<AbiValue> = globals
                    .iter()
                    .map(|global_id| {
                        let let_statement =
                            context.def_interner.get_global_let_statement(*global_id).unwrap();
                        let hir_expression =
                            context.def_interner.expression(&let_statement.expression);
                        value_from_hir_expression(context, hir_expression)
                    })
                    .collect();
                (tag.to_string(), globals)
            })
            .collect();

        Ok(CompiledContract {
            name: contract.name,
            functions,
            outputs: CompiledContractOutputs { structs: out_structs, globals: out_globals },
            file_map,
            noir_version: NOIR_ARTIFACT_VERSION_STRING.to_string(),
            warnings,
        })
    } else {
        Err(errors)
    }
}

/// Default expression width used for Noir compilation.
/// The ACVM native type `ExpressionWidth` has its own default which should always be unbounded,
/// while we can sometimes expect the compilation target width to change.
/// Thus, we set it separately here rather than trying to alter the default derivation of the type.
pub const DEFAULT_EXPRESSION_WIDTH: ExpressionWidth = ExpressionWidth::Bounded { width: 4 };

/// Compile the current crate using `main_function` as the entrypoint.
///
/// This function assumes [`check_crate`] is called beforehand.
///
/// If the program is not returned from cache, it is backend-agnostic and must go through a transformation
/// pass before usage in proof generation; if it's returned from cache these transformations might have
/// already been applied.
///
/// The transformations are _not_ covered by the check that decides whether we can use the cached artifact.
/// That comparison is based on on [CompiledProgram::hash] which is a persisted version of the hash of the input
/// [`ast::Program`][noirc_frontend::monomorphization::ast::Program], whereas the output [`circuit::Program`][acir::circuit::Program]
/// contains the final optimized ACIR opcodes, including the transformation done after this compilation.
#[tracing::instrument(level = "trace", skip_all, fields(function_name = context.function_name(&main_function)))]
pub fn compile_no_check(
    context: &mut Context,
    options: &CompileOptions,
    main_function: FuncId,
    cached_program: Option<CompiledProgram>,
    force_compile: bool,
) -> Result<CompiledProgram, CompileError> {
    let force_unconstrained = options.force_brillig;

    let program = if options.instrument_debug {
        monomorphize_debug(
            main_function,
            &mut context.def_interner,
            &context.debug_instrumenter,
            force_unconstrained,
        )?
    } else {
        monomorphize(main_function, &mut context.def_interner, force_unconstrained)?
    };

    if options.show_monomorphized {
        println!("{program}");
    }

    // If user has specified that they want to see intermediate steps printed then we should
    // force compilation even if the program hasn't changed.
    let force_compile = force_compile
        || options.print_acir
        || options.show_brillig
        || options.force_brillig
        || options.show_ssa
        || options.emit_ssa;

    // Hash the AST program, which is going to be used to fingerprint the compilation artifact.
    let hash = fxhash::hash64(&program);

    if let Some(cached_program) = cached_program {
        if !force_compile && cached_program.hash == hash {
            info!("Program matches existing artifact, returning early");
            return Ok(cached_program);
        }
    }

    let return_visibility = program.return_visibility;
    let ssa_evaluator_options = noirc_evaluator::ssa::SsaEvaluatorOptions {
        ssa_logging: match &options.show_ssa_pass {
            Some(string) => SsaLogging::Contains(string.clone()),
            None => {
                if options.show_ssa {
                    SsaLogging::All
                } else {
                    SsaLogging::None
                }
            }
        },
        enable_brillig_logging: options.show_brillig,
        print_codegen_timings: options.benchmark_codegen,
        expression_width: if options.bounded_codegen {
            options.expression_width.unwrap_or(DEFAULT_EXPRESSION_WIDTH)
        } else {
            ExpressionWidth::default()
        },
        emit_ssa: if options.emit_ssa { Some(context.package_build_path.clone()) } else { None },
        skip_underconstrained_check: options.skip_underconstrained_check,
<<<<<<< HEAD
        skip_brillig_constraints_check: options.skip_brillig_constraints_check,
        enable_brillig_constraints_check_lookback: options
            .enable_brillig_constraints_check_lookback,
=======
        enable_brillig_constraints_check: options.enable_brillig_constraints_check,
>>>>>>> 130d9912
        inliner_aggressiveness: options.inliner_aggressiveness,
        max_bytecode_increase_percent: options.max_bytecode_increase_percent,
    };

    let SsaProgramArtifact { program, debug, warnings, names, brillig_names, error_types, .. } =
        create_program(program, &ssa_evaluator_options)?;

    let abi = abi_gen::gen_abi(context, &main_function, return_visibility, error_types);
    let file_map = filter_relevant_files(&debug, &context.file_manager);

    Ok(CompiledProgram {
        hash,
        program,
        debug,
        abi,
        file_map,
        noir_version: NOIR_ARTIFACT_VERSION_STRING.to_string(),
        warnings,
        names,
        brillig_names,
    })
}<|MERGE_RESOLUTION|>--- conflicted
+++ resolved
@@ -689,13 +689,9 @@
         },
         emit_ssa: if options.emit_ssa { Some(context.package_build_path.clone()) } else { None },
         skip_underconstrained_check: options.skip_underconstrained_check,
-<<<<<<< HEAD
-        skip_brillig_constraints_check: options.skip_brillig_constraints_check,
         enable_brillig_constraints_check_lookback: options
             .enable_brillig_constraints_check_lookback,
-=======
         enable_brillig_constraints_check: options.enable_brillig_constraints_check,
->>>>>>> 130d9912
         inliner_aggressiveness: options.inliner_aggressiveness,
         max_bytecode_increase_percent: options.max_bytecode_increase_percent,
     };
