--- conflicted
+++ resolved
@@ -286,10 +286,7 @@
                 enable_debug_trace: self.show_brillig,
                 enable_debug_assertions: self.enable_brillig_debug_assertions,
                 enable_array_copy_counter: self.count_array_copies,
-<<<<<<< HEAD
                 show_opcode_advisories: self.show_brillig_opcode_advisories,
-=======
->>>>>>> 2a925b03
                 layout: Default::default(),
             },
             print_codegen_timings: self.benchmark_codegen,
