--- conflicted
+++ resolved
@@ -180,16 +180,9 @@
         }
     };
 
-<<<<<<< HEAD
-    let (compiled_program, compilation_warnings) =
-        compile_no_check(context, options, main, cached_program, force_compile)
-            .map_err(FileDiagnostic::from)?;
-    let compilation_warnings = vecmap(compilation_warnings, FileDiagnostic::from);
-=======
     let compiled_program = compile_no_check(context, options, main, cached_program, force_compile)
         .map_err(FileDiagnostic::from)?;
     let compilation_warnings = vecmap(compiled_program.warnings.clone(), FileDiagnostic::from);
->>>>>>> 7d126c5f
     if options.deny_warnings && !compilation_warnings.is_empty() {
         return Err(compilation_warnings);
     }
@@ -331,10 +324,7 @@
             functions,
             file_map,
             noir_version: NOIR_ARTIFACT_VERSION_STRING.to_string(),
-<<<<<<< HEAD
-=======
             warnings,
->>>>>>> 7d126c5f
         })
     } else {
         Err(errors)
@@ -372,19 +362,6 @@
 
     let file_map = filter_relevant_files(&[debug.clone()], &context.file_manager);
 
-<<<<<<< HEAD
-    Ok((
-        CompiledProgram {
-            hash,
-            circuit,
-            debug,
-            abi,
-            file_map,
-            noir_version: NOIR_ARTIFACT_VERSION_STRING.to_string(),
-        },
-        warnings,
-    ))
-=======
     Ok(CompiledProgram {
         hash,
         circuit,
@@ -394,5 +371,4 @@
         noir_version: NOIR_ARTIFACT_VERSION_STRING.to_string(),
         warnings,
     })
->>>>>>> 7d126c5f
 }