#![forbid(unsafe_code)]
#![warn(unused_crate_dependencies, unused_extern_crates)]
#![warn(unreachable_pub)]
#![warn(clippy::semicolon_if_nothing_returned)]

use abi_gen::{abi_type_from_hir_type, value_from_hir_expression};
use acvm::acir::circuit::ExpressionWidth;
use acvm::compiler::MIN_EXPRESSION_WIDTH;
use clap::Args;
use fm::{FileId, FileManager};
use iter_extended::vecmap;
use noirc_abi::{AbiParameter, AbiType, AbiValue};
use noirc_errors::{CustomDiagnostic, DiagnosticKind, FileDiagnostic};
use noirc_evaluator::create_program;
use noirc_evaluator::errors::RuntimeError;
use noirc_evaluator::ssa::{create_plonky2_circuit, SsaLogging, SsaProgramArtifact};
use noirc_frontend::debug::build_debug_crate_file;
use noirc_frontend::hir::def_map::{Contract, CrateDefMap};
use noirc_frontend::hir::Context;
use noirc_frontend::monomorphization::{
    errors::MonomorphizationError, monomorphize, monomorphize_debug,
};
use noirc_frontend::node_interner::FuncId;
use noirc_frontend::token::SecondaryAttribute;
use std::path::Path;
use tracing::info;

mod abi_gen;
mod contract;
mod debug;
mod program;
mod stdlib;

use debug::filter_relevant_files;

pub use contract::{CompiledContract, CompiledContractOutputs, ContractFunction};
pub use debug::DebugFile;
pub use noirc_frontend::graph::{CrateId, CrateName};
pub use program::CompiledProgram;

const STD_CRATE_NAME: &str = "std";
const DEBUG_CRATE_NAME: &str = "__debug";

pub const GIT_COMMIT: &str = env!("GIT_COMMIT");
pub const GIT_DIRTY: &str = env!("GIT_DIRTY");
pub const NOIRC_VERSION: &str = env!("CARGO_PKG_VERSION");

/// Version string that gets placed in artifacts that Noir builds. This is semver compatible.
/// Note: You can't directly use the value of a constant produced with env! inside a concat! macro.
pub const NOIR_ARTIFACT_VERSION_STRING: &str =
    concat!(env!("CARGO_PKG_VERSION"), "+", env!("GIT_COMMIT"));

#[derive(Args, Clone, Debug, Default)]
pub struct CompileOptions {
    /// Specify the backend expression width that should be targeted
    #[arg(long, value_parser = parse_expression_width)]
    pub expression_width: Option<ExpressionWidth>,

    /// Generate ACIR with the target backend expression width.
    /// The default is to generate ACIR without a bound and split expressions after code generation.
    /// Activating this flag can sometimes provide optimizations for certain programs.
    #[arg(long, default_value = "false")]
    pub bounded_codegen: bool,

    /// Force a full recompilation.
    #[arg(long = "force")]
    pub force_compile: bool,

    /// Emit debug information for the intermediate SSA IR to stdout
    #[arg(long, hide = true)]
    pub show_ssa: bool,

    /// Only show SSA passes whose name contains the provided string.
    /// This setting takes precedence over `show_ssa` if it's not empty.
    #[arg(long, hide = true)]
    pub show_ssa_pass_name: Option<String>,

    /// Emit the unoptimized SSA IR to file.
    /// The IR will be dumped into the workspace target directory,
    /// under `[compiled-package].ssa.json`.
    #[arg(long, hide = true)]
    pub emit_ssa: bool,

    #[arg(long, hide = true)]
    pub show_brillig: bool,

    /// Print abstract assembly-like representation of the plonky2 high-level operations used to
    /// represent the program.
    #[arg(long, hide = true)]
    pub show_plonky2: bool,

    /// If specified, write the abstract assembly-like representation of the plonky2 high-level
    /// operations used to represent the program in the given file.
    #[arg(long, hide = true)]
    pub plonky2_print_file: Option<String>,

    /// Display the ACIR for compiled circuit
    #[arg(long)]
    pub print_acir: bool,

    /// Pretty print benchmark times of each code generation pass
    #[arg(long, hide = true)]
    pub benchmark_codegen: bool,

    /// Treat all warnings as errors
    #[arg(long, conflicts_with = "silence_warnings")]
    pub deny_warnings: bool,

    /// Suppress warnings
    #[arg(long, conflicts_with = "deny_warnings")]
    pub silence_warnings: bool,

    /// Disables the builtin Aztec macros being used in the compiler
    #[arg(long, hide = true)]
    pub disable_macros: bool,

    /// Outputs the monomorphized IR to stdout for debugging
    #[arg(long, hide = true)]
    pub show_monomorphized: bool,

    /// Insert debug symbols to inspect variables
    #[arg(long, hide = true)]
    pub instrument_debug: bool,

    /// Force Brillig output (for step debugging)
    #[arg(long, hide = true)]
    pub force_brillig: bool,

    /// Enable printing results of comptime evaluation: provide a path suffix
    /// for the module to debug, e.g. "package_name/src/main.nr"
    #[arg(long)]
    pub debug_comptime_in_file: Option<String>,

    /// Outputs the paths to any modified artifacts
    #[arg(long, hide = true)]
    pub show_artifact_paths: bool,

    /// Flag to turn off the compiler check for under constrained values.
    /// Warning: This can improve compilation speed but can also lead to correctness errors.
    /// This check should always be run on production code.
    #[arg(long)]
    pub skip_underconstrained_check: bool,

    /// Flag to turn off the compiler check for missing Brillig call constrains.
    /// Warning: This can improve compilation speed but can also lead to correctness errors.
    /// This check should always be run on production code.
    #[arg(long)]
    pub skip_brillig_constraints_check: bool,

    /// Setting to decide on an inlining strategy for Brillig functions.
    /// A more aggressive inliner should generate larger programs but more optimized
    /// A less aggressive inliner should generate smaller programs
    #[arg(long, hide = true, allow_hyphen_values = true, default_value_t = i64::MAX)]
    pub inliner_aggressiveness: i64,

    /// Setting the maximum acceptable increase in Brillig bytecode size due to
    /// unrolling small loops. When left empty, any change is accepted as long
    /// as it required fewer SSA instructions.
    /// A higher value results in fewer jumps but a larger program.
    /// A lower value keeps the original program if it was smaller, even if it has more jumps.
    #[arg(long, hide = true, allow_hyphen_values = true)]
    pub max_bytecode_increase_percent: Option<i32>,

    /// Used internally to test for non-determinism in the compiler.
    #[clap(long, hide = true)]
    pub check_non_determinism: bool,
}

pub fn parse_expression_width(input: &str) -> Result<ExpressionWidth, std::io::Error> {
    use std::io::{Error, ErrorKind};
    let width = input
        .parse::<usize>()
        .map_err(|err| Error::new(ErrorKind::InvalidInput, err.to_string()))?;

    match width {
        0 => Ok(ExpressionWidth::Unbounded),
        w if w >= MIN_EXPRESSION_WIDTH => Ok(ExpressionWidth::Bounded { width }),
        _ => Err(Error::new(
            ErrorKind::InvalidInput,
            format!("has to be 0 or at least {MIN_EXPRESSION_WIDTH}"),
        )),
    }
}

#[derive(Debug)]
pub enum CompileError {
    MonomorphizationError(MonomorphizationError),
    RuntimeError(RuntimeError),
}

impl From<MonomorphizationError> for CompileError {
    fn from(error: MonomorphizationError) -> Self {
        Self::MonomorphizationError(error)
    }
}

impl From<RuntimeError> for CompileError {
    fn from(error: RuntimeError) -> Self {
        Self::RuntimeError(error)
    }
}

impl From<CompileError> for FileDiagnostic {
    fn from(error: CompileError) -> FileDiagnostic {
        match error {
            CompileError::RuntimeError(err) => err.into(),
            CompileError::MonomorphizationError(err) => err.into(),
        }
    }
}

/// Helper type used to signify where only warnings are expected in file diagnostics
pub type Warnings = Vec<FileDiagnostic>;

/// Helper type used to signify where errors or warnings are expected in file diagnostics
pub type ErrorsAndWarnings = Vec<FileDiagnostic>;

/// Helper type for connecting a compilation artifact to the errors or warnings which were produced during compilation.
pub type CompilationResult<T> = Result<(T, Warnings), ErrorsAndWarnings>;

/// Helper method to return a file manager instance with the stdlib already added
///
/// TODO: This should become the canonical way to create a file manager and
/// TODO if we use a File manager trait, we can move file manager into this crate
/// TODO as a module
pub fn file_manager_with_stdlib(root: &Path) -> FileManager {
    let mut file_manager = FileManager::new(root);

    add_stdlib_source_to_file_manager(&mut file_manager);
    add_debug_source_to_file_manager(&mut file_manager);

    file_manager
}

/// Adds the source code for the stdlib into the file manager
fn add_stdlib_source_to_file_manager(file_manager: &mut FileManager) {
    // Add the stdlib contents to the file manager, since every package automatically has a dependency
    // on the stdlib. For other dependencies, we read the package.Dependencies file to add their file
    // contents to the file manager. However since the dependency on the stdlib is implicit, we need
    // to manually add it here.
    let stdlib_paths_with_source = stdlib::stdlib_paths_with_source();
    for (path, source) in stdlib_paths_with_source {
        file_manager.add_file_with_source_canonical_path(Path::new(&path), source);
    }
}

/// Adds the source code of the debug crate needed to support instrumentation to
/// track variables values
fn add_debug_source_to_file_manager(file_manager: &mut FileManager) {
    // Adds the synthetic debug module for instrumentation into the file manager
    let path_to_debug_lib_file = Path::new(DEBUG_CRATE_NAME).join("lib.nr");
    file_manager
        .add_file_with_source_canonical_path(&path_to_debug_lib_file, build_debug_crate_file());
}

/// Adds the file from the file system at `Path` to the crate graph as a root file
///
/// Note: If the stdlib dependency has not been added yet, it's added. Otherwise
/// this method assumes the root crate is the stdlib (useful for running tests
/// in the stdlib, getting LSP stuff for the stdlib, etc.).
pub fn prepare_crate(context: &mut Context, file_name: &Path) -> CrateId {
    let path_to_std_lib_file = Path::new(STD_CRATE_NAME).join("lib.nr");
    let std_file_id = context.file_manager.name_to_id(path_to_std_lib_file);
    let std_crate_id = std_file_id.map(|std_file_id| context.crate_graph.add_stdlib(std_file_id));

    let root_file_id = context.file_manager.name_to_id(file_name.to_path_buf()).unwrap_or_else(|| panic!("files are expected to be added to the FileManager before reaching the compiler file_path: {file_name:?}"));

    if let Some(std_crate_id) = std_crate_id {
        let root_crate_id = context.crate_graph.add_crate_root(root_file_id);

        add_dep(context, root_crate_id, std_crate_id, STD_CRATE_NAME.parse().unwrap());

        root_crate_id
    } else {
        context.crate_graph.add_crate_root_and_stdlib(root_file_id)
    }
}

pub fn link_to_debug_crate(context: &mut Context, root_crate_id: CrateId) {
    let path_to_debug_lib_file = Path::new(DEBUG_CRATE_NAME).join("lib.nr");
    let debug_crate_id = prepare_dependency(context, &path_to_debug_lib_file);
    add_dep(context, root_crate_id, debug_crate_id, DEBUG_CRATE_NAME.parse().unwrap());
}

// Adds the file from the file system at `Path` to the crate graph
pub fn prepare_dependency(context: &mut Context, file_name: &Path) -> CrateId {
    let root_file_id = context
        .file_manager
        .name_to_id(file_name.to_path_buf())
        .unwrap_or_else(|| panic!("files are expected to be added to the FileManager before reaching the compiler file_path: {file_name:?}"));

    let crate_id = context.crate_graph.add_crate(root_file_id);

    // Every dependency has access to stdlib
    let std_crate_id = context.stdlib_crate_id();
    add_dep(context, crate_id, *std_crate_id, STD_CRATE_NAME.parse().unwrap());

    crate_id
}

/// Adds a edge in the crate graph for two crates
pub fn add_dep(
    context: &mut Context,
    this_crate: CrateId,
    depends_on: CrateId,
    crate_name: CrateName,
) {
    context
        .crate_graph
        .add_dep(this_crate, crate_name, depends_on)
        .expect("cyclic dependency triggered");
}

/// Run the lexing, parsing, name resolution, and type checking passes.
///
/// This returns a (possibly empty) vector of any warnings found on success.
/// On error, this returns a non-empty vector of warnings and error messages, with at least one error.
#[tracing::instrument(level = "trace", skip_all)]
pub fn check_crate(
    context: &mut Context,
    crate_id: CrateId,
    options: &CompileOptions,
) -> CompilationResult<()> {
    let diagnostics =
        CrateDefMap::collect_defs(crate_id, context, options.debug_comptime_in_file.as_deref());
    let crate_files = context.crate_files(&crate_id);
    let warnings_and_errors: Vec<FileDiagnostic> = diagnostics
        .into_iter()
        .map(|(error, file_id)| {
            let diagnostic = CustomDiagnostic::from(&error);
            diagnostic.in_file(file_id)
        })
        .filter(|diagnostic| {
            // We filter out any warnings if they're going to be ignored later on to free up memory.
            !options.silence_warnings || diagnostic.diagnostic.kind != DiagnosticKind::Warning
        })
        .filter(|error| {
            // Only keep warnings from the crate we are checking
            if error.diagnostic.is_warning() {
                crate_files.contains(&error.file_id)
            } else {
                true
            }
        })
        .collect();

    if has_errors(&warnings_and_errors, options.deny_warnings) {
        Err(warnings_and_errors)
    } else {
        Ok(((), warnings_and_errors))
    }
}

pub fn compute_function_abi(
    context: &Context,
    crate_id: &CrateId,
) -> Option<(Vec<AbiParameter>, Option<AbiType>)> {
    let main_function = context.get_main_function(crate_id)?;

    Some(abi_gen::compute_function_abi(context, &main_function))
}

/// Run the frontend to check the crate for errors then compile the main function if there were none
///
/// On success this returns the compiled program alongside any warnings that were found.
/// On error this returns the non-empty list of warnings and errors.
///
/// See [compile_no_check] for further information about the use of `cached_program`.
pub fn compile_main(
    context: &mut Context,
    crate_id: CrateId,
    options: &CompileOptions,
    cached_program: Option<CompiledProgram>,
    generate_plonky2: bool,
    create_debug_trace_list: bool,
) -> CompilationResult<CompiledProgram> {
    let (_, mut warnings) = check_crate(context, crate_id, options)?;

    let main = context.get_main_function(&crate_id).ok_or_else(|| {
        // TODO(#2155): This error might be a better to exist in Nargo
        let err = CustomDiagnostic::from_message(
            "cannot compile crate into a program as it does not contain a `main` function",
        )
        .in_file(FileId::default());
        vec![err]
    })?;

    let compiled_program = compile_no_check(
        context,
        options,
        main,
        cached_program,
        options.force_compile,
        generate_plonky2,
        create_debug_trace_list,
    )
    .map_err(FileDiagnostic::from)?;

    let compilation_warnings = vecmap(compiled_program.warnings.clone(), FileDiagnostic::from);
    if options.deny_warnings && !compilation_warnings.is_empty() {
        return Err(compilation_warnings);
    }
    warnings.extend(compilation_warnings);

    if options.print_acir {
        println!("Compiled ACIR for main (unoptimized):");
        println!("{}", compiled_program.program);
    }

    Ok((compiled_program, warnings))
}

/// Run the frontend to check the crate for errors then compile all contracts if there were none
pub fn compile_contract(
    context: &mut Context,
    crate_id: CrateId,
    options: &CompileOptions,
) -> CompilationResult<CompiledContract> {
    let (_, warnings) = check_crate(context, crate_id, options)?;

    // TODO: We probably want to error if contracts is empty
    let contracts = context.get_all_contracts(&crate_id);

    let mut compiled_contracts = vec![];
    let mut errors = warnings;

    if contracts.len() > 1 {
        let err = CustomDiagnostic::from_message("Packages are limited to a single contract")
            .in_file(FileId::default());
        return Err(vec![err]);
    } else if contracts.is_empty() {
        let err = CustomDiagnostic::from_message(
            "cannot compile crate into a contract as it does not contain any contracts",
        )
        .in_file(FileId::default());
        return Err(vec![err]);
    };

    for contract in contracts {
        match compile_contract_inner(context, contract, options) {
            Ok(contract) => compiled_contracts.push(contract),
            Err(mut more_errors) => errors.append(&mut more_errors),
        }
    }

    if has_errors(&errors, options.deny_warnings) {
        Err(errors)
    } else {
        assert_eq!(compiled_contracts.len(), 1);
        let compiled_contract = compiled_contracts.remove(0);

        if options.print_acir {
            for contract_function in &compiled_contract.functions {
                println!(
                    "Compiled ACIR for {}::{} (unoptimized):",
                    compiled_contract.name, contract_function.name
                );
                println!("{}", contract_function.bytecode);
            }
        }
        // errors here is either empty or contains only warnings
        Ok((compiled_contract, errors))
    }
}

/// True if there are (non-warning) errors present and we should halt compilation
fn has_errors(errors: &[FileDiagnostic], deny_warnings: bool) -> bool {
    if deny_warnings {
        !errors.is_empty()
    } else {
        errors.iter().any(|error| error.diagnostic.is_error())
    }
}

/// Compile all of the functions associated with a Noir contract.
fn compile_contract_inner(
    context: &mut Context,
    contract: Contract,
    options: &CompileOptions,
) -> Result<CompiledContract, ErrorsAndWarnings> {
    let mut functions = Vec::new();
    let mut errors = Vec::new();
    let mut warnings = Vec::new();
    for contract_function in &contract.functions {
        let function_id = contract_function.function_id;
        let is_entry_point = contract_function.is_entry_point;

        let name = context.function_name(&function_id).to_owned();

        // We assume that functions have already been type checked.
        // This is the exact same assumption that compile_no_check makes.
        // If it is not an entry-point point, we can then just skip the
        // compilation step. It will also not be added to the ABI.
        if !is_entry_point {
            continue;
        }

        let function =
            match compile_no_check(context, options, function_id, None, true, false, false) {
                Ok(function) => function,
                Err(new_error) => {
                    errors.push(FileDiagnostic::from(new_error));
                    continue;
                }
            };
        warnings.extend(function.warnings);
        let modifiers = context.def_interner.function_modifiers(&function_id);

        let custom_attributes = modifiers
            .attributes
            .secondary
            .iter()
            .filter_map(|attr| match attr {
                SecondaryAttribute::Tag(attribute) => Some(attribute.contents.clone()),
                SecondaryAttribute::Meta(attribute) => Some(attribute.to_string()),
                _ => None,
            })
            .collect();

        functions.push(ContractFunction {
            name,
            custom_attributes,
            abi: function.abi,
            bytecode: function.program,
            debug: function.debug,
            is_unconstrained: modifiers.is_unconstrained,
            names: function.names,
            brillig_names: function.brillig_names,
        });
    }

    if errors.is_empty() {
        let debug_infos: Vec<_> =
            functions.iter().flat_map(|function| function.debug.clone()).collect();
        let file_map = filter_relevant_files(&debug_infos, &context.file_manager);

        let out_structs = contract
            .outputs
            .structs
            .into_iter()
            .map(|(tag, structs)| {
                let structs = structs
                    .into_iter()
                    .map(|struct_id| {
                        let typ = context.def_interner.get_struct(struct_id);
                        let typ = typ.borrow();
                        let fields = vecmap(typ.get_fields(&[]), |(name, typ)| {
                            (name, abi_type_from_hir_type(context, &typ))
                        });
                        let path =
                            context.fully_qualified_struct_path(context.root_crate_id(), typ.id);
                        AbiType::Struct { path, fields }
                    })
                    .collect();
                (tag.to_string(), structs)
            })
            .collect();

        let out_globals = contract
            .outputs
            .globals
            .iter()
            .map(|(tag, globals)| {
                let globals: Vec<AbiValue> = globals
                    .iter()
                    .map(|global_id| {
                        let let_statement =
                            context.def_interner.get_global_let_statement(*global_id).unwrap();
                        let hir_expression =
                            context.def_interner.expression(&let_statement.expression);
                        value_from_hir_expression(context, hir_expression)
                    })
                    .collect();
                (tag.to_string(), globals)
            })
            .collect();

        Ok(CompiledContract {
            name: contract.name,
            functions,
            outputs: CompiledContractOutputs { structs: out_structs, globals: out_globals },
            file_map,
            noir_version: NOIR_ARTIFACT_VERSION_STRING.to_string(),
            warnings,
        })
    } else {
        Err(errors)
    }
}

/// Default expression width used for Noir compilation.
/// The ACVM native type `ExpressionWidth` has its own default which should always be unbounded,
/// while we can sometimes expect the compilation target width to change.
/// Thus, we set it separately here rather than trying to alter the default derivation of the type.
pub const DEFAULT_EXPRESSION_WIDTH: ExpressionWidth = ExpressionWidth::Bounded { width: 4 };

/// Compile the current crate using `main_function` as the entrypoint.
///
/// This function assumes [`check_crate`] is called beforehand.
///
/// If the program is not returned from cache, it is backend-agnostic and must go through a transformation
/// pass before usage in proof generation; if it's returned from cache these transformations might have
/// already been applied.
///
/// The transformations are _not_ covered by the check that decides whether we can use the cached artifact.
/// That comparison is based on on [CompiledProgram::hash] which is a persisted version of the hash of the input
/// [`ast::Program`][noirc_frontend::monomorphization::ast::Program], whereas the output [`circuit::Program`][acir::circuit::Program]
/// contains the final optimized ACIR opcodes, including the transformation done after this compilation.
#[tracing::instrument(level = "trace", skip_all, fields(function_name = context.function_name(&main_function)))]
pub fn compile_no_check(
    context: &mut Context,
    options: &CompileOptions,
    main_function: FuncId,
    cached_program: Option<CompiledProgram>,
    force_compile: bool,
    compile_plonky2_circuit: bool,
    create_debug_trace_list: bool,
) -> Result<CompiledProgram, CompileError> {
<<<<<<< HEAD
    let monomorph = if options.instrument_debug {
        monomorphize_debug(main_function, &mut context.def_interner, &context.debug_instrumenter)?
=======
    let force_unconstrained = options.force_brillig;

    let program = if options.instrument_debug {
        monomorphize_debug(
            main_function,
            &mut context.def_interner,
            &context.debug_instrumenter,
            force_unconstrained,
        )?
>>>>>>> 7cc8dbfe
    } else {
        monomorphize(main_function, &mut context.def_interner, force_unconstrained)?
    };

    if options.show_monomorphized {
        println!("{monomorph}");
    }

    // If user has specified that they want to see intermediate steps printed then we should
    // force compilation even if the program hasn't changed.
    let force_compile = force_compile
        || options.print_acir
        || options.show_brillig
        || options.force_brillig
        || options.show_ssa
        || options.emit_ssa;

    // Hash the AST program, which is going to be used to fingerprint the compilation artifact.
    let hash = fxhash::hash64(&monomorph);

    if let Some(cached_program) = cached_program {
        if !force_compile && cached_program.hash == hash {
            info!("Program matches existing artifact, returning early");
            return Ok(cached_program);
        }
    }

    let return_visibility = monomorph.return_visibility;
    let ssa_evaluator_options = noirc_evaluator::ssa::SsaEvaluatorOptions {
        ssa_logging: match &options.show_ssa_pass_name {
            Some(string) => SsaLogging::Contains(string.clone()),
            None => {
                if options.show_ssa {
                    SsaLogging::All
                } else {
                    SsaLogging::None
                }
            }
        },
        enable_brillig_logging: options.show_brillig,
        print_codegen_timings: options.benchmark_codegen,
        expression_width: if options.bounded_codegen {
            options.expression_width.unwrap_or(DEFAULT_EXPRESSION_WIDTH)
        } else {
            ExpressionWidth::default()
        },
        emit_ssa: if options.emit_ssa { Some(context.package_build_path.clone()) } else { None },
        show_plonky2: options.show_plonky2,
        plonky2_print_file: options.plonky2_print_file.clone(),
        skip_underconstrained_check: options.skip_underconstrained_check,
        skip_brillig_constraints_check: options.skip_brillig_constraints_check,
        inliner_aggressiveness: options.inliner_aggressiveness,
        max_bytecode_increase_percent: options.max_bytecode_increase_percent,
    };

    let SsaProgramArtifact { program, debug, warnings, names, brillig_names, error_types, .. } =
        create_program(monomorph.clone(), &ssa_evaluator_options)?;

    let abi = abi_gen::gen_abi(context, &main_function, return_visibility, error_types);
    let file_map = filter_relevant_files(&debug, &context.file_manager);

    let plonky2_circuit = if compile_plonky2_circuit {
        let parameter_names = abi.parameters.iter().map(|param| param.name.clone()).collect();

        Some(create_plonky2_circuit(
            monomorph,
            &ssa_evaluator_options,
            parameter_names,
            context.file_manager.as_file_map(),
            create_debug_trace_list,
        )?)
    } else {
        None
    };

    Ok(CompiledProgram {
        hash,
        program,
        plonky2_circuit,
        debug,
        abi,
        file_map,
        noir_version: NOIR_ARTIFACT_VERSION_STRING.to_string(),
        warnings,
        names,
        brillig_names,
    })
}<|MERGE_RESOLUTION|>--- conflicted
+++ resolved
@@ -616,20 +616,9 @@
     compile_plonky2_circuit: bool,
     create_debug_trace_list: bool,
 ) -> Result<CompiledProgram, CompileError> {
-<<<<<<< HEAD
+    let force_unconstrained = options.force_brillig;
     let monomorph = if options.instrument_debug {
-        monomorphize_debug(main_function, &mut context.def_interner, &context.debug_instrumenter)?
-=======
-    let force_unconstrained = options.force_brillig;
-
-    let program = if options.instrument_debug {
-        monomorphize_debug(
-            main_function,
-            &mut context.def_interner,
-            &context.debug_instrumenter,
-            force_unconstrained,
-        )?
->>>>>>> 7cc8dbfe
+        monomorphize_debug(main_function, &mut context.def_interner, &context.debug_instrumenter, force_unconstrained)?
     } else {
         monomorphize(main_function, &mut context.def_interner, force_unconstrained)?
     };
