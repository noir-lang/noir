--- conflicted
+++ resolved
@@ -6,11 +6,7 @@
     "scripts": {
         "build": "echo Integration Test build step",
         "test": "yarn test:browser && yarn test:node",
-<<<<<<< HEAD
-        "test:node": "bash ./scripts/setup.sh && hardhat test test/node/prove_and_verify.test.ts && hardhat test test/node/smart_contract_verifier.test.ts && hardhat test test/node/onchain_recursive_verification.test.ts",
-=======
         "test:node": "bash ./scripts/setup.sh && hardhat test test/node/**/*",
->>>>>>> ff7bb728
         "test:browser": "web-test-runner",
         "test:integration:browser": "web-test-runner test/browser/**/*.test.ts",
         "test:integration:browser:watch": "web-test-runner test/browser/**/*.test.ts --watch",
