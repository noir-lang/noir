{
  "name": "integration-tests",
  "version": "1.0.0",
  "license": "(MIT OR Apache-2.0)",
  "main": "index.js",
  "scripts": {
    "build": "echo Integration Test build step",
    "test": "yarn test:browser",
    "test:browser": "web-test-runner",
    "test:integration:browser": "web-test-runner test/integration/browser/**/*.test.ts",
    "test:integration:browser:watch": "web-test-runner test/integration/browser/**/*.test.ts --watch",
    "lint": "NODE_NO_WARNINGS=1 eslint . --ext .ts --ignore-path ./.eslintignore  --max-warnings 0"
  },
  "dependencies": {
<<<<<<< HEAD
    "@aztec/bb.js": "^0.7.2",
=======
    "@aztec/bb.js": "0.7.2",
>>>>>>> 6fef13ff
    "@noir-lang/noir_js": "workspace:*",
    "@noir-lang/noir_wasm": "workspace:*",
    "@noir-lang/source-resolver": "workspace:*",
    "@web/dev-server-esbuild": "^0.3.6",
    "@web/test-runner": "^0.15.3",
    "@web/test-runner-webdriver": "^0.7.0",
    "ethers": "^6.7.1",
    "fflate": "^0.8.0",
    "smol-toml": "^1.1.2",
    "tslog": "^4.9.2"
  }
}<|MERGE_RESOLUTION|>--- conflicted
+++ resolved
@@ -12,11 +12,7 @@
     "lint": "NODE_NO_WARNINGS=1 eslint . --ext .ts --ignore-path ./.eslintignore  --max-warnings 0"
   },
   "dependencies": {
-<<<<<<< HEAD
     "@aztec/bb.js": "^0.7.2",
-=======
-    "@aztec/bb.js": "0.7.2",
->>>>>>> 6fef13ff
     "@noir-lang/noir_js": "workspace:*",
     "@noir-lang/noir_wasm": "workspace:*",
     "@noir-lang/source-resolver": "workspace:*",
