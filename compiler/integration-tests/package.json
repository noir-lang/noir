--- conflicted
+++ resolved
@@ -12,13 +12,8 @@
     "lint": "NODE_NO_WARNINGS=1 eslint . --ext .ts --ignore-path ./.eslintignore  --max-warnings 0"
   },
   "dependencies": {
-<<<<<<< HEAD
     "@aztec/bb.js": "^0.7.3",
-    "@noir-lang/acvm_js": "^0.26.0",
-=======
-    "@aztec/bb.js": "^0.7.2",
     "@noir-lang/noir_js": "workspace:*",
->>>>>>> 0397dea2
     "@noir-lang/noir_wasm": "workspace:*",
     "@noir-lang/source-resolver": "workspace:*",
     "@web/dev-server-esbuild": "^0.3.6",
