--- conflicted
+++ resolved
@@ -18,13 +18,8 @@
     "@noir-lang/source-resolver": "workspace:*",
     "@web/dev-server-esbuild": "^0.3.6",
     "@web/test-runner": "^0.15.3",
-<<<<<<< HEAD
-    "@web/test-runner-playwright": "^0.10.0",
     "@web/test-runner-webdriver": "^0.7.0",
     "fflate": "^0.8.0",
     "smol-toml": "^1.1.2"
-=======
-    "@web/test-runner-webdriver": "^0.7.0"
->>>>>>> 398b6d73
   }
 }