--- conflicted
+++ resolved
@@ -22,13 +22,7 @@
     numPublicInputs: 0,
   },
   {
-<<<<<<< HEAD
-    case: 'compiler/integration-tests/test/circuits/main',
-=======
     case: 'compiler/integration-tests/circuits/main',
-    compiled: 'compiler/integration-tests/foundry-project/out/main.sol/UltraVerifier.json',
-    deployInformation: 'compiler/integration-tests/foundry-project/main_output.json',
->>>>>>> 67d8272b
     numPublicInputs: 1,
   },
 ];
