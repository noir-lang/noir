import { expect } from "@esm-bundle/chai";
import { TEST_LOG_LEVEL } from "../../environment.js";
import { Logger } from "tslog";
import { initializeResolver } from "@noir-lang/source-resolver";
import newCompiler, {
  compile,
  init_log_level as compilerLogLevel,
} from "@noir-lang/noir_wasm";
<<<<<<< HEAD
import { acvm, abi } from "@noir-lang/noir_js";
import { Barretenberg, RawBuffer, Crs } from "@aztec/bb.js";
=======
// eslint-disable-next-line @typescript-eslint/ban-ts-comment
//@ts-ignore
import { Barretenberg, RawBuffer, Crs } from "@aztec/bb.js";
import { acvm, abi } from "@noir-lang/noir_js";
>>>>>>> 6fef13ff
import { decompressSync as gunzip } from "fflate";
import { ethers } from "ethers";
import * as TOML from "smol-toml";

<<<<<<< HEAD
const mnemonic = "test test test test test test test test test test test junk";
const provider = new ethers.JsonRpcProvider("http://localhost:8545");
const walletMnemonic = ethers.Wallet.fromPhrase(mnemonic);
const wallet = walletMnemonic.connect(provider);
=======
const logger = new Logger({ name: "test", minLevel: TEST_LOG_LEVEL });
>>>>>>> 6fef13ff

const { default: initACVM, executeCircuit, compressWitness } = acvm;
const { default: newABICoder, abiEncode } = abi;

type WitnessMap = acvm.WitnessMap;

await newCompiler();
await newABICoder();
await initACVM();

compilerLogLevel("INFO");

async function getFile(url: URL): Promise<string> {
  const response = await fetch(url);

  if (!response.ok) throw new Error("Network response was not OK");

  return await response.text();
}

const CIRCUIT_SIZE = 2 ** 19;

const test_cases = [
  {
    case: "tooling/nargo_cli/tests/execution_success/1_mul",
    compiled: "foundry-project/out/1_mul.sol/UltraVerifier.json",
    address: "MUL_CONTRACT_ADDRESS",
    publicInputsLength: 0,
  },
  // {
  //   case: "tooling/nargo_cli/tests/execution_success/double_verify_proof",
  //   compiled: "foundry-project/out/double_verify.sol/UltraVerifier.json",
  //   address: "DV_CONTRACT_ADDRESS",
  //   publicInputsLength: 16 * 32,
  // },
];

const numberOfThreads = navigator.hardwareConcurrency || 1;

const suite = Mocha.Suite.create(mocha.suite, "Noir end to end test");

suite.timeout(60 * 20e3); //20mins

test_cases.forEach((testInfo) => {
  const test_name = testInfo.case.split("/").pop();
  const caseLogger = logger.getSubLogger({
    prefix: [test_name],
  });
  const mochaTest = new Mocha.Test(
    `${test_name} (Compile, Execute, Prove, Verify)`,
    async () => {
      const base_relative_path = "../../../../..";
      const test_case = testInfo.case;

      const noir_source_url = new URL(
        `${base_relative_path}/${test_case}/src/main.nr`,
        import.meta.url,
      );
      const prover_toml_url = new URL(
        `${base_relative_path}/${test_case}/Prover.toml`,
        import.meta.url,
      );
      const compiled_contract_url = new URL(
        `${base_relative_path}/${testInfo.compiled}`,
        import.meta.url,
      );

      const noir_source = await getFile(noir_source_url);
      const prover_toml = await getFile(prover_toml_url);
      const compiled_contract = await getFile(compiled_contract_url);

      const { abi } = JSON.parse(compiled_contract);

      const contract = new ethers.Contract(testInfo.address, abi, wallet);

      expect(noir_source).to.be.a.string;

      initializeResolver((id: string) => {
        caseLogger.debug("source-resolver: resolving:", id);
        return noir_source;
      });

      const inputs = TOML.parse(prover_toml);

      expect(inputs, "Prover.toml").to.be.an("object");

      let compile_output;

      try {
        compile_output = await compile({});

        expect(await compile_output, "Compile output ").to.be.an("object");
      } catch (e) {
        expect(e, "Compilation Step").to.not.be.an("error");
        throw e;
      }

      let witnessMap: WitnessMap;
      try {
        witnessMap = abiEncode(compile_output.abi, inputs, null);
      } catch (e) {
        expect(e, "Abi Encoding Step").to.not.be.an("error");
        throw e;
      }

      let solvedWitness: WitnessMap;
      let compressedByteCode;
      try {
        compressedByteCode = Uint8Array.from(
          atob(compile_output.circuit),
          (c) => c.charCodeAt(0),
        );

        solvedWitness = await executeCircuit(
          compressedByteCode,
          witnessMap,
          () => {
            throw Error("unexpected oracle");
          },
        );
      } catch (e) {
        expect(e, "Abi Encoding Step").to.not.be.an("error");
        throw e;
      }

      try {
        const compressedWitness = compressWitness(solvedWitness);
        const acirUint8Array = gunzip(compressedByteCode);
        const witnessUint8Array = gunzip(compressedWitness);

        const isRecursive = false;
        const api = await Barretenberg.new(numberOfThreads);
        await api.commonInitSlabAllocator(CIRCUIT_SIZE);

        // Plus 1 needed!
        const crs = await Crs.new(CIRCUIT_SIZE + 1);
        await api.srsInitSrs(
          new RawBuffer(crs.getG1Data()),
          crs.numPoints,
          new RawBuffer(crs.getG2Data()),
        );

        const acirComposer = await api.acirNewAcirComposer(CIRCUIT_SIZE);

        // This took ~6.5 minutes!
        const proof = await api.acirCreateProof(
          acirComposer,
          acirUint8Array,
          witnessUint8Array,
          isRecursive,
        );

        // And this took ~5 minutes!
        const verified = await api.acirVerifyProof(
          acirComposer,
          proof,
          isRecursive,
        );

        expect(verified, "Proof fails verification in JS").to.be.true;

        try {
          let result;
          if (testInfo.publicInputsLength === 0) {
            result = await contract.verify(proof, []);
          } else {
            const publicInputs = proof.slice(0, testInfo.publicInputsLength);
            const slicedProof = proof.slice(testInfo.publicInputsLength);
            result = await contract.verify(slicedProof, publicInputs);
          }

          expect(result).to.be.true;
        } catch (error) {
          console.error("Error while submitting the proof:", error);
          throw error;
        }
      } catch (e) {
        expect(e, "Proving and Verifying").to.not.be.an("error");
        throw e;
      }
    },
  );

  suite.addTest(mochaTest);
});<|MERGE_RESOLUTION|>--- conflicted
+++ resolved
@@ -6,27 +6,17 @@
   compile,
   init_log_level as compilerLogLevel,
 } from "@noir-lang/noir_wasm";
-<<<<<<< HEAD
 import { acvm, abi } from "@noir-lang/noir_js";
 import { Barretenberg, RawBuffer, Crs } from "@aztec/bb.js";
-=======
-// eslint-disable-next-line @typescript-eslint/ban-ts-comment
-//@ts-ignore
-import { Barretenberg, RawBuffer, Crs } from "@aztec/bb.js";
-import { acvm, abi } from "@noir-lang/noir_js";
->>>>>>> 6fef13ff
 import { decompressSync as gunzip } from "fflate";
 import { ethers } from "ethers";
 import * as TOML from "smol-toml";
 
-<<<<<<< HEAD
 const mnemonic = "test test test test test test test test test test test junk";
 const provider = new ethers.JsonRpcProvider("http://localhost:8545");
 const walletMnemonic = ethers.Wallet.fromPhrase(mnemonic);
 const wallet = walletMnemonic.connect(provider);
-=======
 const logger = new Logger({ name: "test", minLevel: TEST_LOG_LEVEL });
->>>>>>> 6fef13ff
 
 const { default: initACVM, executeCircuit, compressWitness } = acvm;
 const { default: newABICoder, abiEncode } = abi;
