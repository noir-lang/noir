--- conflicted
+++ resolved
@@ -9,11 +9,9 @@
 //! An Error of the latter is an error in the implementation of the compiler
 use acvm::FieldElement;
 use iter_extended::vecmap;
-<<<<<<< HEAD
-use noirc_errors::{call_stack::CallStack, CustomDiagnostic as Diagnostic, FileDiagnostic};
-=======
-use noirc_errors::{CustomDiagnostic as Diagnostic, FileDiagnostic, Location};
->>>>>>> f0c1c7ba
+use noirc_errors::{
+    call_stack::CallStack, CustomDiagnostic as Diagnostic, FileDiagnostic, Location,
+};
 use thiserror::Error;
 
 use crate::ssa::ir::types::NumericType;
