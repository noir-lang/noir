//! Noir Evaluator has two types of errors
//!
//! [RuntimeError]s that should be displayed to the user
//!
//! [InternalError]s that are used for checking internal logics of the SSA
//!
//! An Error of the former is a user Error
//!
//! An Error of the latter is an error in the implementation of the compiler
use acvm::{acir::native_types::Expression, FieldElement};
use iter_extended::vecmap;
use noirc_errors::{CustomDiagnostic as Diagnostic, FileDiagnostic};
use thiserror::Error;

use crate::ssa::ir::{dfg::CallStack, types::NumericType};
<<<<<<< HEAD
=======
use serde::{Deserialize, Serialize};
>>>>>>> 7d126c5f

#[derive(Debug, PartialEq, Eq, Clone, Error)]
pub enum RuntimeError {
    #[error("{}", format_failed_constraint(.assert_message))]
    FailedConstraint {
        lhs: Box<Expression>,
        rhs: Box<Expression>,
        call_stack: CallStack,
        assert_message: Option<String>,
    },
    #[error(transparent)]
    InternalError(#[from] InternalError),
    #[error("Index out of bounds, array has size {index:?}, but index was {array_size:?}")]
    IndexOutOfBounds { index: usize, array_size: usize, call_stack: CallStack },
    #[error("Range constraint of {num_bits} bits is too large for the Field size")]
    InvalidRangeConstraint { num_bits: u32, call_stack: CallStack },
    #[error("{value} does not fit within the type bounds for {typ}")]
    IntegerOutOfBounds { value: FieldElement, typ: NumericType, call_stack: CallStack },
    #[error("Expected array index to fit into a u64")]
    TypeConversion { from: String, into: String, call_stack: CallStack },
    #[error("{name:?} is not initialized")]
    UnInitialized { name: String, call_stack: CallStack },
    #[error("Integer sized {num_bits:?} is over the max supported size of {max_num_bits:?}")]
    UnsupportedIntegerSize { num_bits: u32, max_num_bits: u32, call_stack: CallStack },
    #[error("Could not determine loop bound at compile-time")]
    UnknownLoopBound { call_stack: CallStack },
    #[error("Argument is not constant")]
    AssertConstantFailed { call_stack: CallStack },
}

// We avoid showing the actual lhs and rhs since most of the time they are just 0
// and 1 respectively. This would confuse users if a constraint such as
// assert(foo < bar) fails with "failed constraint: 0 = 1."
fn format_failed_constraint(message: &Option<String>) -> String {
    match message {
        Some(message) => format!("Failed constraint: '{message}'"),
        None => "Failed constraint".to_owned(),
    }
}

<<<<<<< HEAD
#[derive(Debug)]
=======
#[derive(Debug, Clone, Serialize, Deserialize)]
>>>>>>> 7d126c5f
pub enum SsaReport {
    Warning(InternalWarning),
}

impl From<SsaReport> for FileDiagnostic {
    fn from(error: SsaReport) -> FileDiagnostic {
        match error {
            SsaReport::Warning(warning) => {
                let InternalWarning::ReturnConstant { ref call_stack } = warning;
                let call_stack = vecmap(call_stack, |location| *location);
                let file_id = call_stack.last().map(|location| location.file).unwrap_or_default();
                let message = warning.to_string();
                let location = call_stack.last().expect("Expected RuntimeError to have a location");
                let diagnostic = Diagnostic::simple_warning(
                    message,
                    "constant value".to_string(),
                    location.span,
                );
                diagnostic.in_file(file_id).with_call_stack(call_stack)
            }
        }
    }
}

<<<<<<< HEAD
#[derive(Debug, PartialEq, Eq, Clone, Error)]
=======
#[derive(Debug, PartialEq, Eq, Clone, Error, Serialize, Deserialize)]
>>>>>>> 7d126c5f
pub enum InternalWarning {
    #[error("Returning a constant value is not allowed")]
    ReturnConstant { call_stack: CallStack },
}

#[derive(Debug, PartialEq, Eq, Clone, Error)]
pub enum InternalError {
    #[error("ICE: Both expressions should have degree<=1")]
    DegreeNotReduced { call_stack: CallStack },
    #[error("Try to get element from empty array")]
    EmptyArray { call_stack: CallStack },
    #[error("ICE: {message:?}")]
    General { message: String, call_stack: CallStack },
    #[error("ICE: {name:?} missing {arg:?} arg")]
    MissingArg { name: String, arg: String, call_stack: CallStack },
    #[error("ICE: {name:?} should be a constant")]
    NotAConstant { name: String, call_stack: CallStack },
    #[error("ICE: Undeclared AcirVar")]
    UndeclaredAcirVar { call_stack: CallStack },
    #[error("ICE: Expected {expected:?}, found {found:?}")]
    UnExpected { expected: String, found: String, call_stack: CallStack },
}

impl RuntimeError {
    fn call_stack(&self) -> &CallStack {
        match self {
            RuntimeError::InternalError(
                InternalError::DegreeNotReduced { call_stack }
                | InternalError::EmptyArray { call_stack }
                | InternalError::General { call_stack, .. }
                | InternalError::MissingArg { call_stack, .. }
                | InternalError::NotAConstant { call_stack, .. }
                | InternalError::UndeclaredAcirVar { call_stack }
                | InternalError::UnExpected { call_stack, .. },
            )
            | RuntimeError::FailedConstraint { call_stack, .. }
            | RuntimeError::IndexOutOfBounds { call_stack, .. }
            | RuntimeError::InvalidRangeConstraint { call_stack, .. }
            | RuntimeError::TypeConversion { call_stack, .. }
            | RuntimeError::UnInitialized { call_stack, .. }
            | RuntimeError::UnknownLoopBound { call_stack }
            | RuntimeError::AssertConstantFailed { call_stack }
            | RuntimeError::IntegerOutOfBounds { call_stack, .. }
            | RuntimeError::UnsupportedIntegerSize { call_stack, .. } => call_stack,
        }
    }
}

impl From<RuntimeError> for FileDiagnostic {
    fn from(error: RuntimeError) -> FileDiagnostic {
        let call_stack = vecmap(error.call_stack(), |location| *location);
        let file_id = call_stack.last().map(|location| location.file).unwrap_or_default();
        let diagnostic = error.into_diagnostic();
        diagnostic.in_file(file_id).with_call_stack(call_stack)
    }
}

impl RuntimeError {
    fn into_diagnostic(self) -> Diagnostic {
        match self {
            RuntimeError::InternalError(cause) => {
                Diagnostic::simple_error(
                    "Internal Consistency Evaluators Errors: \n
                    This is likely a bug. Consider Opening an issue at https://github.com/noir-lang/noir/issues".to_owned(),
                    cause.to_string(),
                    noirc_errors::Span::inclusive(0, 0)
                )
            }
            _ => {
                let message = self.to_string();
                let location =
                    self.call_stack().back().expect("Expected RuntimeError to have a location");

                Diagnostic::simple_error(message, String::new(), location.span)
            }
        }
    }
}<|MERGE_RESOLUTION|>--- conflicted
+++ resolved
@@ -13,10 +13,7 @@
 use thiserror::Error;
 
 use crate::ssa::ir::{dfg::CallStack, types::NumericType};
-<<<<<<< HEAD
-=======
 use serde::{Deserialize, Serialize};
->>>>>>> 7d126c5f
 
 #[derive(Debug, PartialEq, Eq, Clone, Error)]
 pub enum RuntimeError {
@@ -57,11 +54,7 @@
     }
 }
 
-<<<<<<< HEAD
-#[derive(Debug)]
-=======
 #[derive(Debug, Clone, Serialize, Deserialize)]
->>>>>>> 7d126c5f
 pub enum SsaReport {
     Warning(InternalWarning),
 }
@@ -86,11 +79,7 @@
     }
 }
 
-<<<<<<< HEAD
-#[derive(Debug, PartialEq, Eq, Clone, Error)]
-=======
 #[derive(Debug, PartialEq, Eq, Clone, Error, Serialize, Deserialize)]
->>>>>>> 7d126c5f
 pub enum InternalWarning {
     #[error("Returning a constant value is not allowed")]
     ReturnConstant { call_stack: CallStack },
