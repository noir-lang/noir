//! SSA stands for Single Static Assignment
//! The IR presented in this module will already
//! be in SSA form and will be used to apply
//! conventional optimizations like Common Subexpression
//! elimination and constant folding.
//!
//! This module heavily borrows from Cranelift
#![allow(dead_code)]

use std::collections::{BTreeMap, BTreeSet};

use crate::errors::{RuntimeError, SsaReport};
use acvm::{
    acir::{
        circuit::{
            brillig::BrilligBytecode, Circuit, ErrorSelector, ExpressionWidth,
            Program as AcirProgram, PublicInputs,
        },
        native_types::Witness,
    },
    FieldElement,
};

use noirc_errors::debug_info::{DebugFunctions, DebugInfo, DebugTypes, DebugVariables};

use noirc_frontend::ast::Visibility;
use noirc_frontend::{
    hir_def::{function::FunctionSignature, types::Type as HirType},
    monomorphization::ast::Program,
};
use tracing::{span, Level};

use self::{
    acir_gen::{Artifacts, GeneratedAcir},
    ssa_gen::Ssa,
};

mod acir_gen;
pub(super) mod function_builder;
pub mod ir;
mod opt;
pub mod ssa_gen;

/// Optimize the given program by converting it into SSA
/// form and performing optimizations there. When finished,
/// convert the final SSA into an ACIR program and return it.
/// An ACIR program is made up of both ACIR functions
/// and Brillig functions for unconstrained execution.
pub(crate) fn optimize_into_acir(
    program: Program,
    options: &SsaEvaluatorOptions,
) -> Result<Artifacts, RuntimeError> {
    let ssa_gen_span = span!(Level::TRACE, "ssa_generation");
    let ssa_gen_span_guard = ssa_gen_span.enter();
<<<<<<< HEAD
    let ssa = SsaBuilder::new(program, print_passes, force_brillig_output, print_timings)?
        .run_pass(Ssa::defunctionalize, "After Defunctionalization:")
        .run_pass(Ssa::remove_paired_rc, "After Removing Paired rc_inc & rc_decs:")
        .run_pass(Ssa::separate_runtime, "After Runtime Separation:")
        .run_pass(Ssa::resolve_is_unconstrained, "After Resolving IsUnconstrained:")
        .run_pass(Ssa::inline_functions, "After Inlining:")
        // Run mem2reg with the CFG separated into blocks
        .run_pass(Ssa::mem2reg, "After Mem2Reg:")
        .run_pass(Ssa::as_slice_optimization, "After `as_slice` optimization")
        .try_run_pass(Ssa::evaluate_static_assert_and_assert_constant, "After `static_assert` and `assert_constant`:")?
        .try_run_pass(Ssa::unroll_loops_iteratively, "After Unrolling:")?
        .run_pass(Ssa::simplify_cfg, "After Simplifying:")
        .run_pass(Ssa::flatten_cfg, "After Flattening:")
        .run_pass(Ssa::remove_bit_shifts, "After Removing Bit Shifts:")
        // Run mem2reg once more with the flattened CFG to catch any remaining loads/stores
        .run_pass(Ssa::mem2reg, "After Mem2Reg:")
        // Run the inlining pass again to handle functions with `InlineType::NoPredicates`.
        // Before flattening is run, we treat functions marked with the `InlineType::NoPredicates` as an entry point.
        // This pass must come immediately following `mem2reg` as the succeeding passes
        // may create an SSA which inlining fails to handle.
        .run_pass(Ssa::inline_functions_with_no_predicates, "After Inlining:")
        .run_pass(Ssa::remove_if_else, "After Remove IfElse:")
        .run_pass(Ssa::fold_constants, "After Constant Folding:")
        .run_pass(Ssa::remove_enable_side_effects, "After EnableSideEffects removal:")
        .run_pass(Ssa::fold_constants_using_constraints, "After Constraint Folding:")
        .run_pass(Ssa::dead_instruction_elimination, "After Dead Instruction Elimination:")
        .run_pass(Ssa::array_set_optimization, "After Array Set Optimizations:")
        .finish();

    let brillig = time("SSA to Brillig", print_timings, || ssa.to_brillig(print_brillig_trace));
=======
    let ssa = SsaBuilder::new(
        program,
        options.enable_ssa_logging,
        options.force_brillig_output,
        options.print_codegen_timings,
    )?
    .run_pass(Ssa::defunctionalize, "After Defunctionalization:")
    .run_pass(Ssa::remove_paired_rc, "After Removing Paired rc_inc & rc_decs:")
    .run_pass(Ssa::separate_runtime, "After Runtime Separation:")
    .run_pass(Ssa::resolve_is_unconstrained, "After Resolving IsUnconstrained:")
    .run_pass(Ssa::inline_functions, "After Inlining:")
    // Run mem2reg with the CFG separated into blocks
    .run_pass(Ssa::mem2reg, "After Mem2Reg:")
    .run_pass(Ssa::as_slice_optimization, "After `as_slice` optimization")
    .try_run_pass(Ssa::evaluate_assert_constant, "After Assert Constant:")?
    .try_run_pass(Ssa::unroll_loops_iteratively, "After Unrolling:")?
    .run_pass(Ssa::simplify_cfg, "After Simplifying:")
    .run_pass(Ssa::flatten_cfg, "After Flattening:")
    .run_pass(Ssa::remove_bit_shifts, "After Removing Bit Shifts:")
    // Run mem2reg once more with the flattened CFG to catch any remaining loads/stores
    .run_pass(Ssa::mem2reg, "After Mem2Reg:")
    // Run the inlining pass again to handle functions with `InlineType::NoPredicates`.
    // Before flattening is run, we treat functions marked with the `InlineType::NoPredicates` as an entry point.
    // This pass must come immediately following `mem2reg` as the succeeding passes
    // may create an SSA which inlining fails to handle.
    .run_pass(Ssa::inline_functions_with_no_predicates, "After Inlining:")
    .run_pass(Ssa::remove_if_else, "After Remove IfElse:")
    .run_pass(Ssa::fold_constants, "After Constant Folding:")
    .run_pass(Ssa::remove_enable_side_effects, "After EnableSideEffects removal:")
    .run_pass(Ssa::fold_constants_using_constraints, "After Constraint Folding:")
    .run_pass(Ssa::dead_instruction_elimination, "After Dead Instruction Elimination:")
    .run_pass(Ssa::array_set_optimization, "After Array Set Optimizations:")
    .finish();

    let brillig = time("SSA to Brillig", options.print_codegen_timings, || {
        ssa.to_brillig(options.enable_brillig_logging)
    });
>>>>>>> 083070e8

    drop(ssa_gen_span_guard);

    time("SSA to ACIR", options.print_codegen_timings, || ssa.into_acir(&brillig))
}

// Helper to time SSA passes
fn time<T>(name: &str, print_timings: bool, f: impl FnOnce() -> T) -> T {
    let start_time = chrono::Utc::now().time();
    let result = f();

    if print_timings {
        let end_time = chrono::Utc::now().time();
        println!("{name}: {} ms", (end_time - start_time).num_milliseconds());
    }

    result
}

#[derive(Default)]
pub struct SsaProgramArtifact {
    pub program: AcirProgram<FieldElement>,
    pub debug: Vec<DebugInfo>,
    pub warnings: Vec<SsaReport>,
    pub main_input_witnesses: Vec<Witness>,
    pub main_return_witnesses: Vec<Witness>,
    pub names: Vec<String>,
    pub error_types: BTreeMap<ErrorSelector, HirType>,
}

impl SsaProgramArtifact {
    fn new(
        unconstrained_functions: Vec<BrilligBytecode<FieldElement>>,
        error_types: BTreeMap<ErrorSelector, HirType>,
    ) -> Self {
        let program = AcirProgram { functions: Vec::default(), unconstrained_functions };
        Self {
            program,
            debug: Vec::default(),
            warnings: Vec::default(),
            main_input_witnesses: Vec::default(),
            main_return_witnesses: Vec::default(),
            names: Vec::default(),
            error_types,
        }
    }

    fn add_circuit(&mut self, mut circuit_artifact: SsaCircuitArtifact, is_main: bool) {
        self.program.functions.push(circuit_artifact.circuit);
        self.debug.push(circuit_artifact.debug_info);
        self.warnings.append(&mut circuit_artifact.warnings);
        if is_main {
            self.main_input_witnesses = circuit_artifact.input_witnesses;
            self.main_return_witnesses = circuit_artifact.return_witnesses;
        }
        self.names.push(circuit_artifact.name);
    }
}

pub struct SsaEvaluatorOptions {
    /// Emit debug information for the intermediate SSA IR
    pub enable_ssa_logging: bool,

    pub enable_brillig_logging: bool,

    /// Force Brillig output (for step debugging)
    pub force_brillig_output: bool,

    /// Pretty print benchmark times of each code generation pass
    pub print_codegen_timings: bool,
}

/// Compiles the [`Program`] into [`ACIR``][acvm::acir::circuit::Program].
///
/// The output ACIR is backend-agnostic and so must go through a transformation pass before usage in proof generation.
#[tracing::instrument(level = "trace", skip_all)]
pub fn create_program(
    program: Program,
    options: &SsaEvaluatorOptions,
) -> Result<SsaProgramArtifact, RuntimeError> {
    let debug_variables = program.debug_variables.clone();
    let debug_types = program.debug_types.clone();
    let debug_functions = program.debug_functions.clone();

    let func_sigs = program.function_signatures.clone();

    let recursive = program.recursive;
    let (generated_acirs, generated_brillig, error_types) = optimize_into_acir(program, options)?;
    assert_eq!(
        generated_acirs.len(),
        func_sigs.len(),
        "The generated ACIRs should match the supplied function signatures"
    );

    let mut program_artifact = SsaProgramArtifact::new(generated_brillig, error_types);
    // For setting up the ABI we need separately specify main's input and return witnesses
    let mut is_main = true;
    for (acir, func_sig) in generated_acirs.into_iter().zip(func_sigs) {
        let circuit_artifact = convert_generated_acir_into_circuit(
            acir,
            func_sig,
            recursive,
            // TODO: get rid of these clones
            debug_variables.clone(),
            debug_functions.clone(),
            debug_types.clone(),
        );
        program_artifact.add_circuit(circuit_artifact, is_main);
        is_main = false;
    }

    Ok(program_artifact)
}

pub struct SsaCircuitArtifact {
    name: String,
    circuit: Circuit<FieldElement>,
    debug_info: DebugInfo,
    warnings: Vec<SsaReport>,
    input_witnesses: Vec<Witness>,
    return_witnesses: Vec<Witness>,
}

fn convert_generated_acir_into_circuit(
    mut generated_acir: GeneratedAcir<FieldElement>,
    func_sig: FunctionSignature,
    recursive: bool,
    debug_variables: DebugVariables,
    debug_functions: DebugFunctions,
    debug_types: DebugTypes,
) -> SsaCircuitArtifact {
    let opcodes = generated_acir.take_opcodes();
    let current_witness_index = generated_acir.current_witness_index().0;
    let GeneratedAcir {
        return_witnesses,
        locations,
        input_witnesses,
        assertion_payloads: assert_messages,
        warnings,
        name,
        ..
    } = generated_acir;

    let (public_parameter_witnesses, private_parameters) =
        split_public_and_private_inputs(&func_sig, &input_witnesses);

    let public_parameters = PublicInputs(public_parameter_witnesses);
    let return_values = PublicInputs(return_witnesses.iter().copied().collect());

    let circuit = Circuit {
        current_witness_index,
        expression_width: ExpressionWidth::Unbounded,
        opcodes,
        private_parameters,
        public_parameters,
        return_values,
        assert_messages: assert_messages.into_iter().collect(),
        recursive,
    };

    // This converts each im::Vector in the BTreeMap to a Vec
    let locations = locations
        .into_iter()
        .map(|(index, locations)| (index, locations.into_iter().collect()))
        .collect();

    let mut debug_info = DebugInfo::new(locations, debug_variables, debug_functions, debug_types);

    // Perform any ACIR-level optimizations
    let (optimized_circuit, transformation_map) = acvm::compiler::optimize(circuit);
    debug_info.update_acir(transformation_map);

    SsaCircuitArtifact {
        name,
        circuit: optimized_circuit,
        debug_info,
        warnings,
        input_witnesses,
        return_witnesses,
    }
}

// Takes each function argument and partitions the circuit's inputs witnesses according to its visibility.
fn split_public_and_private_inputs(
    func_sig: &FunctionSignature,
    input_witnesses: &[Witness],
) -> (BTreeSet<Witness>, BTreeSet<Witness>) {
    let mut idx = 0_usize;
    if input_witnesses.is_empty() {
        return (BTreeSet::new(), BTreeSet::new());
    }

    func_sig
        .0
        .iter()
        .map(|(_, typ, visibility)| {
            let num_field_elements_needed = typ.field_count() as usize;
            let witnesses = input_witnesses[idx..idx + num_field_elements_needed].to_vec();
            idx += num_field_elements_needed;
            (visibility, witnesses)
        })
        .fold((BTreeSet::new(), BTreeSet::new()), |mut acc, (vis, witnesses)| {
            // Split witnesses into sets based on their visibility.
            if *vis == Visibility::Public {
                for witness in witnesses {
                    acc.0.insert(witness);
                }
            } else {
                for witness in witnesses {
                    acc.1.insert(witness);
                }
            }
            (acc.0, acc.1)
        })
}

// This is just a convenience object to bundle the ssa with `print_ssa_passes` for debug printing.
struct SsaBuilder {
    ssa: Ssa,
    print_ssa_passes: bool,
    print_codegen_timings: bool,
}

impl SsaBuilder {
    fn new(
        program: Program,
        print_ssa_passes: bool,
        force_brillig_runtime: bool,
        print_codegen_timings: bool,
    ) -> Result<SsaBuilder, RuntimeError> {
        let ssa = ssa_gen::generate_ssa(program, force_brillig_runtime)?;
        Ok(SsaBuilder { print_ssa_passes, print_codegen_timings, ssa }.print("Initial SSA:"))
    }

    fn finish(self) -> Ssa {
        self.ssa
    }

    /// Runs the given SSA pass and prints the SSA afterward if `print_ssa_passes` is true.
    fn run_pass(mut self, pass: fn(Ssa) -> Ssa, msg: &str) -> Self {
        self.ssa = time(msg, self.print_codegen_timings, || pass(self.ssa));
        self.print(msg)
    }

    /// The same as `run_pass` but for passes that may fail
    fn try_run_pass(
        mut self,
        pass: fn(Ssa) -> Result<Ssa, RuntimeError>,
        msg: &str,
    ) -> Result<Self, RuntimeError> {
        self.ssa = time(msg, self.print_codegen_timings, || pass(self.ssa))?;
        Ok(self.print(msg))
    }

    fn print(self, msg: &str) -> Self {
        if self.print_ssa_passes {
            println!("{msg}\n{}", self.ssa);
        }
        self
    }
}<|MERGE_RESOLUTION|>--- conflicted
+++ resolved
@@ -52,38 +52,6 @@
 ) -> Result<Artifacts, RuntimeError> {
     let ssa_gen_span = span!(Level::TRACE, "ssa_generation");
     let ssa_gen_span_guard = ssa_gen_span.enter();
-<<<<<<< HEAD
-    let ssa = SsaBuilder::new(program, print_passes, force_brillig_output, print_timings)?
-        .run_pass(Ssa::defunctionalize, "After Defunctionalization:")
-        .run_pass(Ssa::remove_paired_rc, "After Removing Paired rc_inc & rc_decs:")
-        .run_pass(Ssa::separate_runtime, "After Runtime Separation:")
-        .run_pass(Ssa::resolve_is_unconstrained, "After Resolving IsUnconstrained:")
-        .run_pass(Ssa::inline_functions, "After Inlining:")
-        // Run mem2reg with the CFG separated into blocks
-        .run_pass(Ssa::mem2reg, "After Mem2Reg:")
-        .run_pass(Ssa::as_slice_optimization, "After `as_slice` optimization")
-        .try_run_pass(Ssa::evaluate_static_assert_and_assert_constant, "After `static_assert` and `assert_constant`:")?
-        .try_run_pass(Ssa::unroll_loops_iteratively, "After Unrolling:")?
-        .run_pass(Ssa::simplify_cfg, "After Simplifying:")
-        .run_pass(Ssa::flatten_cfg, "After Flattening:")
-        .run_pass(Ssa::remove_bit_shifts, "After Removing Bit Shifts:")
-        // Run mem2reg once more with the flattened CFG to catch any remaining loads/stores
-        .run_pass(Ssa::mem2reg, "After Mem2Reg:")
-        // Run the inlining pass again to handle functions with `InlineType::NoPredicates`.
-        // Before flattening is run, we treat functions marked with the `InlineType::NoPredicates` as an entry point.
-        // This pass must come immediately following `mem2reg` as the succeeding passes
-        // may create an SSA which inlining fails to handle.
-        .run_pass(Ssa::inline_functions_with_no_predicates, "After Inlining:")
-        .run_pass(Ssa::remove_if_else, "After Remove IfElse:")
-        .run_pass(Ssa::fold_constants, "After Constant Folding:")
-        .run_pass(Ssa::remove_enable_side_effects, "After EnableSideEffects removal:")
-        .run_pass(Ssa::fold_constants_using_constraints, "After Constraint Folding:")
-        .run_pass(Ssa::dead_instruction_elimination, "After Dead Instruction Elimination:")
-        .run_pass(Ssa::array_set_optimization, "After Array Set Optimizations:")
-        .finish();
-
-    let brillig = time("SSA to Brillig", print_timings, || ssa.to_brillig(print_brillig_trace));
-=======
     let ssa = SsaBuilder::new(
         program,
         options.enable_ssa_logging,
@@ -98,7 +66,7 @@
     // Run mem2reg with the CFG separated into blocks
     .run_pass(Ssa::mem2reg, "After Mem2Reg:")
     .run_pass(Ssa::as_slice_optimization, "After `as_slice` optimization")
-    .try_run_pass(Ssa::evaluate_assert_constant, "After Assert Constant:")?
+    .try_run_pass(Ssa::evaluate_static_assert_and_assert_constant, "After `static_assert` and `assert_constant`:")?
     .try_run_pass(Ssa::unroll_loops_iteratively, "After Unrolling:")?
     .run_pass(Ssa::simplify_cfg, "After Simplifying:")
     .run_pass(Ssa::flatten_cfg, "After Flattening:")
@@ -121,7 +89,6 @@
     let brillig = time("SSA to Brillig", options.print_codegen_timings, || {
         ssa.to_brillig(options.enable_brillig_logging)
     });
->>>>>>> 083070e8
 
     drop(ssa_gen_span_guard);
 
