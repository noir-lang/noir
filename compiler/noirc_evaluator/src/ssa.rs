//! SSA stands for Single Static Assignment
//! The IR presented in this module will already
//! be in SSA form and will be used to apply
//! conventional optimizations like Common Subexpression
//! elimination and constant folding.
//!
//! This module heavily borrows from Cranelift

use std::{
    collections::{BTreeMap, BTreeSet},
    fs::File,
    io::Write,
    path::{Path, PathBuf},
};

use crate::errors::{RuntimeError, SsaReport};
use acvm::{
    acir::{
        circuit::{
            brillig::BrilligBytecode, Circuit, ErrorSelector, ExpressionWidth,
            Program as AcirProgram, PublicInputs,
        },
        native_types::Witness,
    },
    FieldElement,
};

use ir::instruction::ErrorType;
use noirc_errors::debug_info::{DebugFunctions, DebugInfo, DebugTypes, DebugVariables};

use noirc_frontend::ast::Visibility;
use noirc_frontend::{hir_def::function::FunctionSignature, monomorphization::ast::Program};
use ssa_gen::Ssa;
use tracing::{span, Level};

use crate::acir::{Artifacts, GeneratedAcir};

mod checks;
pub(super) mod function_builder;
pub mod ir;
pub(crate) mod opt;
#[cfg(test)]
pub(crate) mod parser;
pub mod ssa_gen;

#[derive(Debug, Clone)]
pub enum SsaLogging {
    None,
    All,
    Contains(String),
}

pub struct SsaEvaluatorOptions {
    /// Emit debug information for the intermediate SSA IR
    pub ssa_logging: SsaLogging,

    pub enable_brillig_logging: bool,

    /// Pretty print benchmark times of each code generation pass
    pub print_codegen_timings: bool,

    /// Width of expressions to be used for ACIR
    pub expression_width: ExpressionWidth,

    /// Dump the unoptimized SSA to the supplied path if it exists
    pub emit_ssa: Option<PathBuf>,

    /// Skip the check for under constrained values
    pub skip_underconstrained_check: bool,

    /// Enable the missing Brillig call constraints check
    pub enable_brillig_constraints_check: bool,

    /// The higher the value, the more inlined Brillig functions will be.
    pub inliner_aggressiveness: i64,

    /// Maximum accepted percentage increase in the Brillig bytecode size after unrolling loops.
    /// When `None` the size increase check is skipped altogether and any decrease in the SSA
    /// instruction count is accepted.
    pub max_bytecode_increase_percent: Option<i32>,
}

pub(crate) struct ArtifactsAndWarnings(Artifacts, Vec<SsaReport>);

/// Optimize the given program by converting it into SSA
/// form and performing optimizations there. When finished,
/// convert the final SSA into an ACIR program and return it.
/// An ACIR program is made up of both ACIR functions
/// and Brillig functions for unconstrained execution.
pub(crate) fn optimize_into_acir(
    program: Program,
    options: &SsaEvaluatorOptions,
) -> Result<ArtifactsAndWarnings, RuntimeError> {
    let ssa_gen_span = span!(Level::TRACE, "ssa_generation");
    let ssa_gen_span_guard = ssa_gen_span.enter();
    let builder = SsaBuilder::new(
        program,
        options.ssa_logging.clone(),
        options.print_codegen_timings,
        &options.emit_ssa,
    )?;

    let mut ssa = optimize_all(builder, options)?;

    let mut ssa_level_warnings = vec![];

    if !options.skip_underconstrained_check {
        ssa_level_warnings.extend(time(
            "After Check for Underconstrained Values",
            options.print_codegen_timings,
            || ssa.check_for_underconstrained_values(),
        ));
    }

    if options.enable_brillig_constraints_check {
        ssa_level_warnings.extend(time(
            "After Check for Missing Brillig Call Constraints",
            options.print_codegen_timings,
            || ssa.check_for_missing_brillig_constraints(),
        ));
    };

    drop(ssa_gen_span_guard);

    let used_globals_map = std::mem::take(&mut ssa.used_globals);
    let brillig = time("SSA to Brillig", options.print_codegen_timings, || {
        ssa.to_brillig_with_globals(options.enable_brillig_logging, used_globals_map)
    });

    let ssa_gen_span = span!(Level::TRACE, "ssa_generation");
    let ssa_gen_span_guard = ssa_gen_span.enter();

    let ssa = SsaBuilder {
        ssa,
        ssa_logging: options.ssa_logging.clone(),
        print_codegen_timings: options.print_codegen_timings,
    }
    .run_pass(|ssa| ssa.fold_constants_with_brillig(&brillig), "Inlining Brillig Calls Inlining")
    .run_pass(Ssa::dead_instruction_elimination, "Dead Instruction Elimination (2nd)")
    .finish();

    drop(ssa_gen_span_guard);

    let artifacts = time("SSA to ACIR", options.print_codegen_timings, || {
        ssa.into_acir(&brillig, options.expression_width)
    })?;

    Ok(ArtifactsAndWarnings(artifacts, ssa_level_warnings))
}

/// Run all SSA passes.
fn optimize_all(builder: SsaBuilder, options: &SsaEvaluatorOptions) -> Result<Ssa, RuntimeError> {
    Ok(builder
        .run_pass(Ssa::remove_unreachable_functions, "Removing Unreachable Functions (1st)")
        .run_pass(Ssa::defunctionalize, "Defunctionalization")
        .run_pass(Ssa::inline_simple_functions, "Inlining simple functions")
<<<<<<< HEAD
        // BUG: Enabling this mem2reg causes an integration test failure in aztec-package; see:
        // https://github.com/AztecProtocol/aztec-packages/pull/11294#issuecomment-2622809518
        //.run_pass(Ssa::mem2reg, "Mem2Reg (1st)")
=======
        .run_pass(Ssa::mem2reg, "Mem2Reg (1st)")
>>>>>>> 49d1b13a
        .run_pass(Ssa::remove_paired_rc, "Removing Paired rc_inc & rc_decs")
        .run_pass(
            |ssa| ssa.preprocess_functions(options.inliner_aggressiveness),
            "Preprocessing Functions",
        )
        .run_pass(|ssa| ssa.inline_functions(options.inliner_aggressiveness), "Inlining (1st)")
        // Run mem2reg with the CFG separated into blocks
        .run_pass(Ssa::mem2reg, "Mem2Reg (2nd)")
        .run_pass(Ssa::simplify_cfg, "Simplifying (1st)")
        .run_pass(Ssa::as_slice_optimization, "`as_slice` optimization")
        .run_pass(Ssa::remove_unreachable_functions, "Removing Unreachable Functions (2nd)")
        .try_run_pass(
            Ssa::evaluate_static_assert_and_assert_constant,
            "`static_assert` and `assert_constant`",
        )?
        .run_pass(Ssa::purity_analysis, "Purity Analysis")
        .run_pass(Ssa::loop_invariant_code_motion, "Loop Invariant Code Motion")
        .try_run_pass(
            |ssa| ssa.unroll_loops_iteratively(options.max_bytecode_increase_percent),
            "Unrolling",
        )?
        .run_pass(Ssa::simplify_cfg, "Simplifying (2nd)")
        .run_pass(Ssa::mem2reg, "Mem2Reg (3rd)")
        .run_pass(Ssa::flatten_cfg, "Flattening")
        .run_pass(Ssa::remove_bit_shifts, "Removing Bit Shifts")
        // Run mem2reg once more with the flattened CFG to catch any remaining loads/stores
        .run_pass(Ssa::mem2reg, "Mem2Reg (4th)")
        // Run the inlining pass again to handle functions with `InlineType::NoPredicates`.
        // Before flattening is run, we treat functions marked with the `InlineType::NoPredicates` as an entry point.
        // This pass must come immediately following `mem2reg` as the succeeding passes
        // may create an SSA which inlining fails to handle.
        .run_pass(
            |ssa| ssa.inline_functions_with_no_predicates(options.inliner_aggressiveness),
            "Inlining (2nd)",
        )
        .run_pass(Ssa::remove_if_else, "Remove IfElse")
        .run_pass(Ssa::purity_analysis, "Purity Analysis (2nd)")
        .run_pass(Ssa::fold_constants, "Constant Folding")
        .run_pass(Ssa::remove_enable_side_effects, "EnableSideEffectsIf removal")
        .run_pass(Ssa::fold_constants_using_constraints, "Constraint Folding")
        .run_pass(Ssa::make_constrain_not_equal_instructions, "Adding constrain not equal")
        .run_pass(Ssa::dead_instruction_elimination, "Dead Instruction Elimination (1st)")
        .run_pass(Ssa::simplify_cfg, "Simplifying (3rd):")
        .run_pass(Ssa::array_set_optimization, "Array Set Optimizations")
        .finish())
}

// Helper to time SSA passes
fn time<T>(name: &str, print_timings: bool, f: impl FnOnce() -> T) -> T {
    let start_time = chrono::Utc::now().time();
    let result = f();

    if print_timings {
        let end_time = chrono::Utc::now().time();
        println!("{name}: {} ms", (end_time - start_time).num_milliseconds());
    }

    result
}

#[derive(Default)]
pub struct SsaProgramArtifact {
    pub program: AcirProgram<FieldElement>,
    pub debug: Vec<DebugInfo>,
    pub warnings: Vec<SsaReport>,
    pub main_input_witnesses: Vec<Witness>,
    pub main_return_witnesses: Vec<Witness>,
    pub names: Vec<String>,
    pub brillig_names: Vec<String>,
    pub error_types: BTreeMap<ErrorSelector, ErrorType>,
}

impl SsaProgramArtifact {
    fn new(
        unconstrained_functions: Vec<BrilligBytecode<FieldElement>>,
        error_types: BTreeMap<ErrorSelector, ErrorType>,
    ) -> Self {
        let program = AcirProgram { functions: Vec::default(), unconstrained_functions };
        Self {
            program,
            debug: Vec::default(),
            warnings: Vec::default(),
            main_input_witnesses: Vec::default(),
            main_return_witnesses: Vec::default(),
            names: Vec::default(),
            brillig_names: Vec::default(),
            error_types,
        }
    }

    fn add_circuit(&mut self, mut circuit_artifact: SsaCircuitArtifact, is_main: bool) {
        self.program.functions.push(circuit_artifact.circuit);
        self.debug.push(circuit_artifact.debug_info);
        self.warnings.append(&mut circuit_artifact.warnings);
        if is_main {
            self.main_input_witnesses = circuit_artifact.input_witnesses;
            self.main_return_witnesses = circuit_artifact.return_witnesses;
        }
        self.names.push(circuit_artifact.name);
        // Acir and brillig both generate new error types, so we need to merge them
        // With the ones found during ssa generation.
        self.error_types.extend(circuit_artifact.error_types);
    }

    fn add_warnings(&mut self, mut warnings: Vec<SsaReport>) {
        self.warnings.append(&mut warnings);
    }
}

/// Compiles the [`Program`] into [`ACIR`][acvm::acir::circuit::Program].
///
/// The output ACIR is backend-agnostic and so must go through a transformation pass before usage in proof generation.
#[tracing::instrument(level = "trace", skip_all)]
pub fn create_program(
    program: Program,
    options: &SsaEvaluatorOptions,
) -> Result<SsaProgramArtifact, RuntimeError> {
    let debug_variables = program.debug_variables.clone();
    let debug_types = program.debug_types.clone();
    let debug_functions = program.debug_functions.clone();

    let func_sigs = program.function_signatures.clone();

    let ArtifactsAndWarnings(
        (generated_acirs, generated_brillig, brillig_function_names, error_types),
        ssa_level_warnings,
    ) = optimize_into_acir(program, options)?;

    assert_eq!(
        generated_acirs.len(),
        func_sigs.len(),
        "The generated ACIRs should match the supplied function signatures"
    );

    let error_types = error_types
        .into_iter()
        .map(|(selector, hir_type)| (selector, ErrorType::Dynamic(hir_type)))
        .collect();

    let mut program_artifact = SsaProgramArtifact::new(generated_brillig, error_types);

    // Add warnings collected at the Ssa stage
    program_artifact.add_warnings(ssa_level_warnings);
    // For setting up the ABI we need separately specify main's input and return witnesses
    let mut is_main = true;
    for (acir, func_sig) in generated_acirs.into_iter().zip(func_sigs) {
        let circuit_artifact = convert_generated_acir_into_circuit(
            acir,
            func_sig,
            // TODO: get rid of these clones
            debug_variables.clone(),
            debug_functions.clone(),
            debug_types.clone(),
        );
        program_artifact.add_circuit(circuit_artifact, is_main);
        is_main = false;
    }
    program_artifact.brillig_names = brillig_function_names;

    Ok(program_artifact)
}

pub struct SsaCircuitArtifact {
    name: String,
    circuit: Circuit<FieldElement>,
    debug_info: DebugInfo,
    warnings: Vec<SsaReport>,
    input_witnesses: Vec<Witness>,
    return_witnesses: Vec<Witness>,
    error_types: BTreeMap<ErrorSelector, ErrorType>,
}

fn convert_generated_acir_into_circuit(
    mut generated_acir: GeneratedAcir<FieldElement>,
    func_sig: FunctionSignature,
    debug_variables: DebugVariables,
    debug_functions: DebugFunctions,
    debug_types: DebugTypes,
) -> SsaCircuitArtifact {
    let opcodes = generated_acir.take_opcodes();
    let current_witness_index = generated_acir.current_witness_index().0;
    let GeneratedAcir {
        return_witnesses,
        locations,
        brillig_locations,
        input_witnesses,
        assertion_payloads: assert_messages,
        warnings,
        name,
        brillig_procedure_locs,
        ..
    } = generated_acir;

    let (public_parameter_witnesses, private_parameters) =
        split_public_and_private_inputs(&func_sig, &input_witnesses);

    let public_parameters = PublicInputs(public_parameter_witnesses);
    let return_values = PublicInputs(return_witnesses.iter().copied().collect());

    let circuit = Circuit {
        current_witness_index,
        expression_width: ExpressionWidth::Unbounded,
        opcodes,
        private_parameters,
        public_parameters,
        return_values,
        assert_messages: assert_messages.into_iter().collect(),
    };

    // This converts each im::Vector in the BTreeMap to a Vec
    let locations = locations
        .into_iter()
        .map(|(index, locations)| (index, locations.into_iter().collect()))
        .collect();

    let brillig_locations = brillig_locations
        .into_iter()
        .map(|(function_index, locations)| {
            let locations = locations
                .into_iter()
                .map(|(index, locations)| (index, locations.into_iter().collect()))
                .collect();
            (function_index, locations)
        })
        .collect();

    let mut debug_info = DebugInfo::new(
        locations,
        brillig_locations,
        debug_variables,
        debug_functions,
        debug_types,
        brillig_procedure_locs,
    );

    // Perform any ACIR-level optimizations
    let (optimized_circuit, transformation_map) = acvm::compiler::optimize(circuit);
    debug_info.update_acir(transformation_map);

    SsaCircuitArtifact {
        name,
        circuit: optimized_circuit,
        debug_info,
        warnings,
        input_witnesses,
        return_witnesses,
        error_types: generated_acir.error_types,
    }
}

// Takes each function argument and partitions the circuit's inputs witnesses according to its visibility.
fn split_public_and_private_inputs(
    func_sig: &FunctionSignature,
    input_witnesses: &[Witness],
) -> (BTreeSet<Witness>, BTreeSet<Witness>) {
    let mut idx = 0_usize;
    if input_witnesses.is_empty() {
        return (BTreeSet::new(), BTreeSet::new());
    }

    func_sig
        .0
        .iter()
        .map(|(pattern, typ, visibility)| {
            let num_field_elements_needed = typ.field_count(&pattern.location()) as usize;
            let witnesses = input_witnesses[idx..idx + num_field_elements_needed].to_vec();
            idx += num_field_elements_needed;
            (visibility, witnesses)
        })
        .fold((BTreeSet::new(), BTreeSet::new()), |mut acc, (vis, witnesses)| {
            // Split witnesses into sets based on their visibility.
            if *vis == Visibility::Public {
                for witness in witnesses {
                    acc.0.insert(witness);
                }
            } else {
                for witness in witnesses {
                    acc.1.insert(witness);
                }
            }
            (acc.0, acc.1)
        })
}

// This is just a convenience object to bundle the ssa with `print_ssa_passes` for debug printing.
struct SsaBuilder {
    ssa: Ssa,
    ssa_logging: SsaLogging,
    print_codegen_timings: bool,
}

impl SsaBuilder {
    fn new(
        program: Program,
        ssa_logging: SsaLogging,
        print_codegen_timings: bool,
        emit_ssa: &Option<PathBuf>,
    ) -> Result<SsaBuilder, RuntimeError> {
        let ssa = ssa_gen::generate_ssa(program)?;
        if let Some(emit_ssa) = emit_ssa {
            let mut emit_ssa_dir = emit_ssa.clone();
            // We expect the full package artifact path to be passed in here,
            // and attempt to create the target directory if it does not exist.
            emit_ssa_dir.pop();
            create_named_dir(emit_ssa_dir.as_ref(), "target");
            let ssa_path = emit_ssa.with_extension("ssa.json");
            write_to_file(&serde_json::to_vec(&ssa).unwrap(), &ssa_path);
        }
        Ok(SsaBuilder { ssa_logging, print_codegen_timings, ssa }.print("Initial SSA"))
    }

    fn finish(self) -> Ssa {
        self.ssa.generate_entry_point_index()
    }

    /// Runs the given SSA pass and prints the SSA afterward if `print_ssa_passes` is true.
    fn run_pass<F>(mut self, pass: F, msg: &str) -> Self
    where
        F: FnOnce(Ssa) -> Ssa,
    {
        self.ssa = time(msg, self.print_codegen_timings, || pass(self.ssa));
        self.print(msg)
    }

    /// The same as `run_pass` but for passes that may fail
    fn try_run_pass<F>(mut self, pass: F, msg: &str) -> Result<Self, RuntimeError>
    where
        F: FnOnce(Ssa) -> Result<Ssa, RuntimeError>,
    {
        self.ssa = time(msg, self.print_codegen_timings, || pass(self.ssa))?;
        Ok(self.print(msg))
    }

    fn print(mut self, msg: &str) -> Self {
        let print_ssa_pass = match &self.ssa_logging {
            SsaLogging::None => false,
            SsaLogging::All => true,
            SsaLogging::Contains(string) => {
                let string = string.to_lowercase();
                let string = string.strip_prefix("after ").unwrap_or(&string);
                let string = string.strip_suffix(':').unwrap_or(string);
                msg.to_lowercase().contains(string)
            }
        };
        if print_ssa_pass {
            self.ssa.normalize_ids();
            println!("After {msg}:\n{}", self.ssa);
        }
        self
    }
}

fn create_named_dir(named_dir: &Path, name: &str) -> PathBuf {
    std::fs::create_dir_all(named_dir)
        .unwrap_or_else(|_| panic!("could not create the `{name}` directory"));

    PathBuf::from(named_dir)
}

fn write_to_file(bytes: &[u8], path: &Path) {
    let display = path.display();

    let mut file = match File::create(path) {
        Err(why) => panic!("couldn't create {display}: {why}"),
        Ok(file) => file,
    };

    if let Err(why) = file.write_all(bytes) {
        panic!("couldn't write to {display}: {why}");
    }
}<|MERGE_RESOLUTION|>--- conflicted
+++ resolved
@@ -154,13 +154,9 @@
         .run_pass(Ssa::remove_unreachable_functions, "Removing Unreachable Functions (1st)")
         .run_pass(Ssa::defunctionalize, "Defunctionalization")
         .run_pass(Ssa::inline_simple_functions, "Inlining simple functions")
-<<<<<<< HEAD
         // BUG: Enabling this mem2reg causes an integration test failure in aztec-package; see:
         // https://github.com/AztecProtocol/aztec-packages/pull/11294#issuecomment-2622809518
         //.run_pass(Ssa::mem2reg, "Mem2Reg (1st)")
-=======
-        .run_pass(Ssa::mem2reg, "Mem2Reg (1st)")
->>>>>>> 49d1b13a
         .run_pass(Ssa::remove_paired_rc, "Removing Paired rc_inc & rc_decs")
         .run_pass(
             |ssa| ssa.preprocess_functions(options.inliner_aggressiveness),
