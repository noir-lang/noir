//! SSA stands for Single Static Assignment
//! The IR presented in this module will already
//! be in SSA form and will be used to apply
//! conventional optimizations like Common Subexpression
//! elimination and constant folding.
//!
//! This module heavily borrows from Cranelift
#![allow(dead_code)]

use std::collections::{BTreeMap, BTreeSet};

use crate::errors::{RuntimeError, SsaReport};
use acvm::{
    acir::{
        circuit::{
            brillig::BrilligBytecode, Circuit, ErrorSelector, ExpressionWidth,
            Program as AcirProgram, PublicInputs,
        },
        native_types::Witness,
    },
    FieldElement,
};

use noirc_errors::debug_info::{DebugFunctions, DebugInfo, DebugTypes, DebugVariables};

use noirc_frontend::ast::Visibility;
use noirc_frontend::{
    hir_def::{function::FunctionSignature, types::Type as HirType},
    monomorphization::ast::Program,
};
use tracing::{span, Level};

use self::{
    acir_gen::{Artifacts, GeneratedAcir},
    ssa_gen::Ssa,
};

mod acir_gen;
mod checks;
pub(super) mod function_builder;
pub mod ir;
mod opt;
pub mod ssa_gen;

<<<<<<< HEAD
pub struct SsaEvaluatorOptions {
    /// Emit debug information for the intermediate SSA IR
    pub enable_ssa_logging: bool,

    pub enable_brillig_logging: bool,

    /// Force Brillig output (for step debugging)
    pub force_brillig_output: bool,

    /// Pretty print benchmark times of each code generation pass
    pub print_codegen_timings: bool,

    /// Width of expressions to be used for ACIR
    pub expression_width: ExpressionWidth,
}
=======
pub(crate) struct ArtifactsAndWarnings(Artifacts, Vec<SsaReport>);
>>>>>>> 90b636e7

/// Optimize the given program by converting it into SSA
/// form and performing optimizations there. When finished,
/// convert the final SSA into an ACIR program and return it.
/// An ACIR program is made up of both ACIR functions
/// and Brillig functions for unconstrained execution.
pub(crate) fn optimize_into_acir(
    program: Program,
    options: &SsaEvaluatorOptions,
) -> Result<ArtifactsAndWarnings, RuntimeError> {
    let ssa_gen_span = span!(Level::TRACE, "ssa_generation");
    let ssa_gen_span_guard = ssa_gen_span.enter();
    let mut ssa = SsaBuilder::new(
        program,
        options.enable_ssa_logging,
        options.force_brillig_output,
        options.print_codegen_timings,
    )?
    .run_pass(Ssa::defunctionalize, "After Defunctionalization:")
    .run_pass(Ssa::remove_paired_rc, "After Removing Paired rc_inc & rc_decs:")
    .run_pass(Ssa::separate_runtime, "After Runtime Separation:")
    .run_pass(Ssa::resolve_is_unconstrained, "After Resolving IsUnconstrained:")
    .run_pass(Ssa::inline_functions, "After Inlining:")
    // Run mem2reg with the CFG separated into blocks
    .run_pass(Ssa::mem2reg, "After Mem2Reg:")
    .run_pass(Ssa::as_slice_optimization, "After `as_slice` optimization")
    .try_run_pass(
        Ssa::evaluate_static_assert_and_assert_constant,
        "After `static_assert` and `assert_constant`:",
    )?
    .try_run_pass(Ssa::unroll_loops_iteratively, "After Unrolling:")?
    .run_pass(Ssa::simplify_cfg, "After Simplifying:")
    .run_pass(Ssa::flatten_cfg, "After Flattening:")
    .run_pass(Ssa::remove_bit_shifts, "After Removing Bit Shifts:")
    // Run mem2reg once more with the flattened CFG to catch any remaining loads/stores
    .run_pass(Ssa::mem2reg, "After Mem2Reg:")
    // Run the inlining pass again to handle functions with `InlineType::NoPredicates`.
    // Before flattening is run, we treat functions marked with the `InlineType::NoPredicates` as an entry point.
    // This pass must come immediately following `mem2reg` as the succeeding passes
    // may create an SSA which inlining fails to handle.
    .run_pass(Ssa::inline_functions_with_no_predicates, "After Inlining:")
    .run_pass(Ssa::remove_if_else, "After Remove IfElse:")
    .run_pass(Ssa::fold_constants, "After Constant Folding:")
    .run_pass(Ssa::remove_enable_side_effects, "After EnableSideEffects removal:")
    .run_pass(Ssa::fold_constants_using_constraints, "After Constraint Folding:")
    .run_pass(Ssa::dead_instruction_elimination, "After Dead Instruction Elimination:")
    .run_pass(Ssa::array_set_optimization, "After Array Set Optimizations:")
    .finish();

    let ssa_level_warnings = ssa.check_for_underconstrained_values();
    let brillig = time("SSA to Brillig", options.print_codegen_timings, || {
        ssa.to_brillig(options.enable_brillig_logging)
    });

    drop(ssa_gen_span_guard);

<<<<<<< HEAD
    time("SSA to ACIR", options.print_codegen_timings, || {
        ssa.into_acir(&brillig, options.expression_width)
    })
=======
    let artifacts = time("SSA to ACIR", options.print_codegen_timings, || ssa.into_acir(&brillig))?;
    Ok(ArtifactsAndWarnings(artifacts, ssa_level_warnings))
>>>>>>> 90b636e7
}

// Helper to time SSA passes
fn time<T>(name: &str, print_timings: bool, f: impl FnOnce() -> T) -> T {
    let start_time = chrono::Utc::now().time();
    let result = f();

    if print_timings {
        let end_time = chrono::Utc::now().time();
        println!("{name}: {} ms", (end_time - start_time).num_milliseconds());
    }

    result
}

#[derive(Default)]
pub struct SsaProgramArtifact {
    pub program: AcirProgram<FieldElement>,
    pub debug: Vec<DebugInfo>,
    pub warnings: Vec<SsaReport>,
    pub main_input_witnesses: Vec<Witness>,
    pub main_return_witnesses: Vec<Witness>,
    pub names: Vec<String>,
    pub error_types: BTreeMap<ErrorSelector, HirType>,
}

impl SsaProgramArtifact {
    fn new(
        unconstrained_functions: Vec<BrilligBytecode<FieldElement>>,
        error_types: BTreeMap<ErrorSelector, HirType>,
    ) -> Self {
        let program = AcirProgram { functions: Vec::default(), unconstrained_functions };
        Self {
            program,
            debug: Vec::default(),
            warnings: Vec::default(),
            main_input_witnesses: Vec::default(),
            main_return_witnesses: Vec::default(),
            names: Vec::default(),
            error_types,
        }
    }

    fn add_circuit(&mut self, mut circuit_artifact: SsaCircuitArtifact, is_main: bool) {
        self.program.functions.push(circuit_artifact.circuit);
        self.debug.push(circuit_artifact.debug_info);
        self.warnings.append(&mut circuit_artifact.warnings);
        if is_main {
            self.main_input_witnesses = circuit_artifact.input_witnesses;
            self.main_return_witnesses = circuit_artifact.return_witnesses;
        }
        self.names.push(circuit_artifact.name);
    }

    fn add_warnings(&mut self, mut warnings: Vec<SsaReport>) {
        self.warnings.append(&mut warnings);
    }
}

/// Compiles the [`Program`] into [`ACIR``][acvm::acir::circuit::Program].
///
/// The output ACIR is backend-agnostic and so must go through a transformation pass before usage in proof generation.
#[tracing::instrument(level = "trace", skip_all)]
pub fn create_program(
    program: Program,
    options: &SsaEvaluatorOptions,
) -> Result<SsaProgramArtifact, RuntimeError> {
    let debug_variables = program.debug_variables.clone();
    let debug_types = program.debug_types.clone();
    let debug_functions = program.debug_functions.clone();

    let func_sigs = program.function_signatures.clone();

    let recursive = program.recursive;
    let ArtifactsAndWarnings((generated_acirs, generated_brillig, error_types), ssa_level_warnings) =
        optimize_into_acir(program, options)?;
    assert_eq!(
        generated_acirs.len(),
        func_sigs.len(),
        "The generated ACIRs should match the supplied function signatures"
    );

    let mut program_artifact = SsaProgramArtifact::new(generated_brillig, error_types);

    // Add warnings collected at the Ssa stage
    program_artifact.add_warnings(ssa_level_warnings);
    // For setting up the ABI we need separately specify main's input and return witnesses
    let mut is_main = true;
    for (acir, func_sig) in generated_acirs.into_iter().zip(func_sigs) {
        let circuit_artifact = convert_generated_acir_into_circuit(
            acir,
            func_sig,
            recursive,
            // TODO: get rid of these clones
            debug_variables.clone(),
            debug_functions.clone(),
            debug_types.clone(),
        );
        program_artifact.add_circuit(circuit_artifact, is_main);
        is_main = false;
    }

    Ok(program_artifact)
}

pub struct SsaCircuitArtifact {
    name: String,
    circuit: Circuit<FieldElement>,
    debug_info: DebugInfo,
    warnings: Vec<SsaReport>,
    input_witnesses: Vec<Witness>,
    return_witnesses: Vec<Witness>,
}

fn convert_generated_acir_into_circuit(
    mut generated_acir: GeneratedAcir<FieldElement>,
    func_sig: FunctionSignature,
    recursive: bool,
    debug_variables: DebugVariables,
    debug_functions: DebugFunctions,
    debug_types: DebugTypes,
) -> SsaCircuitArtifact {
    let opcodes = generated_acir.take_opcodes();
    let current_witness_index = generated_acir.current_witness_index().0;
    let GeneratedAcir {
        return_witnesses,
        locations,
        input_witnesses,
        assertion_payloads: assert_messages,
        warnings,
        name,
        ..
    } = generated_acir;

    let (public_parameter_witnesses, private_parameters) =
        split_public_and_private_inputs(&func_sig, &input_witnesses);

    let public_parameters = PublicInputs(public_parameter_witnesses);
    let return_values = PublicInputs(return_witnesses.iter().copied().collect());

    let circuit = Circuit {
        current_witness_index,
        expression_width: ExpressionWidth::Unbounded,
        opcodes,
        private_parameters,
        public_parameters,
        return_values,
        assert_messages: assert_messages.into_iter().collect(),
        recursive,
    };

    // This converts each im::Vector in the BTreeMap to a Vec
    let locations = locations
        .into_iter()
        .map(|(index, locations)| (index, locations.into_iter().collect()))
        .collect();

    let mut debug_info = DebugInfo::new(locations, debug_variables, debug_functions, debug_types);

    // Perform any ACIR-level optimizations
    let (optimized_circuit, transformation_map) = acvm::compiler::optimize(circuit);
    debug_info.update_acir(transformation_map);

    SsaCircuitArtifact {
        name,
        circuit: optimized_circuit,
        debug_info,
        warnings,
        input_witnesses,
        return_witnesses,
    }
}

// Takes each function argument and partitions the circuit's inputs witnesses according to its visibility.
fn split_public_and_private_inputs(
    func_sig: &FunctionSignature,
    input_witnesses: &[Witness],
) -> (BTreeSet<Witness>, BTreeSet<Witness>) {
    let mut idx = 0_usize;
    if input_witnesses.is_empty() {
        return (BTreeSet::new(), BTreeSet::new());
    }

    func_sig
        .0
        .iter()
        .map(|(_, typ, visibility)| {
            let num_field_elements_needed = typ.field_count() as usize;
            let witnesses = input_witnesses[idx..idx + num_field_elements_needed].to_vec();
            idx += num_field_elements_needed;
            (visibility, witnesses)
        })
        .fold((BTreeSet::new(), BTreeSet::new()), |mut acc, (vis, witnesses)| {
            // Split witnesses into sets based on their visibility.
            if *vis == Visibility::Public {
                for witness in witnesses {
                    acc.0.insert(witness);
                }
            } else {
                for witness in witnesses {
                    acc.1.insert(witness);
                }
            }
            (acc.0, acc.1)
        })
}

// This is just a convenience object to bundle the ssa with `print_ssa_passes` for debug printing.
struct SsaBuilder {
    ssa: Ssa,
    print_ssa_passes: bool,
    print_codegen_timings: bool,
}

impl SsaBuilder {
    fn new(
        program: Program,
        print_ssa_passes: bool,
        force_brillig_runtime: bool,
        print_codegen_timings: bool,
    ) -> Result<SsaBuilder, RuntimeError> {
        let ssa = ssa_gen::generate_ssa(program, force_brillig_runtime)?;
        Ok(SsaBuilder { print_ssa_passes, print_codegen_timings, ssa }.print("Initial SSA:"))
    }

    fn finish(self) -> Ssa {
        self.ssa
    }

    /// Runs the given SSA pass and prints the SSA afterward if `print_ssa_passes` is true.
    fn run_pass(mut self, pass: fn(Ssa) -> Ssa, msg: &str) -> Self {
        self.ssa = time(msg, self.print_codegen_timings, || pass(self.ssa));
        self.print(msg)
    }

    /// The same as `run_pass` but for passes that may fail
    fn try_run_pass(
        mut self,
        pass: fn(Ssa) -> Result<Ssa, RuntimeError>,
        msg: &str,
    ) -> Result<Self, RuntimeError> {
        self.ssa = time(msg, self.print_codegen_timings, || pass(self.ssa))?;
        Ok(self.print(msg))
    }

    fn print(self, msg: &str) -> Self {
        if self.print_ssa_passes {
            println!("{msg}\n{}", self.ssa);
        }
        self
    }
}<|MERGE_RESOLUTION|>--- conflicted
+++ resolved
@@ -42,7 +42,6 @@
 mod opt;
 pub mod ssa_gen;
 
-<<<<<<< HEAD
 pub struct SsaEvaluatorOptions {
     /// Emit debug information for the intermediate SSA IR
     pub enable_ssa_logging: bool,
@@ -58,9 +57,8 @@
     /// Width of expressions to be used for ACIR
     pub expression_width: ExpressionWidth,
 }
-=======
+
 pub(crate) struct ArtifactsAndWarnings(Artifacts, Vec<SsaReport>);
->>>>>>> 90b636e7
 
 /// Optimize the given program by converting it into SSA
 /// form and performing optimizations there. When finished,
@@ -117,14 +115,10 @@
 
     drop(ssa_gen_span_guard);
 
-<<<<<<< HEAD
-    time("SSA to ACIR", options.print_codegen_timings, || {
+    let artifacts = time("SSA to ACIR", options.print_codegen_timings, || {
         ssa.into_acir(&brillig, options.expression_width)
-    })
-=======
-    let artifacts = time("SSA to ACIR", options.print_codegen_timings, || ssa.into_acir(&brillig))?;
+    })?;
     Ok(ArtifactsAndWarnings(artifacts, ssa_level_warnings))
->>>>>>> 90b636e7
 }
 
 // Helper to time SSA passes
