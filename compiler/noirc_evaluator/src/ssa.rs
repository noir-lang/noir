//! SSA stands for Single Static Assignment
//! The IR presented in this module will already
//! be in SSA form and will be used to apply
//! conventional optimizations like Common Subexpression
//! elimination and constant folding.
//!
//! This module heavily borrows from Cranelift
#![allow(dead_code)]

use std::collections::BTreeSet;

use crate::errors::{RuntimeError, SsaReport};
use acvm::acir::{
    circuit::{
        brillig::BrilligBytecode, Circuit, ExpressionWidth, Program as AcirProgram, PublicInputs,
    },
    native_types::Witness,
};

use noirc_errors::debug_info::{DebugFunctions, DebugInfo, DebugTypes, DebugVariables};

use noirc_frontend::ast::Visibility;
use noirc_frontend::{hir_def::function::FunctionSignature, monomorphization::ast::Program};
use tracing::{span, Level};

use self::{acir_gen::GeneratedAcir, ssa_gen::Ssa};

mod acir_gen;
pub(super) mod function_builder;
pub mod ir;
mod opt;
pub mod ssa_gen;

/// Optimize the given program by converting it into SSA
/// form and performing optimizations there. When finished,
/// convert the final SSA into an ACIR program and return it.
/// An ACIR program is made up of both ACIR functions
/// and Brillig functions for unconstrained execution.
pub(crate) fn optimize_into_acir(
    program: Program,
    print_passes: bool,
    print_brillig_trace: bool,
    force_brillig_output: bool,
    print_timings: bool,
) -> Result<(Vec<GeneratedAcir>, Vec<BrilligBytecode>), RuntimeError> {
    let ssa_gen_span = span!(Level::TRACE, "ssa_generation");
    let ssa_gen_span_guard = ssa_gen_span.enter();
    let ssa = SsaBuilder::new(program, print_passes, force_brillig_output, print_timings)?
        .run_pass(Ssa::defunctionalize, "After Defunctionalization:")
        .run_pass(Ssa::remove_paired_rc, "After Removing Paired rc_inc & rc_decs:")
        .run_pass(Ssa::inline_functions, "After Inlining:")
        // Run mem2reg with the CFG separated into blocks
        .run_pass(Ssa::mem2reg, "After Mem2Reg:")
        .run_pass(Ssa::as_slice_optimization, "After `as_slice` optimization")
        .try_run_pass(Ssa::evaluate_assert_constant, "After Assert Constant:")?
        .try_run_pass(Ssa::unroll_loops_iteratively, "After Unrolling:")?
        .run_pass(Ssa::simplify_cfg, "After Simplifying:")
        .run_pass(Ssa::flatten_cfg, "After Flattening:")
        .run_pass(Ssa::remove_bit_shifts, "After Removing Bit Shifts:")
        // Run mem2reg once more with the flattened CFG to catch any remaining loads/stores
        .run_pass(Ssa::mem2reg, "After Mem2Reg:")
<<<<<<< HEAD
        .run_pass(Ssa::remove_if_else, "After Remove IfElse:")
=======
        // Run the inlining pass again to handle functions with `InlineType::NoPredicates`.
        // Before flattening is run, we treat functions marked with the `InlineType::NoPredicates` as an entry point.
        .run_pass(Ssa::inline_functions_with_no_predicates, "After Inlining:")
>>>>>>> e04deec8
        .run_pass(Ssa::fold_constants, "After Constant Folding:")
        .run_pass(Ssa::remove_enable_side_effects, "After EnableSideEffects removal:")
        .run_pass(Ssa::fold_constants_using_constraints, "After Constraint Folding:")
        .run_pass(Ssa::dead_instruction_elimination, "After Dead Instruction Elimination:")
        .run_pass(Ssa::array_set_optimization, "After Array Set Optimizations:")
        .finish();

    let brillig = time("SSA to Brillig", print_timings, || ssa.to_brillig(print_brillig_trace));

    drop(ssa_gen_span_guard);

    time("SSA to ACIR", print_timings, || ssa.into_acir(&brillig))
}

// Helper to time SSA passes
fn time<T>(name: &str, print_timings: bool, f: impl FnOnce() -> T) -> T {
    let start_time = chrono::Utc::now().time();
    let result = f();

    if print_timings {
        let end_time = chrono::Utc::now().time();
        println!("{name}: {} ms", (end_time - start_time).num_milliseconds());
    }

    result
}

#[derive(Default)]
pub struct SsaProgramArtifact {
    pub program: AcirProgram,
    pub debug: Vec<DebugInfo>,
    pub warnings: Vec<SsaReport>,
    pub main_input_witnesses: Vec<Witness>,
    pub main_return_witnesses: Vec<Witness>,
    pub names: Vec<String>,
}

impl SsaProgramArtifact {
    fn new(unconstrained_functions: Vec<BrilligBytecode>) -> Self {
        let program = AcirProgram { functions: Vec::default(), unconstrained_functions };
        Self {
            program,
            debug: Vec::default(),
            warnings: Vec::default(),
            main_input_witnesses: Vec::default(),
            main_return_witnesses: Vec::default(),
            names: Vec::default(),
        }
    }

    fn add_circuit(&mut self, mut circuit_artifact: SsaCircuitArtifact, is_main: bool) {
        self.program.functions.push(circuit_artifact.circuit);
        self.debug.push(circuit_artifact.debug_info);
        self.warnings.append(&mut circuit_artifact.warnings);
        if is_main {
            self.main_input_witnesses = circuit_artifact.input_witnesses;
            self.main_return_witnesses = circuit_artifact.return_witnesses;
        }
        self.names.push(circuit_artifact.name);
    }
}

/// Compiles the [`Program`] into [`ACIR``][acvm::acir::circuit::Program].
///
/// The output ACIR is is backend-agnostic and so must go through a transformation pass before usage in proof generation.
#[allow(clippy::type_complexity)]
#[tracing::instrument(level = "trace", skip_all)]
pub fn create_program(
    program: Program,
    enable_ssa_logging: bool,
    enable_brillig_logging: bool,
    force_brillig_output: bool,
    print_codegen_timings: bool,
) -> Result<SsaProgramArtifact, RuntimeError> {
    let debug_variables = program.debug_variables.clone();
    let debug_types = program.debug_types.clone();
    let debug_functions = program.debug_functions.clone();

    let func_sigs = program.function_signatures.clone();

    let recursive = program.recursive;
    let (generated_acirs, generated_brillig) = optimize_into_acir(
        program,
        enable_ssa_logging,
        enable_brillig_logging,
        force_brillig_output,
        print_codegen_timings,
    )?;
    assert_eq!(
        generated_acirs.len(),
        func_sigs.len(),
        "The generated ACIRs should match the supplied function signatures"
    );

    let mut program_artifact = SsaProgramArtifact::new(generated_brillig);
    // For setting up the ABI we need separately specify main's input and return witnesses
    let mut is_main = true;
    for (acir, func_sig) in generated_acirs.into_iter().zip(func_sigs) {
        let circuit_artifact = convert_generated_acir_into_circuit(
            acir,
            func_sig,
            recursive,
            // TODO: get rid of these clones
            debug_variables.clone(),
            debug_functions.clone(),
            debug_types.clone(),
        );
        program_artifact.add_circuit(circuit_artifact, is_main);
        is_main = false;
    }

    Ok(program_artifact)
}

pub struct SsaCircuitArtifact {
    name: String,
    circuit: Circuit,
    debug_info: DebugInfo,
    warnings: Vec<SsaReport>,
    input_witnesses: Vec<Witness>,
    return_witnesses: Vec<Witness>,
}

fn convert_generated_acir_into_circuit(
    mut generated_acir: GeneratedAcir,
    func_sig: FunctionSignature,
    recursive: bool,
    debug_variables: DebugVariables,
    debug_functions: DebugFunctions,
    debug_types: DebugTypes,
) -> SsaCircuitArtifact {
    let opcodes = generated_acir.take_opcodes();
    let current_witness_index = generated_acir.current_witness_index().0;
    let GeneratedAcir {
        return_witnesses,
        locations,
        input_witnesses,
        assert_messages,
        warnings,
        name,
        ..
    } = generated_acir;

    let (public_parameter_witnesses, private_parameters) =
        split_public_and_private_inputs(&func_sig, &input_witnesses);

    let public_parameters = PublicInputs(public_parameter_witnesses);
    let return_values = PublicInputs(return_witnesses.iter().copied().collect());

    let circuit = Circuit {
        current_witness_index,
        expression_width: ExpressionWidth::Unbounded,
        opcodes,
        private_parameters,
        public_parameters,
        return_values,
        assert_messages: assert_messages.into_iter().collect(),
        recursive,
    };

    // This converts each im::Vector in the BTreeMap to a Vec
    let locations = locations
        .into_iter()
        .map(|(index, locations)| (index, locations.into_iter().collect()))
        .collect();

    let mut debug_info = DebugInfo::new(locations, debug_variables, debug_functions, debug_types);

    // Perform any ACIR-level optimizations
    let (optimized_circuit, transformation_map) = acvm::compiler::optimize(circuit);
    debug_info.update_acir(transformation_map);

    SsaCircuitArtifact {
        name,
        circuit: optimized_circuit,
        debug_info,
        warnings,
        input_witnesses,
        return_witnesses,
    }
}

// Takes each function argument and partitions the circuit's inputs witnesses according to its visibility.
fn split_public_and_private_inputs(
    func_sig: &FunctionSignature,
    input_witnesses: &[Witness],
) -> (BTreeSet<Witness>, BTreeSet<Witness>) {
    let mut idx = 0_usize;
    if input_witnesses.is_empty() {
        return (BTreeSet::new(), BTreeSet::new());
    }

    func_sig
        .0
        .iter()
        .map(|(_, typ, visibility)| {
            let num_field_elements_needed = typ.field_count() as usize;
            let witnesses = input_witnesses[idx..idx + num_field_elements_needed].to_vec();
            idx += num_field_elements_needed;
            (visibility, witnesses)
        })
        .fold((BTreeSet::new(), BTreeSet::new()), |mut acc, (vis, witnesses)| {
            // Split witnesses into sets based on their visibility.
            if *vis == Visibility::Public {
                for witness in witnesses {
                    acc.0.insert(witness);
                }
            } else {
                for witness in witnesses {
                    acc.1.insert(witness);
                }
            }
            (acc.0, acc.1)
        })
}

// This is just a convenience object to bundle the ssa with `print_ssa_passes` for debug printing.
struct SsaBuilder {
    ssa: Ssa,
    print_ssa_passes: bool,
    print_codegen_timings: bool,
}

impl SsaBuilder {
    fn new(
        program: Program,
        print_ssa_passes: bool,
        force_brillig_runtime: bool,
        print_codegen_timings: bool,
    ) -> Result<SsaBuilder, RuntimeError> {
        let ssa = ssa_gen::generate_ssa(program, force_brillig_runtime)?;
        Ok(SsaBuilder { print_ssa_passes, print_codegen_timings, ssa }.print("Initial SSA:"))
    }

    fn finish(self) -> Ssa {
        self.ssa
    }

    /// Runs the given SSA pass and prints the SSA afterward if `print_ssa_passes` is true.
    fn run_pass(mut self, pass: fn(Ssa) -> Ssa, msg: &str) -> Self {
        self.ssa = time(msg, self.print_codegen_timings, || pass(self.ssa));
        self.print(msg)
    }

    /// The same as `run_pass` but for passes that may fail
    fn try_run_pass(
        mut self,
        pass: fn(Ssa) -> Result<Ssa, RuntimeError>,
        msg: &str,
    ) -> Result<Self, RuntimeError> {
        self.ssa = time(msg, self.print_codegen_timings, || pass(self.ssa))?;
        Ok(self.print(msg))
    }

    fn print(self, msg: &str) -> Self {
        if self.print_ssa_passes {
            println!("{msg}\n{}", self.ssa);
        }
        self
    }
}<|MERGE_RESOLUTION|>--- conflicted
+++ resolved
@@ -59,13 +59,10 @@
         .run_pass(Ssa::remove_bit_shifts, "After Removing Bit Shifts:")
         // Run mem2reg once more with the flattened CFG to catch any remaining loads/stores
         .run_pass(Ssa::mem2reg, "After Mem2Reg:")
-<<<<<<< HEAD
         .run_pass(Ssa::remove_if_else, "After Remove IfElse:")
-=======
         // Run the inlining pass again to handle functions with `InlineType::NoPredicates`.
         // Before flattening is run, we treat functions marked with the `InlineType::NoPredicates` as an entry point.
         .run_pass(Ssa::inline_functions_with_no_predicates, "After Inlining:")
->>>>>>> e04deec8
         .run_pass(Ssa::fold_constants, "After Constant Folding:")
         .run_pass(Ssa::remove_enable_side_effects, "After EnableSideEffects removal:")
         .run_pass(Ssa::fold_constants_using_constraints, "After Constraint Folding:")
