//! SSA stands for Single Static Assignment
//! The IR presented in this module will already
//! be in SSA form and will be used to apply
//! conventional optimizations like Common Subexpression
//! elimination and constant folding.
//!
//! This module heavily borrows from Cranelift

use std::{
    collections::{BTreeMap, BTreeSet},
    fs::File,
    io::Write,
    path::{Path, PathBuf},
};

use crate::{
    brillig::BrilligOptions,
    errors::{RuntimeError, SsaReport},
};
use acvm::{
    FieldElement,
    acir::{
        circuit::{
            Circuit, ErrorSelector, ExpressionWidth, Program as AcirProgram, PublicInputs,
            brillig::BrilligBytecode,
        },
        native_types::Witness,
    },
};

use ir::instruction::ErrorType;
use noirc_errors::debug_info::{DebugFunctions, DebugInfo, DebugTypes, DebugVariables};

use noirc_frontend::ast::Visibility;
use noirc_frontend::{hir_def::function::FunctionSignature, monomorphization::ast::Program};
use ssa_gen::Ssa;
use tracing::{Level, span};

use crate::acir::{Artifacts, GeneratedAcir};

mod checks;
pub(super) mod function_builder;
pub mod ir;
pub(crate) mod opt;
#[cfg(test)]
pub(crate) mod parser;
pub mod ssa_gen;

#[derive(Debug, Clone)]
pub enum SsaLogging {
    None,
    All,
    Contains(String),
}

pub struct SsaEvaluatorOptions {
    /// Emit debug information for the intermediate SSA IR
    pub ssa_logging: SsaLogging,

    /// Options affecting Brillig code generation.
    pub brillig_options: BrilligOptions,

    /// Pretty print benchmark times of each code generation pass
    pub print_codegen_timings: bool,

    /// Width of expressions to be used for ACIR
    pub expression_width: ExpressionWidth,

    /// Dump the unoptimized SSA to the supplied path if it exists
    pub emit_ssa: Option<PathBuf>,

    /// Skip the check for under constrained values
    pub skip_underconstrained_check: bool,

    /// Skip the missing Brillig call constraints check
    pub skip_brillig_constraints_check: bool,

    /// Enable the lookback feature of the Brillig call constraints
    /// check (prevents some rare false positives, leads to a slowdown
    /// on large rollout functions)
    pub enable_brillig_constraints_check_lookback: bool,

    /// The higher the value, the more inlined Brillig functions will be.
    pub inliner_aggressiveness: i64,

    /// Maximum accepted percentage increase in the Brillig bytecode size after unrolling loops.
    /// When `None` the size increase check is skipped altogether and any decrease in the SSA
    /// instruction count is accepted.
    pub max_bytecode_increase_percent: Option<i32>,
}

pub(crate) struct ArtifactsAndWarnings(Artifacts, Vec<SsaReport>);

/// Optimize the given program by converting it into SSA
/// form and performing optimizations there. When finished,
/// convert the final SSA into an ACIR program and return it.
/// An ACIR program is made up of both ACIR functions
/// and Brillig functions for unconstrained execution.
pub(crate) fn optimize_into_acir(
    program: Program,
    options: &SsaEvaluatorOptions,
) -> Result<ArtifactsAndWarnings, RuntimeError> {
    let ssa_gen_span = span!(Level::TRACE, "ssa_generation");
    let ssa_gen_span_guard = ssa_gen_span.enter();
    let builder = SsaBuilder::new(
        program,
        options.ssa_logging.clone(),
        options.print_codegen_timings,
        &options.emit_ssa,
    )?;

    // let mut ssa = builder.finish();
    let mut ssa = optimize_all(builder, options)?;

    let mut ssa_level_warnings = vec![];

    drop(ssa_gen_span_guard);

    let used_globals_map = std::mem::take(&mut ssa.used_globals);
    let brillig = time("SSA to Brillig", options.print_codegen_timings, || {
        ssa.to_brillig_with_globals(&options.brillig_options, used_globals_map)
    });

    let ssa_gen_span = span!(Level::TRACE, "ssa_generation");
    let ssa_gen_span_guard = ssa_gen_span.enter();

    let mut ssa = SsaBuilder {
        ssa,
        ssa_logging: options.ssa_logging.clone(),
        print_codegen_timings: options.print_codegen_timings,
    }
    .run_pass(|ssa| ssa.fold_constants_with_brillig(&brillig), "Inlining Brillig Calls Inlining")
    // It could happen that we inlined all calls to a given brillig function.
    // In that case it's unused so we can remove it. This is what we check next.
    .run_pass(Ssa::remove_unreachable_functions, "Removing Unreachable Functions (4th)")
    .run_pass(Ssa::dead_instruction_elimination_acir, "Dead Instruction Elimination (3rd)")
    .finish();

    if !options.skip_underconstrained_check {
        ssa_level_warnings.extend(time(
            "After Check for Underconstrained Values",
            options.print_codegen_timings,
            || ssa.check_for_underconstrained_values(),
        ));
    }

    if !options.skip_brillig_constraints_check {
        ssa_level_warnings.extend(time(
            "After Check for Missing Brillig Call Constraints",
            options.print_codegen_timings,
            || {
                ssa.check_for_missing_brillig_constraints(
                    options.enable_brillig_constraints_check_lookback,
                )
            },
        ));
    };

    drop(ssa_gen_span_guard);

    let artifacts = time("SSA to ACIR", options.print_codegen_timings, || {
        ssa.into_acir(&brillig, &options.brillig_options, options.expression_width)
    })?;

    Ok(ArtifactsAndWarnings(artifacts, ssa_level_warnings))
}

/// Run all SSA passes.
fn optimize_all(builder: SsaBuilder, options: &SsaEvaluatorOptions) -> Result<Ssa, RuntimeError> {
    Ok(builder
        .run_pass(Ssa::remove_unreachable_functions, "Removing Unreachable Functions (1st)")
        .run_pass(Ssa::defunctionalize, "Defunctionalization")
        .run_pass(Ssa::inline_simple_functions, "Inlining simple functions")
        // BUG: Enabling this mem2reg causes an integration test failure in aztec-package; see:
        // https://github.com/AztecProtocol/aztec-packages/pull/11294#issuecomment-2622809518
        //.run_pass(Ssa::mem2reg, "Mem2Reg (1st)")
        .run_pass(Ssa::remove_paired_rc, "Removing Paired rc_inc & rc_decs")
        .run_pass(
            |ssa| ssa.preprocess_functions(options.inliner_aggressiveness),
            "Preprocessing Functions",
        )
        .run_pass(|ssa| ssa.inline_functions(options.inliner_aggressiveness), "Inlining (1st)")
        // Run mem2reg with the CFG separated into blocks
        .run_pass(Ssa::mem2reg, "Mem2Reg (2nd)")
        .run_pass(Ssa::simplify_cfg, "Simplifying (1st)")
        .run_pass(Ssa::as_slice_optimization, "`as_slice` optimization")
        .run_pass(Ssa::remove_unreachable_functions, "Removing Unreachable Functions (2nd)")
        .try_run_pass(
            Ssa::evaluate_static_assert_and_assert_constant,
            "`static_assert` and `assert_constant`",
        )?
        .run_pass(Ssa::purity_analysis, "Purity Analysis")
        .run_pass(Ssa::loop_invariant_code_motion, "Loop Invariant Code Motion")
        .try_run_pass(
            |ssa| ssa.unroll_loops_iteratively(options.max_bytecode_increase_percent),
            "Unrolling",
        )?
        .run_pass(Ssa::simplify_cfg, "Simplifying (2nd)")
        .run_pass(Ssa::mem2reg, "Mem2Reg (3rd)")
        .run_pass(Ssa::flatten_cfg, "Flattening")
        .run_pass(Ssa::remove_bit_shifts, "Removing Bit Shifts")
        // Run mem2reg once more with the flattened CFG to catch any remaining loads/stores
        .run_pass(Ssa::mem2reg, "Mem2Reg (4th)")
        // Run the inlining pass again to handle functions with `InlineType::NoPredicates`.
        // Before flattening is run, we treat functions marked with the `InlineType::NoPredicates` as an entry point.
        // This pass must come immediately following `mem2reg` as the succeeding passes
        // may create an SSA which inlining fails to handle.
        .run_pass(
            |ssa| ssa.inline_functions_with_no_predicates(options.inliner_aggressiveness),
            "Inlining (2nd)",
        )
        .run_pass(Ssa::remove_if_else, "Remove IfElse")
        .run_pass(Ssa::purity_analysis, "Purity Analysis (2nd)")
        .run_pass(Ssa::fold_constants, "Constant Folding")
        .run_pass(Ssa::flatten_basic_conditionals, "Simplify conditionals for unconstrained")
        .run_pass(Ssa::remove_enable_side_effects, "EnableSideEffectsIf removal")
        // TODO: Remove this additional DIE pass. We generate additional array get instructions with different types
        // this can cause
        // .run_pass(Ssa::dead_instruction_elimination, "Dead Instruction Elimination (1st)")
        .run_pass(Ssa::fold_constants_using_constraints, "Constraint Folding")
<<<<<<< HEAD
        .run_pass(Ssa::dead_instruction_elimination, "Dead Instruction Elimination (2nd)")
        .run_pass(Ssa::simplify_cfg, "Simplifying:")
=======
        .run_pass(Ssa::make_constrain_not_equal_instructions, "Adding constrain not equal")
        .run_pass(Ssa::check_u128_mul_overflow, "Check u128 mul overflow")
        .run_pass(Ssa::dead_instruction_elimination, "Dead Instruction Elimination (1st)")
        .run_pass(Ssa::simplify_cfg, "Simplifying (3rd):")
>>>>>>> f4660bf4
        .run_pass(Ssa::array_set_optimization, "Array Set Optimizations")
        // The Brillig globals pass expected that we have the used globals map set for each function.
        // The used globals map is determined during DIE, so we should duplicate entry points before a DIE pass run.
        .run_pass(Ssa::brillig_entry_point_analysis, "Brillig Entry Point Analysis")
        // Remove any potentially unnecessary duplication from the Brillig entry point analysis.
        .run_pass(Ssa::remove_unreachable_functions, "Removing Unreachable Functions (3rd)")
        // This pass makes transformations specific to Brillig generation.
        // It must be the last pass to either alter or add new instructions before Brillig generation,
        // as other semantics in the compiler can potentially break (e.g. inserting instructions).
        // We can safely place the pass before DIE as that pass only removes instructions.
        // We also need DIE's tracking of used globals in case the array get transformations
        // end up using an existing constant from the globals space.
        .run_pass(Ssa::brillig_array_gets, "Brillig Array Get Optimizations")
        .run_pass(Ssa::dead_instruction_elimination, "Dead Instruction Elimination (2nd)")
        .finish())
}

// Helper to time SSA passes
fn time<T>(name: &str, print_timings: bool, f: impl FnOnce() -> T) -> T {
    let start_time = chrono::Utc::now().time();
    let result = f();

    if print_timings {
        let end_time = chrono::Utc::now().time();
        println!("{name}: {} ms", (end_time - start_time).num_milliseconds());
    }

    result
}

#[derive(Default)]
pub struct SsaProgramArtifact {
    pub program: AcirProgram<FieldElement>,
    pub debug: Vec<DebugInfo>,
    pub warnings: Vec<SsaReport>,
    pub main_input_witnesses: Vec<Witness>,
    pub main_return_witnesses: Vec<Witness>,
    pub names: Vec<String>,
    pub brillig_names: Vec<String>,
    pub error_types: BTreeMap<ErrorSelector, ErrorType>,
}

impl SsaProgramArtifact {
    fn new(
        unconstrained_functions: Vec<BrilligBytecode<FieldElement>>,
        error_types: BTreeMap<ErrorSelector, ErrorType>,
    ) -> Self {
        let program = AcirProgram { functions: Vec::default(), unconstrained_functions };
        Self {
            program,
            debug: Vec::default(),
            warnings: Vec::default(),
            main_input_witnesses: Vec::default(),
            main_return_witnesses: Vec::default(),
            names: Vec::default(),
            brillig_names: Vec::default(),
            error_types,
        }
    }

    fn add_circuit(&mut self, mut circuit_artifact: SsaCircuitArtifact, is_main: bool) {
        self.program.functions.push(circuit_artifact.circuit);
        self.debug.push(circuit_artifact.debug_info);
        self.warnings.append(&mut circuit_artifact.warnings);
        if is_main {
            self.main_input_witnesses = circuit_artifact.input_witnesses;
            self.main_return_witnesses = circuit_artifact.return_witnesses;
        }
        self.names.push(circuit_artifact.name);
        // Acir and brillig both generate new error types, so we need to merge them
        // With the ones found during ssa generation.
        self.error_types.extend(circuit_artifact.error_types);
    }

    fn add_warnings(&mut self, mut warnings: Vec<SsaReport>) {
        self.warnings.append(&mut warnings);
    }
}

/// Compiles the [`Program`] into [`ACIR`][acvm::acir::circuit::Program].
///
/// The output ACIR is backend-agnostic and so must go through a transformation pass before usage in proof generation.
#[tracing::instrument(level = "trace", skip_all)]
pub fn create_program(
    program: Program,
    options: &SsaEvaluatorOptions,
) -> Result<SsaProgramArtifact, RuntimeError> {
    let debug_variables = program.debug_variables.clone();
    let debug_types = program.debug_types.clone();
    let debug_functions = program.debug_functions.clone();

    let func_sigs = program.function_signatures.clone();

    let ArtifactsAndWarnings(
        (generated_acirs, generated_brillig, brillig_function_names, error_types),
        ssa_level_warnings,
    ) = optimize_into_acir(program, options)?;

    assert_eq!(
        generated_acirs.len(),
        func_sigs.len(),
        "The generated ACIRs should match the supplied function signatures"
    );

    let error_types = error_types
        .into_iter()
        .map(|(selector, hir_type)| (selector, ErrorType::Dynamic(hir_type)))
        .collect();

    let mut program_artifact = SsaProgramArtifact::new(generated_brillig, error_types);

    // Add warnings collected at the Ssa stage
    program_artifact.add_warnings(ssa_level_warnings);
    // For setting up the ABI we need separately specify main's input and return witnesses
    let mut is_main = true;
    for (acir, func_sig) in generated_acirs.into_iter().zip(func_sigs) {
        let circuit_artifact = convert_generated_acir_into_circuit(
            acir,
            func_sig,
            // TODO: get rid of these clones
            debug_variables.clone(),
            debug_functions.clone(),
            debug_types.clone(),
        );
        program_artifact.add_circuit(circuit_artifact, is_main);
        is_main = false;
    }
    program_artifact.brillig_names = brillig_function_names;

    Ok(program_artifact)
}

pub struct SsaCircuitArtifact {
    name: String,
    circuit: Circuit<FieldElement>,
    debug_info: DebugInfo,
    warnings: Vec<SsaReport>,
    input_witnesses: Vec<Witness>,
    return_witnesses: Vec<Witness>,
    error_types: BTreeMap<ErrorSelector, ErrorType>,
}

fn convert_generated_acir_into_circuit(
    mut generated_acir: GeneratedAcir<FieldElement>,
    func_sig: FunctionSignature,
    debug_variables: DebugVariables,
    debug_functions: DebugFunctions,
    debug_types: DebugTypes,
) -> SsaCircuitArtifact {
    let opcodes = generated_acir.take_opcodes();
    let current_witness_index = generated_acir.current_witness_index().0;
    let GeneratedAcir {
        return_witnesses,
        locations,
        brillig_locations,
        input_witnesses,
        assertion_payloads: assert_messages,
        warnings,
        name,
        brillig_procedure_locs,
        ..
    } = generated_acir;

    let (public_parameter_witnesses, private_parameters) =
        split_public_and_private_inputs(&func_sig, &input_witnesses);

    let public_parameters = PublicInputs(public_parameter_witnesses);
    let return_values = PublicInputs(return_witnesses.iter().copied().collect());

    let circuit = Circuit {
        current_witness_index,
        expression_width: ExpressionWidth::Unbounded,
        opcodes,
        private_parameters,
        public_parameters,
        return_values,
        assert_messages: assert_messages.into_iter().collect(),
    };

    // This converts each im::Vector in the BTreeMap to a Vec
    let locations = locations
        .into_iter()
        .map(|(index, locations)| (index, locations.into_iter().collect()))
        .collect();

    let brillig_locations = brillig_locations
        .into_iter()
        .map(|(function_index, locations)| {
            let locations = locations
                .into_iter()
                .map(|(index, locations)| (index, locations.into_iter().collect()))
                .collect();
            (function_index, locations)
        })
        .collect();

    let mut debug_info = DebugInfo::new(
        locations,
        brillig_locations,
        debug_variables,
        debug_functions,
        debug_types,
        brillig_procedure_locs,
    );

    // Perform any ACIR-level optimizations
    let (optimized_circuit, transformation_map) = acvm::compiler::optimize(circuit);
    debug_info.update_acir(transformation_map);

    SsaCircuitArtifact {
        name,
        circuit: optimized_circuit,
        debug_info,
        warnings,
        input_witnesses,
        return_witnesses,
        error_types: generated_acir.error_types,
    }
}

// Takes each function argument and partitions the circuit's inputs witnesses according to its visibility.
fn split_public_and_private_inputs(
    func_sig: &FunctionSignature,
    input_witnesses: &[Witness],
) -> (BTreeSet<Witness>, BTreeSet<Witness>) {
    let mut idx = 0_usize;
    if input_witnesses.is_empty() {
        return (BTreeSet::new(), BTreeSet::new());
    }

    func_sig
        .0
        .iter()
        .map(|(pattern, typ, visibility)| {
            let num_field_elements_needed = typ.field_count(&pattern.location()) as usize;
            let witnesses = input_witnesses[idx..idx + num_field_elements_needed].to_vec();
            idx += num_field_elements_needed;
            (visibility, witnesses)
        })
        .fold((BTreeSet::new(), BTreeSet::new()), |mut acc, (vis, witnesses)| {
            // Split witnesses into sets based on their visibility.
            if *vis == Visibility::Public {
                for witness in witnesses {
                    acc.0.insert(witness);
                }
            } else {
                for witness in witnesses {
                    acc.1.insert(witness);
                }
            }
            (acc.0, acc.1)
        })
}

// This is just a convenience object to bundle the ssa with `print_ssa_passes` for debug printing.
struct SsaBuilder {
    ssa: Ssa,
    ssa_logging: SsaLogging,
    print_codegen_timings: bool,
}

impl SsaBuilder {
    fn new(
        program: Program,
        ssa_logging: SsaLogging,
        print_codegen_timings: bool,
        emit_ssa: &Option<PathBuf>,
    ) -> Result<SsaBuilder, RuntimeError> {
        let ssa = ssa_gen::generate_ssa(program)?;
        if let Some(emit_ssa) = emit_ssa {
            let mut emit_ssa_dir = emit_ssa.clone();
            // We expect the full package artifact path to be passed in here,
            // and attempt to create the target directory if it does not exist.
            emit_ssa_dir.pop();
            create_named_dir(emit_ssa_dir.as_ref(), "target");
            let ssa_path = emit_ssa.with_extension("ssa.json");
            write_to_file(&serde_json::to_vec(&ssa).unwrap(), &ssa_path);
        }
        Ok(SsaBuilder { ssa_logging, print_codegen_timings, ssa }.print("Initial SSA"))
    }

    fn finish(self) -> Ssa {
        self.ssa.generate_entry_point_index()
    }

    /// Runs the given SSA pass and prints the SSA afterward if `print_ssa_passes` is true.
    fn run_pass<F>(mut self, pass: F, msg: &str) -> Self
    where
        F: FnOnce(Ssa) -> Ssa,
    {
        self.ssa = time(msg, self.print_codegen_timings, || pass(self.ssa));
        self.print(msg)
    }

    /// The same as `run_pass` but for passes that may fail
    fn try_run_pass<F>(mut self, pass: F, msg: &str) -> Result<Self, RuntimeError>
    where
        F: FnOnce(Ssa) -> Result<Ssa, RuntimeError>,
    {
        self.ssa = time(msg, self.print_codegen_timings, || pass(self.ssa))?;
        Ok(self.print(msg))
    }

    fn print(mut self, msg: &str) -> Self {
        // Always normalize if we are going to print at least one of the passes
        if !matches!(self.ssa_logging, SsaLogging::None) {
            self.ssa.normalize_ids();
        }

        let print_ssa_pass = match &self.ssa_logging {
            SsaLogging::None => false,
            SsaLogging::All => true,
            SsaLogging::Contains(string) => {
                let string = string.to_lowercase();
                let string = string.strip_prefix("after ").unwrap_or(&string);
                let string = string.strip_suffix(':').unwrap_or(string);
                msg.to_lowercase().contains(string)
            }
        };
        if print_ssa_pass {
<<<<<<< HEAD
            // self.ssa.normalize_ids();
=======
>>>>>>> f4660bf4
            println!("After {msg}:\n{}", self.ssa);
        }
        self
    }
}

fn create_named_dir(named_dir: &Path, name: &str) -> PathBuf {
    std::fs::create_dir_all(named_dir)
        .unwrap_or_else(|_| panic!("could not create the `{name}` directory"));

    PathBuf::from(named_dir)
}

fn write_to_file(bytes: &[u8], path: &Path) {
    let display = path.display();

    let mut file = match File::create(path) {
        Err(why) => panic!("couldn't create {display}: {why}"),
        Ok(file) => file,
    };

    if let Err(why) = file.write_all(bytes) {
        panic!("couldn't write to {display}: {why}");
    }
}<|MERGE_RESOLUTION|>--- conflicted
+++ resolved
@@ -218,15 +218,10 @@
         // this can cause
         // .run_pass(Ssa::dead_instruction_elimination, "Dead Instruction Elimination (1st)")
         .run_pass(Ssa::fold_constants_using_constraints, "Constraint Folding")
-<<<<<<< HEAD
-        .run_pass(Ssa::dead_instruction_elimination, "Dead Instruction Elimination (2nd)")
-        .run_pass(Ssa::simplify_cfg, "Simplifying:")
-=======
         .run_pass(Ssa::make_constrain_not_equal_instructions, "Adding constrain not equal")
         .run_pass(Ssa::check_u128_mul_overflow, "Check u128 mul overflow")
         .run_pass(Ssa::dead_instruction_elimination, "Dead Instruction Elimination (1st)")
         .run_pass(Ssa::simplify_cfg, "Simplifying (3rd):")
->>>>>>> f4660bf4
         .run_pass(Ssa::array_set_optimization, "Array Set Optimizations")
         // The Brillig globals pass expected that we have the used globals map set for each function.
         // The used globals map is determined during DIE, so we should duplicate entry points before a DIE pass run.
@@ -547,10 +542,6 @@
             }
         };
         if print_ssa_pass {
-<<<<<<< HEAD
-            // self.ssa.normalize_ids();
-=======
->>>>>>> f4660bf4
             println!("After {msg}:\n{}", self.ssa);
         }
         self
