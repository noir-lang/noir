--- conflicted
+++ resolved
@@ -204,23 +204,7 @@
     let func_sigs = program.function_signatures.clone();
 
     let recursive = program.recursive;
-<<<<<<< HEAD
-    let (generated_acirs, generated_brillig, brillig_function_names, error_types) =
-        optimize_into_acir(
-            program,
-            enable_ssa_logging,
-            enable_brillig_logging,
-            force_brillig_output,
-            print_codegen_timings,
-        )?;
-    assert_eq!(
-        generated_acirs.len(),
-        func_sigs.len(),
-        "The generated ACIRs should match the supplied function signatures"
-    );
-
-=======
-    let ArtifactsAndWarnings((generated_acirs, generated_brillig, error_types), ssa_level_warnings) =
+    let ArtifactsAndWarnings((generated_acirs, generated_brillig, brillig_function_names, error_types), ssa_level_warnings) =
         optimize_into_acir(program, options)?;
     if options.force_brillig_output {
         assert_eq!(
@@ -235,7 +219,6 @@
             "The generated ACIRs should match the supplied function signatures"
         );
     }
->>>>>>> 4ea25dbd
     let mut program_artifact = SsaProgramArtifact::new(generated_brillig, error_types);
 
     // Add warnings collected at the Ssa stage
