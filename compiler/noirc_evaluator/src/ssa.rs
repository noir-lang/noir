//! SSA stands for Single Static Assignment
//! The IR presented in this module will already
//! be in SSA form and will be used to apply
//! conventional optimizations like Common Subexpression
//! elimination and constant folding.
//!
//! This module heavily borrows from Cranelift

use std::{
    collections::{BTreeMap, BTreeSet},
    fs::File,
    io::Write,
    path::{Path, PathBuf},
};

use crate::errors::{RuntimeError, SsaReport};
use acvm::{
    acir::{
        circuit::{
            brillig::BrilligBytecode, Circuit, ErrorSelector, ExpressionWidth,
            Program as AcirProgram, PublicInputs,
        },
        native_types::Witness,
    },
    FieldElement,
};

use ir::instruction::ErrorType;
use noirc_errors::debug_info::{DebugFunctions, DebugInfo, DebugTypes, DebugVariables};

use noirc_frontend::ast::Visibility;
use noirc_frontend::{hir_def::function::FunctionSignature, monomorphization::ast::Program};
use ssa_gen::Ssa;
use tracing::{span, Level};

use crate::acir::{Artifacts, GeneratedAcir};

mod checks;
pub(super) mod function_builder;
pub mod ir;
mod opt;
#[cfg(test)]
pub(crate) mod parser;
pub mod ssa_gen;

#[derive(Debug, Clone)]
pub enum SsaLogging {
    None,
    All,
    Contains(String),
}

pub struct SsaEvaluatorOptions {
    /// Emit debug information for the intermediate SSA IR
    pub ssa_logging: SsaLogging,

    pub enable_brillig_logging: bool,

    /// Pretty print benchmark times of each code generation pass
    pub print_codegen_timings: bool,

    /// Width of expressions to be used for ACIR
    pub expression_width: ExpressionWidth,

    /// Dump the unoptimized SSA to the supplied path if it exists
    pub emit_ssa: Option<PathBuf>,

    /// Skip the check for under constrained values
    pub skip_underconstrained_check: bool,

    /// Skip the missing Brillig call constraints check
    pub skip_brillig_constraints_check: bool,

    /// The higher the value, the more inlined Brillig functions will be.
    pub inliner_aggressiveness: i64,

    /// Maximum accepted percentage increase in the Brillig bytecode size after unrolling loops.
    /// When `None` the size increase check is skipped altogether and any decrease in the SSA
    /// instruction count is accepted.
    pub max_bytecode_increase_percent: Option<i32>,
}

pub(crate) struct ArtifactsAndWarnings(Artifacts, Vec<SsaReport>);

/// Optimize the given program by converting it into SSA
/// form and performing optimizations there. When finished,
/// convert the final SSA into an ACIR program and return it.
/// An ACIR program is made up of both ACIR functions
/// and Brillig functions for unconstrained execution.
pub(crate) fn optimize_into_acir(
    program: Program,
    options: &SsaEvaluatorOptions,
) -> Result<ArtifactsAndWarnings, RuntimeError> {
    let ssa_gen_span = span!(Level::TRACE, "ssa_generation");
    let ssa_gen_span_guard = ssa_gen_span.enter();
    let builder = SsaBuilder::new(
        program,
        options.ssa_logging.clone(),
        options.print_codegen_timings,
        &options.emit_ssa,
    )?;

    let mut ssa = optimize_all(builder, options)?;

    let mut ssa_level_warnings = vec![];

    if !options.skip_underconstrained_check {
        ssa_level_warnings.extend(time(
            "After Check for Underconstrained Values",
            options.print_codegen_timings,
            || ssa.check_for_underconstrained_values(),
        ));
    }

    if !options.skip_brillig_constraints_check {
        ssa_level_warnings.extend(time(
            "After Check for Missing Brillig Call Constraints",
            options.print_codegen_timings,
            || ssa.check_for_missing_brillig_constraints(),
        ));
    };

    drop(ssa_gen_span_guard);

    let brillig = time("SSA to Brillig", options.print_codegen_timings, || {
        ssa.to_brillig(options.enable_brillig_logging)
    });

    let ssa_gen_span = span!(Level::TRACE, "ssa_generation");
    let ssa_gen_span_guard = ssa_gen_span.enter();

    let ssa = SsaBuilder {
        ssa,
        ssa_logging: options.ssa_logging.clone(),
        print_codegen_timings: options.print_codegen_timings,
    }
    .run_pass(|ssa| ssa.fold_constants_with_brillig(&brillig), "Inlining Brillig Calls Inlining")
    .run_pass(Ssa::dead_instruction_elimination, "Dead Instruction Elimination (2nd)")
    .finish();

    drop(ssa_gen_span_guard);

    let artifacts = time("SSA to ACIR", options.print_codegen_timings, || {
        ssa.into_acir(&brillig, options.expression_width)
    })?;

    Ok(ArtifactsAndWarnings(artifacts, ssa_level_warnings))
}

/// Run all SSA passes.
fn optimize_all(builder: SsaBuilder, options: &SsaEvaluatorOptions) -> Result<Ssa, RuntimeError> {
    Ok(builder
        .run_pass(Ssa::remove_unreachable_functions, "Removing Unreachable Functions")
        .run_pass(Ssa::defunctionalize, "Defunctionalization")
        .run_pass(Ssa::remove_paired_rc, "Removing Paired rc_inc & rc_decs")
<<<<<<< HEAD
        .run_pass(Ssa::resolve_is_unconstrained, "Resolving IsUnconstrained")
=======
>>>>>>> 9471e28a
        .run_pass(|ssa| ssa.inline_functions(options.inliner_aggressiveness), "Inlining (1st)")
        // Run mem2reg with the CFG separated into blocks
        .run_pass(Ssa::mem2reg, "Mem2Reg (1st)")
        .run_pass(Ssa::simplify_cfg, "Simplifying (1st)")
        .run_pass(Ssa::as_slice_optimization, "`as_slice` optimization")
        .run_pass(Ssa::remove_unreachable_functions, "Removing Unreachable Functions")
        .try_run_pass(
            Ssa::evaluate_static_assert_and_assert_constant,
            "`static_assert` and `assert_constant`",
        )?
        .run_pass(Ssa::loop_invariant_code_motion, "Loop Invariant Code Motion")
        .try_run_pass(
            |ssa| ssa.unroll_loops_iteratively(options.max_bytecode_increase_percent),
            "Unrolling",
        )?
        .run_pass(Ssa::simplify_cfg, "Simplifying (2nd)")
        .run_pass(Ssa::mem2reg, "Mem2Reg (2nd)")
        .run_pass(Ssa::flatten_cfg, "Flattening")
        .run_pass(Ssa::remove_bit_shifts, "Removing Bit Shifts")
        // Run mem2reg once more with the flattened CFG to catch any remaining loads/stores
        .run_pass(Ssa::mem2reg, "Mem2Reg (3rd)")
        // Run the inlining pass again to handle functions with `InlineType::NoPredicates`.
        // Before flattening is run, we treat functions marked with the `InlineType::NoPredicates` as an entry point.
        // This pass must come immediately following `mem2reg` as the succeeding passes
        // may create an SSA which inlining fails to handle.
        .run_pass(
            |ssa| ssa.inline_functions_with_no_predicates(options.inliner_aggressiveness),
            "Inlining (2nd)",
        )
        .run_pass(Ssa::remove_if_else, "Remove IfElse")
        .run_pass(Ssa::fold_constants, "Constant Folding")
        .run_pass(Ssa::remove_enable_side_effects, "EnableSideEffectsIf removal")
        .run_pass(Ssa::fold_constants_using_constraints, "Constraint Folding")
        .run_pass(Ssa::dead_instruction_elimination, "Dead Instruction Elimination (1st)")
        .run_pass(Ssa::simplify_cfg, "Simplifying:")
        .run_pass(Ssa::array_set_optimization, "Array Set Optimizations")
        .finish())
}

// Helper to time SSA passes
fn time<T>(name: &str, print_timings: bool, f: impl FnOnce() -> T) -> T {
    let start_time = chrono::Utc::now().time();
    let result = f();

    if print_timings {
        let end_time = chrono::Utc::now().time();
        println!("{name}: {} ms", (end_time - start_time).num_milliseconds());
    }

    result
}

#[derive(Default)]
pub struct SsaProgramArtifact {
    pub program: AcirProgram<FieldElement>,
    pub debug: Vec<DebugInfo>,
    pub warnings: Vec<SsaReport>,
    pub main_input_witnesses: Vec<Witness>,
    pub main_return_witnesses: Vec<Witness>,
    pub names: Vec<String>,
    pub brillig_names: Vec<String>,
    pub error_types: BTreeMap<ErrorSelector, ErrorType>,
}

impl SsaProgramArtifact {
    fn new(
        unconstrained_functions: Vec<BrilligBytecode<FieldElement>>,
        error_types: BTreeMap<ErrorSelector, ErrorType>,
    ) -> Self {
        let program = AcirProgram { functions: Vec::default(), unconstrained_functions };
        Self {
            program,
            debug: Vec::default(),
            warnings: Vec::default(),
            main_input_witnesses: Vec::default(),
            main_return_witnesses: Vec::default(),
            names: Vec::default(),
            brillig_names: Vec::default(),
            error_types,
        }
    }

    fn add_circuit(&mut self, mut circuit_artifact: SsaCircuitArtifact, is_main: bool) {
        self.program.functions.push(circuit_artifact.circuit);
        self.debug.push(circuit_artifact.debug_info);
        self.warnings.append(&mut circuit_artifact.warnings);
        if is_main {
            self.main_input_witnesses = circuit_artifact.input_witnesses;
            self.main_return_witnesses = circuit_artifact.return_witnesses;
        }
        self.names.push(circuit_artifact.name);
        // Acir and brillig both generate new error types, so we need to merge them
        // With the ones found during ssa generation.
        self.error_types.extend(circuit_artifact.error_types);
    }

    fn add_warnings(&mut self, mut warnings: Vec<SsaReport>) {
        self.warnings.append(&mut warnings);
    }
}

/// Compiles the [`Program`] into [`ACIR`][acvm::acir::circuit::Program].
///
/// The output ACIR is backend-agnostic and so must go through a transformation pass before usage in proof generation.
#[tracing::instrument(level = "trace", skip_all)]
pub fn create_program(
    program: Program,
    options: &SsaEvaluatorOptions,
) -> Result<SsaProgramArtifact, RuntimeError> {
    let debug_variables = program.debug_variables.clone();
    let debug_types = program.debug_types.clone();
    let debug_functions = program.debug_functions.clone();

    let func_sigs = program.function_signatures.clone();

    let ArtifactsAndWarnings(
        (generated_acirs, generated_brillig, brillig_function_names, error_types),
        ssa_level_warnings,
    ) = optimize_into_acir(program, options)?;

    assert_eq!(
        generated_acirs.len(),
        func_sigs.len(),
        "The generated ACIRs should match the supplied function signatures"
    );

    let error_types = error_types
        .into_iter()
        .map(|(selector, hir_type)| (selector, ErrorType::Dynamic(hir_type)))
        .collect();

    let mut program_artifact = SsaProgramArtifact::new(generated_brillig, error_types);

    // Add warnings collected at the Ssa stage
    program_artifact.add_warnings(ssa_level_warnings);
    // For setting up the ABI we need separately specify main's input and return witnesses
    let mut is_main = true;
    for (acir, func_sig) in generated_acirs.into_iter().zip(func_sigs) {
        let circuit_artifact = convert_generated_acir_into_circuit(
            acir,
            func_sig,
            // TODO: get rid of these clones
            debug_variables.clone(),
            debug_functions.clone(),
            debug_types.clone(),
        );
        program_artifact.add_circuit(circuit_artifact, is_main);
        is_main = false;
    }
    program_artifact.brillig_names = brillig_function_names;

    Ok(program_artifact)
}

pub struct SsaCircuitArtifact {
    name: String,
    circuit: Circuit<FieldElement>,
    debug_info: DebugInfo,
    warnings: Vec<SsaReport>,
    input_witnesses: Vec<Witness>,
    return_witnesses: Vec<Witness>,
    error_types: BTreeMap<ErrorSelector, ErrorType>,
}

fn convert_generated_acir_into_circuit(
    mut generated_acir: GeneratedAcir<FieldElement>,
    func_sig: FunctionSignature,
    debug_variables: DebugVariables,
    debug_functions: DebugFunctions,
    debug_types: DebugTypes,
) -> SsaCircuitArtifact {
    let opcodes = generated_acir.take_opcodes();
    let current_witness_index = generated_acir.current_witness_index().0;
    let GeneratedAcir {
        return_witnesses,
        locations,
        brillig_locations,
        input_witnesses,
        assertion_payloads: assert_messages,
        warnings,
        name,
        brillig_procedure_locs,
        ..
    } = generated_acir;

    let (public_parameter_witnesses, private_parameters) =
        split_public_and_private_inputs(&func_sig, &input_witnesses);

    let public_parameters = PublicInputs(public_parameter_witnesses);
    let return_values = PublicInputs(return_witnesses.iter().copied().collect());

    let circuit = Circuit {
        current_witness_index,
        expression_width: ExpressionWidth::Unbounded,
        opcodes,
        private_parameters,
        public_parameters,
        return_values,
        assert_messages: assert_messages.into_iter().collect(),
    };

    // This converts each im::Vector in the BTreeMap to a Vec
    let locations = locations
        .into_iter()
        .map(|(index, locations)| (index, locations.into_iter().collect()))
        .collect();

    let brillig_locations = brillig_locations
        .into_iter()
        .map(|(function_index, locations)| {
            let locations = locations
                .into_iter()
                .map(|(index, locations)| (index, locations.into_iter().collect()))
                .collect();
            (function_index, locations)
        })
        .collect();

    let mut debug_info = DebugInfo::new(
        locations,
        brillig_locations,
        debug_variables,
        debug_functions,
        debug_types,
        brillig_procedure_locs,
    );

    // Perform any ACIR-level optimizations
    let (optimized_circuit, transformation_map) = acvm::compiler::optimize(circuit);
    debug_info.update_acir(transformation_map);

    SsaCircuitArtifact {
        name,
        circuit: optimized_circuit,
        debug_info,
        warnings,
        input_witnesses,
        return_witnesses,
        error_types: generated_acir.error_types,
    }
}

// Takes each function argument and partitions the circuit's inputs witnesses according to its visibility.
fn split_public_and_private_inputs(
    func_sig: &FunctionSignature,
    input_witnesses: &[Witness],
) -> (BTreeSet<Witness>, BTreeSet<Witness>) {
    let mut idx = 0_usize;
    if input_witnesses.is_empty() {
        return (BTreeSet::new(), BTreeSet::new());
    }

    func_sig
        .0
        .iter()
        .map(|(pattern, typ, visibility)| {
            let num_field_elements_needed = typ.field_count(&pattern.location()) as usize;
            let witnesses = input_witnesses[idx..idx + num_field_elements_needed].to_vec();
            idx += num_field_elements_needed;
            (visibility, witnesses)
        })
        .fold((BTreeSet::new(), BTreeSet::new()), |mut acc, (vis, witnesses)| {
            // Split witnesses into sets based on their visibility.
            if *vis == Visibility::Public {
                for witness in witnesses {
                    acc.0.insert(witness);
                }
            } else {
                for witness in witnesses {
                    acc.1.insert(witness);
                }
            }
            (acc.0, acc.1)
        })
}

// This is just a convenience object to bundle the ssa with `print_ssa_passes` for debug printing.
struct SsaBuilder {
    ssa: Ssa,
    ssa_logging: SsaLogging,
    print_codegen_timings: bool,
}

impl SsaBuilder {
    fn new(
        program: Program,
        ssa_logging: SsaLogging,
        print_codegen_timings: bool,
        emit_ssa: &Option<PathBuf>,
    ) -> Result<SsaBuilder, RuntimeError> {
        let ssa = ssa_gen::generate_ssa(program)?;
        if let Some(emit_ssa) = emit_ssa {
            let mut emit_ssa_dir = emit_ssa.clone();
            // We expect the full package artifact path to be passed in here,
            // and attempt to create the target directory if it does not exist.
            emit_ssa_dir.pop();
            create_named_dir(emit_ssa_dir.as_ref(), "target");
            let ssa_path = emit_ssa.with_extension("ssa.json");
            write_to_file(&serde_json::to_vec(&ssa).unwrap(), &ssa_path);
        }
        Ok(SsaBuilder { ssa_logging, print_codegen_timings, ssa }.print("Initial SSA"))
    }

    fn finish(self) -> Ssa {
        self.ssa.generate_entry_point_index()
    }

    /// Runs the given SSA pass and prints the SSA afterward if `print_ssa_passes` is true.
    fn run_pass<F>(mut self, pass: F, msg: &str) -> Self
    where
        F: FnOnce(Ssa) -> Ssa,
    {
        self.ssa = time(msg, self.print_codegen_timings, || pass(self.ssa));
        self.print(msg)
    }

    /// The same as `run_pass` but for passes that may fail
    fn try_run_pass<F>(mut self, pass: F, msg: &str) -> Result<Self, RuntimeError>
    where
        F: FnOnce(Ssa) -> Result<Ssa, RuntimeError>,
    {
        self.ssa = time(msg, self.print_codegen_timings, || pass(self.ssa))?;
        Ok(self.print(msg))
    }

    fn print(mut self, msg: &str) -> Self {
        let print_ssa_pass = match &self.ssa_logging {
            SsaLogging::None => false,
            SsaLogging::All => true,
            SsaLogging::Contains(string) => {
                let string = string.to_lowercase();
                let string = string.strip_prefix("after ").unwrap_or(&string);
                let string = string.strip_suffix(':').unwrap_or(string);
                msg.to_lowercase().contains(string)
            }
        };
        if print_ssa_pass {
            self.ssa.normalize_ids();
            println!("After {msg}:\n{}", self.ssa);
        }
        self
    }
}

fn create_named_dir(named_dir: &Path, name: &str) -> PathBuf {
    std::fs::create_dir_all(named_dir)
        .unwrap_or_else(|_| panic!("could not create the `{name}` directory"));

    PathBuf::from(named_dir)
}

fn write_to_file(bytes: &[u8], path: &Path) {
    let display = path.display();

    let mut file = match File::create(path) {
        Err(why) => panic!("couldn't create {display}: {why}"),
        Ok(file) => file,
    };

    if let Err(why) = file.write_all(bytes) {
        panic!("couldn't write to {display}: {why}");
    }
}<|MERGE_RESOLUTION|>--- conflicted
+++ resolved
@@ -153,10 +153,6 @@
         .run_pass(Ssa::remove_unreachable_functions, "Removing Unreachable Functions")
         .run_pass(Ssa::defunctionalize, "Defunctionalization")
         .run_pass(Ssa::remove_paired_rc, "Removing Paired rc_inc & rc_decs")
-<<<<<<< HEAD
-        .run_pass(Ssa::resolve_is_unconstrained, "Resolving IsUnconstrained")
-=======
->>>>>>> 9471e28a
         .run_pass(|ssa| ssa.inline_functions(options.inliner_aggressiveness), "Inlining (1st)")
         // Run mem2reg with the CFG separated into blocks
         .run_pass(Ssa::mem2reg, "Mem2Reg (1st)")
