//! SSA stands for Single Static Assignment
//! The IR presented in this module will already
//! be in SSA form and will be used to apply
//! conventional optimizations like Common Subexpression
//! elimination and constant folding.
//!
//! This module heavily borrows from Cranelift
#![allow(dead_code)]

use std::collections::{BTreeMap, BTreeSet};

use crate::errors::{RuntimeError, SsaReport};
use acvm::{
    acir::{
        circuit::{
            brillig::BrilligBytecode, Circuit, ErrorSelector, ExpressionWidth,
            Program as AcirProgram, PublicInputs,
        },
        native_types::Witness,
    },
    FieldElement,
};

use noirc_errors::debug_info::{DebugFunctions, DebugInfo, DebugTypes, DebugVariables};

use noirc_frontend::ast::Visibility;
use noirc_frontend::{
    hir_def::{function::FunctionSignature, types::Type as HirType},
    monomorphization::ast::Program,
};
use tracing::{span, Level};

use self::{
    acir_gen::{Artifacts, GeneratedAcir},
    ssa_gen::Ssa,
};

mod acir_gen;
mod checks;
pub(super) mod function_builder;
pub mod ir;
mod opt;
pub mod ssa_gen;

pub(crate) struct ArtifactsAndWarnings(Artifacts, Vec<SsaReport>);

/// Optimize the given program by converting it into SSA
/// form and performing optimizations there. When finished,
/// convert the final SSA into an ACIR program and return it.
/// An ACIR program is made up of both ACIR functions
/// and Brillig functions for unconstrained execution.
pub(crate) fn optimize_into_acir(
    program: Program,
    options: &SsaEvaluatorOptions,
) -> Result<ArtifactsAndWarnings, RuntimeError> {
    let ssa_gen_span = span!(Level::TRACE, "ssa_generation");
    let ssa_gen_span_guard = ssa_gen_span.enter();
    let mut ssa = SsaBuilder::new(
        program,
        options.enable_ssa_logging,
        options.force_brillig_output,
        options.print_codegen_timings,
    )?
    .run_pass(Ssa::defunctionalize, "After Defunctionalization:")
    .run_pass(Ssa::remove_paired_rc, "After Removing Paired rc_inc & rc_decs:")
    .run_pass(Ssa::separate_runtime, "After Runtime Separation:")
    .run_pass(Ssa::resolve_is_unconstrained, "After Resolving IsUnconstrained:")
    .run_pass(Ssa::inline_functions, "After Inlining:")
    // Run mem2reg with the CFG separated into blocks
    .run_pass(Ssa::mem2reg, "After Mem2Reg:")
    .run_pass(Ssa::as_slice_optimization, "After `as_slice` optimization")
    .try_run_pass(
        Ssa::evaluate_static_assert_and_assert_constant,
        "After `static_assert` and `assert_constant`:",
    )?
    .try_run_pass(Ssa::unroll_loops_iteratively, "After Unrolling:")?
    .run_pass(Ssa::simplify_cfg, "After Simplifying:")
    .run_pass(Ssa::flatten_cfg, "After Flattening:")
    .run_pass(Ssa::remove_bit_shifts, "After Removing Bit Shifts:")
    // Run mem2reg once more with the flattened CFG to catch any remaining loads/stores
    .run_pass(Ssa::mem2reg, "After Mem2Reg:")
    // Run the inlining pass again to handle functions with `InlineType::NoPredicates`.
    // Before flattening is run, we treat functions marked with the `InlineType::NoPredicates` as an entry point.
    // This pass must come immediately following `mem2reg` as the succeeding passes
    // may create an SSA which inlining fails to handle.
    .run_pass(Ssa::inline_functions_with_no_predicates, "After Inlining:")
    .run_pass(Ssa::remove_if_else, "After Remove IfElse:")
    .run_pass(Ssa::fold_constants, "After Constant Folding:")
    .run_pass(Ssa::remove_enable_side_effects, "After EnableSideEffects removal:")
    .run_pass(Ssa::fold_constants_using_constraints, "After Constraint Folding:")
    .run_pass(Ssa::dead_instruction_elimination, "After Dead Instruction Elimination:")
    .run_pass(Ssa::array_set_optimization, "After Array Set Optimizations:")
    .finish();

    let ssa_level_warnings = ssa.check_for_underconstrained_values();
    let brillig = time("SSA to Brillig", options.print_codegen_timings, || {
        ssa.to_brillig(options.enable_brillig_logging)
    });

    drop(ssa_gen_span_guard);

    let artifacts = time("SSA to ACIR", options.print_codegen_timings, || ssa.into_acir(&brillig))?;
    Ok(ArtifactsAndWarnings(artifacts, ssa_level_warnings))
}

// Helper to time SSA passes
fn time<T>(name: &str, print_timings: bool, f: impl FnOnce() -> T) -> T {
    let start_time = chrono::Utc::now().time();
    let result = f();

    if print_timings {
        let end_time = chrono::Utc::now().time();
        println!("{name}: {} ms", (end_time - start_time).num_milliseconds());
    }

    result
}

#[derive(Default)]
pub struct SsaProgramArtifact {
    pub program: AcirProgram<FieldElement>,
    pub debug: Vec<DebugInfo>,
    pub warnings: Vec<SsaReport>,
    pub main_input_witnesses: Vec<Witness>,
    pub main_return_witnesses: Vec<Witness>,
    pub names: Vec<String>,
    pub error_types: BTreeMap<ErrorSelector, HirType>,
}

impl SsaProgramArtifact {
    fn new(
        unconstrained_functions: Vec<BrilligBytecode<FieldElement>>,
        error_types: BTreeMap<ErrorSelector, HirType>,
    ) -> Self {
        let program = AcirProgram { functions: Vec::default(), unconstrained_functions };
        Self {
            program,
            debug: Vec::default(),
            warnings: Vec::default(),
            main_input_witnesses: Vec::default(),
            main_return_witnesses: Vec::default(),
            names: Vec::default(),
            error_types,
        }
    }

    fn add_circuit(&mut self, mut circuit_artifact: SsaCircuitArtifact, is_main: bool) {
        self.program.functions.push(circuit_artifact.circuit);
        self.debug.push(circuit_artifact.debug_info);
        self.warnings.append(&mut circuit_artifact.warnings);
        if is_main {
            self.main_input_witnesses = circuit_artifact.input_witnesses;
            self.main_return_witnesses = circuit_artifact.return_witnesses;
        }
        self.names.push(circuit_artifact.name);
    }

    fn add_warnings(&mut self, mut warnings: Vec<SsaReport>) {
        self.warnings.append(&mut warnings);
    }
}

pub struct SsaEvaluatorOptions {
    /// Emit debug information for the intermediate SSA IR
    pub enable_ssa_logging: bool,

    pub enable_brillig_logging: bool,

    /// Force Brillig output (for step debugging)
    pub force_brillig_output: bool,

    /// Pretty print benchmark times of each code generation pass
    pub print_codegen_timings: bool,
}

/// Compiles the [`Program`] into [`ACIR``][acvm::acir::circuit::Program].
///
/// The output ACIR is backend-agnostic and so must go through a transformation pass before usage in proof generation.
#[tracing::instrument(level = "trace", skip_all)]
pub fn create_program(
    program: Program,
    options: &SsaEvaluatorOptions,
) -> Result<SsaProgramArtifact, RuntimeError> {
    let debug_variables = program.debug_variables.clone();
    let debug_types = program.debug_types.clone();
    let debug_functions = program.debug_functions.clone();

    let func_sigs = program.function_signatures.clone();

    let recursive = program.recursive;
<<<<<<< HEAD
    let (generated_acirs, generated_brillig, error_types) = optimize_into_acir(program, options)?;
    if options.force_brillig_output {	
        assert_eq!(	
            generated_acirs.len(),	
            1,	
            "Only the main ACIR is expected when forcing Brillig output"	
        );	
    } else {
        assert_eq!(
            generated_acirs.len(),
            func_sigs.len(),
            "The generated ACIRs should match the supplied function signatures"
        );
    }
=======
    let ArtifactsAndWarnings((generated_acirs, generated_brillig, error_types), ssa_level_warnings) =
        optimize_into_acir(program, options)?;
    assert_eq!(
        generated_acirs.len(),
        func_sigs.len(),
        "The generated ACIRs should match the supplied function signatures"
    );

>>>>>>> a33cafcb
    let mut program_artifact = SsaProgramArtifact::new(generated_brillig, error_types);

    // Add warnings collected at the Ssa stage
    program_artifact.add_warnings(ssa_level_warnings);
    // For setting up the ABI we need separately specify main's input and return witnesses
    let mut is_main = true;
    for (acir, func_sig) in generated_acirs.into_iter().zip(func_sigs) {
        let circuit_artifact = convert_generated_acir_into_circuit(
            acir,
            func_sig,
            recursive,
            // TODO: get rid of these clones
            debug_variables.clone(),
            debug_functions.clone(),
            debug_types.clone(),
        );
        program_artifact.add_circuit(circuit_artifact, is_main);
        is_main = false;
    }

    Ok(program_artifact)
}

pub struct SsaCircuitArtifact {
    name: String,
    circuit: Circuit<FieldElement>,
    debug_info: DebugInfo,
    warnings: Vec<SsaReport>,
    input_witnesses: Vec<Witness>,
    return_witnesses: Vec<Witness>,
}

fn convert_generated_acir_into_circuit(
    mut generated_acir: GeneratedAcir<FieldElement>,
    func_sig: FunctionSignature,
    recursive: bool,
    debug_variables: DebugVariables,
    debug_functions: DebugFunctions,
    debug_types: DebugTypes,
) -> SsaCircuitArtifact {
    let opcodes = generated_acir.take_opcodes();
    let current_witness_index = generated_acir.current_witness_index().0;
    let GeneratedAcir {
        return_witnesses,
        locations,
        input_witnesses,
        assertion_payloads: assert_messages,
        warnings,
        name,
        ..
    } = generated_acir;

    let (public_parameter_witnesses, private_parameters) =
        split_public_and_private_inputs(&func_sig, &input_witnesses);

    let public_parameters = PublicInputs(public_parameter_witnesses);
    let return_values = PublicInputs(return_witnesses.iter().copied().collect());

    let circuit = Circuit {
        current_witness_index,
        expression_width: ExpressionWidth::Unbounded,
        opcodes,
        private_parameters,
        public_parameters,
        return_values,
        assert_messages: assert_messages.into_iter().collect(),
        recursive,
    };

    // This converts each im::Vector in the BTreeMap to a Vec
    let locations = locations
        .into_iter()
        .map(|(index, locations)| (index, locations.into_iter().collect()))
        .collect();

    let mut debug_info = DebugInfo::new(locations, debug_variables, debug_functions, debug_types);

    // Perform any ACIR-level optimizations
    let (optimized_circuit, transformation_map) = acvm::compiler::optimize(circuit);
    debug_info.update_acir(transformation_map);

    SsaCircuitArtifact {
        name,
        circuit: optimized_circuit,
        debug_info,
        warnings,
        input_witnesses,
        return_witnesses,
    }
}

// Takes each function argument and partitions the circuit's inputs witnesses according to its visibility.
fn split_public_and_private_inputs(
    func_sig: &FunctionSignature,
    input_witnesses: &[Witness],
) -> (BTreeSet<Witness>, BTreeSet<Witness>) {
    let mut idx = 0_usize;
    if input_witnesses.is_empty() {
        return (BTreeSet::new(), BTreeSet::new());
    }

    func_sig
        .0
        .iter()
        .map(|(_, typ, visibility)| {
            let num_field_elements_needed = typ.field_count() as usize;
            let witnesses = input_witnesses[idx..idx + num_field_elements_needed].to_vec();
            idx += num_field_elements_needed;
            (visibility, witnesses)
        })
        .fold((BTreeSet::new(), BTreeSet::new()), |mut acc, (vis, witnesses)| {
            // Split witnesses into sets based on their visibility.
            if *vis == Visibility::Public {
                for witness in witnesses {
                    acc.0.insert(witness);
                }
            } else {
                for witness in witnesses {
                    acc.1.insert(witness);
                }
            }
            (acc.0, acc.1)
        })
}

// This is just a convenience object to bundle the ssa with `print_ssa_passes` for debug printing.
struct SsaBuilder {
    ssa: Ssa,
    print_ssa_passes: bool,
    print_codegen_timings: bool,
}

impl SsaBuilder {
    fn new(
        program: Program,
        print_ssa_passes: bool,
        force_brillig_runtime: bool,
        print_codegen_timings: bool,
    ) -> Result<SsaBuilder, RuntimeError> {
        let ssa = ssa_gen::generate_ssa(program, force_brillig_runtime)?;
        Ok(SsaBuilder { print_ssa_passes, print_codegen_timings, ssa }.print("Initial SSA:"))
    }

    fn finish(self) -> Ssa {
        self.ssa
    }

    /// Runs the given SSA pass and prints the SSA afterward if `print_ssa_passes` is true.
    fn run_pass(mut self, pass: fn(Ssa) -> Ssa, msg: &str) -> Self {
        self.ssa = time(msg, self.print_codegen_timings, || pass(self.ssa));
        self.print(msg)
    }

    /// The same as `run_pass` but for passes that may fail
    fn try_run_pass(
        mut self,
        pass: fn(Ssa) -> Result<Ssa, RuntimeError>,
        msg: &str,
    ) -> Result<Self, RuntimeError> {
        self.ssa = time(msg, self.print_codegen_timings, || pass(self.ssa))?;
        Ok(self.print(msg))
    }

    fn print(self, msg: &str) -> Self {
        if self.print_ssa_passes {
            println!("{msg}\n{}", self.ssa);
        }
        self
    }
}<|MERGE_RESOLUTION|>--- conflicted
+++ resolved
@@ -188,14 +188,14 @@
     let func_sigs = program.function_signatures.clone();
 
     let recursive = program.recursive;
-<<<<<<< HEAD
-    let (generated_acirs, generated_brillig, error_types) = optimize_into_acir(program, options)?;
-    if options.force_brillig_output {	
-        assert_eq!(	
-            generated_acirs.len(),	
-            1,	
-            "Only the main ACIR is expected when forcing Brillig output"	
-        );	
+    let ArtifactsAndWarnings((generated_acirs, generated_brillig, error_types), ssa_level_warnings) =
+        optimize_into_acir(program, options)?;
+    if options.force_brillig_output {
+        assert_eq!(
+            generated_acirs.len(),
+            1,
+            "Only the main ACIR is expected when forcing Brillig output"
+        );
     } else {
         assert_eq!(
             generated_acirs.len(),
@@ -203,16 +203,6 @@
             "The generated ACIRs should match the supplied function signatures"
         );
     }
-=======
-    let ArtifactsAndWarnings((generated_acirs, generated_brillig, error_types), ssa_level_warnings) =
-        optimize_into_acir(program, options)?;
-    assert_eq!(
-        generated_acirs.len(),
-        func_sigs.len(),
-        "The generated ACIRs should match the supplied function signatures"
-    );
-
->>>>>>> a33cafcb
     let mut program_artifact = SsaProgramArtifact::new(generated_brillig, error_types);
 
     // Add warnings collected at the Ssa stage
