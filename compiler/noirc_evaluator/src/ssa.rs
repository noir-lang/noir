//! SSA stands for Single Static Assignment
//! The IR presented in this module will already
//! be in SSA form and will be used to apply
//! conventional optimizations like Common Subexpression
//! elimination and constant folding.
//!
//! This module heavily borrows from Cranelift

use std::{
    collections::{BTreeMap, BTreeSet},
    fs::File,
    io::Write,
    path::{Path, PathBuf},
};

use crate::{
    brillig::BrilligOptions,
    errors::{RuntimeError, SsaReport},
};
use acvm::{
    FieldElement,
    acir::{
        circuit::{
<<<<<<< HEAD
            brillig::BrilligBytecode, AcirOpcodeLocation, Circuit, ErrorSelector, ExpressionWidth,
            OpcodeLocation, Program as AcirProgram, PublicInputs,
=======
            Circuit, ErrorSelector, ExpressionWidth, Program as AcirProgram, PublicInputs,
            brillig::BrilligBytecode,
>>>>>>> 45ad6372
        },
        native_types::Witness,
    },
};

use ir::instruction::ErrorType;
use noirc_errors::{
    call_stack::CallStackId,
    debug_info::{DebugFunctions, DebugInfo, DebugTypes, DebugVariables},
};

use noirc_frontend::ast::Visibility;
use noirc_frontend::{hir_def::function::FunctionSignature, monomorphization::ast::Program};
use ssa_gen::Ssa;
use tracing::{Level, span};

use crate::acir::{Artifacts, GeneratedAcir};

mod checks;
pub(super) mod function_builder;
pub mod ir;
pub(crate) mod opt;
#[cfg(test)]
pub(crate) mod parser;
pub mod ssa_gen;

#[derive(Debug, Clone)]
pub enum SsaLogging {
    None,
    All,
    Contains(String),
}

pub struct SsaEvaluatorOptions {
    /// Emit debug information for the intermediate SSA IR
    pub ssa_logging: SsaLogging,

    /// Options affecting Brillig code generation.
    pub brillig_options: BrilligOptions,

    /// Pretty print benchmark times of each code generation pass
    pub print_codegen_timings: bool,

    /// Width of expressions to be used for ACIR
    pub expression_width: ExpressionWidth,

    /// Dump the unoptimized SSA to the supplied path if it exists
    pub emit_ssa: Option<PathBuf>,

    /// Skip the check for under constrained values
    pub skip_underconstrained_check: bool,

    /// Skip the missing Brillig call constraints check
    pub skip_brillig_constraints_check: bool,

    /// Enable the lookback feature of the Brillig call constraints
    /// check (prevents some rare false positives, leads to a slowdown
    /// on large rollout functions)
    pub enable_brillig_constraints_check_lookback: bool,

    /// The higher the value, the more inlined Brillig functions will be.
    pub inliner_aggressiveness: i64,

    /// Maximum accepted percentage increase in the Brillig bytecode size after unrolling loops.
    /// When `None` the size increase check is skipped altogether and any decrease in the SSA
    /// instruction count is accepted.
    pub max_bytecode_increase_percent: Option<i32>,
}

pub(crate) struct ArtifactsAndWarnings(Artifacts, Vec<SsaReport>);

/// Optimize the given program by converting it into SSA
/// form and performing optimizations there. When finished,
/// convert the final SSA into an ACIR program and return it.
/// An ACIR program is made up of both ACIR functions
/// and Brillig functions for unconstrained execution.
pub(crate) fn optimize_into_acir(
    program: Program,
    options: &SsaEvaluatorOptions,
) -> Result<ArtifactsAndWarnings, RuntimeError> {
    let ssa_gen_span = span!(Level::TRACE, "ssa_generation");
    let ssa_gen_span_guard = ssa_gen_span.enter();
    let builder = SsaBuilder::new(
        program,
        options.ssa_logging.clone(),
        options.print_codegen_timings,
        &options.emit_ssa,
    )?;

    let mut ssa = optimize_all(builder, options)?;

    let mut ssa_level_warnings = vec![];

    drop(ssa_gen_span_guard);

    let used_globals_map = std::mem::take(&mut ssa.used_globals);
    let brillig = time("SSA to Brillig", options.print_codegen_timings, || {
        ssa.to_brillig_with_globals(&options.brillig_options, used_globals_map)
    });

    let ssa_gen_span = span!(Level::TRACE, "ssa_generation");
    let ssa_gen_span_guard = ssa_gen_span.enter();

    let mut ssa = SsaBuilder {
        ssa,
        ssa_logging: options.ssa_logging.clone(),
        print_codegen_timings: options.print_codegen_timings,
    }
    .run_pass(|ssa| ssa.fold_constants_with_brillig(&brillig), "Inlining Brillig Calls Inlining")
    // It could happen that we inlined all calls to a given brillig function.
    // In that case it's unused so we can remove it. This is what we check next.
    .run_pass(Ssa::remove_unreachable_functions, "Removing Unreachable Functions (4th)")
    .run_pass(Ssa::dead_instruction_elimination_acir, "Dead Instruction Elimination (3rd)")
    .finish();

    if !options.skip_underconstrained_check {
        ssa_level_warnings.extend(time(
            "After Check for Underconstrained Values",
            options.print_codegen_timings,
            || ssa.check_for_underconstrained_values(),
        ));
    }

    if !options.skip_brillig_constraints_check {
        ssa_level_warnings.extend(time(
            "After Check for Missing Brillig Call Constraints",
            options.print_codegen_timings,
            || {
                ssa.check_for_missing_brillig_constraints(
                    options.enable_brillig_constraints_check_lookback,
                )
            },
        ));
    };

    drop(ssa_gen_span_guard);

    let artifacts = time("SSA to ACIR", options.print_codegen_timings, || {
        ssa.into_acir(&brillig, &options.brillig_options, options.expression_width)
    })?;

    Ok(ArtifactsAndWarnings(artifacts, ssa_level_warnings))
}

/// Run all SSA passes.
fn optimize_all(builder: SsaBuilder, options: &SsaEvaluatorOptions) -> Result<Ssa, RuntimeError> {
    Ok(builder
        .run_pass(Ssa::remove_unreachable_functions, "Removing Unreachable Functions (1st)")
        .run_pass(Ssa::defunctionalize, "Defunctionalization")
        .run_pass(Ssa::inline_simple_functions, "Inlining simple functions")
        // BUG: Enabling this mem2reg causes an integration test failure in aztec-package; see:
        // https://github.com/AztecProtocol/aztec-packages/pull/11294#issuecomment-2622809518
        //.run_pass(Ssa::mem2reg, "Mem2Reg (1st)")
        .run_pass(Ssa::remove_paired_rc, "Removing Paired rc_inc & rc_decs")
        .run_pass(
            |ssa| ssa.preprocess_functions(options.inliner_aggressiveness),
            "Preprocessing Functions",
        )
        .run_pass(|ssa| ssa.inline_functions(options.inliner_aggressiveness), "Inlining (1st)")
        // Run mem2reg with the CFG separated into blocks
        .run_pass(Ssa::mem2reg, "Mem2Reg (2nd)")
        .run_pass(Ssa::simplify_cfg, "Simplifying (1st)")
        .run_pass(Ssa::as_slice_optimization, "`as_slice` optimization")
        .run_pass(Ssa::remove_unreachable_functions, "Removing Unreachable Functions (2nd)")
        .try_run_pass(
            Ssa::evaluate_static_assert_and_assert_constant,
            "`static_assert` and `assert_constant`",
        )?
        .run_pass(Ssa::purity_analysis, "Purity Analysis")
        .run_pass(Ssa::loop_invariant_code_motion, "Loop Invariant Code Motion")
        .try_run_pass(
            |ssa| ssa.unroll_loops_iteratively(options.max_bytecode_increase_percent),
            "Unrolling",
        )?
        .run_pass(Ssa::simplify_cfg, "Simplifying (2nd)")
        .run_pass(Ssa::mem2reg, "Mem2Reg (3rd)")
        .run_pass(Ssa::flatten_cfg, "Flattening")
        .run_pass(Ssa::remove_bit_shifts, "Removing Bit Shifts")
        // Run mem2reg once more with the flattened CFG to catch any remaining loads/stores
        .run_pass(Ssa::mem2reg, "Mem2Reg (4th)")
        // Run the inlining pass again to handle functions with `InlineType::NoPredicates`.
        // Before flattening is run, we treat functions marked with the `InlineType::NoPredicates` as an entry point.
        // This pass must come immediately following `mem2reg` as the succeeding passes
        // may create an SSA which inlining fails to handle.
        .run_pass(
            |ssa| ssa.inline_functions_with_no_predicates(options.inliner_aggressiveness),
            "Inlining (2nd)",
        )
        .run_pass(Ssa::remove_if_else, "Remove IfElse")
        .run_pass(Ssa::purity_analysis, "Purity Analysis (2nd)")
        .run_pass(Ssa::fold_constants, "Constant Folding")
        .run_pass(Ssa::flatten_basic_conditionals, "Simplify conditionals for unconstrained")
        .run_pass(Ssa::remove_enable_side_effects, "EnableSideEffectsIf removal")
        .run_pass(Ssa::fold_constants_using_constraints, "Constraint Folding")
        .run_pass(Ssa::make_constrain_not_equal_instructions, "Adding constrain not equal")
        .run_pass(Ssa::check_u128_mul_overflow, "Check u128 mul overflow")
        .run_pass(Ssa::dead_instruction_elimination, "Dead Instruction Elimination (1st)")
        .run_pass(Ssa::simplify_cfg, "Simplifying (3rd):")
        .run_pass(Ssa::array_set_optimization, "Array Set Optimizations")
        // The Brillig globals pass expected that we have the used globals map set for each function.
        // The used globals map is determined during DIE, so we should duplicate entry points before a DIE pass run.
        .run_pass(Ssa::brillig_entry_point_analysis, "Brillig Entry Point Analysis")
        // Remove any potentially unnecessary duplication from the Brillig entry point analysis.
        .run_pass(Ssa::remove_unreachable_functions, "Removing Unreachable Functions (3rd)")
        // This pass makes transformations specific to Brillig generation.
        // It must be the last pass to either alter or add new instructions before Brillig generation,
        // as other semantics in the compiler can potentially break (e.g. inserting instructions).
        // We can safely place the pass before DIE as that pass only removes instructions.
        // We also need DIE's tracking of used globals in case the array get transformations
        // end up using an existing constant from the globals space.
        .run_pass(Ssa::brillig_array_gets, "Brillig Array Get Optimizations")
        .run_pass(Ssa::dead_instruction_elimination, "Dead Instruction Elimination (2nd)")
        .finish())
}

// Helper to time SSA passes
fn time<T>(name: &str, print_timings: bool, f: impl FnOnce() -> T) -> T {
    let start_time = chrono::Utc::now().time();
    let result = f();

    if print_timings {
        let end_time = chrono::Utc::now().time();
        println!("{name}: {} ms", (end_time - start_time).num_milliseconds());
    }

    result
}

#[derive(Default)]
pub struct SsaProgramArtifact {
    pub program: AcirProgram<FieldElement>,
    pub debug: Vec<DebugInfo>,
    pub warnings: Vec<SsaReport>,
    pub main_input_witnesses: Vec<Witness>,
    pub main_return_witnesses: Vec<Witness>,
    pub names: Vec<String>,
    pub brillig_names: Vec<String>,
    pub error_types: BTreeMap<ErrorSelector, ErrorType>,
}

impl SsaProgramArtifact {
    fn new(
        unconstrained_functions: Vec<BrilligBytecode<FieldElement>>,
        error_types: BTreeMap<ErrorSelector, ErrorType>,
    ) -> Self {
        let program = AcirProgram { functions: Vec::default(), unconstrained_functions };
        Self {
            program,
            debug: Vec::default(),
            warnings: Vec::default(),
            main_input_witnesses: Vec::default(),
            main_return_witnesses: Vec::default(),
            names: Vec::default(),
            brillig_names: Vec::default(),
            error_types,
        }
    }

    fn add_circuit(&mut self, mut circuit_artifact: SsaCircuitArtifact, is_main: bool) {
        self.program.functions.push(circuit_artifact.circuit);
        self.debug.push(circuit_artifact.debug_info);
        self.warnings.append(&mut circuit_artifact.warnings);
        if is_main {
            self.main_input_witnesses = circuit_artifact.input_witnesses;
            self.main_return_witnesses = circuit_artifact.return_witnesses;
        }
        self.names.push(circuit_artifact.name);
        // Acir and brillig both generate new error types, so we need to merge them
        // With the ones found during ssa generation.
        self.error_types.extend(circuit_artifact.error_types);
    }

    fn add_warnings(&mut self, mut warnings: Vec<SsaReport>) {
        self.warnings.append(&mut warnings);
    }
}

/// Compiles the [`Program`] into [`ACIR`][acvm::acir::circuit::Program].
///
/// The output ACIR is backend-agnostic and so must go through a transformation pass before usage in proof generation.
#[tracing::instrument(level = "trace", skip_all)]
pub fn create_program(
    program: Program,
    options: &SsaEvaluatorOptions,
) -> Result<SsaProgramArtifact, RuntimeError> {
    let debug_variables = program.debug_variables.clone();
    let debug_types = program.debug_types.clone();
    let debug_functions = program.debug_functions.clone();

    let func_sigs = program.function_signatures.clone();

    let ArtifactsAndWarnings(
        (generated_acirs, generated_brillig, brillig_function_names, error_types),
        ssa_level_warnings,
    ) = optimize_into_acir(program, options)?;

    assert_eq!(
        generated_acirs.len(),
        func_sigs.len(),
        "The generated ACIRs should match the supplied function signatures"
    );

    let error_types = error_types
        .into_iter()
        .map(|(selector, hir_type)| (selector, ErrorType::Dynamic(hir_type)))
        .collect();

    let mut program_artifact = SsaProgramArtifact::new(generated_brillig, error_types);

    // Add warnings collected at the Ssa stage
    program_artifact.add_warnings(ssa_level_warnings);
    // For setting up the ABI we need separately specify main's input and return witnesses
    let mut is_main = true;
    for (acir, func_sig) in generated_acirs.into_iter().zip(func_sigs) {
        let circuit_artifact = convert_generated_acir_into_circuit(
            acir,
            func_sig,
            // TODO: get rid of these clones
            debug_variables.clone(),
            debug_functions.clone(),
            debug_types.clone(),
        );
        program_artifact.add_circuit(circuit_artifact, is_main);
        is_main = false;
    }
    program_artifact.brillig_names = brillig_function_names;

    Ok(program_artifact)
}

pub struct SsaCircuitArtifact {
    name: String,
    circuit: Circuit<FieldElement>,
    debug_info: DebugInfo,
    warnings: Vec<SsaReport>,
    input_witnesses: Vec<Witness>,
    return_witnesses: Vec<Witness>,
    error_types: BTreeMap<ErrorSelector, ErrorType>,
}

fn convert_generated_acir_into_circuit(
    mut generated_acir: GeneratedAcir<FieldElement>,
    func_sig: FunctionSignature,
    debug_variables: DebugVariables,
    debug_functions: DebugFunctions,
    debug_types: DebugTypes,
) -> SsaCircuitArtifact {
    let opcodes = generated_acir.take_opcodes();
    let current_witness_index = generated_acir.current_witness_index().0;
    let GeneratedAcir {
        return_witnesses,
        location_map,
        brillig_locations,
        input_witnesses,
        assertion_payloads: assert_messages,
        warnings,
        name,
        brillig_procedure_locs,
        ..
    } = generated_acir;

    let (public_parameter_witnesses, private_parameters) =
        split_public_and_private_inputs(&func_sig, &input_witnesses);

    let public_parameters = PublicInputs(public_parameter_witnesses);
    let return_values = PublicInputs(return_witnesses.iter().copied().collect());

    let circuit = Circuit {
        current_witness_index,
        expression_width: ExpressionWidth::Unbounded,
        opcodes,
        private_parameters,
        public_parameters,
        return_values,
        assert_messages: assert_messages.into_iter().collect(),
    };
    let acir_location_map: BTreeMap<AcirOpcodeLocation, CallStackId> = location_map
        .iter()
        .map(|(k, v)| match k {
            OpcodeLocation::Acir(index) => (AcirOpcodeLocation::new(*index), *v),
            OpcodeLocation::Brillig { .. } => unreachable!("Expected ACIR opcode"),
        })
        .collect();
    let location_tree = generated_acir.call_stacks.to_location_tree();
    let mut debug_info = DebugInfo::new(
        brillig_locations,
        acir_location_map,
        location_tree,
        debug_variables,
        debug_functions,
        debug_types,
        brillig_procedure_locs,
    );

    // Perform any ACIR-level optimizations
    let (optimized_circuit, transformation_map) = acvm::compiler::optimize(circuit);
    debug_info.update_acir(transformation_map);

    SsaCircuitArtifact {
        name,
        circuit: optimized_circuit,
        debug_info,
        warnings,
        input_witnesses,
        return_witnesses,
        error_types: generated_acir.error_types,
    }
}

// Takes each function argument and partitions the circuit's inputs witnesses according to its visibility.
fn split_public_and_private_inputs(
    func_sig: &FunctionSignature,
    input_witnesses: &[Witness],
) -> (BTreeSet<Witness>, BTreeSet<Witness>) {
    let mut idx = 0_usize;
    if input_witnesses.is_empty() {
        return (BTreeSet::new(), BTreeSet::new());
    }

    func_sig
        .0
        .iter()
        .map(|(pattern, typ, visibility)| {
            let num_field_elements_needed = typ.field_count(&pattern.location()) as usize;
            let witnesses = input_witnesses[idx..idx + num_field_elements_needed].to_vec();
            idx += num_field_elements_needed;
            (visibility, witnesses)
        })
        .fold((BTreeSet::new(), BTreeSet::new()), |mut acc, (vis, witnesses)| {
            // Split witnesses into sets based on their visibility.
            if *vis == Visibility::Public {
                for witness in witnesses {
                    acc.0.insert(witness);
                }
            } else {
                for witness in witnesses {
                    acc.1.insert(witness);
                }
            }
            (acc.0, acc.1)
        })
}

// This is just a convenience object to bundle the ssa with `print_ssa_passes` for debug printing.
struct SsaBuilder {
    ssa: Ssa,
    ssa_logging: SsaLogging,
    print_codegen_timings: bool,
}

impl SsaBuilder {
    fn new(
        program: Program,
        ssa_logging: SsaLogging,
        print_codegen_timings: bool,
        emit_ssa: &Option<PathBuf>,
    ) -> Result<SsaBuilder, RuntimeError> {
        let ssa = ssa_gen::generate_ssa(program)?;
        if let Some(emit_ssa) = emit_ssa {
            let mut emit_ssa_dir = emit_ssa.clone();
            // We expect the full package artifact path to be passed in here,
            // and attempt to create the target directory if it does not exist.
            emit_ssa_dir.pop();
            create_named_dir(emit_ssa_dir.as_ref(), "target");
            let ssa_path = emit_ssa.with_extension("ssa.json");
            write_to_file(&serde_json::to_vec(&ssa).unwrap(), &ssa_path);
        }
        Ok(SsaBuilder { ssa_logging, print_codegen_timings, ssa }.print("Initial SSA"))
    }

    fn finish(self) -> Ssa {
        self.ssa.generate_entry_point_index()
    }

    /// Runs the given SSA pass and prints the SSA afterward if `print_ssa_passes` is true.
    fn run_pass<F>(mut self, pass: F, msg: &str) -> Self
    where
        F: FnOnce(Ssa) -> Ssa,
    {
        self.ssa = time(msg, self.print_codegen_timings, || pass(self.ssa));
        self.print(msg)
    }

    /// The same as `run_pass` but for passes that may fail
    fn try_run_pass<F>(mut self, pass: F, msg: &str) -> Result<Self, RuntimeError>
    where
        F: FnOnce(Ssa) -> Result<Ssa, RuntimeError>,
    {
        self.ssa = time(msg, self.print_codegen_timings, || pass(self.ssa))?;
        Ok(self.print(msg))
    }

    fn print(mut self, msg: &str) -> Self {
        // Always normalize if we are going to print at least one of the passes
        if !matches!(self.ssa_logging, SsaLogging::None) {
            self.ssa.normalize_ids();
        }

        let print_ssa_pass = match &self.ssa_logging {
            SsaLogging::None => false,
            SsaLogging::All => true,
            SsaLogging::Contains(string) => {
                let string = string.to_lowercase();
                let string = string.strip_prefix("after ").unwrap_or(&string);
                let string = string.strip_suffix(':').unwrap_or(string);
                msg.to_lowercase().contains(string)
            }
        };
        if print_ssa_pass {
            println!("After {msg}:\n{}", self.ssa);
        }
        self
    }
}

fn create_named_dir(named_dir: &Path, name: &str) -> PathBuf {
    std::fs::create_dir_all(named_dir)
        .unwrap_or_else(|_| panic!("could not create the `{name}` directory"));

    PathBuf::from(named_dir)
}

fn write_to_file(bytes: &[u8], path: &Path) {
    let display = path.display();

    let mut file = match File::create(path) {
        Err(why) => panic!("couldn't create {display}: {why}"),
        Ok(file) => file,
    };

    if let Err(why) = file.write_all(bytes) {
        panic!("couldn't write to {display}: {why}");
    }
}<|MERGE_RESOLUTION|>--- conflicted
+++ resolved
@@ -21,13 +21,8 @@
     FieldElement,
     acir::{
         circuit::{
-<<<<<<< HEAD
-            brillig::BrilligBytecode, AcirOpcodeLocation, Circuit, ErrorSelector, ExpressionWidth,
-            OpcodeLocation, Program as AcirProgram, PublicInputs,
-=======
-            Circuit, ErrorSelector, ExpressionWidth, Program as AcirProgram, PublicInputs,
-            brillig::BrilligBytecode,
->>>>>>> 45ad6372
+            AcirOpcodeLocation, Circuit, ErrorSelector, ExpressionWidth, OpcodeLocation,
+            Program as AcirProgram, PublicInputs, brillig::BrilligBytecode,
         },
         native_types::Witness,
     },
