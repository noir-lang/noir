--- conflicted
+++ resolved
@@ -91,12 +91,6 @@
     pub max_bytecode_increase_percent: Option<i32>,
 }
 
-<<<<<<< HEAD
-pub struct ArtifactsAndWarnings(pub Artifacts, pub Vec<SsaReport>);
-
-pub fn optimize_ssa_builder_into_acir(
-    builder: SsaBuilder,
-=======
 /// An SSA pass reified as a construct we can put into a list,
 /// which facilitates equivalence testing between different
 /// stages of the processing pipeline.
@@ -121,7 +115,7 @@
     }
 }
 
-pub(crate) struct ArtifactsAndWarnings(Artifacts, Vec<SsaReport>);
+pub struct ArtifactsAndWarnings(pub Artifacts, pub Vec<SsaReport>);
 
 /// The default SSA optimization pipeline.
 ///
@@ -216,6 +210,82 @@
     ]
 }
 
+/// Optimize the given SsaBuilder by converting it into SSA
+/// form and performing optimizations there. When finished,
+/// convert the final SSA into an ACIR program and return it.
+/// An ACIR program is made up of both ACIR functions
+/// and Brillig functions for unconstrained execution.
+///
+/// The `primary` SSA passes are applied on the initial SSA.
+/// Then we compile the Brillig functions, and use the output
+/// to run a `secondary` pass, which can use the Brillig
+/// artifacts to do constant folding.
+///
+/// See the [primary_passes] and [secondary_passes] for
+/// the default implementations.
+pub fn optimize_ssa_builder_into_acir<S>(
+    builder: SsaBuilder,
+    options: &SsaEvaluatorOptions,
+    primary: &[SsaPass],
+    secondary: S,
+) -> Result<ArtifactsAndWarnings, RuntimeError>
+where
+    S: for<'b> Fn(&'b Brillig) -> Vec<SsaPass<'b>>,
+{
+    let ssa_gen_span = span!(Level::TRACE, "ssa_generation");
+    let ssa_gen_span_guard = ssa_gen_span.enter();
+    let mut builder = builder.run_passes(primary)?;
+    let passed = std::mem::take(&mut builder.passed);
+    let mut ssa = builder.finish();
+
+    let mut ssa_level_warnings = vec![];
+    drop(ssa_gen_span_guard);
+
+    let used_globals_map = std::mem::take(&mut ssa.used_globals);
+    let brillig = time("SSA to Brillig", options.print_codegen_timings, || {
+        ssa.to_brillig_with_globals(&options.brillig_options, used_globals_map)
+    });
+
+    let ssa_gen_span = span!(Level::TRACE, "ssa_generation");
+    let ssa_gen_span_guard = ssa_gen_span.enter();
+
+    let mut ssa = SsaBuilder {
+        ssa,
+        ssa_logging: options.ssa_logging.clone(),
+        print_codegen_timings: options.print_codegen_timings,
+        passed,
+    }
+    .run_passes(&secondary(&brillig))?
+    .finish();
+
+    if !options.skip_underconstrained_check {
+        ssa_level_warnings.extend(time(
+            "After Check for Underconstrained Values",
+            options.print_codegen_timings,
+            || ssa.check_for_underconstrained_values(),
+        ));
+    }
+
+    if !options.skip_brillig_constraints_check {
+        ssa_level_warnings.extend(time(
+            "After Check for Missing Brillig Call Constraints",
+            options.print_codegen_timings,
+            || {
+                ssa.check_for_missing_brillig_constraints(
+                    options.enable_brillig_constraints_check_lookback,
+                )
+            },
+        ));
+    };
+
+    drop(ssa_gen_span_guard);
+    let artifacts = time("SSA to ACIR", options.print_codegen_timings, || {
+        ssa.into_acir(&brillig, &options.brillig_options, options.expression_width)
+    })?;
+
+    Ok(ArtifactsAndWarnings(artifacts, ssa_level_warnings))
+}
+
 /// Optimize the given program by converting it into SSA
 /// form and performing optimizations there. When finished,
 /// convert the final SSA into an ACIR program and return it.
@@ -229,9 +299,8 @@
 ///
 /// See the [primary_passes] and [secondary_passes] for
 /// the default implementations.
-fn optimize_into_acir<S>(
+pub fn optimize_into_acir<S>(
     program: Program,
->>>>>>> 8d34b67c
     options: &SsaEvaluatorOptions,
     primary: &[SsaPass],
     secondary: S,
@@ -239,11 +308,6 @@
 where
     S: for<'b> Fn(&'b Brillig) -> Vec<SsaPass<'b>>,
 {
-    let ssa_gen_span = span!(Level::TRACE, "ssa_generation");
-    let ssa_gen_span_guard = ssa_gen_span.enter();
-<<<<<<< HEAD
-    let mut ssa = optimize_all(builder, options)?;
-=======
     let builder = SsaBuilder::new(
         program,
         options.ssa_logging.clone(),
@@ -251,158 +315,9 @@
         &options.emit_ssa,
     )?;
 
-    let mut builder = builder.run_passes(primary)?;
-    let passed = std::mem::take(&mut builder.passed);
-    let mut ssa = builder.finish();
->>>>>>> 8d34b67c
-
-    let mut ssa_level_warnings = vec![];
-    drop(ssa_gen_span_guard);
-
-    let used_globals_map = std::mem::take(&mut ssa.used_globals);
-    let brillig = time("SSA to Brillig", options.print_codegen_timings, || {
-        ssa.to_brillig_with_globals(&options.brillig_options, used_globals_map)
-    });
-
-    let ssa_gen_span = span!(Level::TRACE, "ssa_generation");
-    let ssa_gen_span_guard = ssa_gen_span.enter();
-
-    let mut ssa = SsaBuilder {
-        ssa,
-        ssa_logging: options.ssa_logging.clone(),
-        print_codegen_timings: options.print_codegen_timings,
-        passed,
-    }
-    .run_passes(&secondary(&brillig))?
-    .finish();
-
-    if !options.skip_underconstrained_check {
-        ssa_level_warnings.extend(time(
-            "After Check for Underconstrained Values",
-            options.print_codegen_timings,
-            || ssa.check_for_underconstrained_values(),
-        ));
-    }
-
-    if !options.skip_brillig_constraints_check {
-        ssa_level_warnings.extend(time(
-            "After Check for Missing Brillig Call Constraints",
-            options.print_codegen_timings,
-            || {
-                ssa.check_for_missing_brillig_constraints(
-                    options.enable_brillig_constraints_check_lookback,
-                )
-            },
-        ));
-    };
-
-    drop(ssa_gen_span_guard);
-    let _formatted_ssa = format!("{}", ssa);
-    // println!("SSA: {:?}", _formatted_ssa);
-    let artifacts = time("SSA to ACIR", options.print_codegen_timings, || {
-        ssa.into_acir(&brillig, &options.brillig_options, options.expression_width)
-    })?;
-
-    Ok(ArtifactsAndWarnings(artifacts, ssa_level_warnings))
-}
-
-<<<<<<< HEAD
-/// Optimize the given program by converting it into SSA
-/// form and performing optimizations there. When finished,
-/// convert the final SSA into an ACIR program and return it.
-/// An ACIR program is made up of both ACIR functions
-/// and Brillig functions for unconstrained execution.
-pub(crate) fn optimize_into_acir(
-    program: Program,
-    options: &SsaEvaluatorOptions,
-) -> Result<ArtifactsAndWarnings, RuntimeError> {
-    let builder = SsaBuilder::new(
-        program,
-        options.ssa_logging.clone(),
-        options.print_codegen_timings,
-        &options.emit_ssa,
-    )?;
-
-    optimize_ssa_builder_into_acir(builder, options)
-}
-
-/// Run all SSA passes.
-pub fn optimize_all(
-    builder: SsaBuilder,
-    options: &SsaEvaluatorOptions,
-) -> Result<Ssa, RuntimeError> {
-    Ok(builder
-        .run_pass(Ssa::remove_unreachable_functions, "Removing Unreachable Functions (1st)")
-        .run_pass(Ssa::defunctionalize, "Defunctionalization")
-        .run_pass(Ssa::inline_simple_functions, "Inlining simple functions")
-        // BUG: Enabling this mem2reg causes an integration test failure in aztec-package; see:
-        // https://github.com/AztecProtocol/aztec-packages/pull/11294#issuecomment-2622809518
-        //.run_pass(Ssa::mem2reg, "Mem2Reg (1st)")
-        .run_pass(Ssa::remove_paired_rc, "Removing Paired rc_inc & rc_decs")
-        .run_pass(
-            |ssa| ssa.preprocess_functions(options.inliner_aggressiveness),
-            "Preprocessing Functions",
-        )
-        .run_pass(|ssa| ssa.inline_functions(options.inliner_aggressiveness), "Inlining (1st)")
-        // Run mem2reg with the CFG separated into blocks
-        .run_pass(Ssa::mem2reg, "Mem2Reg (2nd)")
-        .run_pass(Ssa::simplify_cfg, "Simplifying (1st)")
-        .run_pass(Ssa::as_slice_optimization, "`as_slice` optimization")
-        .run_pass(Ssa::remove_unreachable_functions, "Removing Unreachable Functions (2nd)")
-        .try_run_pass(
-            Ssa::evaluate_static_assert_and_assert_constant,
-            "`static_assert` and `assert_constant`",
-        )?
-        .run_pass(Ssa::purity_analysis, "Purity Analysis")
-        .run_pass(Ssa::loop_invariant_code_motion, "Loop Invariant Code Motion")
-        .try_run_pass(
-            |ssa| ssa.unroll_loops_iteratively(options.max_bytecode_increase_percent),
-            "Unrolling",
-        )?
-        .run_pass(Ssa::simplify_cfg, "Simplifying (2nd)")
-        .run_pass(Ssa::mem2reg, "Mem2Reg (3rd)")
-        .run_pass(Ssa::flatten_cfg, "Flattening")
-        .run_pass(Ssa::remove_bit_shifts, "Removing Bit Shifts")
-        // Run mem2reg once more with the flattened CFG to catch any remaining loads/stores
-        .run_pass(Ssa::mem2reg, "Mem2Reg (4th)")
-        // Run the inlining pass again to handle functions with `InlineType::NoPredicates`.
-        // Before flattening is run, we treat functions marked with the `InlineType::NoPredicates` as an entry point.
-        // This pass must come immediately following `mem2reg` as the succeeding passes
-        // may create an SSA which inlining fails to handle.
-        .run_pass(
-            |ssa| ssa.inline_functions_with_no_predicates(options.inliner_aggressiveness),
-            "Inlining (2nd)",
-        )
-        .run_pass(Ssa::remove_if_else, "Remove IfElse")
-        .run_pass(Ssa::purity_analysis, "Purity Analysis (2nd)")
-        .run_pass(Ssa::fold_constants, "Constant Folding")
-        .run_pass(Ssa::flatten_basic_conditionals, "Simplify conditionals for unconstrained")
-        .run_pass(Ssa::remove_enable_side_effects, "EnableSideEffectsIf removal")
-        .run_pass(Ssa::fold_constants_using_constraints, "Constraint Folding")
-        .run_pass(Ssa::make_constrain_not_equal_instructions, "Adding constrain not equal")
-        .run_pass(Ssa::check_u128_mul_overflow, "Check u128 mul overflow")
-        .run_pass(Ssa::dead_instruction_elimination, "Dead Instruction Elimination (1st)")
-        .run_pass(Ssa::simplify_cfg, "Simplifying (3rd):")
-        .run_pass(Ssa::array_set_optimization, "Array Set Optimizations")
-        // The Brillig globals pass expected that we have the used globals map set for each function.
-        // The used globals map is determined during DIE, so we should duplicate entry points before a DIE pass run.
-        .run_pass(Ssa::brillig_entry_point_analysis, "Brillig Entry Point Analysis")
-        // Remove any potentially unnecessary duplication from the Brillig entry point analysis.
-        .run_pass(Ssa::remove_unreachable_functions, "Removing Unreachable Functions (3rd)")
-        .run_pass(Ssa::remove_truncate_after_range_check, "Removing Truncate after RangeCheck")
-        // This pass makes transformations specific to Brillig generation.
-        // It must be the last pass to either alter or add new instructions before Brillig generation,
-        // as other semantics in the compiler can potentially break (e.g. inserting instructions).
-        // We can safely place the pass before DIE as that pass only removes instructions.
-        // We also need DIE's tracking of used globals in case the array get transformations
-        // end up using an existing constant from the globals space.
-        .run_pass(Ssa::brillig_array_gets, "Brillig Array Get Optimizations")
-        .run_pass(Ssa::dead_instruction_elimination, "Dead Instruction Elimination (2nd)")
-        .finish())
-}
-
-=======
->>>>>>> 8d34b67c
+    optimize_ssa_builder_into_acir(builder, options, primary, secondary)
+}
+
 // Helper to time SSA passes
 fn time<T>(name: &str, print_timings: bool, f: impl FnOnce() -> T) -> T {
     let start_time = chrono::Utc::now().time();
@@ -656,18 +571,11 @@
 }
 
 // This is just a convenience object to bundle the ssa with `print_ssa_passes` for debug printing.
-<<<<<<< HEAD
 pub struct SsaBuilder {
     pub ssa: Ssa,
     pub ssa_logging: SsaLogging,
     pub print_codegen_timings: bool,
-=======
-struct SsaBuilder {
-    ssa: Ssa,
-    ssa_logging: SsaLogging,
-    print_codegen_timings: bool,
-    passed: HashMap<String, usize>,
->>>>>>> 8d34b67c
+    pub passed: HashMap<String, usize>,
 }
 
 impl SsaBuilder {
@@ -706,12 +614,8 @@
     }
 
     /// Runs the given SSA pass and prints the SSA afterward if `print_ssa_passes` is true.
-<<<<<<< HEAD
-    pub fn run_pass<F>(mut self, pass: F, msg: &str) -> Self
-=======
     #[allow(dead_code)]
     fn run_pass<F>(mut self, pass: F, msg: &str) -> Self
->>>>>>> 8d34b67c
     where
         F: FnOnce(Ssa) -> Ssa,
     {
