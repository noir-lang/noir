--- conflicted
+++ resolved
@@ -93,52 +93,9 @@
         options.force_brillig_output,
         options.print_codegen_timings,
         &options.emit_ssa,
-<<<<<<< HEAD
     )?;
 
     let mut ssa = optimize_all(builder, options)?;
-=======
-    )?
-    .run_pass(Ssa::defunctionalize, "After Defunctionalization:")
-    .run_pass(Ssa::remove_paired_rc, "After Removing Paired rc_inc & rc_decs:")
-    .run_pass(Ssa::separate_runtime, "After Runtime Separation:")
-    .run_pass(Ssa::resolve_is_unconstrained, "After Resolving IsUnconstrained:")
-    .run_pass(|ssa| ssa.inline_functions(options.inliner_aggressiveness), "After Inlining (1st):")
-    // Run mem2reg with the CFG separated into blocks
-    .run_pass(Ssa::mem2reg, "After Mem2Reg (1st):")
-    .run_pass(Ssa::simplify_cfg, "After Simplifying (1st):")
-    .run_pass(Ssa::as_slice_optimization, "After `as_slice` optimization")
-    .try_run_pass(
-        Ssa::evaluate_static_assert_and_assert_constant,
-        "After `static_assert` and `assert_constant`:",
-    )?
-    .run_pass(Ssa::loop_invariant_code_motion, "After Loop Invariant Code Motion:")
-    .try_run_pass(
-        |ssa| ssa.unroll_loops_iteratively(options.max_bytecode_increase_percent),
-        "After Unrolling:",
-    )?
-    .run_pass(Ssa::simplify_cfg, "After Simplifying (2nd):")
-    .run_pass(Ssa::flatten_cfg, "After Flattening:")
-    .run_pass(Ssa::remove_bit_shifts, "After Removing Bit Shifts:")
-    // Run mem2reg once more with the flattened CFG to catch any remaining loads/stores
-    .run_pass(Ssa::mem2reg, "After Mem2Reg (2nd):")
-    // Run the inlining pass again to handle functions with `InlineType::NoPredicates`.
-    // Before flattening is run, we treat functions marked with the `InlineType::NoPredicates` as an entry point.
-    // This pass must come immediately following `mem2reg` as the succeeding passes
-    // may create an SSA which inlining fails to handle.
-    .run_pass(
-        |ssa| ssa.inline_functions_with_no_predicates(options.inliner_aggressiveness),
-        "After Inlining (2nd):",
-    )
-    .run_pass(Ssa::remove_if_else, "After Remove IfElse:")
-    .run_pass(Ssa::fold_constants, "After Constant Folding:")
-    .run_pass(Ssa::remove_enable_side_effects, "After EnableSideEffectsIf removal:")
-    .run_pass(Ssa::fold_constants_using_constraints, "After Constraint Folding:")
-    .run_pass(Ssa::dead_instruction_elimination, "After Dead Instruction Elimination:")
-    .run_pass(Ssa::simplify_cfg, "After Simplifying:")
-    .run_pass(Ssa::array_set_optimization, "After Array Set Optimizations:")
-    .finish();
->>>>>>> 4ff30812
 
     let ssa_level_warnings = if options.skip_underconstrained_check {
         vec![]
@@ -198,7 +155,10 @@
             "After `static_assert` and `assert_constant`:",
         )?
         .run_pass(Ssa::loop_invariant_code_motion, "After Loop Invariant Code Motion:")
-        .try_run_pass(Ssa::unroll_loops_iteratively, "After Unrolling:")?
+        .try_run_pass(
+            |ssa| ssa.unroll_loops_iteratively(options.max_bytecode_increase_percent),
+            "After Unrolling:",
+        )?
         .run_pass(Ssa::simplify_cfg, "After Simplifying (2nd):")
         .run_pass(Ssa::flatten_cfg, "After Flattening:")
         .run_pass(Ssa::remove_bit_shifts, "After Removing Bit Shifts:")
