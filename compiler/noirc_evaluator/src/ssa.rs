--- conflicted
+++ resolved
@@ -177,7 +177,7 @@
 
     /// Attempts to add an SSA pass. The pass will be added successfully
     /// only if the current optimization level fits in the allowed optimization levels.
-    pub(crate) fn add_pass<F>(
+    pub fn add_pass<F>(
         &mut self,
         f: F,
         msg: &'static str,
@@ -192,7 +192,7 @@
 
     /// Attempts to add an SSA "try" pass. The pass will be added successfully
     /// only if the current optimization level fits in the allowed optimization levels.
-    pub(crate) fn add_try_pass<F>(
+    pub fn add_try_pass<F>(
         &mut self,
         f: F,
         msg: &'static str,
@@ -205,6 +205,42 @@
         }
     }
 
+    /// Attach a pass to the last pass.
+    ///
+    /// This is useful for attaching cleanup passes that we don't want to appear on their
+    /// own in the pipeline, because it would just increase the noise.
+    pub fn attach_pass_to_last<F>(&mut self, f: F, allowed_optimization_levels: Vec<OptimizationLevel>)
+    where
+        F: Fn(Ssa) -> Ssa + 'a,
+    {
+        if allowed_optimization_levels.contains(&self.current_optimization_level) {
+            if let Some(last_ssa_pass) = self.ssa_passes.pop() {
+                self.ssa_passes.push(last_ssa_pass.and_then(f));
+            }
+        }
+    }
+
+    /// Same as `attach_pass_to_last` but for passes that can fail.
+    pub fn attach_try_pass_to_last<F>(&mut self, f: F, allowed_optimization_levels: Vec<OptimizationLevel>)
+    where
+        F: Fn(Ssa) -> Result<Ssa, RuntimeError> + 'a,
+    {
+        if allowed_optimization_levels.contains(&self.current_optimization_level) {
+            if let Some(last_ssa_pass) = self.ssa_passes.pop() {
+                self.ssa_passes.push(last_ssa_pass.and_then_try(f));
+            }
+        }
+        
+        // Self {
+        //     msg: self.msg,
+        //     run: Box::new(move |ssa| {
+        //         let ssa = self.run(ssa)?;
+        //         let ssa = f(ssa)?;
+        //         Ok(ssa)
+        //     }),
+        // }
+    }
+
     pub(crate) fn finish(self) -> Vec<SsaPass<'a>> {
         self.ssa_passes
     }
@@ -217,7 +253,6 @@
 /// After these passes everything is ready for execution, which is
 /// something we take can advantage of in the [secondary_passes].
 pub fn primary_passes(options: &SsaEvaluatorOptions) -> Vec<SsaPass> {
-<<<<<<< HEAD
     let mut ssa_pass_builder = SsaPassBuilder::new(options.optimization_level.clone());
     use OptimizationLevel::*;
 
@@ -228,9 +263,8 @@
     );
     ssa_pass_builder.add_pass(Ssa::defunctionalize, "Defunctionalization", vec![All, Debug]);
     ssa_pass_builder.add_pass(Ssa::inline_simple_functions, "Inlining simple functions", vec![All]);
-    ssa_pass_builder.add_pass(
+    ssa_pass_builder.attach_pass_to_last(
         Ssa::remove_unreachable_functions,
-        "Removing Unreachable Functions",
         vec![All],
     );
     // BUG: Enabling this mem2reg causes an integration test failure in aztec-package; see:
@@ -241,12 +275,12 @@
         "Removing Paired rc_inc & rc_decs",
         vec![All, Debug],
     );
-    ssa_pass_builder.add_pass(
+    ssa_pass_builder.add_try_pass(
         move |ssa| ssa.preprocess_functions(options.inliner_aggressiveness),
         "Preprocessing Functions",
         vec![All],
     );
-    ssa_pass_builder.add_pass(
+    ssa_pass_builder.add_try_pass(
         move |ssa| ssa.inline_functions(options.inliner_aggressiveness),
         "Inlining",
         vec![All, Debug],
@@ -290,7 +324,7 @@
     // Before flattening is run, we treat functions marked with the `InlineType::NoPredicates` as an entry point.
     // This pass must come immediately following `mem2reg` as the succeeding passes
     // may create an SSA which inlining fails to handle.
-    ssa_pass_builder.add_pass(
+    ssa_pass_builder.add_try_pass(
         move |ssa| ssa.inline_functions_with_no_predicates(options.inliner_aggressiveness),
         "Inlining",
         vec![All],
@@ -310,7 +344,7 @@
     );
     ssa_pass_builder.add_pass(
         Ssa::fold_constants_using_constraints,
-        "Constraint Folding",
+        "Constraint Folding using constraints",
         vec![All],
     );
     ssa_pass_builder.add_try_pass(
@@ -324,29 +358,38 @@
         vec![All, Debug],
     );
     ssa_pass_builder.add_pass(Ssa::check_u128_mul_overflow, "Check u128 mul overflow", vec![All]);
+    
+    // Simplifying the CFG can have a positive effect on mem2reg: every time we unify with a
+    // yet-to-be-visited predecessor we forget known values; less blocks mean less unification.
+    ssa_pass_builder.add_pass(Ssa::simplify_cfg, "Simplifying", vec![All]);
+    // We cannot run mem2reg after DIE, because it removes Store instructions.
+    // We have to run it before, to give it a chance to turn Store+Load into known values.
+    ssa_pass_builder.add_pass(Ssa::mem2reg, "Mem2Reg", vec![All, Debug]);
+    // Removing unreachable instructions before DIE, so it gets rid of loads that mem2reg couldn't,
+    // if they are unreachable and would cause the DIE post-checks to fail.
+    ssa_pass_builder.add_pass(Ssa::remove_unreachable_instructions, "Remove Unreachable Instructions", vec![All, Debug]);
+    ssa_pass_builder.attach_pass_to_last(
+        Ssa::remove_unreachable_functions,
+        vec![All, Debug],
+    );
     ssa_pass_builder.add_pass(
         Ssa::dead_instruction_elimination,
         "Dead Instruction Elimination",
         vec![All, Debug],
     );
-    ssa_pass_builder.add_pass(Ssa::simplify_cfg, "Simplifying", vec![All]);
-    ssa_pass_builder.add_pass(Ssa::mem2reg, "Mem2Reg", vec![All, Debug]);
     ssa_pass_builder.add_pass(
         Ssa::array_set_optimization,
         "Array Set Optimizations",
         vec![All, Debug],
     );
-    // The Brillig globals pass expected that we have the used globals map set for each function.
-    // The used globals map is determined during DIE, so we should duplicate entry points before a DIE pass run.
     ssa_pass_builder.add_pass(
         Ssa::brillig_entry_point_analysis,
         "Brillig Entry Point Analysis",
         vec![All],
     );
     // Remove any potentially unnecessary duplication from the Brillig entry point analysis.
-    ssa_pass_builder.add_pass(
+    ssa_pass_builder.attach_pass_to_last(
         Ssa::remove_unreachable_functions,
-        "Removing Unreachable Functions",
         vec![All],
     );
     ssa_pass_builder.add_pass(
@@ -354,18 +397,11 @@
         "Removing Truncate after RangeCheck",
         vec![All],
     );
-    // This pass makes transformations specific to Brillig generation.
-    // It must be the last pass to either alter or add new instructions before Brillig generation,
-    // as other semantics in the compiler can potentially break (e.g. inserting instructions).
-    // We can safely place the pass before DIE as that pass only removes instructions.
-    // We also need DIE's tracking of used globals in case the array get transformations
-    // end up using an existing constant from the globals space.
     ssa_pass_builder.add_pass(
         Ssa::brillig_array_get_and_set,
         "Brillig Array Get and Set Optimizations",
         vec![All, Debug],
     );
-    // Perform another DIE pass to update the used globals after offsetting Brillig indexes.
     ssa_pass_builder.add_pass(
         Ssa::dead_instruction_elimination,
         "Dead Instruction Elimination",
@@ -374,104 +410,14 @@
     ssa_pass_builder.add_pass(Ssa::remove_unreachable_instructions, "Remove Unreachable Instructions", vec![All, Debug]);
     // A function can be potentially unreachable post-DIE if all calls to that function were removed,
     // or after the removal of unreachable instructions.
-    ssa_pass_builder.add_pass(
+    ssa_pass_builder.attach_pass_to_last(
         Ssa::remove_unreachable_functions,
-        "Removing Unreachable Functions",
         vec![All, Debug],
     );
     ssa_pass_builder.add_pass(Ssa::checked_to_unchecked, "Checked to unchecked", vec![All, Debug]);
     ssa_pass_builder.add_try_pass(Ssa::verify_no_dynamic_indices_to_references, "Verifying no dynamic array indices to reference value elements", vec![All, Debug]);
 
     ssa_pass_builder.finish()
-=======
-    vec![
-        SsaPass::new(Ssa::remove_unreachable_functions, "Removing Unreachable Functions"),
-        SsaPass::new(Ssa::defunctionalize, "Defunctionalization"),
-        SsaPass::new(Ssa::inline_simple_functions, "Inlining simple functions")
-            .and_then(Ssa::remove_unreachable_functions),
-        // BUG: Enabling this mem2reg causes an integration test failure in aztec-package; see:
-        // https://github.com/AztecProtocol/aztec-packages/pull/11294#issuecomment-2622809518
-        //SsaPass::new(Ssa::mem2reg, "Mem2Reg (1st)"),
-        SsaPass::new(Ssa::remove_paired_rc, "Removing Paired rc_inc & rc_decs"),
-        SsaPass::new_try(
-            move |ssa| ssa.preprocess_functions(options.inliner_aggressiveness),
-            "Preprocessing Functions",
-        ),
-        SsaPass::new_try(
-            move |ssa| ssa.inline_functions(options.inliner_aggressiveness),
-            "Inlining",
-        ),
-        // Run mem2reg with the CFG separated into blocks
-        SsaPass::new(Ssa::mem2reg, "Mem2Reg"),
-        SsaPass::new(Ssa::simplify_cfg, "Simplifying"),
-        SsaPass::new(Ssa::as_slice_optimization, "`as_slice` optimization")
-            .and_then(Ssa::remove_unreachable_functions),
-        SsaPass::new_try(
-            Ssa::evaluate_static_assert_and_assert_constant,
-            "`static_assert` and `assert_constant`",
-        ),
-        SsaPass::new(Ssa::purity_analysis, "Purity Analysis"),
-        SsaPass::new(Ssa::loop_invariant_code_motion, "Loop Invariant Code Motion"),
-        SsaPass::new_try(
-            move |ssa| ssa.unroll_loops_iteratively(options.max_bytecode_increase_percent),
-            "Unrolling",
-        ),
-        SsaPass::new(Ssa::simplify_cfg, "Simplifying"),
-        SsaPass::new(Ssa::mem2reg, "Mem2Reg"),
-        SsaPass::new(Ssa::flatten_cfg, "Flattening"),
-        SsaPass::new(Ssa::remove_bit_shifts, "Removing Bit Shifts"),
-        // Run mem2reg once more with the flattened CFG to catch any remaining loads/stores
-        SsaPass::new(Ssa::mem2reg, "Mem2Reg"),
-        // Run the inlining pass again to handle functions with `InlineType::NoPredicates`.
-        // Before flattening is run, we treat functions marked with the `InlineType::NoPredicates` as an entry point.
-        // This pass must come immediately following `mem2reg` as the succeeding passes
-        // may create an SSA which inlining fails to handle.
-        SsaPass::new_try(
-            move |ssa| ssa.inline_functions_with_no_predicates(options.inliner_aggressiveness),
-            "Inlining",
-        ),
-        SsaPass::new_try(Ssa::remove_if_else, "Remove IfElse"),
-        SsaPass::new(Ssa::purity_analysis, "Purity Analysis"),
-        SsaPass::new(Ssa::fold_constants, "Constant Folding"),
-        SsaPass::new(Ssa::flatten_basic_conditionals, "Simplify conditionals for unconstrained"),
-        SsaPass::new(Ssa::remove_enable_side_effects, "EnableSideEffectsIf removal"),
-        SsaPass::new(Ssa::fold_constants_using_constraints, "Constraint Folding using constraints"),
-        SsaPass::new_try(
-            move |ssa| ssa.unroll_loops_iteratively(options.max_bytecode_increase_percent),
-            "Unrolling",
-        ),
-        SsaPass::new(Ssa::make_constrain_not_equal_instructions, "Adding constrain not equal"),
-        SsaPass::new(Ssa::check_u128_mul_overflow, "Check u128 mul overflow"),
-        // Simplifying the CFG can have a positive effect on mem2reg: every time we unify with a
-        // yet-to-be-visited predecessor we forget known values; less blocks mean less unification.
-        SsaPass::new(Ssa::simplify_cfg, "Simplifying"),
-        // We cannot run mem2reg after DIE, because it removes Store instructions.
-        // We have to run it before, to give it a chance to turn Store+Load into known values.
-        SsaPass::new(Ssa::mem2reg, "Mem2Reg"),
-        // Removing unreachable instructions before DIE, so it gets rid of loads that mem2reg couldn't,
-        // if they are unreachable and would cause the DIE post-checks to fail.
-        SsaPass::new(Ssa::remove_unreachable_instructions, "Remove Unreachable Instructions")
-            .and_then(Ssa::remove_unreachable_functions),
-        SsaPass::new(Ssa::dead_instruction_elimination, "Dead Instruction Elimination"),
-        SsaPass::new(Ssa::array_set_optimization, "Array Set Optimizations"),
-        SsaPass::new(Ssa::brillig_entry_point_analysis, "Brillig Entry Point Analysis")
-            // Remove any potentially unnecessary duplication from the Brillig entry point analysis.
-            .and_then(Ssa::remove_unreachable_functions),
-        SsaPass::new(Ssa::remove_truncate_after_range_check, "Removing Truncate after RangeCheck"),
-        // This pass makes transformations specific to Brillig generation.
-        // It must be the last pass to either alter or add new instructions before Brillig generation,
-        // as other semantics in the compiler can potentially break (e.g. inserting instructions).
-        SsaPass::new(Ssa::brillig_array_get_and_set, "Brillig Array Get and Set Optimizations"),
-        SsaPass::new(Ssa::dead_instruction_elimination, "Dead Instruction Elimination")
-            // A function can be potentially unreachable post-DIE if all calls to that function were removed.
-            .and_then(Ssa::remove_unreachable_functions),
-        SsaPass::new(Ssa::checked_to_unchecked, "Checked to unchecked"),
-        SsaPass::new_try(
-            Ssa::verify_no_dynamic_indices_to_references,
-            "Verifying no dynamic array indices to reference value elements",
-        ),
-    ]
->>>>>>> 077bb6d9
 }
 
 /// The second SSA pipeline, in which we take the Brillig functions compiled after
