//! SSA stands for Single Static Assignment
//! The IR presented in this module will already
//! be in SSA form and will be used to apply
//! conventional optimizations like Common Subexpression
//! elimination and constant folding.
//!
//! This module heavily borrows from Cranelift

use std::{
    collections::{BTreeMap, BTreeSet},
    fs::File,
    io::Write,
    path::{Path, PathBuf},
};

use crate::errors::{RuntimeError, SsaReport};
use acvm::{
    acir::{
        circuit::{
            brillig::BrilligBytecode, Circuit, ErrorSelector, ExpressionWidth,
            Program as AcirProgram, PublicInputs,
        },
        native_types::Witness,
    },
    FieldElement,
};

use ir::instruction::ErrorType;
use noirc_errors::debug_info::{DebugFunctions, DebugInfo, DebugTypes, DebugVariables};

use noirc_frontend::ast::Visibility;
use noirc_frontend::{hir_def::function::FunctionSignature, monomorphization::ast::Program};
use ssa_gen::Ssa;
use tracing::{span, Level};

use crate::acir::{Artifacts, GeneratedAcir};

mod checks;
pub(super) mod function_builder;
pub mod ir;
pub(crate) mod opt;
#[cfg(test)]
pub(crate) mod parser;
pub mod ssa_gen;

#[derive(Debug, Clone)]
pub enum SsaLogging {
    None,
    All,
    Contains(String),
}

pub struct SsaEvaluatorOptions {
    /// Emit debug information for the intermediate SSA IR
    pub ssa_logging: SsaLogging,

    pub enable_brillig_logging: bool,

    /// Pretty print benchmark times of each code generation pass
    pub print_codegen_timings: bool,

    /// Width of expressions to be used for ACIR
    pub expression_width: ExpressionWidth,

    /// Dump the unoptimized SSA to the supplied path if it exists
    pub emit_ssa: Option<PathBuf>,

    /// Skip the check for under constrained values
    pub skip_underconstrained_check: bool,

    /// Enable the missing Brillig call constraints check
    pub enable_brillig_constraints_check: bool,

    /// Enable the lookback feature of the Brillig call constraints
    /// check (prevents some rare false positives, leads to a slowdown
    /// on large rollout functions)
    pub enable_brillig_constraints_check_lookback: bool,

    /// The higher the value, the more inlined Brillig functions will be.
    pub inliner_aggressiveness: i64,

    /// Maximum accepted percentage increase in the Brillig bytecode size after unrolling loops.
    /// When `None` the size increase check is skipped altogether and any decrease in the SSA
    /// instruction count is accepted.
    pub max_bytecode_increase_percent: Option<i32>,
}

pub(crate) struct ArtifactsAndWarnings(Artifacts, Vec<SsaReport>);

/// Optimize the given program by converting it into SSA
/// form and performing optimizations there. When finished,
/// convert the final SSA into an ACIR program and return it.
/// An ACIR program is made up of both ACIR functions
/// and Brillig functions for unconstrained execution.
pub(crate) fn optimize_into_acir(
    program: Program,
    options: &SsaEvaluatorOptions,
) -> Result<ArtifactsAndWarnings, RuntimeError> {
    let ssa_gen_span = span!(Level::TRACE, "ssa_generation");
    let ssa_gen_span_guard = ssa_gen_span.enter();
    let builder = SsaBuilder::new(
        program,
        options.ssa_logging.clone(),
        options.print_codegen_timings,
        &options.emit_ssa,
    )?;

    let mut ssa = optimize_all(builder, options)?;

    let mut ssa_level_warnings = vec![];

<<<<<<< HEAD
    if !options.skip_underconstrained_check {
        ssa_level_warnings.extend(time(
            "After Check for Underconstrained Values",
            options.print_codegen_timings,
            || ssa.check_for_underconstrained_values(),
        ));
    }

    if options.enable_brillig_constraints_check {
        ssa_level_warnings.extend(time(
            "After Check for Missing Brillig Call Constraints",
            options.print_codegen_timings,
            || {
                ssa.check_for_missing_brillig_constraints(
                    options.enable_brillig_constraints_check_lookback,
                )
            },
        ));
    };

=======
>>>>>>> f0ce5c5a
    drop(ssa_gen_span_guard);

    let used_globals_map = std::mem::take(&mut ssa.used_globals);
    let brillig = time("SSA to Brillig", options.print_codegen_timings, || {
        ssa.to_brillig_with_globals(options.enable_brillig_logging, used_globals_map)
    });

    let ssa_gen_span = span!(Level::TRACE, "ssa_generation");
    let ssa_gen_span_guard = ssa_gen_span.enter();

    let mut ssa = SsaBuilder {
        ssa,
        ssa_logging: options.ssa_logging.clone(),
        print_codegen_timings: options.print_codegen_timings,
    }
    .run_pass(|ssa| ssa.fold_constants_with_brillig(&brillig), "Inlining Brillig Calls Inlining")
    // It could happen that we inlined all calls to a given brillig function.
    // In that case it's unused so we can remove it. This is what we check next.
    .run_pass(Ssa::remove_unreachable_functions, "Removing Unreachable Functions (3rd)")
    .run_pass(Ssa::dead_instruction_elimination, "Dead Instruction Elimination (2nd)")
    .finish();

    if !options.skip_underconstrained_check {
        ssa_level_warnings.extend(time(
            "After Check for Underconstrained Values",
            options.print_codegen_timings,
            || ssa.check_for_underconstrained_values(),
        ));
    }

    if options.enable_brillig_constraints_check {
        ssa_level_warnings.extend(time(
            "After Check for Missing Brillig Call Constraints",
            options.print_codegen_timings,
            || ssa.check_for_missing_brillig_constraints(),
        ));
    };

    drop(ssa_gen_span_guard);

    let artifacts = time("SSA to ACIR", options.print_codegen_timings, || {
        ssa.into_acir(&brillig, options.expression_width)
    })?;

    Ok(ArtifactsAndWarnings(artifacts, ssa_level_warnings))
}

/// Run all SSA passes.
fn optimize_all(builder: SsaBuilder, options: &SsaEvaluatorOptions) -> Result<Ssa, RuntimeError> {
    Ok(builder
        .run_pass(Ssa::remove_unreachable_functions, "Removing Unreachable Functions (1st)")
        .run_pass(Ssa::defunctionalize, "Defunctionalization")
        .run_pass(Ssa::inline_simple_functions, "Inlining simple functions")
        // BUG: Enabling this mem2reg causes an integration test failure in aztec-package; see:
        // https://github.com/AztecProtocol/aztec-packages/pull/11294#issuecomment-2622809518
        //.run_pass(Ssa::mem2reg, "Mem2Reg (1st)")
        .run_pass(Ssa::remove_paired_rc, "Removing Paired rc_inc & rc_decs")
        .run_pass(
            |ssa| ssa.preprocess_functions(options.inliner_aggressiveness),
            "Preprocessing Functions",
        )
        .run_pass(|ssa| ssa.inline_functions(options.inliner_aggressiveness), "Inlining (1st)")
        // Run mem2reg with the CFG separated into blocks
        .run_pass(Ssa::mem2reg, "Mem2Reg (2nd)")
        .run_pass(Ssa::simplify_cfg, "Simplifying (1st)")
        .run_pass(Ssa::as_slice_optimization, "`as_slice` optimization")
        .run_pass(Ssa::remove_unreachable_functions, "Removing Unreachable Functions (2nd)")
        .try_run_pass(
            Ssa::evaluate_static_assert_and_assert_constant,
            "`static_assert` and `assert_constant`",
        )?
        .run_pass(Ssa::purity_analysis, "Purity Analysis")
        .run_pass(Ssa::loop_invariant_code_motion, "Loop Invariant Code Motion")
        .try_run_pass(
            |ssa| ssa.unroll_loops_iteratively(options.max_bytecode_increase_percent),
            "Unrolling",
        )?
        .run_pass(Ssa::simplify_cfg, "Simplifying (2nd)")
        .run_pass(Ssa::mem2reg, "Mem2Reg (3rd)")
        .run_pass(Ssa::flatten_cfg, "Flattening")
        .run_pass(Ssa::remove_bit_shifts, "Removing Bit Shifts")
        // Run mem2reg once more with the flattened CFG to catch any remaining loads/stores
        .run_pass(Ssa::mem2reg, "Mem2Reg (4th)")
        // Run the inlining pass again to handle functions with `InlineType::NoPredicates`.
        // Before flattening is run, we treat functions marked with the `InlineType::NoPredicates` as an entry point.
        // This pass must come immediately following `mem2reg` as the succeeding passes
        // may create an SSA which inlining fails to handle.
        .run_pass(
            |ssa| ssa.inline_functions_with_no_predicates(options.inliner_aggressiveness),
            "Inlining (2nd)",
        )
        .run_pass(Ssa::remove_if_else, "Remove IfElse")
        .run_pass(Ssa::purity_analysis, "Purity Analysis (2nd)")
        .run_pass(Ssa::fold_constants, "Constant Folding")
        .run_pass(Ssa::remove_enable_side_effects, "EnableSideEffectsIf removal")
        .run_pass(Ssa::fold_constants_using_constraints, "Constraint Folding")
        .run_pass(Ssa::make_constrain_not_equal_instructions, "Adding constrain not equal")
        .run_pass(Ssa::dead_instruction_elimination, "Dead Instruction Elimination (1st)")
        .run_pass(Ssa::simplify_cfg, "Simplifying (3rd):")
        .run_pass(Ssa::array_set_optimization, "Array Set Optimizations")
        .finish())
}

// Helper to time SSA passes
fn time<T>(name: &str, print_timings: bool, f: impl FnOnce() -> T) -> T {
    let start_time = chrono::Utc::now().time();
    let result = f();

    if print_timings {
        let end_time = chrono::Utc::now().time();
        println!("{name}: {} ms", (end_time - start_time).num_milliseconds());
    }

    result
}

#[derive(Default)]
pub struct SsaProgramArtifact {
    pub program: AcirProgram<FieldElement>,
    pub debug: Vec<DebugInfo>,
    pub warnings: Vec<SsaReport>,
    pub main_input_witnesses: Vec<Witness>,
    pub main_return_witnesses: Vec<Witness>,
    pub names: Vec<String>,
    pub brillig_names: Vec<String>,
    pub error_types: BTreeMap<ErrorSelector, ErrorType>,
}

impl SsaProgramArtifact {
    fn new(
        unconstrained_functions: Vec<BrilligBytecode<FieldElement>>,
        error_types: BTreeMap<ErrorSelector, ErrorType>,
    ) -> Self {
        let program = AcirProgram { functions: Vec::default(), unconstrained_functions };
        Self {
            program,
            debug: Vec::default(),
            warnings: Vec::default(),
            main_input_witnesses: Vec::default(),
            main_return_witnesses: Vec::default(),
            names: Vec::default(),
            brillig_names: Vec::default(),
            error_types,
        }
    }

    fn add_circuit(&mut self, mut circuit_artifact: SsaCircuitArtifact, is_main: bool) {
        self.program.functions.push(circuit_artifact.circuit);
        self.debug.push(circuit_artifact.debug_info);
        self.warnings.append(&mut circuit_artifact.warnings);
        if is_main {
            self.main_input_witnesses = circuit_artifact.input_witnesses;
            self.main_return_witnesses = circuit_artifact.return_witnesses;
        }
        self.names.push(circuit_artifact.name);
        // Acir and brillig both generate new error types, so we need to merge them
        // With the ones found during ssa generation.
        self.error_types.extend(circuit_artifact.error_types);
    }

    fn add_warnings(&mut self, mut warnings: Vec<SsaReport>) {
        self.warnings.append(&mut warnings);
    }
}

/// Compiles the [`Program`] into [`ACIR`][acvm::acir::circuit::Program].
///
/// The output ACIR is backend-agnostic and so must go through a transformation pass before usage in proof generation.
#[tracing::instrument(level = "trace", skip_all)]
pub fn create_program(
    program: Program,
    options: &SsaEvaluatorOptions,
) -> Result<SsaProgramArtifact, RuntimeError> {
    let debug_variables = program.debug_variables.clone();
    let debug_types = program.debug_types.clone();
    let debug_functions = program.debug_functions.clone();

    let func_sigs = program.function_signatures.clone();

    let ArtifactsAndWarnings(
        (generated_acirs, generated_brillig, brillig_function_names, error_types),
        ssa_level_warnings,
    ) = optimize_into_acir(program, options)?;

    assert_eq!(
        generated_acirs.len(),
        func_sigs.len(),
        "The generated ACIRs should match the supplied function signatures"
    );

    let error_types = error_types
        .into_iter()
        .map(|(selector, hir_type)| (selector, ErrorType::Dynamic(hir_type)))
        .collect();

    let mut program_artifact = SsaProgramArtifact::new(generated_brillig, error_types);

    // Add warnings collected at the Ssa stage
    program_artifact.add_warnings(ssa_level_warnings);
    // For setting up the ABI we need separately specify main's input and return witnesses
    let mut is_main = true;
    for (acir, func_sig) in generated_acirs.into_iter().zip(func_sigs) {
        let circuit_artifact = convert_generated_acir_into_circuit(
            acir,
            func_sig,
            // TODO: get rid of these clones
            debug_variables.clone(),
            debug_functions.clone(),
            debug_types.clone(),
        );
        program_artifact.add_circuit(circuit_artifact, is_main);
        is_main = false;
    }
    program_artifact.brillig_names = brillig_function_names;

    Ok(program_artifact)
}

pub struct SsaCircuitArtifact {
    name: String,
    circuit: Circuit<FieldElement>,
    debug_info: DebugInfo,
    warnings: Vec<SsaReport>,
    input_witnesses: Vec<Witness>,
    return_witnesses: Vec<Witness>,
    error_types: BTreeMap<ErrorSelector, ErrorType>,
}

fn convert_generated_acir_into_circuit(
    mut generated_acir: GeneratedAcir<FieldElement>,
    func_sig: FunctionSignature,
    debug_variables: DebugVariables,
    debug_functions: DebugFunctions,
    debug_types: DebugTypes,
) -> SsaCircuitArtifact {
    let opcodes = generated_acir.take_opcodes();
    let current_witness_index = generated_acir.current_witness_index().0;
    let GeneratedAcir {
        return_witnesses,
        locations,
        brillig_locations,
        input_witnesses,
        assertion_payloads: assert_messages,
        warnings,
        name,
        brillig_procedure_locs,
        ..
    } = generated_acir;

    let (public_parameter_witnesses, private_parameters) =
        split_public_and_private_inputs(&func_sig, &input_witnesses);

    let public_parameters = PublicInputs(public_parameter_witnesses);
    let return_values = PublicInputs(return_witnesses.iter().copied().collect());

    let circuit = Circuit {
        current_witness_index,
        expression_width: ExpressionWidth::Unbounded,
        opcodes,
        private_parameters,
        public_parameters,
        return_values,
        assert_messages: assert_messages.into_iter().collect(),
    };

    // This converts each im::Vector in the BTreeMap to a Vec
    let locations = locations
        .into_iter()
        .map(|(index, locations)| (index, locations.into_iter().collect()))
        .collect();

    let brillig_locations = brillig_locations
        .into_iter()
        .map(|(function_index, locations)| {
            let locations = locations
                .into_iter()
                .map(|(index, locations)| (index, locations.into_iter().collect()))
                .collect();
            (function_index, locations)
        })
        .collect();

    let mut debug_info = DebugInfo::new(
        locations,
        brillig_locations,
        debug_variables,
        debug_functions,
        debug_types,
        brillig_procedure_locs,
    );

    // Perform any ACIR-level optimizations
    let (optimized_circuit, transformation_map) = acvm::compiler::optimize(circuit);
    debug_info.update_acir(transformation_map);

    SsaCircuitArtifact {
        name,
        circuit: optimized_circuit,
        debug_info,
        warnings,
        input_witnesses,
        return_witnesses,
        error_types: generated_acir.error_types,
    }
}

// Takes each function argument and partitions the circuit's inputs witnesses according to its visibility.
fn split_public_and_private_inputs(
    func_sig: &FunctionSignature,
    input_witnesses: &[Witness],
) -> (BTreeSet<Witness>, BTreeSet<Witness>) {
    let mut idx = 0_usize;
    if input_witnesses.is_empty() {
        return (BTreeSet::new(), BTreeSet::new());
    }

    func_sig
        .0
        .iter()
        .map(|(pattern, typ, visibility)| {
            let num_field_elements_needed = typ.field_count(&pattern.location()) as usize;
            let witnesses = input_witnesses[idx..idx + num_field_elements_needed].to_vec();
            idx += num_field_elements_needed;
            (visibility, witnesses)
        })
        .fold((BTreeSet::new(), BTreeSet::new()), |mut acc, (vis, witnesses)| {
            // Split witnesses into sets based on their visibility.
            if *vis == Visibility::Public {
                for witness in witnesses {
                    acc.0.insert(witness);
                }
            } else {
                for witness in witnesses {
                    acc.1.insert(witness);
                }
            }
            (acc.0, acc.1)
        })
}

// This is just a convenience object to bundle the ssa with `print_ssa_passes` for debug printing.
struct SsaBuilder {
    ssa: Ssa,
    ssa_logging: SsaLogging,
    print_codegen_timings: bool,
}

impl SsaBuilder {
    fn new(
        program: Program,
        ssa_logging: SsaLogging,
        print_codegen_timings: bool,
        emit_ssa: &Option<PathBuf>,
    ) -> Result<SsaBuilder, RuntimeError> {
        let ssa = ssa_gen::generate_ssa(program)?;
        if let Some(emit_ssa) = emit_ssa {
            let mut emit_ssa_dir = emit_ssa.clone();
            // We expect the full package artifact path to be passed in here,
            // and attempt to create the target directory if it does not exist.
            emit_ssa_dir.pop();
            create_named_dir(emit_ssa_dir.as_ref(), "target");
            let ssa_path = emit_ssa.with_extension("ssa.json");
            write_to_file(&serde_json::to_vec(&ssa).unwrap(), &ssa_path);
        }
        Ok(SsaBuilder { ssa_logging, print_codegen_timings, ssa }.print("Initial SSA"))
    }

    fn finish(self) -> Ssa {
        self.ssa.generate_entry_point_index()
    }

    /// Runs the given SSA pass and prints the SSA afterward if `print_ssa_passes` is true.
    fn run_pass<F>(mut self, pass: F, msg: &str) -> Self
    where
        F: FnOnce(Ssa) -> Ssa,
    {
        self.ssa = time(msg, self.print_codegen_timings, || pass(self.ssa));
        self.print(msg)
    }

    /// The same as `run_pass` but for passes that may fail
    fn try_run_pass<F>(mut self, pass: F, msg: &str) -> Result<Self, RuntimeError>
    where
        F: FnOnce(Ssa) -> Result<Ssa, RuntimeError>,
    {
        self.ssa = time(msg, self.print_codegen_timings, || pass(self.ssa))?;
        Ok(self.print(msg))
    }

    fn print(mut self, msg: &str) -> Self {
        // Always normalize if we are going to print at least one of the passes
        if !matches!(self.ssa_logging, SsaLogging::None) {
            self.ssa.normalize_ids();
        }

        let print_ssa_pass = match &self.ssa_logging {
            SsaLogging::None => false,
            SsaLogging::All => true,
            SsaLogging::Contains(string) => {
                let string = string.to_lowercase();
                let string = string.strip_prefix("after ").unwrap_or(&string);
                let string = string.strip_suffix(':').unwrap_or(string);
                msg.to_lowercase().contains(string)
            }
        };
        if print_ssa_pass {
            println!("After {msg}:\n{}", self.ssa);
        }
        self
    }
}

fn create_named_dir(named_dir: &Path, name: &str) -> PathBuf {
    std::fs::create_dir_all(named_dir)
        .unwrap_or_else(|_| panic!("could not create the `{name}` directory"));

    PathBuf::from(named_dir)
}

fn write_to_file(bytes: &[u8], path: &Path) {
    let display = path.display();

    let mut file = match File::create(path) {
        Err(why) => panic!("couldn't create {display}: {why}"),
        Ok(file) => file,
    };

    if let Err(why) = file.write_all(bytes) {
        panic!("couldn't write to {display}: {why}");
    }
}<|MERGE_RESOLUTION|>--- conflicted
+++ resolved
@@ -109,7 +109,28 @@
 
     let mut ssa_level_warnings = vec![];
 
-<<<<<<< HEAD
+    drop(ssa_gen_span_guard);
+
+    let used_globals_map = std::mem::take(&mut ssa.used_globals);
+    let brillig = time("SSA to Brillig", options.print_codegen_timings, || {
+        ssa.to_brillig_with_globals(options.enable_brillig_logging, used_globals_map)
+    });
+
+    let ssa_gen_span = span!(Level::TRACE, "ssa_generation");
+    let ssa_gen_span_guard = ssa_gen_span.enter();
+
+    let mut ssa = SsaBuilder {
+        ssa,
+        ssa_logging: options.ssa_logging.clone(),
+        print_codegen_timings: options.print_codegen_timings,
+    }
+    .run_pass(|ssa| ssa.fold_constants_with_brillig(&brillig), "Inlining Brillig Calls Inlining")
+    // It could happen that we inlined all calls to a given brillig function.
+    // In that case it's unused so we can remove it. This is what we check next.
+    .run_pass(Ssa::remove_unreachable_functions, "Removing Unreachable Functions (3rd)")
+    .run_pass(Ssa::dead_instruction_elimination, "Dead Instruction Elimination (2nd)")
+    .finish();
+
     if !options.skip_underconstrained_check {
         ssa_level_warnings.extend(time(
             "After Check for Underconstrained Values",
@@ -127,46 +148,6 @@
                     options.enable_brillig_constraints_check_lookback,
                 )
             },
-        ));
-    };
-
-=======
->>>>>>> f0ce5c5a
-    drop(ssa_gen_span_guard);
-
-    let used_globals_map = std::mem::take(&mut ssa.used_globals);
-    let brillig = time("SSA to Brillig", options.print_codegen_timings, || {
-        ssa.to_brillig_with_globals(options.enable_brillig_logging, used_globals_map)
-    });
-
-    let ssa_gen_span = span!(Level::TRACE, "ssa_generation");
-    let ssa_gen_span_guard = ssa_gen_span.enter();
-
-    let mut ssa = SsaBuilder {
-        ssa,
-        ssa_logging: options.ssa_logging.clone(),
-        print_codegen_timings: options.print_codegen_timings,
-    }
-    .run_pass(|ssa| ssa.fold_constants_with_brillig(&brillig), "Inlining Brillig Calls Inlining")
-    // It could happen that we inlined all calls to a given brillig function.
-    // In that case it's unused so we can remove it. This is what we check next.
-    .run_pass(Ssa::remove_unreachable_functions, "Removing Unreachable Functions (3rd)")
-    .run_pass(Ssa::dead_instruction_elimination, "Dead Instruction Elimination (2nd)")
-    .finish();
-
-    if !options.skip_underconstrained_check {
-        ssa_level_warnings.extend(time(
-            "After Check for Underconstrained Values",
-            options.print_codegen_timings,
-            || ssa.check_for_underconstrained_values(),
-        ));
-    }
-
-    if options.enable_brillig_constraints_check {
-        ssa_level_warnings.extend(time(
-            "After Check for Missing Brillig Call Constraints",
-            options.print_codegen_timings,
-            || ssa.check_for_missing_brillig_constraints(),
         ));
     };
 
