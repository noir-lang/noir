//! SSA stands for Single Static Assignment
//! The IR presented in this module will already
//! be in SSA form and will be used to apply
//! conventional optimizations like Common Subexpression
//! elimination and constant folding.
//!
//! This module heavily borrows from Cranelift
#![allow(dead_code)]

use std::collections::{BTreeMap, BTreeSet};

use crate::errors::{RuntimeError, SsaReport};
use acvm::{
    acir::{
        circuit::{
            brillig::BrilligBytecode, Circuit, ErrorSelector, ExpressionWidth,
            Program as AcirProgram, PublicInputs,
        },
        native_types::Witness,
    },
    FieldElement,
};

use noirc_errors::debug_info::{DebugFunctions, DebugInfo, DebugTypes, DebugVariables};

use noirc_frontend::ast::Visibility;
use noirc_frontend::{
    hir_def::{function::FunctionSignature, types::Type as HirType},
    monomorphization::ast::Program,
};
use tracing::{span, Level};

use self::{
    acir_gen::{Artifacts, GeneratedAcir},
    ssa_gen::Ssa,
};

mod acir_gen;
pub(super) mod function_builder;
pub mod ir;
mod opt;
pub mod ssa_gen;

/// Optimize the given program by converting it into SSA
/// form and performing optimizations there. When finished,
/// convert the final SSA into an ACIR program and return it.
/// An ACIR program is made up of both ACIR functions
/// and Brillig functions for unconstrained execution.
pub(crate) fn optimize_into_acir(
    program: Program,
    print_passes: bool,
    print_brillig_trace: bool,
    force_brillig_output: bool,
    print_timings: bool,
) -> Result<Artifacts, RuntimeError> {
    let ssa_gen_span = span!(Level::TRACE, "ssa_generation");
    let ssa_gen_span_guard = ssa_gen_span.enter();
    let ssa = SsaBuilder::new(program, print_passes, force_brillig_output, print_timings)?
        .run_pass(Ssa::defunctionalize, "After Defunctionalization:")
        .run_pass(Ssa::remove_paired_rc, "After Removing Paired rc_inc & rc_decs:")
        .run_pass(Ssa::separate_runtime, "After Runtime Separation:")
        .run_pass(Ssa::resolve_is_unconstrained, "After Resolving IsUnconstrained:")
        .run_pass(Ssa::inline_functions, "After Inlining:")
        // Run mem2reg with the CFG separated into blocks
        .run_pass(Ssa::mem2reg, "After Mem2Reg:")
        .run_pass(Ssa::as_slice_optimization, "After `as_slice` optimization")
        .try_run_pass(Ssa::evaluate_assert_constant, "After Assert Constant:")?
        .try_run_pass(Ssa::unroll_loops_iteratively, "After Unrolling:")?
        .run_pass(Ssa::simplify_cfg, "After Simplifying:")
        .run_pass(Ssa::flatten_cfg, "After Flattening:")
        .run_pass(Ssa::remove_bit_shifts, "After Removing Bit Shifts:")
        // Run mem2reg once more with the flattened CFG to catch any remaining loads/stores
        .run_pass(Ssa::mem2reg, "After Mem2Reg:")
<<<<<<< HEAD
        .run_pass(Ssa::bubble_up_constrains, "After Bubble Up Constraints:")
        .run_pass(Ssa::fold_constants, "After Constant Folding:")
        .run_pass(Ssa::bubble_up_constrains, "After Bubble Up Constraints:")
=======
        // Run the inlining pass again to handle functions with `InlineType::NoPredicates`.
        // Before flattening is run, we treat functions marked with the `InlineType::NoPredicates` as an entry point.
        // This pass must come immediately following `mem2reg` as the succeeding passes
        // may create an SSA which inlining fails to handle.
        .run_pass(Ssa::inline_functions_with_no_predicates, "After Inlining:")
        .run_pass(Ssa::remove_if_else, "After Remove IfElse:")
        .run_pass(Ssa::fold_constants, "After Constant Folding:")
        .run_pass(Ssa::remove_enable_side_effects, "After EnableSideEffects removal:")
>>>>>>> 1a794e31
        .run_pass(Ssa::fold_constants_using_constraints, "After Constraint Folding:")
        .run_pass(Ssa::dead_instruction_elimination, "After Dead Instruction Elimination:")
        .run_pass(Ssa::array_set_optimization, "After Array Set Optimizations:")
        .finish();

    let brillig = time("SSA to Brillig", print_timings, || ssa.to_brillig(print_brillig_trace));

    drop(ssa_gen_span_guard);

    time("SSA to ACIR", print_timings, || ssa.into_acir(&brillig))
}

// Helper to time SSA passes
fn time<T>(name: &str, print_timings: bool, f: impl FnOnce() -> T) -> T {
    let start_time = chrono::Utc::now().time();
    let result = f();

    if print_timings {
        let end_time = chrono::Utc::now().time();
        println!("{name}: {} ms", (end_time - start_time).num_milliseconds());
    }

    result
}

#[derive(Default)]
pub struct SsaProgramArtifact {
    pub program: AcirProgram<FieldElement>,
    pub debug: Vec<DebugInfo>,
    pub warnings: Vec<SsaReport>,
    pub main_input_witnesses: Vec<Witness>,
    pub main_return_witnesses: Vec<Witness>,
    pub names: Vec<String>,
    pub error_types: BTreeMap<ErrorSelector, HirType>,
}

impl SsaProgramArtifact {
    fn new(
        unconstrained_functions: Vec<BrilligBytecode<FieldElement>>,
        error_types: BTreeMap<ErrorSelector, HirType>,
    ) -> Self {
        let program = AcirProgram { functions: Vec::default(), unconstrained_functions };
        Self {
            program,
            debug: Vec::default(),
            warnings: Vec::default(),
            main_input_witnesses: Vec::default(),
            main_return_witnesses: Vec::default(),
            names: Vec::default(),
            error_types,
        }
    }

    fn add_circuit(&mut self, mut circuit_artifact: SsaCircuitArtifact, is_main: bool) {
        self.program.functions.push(circuit_artifact.circuit);
        self.debug.push(circuit_artifact.debug_info);
        self.warnings.append(&mut circuit_artifact.warnings);
        if is_main {
            self.main_input_witnesses = circuit_artifact.input_witnesses;
            self.main_return_witnesses = circuit_artifact.return_witnesses;
        }
        self.names.push(circuit_artifact.name);
    }
}

/// Compiles the [`Program`] into [`ACIR``][acvm::acir::circuit::Program].
///
/// The output ACIR is backend-agnostic and so must go through a transformation pass before usage in proof generation.
#[allow(clippy::type_complexity)]
#[tracing::instrument(level = "trace", skip_all)]
pub fn create_program(
    program: Program,
    enable_ssa_logging: bool,
    enable_brillig_logging: bool,
    force_brillig_output: bool,
    print_codegen_timings: bool,
) -> Result<SsaProgramArtifact, RuntimeError> {
    let debug_variables = program.debug_variables.clone();
    let debug_types = program.debug_types.clone();
    let debug_functions = program.debug_functions.clone();

    let func_sigs = program.function_signatures.clone();

    let recursive = program.recursive;
    let (generated_acirs, generated_brillig, error_types) = optimize_into_acir(
        program,
        enable_ssa_logging,
        enable_brillig_logging,
        force_brillig_output,
        print_codegen_timings,
    )?;
    assert_eq!(
        generated_acirs.len(),
        func_sigs.len(),
        "The generated ACIRs should match the supplied function signatures"
    );

    let mut program_artifact = SsaProgramArtifact::new(generated_brillig, error_types);
    // For setting up the ABI we need separately specify main's input and return witnesses
    let mut is_main = true;
    for (acir, func_sig) in generated_acirs.into_iter().zip(func_sigs) {
        let circuit_artifact = convert_generated_acir_into_circuit(
            acir,
            func_sig,
            recursive,
            // TODO: get rid of these clones
            debug_variables.clone(),
            debug_functions.clone(),
            debug_types.clone(),
        );
        program_artifact.add_circuit(circuit_artifact, is_main);
        is_main = false;
    }

    Ok(program_artifact)
}

pub struct SsaCircuitArtifact {
    name: String,
    circuit: Circuit<FieldElement>,
    debug_info: DebugInfo,
    warnings: Vec<SsaReport>,
    input_witnesses: Vec<Witness>,
    return_witnesses: Vec<Witness>,
}

fn convert_generated_acir_into_circuit(
    mut generated_acir: GeneratedAcir<FieldElement>,
    func_sig: FunctionSignature,
    recursive: bool,
    debug_variables: DebugVariables,
    debug_functions: DebugFunctions,
    debug_types: DebugTypes,
) -> SsaCircuitArtifact {
    let opcodes = generated_acir.take_opcodes();
    let current_witness_index = generated_acir.current_witness_index().0;
    let GeneratedAcir {
        return_witnesses,
        locations,
        input_witnesses,
        assertion_payloads: assert_messages,
        warnings,
        name,
        ..
    } = generated_acir;

    let (public_parameter_witnesses, private_parameters) =
        split_public_and_private_inputs(&func_sig, &input_witnesses);

    let public_parameters = PublicInputs(public_parameter_witnesses);
    let return_values = PublicInputs(return_witnesses.iter().copied().collect());

    let circuit = Circuit {
        current_witness_index,
        expression_width: ExpressionWidth::Unbounded,
        opcodes,
        private_parameters,
        public_parameters,
        return_values,
        assert_messages: assert_messages.into_iter().collect(),
        recursive,
    };

    // This converts each im::Vector in the BTreeMap to a Vec
    let locations = locations
        .into_iter()
        .map(|(index, locations)| (index, locations.into_iter().collect()))
        .collect();

    let mut debug_info = DebugInfo::new(locations, debug_variables, debug_functions, debug_types);

    // Perform any ACIR-level optimizations
    let (optimized_circuit, transformation_map) = acvm::compiler::optimize(circuit);
    debug_info.update_acir(transformation_map);

    SsaCircuitArtifact {
        name,
        circuit: optimized_circuit,
        debug_info,
        warnings,
        input_witnesses,
        return_witnesses,
    }
}

// Takes each function argument and partitions the circuit's inputs witnesses according to its visibility.
fn split_public_and_private_inputs(
    func_sig: &FunctionSignature,
    input_witnesses: &[Witness],
) -> (BTreeSet<Witness>, BTreeSet<Witness>) {
    let mut idx = 0_usize;
    if input_witnesses.is_empty() {
        return (BTreeSet::new(), BTreeSet::new());
    }

    func_sig
        .0
        .iter()
        .map(|(_, typ, visibility)| {
            let num_field_elements_needed = typ.field_count() as usize;
            let witnesses = input_witnesses[idx..idx + num_field_elements_needed].to_vec();
            idx += num_field_elements_needed;
            (visibility, witnesses)
        })
        .fold((BTreeSet::new(), BTreeSet::new()), |mut acc, (vis, witnesses)| {
            // Split witnesses into sets based on their visibility.
            if *vis == Visibility::Public {
                for witness in witnesses {
                    acc.0.insert(witness);
                }
            } else {
                for witness in witnesses {
                    acc.1.insert(witness);
                }
            }
            (acc.0, acc.1)
        })
}

// This is just a convenience object to bundle the ssa with `print_ssa_passes` for debug printing.
struct SsaBuilder {
    ssa: Ssa,
    print_ssa_passes: bool,
    print_codegen_timings: bool,
}

impl SsaBuilder {
    fn new(
        program: Program,
        print_ssa_passes: bool,
        force_brillig_runtime: bool,
        print_codegen_timings: bool,
    ) -> Result<SsaBuilder, RuntimeError> {
        let ssa = ssa_gen::generate_ssa(program, force_brillig_runtime)?;
        Ok(SsaBuilder { print_ssa_passes, print_codegen_timings, ssa }.print("Initial SSA:"))
    }

    fn finish(self) -> Ssa {
        self.ssa
    }

    /// Runs the given SSA pass and prints the SSA afterward if `print_ssa_passes` is true.
    fn run_pass(mut self, pass: fn(Ssa) -> Ssa, msg: &str) -> Self {
        self.ssa = time(msg, self.print_codegen_timings, || pass(self.ssa));
        self.print(msg)
    }

    /// The same as `run_pass` but for passes that may fail
    fn try_run_pass(
        mut self,
        pass: fn(Ssa) -> Result<Ssa, RuntimeError>,
        msg: &str,
    ) -> Result<Self, RuntimeError> {
        self.ssa = time(msg, self.print_codegen_timings, || pass(self.ssa))?;
        Ok(self.print(msg))
    }

    fn print(self, msg: &str) -> Self {
        if self.print_ssa_passes {
            println!("{msg}\n{}", self.ssa);
        }
        self
    }
}<|MERGE_RESOLUTION|>--- conflicted
+++ resolved
@@ -71,20 +71,16 @@
         .run_pass(Ssa::remove_bit_shifts, "After Removing Bit Shifts:")
         // Run mem2reg once more with the flattened CFG to catch any remaining loads/stores
         .run_pass(Ssa::mem2reg, "After Mem2Reg:")
-<<<<<<< HEAD
-        .run_pass(Ssa::bubble_up_constrains, "After Bubble Up Constraints:")
-        .run_pass(Ssa::fold_constants, "After Constant Folding:")
-        .run_pass(Ssa::bubble_up_constrains, "After Bubble Up Constraints:")
-=======
         // Run the inlining pass again to handle functions with `InlineType::NoPredicates`.
         // Before flattening is run, we treat functions marked with the `InlineType::NoPredicates` as an entry point.
         // This pass must come immediately following `mem2reg` as the succeeding passes
         // may create an SSA which inlining fails to handle.
         .run_pass(Ssa::inline_functions_with_no_predicates, "After Inlining:")
         .run_pass(Ssa::remove_if_else, "After Remove IfElse:")
+        .run_pass(Ssa::bubble_up_constrains, "After Bubble Up Constraints:")
         .run_pass(Ssa::fold_constants, "After Constant Folding:")
         .run_pass(Ssa::remove_enable_side_effects, "After EnableSideEffects removal:")
->>>>>>> 1a794e31
+        .run_pass(Ssa::bubble_up_constrains, "After Bubble Up Constraints:")
         .run_pass(Ssa::fold_constants_using_constraints, "After Constraint Folding:")
         .run_pass(Ssa::dead_instruction_elimination, "After Dead Instruction Elimination:")
         .run_pass(Ssa::array_set_optimization, "After Array Set Optimizations:")
