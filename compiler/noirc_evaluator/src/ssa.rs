//! SSA stands for Single Static Assignment
//! The IR presented in this module will already
//! be in SSA form and will be used to apply
//! conventional optimizations like Common Subexpression
//! elimination and constant folding.
//!
//! This module heavily borrows from Cranelift

use std::{
    collections::{BTreeMap, BTreeSet, HashMap},
    fs::File,
    io::Write,
    path::{Path, PathBuf},
};

use crate::{
    acir::ssa::Artifacts,
    brillig::{Brillig, BrilligOptions},
    errors::{RuntimeError, SsaReport},
};
use acvm::{
    FieldElement,
    acir::{
        circuit::{
            AcirOpcodeLocation, Circuit, ErrorSelector, ExpressionWidth, OpcodeLocation,
            Program as AcirProgram, PublicInputs, brillig::BrilligBytecode,
        },
        native_types::Witness,
    },
};

use ir::instruction::ErrorType;
use noirc_errors::{
    call_stack::CallStackId,
    debug_info::{DebugFunctions, DebugInfo, DebugTypes, DebugVariables},
};

use noirc_frontend::shared::Visibility;
use noirc_frontend::{hir_def::function::FunctionSignature, monomorphization::ast::Program};
use ssa_gen::Ssa;
use tracing::{Level, span};

use crate::acir::GeneratedAcir;

mod checks;
pub mod function_builder;
pub mod interpreter;
pub mod ir;
pub(crate) mod opt;
pub mod parser;
pub mod ssa_gen;
pub(crate) mod validation;

#[derive(Debug, Clone)]
pub enum SsaLogging {
    None,
    All,
    Contains(Vec<String>),
}

#[derive(Debug, Clone)]
pub struct SsaEvaluatorOptions {
    /// Emit debug information for the intermediate SSA IR
    pub ssa_logging: SsaLogging,

    /// Options affecting Brillig code generation.
    pub brillig_options: BrilligOptions,

    /// Pretty print benchmark times of each code generation pass
    pub print_codegen_timings: bool,

    /// Width of expressions to be used for ACIR
    pub expression_width: ExpressionWidth,

    /// Dump the unoptimized SSA to the supplied path if it exists
    pub emit_ssa: Option<PathBuf>,

    /// Skip the check for under constrained values
    pub skip_underconstrained_check: bool,

    /// Skip the missing Brillig call constraints check
    pub skip_brillig_constraints_check: bool,

    /// Enable the lookback feature of the Brillig call constraints
    /// check (prevents some rare false positives, leads to a slowdown
    /// on large rollout functions)
    pub enable_brillig_constraints_check_lookback: bool,

    /// The higher the value, the more inlined Brillig functions will be.
    pub inliner_aggressiveness: i64,

    /// Maximum accepted percentage increase in the Brillig bytecode size after unrolling loops.
    /// When `None` the size increase check is skipped altogether and any decrease in the SSA
    /// instruction count is accepted.
    pub max_bytecode_increase_percent: Option<i32>,

    /// A list of SSA pass messages to skip, for testing purposes.
    pub skip_passes: Vec<String>,
}

/// An SSA pass reified as a construct we can put into a list,
/// which facilitates equivalence testing between different
/// stages of the processing pipeline.
pub struct SsaPass<'a> {
    msg: &'static str,
    run: Box<dyn Fn(Ssa) -> Result<Ssa, RuntimeError> + 'a>,
}

impl<'a> SsaPass<'a> {
    pub fn new<F>(f: F, msg: &'static str) -> Self
    where
        F: Fn(Ssa) -> Ssa + 'a,
    {
        Self::new_try(move |ssa| Ok(f(ssa)), msg)
    }

    pub fn new_try<F>(f: F, msg: &'static str) -> Self
    where
        F: Fn(Ssa) -> Result<Ssa, RuntimeError> + 'a,
    {
        Self { msg, run: Box::new(f) }
    }

    pub fn msg(&self) -> &str {
        self.msg
    }

    pub fn run(&self, ssa: Ssa) -> Result<Ssa, RuntimeError> {
        (self.run)(ssa)
    }
}

pub struct ArtifactsAndWarnings(pub Artifacts, pub Vec<SsaReport>);

/// The default SSA optimization pipeline.
///
/// After these passes everything is ready for execution, which is
/// something we take can advantage of in the [secondary_passes].
pub fn primary_passes(options: &SsaEvaluatorOptions) -> Vec<SsaPass> {
    vec![
        SsaPass::new(Ssa::remove_unreachable_functions, "Removing Unreachable Functions"),
        SsaPass::new(Ssa::defunctionalize, "Defunctionalization"),
        SsaPass::new(Ssa::inline_simple_functions, "Inlining simple functions"),
        // BUG: Enabling this mem2reg causes an integration test failure in aztec-package; see:
        // https://github.com/AztecProtocol/aztec-packages/pull/11294#issuecomment-2622809518
        //SsaPass::new(Ssa::mem2reg, "Mem2Reg (1st)"),
        SsaPass::new(Ssa::remove_paired_rc, "Removing Paired rc_inc & rc_decs"),
        SsaPass::new(
            move |ssa| ssa.preprocess_functions(options.inliner_aggressiveness),
            "Preprocessing Functions",
        ),
        SsaPass::new(move |ssa| ssa.inline_functions(options.inliner_aggressiveness), "Inlining"),
        // Run mem2reg with the CFG separated into blocks
        SsaPass::new(Ssa::mem2reg, "Mem2Reg"),
        SsaPass::new(Ssa::simplify_cfg, "Simplifying"),
        SsaPass::new(Ssa::as_slice_optimization, "`as_slice` optimization"),
        SsaPass::new(Ssa::remove_unreachable_functions, "Removing Unreachable Functions"),
        SsaPass::new_try(
            Ssa::evaluate_static_assert_and_assert_constant,
            "`static_assert` and `assert_constant`",
        ),
        SsaPass::new(Ssa::purity_analysis, "Purity Analysis"),
        SsaPass::new(Ssa::loop_invariant_code_motion, "Loop Invariant Code Motion"),
        SsaPass::new_try(
            move |ssa| ssa.unroll_loops_iteratively(options.max_bytecode_increase_percent),
            "Unrolling",
        ),
        SsaPass::new(Ssa::simplify_cfg, "Simplifying"),
        SsaPass::new(Ssa::mem2reg, "Mem2Reg"),
        SsaPass::new(Ssa::flatten_cfg, "Flattening"),
        SsaPass::new(Ssa::remove_bit_shifts, "Removing Bit Shifts"),
        // Run mem2reg once more with the flattened CFG to catch any remaining loads/stores
        SsaPass::new(Ssa::mem2reg, "Mem2Reg"),
        // Run the inlining pass again to handle functions with `InlineType::NoPredicates`.
        // Before flattening is run, we treat functions marked with the `InlineType::NoPredicates` as an entry point.
        // This pass must come immediately following `mem2reg` as the succeeding passes
        // may create an SSA which inlining fails to handle.
        SsaPass::new(
            move |ssa| ssa.inline_functions_with_no_predicates(options.inliner_aggressiveness),
            "Inlining",
        ),
        SsaPass::new_try(Ssa::remove_if_else, "Remove IfElse"),
        SsaPass::new(Ssa::purity_analysis, "Purity Analysis"),
        SsaPass::new(Ssa::fold_constants, "Constant Folding"),
        SsaPass::new(Ssa::flatten_basic_conditionals, "Simplify conditionals for unconstrained"),
        SsaPass::new(Ssa::remove_enable_side_effects, "EnableSideEffectsIf removal"),
        SsaPass::new(Ssa::fold_constants_using_constraints, "Constraint Folding"),
        SsaPass::new_try(
            move |ssa| ssa.unroll_loops_iteratively(options.max_bytecode_increase_percent),
            "Unrolling",
        ),
        SsaPass::new(Ssa::make_constrain_not_equal_instructions, "Adding constrain not equal"),
        SsaPass::new(Ssa::check_u128_mul_overflow, "Check u128 mul overflow"),
        SsaPass::new(Ssa::dead_instruction_elimination, "Dead Instruction Elimination"),
        SsaPass::new(Ssa::simplify_cfg, "Simplifying"),
        SsaPass::new(Ssa::mem2reg, "Mem2Reg"),
        SsaPass::new(Ssa::array_set_optimization, "Array Set Optimizations"),
        // The Brillig globals pass expected that we have the used globals map set for each function.
        // The used globals map is determined during DIE, so we should duplicate entry points before a DIE pass run.
        SsaPass::new(Ssa::brillig_entry_point_analysis, "Brillig Entry Point Analysis"),
        // Remove any potentially unnecessary duplication from the Brillig entry point analysis.
        SsaPass::new(Ssa::remove_unreachable_functions, "Removing Unreachable Functions"),
        SsaPass::new(Ssa::remove_truncate_after_range_check, "Removing Truncate after RangeCheck"),
        // This pass makes transformations specific to Brillig generation.
        // It must be the last pass to either alter or add new instructions before Brillig generation,
        // as other semantics in the compiler can potentially break (e.g. inserting instructions).
        // We can safely place the pass before DIE as that pass only removes instructions.
        // We also need DIE's tracking of used globals in case the array get transformations
        // end up using an existing constant from the globals space.
<<<<<<< HEAD
        SsaPass::new(Ssa::brillig_array_gets, "Brillig Array Get Optimizations"),
        SsaPass::new(Ssa::arithmetic_optimization, "Arithmetic Optimizations"),
=======
        // This pass might result in otherwise unused global constant becoming used,
        // because the creation of shifted index constants can reuse their IDs.
        SsaPass::new(Ssa::brillig_array_get_and_set, "Brillig Array Get and Set Optimizations"),
        // Perform another DIE pass to update the used globals after offsetting Brillig indexes.
>>>>>>> 2cfc7866
        SsaPass::new(Ssa::dead_instruction_elimination, "Dead Instruction Elimination"),
        // A function can be potentially unreachable post-DIE if all calls to that function were removed.
        SsaPass::new(Ssa::remove_unreachable_functions, "Removing Unreachable Functions"),
        SsaPass::new(Ssa::checked_to_unchecked, "Checked to unchecked"),
        SsaPass::new_try(
            Ssa::verify_no_dynamic_indices_to_references,
            "Verifying no dynamic array indices to reference value elements",
        ),
    ]
}

/// The second SSA pipeline, in which we take the Brillig functions compiled after
/// the primary pipeline, and execute the ones with all-constant arguments,
/// to replace the calls with the return value.
pub fn secondary_passes(brillig: &Brillig) -> Vec<SsaPass> {
    vec![
        SsaPass::new(move |ssa| ssa.fold_constants_with_brillig(brillig), "Inlining Brillig Calls"),
        // It could happen that we inlined all calls to a given brillig function.
        // In that case it's unused so we can remove it. This is what we check next.
        SsaPass::new(Ssa::remove_unreachable_functions, "Removing Unreachable Functions"),
        SsaPass::new(Ssa::dead_instruction_elimination_acir, "Dead Instruction Elimination - ACIR"),
    ]
}

/// For testing purposes we want a list of the minimum number of SSA passes that should
/// return the same result as the full pipeline.
///
/// Due to it being minimal, it can only be executed with the Brillig VM; the ACIR runtime
/// would for example require unrolling loops, which we want to avoid to keep the SSA as
/// close to the initial state as possible.
///
/// In the future, we can potentially execute the actual initial version using the SSA interpreter.
pub fn minimal_passes() -> Vec<SsaPass<'static>> {
    vec![
        // We need to get rid of function pointer parameters, otherwise they cause panic in Brillig generation.
        SsaPass::new(Ssa::defunctionalize, "Defunctionalization"),
        // Even the initial SSA generation can result in optimizations that leave a function
        // which was called in the AST not being called in the SSA. Such functions would cause
        // panics later, when we are looking for global allocations.
        SsaPass::new(Ssa::remove_unreachable_functions, "Removing Unreachable Functions"),
        // We need to add an offset to constant array indices in Brillig.
        // This can change which globals are used, because constant creation might result
        // in the (re)use of otherwise unused global values.
        SsaPass::new(Ssa::brillig_array_get_and_set, "Brillig Array Get and Set Optimizations"),
        // We need a DIE pass to populate `used_globals`, otherwise it will panic later.
        SsaPass::new(Ssa::dead_instruction_elimination, "Dead Instruction Elimination"),
    ]
}

/// Optimize the given SsaBuilder by converting it into SSA
/// form and performing optimizations there. When finished,
/// convert the final SSA into an ACIR program and return it.
/// An ACIR program is made up of both ACIR functions
/// and Brillig functions for unconstrained execution.
///
/// The `primary` SSA passes are applied on the initial SSA.
/// Then we compile the Brillig functions, and use the output
/// to run a `secondary` pass, which can use the Brillig
/// artifacts to do constant folding.
///
/// See the [primary_passes] and [secondary_passes] for
/// the default implementations.
pub fn optimize_ssa_builder_into_acir<S>(
    builder: SsaBuilder,
    options: &SsaEvaluatorOptions,
    primary: &[SsaPass],
    secondary: S,
) -> Result<ArtifactsAndWarnings, RuntimeError>
where
    S: for<'b> Fn(&'b Brillig) -> Vec<SsaPass<'b>>,
{
    let ssa_gen_span = span!(Level::TRACE, "ssa_generation");
    let ssa_gen_span_guard = ssa_gen_span.enter();
    let mut builder = builder.with_skip_passes(options.skip_passes.clone()).run_passes(primary)?;
    let passed = std::mem::take(&mut builder.passed);
    let mut ssa = builder.finish();

    let mut ssa_level_warnings = vec![];
    drop(ssa_gen_span_guard);

    let used_globals_map = std::mem::take(&mut ssa.used_globals);
    let brillig = time("SSA to Brillig", options.print_codegen_timings, || {
        ssa.to_brillig_with_globals(&options.brillig_options, used_globals_map)
    });

    let ssa_gen_span = span!(Level::TRACE, "ssa_generation");
    let ssa_gen_span_guard = ssa_gen_span.enter();

    let mut ssa =
        SsaBuilder::from_ssa(ssa, options.ssa_logging.clone(), options.print_codegen_timings)
            .with_passed(passed)
            .with_skip_passes(options.skip_passes.clone())
            .run_passes(&secondary(&brillig))?
            .finish();

    if !options.skip_underconstrained_check {
        ssa_level_warnings.extend(time(
            "After Check for Underconstrained Values",
            options.print_codegen_timings,
            || ssa.check_for_underconstrained_values(),
        ));
    }

    if !options.skip_brillig_constraints_check {
        ssa_level_warnings.extend(time(
            "After Check for Missing Brillig Call Constraints",
            options.print_codegen_timings,
            || {
                ssa.check_for_missing_brillig_constraints(
                    options.enable_brillig_constraints_check_lookback,
                )
            },
        ));
    };

    drop(ssa_gen_span_guard);
    let artifacts = time("SSA to ACIR", options.print_codegen_timings, || {
        ssa.into_acir(&brillig, &options.brillig_options, options.expression_width)
    })?;

    Ok(ArtifactsAndWarnings(artifacts, ssa_level_warnings))
}

/// Optimize the given program by converting it into SSA
/// form and performing optimizations there. When finished,
/// convert the final SSA into an ACIR program and return it.
/// An ACIR program is made up of both ACIR functions
/// and Brillig functions for unconstrained execution.
///
/// The `primary` SSA passes are applied on the initial SSA.
/// Then we compile the Brillig functions, and use the output
/// to run a `secondary` pass, which can use the Brillig
/// artifacts to do constant folding.
///
/// See the [primary_passes] and [secondary_passes] for
/// the default implementations.
pub fn optimize_into_acir<S>(
    program: Program,
    options: &SsaEvaluatorOptions,
    primary: &[SsaPass],
    secondary: S,
) -> Result<ArtifactsAndWarnings, RuntimeError>
where
    S: for<'b> Fn(&'b Brillig) -> Vec<SsaPass<'b>>,
{
    let builder = SsaBuilder::from_program(
        program,
        options.ssa_logging.clone(),
        options.print_codegen_timings,
        &options.emit_ssa,
    )?;

    optimize_ssa_builder_into_acir(builder, options, primary, secondary)
}

// Helper to time SSA passes
fn time<T>(name: &str, print_timings: bool, f: impl FnOnce() -> T) -> T {
    let start_time = chrono::Utc::now().time();
    let result = f();

    if print_timings {
        let end_time = chrono::Utc::now().time();
        println!("{name}: {} ms", (end_time - start_time).num_milliseconds());
    }

    result
}

#[derive(Default)]
pub struct SsaProgramArtifact {
    pub program: AcirProgram<FieldElement>,
    pub debug: Vec<DebugInfo>,
    pub warnings: Vec<SsaReport>,
    pub main_input_witnesses: Vec<Witness>,
    pub main_return_witnesses: Vec<Witness>,
    pub names: Vec<String>,
    pub brillig_names: Vec<String>,
    pub error_types: BTreeMap<ErrorSelector, ErrorType>,
}

impl SsaProgramArtifact {
    pub fn new(
        unconstrained_functions: Vec<BrilligBytecode<FieldElement>>,
        error_types: BTreeMap<ErrorSelector, ErrorType>,
    ) -> Self {
        let program = AcirProgram { functions: Vec::default(), unconstrained_functions };
        Self {
            program,
            debug: Vec::default(),
            warnings: Vec::default(),
            main_input_witnesses: Vec::default(),
            main_return_witnesses: Vec::default(),
            names: Vec::default(),
            brillig_names: Vec::default(),
            error_types,
        }
    }

    pub fn add_circuit(&mut self, mut circuit_artifact: SsaCircuitArtifact, is_main: bool) {
        self.program.functions.push(circuit_artifact.circuit);
        self.debug.push(circuit_artifact.debug_info);
        self.warnings.append(&mut circuit_artifact.warnings);
        if is_main {
            self.main_input_witnesses = circuit_artifact.input_witnesses;
            self.main_return_witnesses = circuit_artifact.return_witnesses;
        }
        self.names.push(circuit_artifact.name);
        // Acir and brillig both generate new error types, so we need to merge them
        // With the ones found during ssa generation.
        self.error_types.extend(circuit_artifact.error_types);
    }

    fn add_warnings(&mut self, mut warnings: Vec<SsaReport>) {
        self.warnings.append(&mut warnings);
    }
}

/// Compiles the [`Program`] into [`ACIR`][acvm::acir::circuit::Program].
///
/// The output ACIR is backend-agnostic and so must go through a transformation pass before usage in proof generation.
#[tracing::instrument(level = "trace", skip_all)]
pub fn create_program(
    program: Program,
    options: &SsaEvaluatorOptions,
) -> Result<SsaProgramArtifact, RuntimeError> {
    create_program_with_passes(program, options, &primary_passes(options), secondary_passes)
}

/// Compiles the [`Program`] into [`ACIR`][acvm::acir::circuit::Program] using the minimum amount of SSA passes.
///
/// This is intended for testing purposes, and currently requires the program to be compiled for Brillig.
/// It is not added to the `SsaEvaluatorOptions` to avoid ambiguity when calling `create_program_with_passes` directly.
#[tracing::instrument(level = "trace", skip_all)]
pub fn create_program_with_minimal_passes(
    program: Program,
    options: &SsaEvaluatorOptions,
) -> Result<SsaProgramArtifact, RuntimeError> {
    for func in &program.functions {
        assert!(
            func.unconstrained,
            "The minimum SSA pipeline only works with Brillig: '{}' needs to be unconstrained",
            func.name
        );
    }
    create_program_with_passes(program, options, &minimal_passes(), |_| vec![])
}

/// Compiles the [`Program`] into [`ACIR`][acvm::acir::circuit::Program] by running it through
/// `primary` and `secondary` SSA passes.
#[tracing::instrument(level = "trace", skip_all)]
pub fn create_program_with_passes<S>(
    program: Program,
    options: &SsaEvaluatorOptions,
    primary: &[SsaPass],
    secondary: S,
) -> Result<SsaProgramArtifact, RuntimeError>
where
    S: for<'b> Fn(&'b Brillig) -> Vec<SsaPass<'b>>,
{
    let debug_variables = program.debug_variables.clone();
    let debug_types = program.debug_types.clone();
    let debug_functions = program.debug_functions.clone();

    let func_sigs = program.function_signatures.clone();

    let ArtifactsAndWarnings(
        (generated_acirs, generated_brillig, brillig_function_names, error_types),
        ssa_level_warnings,
    ) = optimize_into_acir(program, options, primary, secondary)?;

    assert_eq!(
        generated_acirs.len(),
        func_sigs.len(),
        "The generated ACIRs should match the supplied function signatures"
    );

    let error_types = error_types
        .into_iter()
        .map(|(selector, hir_type)| (selector, ErrorType::Dynamic(hir_type)))
        .collect();

    let mut program_artifact = SsaProgramArtifact::new(generated_brillig, error_types);

    // Add warnings collected at the Ssa stage
    program_artifact.add_warnings(ssa_level_warnings);
    // For setting up the ABI we need separately specify main's input and return witnesses
    let mut is_main = true;
    for (acir, func_sig) in generated_acirs.into_iter().zip(func_sigs) {
        let circuit_artifact = convert_generated_acir_into_circuit(
            acir,
            func_sig,
            // TODO: get rid of these clones
            debug_variables.clone(),
            debug_functions.clone(),
            debug_types.clone(),
        );
        program_artifact.add_circuit(circuit_artifact, is_main);
        is_main = false;
    }
    program_artifact.brillig_names = brillig_function_names;

    Ok(program_artifact)
}

pub struct SsaCircuitArtifact {
    pub name: String,
    pub circuit: Circuit<FieldElement>,
    pub debug_info: DebugInfo,
    pub warnings: Vec<SsaReport>,
    pub input_witnesses: Vec<Witness>,
    pub return_witnesses: Vec<Witness>,
    pub error_types: BTreeMap<ErrorSelector, ErrorType>,
}

pub fn convert_generated_acir_into_circuit(
    mut generated_acir: GeneratedAcir<FieldElement>,
    func_sig: FunctionSignature,
    debug_variables: DebugVariables,
    debug_functions: DebugFunctions,
    debug_types: DebugTypes,
) -> SsaCircuitArtifact {
    let opcodes = generated_acir.take_opcodes();
    let current_witness_index = generated_acir.current_witness_index().0;
    let GeneratedAcir {
        return_witnesses,
        location_map,
        brillig_locations,
        input_witnesses,
        assertion_payloads: assert_messages,
        warnings,
        name,
        brillig_procedure_locs,
        ..
    } = generated_acir;

    let (public_parameter_witnesses, private_parameters) =
        split_public_and_private_inputs(&func_sig, &input_witnesses);

    let public_parameters = PublicInputs(public_parameter_witnesses);
    let return_values = PublicInputs(return_witnesses.iter().copied().collect());

    let circuit = Circuit {
        current_witness_index,
        expression_width: ExpressionWidth::Unbounded,
        opcodes,
        private_parameters,
        public_parameters,
        return_values,
        assert_messages: assert_messages.into_iter().collect(),
    };
    let acir_location_map: BTreeMap<AcirOpcodeLocation, CallStackId> = location_map
        .iter()
        .map(|(k, v)| match k {
            OpcodeLocation::Acir(index) => (AcirOpcodeLocation::new(*index), *v),
            OpcodeLocation::Brillig { .. } => unreachable!("Expected ACIR opcode"),
        })
        .collect();
    let location_tree = generated_acir.call_stacks.to_location_tree();
    let mut debug_info = DebugInfo::new(
        brillig_locations,
        acir_location_map,
        location_tree,
        debug_variables,
        debug_functions,
        debug_types,
        brillig_procedure_locs,
    );

    // Perform any ACIR-level optimizations
    let (optimized_circuit, transformation_map) = acvm::compiler::optimize(circuit);
    debug_info.update_acir(transformation_map);

    SsaCircuitArtifact {
        name,
        circuit: optimized_circuit,
        debug_info,
        warnings,
        input_witnesses,
        return_witnesses,
        error_types: generated_acir.error_types,
    }
}

// Takes each function argument and partitions the circuit's inputs witnesses according to its visibility.
fn split_public_and_private_inputs(
    func_sig: &FunctionSignature,
    input_witnesses: &[Witness],
) -> (BTreeSet<Witness>, BTreeSet<Witness>) {
    let mut idx = 0_usize;
    if input_witnesses.is_empty() {
        return (BTreeSet::new(), BTreeSet::new());
    }

    func_sig
        .0
        .iter()
        .map(|(pattern, typ, visibility)| {
            let num_field_elements_needed = typ.field_count(&pattern.location()) as usize;
            let witnesses = input_witnesses[idx..idx + num_field_elements_needed].to_vec();
            idx += num_field_elements_needed;
            (visibility, witnesses)
        })
        .fold((BTreeSet::new(), BTreeSet::new()), |mut acc, (vis, witnesses)| {
            // Split witnesses into sets based on their visibility.
            if *vis == Visibility::Public {
                for witness in witnesses {
                    acc.0.insert(witness);
                }
            } else {
                for witness in witnesses {
                    acc.1.insert(witness);
                }
            }
            (acc.0, acc.1)
        })
}

// This is just a convenience object to bundle the ssa with `print_ssa_passes` for debug printing.
pub struct SsaBuilder {
    /// The SSA being built; it is the input and the output of every pass ran by the builder.
    pub ssa: Ssa,
    /// Options to control which SSA passes to print.
    pub ssa_logging: SsaLogging,
    /// Whether to print the amount of time it took to run individual SSA passes.
    pub print_codegen_timings: bool,
    /// Counters indexed by the message in the SSA pass, so we can distinguish between multiple
    /// runs of the same pass in the printed messages.
    pub passed: HashMap<String, usize>,
    /// List of SSA pass message fragments that we want to skip, for testing purposes.
    pub skip_passes: Vec<String>,
}

impl SsaBuilder {
    pub fn from_program(
        program: Program,
        ssa_logging: SsaLogging,
        print_codegen_timings: bool,
        emit_ssa: &Option<PathBuf>,
    ) -> Result<Self, RuntimeError> {
        let ssa = ssa_gen::generate_ssa(program)?;
        if let Some(emit_ssa) = emit_ssa {
            let mut emit_ssa_dir = emit_ssa.clone();
            // We expect the full package artifact path to be passed in here,
            // and attempt to create the target directory if it does not exist.
            emit_ssa_dir.pop();
            create_named_dir(emit_ssa_dir.as_ref(), "target");
            let ssa_path = emit_ssa.with_extension("ssa.json");
            write_to_file(&serde_json::to_vec(&ssa).unwrap(), &ssa_path);
        }
        Ok(Self::from_ssa(ssa, ssa_logging, print_codegen_timings).print("Initial SSA"))
    }

    pub fn from_ssa(ssa: Ssa, ssa_logging: SsaLogging, print_codegen_timings: bool) -> Self {
        Self {
            ssa_logging,
            print_codegen_timings,
            ssa,
            passed: Default::default(),
            skip_passes: Default::default(),
        }
    }

    pub fn with_passed(mut self, passed: HashMap<String, usize>) -> Self {
        self.passed = passed;
        self
    }

    pub fn with_skip_passes(mut self, skip_passes: Vec<String>) -> Self {
        self.skip_passes = skip_passes;
        self
    }

    pub fn finish(self) -> Ssa {
        self.ssa.generate_entry_point_index()
    }

    /// Run a list of SSA passes.
    fn run_passes(mut self, passes: &[SsaPass]) -> Result<Self, RuntimeError> {
        for pass in passes {
            self = self.try_run_pass(|ssa| pass.run(ssa), pass.msg)?;
        }
        Ok(self)
    }

    /// Runs the given SSA pass and prints the SSA afterward if `print_ssa_passes` is true.
    #[allow(dead_code)]
    fn run_pass<F>(mut self, pass: F, msg: &str) -> Self
    where
        F: FnOnce(Ssa) -> Ssa,
    {
        self.ssa = time(msg, self.print_codegen_timings, || pass(self.ssa));
        self.print(msg)
    }

    /// The same as `run_pass` but for passes that may fail
    fn try_run_pass<F>(mut self, pass: F, msg: &str) -> Result<Self, RuntimeError>
    where
        F: FnOnce(Ssa) -> Result<Ssa, RuntimeError>,
    {
        // Count the number of times we have seen this message.
        let cnt = *self.passed.entry(msg.to_string()).and_modify(|cnt| *cnt += 1).or_insert(1);
        let step = self.passed.values().sum::<usize>();
        let msg = format!("{msg} ({cnt}) (step {step})");

        // See if we should skip this pass, including the count, so we can skip the n-th occurrence of a step.
        let skip = self.skip_passes.iter().any(|s| msg.contains(s));

        if !skip {
            self.ssa = time(&msg, self.print_codegen_timings, || pass(self.ssa))?;
            Ok(self.print(&msg))
        } else {
            Ok(self)
        }
    }

    fn print(mut self, msg: &str) -> Self {
        // Always normalize if we are going to print at least one of the passes
        if !matches!(self.ssa_logging, SsaLogging::None) {
            self.ssa.normalize_ids();
        }

        let print_ssa_pass = match &self.ssa_logging {
            SsaLogging::None => false,
            SsaLogging::All => true,
            SsaLogging::Contains(strings) => strings.iter().any(|string| {
                let string = string.to_lowercase();
                let string = string.strip_prefix("after ").unwrap_or(&string);
                let string = string.strip_suffix(':').unwrap_or(string);
                msg.to_lowercase().contains(string)
            }),
        };

        if print_ssa_pass {
            println!("After {msg}:\n{}", self.ssa);
        }
        self
    }
}

fn create_named_dir(named_dir: &Path, name: &str) -> PathBuf {
    std::fs::create_dir_all(named_dir)
        .unwrap_or_else(|_| panic!("could not create the `{name}` directory"));

    PathBuf::from(named_dir)
}

fn write_to_file(bytes: &[u8], path: &Path) {
    let display = path.display();

    let mut file = match File::create(path) {
        Err(why) => panic!("couldn't create {display}: {why}"),
        Ok(file) => file,
    };

    if let Err(why) = file.write_all(bytes) {
        panic!("couldn't write to {display}: {why}");
    }
}<|MERGE_RESOLUTION|>--- conflicted
+++ resolved
@@ -207,15 +207,11 @@
         // We can safely place the pass before DIE as that pass only removes instructions.
         // We also need DIE's tracking of used globals in case the array get transformations
         // end up using an existing constant from the globals space.
-<<<<<<< HEAD
-        SsaPass::new(Ssa::brillig_array_gets, "Brillig Array Get Optimizations"),
         SsaPass::new(Ssa::arithmetic_optimization, "Arithmetic Optimizations"),
-=======
         // This pass might result in otherwise unused global constant becoming used,
         // because the creation of shifted index constants can reuse their IDs.
         SsaPass::new(Ssa::brillig_array_get_and_set, "Brillig Array Get and Set Optimizations"),
         // Perform another DIE pass to update the used globals after offsetting Brillig indexes.
->>>>>>> 2cfc7866
         SsaPass::new(Ssa::dead_instruction_elimination, "Dead Instruction Elimination"),
         // A function can be potentially unreachable post-DIE if all calls to that function were removed.
         SsaPass::new(Ssa::remove_unreachable_functions, "Removing Unreachable Functions"),
