//! The `acir_context` module acts as a high-level wrapper around [`generated_acir`], maintaining a small amount
//! of type information from SSA in order to allow efficient ACIR-gen.
//!
//! The [`AcirContext`] struct defines how to translate SSA instructions into equivalent ACIR constructs. This
//! layer of ACIR-gen is aware of a small amount of SSA type information in order to ensure that the generated ACIR
//! is correct and for optimizations.
//!
//! [`AcirContext`] also tracks [`Expression`]s which have been simplified into a [`Witness`], or constant witnesses
//! allowing these to be reused later in the program.

use acvm::acir::{
    AcirField, BlackBoxFunc,
    circuit::{
        AssertionPayload, ErrorSelector, ExpressionOrMemory, ExpressionWidth, Opcode,
        opcodes::{AcirFunctionId, BlockId, BlockType, MemOp},
    },
    native_types::{Expression, Witness},
};
use iter_extended::{try_vecmap, vecmap};
use noirc_errors::call_stack::{CallStack, CallStackHelper};
use num_bigint::BigUint;
use num_integer::Integer;
use rustc_hash::FxHashMap as HashMap;
use std::{borrow::Cow, cmp::Ordering};

use crate::ssa::ir::{instruction::Endian, types::NumericType};
use crate::{
    ErrorType,
    errors::{InternalBug, InternalError, RuntimeError, SsaReport},
};

mod black_box;
mod brillig_call;
mod generated_acir;

use super::{
    AcirDynamicArray, AcirValue,
    types::{AcirType, AcirVar},
};

pub use generated_acir::GeneratedAcir;
pub(crate) use generated_acir::{BrilligStdLib, BrilligStdlibFunc};

#[derive(Debug, Default)]
/// Context object which holds the relationship between
/// `Variables`(AcirVar) and types such as `Expression` and `Witness`
/// which are placed into ACIR.
pub(crate) struct AcirContext<F: AcirField> {
    brillig_stdlib: BrilligStdLib<F>,

    vars: HashMap<AcirVar, AcirVarData<F>>,

    constant_witnesses: HashMap<F, Witness>,

    /// An in-memory representation of ACIR.
    ///
    /// This struct will progressively be populated
    /// based on the methods called.
    /// For example, If one was to add two Variables together,
    /// then the `acir_ir` will be populated to assert this
    /// addition.
    pub(super) acir_ir: GeneratedAcir<F>,

    expression_width: ExpressionWidth,

    pub(super) warnings: Vec<SsaReport>,
}

impl<F: AcirField> AcirContext<F> {
    pub(super) fn new(brillig_stdlib: BrilligStdLib<F>) -> Self {
        AcirContext {
            brillig_stdlib,
            vars: Default::default(),
            constant_witnesses: Default::default(),
            acir_ir: Default::default(),
            expression_width: Default::default(),
            warnings: Default::default(),
        }
    }

    pub(crate) fn set_expression_width(&mut self, expression_width: ExpressionWidth) {
        self.expression_width = expression_width;
    }

    pub(crate) fn current_witness_index(&self) -> Witness {
        self.acir_ir.current_witness_index()
    }

    pub(crate) fn extract_witnesses(&self, inputs: &[AcirValue]) -> Vec<Witness> {
        inputs
            .iter()
            .flat_map(|value| value.clone().flatten())
            .map(|value| {
                self.vars
                    .get(&value.0)
                    .expect("ICE: undeclared AcirVar")
                    .to_expression()
                    .to_witness()
                    .expect("ICE - cannot extract a witness")
            })
            .collect()
    }

    /// Adds a constant to the context and assigns a Variable to represent it
    pub(crate) fn add_constant(&mut self, constant: impl Into<F>) -> AcirVar {
        let constant_data = AcirVarData::Const(constant.into());
        self.add_data(constant_data)
    }

    /// Returns the constant represented by the given variable.
    ///
    /// Panics: if the variable does not represent a constant.
    pub(crate) fn constant(&self, var: AcirVar) -> &F {
        self.vars[&var].as_constant().expect("ICE - expected the variable to be a constant value")
    }

    /// Adds a Variable to the context, whose exact value is resolved at
    /// runtime.
    pub(crate) fn add_variable(&mut self) -> AcirVar {
        let var_index = self.acir_ir.next_witness_index();

        let var_data = AcirVarData::Witness(var_index);

        self.add_data(var_data)
    }

    fn mark_variables_equivalent(
        &mut self,
        lhs: AcirVar,
        rhs: AcirVar,
    ) -> Result<(), InternalError> {
        if lhs == rhs {
            return Ok(());
        }

        if let Some(w) = self.var_to_expression(lhs)?.to_witness() {
            if self.acir_ir.input_witnesses.contains(&w) {
                //Input witnesses are not replaced
                return Ok(());
            }
        }

        let lhs_data = self.vars.remove(&lhs).ok_or_else(|| InternalError::UndeclaredAcirVar {
            call_stack: self.get_call_stack(),
        })?;
        let rhs_data = self.vars.remove(&rhs).ok_or_else(|| InternalError::UndeclaredAcirVar {
            call_stack: self.get_call_stack(),
        })?;

        let (new_lhs_data, new_rhs_data) = match (lhs_data, rhs_data) {
            // Always prefer a constant variable.
            (constant @ AcirVarData::Const(_), _) | (_, constant @ AcirVarData::Const(_)) => {
                (constant.clone(), constant)
            }

            // Replace any expressions with witnesses.
            (witness @ AcirVarData::Witness(_), AcirVarData::Expr(_))
            | (AcirVarData::Expr(_), witness @ AcirVarData::Witness(_)) => {
                (witness.clone(), witness)
            }

            // If both variables are witnesses then use the smaller of the two in future.
            (AcirVarData::Witness(lhs_witness), AcirVarData::Witness(rhs_witness)) => {
                let witness = AcirVarData::Witness(std::cmp::min(lhs_witness, rhs_witness));
                (witness.clone(), witness)
            }

            (AcirVarData::Expr(lhs_expr), AcirVarData::Expr(rhs_expr)) => {
                if lhs_expr.is_linear() && rhs_expr.is_linear() {
                    // If both expressions are linear, choose the one with the fewest terms.
                    let expr = if lhs_expr.linear_combinations.len()
                        <= rhs_expr.linear_combinations.len()
                    {
                        lhs_expr
                    } else {
                        rhs_expr
                    };

                    let expr = AcirVarData::Expr(expr);
                    (expr.clone(), expr)
                } else {
                    (AcirVarData::Expr(lhs_expr), AcirVarData::Expr(rhs_expr))
                }
            }
        };

        self.vars.insert(lhs, new_lhs_data);
        self.vars.insert(rhs, new_rhs_data);

        Ok(())
    }

    pub(crate) fn get_call_stack(&self) -> CallStack {
        self.acir_ir.call_stacks.get_call_stack(self.acir_ir.call_stack_id)
    }

    pub(crate) fn set_call_stack(&mut self, call_stack: CallStack) {
        self.acir_ir.call_stack_id = self.acir_ir.call_stacks.get_or_insert_locations(&call_stack);
    }

    pub(crate) fn set_call_stack_helper(&mut self, call_stack: CallStackHelper) {
        self.acir_ir.call_stacks = call_stack;
    }

    pub(crate) fn get_or_create_witness_var(
        &mut self,
        var: AcirVar,
    ) -> Result<AcirVar, InternalError> {
        if self.var_to_expression(var)?.to_witness().is_some() {
            // If called with a variable which is already a witness then return the same variable.
            return Ok(var);
        }

        let var_as_witness = self.var_to_witness(var)?;

        let witness_var = self.add_data(AcirVarData::Witness(var_as_witness));
        self.mark_variables_equivalent(var, witness_var)?;

        Ok(witness_var)
    }

    /// Converts an [`AcirVar`] to a [`Witness`]
    pub(crate) fn var_to_witness(&mut self, var: AcirVar) -> Result<Witness, InternalError> {
        let expression = self.var_to_expression(var)?;
        let witness = if let Some(constant) = expression.to_const() {
            // Check if a witness has been assigned this value already, if so reuse it.
            *self
                .constant_witnesses
                .entry(*constant)
                .or_insert_with(|| self.acir_ir.get_or_create_witness(&expression))
        } else {
            self.acir_ir.get_or_create_witness(&expression)
        };
        Ok(witness)
    }

    /// Converts an [`AcirVar`] to an [`Expression`]
    pub(crate) fn var_to_expression(&self, var: AcirVar) -> Result<Expression<F>, InternalError> {
        let var_data = match self.vars.get(&var) {
            Some(var_data) => var_data,
            None => {
                return Err(InternalError::UndeclaredAcirVar { call_stack: self.get_call_stack() });
            }
        };
        Ok(var_data.to_expression().into_owned())
    }

    /// True if the given AcirVar refers to a constant one value
    pub(crate) fn is_constant_one(&self, var: &AcirVar) -> bool {
        match self.vars[var] {
            AcirVarData::Const(field) => field.is_one(),
            _ => false,
        }
    }

    /// True if the given AcirVar refers to a constant value
    pub(crate) fn is_constant(&self, var: &AcirVar) -> bool {
        matches!(self.vars[var], AcirVarData::Const(_))
    }

    /// Adds a new Variable to context whose value will
    /// be constrained to be the negation of `var`.
    ///
    /// Note: `Variables` are immutable.
    pub(crate) fn neg_var(&mut self, var: AcirVar) -> AcirVar {
        let var_data = &self.vars[&var];
        let result_data = if let AcirVarData::Const(constant) = var_data {
            AcirVarData::Const(-*constant)
        } else {
            AcirVarData::Expr(-var_data.to_expression().as_ref())
        };
        self.add_data(result_data)
    }

    /// Adds a new Variable to context whose value will
    /// be constrained to be the inverse of `var`.
    pub(crate) fn inv_var(
        &mut self,
        var: AcirVar,
        predicate: AcirVar,
    ) -> Result<AcirVar, RuntimeError> {
        let var_data = &self.vars[&var];
        let inverted_var = if let AcirVarData::Const(constant) = var_data {
            // Note that this will return a 0 if the inverse is not available
            self.add_data(AcirVarData::Const(constant.inverse()))
        } else {
            let results = self.stdlib_brillig_call(
                predicate,
                BrilligStdlibFunc::Inverse,
                vec![AcirValue::Var(var, NumericType::NativeField)],
                vec![AcirType::NumericType(NumericType::NativeField)],
            )?;
            Self::expect_one_var(results)
        };

        // Check that the inverted var is valid.
        // This check prevents invalid divisions by zero.
        let should_be_one = self.mul_var(inverted_var, var)?;

        //    `predicate * should_be_one = predicate`
        // -> `predicate * (should_be_one - 1) = 0`
        // so either `should_be_one` is one or `predicate` is zero
        let pred_mul_should_be_one = self.mul_var(should_be_one, predicate)?;
        self.assert_eq_var(pred_mul_should_be_one, predicate, None)?;

        Ok(inverted_var)
    }

    // Returns the variable from the results, assuming it is the only result
    fn expect_one_var(results: Vec<AcirValue>) -> AcirVar {
        assert_eq!(results.len(), 1);
        match results[0] {
            AcirValue::Var(var, _) => var,
            AcirValue::DynamicArray(_) | AcirValue::Array(_) => {
                unreachable!("ICE - expected a variable")
            }
        }
    }

    /// Returns an `AcirVar` that is `1` if `lhs` equals `rhs` and
    /// 0 otherwise.
    pub(crate) fn eq_var(&mut self, lhs: AcirVar, rhs: AcirVar) -> Result<AcirVar, RuntimeError> {
        let lhs_expr = self.var_to_expression(lhs)?;
        let rhs_expr = self.var_to_expression(rhs)?;

        // `lhs == rhs` => `lhs - rhs == 0`
        let diff_expr = &lhs_expr - &rhs_expr;

        // Check to see if equality can be determined at compile-time.
        if diff_expr.is_const() {
            return Ok(self.add_constant(diff_expr.is_zero()));
        }

        let is_equal_witness = self.acir_ir.is_equal(&lhs_expr, &rhs_expr);
        let result_var = self.add_data(AcirVarData::Witness(is_equal_witness));
        Ok(result_var)
    }

    /// Returns an `AcirVar` that is the XOR result of `lhs` and `rhs`.
    pub(crate) fn xor_var(
        &mut self,
        lhs: AcirVar,
        rhs: AcirVar,
        typ: NumericType,
    ) -> Result<AcirVar, RuntimeError> {
        let lhs_expr = self.var_to_expression(lhs)?;
        let rhs_expr = self.var_to_expression(rhs)?;

        if lhs_expr == rhs_expr {
            // x ^ x == 0
            let zero = self.add_constant(F::zero());
            return Ok(zero);
        } else if lhs_expr.is_zero() {
            // 0 ^ x == x
            return Ok(rhs);
        } else if rhs_expr.is_zero() {
            // x ^ 0 == x
            return Ok(lhs);
        }

        match typ {
            NumericType::Signed { bit_size: 1 } | NumericType::Unsigned { bit_size: 1 } => {
                // Operands are booleans.
                //
                // a ^ b == a + b - 2*a*b
                let prod = self.mul_var(lhs, rhs)?;
                let sum = self.add_var(lhs, rhs)?;
                self.add_mul_var(sum, -F::from(2_u128), prod)
            }
            NumericType::Signed { bit_size } | NumericType::Unsigned { bit_size } => {
                let inputs = vec![AcirValue::Var(lhs, typ), AcirValue::Var(rhs, typ)];
                let outputs =
                    self.black_box_function(BlackBoxFunc::XOR, inputs, Some(bit_size), 1, None)?;
                Ok(outputs[0])
            }
            NumericType::NativeField => {
                unreachable!("Attempted to perform bitwise operation on `Field` type")
            }
        }
    }

    /// Returns an `AcirVar` that is the AND result of `lhs` and `rhs`.
    pub(crate) fn and_var(
        &mut self,
        lhs: AcirVar,
        rhs: AcirVar,
        typ: NumericType,
    ) -> Result<AcirVar, RuntimeError> {
        let lhs_expr = self.var_to_expression(lhs)?;
        let rhs_expr = self.var_to_expression(rhs)?;

        if lhs_expr == rhs_expr {
            // x & x == x
            return Ok(lhs);
        } else if lhs_expr.is_zero() || rhs_expr.is_zero() {
            // x & 0 == 0 and 0 & x == 0
            let zero = self.add_constant(F::zero());
            return Ok(zero);
        }

        match typ {
            NumericType::Signed { bit_size: 1 } | NumericType::Unsigned { bit_size: 1 } => {
                // Operands are booleans.
                self.mul_var(lhs, rhs)
            }
            NumericType::Signed { bit_size } | NumericType::Unsigned { bit_size } => {
                let inputs = vec![AcirValue::Var(lhs, typ), AcirValue::Var(rhs, typ)];
                let outputs =
                    self.black_box_function(BlackBoxFunc::AND, inputs, Some(bit_size), 1, None)?;
                Ok(outputs[0])
            }
            NumericType::NativeField => {
                unreachable!("Attempted to perform bitwise operation on `Field` type")
            }
        }
    }

    /// Returns an `AcirVar` that is the OR result of `lhs` and `rhs`.
    pub(crate) fn or_var(
        &mut self,
        lhs: AcirVar,
        rhs: AcirVar,
        typ: NumericType,
    ) -> Result<AcirVar, RuntimeError> {
        let lhs_expr = self.var_to_expression(lhs)?;
        let rhs_expr = self.var_to_expression(rhs)?;

        if lhs_expr == rhs_expr {
            // x | x == x
            return Ok(lhs);
        } else if lhs_expr.is_zero() {
            // 0 | x == x
            return Ok(rhs);
        } else if rhs_expr.is_zero() {
            // x | 0 == x
            return Ok(lhs);
        }

        match typ {
            NumericType::Signed { bit_size: 1 } | NumericType::Unsigned { bit_size: 1 } => {
                // Operands are booleans
                // a + b - a*b
                let mul = self.mul_var(lhs, rhs)?;
                let sum = self.add_var(lhs, rhs)?;
                self.sub_var(sum, mul)
            }
            NumericType::Signed { .. } | NumericType::Unsigned { .. } => {
                // Implement OR in terms of AND
                // (NOT a) AND (NOT b) => NOT (a OR b)
                let a = self.not_var(lhs, typ)?;
                let b = self.not_var(rhs, typ)?;
                let a_and_b = self.and_var(a, b, typ)?;
                self.not_var(a_and_b, typ)
            }
            NumericType::NativeField => {
                unreachable!("Attempted to perform bitwise operation on `Field` type")
            }
        }
    }

    /// Constrains the `lhs` and `rhs` to be equal.
    pub(crate) fn assert_eq_var(
        &mut self,
        lhs: AcirVar,
        rhs: AcirVar,
        assert_message: Option<AssertionPayload<F>>,
    ) -> Result<(), RuntimeError> {
        let lhs_expr = self.var_to_expression(lhs)?;
        let rhs_expr = self.var_to_expression(rhs)?;

        // `lhs == rhs` => `lhs - rhs == 0`
        let diff_expr = &lhs_expr - &rhs_expr;

        // Check to see if equality can be determined at compile-time.
        if diff_expr.is_zero() {
            // Constraint is always true - assertion is unnecessary.
            self.mark_variables_equivalent(lhs, rhs)?;
            return Ok(());
        }
        if diff_expr.is_const() {
            // Constraint is always false
            let message = self.get_assertion_payload_message(assert_message.as_ref());
            let call_stack = self.get_call_stack();
            self.warnings.push(SsaReport::Bug(InternalBug::AssertFailed { call_stack, message }));
        }

        self.acir_ir.assert_is_zero(diff_expr);
        if let Some(payload) = assert_message {
            self.acir_ir
                .assertion_payloads
                .insert(self.acir_ir.last_acir_opcode_location(), payload);
        }
        self.mark_variables_equivalent(lhs, rhs)?;

        Ok(())
    }

    /// Returns Some(String) if the assertion message is present and it refers to a static string.
    fn get_assertion_payload_message(
        &self,
        assert_message: Option<&AssertionPayload<F>>,
    ) -> Option<String> {
        assert_message.as_ref().and_then(|assertion_payload| {
            if let Some(ErrorType::String(message)) =
                self.acir_ir.error_types.get(&ErrorSelector::new(assertion_payload.error_selector))
            {
                Some(message.to_string())
            } else {
                None
            }
        })
    }

    /// Constrains the `lhs` and `rhs` to be non-equal.
    ///
    /// This is done by asserting the existence of an inverse for the value `lhs - rhs`.
    /// The constraint `(lhs - rhs) * inverse == 1` will only be satisfiable if `lhs` and `rhs` are non-equal.
    pub(crate) fn assert_neq_var(
        &mut self,
        lhs: AcirVar,
        rhs: AcirVar,
        predicate: AcirVar,
        assert_message: Option<AssertionPayload<F>>,
    ) -> Result<(), RuntimeError> {
        let diff_var = self.sub_var(lhs, rhs)?;

        let old_opcodes_len = self.acir_ir.opcodes().len();
        let _ = self.inv_var(diff_var, predicate)?;
        if let Some(payload) = assert_message {
            // Non-equality can potentially be a no-op if we have all constant
            // inputs that we know satisfy the non-equality check.
            // If a no-op non-equality check were to then add an assertion payload
            // opcode location based upon `GeneratedAcir::last_acir_opcode_location`,
            // it would be pointing at the previous opcode location.
            // This at best leads to a mismatch in assertion payload opcode locations
            // and at worst an attempt to subtract with overflow if the non-equality
            // check is the first opcode.
            if self.acir_ir.opcodes().len() - old_opcodes_len == 0 {
                return Ok(());
            }
            self.acir_ir
                .assertion_payloads
                .insert(self.acir_ir.last_acir_opcode_location(), payload);
        }

        Ok(())
    }

    /// Assert that an [AcirVar] equals zero, or fail with a message.
    pub(crate) fn assert_zero_var(
        &mut self,
        var: AcirVar,
        msg: String,
    ) -> Result<(), RuntimeError> {
        let msg = self.generate_assertion_message_payload(msg);
        let zero = self.add_constant(F::zero());
        self.assert_eq_var(var, zero, Some(msg))
    }

    /// Add an always-fail assertion with a message.
    pub(crate) fn assert_always_fail(&mut self, msg: String) -> Result<(), RuntimeError> {
        let one = self.add_constant(F::one());
        self.assert_zero_var(one, msg)
    }

    pub(crate) fn values_to_expressions_or_memory(
        &self,
        values: &[AcirValue],
    ) -> Result<Vec<ExpressionOrMemory<F>>, RuntimeError> {
        let mut result = Vec::with_capacity(values.len());
        for value in values {
            match value {
                AcirValue::Var(var, _) => {
                    result.push(ExpressionOrMemory::Expression(self.var_to_expression(*var)?));
                }
                AcirValue::Array(values) => {
                    let values_as_vec: Vec<_> = values.iter().cloned().collect();
                    result.extend(self.values_to_expressions_or_memory(&values_as_vec)?);
                }
                AcirValue::DynamicArray(AcirDynamicArray { block_id, .. }) => {
                    result.push(ExpressionOrMemory::Memory(*block_id));
                }
            }
        }
        Ok(result)
    }

    /// Adds a new Variable to context whose value will
    /// be constrained to be the division of `lhs` and `rhs`
    pub(crate) fn div_var(
        &mut self,
        lhs: AcirVar,
        rhs: AcirVar,
        typ: NumericType,
        predicate: AcirVar,
    ) -> Result<AcirVar, RuntimeError> {
        match typ {
            NumericType::NativeField => {
                let inv_rhs = self.inv_var(rhs, predicate)?;
                self.mul_var(lhs, inv_rhs)
            }
            NumericType::Unsigned { bit_size } => {
                let (quotient_var, _remainder_var) =
                    self.euclidean_division_var(lhs, rhs, bit_size, predicate)?;
                Ok(quotient_var)
            }
            NumericType::Signed { .. } => {
                unreachable!("Signed division should have been removed before ACIRgen")
            }
        }
    }

    /// Adds a new Variable to context whose value will
    /// be constrained to be the multiplication of `lhs` and `rhs`
    pub(crate) fn mul_var(&mut self, lhs: AcirVar, rhs: AcirVar) -> Result<AcirVar, RuntimeError> {
        let lhs_data = self.vars[&lhs].clone();
        let rhs_data = self.vars[&rhs].clone();

        let result = match (lhs_data, rhs_data) {
            // (x * 1) == (1 * x) == x
            (AcirVarData::Const(constant), _) if constant.is_one() => rhs,
            (_, AcirVarData::Const(constant)) if constant.is_one() => lhs,

            // (x * 0) == (0 * x) == 0
            (AcirVarData::Const(constant), _) | (_, AcirVarData::Const(constant))
                if constant.is_zero() =>
            {
                self.add_constant(F::zero())
            }

            (AcirVarData::Const(lhs_constant), AcirVarData::Const(rhs_constant)) => {
                self.add_constant(lhs_constant * rhs_constant)
            }
            (AcirVarData::Witness(witness), AcirVarData::Const(constant))
            | (AcirVarData::Const(constant), AcirVarData::Witness(witness)) => {
                let mut expr = Expression::default();
                expr.push_addition_term(constant, witness);
                self.add_data(AcirVarData::from(expr))
            }
            (AcirVarData::Const(constant), AcirVarData::Expr(expr))
            | (AcirVarData::Expr(expr), AcirVarData::Const(constant)) => {
                self.add_data(AcirVarData::from(&expr * constant))
            }
            (AcirVarData::Witness(lhs_witness), AcirVarData::Witness(rhs_witness)) => {
                let mut expr = Expression::default();
                expr.push_multiplication_term(F::one(), lhs_witness, rhs_witness);
                self.add_data(AcirVarData::Expr(expr))
            }
            (AcirVarData::Expr(expression), AcirVarData::Witness(witness))
            | (AcirVarData::Witness(witness), AcirVarData::Expr(expression))
                if expression.is_linear() =>
            {
                let mut expr = Expression::default();
                for term in expression.linear_combinations.iter() {
                    expr.push_multiplication_term(term.0, term.1, witness);
                }
                expr.push_addition_term(expression.q_c, witness);
                self.add_data(AcirVarData::Expr(expr))
            }
            (AcirVarData::Expr(lhs_expr), AcirVarData::Expr(rhs_expr)) => {
                let degree_one = if lhs_expr.is_linear() && rhs_expr.is_degree_one_univariate() {
                    Some((lhs_expr, rhs_expr))
                } else if rhs_expr.is_linear() && lhs_expr.is_degree_one_univariate() {
                    Some((rhs_expr, lhs_expr))
                } else {
                    None
                };
                if let Some((lin, univariate)) = degree_one {
                    let mut expr = Expression::default();
                    let rhs_term = univariate.linear_combinations[0];
                    for term in lin.linear_combinations.iter() {
                        expr.push_multiplication_term(term.0 * rhs_term.0, term.1, rhs_term.1);
                    }
                    expr.push_addition_term(lin.q_c * rhs_term.0, rhs_term.1);
                    expr.sort();
                    expr = expr.add_mul(univariate.q_c, &lin);
                    self.add_data(AcirVarData::Expr(expr))
                } else {
                    let lhs = self.get_or_create_witness_var(lhs)?;
                    let rhs = self.get_or_create_witness_var(rhs)?;
                    self.mul_var(lhs, rhs)?
                }
            }
            _ => {
                let lhs = self.get_or_create_witness_var(lhs)?;
                let rhs = self.get_or_create_witness_var(rhs)?;
                self.mul_var(lhs, rhs)?
            }
        };

        Ok(result)
    }

    /// Adds a new Variable to context whose value will
    /// be constrained to be the subtraction of `lhs` and `rhs`
    pub(crate) fn sub_var(&mut self, lhs: AcirVar, rhs: AcirVar) -> Result<AcirVar, RuntimeError> {
        let neg_rhs = self.neg_var(rhs);
        self.add_var(lhs, neg_rhs)
    }

    /// Adds a new Variable to context whose value will
    /// be constrained to be the addition of `lhs` and `rhs`
    pub(crate) fn add_var(&mut self, lhs: AcirVar, rhs: AcirVar) -> Result<AcirVar, RuntimeError> {
        let lhs_expr = self.var_to_expression(lhs)?;
        let rhs_expr = self.var_to_expression(rhs)?;

        let sum_expr = &lhs_expr + &rhs_expr;
        if fits_in_one_identity(&sum_expr, self.expression_width) {
            let sum_var = self.add_data(AcirVarData::from(sum_expr));

            return Ok(sum_var);
        }

        let sum_expr = match lhs_expr.width().cmp(&rhs_expr.width()) {
            Ordering::Greater => {
                let lhs_witness_var = self.get_or_create_witness_var(lhs)?;
                let lhs_witness_expr = self.var_to_expression(lhs_witness_var)?;

                let new_sum_expr = &lhs_witness_expr + &rhs_expr;
                if fits_in_one_identity(&new_sum_expr, self.expression_width) {
                    new_sum_expr
                } else {
                    let rhs_witness_var = self.get_or_create_witness_var(rhs)?;
                    let rhs_witness_expr = self.var_to_expression(rhs_witness_var)?;

                    &lhs_expr + &rhs_witness_expr
                }
            }
            Ordering::Less => {
                let rhs_witness_var = self.get_or_create_witness_var(rhs)?;
                let rhs_witness_expr = self.var_to_expression(rhs_witness_var)?;

                let new_sum_expr = &lhs_expr + &rhs_witness_expr;
                if fits_in_one_identity(&new_sum_expr, self.expression_width) {
                    new_sum_expr
                } else {
                    let lhs_witness_var = self.get_or_create_witness_var(lhs)?;
                    let lhs_witness_expr = self.var_to_expression(lhs_witness_var)?;

                    &lhs_witness_expr + &rhs_expr
                }
            }
            Ordering::Equal => {
                let lhs_witness_var = self.get_or_create_witness_var(lhs)?;
                let lhs_witness_expr = self.var_to_expression(lhs_witness_var)?;

                let new_sum_expr = &lhs_witness_expr + &rhs_expr;
                if fits_in_one_identity(&new_sum_expr, self.expression_width) {
                    new_sum_expr
                } else {
                    let rhs_witness_var = self.get_or_create_witness_var(rhs)?;
                    let rhs_witness_expr = self.var_to_expression(rhs_witness_var)?;

                    &lhs_witness_expr + &rhs_witness_expr
                }
            }
        };

        let sum_var = self.add_data(AcirVarData::from(sum_expr));

        Ok(sum_var)
    }

    /// Adds a new Variable to context whose value will
    /// be constrained to be the expression `lhs + k * rhs`
    fn add_mul_var(&mut self, lhs: AcirVar, k: F, rhs: AcirVar) -> Result<AcirVar, RuntimeError> {
        let k_var = self.add_constant(k);

        let intermediate = self.mul_var(k_var, rhs)?;
        self.add_var(lhs, intermediate)
    }

    /// Adds a new variable that is constrained to be the logical NOT of `x`.
    pub(crate) fn not_var(
        &mut self,
        x: AcirVar,
        typ: NumericType,
    ) -> Result<AcirVar, RuntimeError> {
        let bit_size = typ.bit_size::<F>();
        // Subtracting from max flips the bits
        let max = power_of_two::<F>(bit_size) - F::one();
        let max = self.add_constant(max);
        self.sub_var(max, x)
    }

    /// Returns the quotient and remainder such that lhs = rhs * quotient + remainder
    fn euclidean_division_var(
        &mut self,
        lhs: AcirVar,
        rhs: AcirVar,
        bit_size: u32,
        predicate: AcirVar,
    ) -> Result<(AcirVar, AcirVar), RuntimeError> {
        let zero = self.add_constant(F::zero());
        let one = self.add_constant(F::one());

        let lhs_expr = self.var_to_expression(lhs)?;
        let rhs_expr = self.var_to_expression(rhs)?;
        let predicate_expr = self.var_to_expression(predicate)?;

        match (lhs_expr.to_const(), rhs_expr.to_const(), predicate_expr.to_const()) {
            // If predicate is zero, `quotient_var` and `remainder_var` will be 0.
            (_, _, Some(predicate_const)) if predicate_const.is_zero() => {
                return Ok((zero, zero));
            }

            // If `lhs` and `rhs` are known constants then we can calculate the result at compile time.
            // `rhs` must be non-zero.
            (Some(lhs_const), Some(rhs_const), _) if !rhs_const.is_zero() => {
                if lhs_const.num_bits() <= 128 && rhs_const.num_bits() <= 128 {
                    let lhs_const = lhs_const.to_u128();
                    let rhs_const = rhs_const.to_u128();
                    let quotient = lhs_const / rhs_const;
                    let remainder = lhs_const % rhs_const;

                    let quotient_var = self.add_constant(quotient);
                    let remainder_var = self.add_constant(remainder);
                    return Ok((quotient_var, remainder_var));
                } else {
                    // If we're truncating to 128 bits, the RHS will be 2**128, which is 1 followed by 128 zeros;
                    // when converted to u128, it becomes all zero.
                    let lhs_const = BigUint::from_bytes_be(&lhs_const.to_be_bytes());
                    let rhs_const = BigUint::from_bytes_be(&rhs_const.to_be_bytes());
                    let (quotient, remainder) = lhs_const.div_rem(&rhs_const);
                    let quotient = F::from_be_bytes_reduce(&quotient.to_bytes_be());
                    let remainder = F::from_be_bytes_reduce(&remainder.to_bytes_be());

                    let quotient_var = self.add_constant(quotient);
                    let remainder_var = self.add_constant(remainder);
                    return Ok((quotient_var, remainder_var));
                };
            }

            // If `rhs` is one then the division is a noop.
            (_, Some(rhs_const), _) if rhs_const.is_one() => {
                return Ok((lhs, zero));
            }

            // After this point, we cannot perform the division at compile-time.
            //
            // We need to check that the rhs is not zero, otherwise when executing the brillig quotient,
            // we may attempt to divide by zero and cause a VM panic.
            //
            // When the predicate is 0, the division always succeeds (as it is skipped).
            // When the predicate is 1, the rhs must not be 0.

            // If the predicate is known to be active, we simply assert that an inverse must exist.
            // This implies that `rhs != 0`.
            (_, _, Some(predicate_const)) if predicate_const.is_one() => {
                let _inverse = self.inv_var(rhs, one)?;
            }

            // Otherwise we must handle both potential cases.
            _ => {
                let rhs_is_zero = self.eq_var(rhs, zero)?;
                let rhs_is_zero_and_predicate_active = self.mul_var(rhs_is_zero, predicate)?;
                self.assert_eq_var(rhs_is_zero_and_predicate_active, zero, None)?;
            }
        }

        // maximum bit size for q and for [r and rhs]
        let (max_q_bits, max_rhs_bits) = if let Some(rhs_const) = rhs_expr.to_const() {
            // when rhs is constant, we can better estimate the maximum bit sizes
            let max_rhs_bits = rhs_const.num_bits();

            // It is possible that we have an AcirVar which is a result of a multiplication of constants
            // which resulted in an overflow, but that check will only happen at runtime, and here we
            // can't assume that the RHS will never have more bits than the operand.
            // Alternatively if the RHS is a result of an underflow, it could be a negative number which
            // is represented by a very large positive Field, which could fail to compile to ACIR in
            // `range_constrain_var` below, because it can use all Field bits.

            // To avoid any uncertainty about how the rest of the calls would behave if we pretended that we
            // didn't know that the RHS has more bits than the operation assumes, we return zero and add an
            // assertion which will fail at runtime.
            if max_rhs_bits > bit_size {
                let msg = format!(
                    "attempted to divide by constant larger than operand type: {max_rhs_bits} > {bit_size}"
                );
                self.assert_always_fail(msg)?;
                return Ok((zero, zero));
            }
            (bit_size - max_rhs_bits + 1, max_rhs_bits)
        } else {
            (bit_size, bit_size)
        };

        let [q_value, r_value]: [AcirValue; 2] = self
            .stdlib_brillig_call(
                predicate,
                BrilligStdlibFunc::Quotient,
                vec![
                    AcirValue::Var(lhs, NumericType::unsigned(bit_size)),
                    AcirValue::Var(rhs, NumericType::unsigned(bit_size)),
                ],
                vec![
                    AcirType::NumericType(NumericType::unsigned(max_q_bits)),
                    AcirType::NumericType(NumericType::unsigned(max_rhs_bits)),
                ],
            )?
            .try_into()
            .expect("quotient only returns two values");
        let quotient_var = q_value.into_var()?;
        let remainder_var = r_value.into_var()?;

        // Constrain `q < 2^{max_q_bits}`.
        //
        // We do not need to use a predicate in the range constraint because
        // `quotient_var` is the output of a brillig call
        self.range_constrain_var(quotient_var, max_q_bits, None, one)?;

        // Constrain `r < 2^{max_rhs_bits}`.
        //
        // If `rhs` is a power of 2, then is just a looser version of the following bound constraint.
        // In the case where `rhs` isn't a power of 2 then this range constraint is required
        // as the bound constraint creates a new witness.
        // This opcode will be optimized out if it is redundant so we always add it for safety.
        // Furthermore, we do not need to use a predicate in the range constraint because
        // the remainder is the output of a brillig call
        self.range_constrain_var(remainder_var, max_rhs_bits, None, one)?;

        // Constrain `r < rhs`.
        //
        // `rhs` has the correct bit-size because either it is enforced by the overflow checks
        // or `rhs` is zero when the overflow checks are disabled.
        // Indeed, in that case, rhs is replaced with 'predicate * rhs'
        //
        // Using the predicate as an offset is a small optimization:
        // * if the predicate is true, then the offset is one and this assert that 'r<rhs',
        //   without using a predicate (because 'one' is given for the predicate argument).
        // * if the predicate is false, then this will assert 'r<=rhs',
        //   which allows an extra value for `r` that doesn't make mathematical sense (r==rhs would in itself be invalid),
        //   however this constraint is still more restrictive than if we passed `one` for offset and `predicate` in the last position,
        //   because when the predicate is false, that would have asserted nothing, and accepted anything at all.
        self.bound_constraint_with_offset(remainder_var, rhs, predicate, max_rhs_bits, one)?;

        // a * predicate == (b * q + r) * predicate
        // => predicate * (a - b * q - r) == 0
        // When the predicate is 0, the equation always passes.
        // When the predicate is 1, the euclidean division needs to be
        // true.
        let rhs_constraint = self.mul_var(rhs, quotient_var)?;
        let rhs_constraint = self.add_var(rhs_constraint, remainder_var)?;
        let rhs_constraint = self.mul_var(rhs_constraint, predicate)?;

        let lhs_constraint = self.mul_var(lhs, predicate)?;
        self.assert_eq_var(lhs_constraint, rhs_constraint, None)?;

        // Avoids overflow: 'q*b+r < 2^max_q_bits*2^max_rhs_bits'
        if max_q_bits + max_rhs_bits >= F::max_num_bits() - 1 {
            // q*b+r can overflow; we avoid this when b is constant
            if let Some(rhs_const) = rhs_expr.to_const() {
                // we compute q0 = p/rhs
                let rhs_big = BigUint::from_bytes_be(&rhs_const.to_be_bytes());
                let q0_big = F::modulus() / &rhs_big;
                let q0 = F::from_be_bytes_reduce(&q0_big.to_bytes_be());
                let q0_var = self.add_constant(q0);
                // ensure that q <= q0
                // We do not need to use a predicate in the range constraint because
                // quotient_var is the output of a brillig call
                self.bound_constraint_with_offset(quotient_var, q0_var, zero, max_q_bits, one)?;

                // when q == q0, q*b+r can overflow so we need to bound r to avoid the overflow.
                let size_predicate = self.eq_var(q0_var, quotient_var)?;
                let predicate = self.mul_var(size_predicate, predicate)?;
                // Ensure that there is no overflow, under q == q0 predicate
                let max_r_big = F::modulus() - q0_big * rhs_big;
                let max_r = F::from_be_bytes_reduce(&max_r_big.to_bytes_be());
                let max_r_var = self.add_constant(max_r);

                // Bound the remainder to be <p-q0*b, if the predicate is true,
                // that is, if q0 == q then assert(r < max_r), where is max_r = p-q0*b, and q0 = p/b, so that q*b+r<p
                self.bound_constraint_with_offset(
                    remainder_var,
                    max_r_var,
                    one,
                    rhs_const.num_bits(),
                    predicate,
                )?;
            } else if bit_size == 128 {
                // q and b are u128 and q*b could overflow so we check that either q or b are less than 2^64
                let two_pow_64: F = power_of_two(64);
                let two_pow_64 = self.add_constant(two_pow_64);

                let (q_upper, _) =
                    self.euclidean_division_var(quotient_var, two_pow_64, bit_size, predicate)?;
                let (rhs_upper, _) =
                    self.euclidean_division_var(rhs, two_pow_64, bit_size, predicate)?;
                let mul_uppers = self.mul_var(q_upper, rhs_upper)?;
                self.assert_eq_var(mul_uppers, zero, None)?;
            } else {
                // we do not support unbounded division
                unreachable!("overflow in unbounded division");
            }
        }

        Ok((quotient_var, remainder_var))
    }

    /// Generate constraints that are satisfied iff:
    ///
    /// - lhs < rhs , when offset is 1, or
    /// - lhs <= rhs, when offset is 0
    ///
    /// `bits` is the bit size of `lhs` and `rhs` (or an upper bound of the bit size)
    /// `predicate` is assumed to be 0 or 1, and when it is 0, the generated constrains will never fail.
    ///
    /// `lhs<=rhs` is done by constraining `rhs-lhs` to a bit size of `bits`:
    /// - if `lhs<=rhs`, `0 <= rhs-lhs <= b < 2^bits`
    /// - if `lhs>rhs`, `rhs-lhs = p+rhs-lhs > p-2^bits >= 2^bits`  (if `log(p) >= bits + 1`)
    ///
    /// n.b: we do NOT check here that `lhs` and `rhs` are indeed `bits` size
    pub(super) fn bound_constraint_with_offset(
        &mut self,
        lhs: AcirVar,
        rhs: AcirVar,
        offset: AcirVar,
        bits: u32,
        predicate: AcirVar,
    ) -> Result<(), RuntimeError> {
        #[allow(unused_qualifications)]
        const fn num_bits<T>() -> usize {
            std::mem::size_of::<T>() * 8
        }

        fn bit_size_u128(a: u128) -> u32 where {
            num_bits::<u128>() as u32 - a.leading_zeros()
        }

        assert!(
            bits < F::max_num_bits(),
            "range check with bit size >= the prime field size is not implemented yet"
        );

        // If `rhs` is a constant, we can try to optimize the operation by shifting `lhs + offset` such that if
        // `lhs + offset == rhs` then the shifted value will fail the range constraint.
        //
        // ```
        // lhs + offset < rhs_const
        // => lhs + offset + (2^N - rhs_const) < 2^N
        // ```
        //
        // Do not attempt this optimization when rhs is zero as otherwise
        // we will compute an rhs offset of zero and ultimately lay down a range constrain of zero bits
        // which will always fail.
        if let Some(rhs_const) = self
            .var_to_expression(rhs)?
            .to_const()
            .and_then(|c| c.try_into_u128())
            .filter(|c| *c != 0)
        {
            // We try to move the offset to rhs if possible.
            let can_move_offset_to_rhs = self.is_constant_one(&offset);
            let (lhs_offset, rhs_offset) = if can_move_offset_to_rhs {
                (lhs, rhs_const - 1)
            } else {
                (self.add_var(lhs, offset)?, rhs_const)
            };

            // We now want to find the smallest `r` such that rhs_offset + r = 2^N - 1 for some N
            // => r = 2^N - rhs_offset - 1
            let bit_size = bit_size_u128(rhs_offset);
            assert!(bit_size <= bits, "rhs constant has more bits than allowed");
            let two_pow_bit_size_minus_one =
                if bit_size == 128 { u128::MAX } else { (1_u128 << bit_size) - 1 };
            let r = two_pow_bit_size_minus_one - rhs_offset;

            // we need to ensure lhs_offset + r does not overflow
            if bits + bit_size_u128(r) < F::max_num_bits() {
                // lhs_offset < rhs_offset
                // -> lhs_offset + r < rhs_offset + r = 2^bit_size
                // -> lhs_offset + r < 2^bit_size

                let r_var = self.add_constant(r);
                let aor = self.add_var(lhs_offset, r_var)?;

<<<<<<< HEAD
                self.range_constrain_var(
                    aor,
                    &NumericType::Unsigned { bit_size },
                    None,
                    predicate,
                )?;
                return Ok(());
            }
        }

        // If we cannot apply the above optimization, we fall back to the general case.
        //
        // We calculate `lhs + offset <= rhs` implies that `rhs - (lhs + offset) >= 0`.
        // This is then enforced by range constraining `rhs - (lhs + offset)` to be a `bits` bit integer.
        // Should `lhs + offset > rhs`, then `rhs - (lhs + offset)` will overflow the field and become a large integer
        // which cannot be represented in `bits` bits.
        let lhs_offset = self.add_var(lhs, offset)?;
        let sub_expression = self.sub_var(rhs, lhs_offset)?;
        self.range_constrain_var(
            sub_expression,
            &NumericType::Unsigned { bit_size: bits },
            None,
            predicate,
        )?;
=======
                // lhs_offset<=rhs_offset <=> lhs_offset + r < rhs_offset + r = 2^bit_size <=> witness < 2^bit_size
                self.range_constrain_var(aor, bit_size, None, predicate)?;
                return Ok(());
            }
        }
        // General case: lhs_offset<=rhs <=> rhs-lhs_offset>=0 <=> rhs-lhs_offset is a 'bits' bit integer
        let sub_expression = self.sub_var(rhs, lhs_offset)?; // rhs-lhs_offset
        self.range_constrain_var(sub_expression, bits, None, predicate)?;
>>>>>>> e5587f85

        Ok(())
    }

    /// Returns a variable which is constrained to be `lhs mod rhs`
    pub(crate) fn modulo_var(
        &mut self,
        lhs: AcirVar,
        rhs: AcirVar,
        bit_size: u32,
        predicate: AcirVar,
    ) -> Result<AcirVar, RuntimeError> {
        let (_, remainder_var) = self.euclidean_division_var(lhs, rhs, bit_size, predicate)?;
        Ok(remainder_var)
    }

    /// Constrains the `AcirVar` variable to be of type `NumericType`.
    ///
    /// If `predicate` is false, the constrain will never fail.
    pub(crate) fn range_constrain_var(
        &mut self,
        variable: AcirVar,
        bit_size: u32,
        message: Option<String>,
        predicate: AcirVar,
    ) -> Result<AcirVar, RuntimeError> {
        // If `variable` is constant then we don't need to add a constraint.
        // We _do_ add a constraint if `variable` would fail the range check however so that we throw an error.
        if let Some(constant) = self.var_to_expression(variable)?.to_const() {
            if constant.num_bits() <= bit_size {
                return Ok(variable);
            }
        }
        // Under a predicate, a range check must not fail, so we
        // range check `predicate * variable` instead.
        let predicate_range = self.mul_var(variable, predicate)?;
        let witness_var = self.get_or_create_witness_var(predicate_range)?;
        let witness = self.var_to_witness(witness_var)?;
        self.acir_ir.range_constraint(witness, bit_size)?;
        if let Some(message) = message {
            let payload = self.generate_assertion_message_payload(message.clone());
            self.acir_ir
                .assertion_payloads
                .insert(self.acir_ir.last_acir_opcode_location(), payload);
        }
        Ok(predicate_range)
    }

    /// Returns an `AcirVar` which will be constrained to be lhs mod 2^{rhs}
    /// In order to do this, we 'simply' perform euclidean division of lhs by 2^{rhs}
    /// The remainder of the division is then lhs mod 2^{rhs}
    pub(crate) fn truncate_var(
        &mut self,
        lhs: AcirVar,
        rhs: u32,
        max_bit_size: u32,
    ) -> Result<AcirVar, RuntimeError> {
        // 2^{rhs}
        let divisor = self.add_constant(power_of_two::<F>(rhs));
        let one = self.add_constant(F::one());

        //  Computes lhs = 2^{rhs} * q + r
        let (_, remainder) = self.euclidean_division_var(lhs, divisor, max_bit_size, one)?;

        Ok(remainder)
    }

    /// Returns an `AcirVar` which will be `1` if lhs >= rhs
    /// and `0` otherwise.
    pub(crate) fn more_than_eq_var(
        &mut self,
        lhs: AcirVar,
        rhs: AcirVar,
        max_bits: u32,
    ) -> Result<AcirVar, RuntimeError> {
        // Returns a `Witness` that is constrained to be:
        // - `1` if lhs >= rhs
        // - `0` otherwise
        //
        // We essentially computes the sign bit of `b-a`
        // For this we sign-extend `b-a` with `c = 2^{max_bits} - (b - a)`, since both `a` and `b` are less than `2^{max_bits}`
        // Then we get the bit sign of `c`, the 2-complement representation of `(b-a)`, which is a `max_bits+1` integer,
        // by doing the euclidean division `c / 2^{max_bits}`
        //
        // To see why it really works;
        // We first note that `c` is an integer of `(max_bits+1)` bits. Therefore,
        // if `b-a>0`, then `c < 2^{max_bits}`, so the division by `2^{max_bits}` will give `0`
        // If `b-a<=0`, then `c >= 2^{max_bits}`, so the division by `2^{max_bits}` will give `1`.
        //
        // In other words, `1` means `a >= b` and `0` means `b > a`.
        // The important thing here is that `c` does not overflow nor underflow the field;
        // - By construction we have `c >= 0`, so there is no underflow
        // - We assert at the beginning that `2^{max_bits+1}` does not overflow the field, so neither does c.

        // Ensure that 2^{max_bits + 1} is less than the field size
        // In fact, `more_than_eq_var` is either called directly with the bit_size of an unsigned
        // type, or via `less_than_var` which is also called with the bit_size of an unsigned type
        // or with 64, so we can also assume that max_bits is at most 128, in which case the field
        // size should be 129 or less for this assertion to fail.
        assert!(max_bits <= 128);
        assert!(max_bits + 1 < F::max_num_bits());

        let two_max_bits = self.add_constant(power_of_two::<F>(max_bits));
        let diff = self.sub_var(lhs, rhs)?;
        let comparison_evaluation = self.add_var(diff, two_max_bits)?;

        // Euclidean division by 2^{max_bits} : 2^{max_bits} + a - b = q * 2^{max_bits} + r
        //
        // 2^{max_bits} is of max_bits+1 bit size
        // If a>b, then a-b is less than 2^{max_bits} - 1, so 2^{max_bits} + a - b is less than 2^{max_bits} + 2^{max_bits} - 1 = 2^{max_bits+1} - 1
        // If a <= b, then 2^{max_bits} + a - b is less than 2^{max_bits} <= 2^{max_bits+1} - 1
        // This means that both operands of the division have at most max_bits+1 bit size.
        //
        // case: a == b
        //
        //   let k = 0;
        // - 2^{max_bits} == q *  2^{max_bits} + r
        // - This is only the case when q == 1 and r == 0 (assuming r is bounded to be less than 2^{max_bits})
        //
        // case: a > b
        //
        //   let k = a - b;
        // - k + 2^{max_bits} == q * 2^{max_bits} + r
        // - This is the case when q == 1 and r = k
        //
        // case: a < b
        //
        //   let k = b - a
        // - 2^{max_bits} - k == q * 2^{max_bits} + r
        // - This is only the case when q == 0 and r == 2^{max_bits} - k

        // Predicate is always active as we know `two_max_bits` is always non-zero.
        let one = self.add_constant(1_u128);
        let (q, _) =
            self.euclidean_division_var(comparison_evaluation, two_max_bits, max_bits + 1, one)?;
        Ok(q)
    }

    /// Returns an `AcirVar` which will be `1` if lhs < rhs
    /// and `0` otherwise.
    pub(crate) fn less_than_var(
        &mut self,
        lhs: AcirVar,
        rhs: AcirVar,
        bit_size: u32,
    ) -> Result<AcirVar, RuntimeError> {
        // Flip the result of calling more than equal method to
        // compute less than.
        let comparison = self.more_than_eq_var(lhs, rhs, bit_size)?;

        let one = self.add_constant(F::one());
        self.sub_var(one, comparison) // comparison negated
    }

    /// Returns a vector of `AcirVar`s constrained to be the decomposition of the given input
    /// over given radix.
    ///
    /// The `AcirVar`s for the `radix_var` and `limb_count_var` must be a constant
    pub(crate) fn radix_decompose(
        &mut self,
        endian: Endian,
        input_var: AcirVar,
        radix_var: AcirVar,
        limb_count: u32,
        result_element_type: NumericType,
    ) -> Result<AcirValue, RuntimeError> {
        let radix = match self.vars[&radix_var].as_constant() {
            Some(radix) => radix.try_into_u128().expect("expected radix to fit within a u128"),
            None => {
                return Err(RuntimeError::InternalError(InternalError::NotAConstant {
                    name: "radix".to_string(),
                    call_stack: self.get_call_stack(),
                }));
            }
        };

        // Match the assertions of `Field::to_le_radix` and `Field::to_be_radix`.
        assert!(2 <= radix);
        assert!(radix <= 256);
        assert!(radix.is_power_of_two());

        let input_expr = self.var_to_expression(input_var)?;

        let bit_size = u128::BITS - (radix - 1).leading_zeros();
        let limbs = self.acir_ir.radix_le_decompose(&input_expr, radix, limb_count, bit_size)?;

        let mut limb_vars = vecmap(limbs, |witness| {
            let witness = self.add_data(AcirVarData::Witness(witness));
            AcirValue::Var(witness, result_element_type)
        });

        if endian == Endian::Big {
            limb_vars.reverse();
        }

        Ok(AcirValue::Array(limb_vars.into()))
    }

    /// Returns `AcirVar`s constrained to be the bit decomposition of the provided input
    pub(crate) fn bit_decompose(
        &mut self,
        endian: Endian,
        input_var: AcirVar,
        limb_count: u32,
        result_element_type: NumericType,
    ) -> Result<AcirValue, RuntimeError> {
        let two_var = self.add_constant(2_u128);
        self.radix_decompose(endian, input_var, two_var, limb_count, result_element_type)
    }

    /// Recursive helper to flatten a single AcirValue into the result vector.
    /// This helper differs from `flatten()` on the `AcirValue` type, as this method has access to the AcirContext
    /// which lets us flatten an `AcirValue::DynamicArray` by reading its variables from memory.
    pub(crate) fn flatten(
        &mut self,
        value: AcirValue,
    ) -> Result<Vec<(AcirVar, NumericType)>, InternalError> {
        match value {
            AcirValue::Var(acir_var, typ) => Ok(vec![(acir_var, typ)]),
            AcirValue::Array(array) => {
                let mut values = Vec::new();
                for value in array {
                    values.append(&mut self.flatten(value)?);
                }
                Ok(values)
            }
            AcirValue::DynamicArray(AcirDynamicArray { block_id, len, value_types, .. }) => {
                try_vecmap(0..len, |i| {
                    let index_var = self.add_constant(i);

                    Ok::<(AcirVar, NumericType), InternalError>((
                        self.read_from_memory(block_id, &index_var)?,
                        value_types[i % value_types.len()],
                    ))
                })
            }
        }
    }

    /// Terminates the context and takes the resulting `GeneratedAcir`
    pub(crate) fn finish(
        mut self,
        return_values: Vec<Witness>,
        warnings: Vec<SsaReport>,
    ) -> GeneratedAcir<F> {
        self.acir_ir.return_witnesses = return_values;
        self.acir_ir.warnings = warnings;
        self.acir_ir
    }

    /// Adds `Data` into the context and assigns it a Variable.
    ///
    /// Variable can be seen as an index into the context.
    /// We use a two-way map so that it is efficient to lookup
    /// either the key or the value.
    fn add_data(&mut self, data: AcirVarData<F>) -> AcirVar {
        let id = AcirVar::new(self.vars.len());
        self.vars.insert(id, data);
        id
    }

    /// Returns a Variable that is constrained to be the result of reading
    /// from the memory `block_id` at the given `index`.
    pub(crate) fn read_from_memory(
        &mut self,
        block_id: BlockId,
        index: &AcirVar,
    ) -> Result<AcirVar, InternalError> {
        // Fetch the witness corresponding to the index
        let index_var = self.get_or_create_witness_var(*index)?;
        let index_witness = self.var_to_witness(index_var)?;

        // Create a Variable to hold the result of the read and extract the corresponding Witness
        let value_read_var = self.add_variable();
        let value_read_witness = self.var_to_witness(value_read_var)?;

        // Add the memory read operation to the list of opcodes
        let op = MemOp::read_at_mem_index(index_witness.into(), value_read_witness);
        self.acir_ir.push_opcode(Opcode::MemoryOp { block_id, op });

        Ok(value_read_var)
    }

    /// Constrains the Variable `value` to be the new value located at `index` in the memory `block_id`.
    pub(crate) fn write_to_memory(
        &mut self,
        block_id: BlockId,
        index: &AcirVar,
        value: &AcirVar,
    ) -> Result<(), InternalError> {
        // Fetch the witness corresponding to the index
        let index_var = self.get_or_create_witness_var(*index)?;
        let index_witness = self.var_to_witness(index_var)?;

        // Fetch the witness corresponding to the value to be written
        let value_write_var = self.get_or_create_witness_var(*value)?;
        let value_write_witness = self.var_to_witness(value_write_var)?;

        // Add the memory write operation to the list of opcodes
        let op = MemOp::write_to_mem_index(index_witness.into(), value_write_witness.into());
        self.acir_ir.push_opcode(Opcode::MemoryOp { block_id, op });

        Ok(())
    }

    /// Insert the MemoryInit for the Return Data array, using the provided witnesses
    pub(crate) fn initialize_return_data(&mut self, block_id: BlockId, init: Vec<Witness>) {
        self.acir_ir.initialize_memory(block_id, init, BlockType::ReturnData);
    }

    /// Initializes an array in memory with the given values `optional_values`.
    /// If `optional_values` is empty, then the array is initialized with zeros.
    pub(crate) fn initialize_array(
        &mut self,
        block_id: BlockId,
        len: usize,
        optional_value: Option<AcirValue>,
        databus: BlockType,
    ) -> Result<(), InternalError> {
        let initialized_values = match optional_value {
            None => {
                let zero = self.add_constant(F::zero());
                let zero_witness = self.var_to_witness(zero)?;
                vec![zero_witness; len]
            }
            Some(value) => {
                let mut values = Vec::new();
                self.initialize_array_inner(&mut values, value)?;
                values
            }
        };

        self.acir_ir.initialize_memory(block_id, initialized_values, databus);

        Ok(())
    }

    fn initialize_array_inner(
        &mut self,
        witnesses: &mut Vec<Witness>,
        input: AcirValue,
    ) -> Result<(), InternalError> {
        match input {
            AcirValue::Var(var, _) => {
                let var = self.get_or_create_witness_var(var)?;
                witnesses.push(self.var_to_witness(var)?);
            }
            AcirValue::Array(values) => {
                for value in values {
                    self.initialize_array_inner(witnesses, value)?;
                }
            }
            AcirValue::DynamicArray(AcirDynamicArray { block_id, len, value_types, .. }) => {
                for i in 0..len {
                    let index_var = self.add_constant(i);
                    let read = self.read_from_memory(block_id, &index_var)?;
                    let typ = value_types[i % value_types.len()];
                    let value = AcirValue::Var(read, typ);
                    self.initialize_array_inner(witnesses, value)?;
                }
            }
        }
        Ok(())
    }

    pub(crate) fn call_acir_function(
        &mut self,
        id: AcirFunctionId,
        inputs: Vec<AcirValue>,
        output_count: usize,
        predicate: AcirVar,
    ) -> Result<Vec<AcirVar>, RuntimeError> {
        let inputs = self.prepare_inputs_for_black_box_func_call(inputs, false)?;
        let inputs = inputs
            .iter()
            .flat_map(|input| vecmap(input, |input| input.to_witness()))
            .collect::<Vec<_>>();
        let outputs = vecmap(0..output_count, |_| self.acir_ir.next_witness_index());

        // Convert `Witness` values which are now constrained to be the output of the
        // ACIR function call into `AcirVar`s.
        // Similar to black box functions, we do not apply range information on the output of the  function.
        // See issue https://github.com/noir-lang/noir/issues/1439
        let results =
            vecmap(&outputs, |witness_index| self.add_data(AcirVarData::Witness(*witness_index)));

        let predicate = Some(self.var_to_expression(predicate)?);
        self.acir_ir.push_opcode(Opcode::Call { id, inputs, outputs, predicate });
        Ok(results)
    }

    pub(crate) fn generate_assertion_message_payload(
        &mut self,
        message: String,
    ) -> AssertionPayload<F> {
        self.acir_ir.generate_assertion_message_payload(message)
    }
}

/// Returns an `F` representing the value `2**power`
///
/// # Panics
///
/// Panics if `2**power` exceeds `F::modulus()`.
pub(super) fn power_of_two<F: AcirField>(power: u32) -> F {
    if power >= F::max_num_bits() {
        panic!("Field cannot represent this power of two");
    }
    let full_bytes = power / 8;
    let extra_bits = power % 8;
    let most_significant_byte: u8 = match extra_bits % 8 {
        0 => 0x01,
        1 => 0x02,
        2 => 0x04,
        3 => 0x08,
        4 => 0x10,
        5 => 0x20,
        6 => 0x40,
        7 => 0x80,
        _ => unreachable!("We cover the full range of x % 8"),
    };

    let bytes_be: Vec<u8> = std::iter::once(most_significant_byte)
        .chain(std::iter::repeat_n(0, full_bytes as usize))
        .collect();

    F::from_be_bytes_reduce(&bytes_be)
}

/// Enum representing the possible values that a
/// Variable can be given.
#[derive(Debug, Eq, Clone, PartialEq)]
enum AcirVarData<F> {
    Witness(Witness),
    Expr(Expression<F>),
    Const(F),
}

impl<F> AcirVarData<F> {
    /// Returns a FieldElement, if the underlying `AcirVarData`
    /// represents a constant.
    pub(crate) fn as_constant(&self) -> Option<&F> {
        if let AcirVarData::Const(field) = self {
            return Some(field);
        }
        None
    }
}

impl<F: AcirField> AcirVarData<F> {
    /// Converts all enum variants to an Expression.
    pub(crate) fn to_expression(&self) -> Cow<Expression<F>> {
        match self {
            AcirVarData::Witness(witness) => Cow::Owned(Expression::from(*witness)),
            AcirVarData::Expr(expr) => Cow::Borrowed(expr),
            AcirVarData::Const(constant) => Cow::Owned(Expression::from(*constant)),
        }
    }
}

impl<F> From<Witness> for AcirVarData<F> {
    fn from(witness: Witness) -> Self {
        AcirVarData::Witness(witness)
    }
}

impl<F: AcirField> From<Expression<F>> for AcirVarData<F> {
    fn from(expr: Expression<F>) -> Self {
        // Prefer simpler variants if possible.
        if let Some(constant) = expr.to_const() {
            AcirVarData::Const(*constant)
        } else if let Some(witness) = expr.to_witness() {
            AcirVarData::from(witness)
        } else {
            AcirVarData::Expr(expr)
        }
    }
}

/// Checks if this expression can fit into one arithmetic identity
fn fits_in_one_identity<F: AcirField>(expr: &Expression<F>, width: ExpressionWidth) -> bool {
    let width = match &width {
        ExpressionWidth::Unbounded => {
            return true;
        }
        ExpressionWidth::Bounded { width } => *width,
    };

    // A Polynomial with more than one mul term cannot fit into one opcode
    if expr.mul_terms.len() > 1 {
        return false;
    };

    expr.width() <= width
}

#[cfg(test)]
mod test {
    use std::collections::BTreeMap;

    use acvm::{
        AcirField, FieldElement,
        acir::native_types::WitnessMap,
        blackbox_solver::StubbedBlackBoxSolver,
        pwg::{ACVM, ACVMStatus},
    };
    use noirc_frontend::shared::Visibility;
    use proptest::prelude::*;

    use crate::{
        acir::acir_context::{AcirContext, BrilligStdLib},
        ssa::convert_generated_acir_into_circuit,
    };

    use super::power_of_two;

    #[test]
    #[should_panic = "Field cannot represent this power of two"]
    fn power_of_two_panics_on_overflow() {
        power_of_two::<FieldElement>(FieldElement::max_num_bits());
    }

    proptest! {
        #[test]
        fn power_of_two_agrees_with_generic_impl(bit_size in (0..=128u32)) {
            let power_of_two_general =
                FieldElement::from(2_u128).pow(&FieldElement::from(bit_size));
            let power_of_two_opt: FieldElement = power_of_two(bit_size);

            prop_assert_eq!(power_of_two_opt, power_of_two_general);
        }


        #[test]
        fn fuzz_bound_constraint_with_offset(limit: u128, offset: bool) {
            let mut context = AcirContext::<FieldElement>::new(BrilligStdLib::default());

            let lhs = context.add_variable();
            let rhs = context.add_constant(limit);
            let offset_var = context.add_constant(offset);
            let one = context.add_constant(1_u128);

            let lhs_witness = context.var_to_witness(lhs).unwrap();
            context.acir_ir.input_witnesses = vec![lhs_witness];

            context.bound_constraint_with_offset(lhs, rhs, offset_var, 128, one).unwrap();

            let circuit = context.finish(Vec::new(), Vec::new());
            let circuit = convert_generated_acir_into_circuit(
                circuit,
                &[(1, Visibility::Private)],
                BTreeMap::default(),
                BTreeMap::default(),
                BTreeMap::default(),
            )
            .circuit;

            let solver = StubbedBlackBoxSolver::default();

            let mut witness_map = WitnessMap::new();
            witness_map.insert(lhs_witness,  FieldElement::from(limit));
            let mut acvm = ACVM::new(&solver, &circuit.opcodes, witness_map, &[], &[]);

            if offset {
                prop_assert!(matches!(acvm.solve(), ACVMStatus::Failure(..)));
            } else {
                prop_assert!(matches!(acvm.solve(), ACVMStatus::Solved));
            }

            if let Some(just_below_limit) = limit.checked_sub(1)  {
                let mut witness_map = WitnessMap::new();
                witness_map.insert(lhs_witness, FieldElement::from(just_below_limit));
                let mut acvm = ACVM::new(&solver, &circuit.opcodes, witness_map, &[], &[]);

                prop_assert!(matches!(acvm.solve(), ACVMStatus::Solved));
            }

            if let Some(just_above_limit) = limit.checked_add(1)  {
                let mut witness_map = WitnessMap::new();
                witness_map.insert(lhs_witness, FieldElement::from(just_above_limit));
                let mut acvm = ACVM::new(&solver, &circuit.opcodes, witness_map, &[], &[]);

                prop_assert!(matches!(acvm.solve(), ACVMStatus::Failure(..)));
            }
        }
    }
}<|MERGE_RESOLUTION|>--- conflicted
+++ resolved
@@ -1074,13 +1074,7 @@
                 let r_var = self.add_constant(r);
                 let aor = self.add_var(lhs_offset, r_var)?;
 
-<<<<<<< HEAD
-                self.range_constrain_var(
-                    aor,
-                    &NumericType::Unsigned { bit_size },
-                    None,
-                    predicate,
-                )?;
+                self.range_constrain_var(aor, bit_size, None, predicate)?;
                 return Ok(());
             }
         }
@@ -1093,22 +1087,7 @@
         // which cannot be represented in `bits` bits.
         let lhs_offset = self.add_var(lhs, offset)?;
         let sub_expression = self.sub_var(rhs, lhs_offset)?;
-        self.range_constrain_var(
-            sub_expression,
-            &NumericType::Unsigned { bit_size: bits },
-            None,
-            predicate,
-        )?;
-=======
-                // lhs_offset<=rhs_offset <=> lhs_offset + r < rhs_offset + r = 2^bit_size <=> witness < 2^bit_size
-                self.range_constrain_var(aor, bit_size, None, predicate)?;
-                return Ok(());
-            }
-        }
-        // General case: lhs_offset<=rhs <=> rhs-lhs_offset>=0 <=> rhs-lhs_offset is a 'bits' bit integer
-        let sub_expression = self.sub_var(rhs, lhs_offset)?; // rhs-lhs_offset
         self.range_constrain_var(sub_expression, bits, None, predicate)?;
->>>>>>> e5587f85
 
         Ok(())
     }
