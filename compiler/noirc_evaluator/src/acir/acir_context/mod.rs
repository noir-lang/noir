--- conflicted
+++ resolved
@@ -1241,11 +1241,6 @@
     /// over given radix.
     ///
     /// The `AcirVar`s for the `radix_var` and `limb_count_var` must be a constant
-<<<<<<< HEAD
-    ///
-    /// TODO(<https://github.com/noir-lang/noir/issues/10258>): support radix larger than field modulus
-=======
->>>>>>> 412407c0
     pub(crate) fn radix_decompose(
         &mut self,
         endian: Endian,
