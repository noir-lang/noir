--- conflicted
+++ resolved
@@ -1603,10 +1603,7 @@
     use acvm::{
         AcirField, FieldElement,
         acir::native_types::WitnessMap,
-<<<<<<< HEAD
         assert_circuit_snapshot,
-=======
->>>>>>> df9c20a6
         blackbox_solver::StubbedBlackBoxSolver,
         pwg::{ACVM, ACVMStatus},
     };
