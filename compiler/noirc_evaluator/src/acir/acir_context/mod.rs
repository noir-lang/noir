--- conflicted
+++ resolved
@@ -1166,16 +1166,11 @@
         // - We assert at the beginning that `2^{max_bits+1}` does not overflow the field, so neither does c.
 
         // Ensure that 2^{max_bits + 1} is less than the field size
-<<<<<<< HEAD
         // In fact, `more_than_eq_var` is either called directly with the bit_size of an unsigned
         // type, or via `less_than_var` which is also called with the bit_size of an unsigned type
         // or with 64, so we can also assume that max_bits is at most 128, in which case the field
         // size should be 129 or less for this assertion to fail.
         assert!(max_bits <= 128);
-=======
-        //
-        // TODO(https://github.com/noir-lang/noir/issues/10257): perhaps this should be a user error, instead of an assert
->>>>>>> 2f73a86c
         assert!(max_bits + 1 < F::max_num_bits());
 
         let two_max_bits = self.add_constant(power_of_two::<F>(max_bits));
