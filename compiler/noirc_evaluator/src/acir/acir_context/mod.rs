//! The `acir_context` module acts as a high-level wrapper around [`generated_acir`], maintaining a small amount
//! of type information from SSA in order to allow efficient ACIR-gen.
//!
//! The [`AcirContext`] struct defines how to translate SSA instructions into equivalent ACIR constructs. This
//! layer of ACIR-gen is aware of a small amount of SSA type information in order to ensure that the generated ACIR
//! is correct and for optimizations.
//!
//! [`AcirContext`] also tracks [`Expression`]s which have been simplified into a [`Witness`], or constant witnesses
//! allowing these to be reused later in the program.

use acvm::acir::{
    AcirField, BlackBoxFunc,
    circuit::{
        AssertionPayload, ErrorSelector, ExpressionOrMemory, ExpressionWidth, Opcode,
        opcodes::{AcirFunctionId, BlockId, BlockType, MemOp},
    },
    native_types::{Expression, Witness},
};
use iter_extended::{try_vecmap, vecmap};
use noirc_errors::call_stack::{CallStack, CallStackHelper};
use num_bigint::BigUint;
use num_integer::Integer;
use rustc_hash::FxHashMap as HashMap;
use std::{borrow::Cow, cmp::Ordering};

use crate::ssa::ir::{instruction::Endian, types::NumericType};
use crate::{
    ErrorType,
    errors::{InternalBug, InternalError, RuntimeError, SsaReport},
};

mod black_box;
mod brillig_call;
mod generated_acir;

use super::{
    AcirDynamicArray, AcirValue,
    types::{AcirType, AcirVar},
};

pub use generated_acir::GeneratedAcir;
pub(crate) use generated_acir::{BrilligStdLib, BrilligStdlibFunc};

#[derive(Debug, Default)]
/// Context object which holds the relationship between
/// `Variables`(AcirVar) and types such as `Expression` and `Witness`
/// which are placed into ACIR.
pub(crate) struct AcirContext<F: AcirField> {
    brillig_stdlib: BrilligStdLib<F>,

    vars: HashMap<AcirVar, AcirVarData<F>>,

    constant_witnesses: HashMap<F, Witness>,

    /// An in-memory representation of ACIR.
    ///
    /// This struct will progressively be populated
    /// based on the methods called.
    /// For example, If one was to add two Variables together,
    /// then the `acir_ir` will be populated to assert this
    /// addition.
    pub(super) acir_ir: GeneratedAcir<F>,

    expression_width: ExpressionWidth,

    pub(super) warnings: Vec<SsaReport>,
}

impl<F: AcirField> AcirContext<F> {
    pub(super) fn new(brillig_stdlib: BrilligStdLib<F>) -> Self {
        AcirContext {
            brillig_stdlib,
            vars: Default::default(),
            constant_witnesses: Default::default(),
            acir_ir: Default::default(),
            expression_width: Default::default(),
            warnings: Default::default(),
        }
    }

    pub(crate) fn set_expression_width(&mut self, expression_width: ExpressionWidth) {
        self.expression_width = expression_width;
    }

    pub(crate) fn current_witness_index(&self) -> Witness {
        self.acir_ir.current_witness_index()
    }

    pub(crate) fn extract_witnesses(&self, inputs: &[AcirValue]) -> Vec<Witness> {
        inputs
            .iter()
            .flat_map(|value| value.clone().flatten())
            .map(|value| {
                self.vars
                    .get(&value.0)
                    .expect("ICE: undeclared AcirVar")
                    .to_expression()
                    .to_witness()
                    .expect("ICE - cannot extract a witness")
            })
            .collect()
    }

    /// Adds a constant to the context and assigns a Variable to represent it
    pub(crate) fn add_constant(&mut self, constant: impl Into<F>) -> AcirVar {
        let constant_data = AcirVarData::Const(constant.into());
        self.add_data(constant_data)
    }

    /// Returns the constant represented by the given variable.
    ///
    /// Panics: if the variable does not represent a constant.
    pub(crate) fn constant(&self, var: AcirVar) -> &F {
        self.vars[&var].as_constant().expect("ICE - expected the variable to be a constant value")
    }

    /// Adds a Variable to the context, whose exact value is resolved at
    /// runtime.
    pub(crate) fn add_variable(&mut self) -> AcirVar {
        let var_index = self.acir_ir.next_witness_index();

        let var_data = AcirVarData::Witness(var_index);

        self.add_data(var_data)
    }

    fn mark_variables_equivalent(
        &mut self,
        lhs: AcirVar,
        rhs: AcirVar,
    ) -> Result<(), InternalError> {
        if lhs == rhs {
            return Ok(());
        }

        let lhs_data = self.vars.remove(&lhs).ok_or_else(|| InternalError::UndeclaredAcirVar {
            call_stack: self.get_call_stack(),
        })?;
        let rhs_data = self.vars.remove(&rhs).ok_or_else(|| InternalError::UndeclaredAcirVar {
            call_stack: self.get_call_stack(),
        })?;

        let (new_lhs_data, new_rhs_data) = match (lhs_data, rhs_data) {
            // Always prefer a constant variable.
            (constant @ AcirVarData::Const(_), _) | (_, constant @ AcirVarData::Const(_)) => {
                (constant.clone(), constant)
            }

            // Replace any expressions with witnesses.
            (witness @ AcirVarData::Witness(_), AcirVarData::Expr(_))
            | (AcirVarData::Expr(_), witness @ AcirVarData::Witness(_)) => {
                (witness.clone(), witness)
            }

            // If both variables are witnesses then use the smaller of the two in future.
            (AcirVarData::Witness(lhs_witness), AcirVarData::Witness(rhs_witness)) => {
                let witness = AcirVarData::Witness(std::cmp::min(lhs_witness, rhs_witness));
                (witness.clone(), witness)
            }

            (AcirVarData::Expr(lhs_expr), AcirVarData::Expr(rhs_expr)) => {
                if lhs_expr.is_linear() && rhs_expr.is_linear() {
                    // If both expressions are linear, choose the one with the fewest terms.
                    let expr = if lhs_expr.linear_combinations.len()
                        <= rhs_expr.linear_combinations.len()
                    {
                        lhs_expr
                    } else {
                        rhs_expr
                    };

                    let expr = AcirVarData::Expr(expr);
                    (expr.clone(), expr)
                } else {
                    (AcirVarData::Expr(lhs_expr), AcirVarData::Expr(rhs_expr))
                }
            }
        };

        self.vars.insert(lhs, new_lhs_data);
        self.vars.insert(rhs, new_rhs_data);

        Ok(())
    }

    pub(crate) fn get_call_stack(&self) -> CallStack {
        self.acir_ir.call_stacks.get_call_stack(self.acir_ir.call_stack_id)
    }

    pub(crate) fn set_call_stack(&mut self, call_stack: CallStack) {
        self.acir_ir.call_stack_id = self.acir_ir.call_stacks.get_or_insert_locations(&call_stack);
    }

    pub(crate) fn set_call_stack_helper(&mut self, call_stack: CallStackHelper) {
        self.acir_ir.call_stacks = call_stack;
    }

    pub(crate) fn get_or_create_witness_var(
        &mut self,
        var: AcirVar,
    ) -> Result<AcirVar, InternalError> {
        if self.var_to_expression(var)?.to_witness().is_some() {
            // If called with a variable which is already a witness then return the same variable.
            return Ok(var);
        }

        let var_as_witness = self.var_to_witness(var)?;

        let witness_var = self.add_data(AcirVarData::Witness(var_as_witness));
        self.mark_variables_equivalent(var, witness_var)?;

        Ok(witness_var)
    }

    /// Converts an [`AcirVar`] to a [`Witness`]
    pub(crate) fn var_to_witness(&mut self, var: AcirVar) -> Result<Witness, InternalError> {
        let expression = self.var_to_expression(var)?;
        let witness = if let Some(constant) = expression.to_const() {
            // Check if a witness has been assigned this value already, if so reuse it.
            *self
                .constant_witnesses
                .entry(*constant)
                .or_insert_with(|| self.acir_ir.get_or_create_witness(&expression))
        } else {
            self.acir_ir.get_or_create_witness(&expression)
        };
        Ok(witness)
    }

    /// Converts an [`AcirVar`] to an [`Expression`]
    pub(crate) fn var_to_expression(&self, var: AcirVar) -> Result<Expression<F>, InternalError> {
        let var_data = match self.vars.get(&var) {
            Some(var_data) => var_data,
            None => {
                return Err(InternalError::UndeclaredAcirVar { call_stack: self.get_call_stack() });
            }
        };
        Ok(var_data.to_expression().into_owned())
    }

    /// True if the given AcirVar refers to a constant one value
    pub(crate) fn is_constant_one(&self, var: &AcirVar) -> bool {
        match self.vars[var] {
            AcirVarData::Const(field) => field.is_one(),
            _ => false,
        }
    }

    /// True if the given AcirVar refers to a constant value
    pub(crate) fn is_constant(&self, var: &AcirVar) -> bool {
        matches!(self.vars[var], AcirVarData::Const(_))
    }

    /// Adds a new Variable to context whose value will
    /// be constrained to be the negation of `var`.
    ///
    /// Note: `Variables` are immutable.
    pub(crate) fn neg_var(&mut self, var: AcirVar) -> AcirVar {
        let var_data = &self.vars[&var];
        let result_data = if let AcirVarData::Const(constant) = var_data {
            AcirVarData::Const(-*constant)
        } else {
            AcirVarData::Expr(-var_data.to_expression().as_ref())
        };
        self.add_data(result_data)
    }

    /// Adds a new Variable to context whose value will
    /// be constrained to be the inverse of `var`.
    pub(crate) fn inv_var(
        &mut self,
        var: AcirVar,
        predicate: AcirVar,
    ) -> Result<AcirVar, RuntimeError> {
        let var_data = &self.vars[&var];
        let inverted_var = if let AcirVarData::Const(constant) = var_data {
            // Note that this will return a 0 if the inverse is not available
            self.add_data(AcirVarData::Const(constant.inverse()))
        } else {
            let results = self.stdlib_brillig_call(
                predicate,
                BrilligStdlibFunc::Inverse,
                vec![AcirValue::Var(var, NumericType::NativeField)],
                vec![AcirType::NumericType(NumericType::NativeField)],
            )?;
            Self::expect_one_var(results)
        };

        // Check that the inverted var is valid.
        // This check prevents invalid divisions by zero.
        let should_be_one = self.mul_var(inverted_var, var)?;

        //    `predicate * should_be_one = predicate`
        // -> `predicate * (should_be_one - 1) = 0`
        // so either `should_be_one` is one or `predicate` is zero
        let pred_mul_should_be_one = self.mul_var(should_be_one, predicate)?;
        self.assert_eq_var(pred_mul_should_be_one, predicate, None)?;

        Ok(inverted_var)
    }

    // Returns the variable from the results, assuming it is the only result
    fn expect_one_var(results: Vec<AcirValue>) -> AcirVar {
        assert_eq!(results.len(), 1);
        match results[0] {
            AcirValue::Var(var, _) => var,
            AcirValue::DynamicArray(_) | AcirValue::Array(_) => {
                unreachable!("ICE - expected a variable")
            }
        }
    }

    /// Returns an `AcirVar` that is `1` if `lhs` equals `rhs` and
    /// 0 otherwise.
    pub(crate) fn eq_var(&mut self, lhs: AcirVar, rhs: AcirVar) -> Result<AcirVar, RuntimeError> {
        let lhs_expr = self.var_to_expression(lhs)?;
        let rhs_expr = self.var_to_expression(rhs)?;

        // `lhs == rhs` => `lhs - rhs == 0`
        let diff_expr = &lhs_expr - &rhs_expr;

        // Check to see if equality can be determined at compile-time.
        if diff_expr.is_const() {
            return Ok(self.add_constant(diff_expr.is_zero()));
        }

        let is_equal_witness = self.acir_ir.is_equal(&lhs_expr, &rhs_expr);
        let result_var = self.add_data(AcirVarData::Witness(is_equal_witness));
        Ok(result_var)
    }

    /// Returns an `AcirVar` that is the XOR result of `lhs` and `rhs`.
    pub(crate) fn xor_var(
        &mut self,
        lhs: AcirVar,
        rhs: AcirVar,
        typ: NumericType,
    ) -> Result<AcirVar, RuntimeError> {
        let lhs_expr = self.var_to_expression(lhs)?;
        let rhs_expr = self.var_to_expression(rhs)?;

        if lhs_expr == rhs_expr {
            // x ^ x == 0
            let zero = self.add_constant(F::zero());
            return Ok(zero);
        } else if lhs_expr.is_zero() {
            // 0 ^ x == x
            return Ok(rhs);
        } else if rhs_expr.is_zero() {
            // x ^ 0 == x
            return Ok(lhs);
        }

        match typ {
            NumericType::Signed { bit_size: 1 } | NumericType::Unsigned { bit_size: 1 } => {
                // Operands are booleans.
                //
                // a ^ b == a + b - 2*a*b
                let prod = self.mul_var(lhs, rhs)?;
                let sum = self.add_var(lhs, rhs)?;
                self.add_mul_var(sum, -F::from(2_u128), prod)
            }
            NumericType::Signed { bit_size } | NumericType::Unsigned { bit_size } => {
                let inputs = vec![AcirValue::Var(lhs, typ), AcirValue::Var(rhs, typ)];
                let outputs =
                    self.black_box_function(BlackBoxFunc::XOR, inputs, Some(bit_size), 1, None)?;
                Ok(outputs[0])
            }
            NumericType::NativeField => {
                unreachable!("Attempted to perform bitwise operation on `Field` type")
            }
        }
    }

    /// Returns an `AcirVar` that is the AND result of `lhs` and `rhs`.
    pub(crate) fn and_var(
        &mut self,
        lhs: AcirVar,
        rhs: AcirVar,
        typ: NumericType,
    ) -> Result<AcirVar, RuntimeError> {
        let lhs_expr = self.var_to_expression(lhs)?;
        let rhs_expr = self.var_to_expression(rhs)?;

        if lhs_expr == rhs_expr {
            // x & x == x
            return Ok(lhs);
        } else if lhs_expr.is_zero() || rhs_expr.is_zero() {
            // x & 0 == 0 and 0 & x == 0
            let zero = self.add_constant(F::zero());
            return Ok(zero);
        }

        match typ {
            NumericType::Signed { bit_size: 1 } | NumericType::Unsigned { bit_size: 1 } => {
                // Operands are booleans.
                self.mul_var(lhs, rhs)
            }
            NumericType::Signed { bit_size } | NumericType::Unsigned { bit_size } => {
                let inputs = vec![AcirValue::Var(lhs, typ), AcirValue::Var(rhs, typ)];
                let outputs =
                    self.black_box_function(BlackBoxFunc::AND, inputs, Some(bit_size), 1, None)?;
                Ok(outputs[0])
            }
            NumericType::NativeField => {
                unreachable!("Attempted to perform bitwise operation on `Field` type")
            }
        }
    }

    /// Returns an `AcirVar` that is the OR result of `lhs` and `rhs`.
    pub(crate) fn or_var(
        &mut self,
        lhs: AcirVar,
        rhs: AcirVar,
        typ: NumericType,
    ) -> Result<AcirVar, RuntimeError> {
        let lhs_expr = self.var_to_expression(lhs)?;
        let rhs_expr = self.var_to_expression(rhs)?;

        if lhs_expr == rhs_expr {
            // x | x == x
            return Ok(lhs);
        } else if lhs_expr.is_zero() {
            // 0 | x == x
            return Ok(rhs);
        } else if rhs_expr.is_zero() {
            // x | 0 == x
            return Ok(lhs);
        }

        match typ {
            NumericType::Signed { bit_size: 1 } | NumericType::Unsigned { bit_size: 1 } => {
                // Operands are booleans
                // a + b - a*b
                let mul = self.mul_var(lhs, rhs)?;
                let sum = self.add_var(lhs, rhs)?;
                self.sub_var(sum, mul)
            }
            NumericType::Signed { .. } | NumericType::Unsigned { .. } => {
                // Implement OR in terms of AND
                // (NOT a) AND (NOT b) => NOT (a OR b)
                let a = self.not_var(lhs, typ)?;
                let b = self.not_var(rhs, typ)?;
                let a_and_b = self.and_var(a, b, typ)?;
                self.not_var(a_and_b, typ)
            }
            NumericType::NativeField => {
                unreachable!("Attempted to perform bitwise operation on `Field` type")
            }
        }
    }

    /// Constrains the `lhs` and `rhs` to be equal.
    pub(crate) fn assert_eq_var(
        &mut self,
        lhs: AcirVar,
        rhs: AcirVar,
        assert_message: Option<AssertionPayload<F>>,
    ) -> Result<(), RuntimeError> {
        let lhs_expr = self.var_to_expression(lhs)?;
        let rhs_expr = self.var_to_expression(rhs)?;

        // `lhs == rhs` => `lhs - rhs == 0`
        let diff_expr = &lhs_expr - &rhs_expr;

        // Check to see if equality can be determined at compile-time.
        if diff_expr.is_zero() {
            // Constraint is always true - assertion is unnecessary.
            self.mark_variables_equivalent(lhs, rhs)?;
            return Ok(());
        }
        if diff_expr.is_const() {
            // Constraint is always false
            let message = self.get_assertion_payload_message(assert_message.as_ref());
            let call_stack = self.get_call_stack();
            self.warnings.push(SsaReport::Bug(InternalBug::AssertFailed { call_stack, message }));
        }

        self.acir_ir.assert_is_zero(diff_expr);
        if let Some(payload) = assert_message {
            self.acir_ir
                .assertion_payloads
                .insert(self.acir_ir.last_acir_opcode_location(), payload);
        }
        self.mark_variables_equivalent(lhs, rhs)?;

        Ok(())
    }

    /// Returns Some(String) if the assertion message is present and it refers to a static string.
    fn get_assertion_payload_message(
        &self,
        assert_message: Option<&AssertionPayload<F>>,
    ) -> Option<String> {
        assert_message.as_ref().and_then(|assertion_payload| {
            if let Some(ErrorType::String(message)) =
                self.acir_ir.error_types.get(&ErrorSelector::new(assertion_payload.error_selector))
            {
                Some(message.to_string())
            } else {
                None
            }
        })
    }

    /// Constrains the `lhs` and `rhs` to be non-equal.
    ///
    /// This is done by asserting the existence of an inverse for the value `lhs - rhs`.
    /// The constraint `(lhs - rhs) * inverse == 1` will only be satisfiable if `lhs` and `rhs` are non-equal.
    pub(crate) fn assert_neq_var(
        &mut self,
        lhs: AcirVar,
        rhs: AcirVar,
        predicate: AcirVar,
        assert_message: Option<AssertionPayload<F>>,
    ) -> Result<(), RuntimeError> {
        let diff_var = self.sub_var(lhs, rhs)?;

        let old_opcodes_len = self.acir_ir.opcodes().len();
        let _ = self.inv_var(diff_var, predicate)?;
        if let Some(payload) = assert_message {
            // Non-equality can potentially be a no-op if we have all constant
            // inputs that we know satisfy the non-equality check.
            // If a no-op non-equality check were to then add an assertion payload
            // opcode location based upon `GeneratedAcir::last_acir_opcode_location`,
            // it would be pointing at the previous opcode location.
            // This at best leads to a mismatch in assertion payload opcode locations
            // and at worst an attempt to subtract with overflow if the non-equality
            // check is the first opcode.
            if self.acir_ir.opcodes().len() - old_opcodes_len == 0 {
                return Ok(());
            }
            self.acir_ir
                .assertion_payloads
                .insert(self.acir_ir.last_acir_opcode_location(), payload);
        }

        Ok(())
    }

    pub(crate) fn values_to_expressions_or_memory(
        &self,
        values: &[AcirValue],
    ) -> Result<Vec<ExpressionOrMemory<F>>, RuntimeError> {
        let mut result = Vec::with_capacity(values.len());
        for value in values {
            match value {
                AcirValue::Var(var, _) => {
                    result.push(ExpressionOrMemory::Expression(self.var_to_expression(*var)?));
                }
                AcirValue::Array(values) => {
                    let values_as_vec: Vec<_> = values.iter().cloned().collect();
                    result.extend(self.values_to_expressions_or_memory(&values_as_vec)?);
                }
                AcirValue::DynamicArray(AcirDynamicArray { block_id, .. }) => {
                    result.push(ExpressionOrMemory::Memory(*block_id));
                }
            }
        }
        Ok(result)
    }

    /// Adds a new Variable to context whose value will
    /// be constrained to be the division of `lhs` and `rhs`
    pub(crate) fn div_var(
        &mut self,
        lhs: AcirVar,
        rhs: AcirVar,
        typ: NumericType,
        predicate: AcirVar,
    ) -> Result<AcirVar, RuntimeError> {
        match typ {
            NumericType::NativeField => {
                let inv_rhs = self.inv_var(rhs, predicate)?;
                self.mul_var(lhs, inv_rhs)
            }
            NumericType::Unsigned { bit_size } => {
                let (quotient_var, _remainder_var) =
                    self.euclidean_division_var(lhs, rhs, bit_size, predicate)?;
                Ok(quotient_var)
            }
            NumericType::Signed { .. } => {
                unreachable!("Signed division should have been removed before ACIRgen")
            }
        }
    }

    /// Adds a new Variable to context whose value will
    /// be constrained to be the multiplication of `lhs` and `rhs`
    pub(crate) fn mul_var(&mut self, lhs: AcirVar, rhs: AcirVar) -> Result<AcirVar, RuntimeError> {
        let lhs_data = self.vars[&lhs].clone();
        let rhs_data = self.vars[&rhs].clone();

        let result = match (lhs_data, rhs_data) {
            // (x * 1) == (1 * x) == x
            (AcirVarData::Const(constant), _) if constant.is_one() => rhs,
            (_, AcirVarData::Const(constant)) if constant.is_one() => lhs,

            // (x * 0) == (0 * x) == 0
            (AcirVarData::Const(constant), _) | (_, AcirVarData::Const(constant))
                if constant.is_zero() =>
            {
                self.add_constant(F::zero())
            }

            (AcirVarData::Const(lhs_constant), AcirVarData::Const(rhs_constant)) => {
                self.add_constant(lhs_constant * rhs_constant)
            }
            (AcirVarData::Witness(witness), AcirVarData::Const(constant))
            | (AcirVarData::Const(constant), AcirVarData::Witness(witness)) => {
                let mut expr = Expression::default();
                expr.push_addition_term(constant, witness);
                self.add_data(AcirVarData::from(expr))
            }
            (AcirVarData::Const(constant), AcirVarData::Expr(expr))
            | (AcirVarData::Expr(expr), AcirVarData::Const(constant)) => {
                self.add_data(AcirVarData::from(&expr * constant))
            }
            (AcirVarData::Witness(lhs_witness), AcirVarData::Witness(rhs_witness)) => {
                let mut expr = Expression::default();
                expr.push_multiplication_term(F::one(), lhs_witness, rhs_witness);
                self.add_data(AcirVarData::Expr(expr))
            }
            (AcirVarData::Expr(expression), AcirVarData::Witness(witness))
            | (AcirVarData::Witness(witness), AcirVarData::Expr(expression))
                if expression.is_linear() =>
            {
                let mut expr = Expression::default();
                for term in expression.linear_combinations.iter() {
                    expr.push_multiplication_term(term.0, term.1, witness);
                }
                expr.push_addition_term(expression.q_c, witness);
                self.add_data(AcirVarData::Expr(expr))
            }
            (AcirVarData::Expr(lhs_expr), AcirVarData::Expr(rhs_expr)) => {
                let degree_one = if lhs_expr.is_linear() && rhs_expr.is_degree_one_univariate() {
                    Some((lhs_expr, rhs_expr))
                } else if rhs_expr.is_linear() && lhs_expr.is_degree_one_univariate() {
                    Some((rhs_expr, lhs_expr))
                } else {
                    None
                };
                if let Some((lin, univariate)) = degree_one {
                    let mut expr = Expression::default();
                    let rhs_term = univariate.linear_combinations[0];
                    for term in lin.linear_combinations.iter() {
                        expr.push_multiplication_term(term.0 * rhs_term.0, term.1, rhs_term.1);
                    }
                    expr.push_addition_term(lin.q_c * rhs_term.0, rhs_term.1);
                    expr.sort();
                    expr = expr.add_mul(univariate.q_c, &lin);
                    self.add_data(AcirVarData::Expr(expr))
                } else {
                    let lhs = self.get_or_create_witness_var(lhs)?;
                    let rhs = self.get_or_create_witness_var(rhs)?;
                    self.mul_var(lhs, rhs)?
                }
            }
            _ => {
                let lhs = self.get_or_create_witness_var(lhs)?;
                let rhs = self.get_or_create_witness_var(rhs)?;
                self.mul_var(lhs, rhs)?
            }
        };

        Ok(result)
    }

    /// Adds a new Variable to context whose value will
    /// be constrained to be the subtraction of `lhs` and `rhs`
    pub(crate) fn sub_var(&mut self, lhs: AcirVar, rhs: AcirVar) -> Result<AcirVar, RuntimeError> {
        let neg_rhs = self.neg_var(rhs);
        self.add_var(lhs, neg_rhs)
    }

    /// Adds a new Variable to context whose value will
    /// be constrained to be the addition of `lhs` and `rhs`
    pub(crate) fn add_var(&mut self, lhs: AcirVar, rhs: AcirVar) -> Result<AcirVar, RuntimeError> {
        let lhs_expr = self.var_to_expression(lhs)?;
        let rhs_expr = self.var_to_expression(rhs)?;

        let sum_expr = &lhs_expr + &rhs_expr;
        if fits_in_one_identity(&sum_expr, self.expression_width) {
            let sum_var = self.add_data(AcirVarData::from(sum_expr));

            return Ok(sum_var);
        }

        let sum_expr = match lhs_expr.width().cmp(&rhs_expr.width()) {
            Ordering::Greater => {
                let lhs_witness_var = self.get_or_create_witness_var(lhs)?;
                let lhs_witness_expr = self.var_to_expression(lhs_witness_var)?;

                let new_sum_expr = &lhs_witness_expr + &rhs_expr;
                if fits_in_one_identity(&new_sum_expr, self.expression_width) {
                    new_sum_expr
                } else {
                    let rhs_witness_var = self.get_or_create_witness_var(rhs)?;
                    let rhs_witness_expr = self.var_to_expression(rhs_witness_var)?;

                    &lhs_expr + &rhs_witness_expr
                }
            }
            Ordering::Less => {
                let rhs_witness_var = self.get_or_create_witness_var(rhs)?;
                let rhs_witness_expr = self.var_to_expression(rhs_witness_var)?;

                let new_sum_expr = &lhs_expr + &rhs_witness_expr;
                if fits_in_one_identity(&new_sum_expr, self.expression_width) {
                    new_sum_expr
                } else {
                    let lhs_witness_var = self.get_or_create_witness_var(lhs)?;
                    let lhs_witness_expr = self.var_to_expression(lhs_witness_var)?;

                    &lhs_witness_expr + &rhs_expr
                }
            }
            Ordering::Equal => {
                let lhs_witness_var = self.get_or_create_witness_var(lhs)?;
                let lhs_witness_expr = self.var_to_expression(lhs_witness_var)?;

                let new_sum_expr = &lhs_witness_expr + &rhs_expr;
                if fits_in_one_identity(&new_sum_expr, self.expression_width) {
                    new_sum_expr
                } else {
                    let rhs_witness_var = self.get_or_create_witness_var(rhs)?;
                    let rhs_witness_expr = self.var_to_expression(rhs_witness_var)?;

                    &lhs_witness_expr + &rhs_witness_expr
                }
            }
        };

        let sum_var = self.add_data(AcirVarData::from(sum_expr));

        Ok(sum_var)
    }

    /// Adds a new Variable to context whose value will
    /// be constrained to be the expression `lhs + k * rhs`
    fn add_mul_var(&mut self, lhs: AcirVar, k: F, rhs: AcirVar) -> Result<AcirVar, RuntimeError> {
        let k_var = self.add_constant(k);

        let intermediate = self.mul_var(k_var, rhs)?;
        self.add_var(lhs, intermediate)
    }

    /// Adds a new variable that is constrained to be the logical NOT of `x`.
    pub(crate) fn not_var(
        &mut self,
        x: AcirVar,
        typ: NumericType,
    ) -> Result<AcirVar, RuntimeError> {
        let bit_size = typ.bit_size::<F>();
        // Subtracting from max flips the bits
        let max = power_of_two::<F>(bit_size) - F::one();
        let max = self.add_constant(max);
        self.sub_var(max, x)
    }

    /// Returns the quotient and remainder such that lhs = rhs * quotient + remainder
    fn euclidean_division_var(
        &mut self,
        lhs: AcirVar,
        rhs: AcirVar,
        bit_size: u32,
        predicate: AcirVar,
    ) -> Result<(AcirVar, AcirVar), RuntimeError> {
        let zero = self.add_constant(F::zero());
        let one = self.add_constant(F::one());

        let lhs_expr = self.var_to_expression(lhs)?;
        let rhs_expr = self.var_to_expression(rhs)?;
        let predicate_expr = self.var_to_expression(predicate)?;

        match (lhs_expr.to_const(), rhs_expr.to_const(), predicate_expr.to_const()) {
            // If predicate is zero, `quotient_var` and `remainder_var` will be 0.
            (_, _, Some(predicate_const)) if predicate_const.is_zero() => {
                return Ok((zero, zero));
            }

            // If `lhs` and `rhs` are known constants then we can calculate the result at compile time.
            // `rhs` must be non-zero.
            (Some(lhs_const), Some(rhs_const), _) if !rhs_const.is_zero() => {
                if lhs_const.num_bits() <= 128 && rhs_const.num_bits() <= 128 {
                    let lhs_const = lhs_const.to_u128();
                    let rhs_const = rhs_const.to_u128();
                    let quotient = lhs_const / rhs_const;
                    let remainder = lhs_const % rhs_const;

                    let quotient_var = self.add_constant(quotient);
                    let remainder_var = self.add_constant(remainder);
                    return Ok((quotient_var, remainder_var));
                } else {
                    // If we're truncating to 128 bits, the RHS will be 2**128, which is 1 followed by 128 zeros;
                    // when converted to u128, it becomes all zero.
                    let lhs_const = BigUint::from_bytes_be(&lhs_const.to_be_bytes());
                    let rhs_const = BigUint::from_bytes_be(&rhs_const.to_be_bytes());
                    let (quotient, remainder) = lhs_const.div_rem(&rhs_const);
                    let quotient = F::from_be_bytes_reduce(&quotient.to_bytes_be());
                    let remainder = F::from_be_bytes_reduce(&remainder.to_bytes_be());

                    let quotient_var = self.add_constant(quotient);
                    let remainder_var = self.add_constant(remainder);
                    return Ok((quotient_var, remainder_var));
                };
            }

            // If `rhs` is one then the division is a noop.
            (_, Some(rhs_const), _) if rhs_const.is_one() => {
                return Ok((lhs, zero));
            }

            // After this point, we cannot perform the division at compile-time.
            //
            // We need to check that the rhs is not zero, otherwise when executing the brillig quotient,
            // we may attempt to divide by zero and cause a VM panic.
            //
            // When the predicate is 0, the division always succeeds (as it is skipped).
            // When the predicate is 1, the rhs must not be 0.

            // If the predicate is known to be active, we simply assert that an inverse must exist.
            // This implies that `rhs != 0`.
            (_, _, Some(predicate_const)) if predicate_const.is_one() => {
                let _inverse = self.inv_var(rhs, one)?;
            }

            // Otherwise we must handle both potential cases.
            _ => {
                let rhs_is_zero = self.eq_var(rhs, zero)?;
                let rhs_is_zero_and_predicate_active = self.mul_var(rhs_is_zero, predicate)?;
                self.assert_eq_var(rhs_is_zero_and_predicate_active, zero, None)?;
            }
        }

        // maximum bit size for q and for [r and rhs]
        let (max_q_bits, max_rhs_bits) = if let Some(rhs_const) = rhs_expr.to_const() {
            // when rhs is constant, we can better estimate the maximum bit sizes
            let max_rhs_bits = rhs_const.num_bits();

            // It is possible that we have an AcirVar which is a result of a multiplication of constants
            // which resulted in an overflow, but that check will only happen at runtime, and here we
            // can't assume that the RHS will never have more bits than the operand.
            // Alternatively if the RHS is a result of an underflow, it could be a negative number which
            // is represented by a very large positive Field, which could fail to compile to ACIR in
            // `range_constrain_var` below, because it can use all Field bits.

            // To avoid any uncertainty about how the rest of the calls would behave if we pretended that we
            // didn't know that the RHS has more bits than the operation assumes, we return zero and add an
            // assertion which will fail at runtime.
            if max_rhs_bits > bit_size {
                let msg = format!(
                    "attempted to divide by constant larger than operand type: {max_rhs_bits} > {bit_size}"
                );
                let msg = self.generate_assertion_message_payload(msg);
                self.assert_eq_var(zero, one, Some(msg))?;
                return Ok((zero, zero));
            }
            (bit_size - max_rhs_bits + 1, max_rhs_bits)
        } else {
            (bit_size, bit_size)
        };

        let [q_value, r_value]: [AcirValue; 2] = self
            .stdlib_brillig_call(
                predicate,
                BrilligStdlibFunc::Quotient,
                vec![
                    AcirValue::Var(lhs, NumericType::unsigned(bit_size)),
                    AcirValue::Var(rhs, NumericType::unsigned(bit_size)),
                ],
                vec![
                    AcirType::NumericType(NumericType::unsigned(max_q_bits)),
                    AcirType::NumericType(NumericType::unsigned(max_rhs_bits)),
                ],
            )?
            .try_into()
            .expect("quotient only returns two values");
        let quotient_var = q_value.into_var()?;
        let remainder_var = r_value.into_var()?;

        // Constrain `q < 2^{max_q_bits}`.
        //
        // We do not need to use a predicate in the range constraint because
        // `quotient_var` is the output of a brillig call
        self.range_constrain_var(
            quotient_var,
            &NumericType::Unsigned { bit_size: max_q_bits },
            None,
            one,
        )?;

        // Constrain `r < 2^{max_rhs_bits}`.
        //
        // If `rhs` is a power of 2, then is just a looser version of the following bound constraint.
        // In the case where `rhs` isn't a power of 2 then this range constraint is required
        // as the bound constraint creates a new witness.
        // This opcode will be optimized out if it is redundant so we always add it for safety.
        // Furthermore, we do not need to use a predicate in the range constraint because
        // the remainder is the output of a brillig call
        self.range_constrain_var(
            remainder_var,
            &NumericType::Unsigned { bit_size: max_rhs_bits },
            None,
            one,
        )?;

        // Constrain `r < rhs`.
        //
        // `rhs` has the correct bit-size because either it is enforced by the overflow checks
        // or `rhs` is zero when the overflow checks are disabled.
        // Indeed, in that case, rhs is replaced with 'predicate * rhs'
        //
        // Using the predicate as an offset is a small optimization:
        // * if the predicate is true, then the offset is one and this assert that 'r<rhs',
        //   without using a predicate (because 'one' is given for the predicate argument).
        // * if the predicate is false, then this will assert 'r<=rhs',
        //   which allows an extra value for `r` that doesn't make mathematical sense (r==rhs would in itself be invalid),
        //   however this constraint is still more restrictive than if we passed `one` for offset and `predicate` in the last position,
        //   because when the predicate is false, that would have asserted nothing, and accepted anything at all.
        self.bound_constraint_with_offset(remainder_var, rhs, predicate, max_rhs_bits, one)?;

        // a * predicate == (b * q + r) * predicate
        // => predicate * (a - b * q - r) == 0
        // When the predicate is 0, the equation always passes.
        // When the predicate is 1, the euclidean division needs to be
        // true.
        let rhs_constraint = self.mul_var(rhs, quotient_var)?;
        let rhs_constraint = self.add_var(rhs_constraint, remainder_var)?;
        let rhs_constraint = self.mul_var(rhs_constraint, predicate)?;

        let lhs_constraint = self.mul_var(lhs, predicate)?;
        self.assert_eq_var(lhs_constraint, rhs_constraint, None)?;

        // Avoids overflow: 'q*b+r < 2^max_q_bits*2^max_rhs_bits'
        if max_q_bits + max_rhs_bits >= F::max_num_bits() - 1 {
            // q*b+r can overflow; we avoid this when b is constant
            if let Some(rhs_const) = rhs_expr.to_const() {
                // we compute q0 = p/rhs
                let rhs_big = BigUint::from_bytes_be(&rhs_const.to_be_bytes());
                let q0_big = F::modulus() / &rhs_big;
                let q0 = F::from_be_bytes_reduce(&q0_big.to_bytes_be());
                let q0_var = self.add_constant(q0);
                // ensure that q <= q0
                // We do not need to use a predicate in the range constraint because
                // quotient_var is the output of a brillig call
                self.bound_constraint_with_offset(quotient_var, q0_var, zero, max_q_bits, one)?;

                // when q == q0, q*b+r can overflow so we need to bound r to avoid the overflow.
                let size_predicate = self.eq_var(q0_var, quotient_var)?;
                let predicate = self.mul_var(size_predicate, predicate)?;
                // Ensure that there is no overflow, under q == q0 predicate
                let max_r_big = F::modulus() - q0_big * rhs_big;
                let max_r = F::from_be_bytes_reduce(&max_r_big.to_bytes_be());
                let max_r_var = self.add_constant(max_r);

                // Bound the remainder to be <p-q0*b, if the predicate is true,
                // that is, if q0 == q then assert(r < max_r), where is max_r = p-q0*b, and q0 = p/b, so that q*b+r<p
                self.bound_constraint_with_offset(
                    remainder_var,
                    max_r_var,
                    one,
                    rhs_const.num_bits(),
                    predicate,
                )?;
            } else if bit_size == 128 {
                // q and b are u128 and q*b could overflow so we check that either q or b are less than 2^64
                let two_pow_64: F = power_of_two(64);
                let two_pow_64 = self.add_constant(two_pow_64);

                let (q_upper, _) =
                    self.euclidean_division_var(quotient_var, two_pow_64, bit_size, predicate)?;
                let (rhs_upper, _) =
                    self.euclidean_division_var(rhs, two_pow_64, bit_size, predicate)?;
                let mul_uppers = self.mul_var(q_upper, rhs_upper)?;
                self.assert_eq_var(mul_uppers, zero, None)?;
            } else {
                // we do not support unbounded division
                unreachable!("overflow in unbounded division");
            }
        }

        Ok((quotient_var, remainder_var))
    }

    /// Generate constraints that are satisfied iff
    /// lhs < rhs , when offset is 1, or
    /// lhs <= rhs, when offset is 0
    /// bits is the bit size of a and b (or an upper bound of the bit size)
    /// predicate is assumed to be 0 or 1, and when it is 0, the generated constrains will never fail.
    ///
    /// lhs<=rhs is done by constraining b-a to a bit size of 'bits':
    /// if lhs<=rhs, 0 <= rhs-lhs <= b < 2^bits
    /// if lhs>rhs, rhs-lhs = p+rhs-lhs > p-2^bits >= 2^bits  (if log(p) >= bits + 1)
    /// n.b: we do NOT check here that lhs and rhs are indeed 'bits' size
    /// lhs < rhs <=> a+1<=b
    /// TODO(<https://github.com/noir-lang/noir/issues/10270>): Consolidate this with bounds_check function.
    pub(super) fn bound_constraint_with_offset(
        &mut self,
        lhs: AcirVar,
        rhs: AcirVar,
        offset: AcirVar,
        bits: u32,
        predicate: AcirVar,
    ) -> Result<(), RuntimeError> {
        #[allow(unused_qualifications)]
        const fn num_bits<T>() -> usize {
            std::mem::size_of::<T>() * 8
        }

        fn bit_size_u128(a: u128) -> u32 where {
            num_bits::<u128>() as u32 - a.leading_zeros()
        }

        assert!(
            bits < F::max_num_bits(),
            "range check with bit size >= the prime field size is not implemented yet"
        );

        let mut lhs_offset = self.add_var(lhs, offset)?;

        // Optimization when rhs is const and fits within a u128
        let rhs_expr = self.var_to_expression(rhs)?;
        // Do not attempt this optimization when the q_c is zero as otherwise
        // we will compute an rhs offset of zero and ultimately lay down a range constrain of zero bits
        // which will always fail.
        if rhs_expr.is_const() && rhs_expr.q_c.num_bits() <= 128 && !rhs_expr.q_c.is_zero() {
            // We try to move the offset to rhs
            let rhs_offset = if self.is_constant_one(&offset) && rhs_expr.q_c.to_u128() >= 1 {
                lhs_offset = lhs;
                rhs_expr.q_c.to_u128() - 1
            } else {
                rhs_expr.q_c.to_u128()
            };
            // we now have lhs+offset <= rhs <=> lhs_offset <= rhs_offset

            let bit_size = bit_size_u128(rhs_offset);
            // r = 2^bit_size - rhs_offset -1, is of bit size  'bit_size' by construction
            let two_pow_bit_size_minus_one =
                if bit_size == 128 { u128::MAX } else { (1_u128 << bit_size) - 1 };
            let r = two_pow_bit_size_minus_one - rhs_offset;
            // however, since it is a constant, we can compute its actual bit size
            let r_bit_size = bit_size_u128(r);

            //we need to ensure lhs_offset + r does not overflow
            if bits + r_bit_size < F::max_num_bits() {
                // witness = lhs_offset + r
                let r_var = self.add_constant(r);
                let aor = self.add_var(lhs_offset, r_var)?;

                // lhs_offset<=rhs_offset <=> lhs_offset + r < rhs_offset + r = 2^bit_size <=> witness < 2^bit_size
                self.range_constrain_var(
                    aor,
                    &NumericType::Unsigned { bit_size },
                    None,
                    predicate,
                )?;
                return Ok(());
            }
        }
        // General case: lhs_offset<=rhs <=> rhs-lhs_offset>=0 <=> rhs-lhs_offset is a 'bits' bit integer
        let sub_expression = self.sub_var(rhs, lhs_offset)?; // rhs-lhs_offset
        self.range_constrain_var(
            sub_expression,
            &NumericType::Unsigned { bit_size: bits },
            None,
            predicate,
        )?;

        Ok(())
    }

    /// Returns a variable which is constrained to be `lhs mod rhs`
    pub(crate) fn modulo_var(
        &mut self,
        lhs: AcirVar,
        rhs: AcirVar,
<<<<<<< HEAD
        bit_size: u32,
        predicate: AcirVar,
    ) -> Result<AcirVar, RuntimeError> {
        let (_, remainder_var) = self.euclidean_division_var(lhs, rhs, bit_size, predicate)?;
        Ok(remainder_var)
=======
        typ: NumericType,
        bit_size: u32,
        predicate: AcirVar,
    ) -> Result<AcirVar, RuntimeError> {
        match typ {
            NumericType::Unsigned { .. } => {
                let (_, remainder_var) =
                    self.euclidean_division_var(lhs, rhs, bit_size, predicate)?;
                Ok(remainder_var)
            }
            NumericType::Signed { .. } => {
                unreachable!("Signed modulo should have been removed before ACIRgen")
            }
            NumericType::NativeField => {
                unreachable!("cannot module fields. This should have been caught by the frontend")
            }
        }
>>>>>>> 9b37c693
    }

    /// Constrains the `AcirVar` variable to be of type `NumericType`.
    ///
    /// If `predicate` is false, the constrain will never fail.
    pub(crate) fn range_constrain_var(
        &mut self,
        variable: AcirVar,
        numeric_type: &NumericType,
        message: Option<String>,
        predicate: AcirVar,
    ) -> Result<AcirVar, RuntimeError> {
        match numeric_type {
            NumericType::Signed { bit_size } | NumericType::Unsigned { bit_size } => {
                // If `variable` is constant then we don't need to add a constraint.
                // We _do_ add a constraint if `variable` would fail the range check however so that we throw an error.
                if let Some(constant) = self.var_to_expression(variable)?.to_const() {
                    if constant.num_bits() <= *bit_size {
                        return Ok(variable);
                    }
                }
                // Under a predicate, a range check must not fail, so we
                // range check `predicate * variable` instead.
                let predicate_range = self.mul_var(variable, predicate)?;
                let witness_var = self.get_or_create_witness_var(predicate_range)?;
                let witness = self.var_to_witness(witness_var)?;
                self.acir_ir.range_constraint(witness, *bit_size)?;
                if let Some(message) = message {
                    let payload = self.generate_assertion_message_payload(message.clone());
                    self.acir_ir
                        .assertion_payloads
                        .insert(self.acir_ir.last_acir_opcode_location(), payload);
                }
                Ok(predicate_range)
            }
            NumericType::NativeField => {
                // Range constraining a Field is a no-op
                Ok(variable)
            }
        }
    }

    /// Returns an `AcirVar` which will be constrained to be lhs mod 2^{rhs}
    /// In order to do this, we 'simply' perform euclidean division of lhs by 2^{rhs}
    /// The remainder of the division is then lhs mod 2^{rhs}
    pub(crate) fn truncate_var(
        &mut self,
        lhs: AcirVar,
        rhs: u32,
        max_bit_size: u32,
    ) -> Result<AcirVar, RuntimeError> {
        // 2^{rhs}
        let divisor = self.add_constant(power_of_two::<F>(rhs));
        let one = self.add_constant(F::one());

        //  Computes lhs = 2^{rhs} * q + r
        let (_, remainder) = self.euclidean_division_var(lhs, divisor, max_bit_size, one)?;

        Ok(remainder)
    }

    /// Returns an `AcirVar` which will be `1` if lhs >= rhs
    /// and `0` otherwise.
    pub(crate) fn more_than_eq_var(
        &mut self,
        lhs: AcirVar,
        rhs: AcirVar,
        max_bits: u32,
    ) -> Result<AcirVar, RuntimeError> {
        // Returns a `Witness` that is constrained to be:
        // - `1` if lhs >= rhs
        // - `0` otherwise
        //
        // We essentially computes the sign bit of `b-a`
        // For this we sign-extend `b-a` with `c = 2^{max_bits} - (b - a)`, since both `a` and `b` are less than `2^{max_bits}`
        // Then we get the bit sign of `c`, the 2-complement representation of `(b-a)`, which is a `max_bits+1` integer,
        // by doing the euclidean division `c / 2^{max_bits}`
        //
        // To see why it really works;
        // We first note that `c` is an integer of `(max_bits+1)` bits. Therefore,
        // if `b-a>0`, then `c < 2^{max_bits}`, so the division by `2^{max_bits}` will give `0`
        // If `b-a<=0`, then `c >= 2^{max_bits}`, so the division by `2^{max_bits}` will give `1`.
        //
        // In other words, `1` means `a >= b` and `0` means `b > a`.
        // The important thing here is that `c` does not overflow nor underflow the field;
        // - By construction we have `c >= 0`, so there is no underflow
        // - We assert at the beginning that `2^{max_bits+1}` does not overflow the field, so neither does c.

        // Ensure that 2^{max_bits + 1} is less than the field size
        // In fact, `more_than_eq_var` is either called directly with the bit_size of an unsigned
        // type, or via `less_than_var` which is also called with the bit_size of an unsigned type
        // or with 64, so we can also assume that max_bits is at most 128, in which case the field
        // size should be 129 or less for this assertion to fail.
        assert!(max_bits <= 128);
        assert!(max_bits + 1 < F::max_num_bits());

        let two_max_bits = self.add_constant(power_of_two::<F>(max_bits));
        let diff = self.sub_var(lhs, rhs)?;
        let comparison_evaluation = self.add_var(diff, two_max_bits)?;

        // Euclidean division by 2^{max_bits} : 2^{max_bits} + a - b = q * 2^{max_bits} + r
        //
        // 2^{max_bits} is of max_bits+1 bit size
        // If a>b, then a-b is less than 2^{max_bits} - 1, so 2^{max_bits} + a - b is less than 2^{max_bits} + 2^{max_bits} - 1 = 2^{max_bits+1} - 1
        // If a <= b, then 2^{max_bits} + a - b is less than 2^{max_bits} <= 2^{max_bits+1} - 1
        // This means that both operands of the division have at most max_bits+1 bit size.
        //
        // case: a == b
        //
        //   let k = 0;
        // - 2^{max_bits} == q *  2^{max_bits} + r
        // - This is only the case when q == 1 and r == 0 (assuming r is bounded to be less than 2^{max_bits})
        //
        // case: a > b
        //
        //   let k = a - b;
        // - k + 2^{max_bits} == q * 2^{max_bits} + r
        // - This is the case when q == 1 and r = k
        //
        // case: a < b
        //
        //   let k = b - a
        // - 2^{max_bits} - k == q * 2^{max_bits} + r
        // - This is only the case when q == 0 and r == 2^{max_bits} - k

        // Predicate is always active as we know `two_max_bits` is always non-zero.
        let one = self.add_constant(1_u128);
        let (q, _) =
            self.euclidean_division_var(comparison_evaluation, two_max_bits, max_bits + 1, one)?;
        Ok(q)
    }

    /// Returns an `AcirVar` which will be `1` if lhs < rhs
    /// and `0` otherwise.
    pub(crate) fn less_than_var(
        &mut self,
        lhs: AcirVar,
        rhs: AcirVar,
        bit_size: u32,
    ) -> Result<AcirVar, RuntimeError> {
        // Flip the result of calling more than equal method to
        // compute less than.
        let comparison = self.more_than_eq_var(lhs, rhs, bit_size)?;

        let one = self.add_constant(F::one());
        self.sub_var(one, comparison) // comparison negated
    }

    /// Returns a vector of `AcirVar`s constrained to be the decomposition of the given input
    /// over given radix.
    ///
    /// The `AcirVar`s for the `radix_var` and `limb_count_var` must be a constant
    pub(crate) fn radix_decompose(
        &mut self,
        endian: Endian,
        input_var: AcirVar,
        radix_var: AcirVar,
        limb_count: u32,
        result_element_type: NumericType,
    ) -> Result<AcirValue, RuntimeError> {
        let radix = match self.vars[&radix_var].as_constant() {
            Some(radix) => radix.try_into_u128().expect("expected radix to fit within a u128"),
            None => {
                return Err(RuntimeError::InternalError(InternalError::NotAConstant {
                    name: "radix".to_string(),
                    call_stack: self.get_call_stack(),
                }));
            }
        };

        // Match the assertions of `Field::to_le_radix` and `Field::to_be_radix`.
        assert!(2 <= radix);
        assert!(radix <= 256);
        assert!(radix.is_power_of_two());

        let input_expr = self.var_to_expression(input_var)?;

        let bit_size = u128::BITS - (radix - 1).leading_zeros();
        let limbs = self.acir_ir.radix_le_decompose(&input_expr, radix, limb_count, bit_size)?;

        let mut limb_vars = vecmap(limbs, |witness| {
            let witness = self.add_data(AcirVarData::Witness(witness));
            AcirValue::Var(witness, result_element_type)
        });

        if endian == Endian::Big {
            limb_vars.reverse();
        }

        Ok(AcirValue::Array(limb_vars.into()))
    }

    /// Returns `AcirVar`s constrained to be the bit decomposition of the provided input
    pub(crate) fn bit_decompose(
        &mut self,
        endian: Endian,
        input_var: AcirVar,
        limb_count: u32,
        result_element_type: NumericType,
    ) -> Result<AcirValue, RuntimeError> {
        let two_var = self.add_constant(2_u128);
        self.radix_decompose(endian, input_var, two_var, limb_count, result_element_type)
    }

    /// Recursive helper to flatten a single AcirValue into the result vector.
    /// This helper differs from `flatten()` on the `AcirValue` type, as this method has access to the AcirContext
    /// which lets us flatten an `AcirValue::DynamicArray` by reading its variables from memory.
    pub(crate) fn flatten(
        &mut self,
        value: AcirValue,
    ) -> Result<Vec<(AcirVar, NumericType)>, InternalError> {
        match value {
            AcirValue::Var(acir_var, typ) => Ok(vec![(acir_var, typ)]),
            AcirValue::Array(array) => {
                let mut values = Vec::new();
                for value in array {
                    values.append(&mut self.flatten(value)?);
                }
                Ok(values)
            }
            AcirValue::DynamicArray(AcirDynamicArray { block_id, len, value_types, .. }) => {
                try_vecmap(0..len, |i| {
                    let index_var = self.add_constant(i);

                    Ok::<(AcirVar, NumericType), InternalError>((
                        self.read_from_memory(block_id, &index_var)?,
                        value_types[i % value_types.len()],
                    ))
                })
            }
        }
    }

    /// Terminates the context and takes the resulting `GeneratedAcir`
    pub(crate) fn finish(
        mut self,
        inputs: Vec<Witness>,
        return_values: Vec<Witness>,
        warnings: Vec<SsaReport>,
    ) -> GeneratedAcir<F> {
        self.acir_ir.input_witnesses = inputs;
        self.acir_ir.return_witnesses = return_values;
        self.acir_ir.warnings = warnings;
        self.acir_ir
    }

    /// Adds `Data` into the context and assigns it a Variable.
    ///
    /// Variable can be seen as an index into the context.
    /// We use a two-way map so that it is efficient to lookup
    /// either the key or the value.
    fn add_data(&mut self, data: AcirVarData<F>) -> AcirVar {
        let id = AcirVar::new(self.vars.len());
        self.vars.insert(id, data);
        id
    }

    /// Returns a Variable that is constrained to be the result of reading
    /// from the memory `block_id` at the given `index`.
    pub(crate) fn read_from_memory(
        &mut self,
        block_id: BlockId,
        index: &AcirVar,
    ) -> Result<AcirVar, InternalError> {
        // Fetch the witness corresponding to the index
        let index_var = self.get_or_create_witness_var(*index)?;
        let index_witness = self.var_to_witness(index_var)?;

        // Create a Variable to hold the result of the read and extract the corresponding Witness
        let value_read_var = self.add_variable();
        let value_read_witness = self.var_to_witness(value_read_var)?;

        // Add the memory read operation to the list of opcodes
        let op = MemOp::read_at_mem_index(index_witness.into(), value_read_witness);
        self.acir_ir.push_opcode(Opcode::MemoryOp { block_id, op });

        Ok(value_read_var)
    }

    /// Constrains the Variable `value` to be the new value located at `index` in the memory `block_id`.
    pub(crate) fn write_to_memory(
        &mut self,
        block_id: BlockId,
        index: &AcirVar,
        value: &AcirVar,
    ) -> Result<(), InternalError> {
        // Fetch the witness corresponding to the index
        let index_var = self.get_or_create_witness_var(*index)?;
        let index_witness = self.var_to_witness(index_var)?;

        // Fetch the witness corresponding to the value to be written
        let value_write_var = self.get_or_create_witness_var(*value)?;
        let value_write_witness = self.var_to_witness(value_write_var)?;

        // Add the memory write operation to the list of opcodes
        let op = MemOp::write_to_mem_index(index_witness.into(), value_write_witness.into());
        self.acir_ir.push_opcode(Opcode::MemoryOp { block_id, op });

        Ok(())
    }

    /// Insert the MemoryInit for the Return Data array, using the provided witnesses
    pub(crate) fn initialize_return_data(&mut self, block_id: BlockId, init: Vec<Witness>) {
        self.acir_ir.push_opcode(Opcode::MemoryInit {
            block_id,
            init,
            block_type: BlockType::ReturnData,
        });
    }

    /// Initializes an array in memory with the given values `optional_values`.
    /// If `optional_values` is empty, then the array is initialized with zeros.
    pub(crate) fn initialize_array(
        &mut self,
        block_id: BlockId,
        len: usize,
        optional_value: Option<AcirValue>,
        databus: BlockType,
    ) -> Result<(), InternalError> {
        let initialized_values = match optional_value {
            None => {
                let zero = self.add_constant(F::zero());
                let zero_witness = self.var_to_witness(zero)?;
                vec![zero_witness; len]
            }
            Some(value) => {
                let mut values = Vec::new();
                self.initialize_array_inner(&mut values, value)?;
                values
            }
        };

        self.acir_ir.push_opcode(Opcode::MemoryInit {
            block_id,
            init: initialized_values,
            block_type: databus,
        });

        Ok(())
    }

    fn initialize_array_inner(
        &mut self,
        witnesses: &mut Vec<Witness>,
        input: AcirValue,
    ) -> Result<(), InternalError> {
        match input {
            AcirValue::Var(var, _) => {
                let var = self.get_or_create_witness_var(var)?;
                witnesses.push(self.var_to_witness(var)?);
            }
            AcirValue::Array(values) => {
                for value in values {
                    self.initialize_array_inner(witnesses, value)?;
                }
            }
            AcirValue::DynamicArray(AcirDynamicArray { block_id, len, value_types, .. }) => {
                for i in 0..len {
                    let index_var = self.add_constant(i);
                    let read = self.read_from_memory(block_id, &index_var)?;
                    let typ = value_types[i % value_types.len()];
                    let value = AcirValue::Var(read, typ);
                    self.initialize_array_inner(witnesses, value)?;
                }
            }
        }
        Ok(())
    }

    pub(crate) fn call_acir_function(
        &mut self,
        id: AcirFunctionId,
        inputs: Vec<AcirValue>,
        output_count: usize,
        predicate: AcirVar,
    ) -> Result<Vec<AcirVar>, RuntimeError> {
        let inputs = self.prepare_inputs_for_black_box_func_call(inputs, false)?;
        let inputs = inputs
            .iter()
            .flat_map(|input| vecmap(input, |input| input.to_witness()))
            .collect::<Vec<_>>();
        let outputs = vecmap(0..output_count, |_| self.acir_ir.next_witness_index());

        // Convert `Witness` values which are now constrained to be the output of the
        // ACIR function call into `AcirVar`s.
        // Similar to black box functions, we do not apply range information on the output of the  function.
        // See issue https://github.com/noir-lang/noir/issues/1439
        let results =
            vecmap(&outputs, |witness_index| self.add_data(AcirVarData::Witness(*witness_index)));

        let predicate = Some(self.var_to_expression(predicate)?);
        self.acir_ir.push_opcode(Opcode::Call { id, inputs, outputs, predicate });
        Ok(results)
    }

    pub(crate) fn generate_assertion_message_payload(
        &mut self,
        message: String,
    ) -> AssertionPayload<F> {
        self.acir_ir.generate_assertion_message_payload(message)
    }
}

/// Returns an `F` representing the value `2**power`
///
/// # Panics
///
/// Panics if `2**power` exceeds `F::modulus()`.
pub(super) fn power_of_two<F: AcirField>(power: u32) -> F {
    if power >= F::max_num_bits() {
        panic!("Field cannot represent this power of two");
    }
    let full_bytes = power / 8;
    let extra_bits = power % 8;
    let most_significant_byte: u8 = match extra_bits % 8 {
        0 => 0x01,
        1 => 0x02,
        2 => 0x04,
        3 => 0x08,
        4 => 0x10,
        5 => 0x20,
        6 => 0x40,
        7 => 0x80,
        _ => unreachable!("We cover the full range of x % 8"),
    };

    let bytes_be: Vec<u8> = std::iter::once(most_significant_byte)
        .chain(std::iter::repeat_n(0, full_bytes as usize))
        .collect();

    F::from_be_bytes_reduce(&bytes_be)
}

/// Enum representing the possible values that a
/// Variable can be given.
#[derive(Debug, Eq, Clone, PartialEq)]
enum AcirVarData<F> {
    Witness(Witness),
    Expr(Expression<F>),
    Const(F),
}

impl<F> AcirVarData<F> {
    /// Returns a FieldElement, if the underlying `AcirVarData`
    /// represents a constant.
    pub(crate) fn as_constant(&self) -> Option<&F> {
        if let AcirVarData::Const(field) = self {
            return Some(field);
        }
        None
    }
}

impl<F: AcirField> AcirVarData<F> {
    /// Converts all enum variants to an Expression.
    pub(crate) fn to_expression(&self) -> Cow<Expression<F>> {
        match self {
            AcirVarData::Witness(witness) => Cow::Owned(Expression::from(*witness)),
            AcirVarData::Expr(expr) => Cow::Borrowed(expr),
            AcirVarData::Const(constant) => Cow::Owned(Expression::from(*constant)),
        }
    }
}

impl<F> From<Witness> for AcirVarData<F> {
    fn from(witness: Witness) -> Self {
        AcirVarData::Witness(witness)
    }
}

impl<F: AcirField> From<Expression<F>> for AcirVarData<F> {
    fn from(expr: Expression<F>) -> Self {
        // Prefer simpler variants if possible.
        if let Some(constant) = expr.to_const() {
            AcirVarData::Const(*constant)
        } else if let Some(witness) = expr.to_witness() {
            AcirVarData::from(witness)
        } else {
            AcirVarData::Expr(expr)
        }
    }
}

/// Checks if this expression can fit into one arithmetic identity
fn fits_in_one_identity<F: AcirField>(expr: &Expression<F>, width: ExpressionWidth) -> bool {
    let width = match &width {
        ExpressionWidth::Unbounded => {
            return true;
        }
        ExpressionWidth::Bounded { width } => *width,
    };

    // A Polynomial with more than one mul term cannot fit into one opcode
    if expr.mul_terms.len() > 1 {
        return false;
    };

    expr.width() <= width
}

#[cfg(test)]
mod test {
    use acvm::{AcirField, FieldElement};
    use proptest::prelude::*;

    use super::power_of_two;

    #[test]
    #[should_panic = "Field cannot represent this power of two"]
    fn power_of_two_panics_on_overflow() {
        power_of_two::<FieldElement>(FieldElement::max_num_bits());
    }

    proptest! {
        #[test]
        fn power_of_two_agrees_with_generic_impl(bit_size in (0..=128u32)) {
            let power_of_two_general =
                FieldElement::from(2_u128).pow(&FieldElement::from(bit_size));
            let power_of_two_opt: FieldElement = power_of_two(bit_size);

            prop_assert_eq!(power_of_two_opt, power_of_two_general);
        }

    }
}<|MERGE_RESOLUTION|>--- conflicted
+++ resolved
@@ -1076,31 +1076,11 @@
         &mut self,
         lhs: AcirVar,
         rhs: AcirVar,
-<<<<<<< HEAD
         bit_size: u32,
         predicate: AcirVar,
     ) -> Result<AcirVar, RuntimeError> {
         let (_, remainder_var) = self.euclidean_division_var(lhs, rhs, bit_size, predicate)?;
         Ok(remainder_var)
-=======
-        typ: NumericType,
-        bit_size: u32,
-        predicate: AcirVar,
-    ) -> Result<AcirVar, RuntimeError> {
-        match typ {
-            NumericType::Unsigned { .. } => {
-                let (_, remainder_var) =
-                    self.euclidean_division_var(lhs, rhs, bit_size, predicate)?;
-                Ok(remainder_var)
-            }
-            NumericType::Signed { .. } => {
-                unreachable!("Signed modulo should have been removed before ACIRgen")
-            }
-            NumericType::NativeField => {
-                unreachable!("cannot module fields. This should have been caught by the frontend")
-            }
-        }
->>>>>>> 9b37c693
     }
 
     /// Constrains the `AcirVar` variable to be of type `NumericType`.
