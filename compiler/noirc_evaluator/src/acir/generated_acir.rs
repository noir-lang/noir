//! `GeneratedAcir` is constructed as part of the `acir_gen` pass to accumulate all of the ACIR
//! program as it is being converted from SSA form.
use std::collections::BTreeMap;

use acvm::acir::{
    AcirField, BlackBoxFunc,
    circuit::{
        AssertionPayload, BrilligOpcodeLocation, ErrorSelector, OpcodeLocation,
        brillig::{BrilligFunctionId, BrilligInputs, BrilligOutputs},
        opcodes::{BlackBoxFuncCall, FunctionInput, Opcode as AcirOpcode},
    },
    native_types::{Expression, Witness},
};

use super::brillig_directive;
use crate::{
    ErrorType,
    brillig::brillig_ir::artifact::GeneratedBrillig,
    errors::{InternalError, RuntimeError, SsaReport},
<<<<<<< HEAD
    ErrorType,
=======
    ssa::ir::call_stack::CallStack,
>>>>>>> 45ad6372
};

use iter_extended::vecmap;
use noirc_errors::{
    call_stack::{CallStack, CallStackHelper, CallStackId},
    debug_info::ProcedureDebugId,
};
use num_bigint::BigUint;

/// Brillig calls such as for the Brillig std lib are resolved only after code generation is finished.
/// This index should be used when adding a Brillig call during code generation.
/// Code generation should then keep track of that unresolved call opcode which will be resolved with the
/// correct function index after code generation.
pub(crate) const PLACEHOLDER_BRILLIG_INDEX: BrilligFunctionId = BrilligFunctionId(0);

#[derive(Debug, Default)]
/// The output of the Acir-gen pass, which should only be produced for entry point Acir functions
pub(crate) struct GeneratedAcir<F: AcirField> {
    /// The next witness index that may be declared.
    /// If witness index is `None` then we have not yet created a witness
    /// and thus next witness index that be declared is zero.
    /// This field is private should only ever be accessed through its getter and setter.
    ///
    /// Equivalent to acvm::acir::circuit::Circuit's field of the same name.
    current_witness_index: Option<u32>,

    /// The opcodes of which the compiled ACIR will comprise.
    opcodes: Vec<AcirOpcode<F>>,

    pub(crate) call_stacks: CallStackHelper,
    pub(crate) location_map: OpcodeToLocationsMap,

    /// All witness indices that comprise the final return value of the program
    pub(crate) return_witnesses: Vec<Witness>,

    /// All witness indices which are inputs to the main function
    pub(crate) input_witnesses: Vec<Witness>,

    /// Brillig function id -> Opcodes locations map
    /// This map is used to prevent redundant locations being stored for the same Brillig entry point.
    pub(crate) brillig_locations: BTreeMap<BrilligFunctionId, BrilligOpcodeToLocationsMap>,

    /// Source code location of the current instruction being processed
    /// None if we do not know the location
    pub(crate) call_stack_id: CallStackId,

    /// Correspondence between an opcode index and the error message associated with it.
    pub(crate) assertion_payloads: BTreeMap<OpcodeLocation, AssertionPayload<F>>,

    /// Correspondence between error selectors and types associated with them.
    pub(crate) error_types: BTreeMap<ErrorSelector, ErrorType>,

    pub(crate) warnings: Vec<SsaReport>,

    /// Name for the corresponding entry point represented by this Acir-gen output.
    /// Only used for debugging and benchmarking purposes
    pub(crate) name: String,

    /// Maps the opcode index to a Brillig std library function call.
    /// As to avoid passing the ACIR gen shared context into each individual ACIR
    /// we can instead keep this map and resolve the Brillig calls at the end of code generation.
    pub(crate) brillig_stdlib_func_locations: BTreeMap<OpcodeLocation, BrilligStdlibFunc>,

    /// Brillig function id -> Brillig procedure locations map
    /// This maps allows a profiler to determine which Brillig opcodes
    /// originated from a reusable procedure.
    pub(crate) brillig_procedure_locs: BTreeMap<BrilligFunctionId, BrilligProcedureRangeMap>,
}

/// Correspondence between an opcode index (in opcodes) and the source code call stack which generated it
pub(crate) type OpcodeToLocationsMap = BTreeMap<OpcodeLocation, CallStackId>;

pub(crate) type BrilligOpcodeToLocationsMap = BTreeMap<BrilligOpcodeLocation, CallStackId>;

pub(crate) type BrilligProcedureRangeMap = BTreeMap<ProcedureDebugId, (usize, usize)>;

#[derive(Debug, Clone, Copy, Hash, PartialEq, Eq)]
pub(crate) enum BrilligStdlibFunc {
    Inverse,
    Quotient,
    ToLeBytes,
}

impl BrilligStdlibFunc {
    pub(crate) fn get_generated_brillig<F: AcirField>(&self) -> GeneratedBrillig<F> {
        match self {
            BrilligStdlibFunc::Inverse => brillig_directive::directive_invert(),
            BrilligStdlibFunc::Quotient => brillig_directive::directive_quotient(),
            BrilligStdlibFunc::ToLeBytes => brillig_directive::directive_to_radix(),
        }
    }
}

impl<F: AcirField> GeneratedAcir<F> {
    /// Returns the current witness index.
    pub(crate) fn current_witness_index(&self) -> Witness {
        Witness(self.current_witness_index.unwrap_or(0))
    }

    /// Adds a new opcode into ACIR.
    pub(crate) fn push_opcode(&mut self, opcode: AcirOpcode<F>) {
        self.opcodes.push(opcode);
        if !self.call_stack_id.is_root() {
            self.location_map.insert(self.last_acir_opcode_location(), self.call_stack_id);
        }
    }

    pub(crate) fn get_call_stack(&self) -> CallStack {
        self.call_stacks.get_call_stack(self.call_stack_id)
    }

    pub(crate) fn opcodes(&self) -> &[AcirOpcode<F>] {
        &self.opcodes
    }

    pub(crate) fn take_opcodes(&mut self) -> Vec<AcirOpcode<F>> {
        std::mem::take(&mut self.opcodes)
    }

    /// Updates the witness index counter and returns
    /// the next witness index.
    pub(crate) fn next_witness_index(&mut self) -> Witness {
        if let Some(current_index) = self.current_witness_index {
            self.current_witness_index.replace(current_index + 1);
        } else {
            self.current_witness_index = Some(0);
        }
        Witness(self.current_witness_index.expect("ICE: current_witness_index should exist"))
    }

    /// Converts [`Expression`] `expr` into a [`Witness`].
    ///
    /// If `expr` can be represented as a `Witness` then this function will return it,
    /// else a new opcode will be added to create a `Witness` that is equal to `expr`.
    pub(crate) fn get_or_create_witness(&mut self, expr: &Expression<F>) -> Witness {
        match expr.to_witness() {
            Some(witness) => witness,
            None => self.create_witness_for_expression(expr),
        }
    }

    /// Creates a new [`Witness`] which is constrained to be equal to the passed [`Expression`].
    ///
    /// The reason we do this is because _constraints_ in ACIR have a degree limit
    /// This means you cannot multiply an infinite amount of `Expression`s together.
    /// Once the `Expression` goes over degree-2, then it needs to be reduced to a `Witness`
    /// which has degree-1 in order to be able to continue the multiplication chain.
    fn create_witness_for_expression(&mut self, expression: &Expression<F>) -> Witness {
        let fresh_witness = self.next_witness_index();

        // Create a constraint that sets them to be equal to each other
        // Then return the witness as this can now be used in places
        // where we would have used the `Expression`.
        let constraint = expression - fresh_witness;
        // This assertion means that verification of this
        // program will fail if expression != witness.
        //
        // This is because we have:
        //  => constraint == 0
        //  => expression - fresh_witness == 0
        //  => expression == fresh_witness
        self.assert_is_zero(constraint);

        fresh_witness
    }
}

impl<F: AcirField> GeneratedAcir<F> {
    /// Calls a black box function and returns the output
    /// of said blackbox function.
    pub(crate) fn call_black_box(
        &mut self,
        func_name: BlackBoxFunc,
        inputs: &[Vec<FunctionInput<F>>],
        constant_inputs: Vec<F>,
        constant_outputs: Vec<F>,
        outputs: Vec<Witness>,
    ) -> Result<(), InternalError> {
        let input_count = inputs.iter().fold(0usize, |sum, val| sum + val.len());
        intrinsics_check_inputs(func_name, input_count);
        intrinsics_check_outputs(func_name, outputs.len());

        let black_box_func_call = match func_name {
            BlackBoxFunc::AES128Encrypt => BlackBoxFuncCall::AES128Encrypt {
                inputs: inputs[0].clone(),
                iv: inputs[1]
                    .clone()
                    .try_into()
                    .expect("Compiler should generate correct size inputs"),
                key: inputs[2]
                    .clone()
                    .try_into()
                    .expect("Compiler should generate correct size inputs"),
                outputs,
            },
            BlackBoxFunc::AND => {
                BlackBoxFuncCall::AND { lhs: inputs[0][0], rhs: inputs[1][0], output: outputs[0] }
            }
            BlackBoxFunc::XOR => {
                BlackBoxFuncCall::XOR { lhs: inputs[0][0], rhs: inputs[1][0], output: outputs[0] }
            }
            BlackBoxFunc::RANGE => BlackBoxFuncCall::RANGE { input: inputs[0][0] },
            BlackBoxFunc::Blake2s => BlackBoxFuncCall::Blake2s {
                inputs: inputs[0].clone(),
                outputs: outputs.try_into().expect("Compiler should generate correct size outputs"),
            },
            BlackBoxFunc::Blake3 => BlackBoxFuncCall::Blake3 {
                inputs: inputs[0].clone(),
                outputs: outputs.try_into().expect("Compiler should generate correct size outputs"),
            },
            BlackBoxFunc::EcdsaSecp256k1 => {
                BlackBoxFuncCall::EcdsaSecp256k1 {
                    // 32 bytes for each public key co-ordinate
                    public_key_x: inputs[0]
                        .clone()
                        .try_into()
                        .expect("Compiler should generate correct size inputs"),
                    public_key_y: inputs[1]
                        .clone()
                        .try_into()
                        .expect("Compiler should generate correct size inputs"),
                    // (r,s) are both 32 bytes each, so signature
                    // takes up 64 bytes
                    signature: inputs[2]
                        .clone()
                        .try_into()
                        .expect("Compiler should generate correct size inputs"),
                    hashed_message: inputs[3]
                        .clone()
                        .try_into()
                        .expect("Compiler should generate correct size inputs"),
                    output: outputs[0],
                }
            }
            BlackBoxFunc::EcdsaSecp256r1 => {
                BlackBoxFuncCall::EcdsaSecp256r1 {
                    // 32 bytes for each public key co-ordinate
                    public_key_x: inputs[0]
                        .clone()
                        .try_into()
                        .expect("Compiler should generate correct size inputs"),
                    public_key_y: inputs[1]
                        .clone()
                        .try_into()
                        .expect("Compiler should generate correct size inputs"),
                    // (r,s) are both 32 bytes each, so signature
                    // takes up 64 bytes
                    signature: inputs[2]
                        .clone()
                        .try_into()
                        .expect("Compiler should generate correct size inputs"),
                    hashed_message: inputs[3]
                        .clone()
                        .try_into()
                        .expect("Compiler should generate correct size inputs"),
                    output: outputs[0],
                }
            }
            BlackBoxFunc::MultiScalarMul => BlackBoxFuncCall::MultiScalarMul {
                points: inputs[0].clone(),
                scalars: inputs[1].clone(),
                outputs: (outputs[0], outputs[1], outputs[2]),
            },

            BlackBoxFunc::EmbeddedCurveAdd => BlackBoxFuncCall::EmbeddedCurveAdd {
                input1: Box::new([inputs[0][0], inputs[1][0], inputs[2][0]]),
                input2: Box::new([inputs[3][0], inputs[4][0], inputs[5][0]]),
                outputs: (outputs[0], outputs[1], outputs[2]),
            },
            BlackBoxFunc::Keccakf1600 => BlackBoxFuncCall::Keccakf1600 {
                inputs: inputs[0]
                    .clone()
                    .try_into()
                    .expect("Compiler should generate correct size inputs"),
                outputs: outputs.try_into().expect("Compiler should generate correct size outputs"),
            },
            BlackBoxFunc::RecursiveAggregation => BlackBoxFuncCall::RecursiveAggregation {
                verification_key: inputs[0].clone(),
                proof: inputs[1].clone(),
                public_inputs: inputs[2].clone(),
                key_hash: inputs[3][0],
                proof_type: constant_inputs[0].to_u128() as u32,
            },
            BlackBoxFunc::BigIntAdd => BlackBoxFuncCall::BigIntAdd {
                lhs: constant_inputs[0].to_u128() as u32,
                rhs: constant_inputs[1].to_u128() as u32,
                output: constant_outputs[0].to_u128() as u32,
            },
            BlackBoxFunc::BigIntSub => BlackBoxFuncCall::BigIntSub {
                lhs: constant_inputs[0].to_u128() as u32,
                rhs: constant_inputs[1].to_u128() as u32,
                output: constant_outputs[0].to_u128() as u32,
            },
            BlackBoxFunc::BigIntMul => BlackBoxFuncCall::BigIntMul {
                lhs: constant_inputs[0].to_u128() as u32,
                rhs: constant_inputs[1].to_u128() as u32,
                output: constant_outputs[0].to_u128() as u32,
            },
            BlackBoxFunc::BigIntDiv => BlackBoxFuncCall::BigIntDiv {
                lhs: constant_inputs[0].to_u128() as u32,
                rhs: constant_inputs[1].to_u128() as u32,
                output: constant_outputs[0].to_u128() as u32,
            },
            BlackBoxFunc::BigIntFromLeBytes => BlackBoxFuncCall::BigIntFromLeBytes {
                inputs: inputs[0].clone(),
                modulus: vecmap(constant_inputs, |c| c.to_u128() as u8),
                output: constant_outputs[0].to_u128() as u32,
            },
            BlackBoxFunc::BigIntToLeBytes => BlackBoxFuncCall::BigIntToLeBytes {
                input: constant_inputs[0].to_u128() as u32,
                outputs,
            },
            BlackBoxFunc::Poseidon2Permutation => BlackBoxFuncCall::Poseidon2Permutation {
                inputs: inputs[0].clone(),
                outputs,
                len: constant_inputs[0].to_u128() as u32,
            },
            BlackBoxFunc::Sha256Compression => BlackBoxFuncCall::Sha256Compression {
                inputs: inputs[0]
                    .clone()
                    .try_into()
                    .expect("Compiler should generate correct size inputs"),
                hash_values: inputs[1]
                    .clone()
                    .try_into()
                    .expect("Compiler should generate correct size inputs"),
                outputs: outputs.try_into().expect("Compiler should generate correct size outputs"),
            },
        };

        self.push_opcode(AcirOpcode::BlackBoxFuncCall(black_box_func_call));

        Ok(())
    }

    /// Takes an input expression and returns witnesses that are constrained to be limbs
    /// decomposed from the input for the given radix and limb count.
    ///
    /// Only radix that are a power of two are supported
    pub(crate) fn radix_le_decompose(
        &mut self,
        input_expr: &Expression<F>,
        radix: u32,
        limb_count: u32,
        bit_size: u32,
    ) -> Result<Vec<Witness>, RuntimeError> {
        let radix_range = 2..=256;
        assert!(
            radix_range.contains(&radix),
            "ICE: Radix must be in the range 2..=256, but found: {:?}",
            radix
        );
        let radix_big = BigUint::from(radix);
        assert_eq!(
            BigUint::from(2u128).pow(bit_size),
            radix_big,
            "ICE: Radix must be a power of 2"
        );
        let limb_witnesses = self.brillig_to_radix(input_expr, radix, limb_count);

        let mut composed_limbs = Expression::default();

        let mut radix_pow = BigUint::from(1u128);
        for limb_witness in &limb_witnesses {
            self.range_constraint(*limb_witness, bit_size)?;

            composed_limbs = composed_limbs.add_mul(
                F::from_be_bytes_reduce(&radix_pow.to_bytes_be()),
                &Expression::from(*limb_witness),
            );

            radix_pow *= &radix_big;
        }

        self.assert_is_zero(input_expr - &composed_limbs);

        Ok(limb_witnesses)
    }

    /// Adds brillig opcode for to_radix
    ///
    /// This code will decompose `expr` in a radix-base
    /// and return  `Witnesses` which may (or not, because it does not apply constraints)
    /// be limbs resulting from the decomposition.
    ///
    /// Safety: It is the callers responsibility to ensure that the
    /// resulting `Witnesses` are properly constrained.
    pub(crate) fn brillig_to_radix(
        &mut self,
        expr: &Expression<F>,
        radix: u32,
        limb_count: u32,
    ) -> Vec<Witness> {
        // Create the witness for the result
        let limb_witnesses = vecmap(0..limb_count, |_| self.next_witness_index());

        // Get the decomposition brillig code
        let le_bytes_code = brillig_directive::directive_to_radix();
        // Prepare the inputs/outputs
        let limbs_nb = Expression {
            mul_terms: Vec::new(),
            linear_combinations: Vec::new(),
            q_c: F::from(limb_count as u128),
        };
        let radix_expr = Expression {
            mul_terms: Vec::new(),
            linear_combinations: Vec::new(),
            q_c: F::from(radix as u128),
        };
        let inputs = vec![
            BrilligInputs::Single(expr.clone()),
            BrilligInputs::Single(limbs_nb),
            BrilligInputs::Single(radix_expr),
        ];
        let outputs = vec![BrilligOutputs::Array(limb_witnesses.clone())];

        self.brillig_call(
            None,
            &le_bytes_code,
            inputs,
            outputs,
            PLACEHOLDER_BRILLIG_INDEX,
            Some(BrilligStdlibFunc::ToLeBytes),
        );
        limb_witnesses
    }

    /// Adds an inversion brillig opcode.
    ///
    /// This code will invert `expr` without applying constraints
    /// and return a `Witness` which may or may not be the result of
    /// inverting `expr`.
    ///
    /// Safety: It is the callers responsibility to ensure that the
    /// resulting `Witness` is constrained to be the inverse.
    pub(crate) fn brillig_inverse(&mut self, expr: Expression<F>) -> Witness {
        // Create the witness for the result
        let inverted_witness = self.next_witness_index();

        // Compute the inverse with brillig code
        let inverse_code = brillig_directive::directive_invert();
        let inputs = vec![BrilligInputs::Single(expr)];
        let outputs = vec![BrilligOutputs::Simple(inverted_witness)];
        self.brillig_call(
            None,
            &inverse_code,
            inputs,
            outputs,
            PLACEHOLDER_BRILLIG_INDEX,
            Some(BrilligStdlibFunc::Inverse),
        );

        inverted_witness
    }

    /// Asserts `expr` to be zero.
    ///
    /// If `expr` is not zero, then the constraint system will
    /// fail upon verification.
    pub(crate) fn assert_is_zero(&mut self, expr: Expression<F>) {
        self.push_opcode(AcirOpcode::AssertZero(expr));
    }

    /// Returns a `Witness` that is constrained to be:
    /// - `1` if `lhs == rhs`
    /// - `0` otherwise
    pub(crate) fn is_equal(&mut self, lhs: &Expression<F>, rhs: &Expression<F>) -> Witness {
        let t = lhs - rhs;

        self.is_zero(t)
    }

    /// Returns a `Witness` that is constrained to be:
    /// - `1` if `t == 0`
    /// - `0` otherwise
    ///
    /// # Proof
    ///
    /// First, let's create a new variable `y` which will be the Witness that we will ultimately
    /// return indicating whether `t == 0`.
    /// Note: During this process we need to apply constraints that ensure that it is a boolean.
    /// But right now with no constraints applied to it, it is essentially a free variable.
    ///
    /// Next we apply the following constraint `y * t == 0`.
    /// This implies that either `y` or `t` or both is `0`.
    /// - If `t == 0`, then by definition `t == 0`.
    /// - If `y == 0`, this does not mean anything at this point in time, due to it having no
    ///   constraints.
    ///
    /// Naively, we could apply the following constraint: `y == 1 - t`.
    /// This along with the previous `y * t == 0` constraint means that
    /// `y` or `t` needs to be zero, but they both cannot be zero.
    ///
    /// This equation however falls short when `t != 0` because then `t`
    /// may not be `1`. If `t` is non-zero, then `y` is also non-zero due to
    /// `y == 1 - t` and the equation `y * t == 0` fails.
    ///
    /// To fix, we introduce another free variable called `z` and apply the following
    /// constraint instead: `y == 1 - t * z`.
    ///
    /// When `t == 0`, `y` is `1`.
    /// When `t != 0`, the prover can set `z = 1/t` which will make `y = 1 - t * 1/t = 0`.
    ///
    /// We now arrive at the conclusion that when `t == 0`, `y` is `1` and when
    /// `t != 0`, then `y` is `0`.
    ///
    /// Bringing it all together, We introduce two variables `y` and `z`,
    /// With the following equations:
    /// - `y == 1 - tz` (`z` is a value that is chosen to be the inverse of `t` by the prover)
    /// - `y * t == 0`
    ///
    /// Lets convince ourselves that the prover cannot prove an untrue statement.
    ///
    /// ---
    /// Assume that `t == 0`, can the prover return `y == 0`?
    ///
    /// When `t == 0`, there is no way to make `y` be zero since `y = 1 - 0 * z = 1`.
    ///
    /// ---
    /// Assume that `t != 0`, can the prover return `y == 1`?
    ///
    /// By setting `z` to be `0`, we can make `y` equal to `1`.
    /// This is easily observed: `y = 1 - t * 0`
    /// Now since `y` is one, this means that `t` needs to be zero, or else `y * t == 0` will fail.
    fn is_zero(&mut self, t_expr: Expression<F>) -> Witness {
        // We're going to be multiplying this expression by two different witnesses in a second so we want to
        // ensure that this expression only contains a single witness. We can tolerate coefficients and constant terms however.
        let linear_t = if t_expr.is_degree_one_univariate() {
            t_expr
        } else {
            Expression::<F>::from(self.get_or_create_witness(&t_expr))
        };

        // Call the inversion directive, since we do not apply a constraint
        // the prover can choose anything here.
        let z = self.brillig_inverse(linear_t.clone());
        let z_expr = Expression::<F>::from(z);

        let y = self.next_witness_index();
        let y_expr = Expression::<F>::from(y);

        // Add constraint y == 1 - tz => y + tz - 1 == 0
        let mut y_is_boolean_constraint =
            (&z_expr * &linear_t).expect("multiplying two linear expressions");
        y_is_boolean_constraint.push_addition_term(F::one(), y);
        let y_is_boolean_constraint = y_is_boolean_constraint - F::one();
        self.assert_is_zero(y_is_boolean_constraint);

        // Add constraint that y * t == 0;
        let ty_zero_constraint = (&y_expr * &linear_t).expect("multiplying two linear expressions");
        self.assert_is_zero(ty_zero_constraint);

        y
    }

    /// Adds a constraint which ensure thats `witness` is an
    /// integer within the range `[0, 2^{num_bits} - 1]`
    pub(crate) fn range_constraint(
        &mut self,
        witness: Witness,
        num_bits: u32,
    ) -> Result<(), RuntimeError> {
        // We class this as an error because users should instead
        // do `as Field`.
        if num_bits >= F::max_num_bits() {
            return Err(RuntimeError::InvalidRangeConstraint {
                num_bits: F::max_num_bits(),
                call_stack: self.get_call_stack(),
            });
        };

        let constraint = AcirOpcode::BlackBoxFuncCall(BlackBoxFuncCall::RANGE {
            input: FunctionInput::witness(witness, num_bits),
        });
        self.push_opcode(constraint);

        Ok(())
    }

    pub(crate) fn brillig_call(
        &mut self,
        predicate: Option<Expression<F>>,
        generated_brillig: &GeneratedBrillig<F>,
        inputs: Vec<BrilligInputs<F>>,
        outputs: Vec<BrilligOutputs>,
        brillig_function_index: BrilligFunctionId,
        stdlib_func: Option<BrilligStdlibFunc>,
    ) {
        // Check whether we have a call to this Brillig function already exists.
        // This helps us optimize the Brillig metadata to only be stored once per Brillig entry point.
        let inserted_func_before = self.brillig_locations.contains_key(&brillig_function_index);

        let opcode =
            AcirOpcode::BrilligCall { id: brillig_function_index, inputs, outputs, predicate };
        self.push_opcode(opcode);

        if let Some(stdlib_func) = stdlib_func {
            self.brillig_stdlib_func_locations
                .insert(self.last_acir_opcode_location(), stdlib_func);
            // The Brillig stdlib functions are handwritten and do not have any locations or assert messages.
            // To avoid inserting the `PLACEHOLDER_BRILLIG_INDEX` into `self.brillig_locations` before the first
            // user-specified Brillig call we can simply return after the Brillig stdlib function call.
            return;
        }

        for (error_selector, error_type) in generated_brillig.error_types.iter() {
            self.record_error_type(*error_selector, error_type.clone());
        }

        if inserted_func_before {
            return;
        }

        for (procedure_id, (start_index, end_index)) in generated_brillig.procedure_locations.iter()
        {
            self.brillig_procedure_locs
                .entry(brillig_function_index)
                .or_default()
                .insert(procedure_id.to_debug_id(), (*start_index, *end_index));
        }

        for (brillig_index, call_stack) in generated_brillig.locations.iter() {
            self.brillig_locations
                .entry(brillig_function_index)
                .or_default()
                .insert(BrilligOpcodeLocation(*brillig_index), *call_stack);
        }
    }

    // We can only resolve the Brillig stdlib after having processed the entire ACIR
    pub(crate) fn resolve_brillig_stdlib_call(
        &mut self,
        opcode_location: OpcodeLocation,
        brillig_function_index: BrilligFunctionId,
    ) {
        let acir_index = match opcode_location {
            OpcodeLocation::Acir(index) => index,
            _ => panic!("should not have brillig index"),
        };

        match &mut self.opcodes[acir_index] {
            AcirOpcode::BrilligCall { id, .. } => *id = brillig_function_index,
            _ => panic!("expected brillig call opcode"),
        }
    }

    pub(crate) fn last_acir_opcode_location(&self) -> OpcodeLocation {
        OpcodeLocation::Acir(self.opcodes.len() - 1)
    }

    pub(crate) fn record_error_type(&mut self, selector: ErrorSelector, typ: ErrorType) {
        self.error_types.insert(selector, typ);
    }

    pub(crate) fn generate_assertion_message_payload(
        &mut self,
        message: String,
    ) -> AssertionPayload<F> {
        let error_type = ErrorType::String(message);
        let error_selector = error_type.selector();
        self.record_error_type(error_selector, error_type);
        AssertionPayload { error_selector: error_selector.as_u64(), payload: Vec::new() }
    }
}

/// This function will return the number of inputs that a blackbox function
/// expects. Returning `None` if there is no expectation.
fn black_box_func_expected_input_size(name: BlackBoxFunc) -> Option<usize> {
    match name {
        // Bitwise opcodes will take in 2 parameters
        BlackBoxFunc::AND | BlackBoxFunc::XOR => Some(2),

        // All of the hash/cipher methods will take in a
        // variable number of inputs.
        BlackBoxFunc::AES128Encrypt | BlackBoxFunc::Blake2s | BlackBoxFunc::Blake3 => None,

        BlackBoxFunc::Keccakf1600 => Some(25),
        // The permutation takes a fixed number of inputs, but the inputs length depends on the proving system implementation.
        BlackBoxFunc::Poseidon2Permutation => None,

        // SHA256 compression requires 16 u32s as input message and 8 u32s for the hash state.
        BlackBoxFunc::Sha256Compression => Some(24),
        // Can only apply a range constraint to one
        // witness at a time.
        BlackBoxFunc::RANGE => Some(1),

        // Signature verification algorithms will take in a variable
        // number of inputs, since the message/hashed-message can vary in size.
        BlackBoxFunc::EcdsaSecp256k1 | BlackBoxFunc::EcdsaSecp256r1 => None,

        // Inputs for multi scalar multiplication is an arbitrary number of [point, scalar] pairs.
        BlackBoxFunc::MultiScalarMul => None,

        // Recursive aggregation has a variable number of inputs
        BlackBoxFunc::RecursiveAggregation => None,

        // Addition over the embedded curve: input are coordinates (x1,y1,infinite1) and (x2,y2,infinite2) of the Grumpkin points
        BlackBoxFunc::EmbeddedCurveAdd => Some(6),

        // Big integer operations take in 0 inputs. They use constants for their inputs.
        BlackBoxFunc::BigIntAdd
        | BlackBoxFunc::BigIntSub
        | BlackBoxFunc::BigIntMul
        | BlackBoxFunc::BigIntDiv
        | BlackBoxFunc::BigIntToLeBytes => Some(0),

        // FromLeBytes takes a variable array of bytes as input
        BlackBoxFunc::BigIntFromLeBytes => None,
    }
}

/// This function will return the number of outputs that a blackbox function
/// expects. Returning `None` if there is no expectation.
fn black_box_expected_output_size(name: BlackBoxFunc) -> Option<usize> {
    match name {
        // Bitwise opcodes will return 1 parameter which is the output
        // or the operation.
        BlackBoxFunc::AND | BlackBoxFunc::XOR => Some(1),

        // 32 byte hash algorithms
        BlackBoxFunc::Blake2s | BlackBoxFunc::Blake3 => Some(32),

        BlackBoxFunc::Keccakf1600 => Some(25),
        // The permutation returns a fixed number of outputs, equals to the inputs length which depends on the proving system implementation.
        BlackBoxFunc::Poseidon2Permutation => None,

        BlackBoxFunc::Sha256Compression => Some(8),

        // Can only apply a range constraint to one
        // witness at a time.
        BlackBoxFunc::RANGE => Some(0),

        // Signature verification algorithms will return a boolean
        BlackBoxFunc::EcdsaSecp256k1 | BlackBoxFunc::EcdsaSecp256r1 => Some(1),

        // Output of operations over the embedded curve
        // will be 2 field elements representing the point.
        BlackBoxFunc::MultiScalarMul | BlackBoxFunc::EmbeddedCurveAdd => Some(3),

        // Big integer operations return a big integer
        BlackBoxFunc::BigIntAdd
        | BlackBoxFunc::BigIntSub
        | BlackBoxFunc::BigIntMul
        | BlackBoxFunc::BigIntDiv
        | BlackBoxFunc::BigIntFromLeBytes => Some(0),

        // ToLeBytes returns a variable array of bytes
        BlackBoxFunc::BigIntToLeBytes => None,

        // Recursive aggregation has a variable number of outputs
        BlackBoxFunc::RecursiveAggregation => None,

        // AES encryption returns a variable number of outputs
        BlackBoxFunc::AES128Encrypt => None,
    }
}

/// Checks that the number of inputs being used to call the blackbox function
/// is correct according to the function definition.
///
/// Some functions expect a variable number of inputs and in such a case,
/// this method will do nothing.  An example of this is sha256.
/// In that case, this function will not check anything.
///
/// Since we expect black box functions to be called behind a Noir shim function,
/// we trigger a compiler error if the inputs do not match.
///
/// An example of Noir shim function is the following:
/// ``
/// #[foreign(sha256)]
/// fn sha256<N>(_input : [u8; N]) -> [u8; 32] {}
/// ``
fn intrinsics_check_inputs(name: BlackBoxFunc, input_count: usize) {
    let expected_num_inputs = match black_box_func_expected_input_size(name) {
        Some(expected_num_inputs) => expected_num_inputs,
        None => return,
    };

    assert_eq!(
        expected_num_inputs, input_count,
        "Tried to call black box function {name} with {input_count} inputs, but this function's definition requires {expected_num_inputs} inputs"
    );
}

/// Checks that the number of outputs being used to call the blackbox function
/// is correct according to the function definition.
///
/// Some functions expect a variable number of outputs and in such a case,
/// this method will do nothing.  An example of this is recursive aggregation.
/// In that case, this function will not check anything.
///
/// Since we expect black box functions to be called behind a Noir shim function,
/// we trigger a compiler error if the inputs do not match.
///
/// An example of Noir shim function is the following:
/// ``
/// #[foreign(sha256)]
/// fn verify_proof<N>(
///     _verification_key : [Field],
///     _proof : [Field],
///     _public_inputs : [Field],
///     _key_hash : Field,
///     _input_aggregation_object : [Field; N]
/// ) -> [Field; N] {}
/// ``
fn intrinsics_check_outputs(name: BlackBoxFunc, output_count: usize) {
    let expected_num_outputs = match black_box_expected_output_size(name) {
        Some(expected_num_inputs) => expected_num_inputs,
        None => return,
    };

    assert_eq!(
        expected_num_outputs, output_count,
        "Tried to call black box function {name} with {output_count} outputs, but this function's definition requires {expected_num_outputs} outputs"
    );
}<|MERGE_RESOLUTION|>--- conflicted
+++ resolved
@@ -17,11 +17,6 @@
     ErrorType,
     brillig::brillig_ir::artifact::GeneratedBrillig,
     errors::{InternalError, RuntimeError, SsaReport},
-<<<<<<< HEAD
-    ErrorType,
-=======
-    ssa::ir::call_stack::CallStack,
->>>>>>> 45ad6372
 };
 
 use iter_extended::vecmap;
