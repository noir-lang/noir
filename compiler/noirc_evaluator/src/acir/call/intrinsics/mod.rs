use iter_extended::vecmap;

use crate::acir::{arrays, types::AcirValue};
use crate::errors::RuntimeError;
use crate::ssa::ir::{
    dfg::DataFlowGraph,
    instruction::{Hint, Intrinsic},
    types::Type,
    value::ValueId,
};

use super::Context;

mod slice_ops;

impl Context<'_> {
    /// Returns a vector of `AcirVar`s constrained to be result of the function call.
    ///
    /// The function being called is required to be intrinsic.
    pub(super) fn convert_ssa_intrinsic_call(
        &mut self,
        intrinsic: Intrinsic,
        arguments: &[ValueId],
        dfg: &DataFlowGraph,
        result_ids: &[ValueId],
    ) -> Result<Vec<AcirValue>, RuntimeError> {
        match intrinsic {
            Intrinsic::Hint(Hint::BlackBox) => {
                // Identity function; at the ACIR level this is a no-op, it only affects the SSA.
                assert_eq!(
                    arguments.len(),
                    result_ids.len(),
                    "ICE: BlackBox input and output lengths should match."
                );
                Ok(arguments.iter().map(|v| self.convert_value(*v, dfg)).collect())
            }
            Intrinsic::BlackBox(black_box) => {
                // Slice arguments to blackbox functions would break the following logic (due to being split over two `ValueIds`)
                // No blackbox functions currently take slice arguments so we have an assertion here to catch if this changes in the future.
                assert!(
                    !arguments.iter().any(|arg| matches!(dfg.type_of_value(*arg), Type::Slice(_))),
                    "ICE: Slice arguments passed to blackbox function"
                );

                let inputs = vecmap(arguments, |arg| self.convert_value(*arg, dfg));

                let output_count = result_ids.iter().fold(0usize, |sum, result_id| {
                    sum + dfg.type_of_value(*result_id).flattened_size() as usize
                });

                let vars = self.acir_context.black_box_function(
                    black_box,
                    inputs,
                    None,
                    output_count,
                    Some(self.current_side_effects_enabled_var),
                )?;

                Ok(self.convert_vars_to_values(vars, dfg, result_ids))
            }
            Intrinsic::ToRadix(endian) => {
                let field = self.convert_value(arguments[0], dfg).into_var()?;
                let radix = self.convert_value(arguments[1], dfg).into_var()?;

                let Type::Array(result_type, array_length) = dfg.type_of_value(result_ids[0])
                else {
                    unreachable!("ICE: ToRadix result must be an array");
                };

                self.acir_context
                    .radix_decompose(
                        endian,
                        field,
                        radix,
                        array_length,
                        result_type[0].clone().into(),
                    )
                    .map(|array| vec![array])
            }
            Intrinsic::ToBits(endian) => {
                let field = self.convert_value(arguments[0], dfg).into_var()?;

                let Type::Array(result_type, array_length) = dfg.type_of_value(result_ids[0])
                else {
                    unreachable!("ICE: ToBits result must be an array");
                };

                self.acir_context
                    .bit_decompose(endian, field, array_length, result_type[0].clone().into())
                    .map(|array| vec![array])
            }

            Intrinsic::SlicePushBack => self.convert_slice_push_back(arguments, dfg),
            Intrinsic::SlicePushFront => self.convert_slice_push_front(arguments, dfg),
            Intrinsic::SlicePopBack => self.convert_slice_pop_back(arguments, dfg, result_ids),
            Intrinsic::SlicePopFront => self.convert_slice_pop_front(arguments, dfg, result_ids),
            Intrinsic::SliceInsert => self.convert_slice_insert(arguments, dfg, result_ids),
            Intrinsic::SliceRemove => self.convert_slice_remove(arguments, dfg, result_ids),

            Intrinsic::AsWitness => {
                let arg = arguments[0];
                let input = self.convert_value(arg, dfg).into_var()?;
                Ok(self
                    .acir_context
                    .get_or_create_witness_var(input)
                    .map(|val| self.convert_vars_to_values(vec![val], dfg, result_ids))?)
            }
            Intrinsic::DerivePedersenGenerators => Err(RuntimeError::AssertConstantFailed {
                call_stack: self.acir_context.get_call_stack(),
            }),
            Intrinsic::ApplyRangeConstraint => {
                unreachable!(
                    "ICE: `Intrinsic::ApplyRangeConstraint` calls should be transformed into an `Instruction::RangeCheck`"
                );
            }
            Intrinsic::FieldLessThan => {
                unreachable!("FieldLessThan can only be called in unconstrained")
            }
            Intrinsic::IsUnconstrained
            | Intrinsic::ArrayLen
            | Intrinsic::ArrayAsStrUnchecked
            | Intrinsic::StrAsBytes
            | Intrinsic::StaticAssert
            | Intrinsic::AssertConstant
            | Intrinsic::ArrayRefCount
<<<<<<< HEAD
            | Intrinsic::SliceRefCount
            | Intrinsic::AsSlice => {
                unreachable!("Expected {intrinsic} to be removed by this point")
=======
            | Intrinsic::SliceRefCount => {
                unreachable!("Expected {intrinsic} to have been removing during SSA optimizations")
>>>>>>> 2f73a86c
            }
        }
    }
}<|MERGE_RESOLUTION|>--- conflicted
+++ resolved
@@ -123,14 +123,9 @@
             | Intrinsic::StaticAssert
             | Intrinsic::AssertConstant
             | Intrinsic::ArrayRefCount
-<<<<<<< HEAD
             | Intrinsic::SliceRefCount
             | Intrinsic::AsSlice => {
-                unreachable!("Expected {intrinsic} to be removed by this point")
-=======
-            | Intrinsic::SliceRefCount => {
                 unreachable!("Expected {intrinsic} to have been removing during SSA optimizations")
->>>>>>> 2f73a86c
             }
         }
     }
