--- conflicted
+++ resolved
@@ -56,12 +56,7 @@
                     new_slice.push_back(element);
                 }
             }
-<<<<<<< HEAD
-            let new_slice_length = self.acir_context.add_var(slice_length, one)?;
-            (new_slice_length, AcirValue::Array(new_slice))
-=======
             AcirValue::Array(new_slice)
->>>>>>> 436f0255
         } else {
             // Length is not known, we are going to:
             // 1. Push dummy data to the slice, so that it's capacity covers for the push_back
