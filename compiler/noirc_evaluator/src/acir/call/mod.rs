--- conflicted
+++ resolved
@@ -189,13 +189,6 @@
                         .expect("ICE: Unknown slice input to brillig")
                     {
                         AcirValue::DynamicArray(AcirDynamicArray { len, .. }) => {
-<<<<<<< HEAD
-                            let item_flattened_size: u32 =
-                                item_types.iter().map(|t| t.flattened_size()).sum();
-                            len / item_flattened_size as usize
-                        }
-                        AcirValue::Array(array) => array.len() / item_types.len(),
-=======
                             // len holds the flattened length of all elements in the slice,
                             // so to get the no-flattened length we need to divide by the flattened
                             // length of a single slice entry
@@ -208,7 +201,6 @@
                             // slice entry
                             if item_types.len() == 0 { 0 } else { array.len() / item_types.len() }
                         }
->>>>>>> f73824e2
                         _ => unreachable!("ICE: Slice value is not an array"),
                     };
 
