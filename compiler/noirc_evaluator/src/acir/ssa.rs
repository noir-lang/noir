--- conflicted
+++ resolved
@@ -86,13 +86,8 @@
         }
     }
 
-<<<<<<< HEAD
-    let brillig_bytecode = shared_context
-        .generated_brillig
-=======
     let generated_brillig = shared_context.finish();
-    let (brillig_bytecode, brillig_names) = generated_brillig
->>>>>>> 89a1da5a
+    let brillig_bytecode = generated_brillig
         .into_iter()
         .map(|brillig| BrilligBytecode { function_name: brillig.name, bytecode: brillig.byte_code })
         .collect();
