--- conflicted
+++ resolved
@@ -194,77 +194,6 @@
     // The Brillig calls are to our stdlib quotient directive
     assert_circuit_snapshot!(program, @r"
     func 0
-<<<<<<< HEAD
-    current witness: w39
-    private parameters: [w0, w1]
-    public parameters: []
-    return values: []
-    BLACKBOX::RANGE [w1]:32 bits []
-    EXPR w2 = 2
-    EXPR w3 = 3
-    EXPR w4 = 5
-    INIT id: 1, len: 3, witnesses: [w2, w3, w4]
-    EXPR w5 = 4
-    MEM id: 1, write: w5 at: w0
-    EXPR w6 = 0
-    INIT id: 2, len: 4, witnesses: [w6, w6, w6, w6]
-    BRILLIG CALL func 0: inputs: [-w1 + 18446744073709551616, 18446744073709551616], outputs: [w7, w8]
-    BLACKBOX::RANGE [w7]:1 bits []
-    BLACKBOX::RANGE [w8]:64 bits []
-    EXPR w8 = -w1 - 18446744073709551616*w7 + 18446744073709551616
-    BRILLIG CALL func 0: inputs: [-w1 + 18446744073709551615, 18446744073709551616], outputs: [w9, w10]
-    BLACKBOX::RANGE [w9]:1 bits []
-    BLACKBOX::RANGE [w10]:64 bits []
-    EXPR w10 = -w1 - 18446744073709551616*w9 + 18446744073709551615
-    MEM id: 1, read at: w6, value: w11
-    EXPR w12 = w7*w9 - w7 + 1
-    EXPR w13 = -10*w7*w9 + w11*w12 + 10*w7
-    MEM id: 2, write: w13 at: w6
-    BRILLIG CALL func 0: inputs: [-w1 + 18446744073709551617, 18446744073709551616], outputs: [w14, w15]
-    BLACKBOX::RANGE [w14]:1 bits []
-    BLACKBOX::RANGE [w15]:64 bits []
-    EXPR w15 = -w1 - 18446744073709551616*w14 + 18446744073709551617
-    BRILLIG CALL func 0: inputs: [-w1 + 18446744073709551616, 18446744073709551616], outputs: [w16, w17]
-    BLACKBOX::RANGE [w16]:1 bits []
-    BLACKBOX::RANGE [w17]:64 bits []
-    EXPR w17 = -w1 - 18446744073709551616*w16 + 18446744073709551616
-    EXPR w18 = -w14 + 1
-    MEM id: 1, read at: w18, value: w19
-    EXPR w20 = w14*w16 - w14 + 1
-    EXPR w21 = 1
-    EXPR w22 = -10*w14*w16 + w19*w20 + 10*w14
-    MEM id: 2, write: w22 at: w21
-    BRILLIG CALL func 0: inputs: [-w1 + 18446744073709551618, 18446744073709551616], outputs: [w23, w24]
-    BLACKBOX::RANGE [w23]:1 bits []
-    BLACKBOX::RANGE [w24]:64 bits []
-    EXPR w24 = -w1 - 18446744073709551616*w23 + 18446744073709551618
-    BRILLIG CALL func 0: inputs: [-w1 + 18446744073709551617, 18446744073709551616], outputs: [w25, w26]
-    BLACKBOX::RANGE [w25]:1 bits []
-    BLACKBOX::RANGE [w26]:64 bits []
-    EXPR w26 = -w1 - 18446744073709551616*w25 + 18446744073709551617
-    EXPR w27 = -w23 + 2
-    MEM id: 1, read at: w27, value: w28
-    EXPR w29 = w23*w25 - w23 + 1
-    EXPR w30 = -10*w23*w25 + w28*w29 + 10*w23
-    MEM id: 2, write: w30 at: w2
-    BRILLIG CALL func 0: inputs: [-w1 + 18446744073709551619, 18446744073709551616], outputs: [w31, w32]
-    BLACKBOX::RANGE [w31]:1 bits []
-    BLACKBOX::RANGE [w32]:64 bits []
-    EXPR w32 = -w1 - 18446744073709551616*w31 + 18446744073709551619
-    BRILLIG CALL func 0: inputs: [-w1 + 18446744073709551618, 18446744073709551616], outputs: [w33, w34]
-    BLACKBOX::RANGE [w33]:1 bits []
-    BLACKBOX::RANGE [w34]:64 bits []
-    EXPR w34 = -w1 - 18446744073709551616*w33 + 18446744073709551618
-    EXPR w35 = -w31 + 3
-    MEM id: 1, read at: w35, value: w36
-    EXPR w37 = w31*w33 - w31 + 1
-    EXPR w38 = -10*w31*w33 + w36*w37 + 10*w31
-    MEM id: 2, write: w38 at: w3
-    EXPR w1 = 4
-    EXPR w39 = 20
-    MEM id: 2, write: w39 at: w0
-    
-=======
     private parameters: [w0, w1]
     public parameters: []
     return values: []
@@ -276,7 +205,7 @@
     ASSERT w5 = 4
     WRITE b1[w0] = w5
     ASSERT w6 = 0
-    INIT b2 = [w6, w6, w6]
+    INIT b2 = [w6, w6, w6, w6]
     BRILLIG CALL func: 0, inputs: [-w1 + 18446744073709551616, 18446744073709551616], outputs: [w7, w8]
     BLACKBOX::RANGE input: w7, bits: 1
     BLACKBOX::RANGE input: w8, bits: 64
@@ -316,15 +245,23 @@
     ASSERT w29 = w23*w25 - w23 + 1
     ASSERT w30 = -10*w23*w25 + w28*w29 + 10*w23
     WRITE b2[w2] = w30
+    BRILLIG CALL func: 0, inputs: [-w1 + 18446744073709551619, 18446744073709551616], outputs: [w31, w32]
+    BLACKBOX::RANGE input: w31, bits: 1
+    BLACKBOX::RANGE input: w32, bits: 64
+    ASSERT w32 = -w1 - 18446744073709551616*w31 + 18446744073709551619
+    BRILLIG CALL func: 0, inputs: [-w1 + 18446744073709551618, 18446744073709551616], outputs: [w33, w34]
+    BLACKBOX::RANGE input: w33, bits: 1
+    BLACKBOX::RANGE input: w34, bits: 64
+    ASSERT w34 = -w1 - 18446744073709551616*w33 + 18446744073709551618
+    ASSERT w35 = -w31 + 3
+    READ w36 = b1[w35]
+    ASSERT w37 = w31*w33 - w31 + 1
+    ASSERT w38 = -10*w31*w33 + w36*w37 + 10*w31
+    WRITE b2[w3] = w38
     ASSERT w1 = 4
-    READ w31 = b2[w6]
-    READ w32 = b2[w21]
-    READ w33 = b2[w2]
-    INIT b3 = [w31, w32, w33]
-    ASSERT w34 = 20
-    WRITE b3[w0] = w34
-
->>>>>>> 7e4e32ff
+    ASSERT w39 = 20
+    WRITE b2[w0] = w39
+    
     unconstrained func 0
     0: @10 = const u32 2
     1: @11 = const u32 0
@@ -366,44 +303,6 @@
     // The Brillig calls are to our stdlib quotient directive
     assert_circuit_snapshot!(program, @r"
     func 0
-<<<<<<< HEAD
-    current witness: w21
-    private parameters: [w0, w1, w2]
-    public parameters: []
-    return values: []
-    EXPR w3 = 2
-    EXPR w4 = 3
-    EXPR w5 = 5
-    INIT id: 1, len: 3, witnesses: [w3, w4, w5]
-    EXPR w6 = 4
-    MEM id: 1, write: w6 at: w0
-    EXPR w7 = 0
-    MEM id: 1, read at: w7, value: w8
-    EXPR w9 = 1
-    MEM id: 1, read at: w9, value: w10
-    MEM id: 1, read at: w3, value: w11
-    MEM id: 1, read at: w1, value: w12
-    INIT id: 2, len: 3, witnesses: [w8, w10, w11]
-    MEM id: 1, read at: w9, value: w13
-    BRILLIG CALL func 0: inputs: [-w1 + 18446744073709551616, 18446744073709551616], outputs: [w14, w15]
-    BLACKBOX::RANGE [w14]:1 bits []
-    BLACKBOX::RANGE [w15]:64 bits []
-    EXPR w15 = -w1 - 18446744073709551616*w14 + 18446744073709551616
-    EXPR w16 = w13*w14 - w8*w14 + w8
-    MEM id: 2, write: w16 at: w7
-    MEM id: 1, read at: w3, value: w17
-    BRILLIG CALL func 0: inputs: [-w1 + 18446744073709551617, 18446744073709551616], outputs: [w18, w19]
-    BLACKBOX::RANGE [w18]:1 bits []
-    BLACKBOX::RANGE [w19]:64 bits []
-    EXPR w19 = -w1 - 18446744073709551616*w18 + 18446744073709551617
-    EXPR w20 = w17*w18 - w10*w18 + w10
-    MEM id: 2, write: w20 at: w9
-    EXPR w1 = 2
-    EXPR w12 = w2
-    EXPR w21 = 20
-    MEM id: 2, write: w21 at: w0
-    
-=======
     private parameters: [w0, w1, w2]
     public parameters: []
     return values: []
@@ -436,14 +335,9 @@
     WRITE b2[w9] = w20
     ASSERT w1 = 2
     ASSERT w12 = w2
-    READ w21 = b2[w7]
-    READ w22 = b2[w9]
-    READ w23 = b2[w3]
-    INIT b3 = [w21, w22, w23]
-    ASSERT w24 = 20
-    WRITE b3[w0] = w24
-
->>>>>>> 7e4e32ff
+    ASSERT w21 = 20
+    WRITE b2[w0] = w21
+    
     unconstrained func 0
     0: @10 = const u32 2
     1: @11 = const u32 0
