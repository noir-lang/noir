use acvm::assert_circuit_snapshot;

use crate::acir::tests::ssa_to_acir_program;

#[test]
fn slice_push_back() {
    // This SSA would never be generated as we are writing to a slice without a preceding OOB check.
    // We forego the OOB check here for the succinctness of the test.
    let src = "
    acir(inline) predicate_pure fn main f0 {
      b0(v0: u32, v1: u32):
        v3 = make_array [Field 2, Field 3] : [Field]
        // Mutate it at index v0 (to make it non-constant in the circuit)
        v5 = array_set v3, index v0, value Field 4
        v8, v9 = call slice_push_back(u32 2, v5, Field 10) -> (u32, [Field])
        constrain v8 == v1
        // Mutate the new slice to make the result block observable
        v11 = array_set v9, index v0, value Field 20
        return
    }
    ";
    let program = ssa_to_acir_program(src);

    // Note that w9 is now at the end of memory block 3 and that w1 has been asserted to equal 3
    assert_circuit_snapshot!(program, @r"
    func 0
    private parameters: [w0, w1]
    public parameters: []
    return values: []
    ASSERT w2 = 2
    ASSERT w3 = 3
    INIT b1 = [w2, w3]
    WRITE b1[w0] = 4
    READ w4 = b1[0]
    READ w5 = b1[1]
    ASSERT w6 = 10
    ASSERT w1 = 3
    INIT b3 = [w4, w5, w6]
    WRITE b3[w0] = 20
    ");
}

#[test]
fn slice_push_front() {
    let src = "
    acir(inline) predicate_pure fn main f0 {
      b0(v0: u32, v1: u32):
        v3 = make_array [Field 2, Field 3] : [Field]
        // Mutate it at index v0 (to make it non-constant in the circuit)
        v5 = array_set v3, index v0, value Field 4
        v8, v9 = call slice_push_front(u32 2, v5, Field 10) -> (u32, [Field])
        constrain v8 == v1
        // Mutate the new slice to make the result block observable
        v11 = array_set v9, index v0, value Field 20
        return
    }
    ";
    let program = ssa_to_acir_program(src);

    // Note that w9 is now in the front of memory block 3 and that w1 has been asserted to equal 3
    assert_circuit_snapshot!(program, @r"
    func 0
    private parameters: [w0, w1]
    public parameters: []
    return values: []
    ASSERT w2 = 2
    ASSERT w3 = 3
    INIT b1 = [w2, w3]
    WRITE b1[w0] = 4
    READ w4 = b1[0]
    READ w5 = b1[1]
    ASSERT w6 = 10
    ASSERT w1 = 3
    INIT b3 = [w6, w4, w5]
    WRITE b3[w0] = 20
    ");
}

#[test]
fn slice_pop_back() {
    let src = "
    acir(inline) predicate_pure fn main f0 {
      b0(v0: u32, v1: u32):
        v3 = make_array [Field 2, Field 3] : [Field]
        // Mutate it at index v0 (to make it non-constant in the circuit)
        v5 = array_set v3, index v0, value Field 4
        v8, v9, v10 = call slice_pop_back(u32 2, v5) -> (u32, [Field], Field)
        constrain v8 == v1
        constrain v10 == Field 3
        // Mutate the new slice to make the result block observable
        v12 = array_set v9, index v0, value Field 20
        return
    }
    ";
    let program = ssa_to_acir_program(src);

    // As you can see we read the entire slice in order (memory block 1) and that w1 has been asserted to equal 1
    // In practice, when writing to the slice we would assert that the index is less than w1
    assert_circuit_snapshot!(program, @r"
    func 0
    private parameters: [w0, w1]
    public parameters: []
    return values: []
    ASSERT w2 = 2
    ASSERT w3 = 3
    INIT b1 = [w2, w3]
    WRITE b1[w0] = 4
    READ w4 = b1[1]
    READ w5 = b1[0]
    READ w6 = b1[1]
    ASSERT w1 = 1
    ASSERT w4 = 3
    INIT b3 = [w5, w6]
    WRITE b3[w0] = 20
    ");
}

#[test]
fn slice_pop_front() {
    let src = "
    acir(inline) predicate_pure fn main f0 {
      b0(v0: u32, v1: u32):
        v3 = make_array [Field 2, Field 3] : [Field]
        v5 = array_set v3, index v0, value Field 4
        v8, v9, v10 = call slice_pop_front(u32 2, v5) -> (Field, u32, [Field])
        constrain v8 == Field 2
        constrain v9 == v1
        v12 = array_set v10, index v0, value Field 20
        return
    }
    ";
    let program = ssa_to_acir_program(src);

    // As you can see we read the entire slice in order (memory block 1) and that w1 has been asserted to equal 1
    // In practice, when writing to the slice we would assert that the index is less than w1
    assert_circuit_snapshot!(program, @r"
    func 0
    private parameters: [w0, w1]
    public parameters: []
    return values: []
    ASSERT w2 = 2
    ASSERT w3 = 3
    INIT b1 = [w2, w3]
    WRITE b1[w0] = 4
    READ w4 = b1[0]
    READ w5 = b1[1]
    READ w6 = b1[0]
    ASSERT w6 = 2
    ASSERT w1 = 1
    INIT b3 = [w5]
    WRITE b3[w0] = 20
    ");
}

#[test]
fn slice_insert() {
    let src = "
    acir(inline) predicate_pure fn main f0 {
      b0(v0: u32, v1: u32):
        v4 = make_array [Field 2, Field 3, Field 5] : [Field]
        v6 = array_set v4, index v0, value Field 4
        v10, v11 = call slice_insert(u32 3, v6, v1, Field 10) -> (u32, [Field])
        constrain v10 == v1
        v13 = array_set mut v11, index v0, value Field 20
        return
    }
    ";
    let program = ssa_to_acir_program(src);

    // Insert does comparisons on every index for the value that should be written into the resulting slice
    //
    // You can see how w1 is asserted to equal 4
    // Memory block 1 is our original slice
    // Memory block 2 is our slice created by our insert operation. You can see its contents all start as w6 (which is equal to 0).
    // We then write into b2 four times at the appropriate shifted indices.
    //
    // As we have marked the `array_set` as `mut` we then write directly into that slice.
    // The Brillig calls are to our stdlib quotient directive
    assert_circuit_snapshot!(program, @r"
    func 0
    private parameters: [w0, w1]
    public parameters: []
    return values: []
    BLACKBOX::RANGE input: w1, bits: 32
    ASSERT w2 = 2
    ASSERT w3 = 3
    ASSERT w4 = 5
    INIT b1 = [w2, w3, w4]
    WRITE b1[w0] = 4
    ASSERT w5 = 0
    INIT b2 = [w5, w5, w5, w5]
    BRILLIG CALL func: 0, inputs: [-w1 + 18446744073709551616, 18446744073709551616], outputs: [w6, w7]
    BLACKBOX::RANGE input: w6, bits: 1
    BLACKBOX::RANGE input: w7, bits: 64
    ASSERT w7 = -w1 - 18446744073709551616*w6 + 18446744073709551616
    BRILLIG CALL func: 0, inputs: [-w1 + 18446744073709551615, 18446744073709551616], outputs: [w8, w9]
    BLACKBOX::RANGE input: w8, bits: 1
    BLACKBOX::RANGE input: w9, bits: 64
    ASSERT w9 = -w1 - 18446744073709551616*w8 + 18446744073709551615
    READ w10 = b1[0]
    ASSERT w11 = w6*w8 - w6 + 1
    ASSERT w12 = -10*w6*w8 + w10*w11 + 10*w6
    WRITE b2[0] = w12
    BRILLIG CALL func: 0, inputs: [-w1 + 18446744073709551617, 18446744073709551616], outputs: [w13, w14]
    BLACKBOX::RANGE input: w13, bits: 1
    BLACKBOX::RANGE input: w14, bits: 64
    ASSERT w14 = -w1 - 18446744073709551616*w13 + 18446744073709551617
    BRILLIG CALL func: 0, inputs: [-w1 + 18446744073709551616, 18446744073709551616], outputs: [w15, w16]
    BLACKBOX::RANGE input: w15, bits: 1
    BLACKBOX::RANGE input: w16, bits: 64
    ASSERT w16 = -w1 - 18446744073709551616*w15 + 18446744073709551616
    ASSERT w17 = -w13 + 1
    READ w18 = b1[w17]
    ASSERT w19 = w13*w15 - w13 + 1
    ASSERT w20 = -10*w13*w15 + w18*w19 + 10*w13
    WRITE b2[1] = w20
    BRILLIG CALL func: 0, inputs: [-w1 + 18446744073709551618, 18446744073709551616], outputs: [w21, w22]
    BLACKBOX::RANGE input: w21, bits: 1
    BLACKBOX::RANGE input: w22, bits: 64
    ASSERT w22 = -w1 - 18446744073709551616*w21 + 18446744073709551618
    BRILLIG CALL func: 0, inputs: [-w1 + 18446744073709551617, 18446744073709551616], outputs: [w23, w24]
    BLACKBOX::RANGE input: w23, bits: 1
    BLACKBOX::RANGE input: w24, bits: 64
    ASSERT w24 = -w1 - 18446744073709551616*w23 + 18446744073709551617
    ASSERT w25 = -w21 + 2
    READ w26 = b1[w25]
    ASSERT w27 = w21*w23 - w21 + 1
    ASSERT w28 = -10*w21*w23 + w26*w27 + 10*w21
    WRITE b2[2] = w28
    BRILLIG CALL func: 0, inputs: [-w1 + 18446744073709551619, 18446744073709551616], outputs: [w29, w30]
    BLACKBOX::RANGE input: w29, bits: 1
    BLACKBOX::RANGE input: w30, bits: 64
    ASSERT w30 = -w1 - 18446744073709551616*w29 + 18446744073709551619
    BRILLIG CALL func: 0, inputs: [-w1 + 18446744073709551618, 18446744073709551616], outputs: [w31, w32]
    BLACKBOX::RANGE input: w31, bits: 1
    BLACKBOX::RANGE input: w32, bits: 64
    ASSERT w32 = -w1 - 18446744073709551616*w31 + 18446744073709551618
    ASSERT w33 = -w29 + 3
    READ w34 = b1[w33]
    ASSERT w35 = w29*w31 - w29 + 1
    ASSERT w36 = -10*w29*w31 + w34*w35 + 10*w29
    WRITE b2[3] = w36
    ASSERT w1 = 4
<<<<<<< HEAD
    WRITE b2[w0] = 20

    unconstrained func 0
=======
    ASSERT w39 = 20
    WRITE b2[w0] = w39

    unconstrained func 0: directive_integer_quotient
>>>>>>> f351c3ed
    0: @10 = const u32 2
    1: @11 = const u32 0
    2: @0 = calldata copy [@11; @10]
    3: @2 = field int_div @0, @1
    4: @1 = field mul @2, @1
    5: @1 = field sub @0, @1
    6: @0 = @2
    7: stop &[@11; @10]
    ");
}

#[test]
fn slice_remove() {
    let src = "
    acir(inline) predicate_pure fn main f0 {
      b0(v0: u32, v1: u32, v2: Field):
        v6 = make_array [Field 2, Field 3, Field 5] : [Field]
        v8 = array_set v6, index v0, value Field 4
        v11, v12, v13 = call slice_remove(u32 3, v8, v1) -> (u32, [Field], Field)
        constrain v11 == v1
        constrain v13 == v2
        v15 = array_set mut v12, index v0, value Field 20
        return
    }
    ";
    let program = ssa_to_acir_program(src);

    // Remove does comparisons on every index for the value that should be written into the resulting slice
    // You can see how w1 is asserted to equal 2
    //
    // Memory block 1 is our original slice
    // Memory block 2 is our final slice which is one less element than our initial slice.
    // You can see that it is initialized to contain all zeroes. It is then written to appropriately.
    // We expect two writes to b2 and two reads from b1 at the shifted indices as we skip the removal window when reading from the initial slice input.
    // We only expect as many writes to b2 and reads b1 as there are elements in the final slice.
    //
    // As we have marked the `array_set` as `mut` we then write directly into that slice.
    // The Brillig calls are to our stdlib quotient directive
    assert_circuit_snapshot!(program, @r"
    func 0
    private parameters: [w0, w1, w2]
    public parameters: []
    return values: []
    ASSERT w3 = 2
    ASSERT w4 = 3
    ASSERT w5 = 5
    INIT b1 = [w3, w4, w5]
    WRITE b1[w0] = 4
    READ w6 = b1[0]
    READ w7 = b1[1]
    READ w8 = b1[2]
    READ w9 = b1[w1]
    ASSERT w10 = 0
    INIT b2 = [w10, w10]
    READ w11 = b1[1]
    BRILLIG CALL func: 0, inputs: [-w1 + 18446744073709551616, 18446744073709551616], outputs: [w12, w13]
    BLACKBOX::RANGE input: w12, bits: 1
    BLACKBOX::RANGE input: w13, bits: 64
    ASSERT w13 = -w1 - 18446744073709551616*w12 + 18446744073709551616
    ASSERT w14 = w11*w12 - w6*w12 + w6
    WRITE b2[0] = w14
    READ w15 = b1[2]
    BRILLIG CALL func: 0, inputs: [-w1 + 18446744073709551617, 18446744073709551616], outputs: [w16, w17]
    BLACKBOX::RANGE input: w16, bits: 1
    BLACKBOX::RANGE input: w17, bits: 64
    ASSERT w17 = -w1 - 18446744073709551616*w16 + 18446744073709551617
    ASSERT w18 = w15*w16 - w7*w16 + w7
    WRITE b2[1] = w18
    ASSERT w1 = 2
<<<<<<< HEAD
    ASSERT w9 = w2
    WRITE b2[w0] = 20

    unconstrained func 0
=======
    ASSERT w12 = w2
    ASSERT w21 = 20
    WRITE b2[w0] = w21

    unconstrained func 0: directive_integer_quotient
>>>>>>> f351c3ed
    0: @10 = const u32 2
    1: @11 = const u32 0
    2: @0 = calldata copy [@11; @10]
    3: @2 = field int_div @0, @1
    4: @1 = field mul @2, @1
    5: @1 = field sub @0, @1
    6: @0 = @2
    7: stop &[@11; @10]
    ");
}

#[test]
fn slice_push_back_not_affected_by_predicate() {
    let src_side_effects = "
    acir(inline) predicate_pure fn main f0 {
      b0(v0: u32, v1: u1):
        v4 = make_array [Field 2, Field 3] : [Field; 2]
        v5 = make_array [Field 1, v4] : [(Field, [Field; 2])]
        v7 = array_set v5, index v0, value Field 4
        enable_side_effects v1
        v9, v10 = call slice_push_back(u32 1, v7, Field 1, v4) -> (u32, [(Field, [Field; 2])])
        return
    }
    ";
    let src_no_side_effects = "
    acir(inline) predicate_pure fn main f0 {
      b0(v0: u32, v1: u1):
        v4 = make_array [Field 2, Field 3] : [Field; 2]
        v5 = make_array [Field 1, v4] : [(Field, [Field; 2])]
        v7 = array_set v5, index v0, value Field 4
        v9, v10 = call slice_push_back(u32 1, v7, Field 1, v4) -> (u32, [(Field, [Field; 2])])
        return
    }
    ";

    let program_side_effects = ssa_to_acir_program(src_side_effects);
    let program_no_side_effects = ssa_to_acir_program(src_no_side_effects);
    assert_eq!(program_side_effects, program_no_side_effects);
}

#[test]
fn slice_push_front_not_affected_by_predicate() {
    let src_side_effects = "
    acir(inline) predicate_pure fn main f0 {
      b0(v0: u32, v1: u1):
        v4 = make_array [Field 2, Field 3] : [Field; 2]
        v5 = make_array [Field 1, v4] : [(Field, [Field; 2])]
        v7 = array_set v5, index v0, value Field 4
        enable_side_effects v1
        v9, v10 = call slice_push_front(u32 1, v7, Field 1, v4) -> (u32, [(Field, [Field; 2])])
        return
    }
    ";
    let src_no_side_effects = "
    acir(inline) predicate_pure fn main f0 {
      b0(v0: u32, v1: u1):
        v4 = make_array [Field 2, Field 3] : [Field; 2]
        v5 = make_array [Field 1, v4] : [(Field, [Field; 2])]
        v7 = array_set v5, index v0, value Field 4
        v9, v10 = call slice_push_front(u32 1, v7, Field 1, v4) -> (u32, [(Field, [Field; 2])])
        return
    }
    ";

    let program_side_effects = ssa_to_acir_program(src_side_effects);
    let program_no_side_effects = ssa_to_acir_program(src_no_side_effects);
    assert_eq!(program_side_effects, program_no_side_effects);
}

#[test]
fn slice_pop_back_not_affected_by_predicate() {
    let src_side_effects = "
    acir(inline) predicate_pure fn main f0 {
      b0(v0: u32, v1: u1):
        v4 = make_array [Field 2, Field 3] : [Field; 2]
        v5 = make_array [Field 1, v4] : [(Field, [Field; 2])]
        v7 = array_set v5, index v0, value Field 4
        enable_side_effects v1
        v9, v10, v11, v12 = call slice_pop_back(u32 1, v7) -> (u32, [(Field, [Field; 2])], Field, [Field; 2])
        return
    }
    ";
    let src_no_side_effects = "
    acir(inline) predicate_pure fn main f0 {
      b0(v0: u32, v1: u1):
        v4 = make_array [Field 2, Field 3] : [Field; 2]
        v5 = make_array [Field 1, v4] : [(Field, [Field; 2])]
        v7 = array_set v5, index v0, value Field 4
        v9, v10, v11, v12 = call slice_pop_back(u32 1, v7) -> (u32, [(Field, [Field; 2])], Field, [Field; 2])
        return
    }
    ";

    let program_side_effects = ssa_to_acir_program(src_side_effects);
    let program_no_side_effects = ssa_to_acir_program(src_no_side_effects);
    assert_eq!(program_side_effects, program_no_side_effects);
}

#[test]
fn slice_pop_front_not_affected_by_predicate() {
    let src_side_effects = "
    acir(inline) predicate_pure fn main f0 {
      b0(v0: u32, v1: u1):
        v4 = make_array [Field 2, Field 3] : [Field; 2]
        v5 = make_array [Field 1, v4] : [(Field, [Field; 2])]
        v7 = array_set v5, index v0, value Field 4
        enable_side_effects v1
        v9, v10, v11, v12 = call slice_pop_front(u32 1, v7) -> (Field, [Field; 2], u32, [(Field, [Field; 2])])
        return
    }
    ";
    let src_no_side_effects = "
    acir(inline) predicate_pure fn main f0 {
      b0(v0: u32, v1: u1):
        v4 = make_array [Field 2, Field 3] : [Field; 2]
        v5 = make_array [Field 1, v4] : [(Field, [Field; 2])]
        v7 = array_set v5, index v0, value Field 4
        v9, v10, v11, v12 = call slice_pop_front(u32 1, v7) -> (Field, [Field; 2], u32, [(Field, [Field; 2])])
        return
    }
    ";

    let program_side_effects = ssa_to_acir_program(src_side_effects);
    let program_no_side_effects = ssa_to_acir_program(src_no_side_effects);
    assert_eq!(program_side_effects, program_no_side_effects);
}

#[test]
fn slice_insert_affected_by_predicate() {
    let src_side_effects = "
    acir(inline) predicate_pure fn main f0 {
      b0(v0: u32, v1: u1):
        v4 = make_array [Field 2, Field 3] : [Field; 2]
        v5 = make_array [Field 1, v4] : [(Field, [Field; 2])]
        v7 = array_set v5, index v0, value Field 4
        enable_side_effects v1
        v9, v10 = call slice_insert(u32 1, v7, u32 1, Field 1, v4) -> (u32, [(Field, [Field; 2])])
        return
    }
    ";
    let src_no_side_effects = "
    acir(inline) predicate_pure fn main f0 {
      b0(v0: u32, v1: u1):
        v4 = make_array [Field 2, Field 3] : [Field; 2]
        v5 = make_array [Field 1, v4] : [(Field, [Field; 2])]
        v7 = array_set v5, index v0, value Field 4
        v9, v10 = call slice_insert(u32 1, v7, u32 1, Field 1, v4) -> (u32, [(Field, [Field; 2])])
        return
    }
    ";

    let program_side_effects = ssa_to_acir_program(src_side_effects);
    let program_no_side_effects = ssa_to_acir_program(src_no_side_effects);
    assert_ne!(program_side_effects, program_no_side_effects);
}

#[test]
fn slice_remove_affected_by_predicate() {
    let src_side_effects = "
    acir(inline) predicate_pure fn main f0 {
      b0(v0: u32, v1: u1):
        v4 = make_array [Field 2, Field 3] : [Field; 2]
        v5 = make_array [Field 1, v4] : [(Field, [Field; 2])]
        v7 = array_set v5, index v0, value Field 4
        enable_side_effects v1
        v9, v10, v11, v12 = call slice_remove(u32 1, v7, u32 1) -> (u32, [(Field, [Field; 2])], Field, [Field; 2])
        return
    }
    ";
    let src_no_side_effects = "
    acir(inline) predicate_pure fn main f0 {
      b0(v0: u32, v1: u1):
        v4 = make_array [Field 2, Field 3] : [Field; 2]
        v5 = make_array [Field 1, v4] : [(Field, [Field; 2])]
        v7 = array_set v5, index v0, value Field 4
        v9, v10, v11, v12 = call slice_remove(u32 1, v7, u32 1) -> (u32, [(Field, [Field; 2])], Field, [Field; 2])
        return
    }
    ";

    let program_side_effects = ssa_to_acir_program(src_side_effects);
    let program_no_side_effects = ssa_to_acir_program(src_no_side_effects);
    assert_ne!(program_side_effects, program_no_side_effects);
}<|MERGE_RESOLUTION|>--- conflicted
+++ resolved
@@ -241,16 +241,9 @@
     ASSERT w36 = -10*w29*w31 + w34*w35 + 10*w29
     WRITE b2[3] = w36
     ASSERT w1 = 4
-<<<<<<< HEAD
     WRITE b2[w0] = 20
 
-    unconstrained func 0
-=======
-    ASSERT w39 = 20
-    WRITE b2[w0] = w39
-
     unconstrained func 0: directive_integer_quotient
->>>>>>> f351c3ed
     0: @10 = const u32 2
     1: @11 = const u32 0
     2: @0 = calldata copy [@11; @10]
@@ -320,18 +313,10 @@
     ASSERT w18 = w15*w16 - w7*w16 + w7
     WRITE b2[1] = w18
     ASSERT w1 = 2
-<<<<<<< HEAD
     ASSERT w9 = w2
     WRITE b2[w0] = 20
 
-    unconstrained func 0
-=======
-    ASSERT w12 = w2
-    ASSERT w21 = 20
-    WRITE b2[w0] = w21
-
     unconstrained func 0: directive_integer_quotient
->>>>>>> f351c3ed
     0: @10 = const u32 2
     1: @11 = const u32 0
     2: @0 = calldata copy [@11; @10]
