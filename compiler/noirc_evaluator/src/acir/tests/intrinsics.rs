--- conflicted
+++ resolved
@@ -45,20 +45,16 @@
 }
 
 #[test]
-<<<<<<< HEAD
-fn list_push_back_unknown_length() {
-    // Here we use v2 as the length of the list to show the generated ACIR when the
-=======
-fn slice_push_back_known_length_with_padding() {
+fn list_push_back_known_length_with_padding() {
     let src = "
     acir(inline) predicate_pure fn main f0 {
       b0(v0: u32, v1: u32):
         v3 = make_array [Field 2, Field 3, Field 0, Field 0, Field 0] : [Field]
         // Mutate it at index v0 (to make it non-constant in the circuit)
         v5 = array_set v3, index v0, value Field 4
-        v8, v9 = call slice_push_back(u32 2, v5, Field 10) -> (u32, [Field])
+        v8, v9 = call list_push_back(u32 2, v5, Field 10) -> (u32, [Field])
         constrain v8 == v1
-        // Mutate the new slice to make the result block observable
+        // Mutate the new list to make the result block observable
         v11 = array_set v9, index v0, value Field 20
         return
     }
@@ -66,8 +62,8 @@
     let program = ssa_to_acir_program(src);
 
     // Note that w12 is now the third element in b3 and followed by two zero values from the pre-existing padding.
-    // w1 has also been asserted to equal 3, the dynamic length of the slice.
-    // Aside the extra padding in the memory blocks we expect this ACIR to closely match a slice whose contents do not contain padding.
+    // w1 has also been asserted to equal 3, the dynamic length of the list.
+    // Aside the extra padding in the memory blocks we expect this ACIR to closely match a list whose contents do not contain padding.
     assert_circuit_snapshot!(program, @r"
     func 0
     private parameters: [w0, w1]
@@ -94,9 +90,8 @@
 }
 
 #[test]
-fn slice_push_back_unknown_length() {
-    // Here we use v2 as the length of the slice to show the generated ACIR when the
->>>>>>> 1ad815e8
+fn list_push_back_unknown_length() {
+    // Here we use v2 as the length of the list to show the generated ACIR when the
     // length is now known at compile time.
     let src = "
     acir(inline) predicate_pure fn main f0 {
@@ -877,7 +872,7 @@
 }
 
 #[test]
-fn as_slice_for_slice_with_nested_array() {
+fn as_list_for_list_with_nested_array() {
     let src = "
     acir(inline) predicate_pure fn main f0 {
       b0(v0: u32):
@@ -889,7 +884,7 @@
         v26 = array_get v25, index v0 -> [u32; 5]
         v28 = array_set v26, index u32 1, value u32 100
         v29 = array_set v25, index v0, value v28
-        v31, v32 = call as_slice(v29) -> (u32, [[u32; 5]])
+        v31, v32 = call as_list(v29) -> (u32, [[u32; 5]])
         v34 = array_get v32, index u32 0 -> [u32; 5]
         v35 = array_get v32, index u32 1 -> [u32; 5]
         v36 = array_get v32, index u32 2 -> [u32; 5]
