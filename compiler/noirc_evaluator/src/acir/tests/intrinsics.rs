--- conflicted
+++ resolved
@@ -291,52 +291,27 @@
     ASSERT w4 = 3
     ASSERT w5 = 5
     INIT b1 = [w3, w4, w5]
-<<<<<<< HEAD
     WRITE b1[w0] = 4
     READ w6 = b1[0]
     READ w7 = b1[1]
     READ w8 = b1[2]
     READ w9 = b1[w1]
-    INIT b2 = [w6, w7, w8]
-    READ w10 = b1[1]
-    BRILLIG CALL func: 0, inputs: [-w1 + 18446744073709551616, 18446744073709551616], outputs: [w11, w12]
-    BLACKBOX::RANGE input: w11, bits: 1
-    BLACKBOX::RANGE input: w12, bits: 64
-    ASSERT w12 = -w1 - 18446744073709551616*w11 + 18446744073709551616
-    ASSERT w13 = w10*w11 - w6*w11 + w6
-    WRITE b2[0] = w13
-    READ w14 = b1[2]
-    BRILLIG CALL func: 0, inputs: [-w1 + 18446744073709551617, 18446744073709551616], outputs: [w15, w16]
-    BLACKBOX::RANGE input: w15, bits: 1
-    BLACKBOX::RANGE input: w16, bits: 64
-    ASSERT w16 = -w1 - 18446744073709551616*w15 + 18446744073709551617
-    ASSERT w17 = w14*w15 - w7*w15 + w7
-    WRITE b2[1] = w17
-=======
-    ASSERT w6 = 4
-    WRITE b1[w0] = w6
-    ASSERT w7 = 0
-    READ w8 = b1[w7]
-    ASSERT w9 = 1
-    READ w10 = b1[w9]
-    READ w11 = b1[w3]
-    READ w12 = b1[w1]
-    INIT b2 = [w7, w7]
-    READ w13 = b1[w9]
-    BRILLIG CALL func: 0, inputs: [-w1 + 18446744073709551616, 18446744073709551616], outputs: [w14, w15]
-    BLACKBOX::RANGE input: w14, bits: 1
-    BLACKBOX::RANGE input: w15, bits: 64
-    ASSERT w15 = -w1 - 18446744073709551616*w14 + 18446744073709551616
-    ASSERT w16 = w13*w14 - w8*w14 + w8
-    WRITE b2[w7] = w16
-    READ w17 = b1[w3]
-    BRILLIG CALL func: 0, inputs: [-w1 + 18446744073709551617, 18446744073709551616], outputs: [w18, w19]
-    BLACKBOX::RANGE input: w18, bits: 1
-    BLACKBOX::RANGE input: w19, bits: 64
-    ASSERT w19 = -w1 - 18446744073709551616*w18 + 18446744073709551617
-    ASSERT w20 = w17*w18 - w10*w18 + w10
-    WRITE b2[w9] = w20
->>>>>>> dc797338
+    ASSERT w10 = 0
+    INIT b2 = [w10, w10]
+    READ w11 = b1[1]
+    BRILLIG CALL func: 0, inputs: [-w1 + 18446744073709551616, 18446744073709551616], outputs: [w12, w13]
+    BLACKBOX::RANGE input: w12, bits: 1
+    BLACKBOX::RANGE input: w13, bits: 64
+    ASSERT w13 = -w1 - 18446744073709551616*w12 + 18446744073709551616
+    ASSERT w14 = w11*w12 - w6*w12 + w6
+    WRITE b2[0] = w14
+    READ w15 = b1[2]
+    BRILLIG CALL func: 0, inputs: [-w1 + 18446744073709551617, 18446744073709551616], outputs: [w16, w17]
+    BLACKBOX::RANGE input: w16, bits: 1
+    BLACKBOX::RANGE input: w17, bits: 64
+    ASSERT w17 = -w1 - 18446744073709551616*w16 + 18446744073709551617
+    ASSERT w18 = w15*w16 - w7*w16 + w7
+    WRITE b2[1] = w18
     ASSERT w1 = 2
     ASSERT w9 = w2
     WRITE b2[w0] = 20
