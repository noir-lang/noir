use acvm::assert_circuit_snapshot;

use crate::acir::tests::ssa_to_acir_program;

#[test]
fn add_field() {
    let src = "
    acir(inline) fn main f0 {
      b0(v0: Field, v1: Field):
        v2 = add v0, v1
        return v2
    }
    ";
    let program = ssa_to_acir_program(src);
    assert_circuit_snapshot!(program, @r"
    func 0
    private parameters: [w0, w1]
    public parameters: []
    return values: [w2]
    ASSERT w2 = w0 + w1
    ");
}

#[test]
fn sub_field() {
    let src = "
    acir(inline) fn main f0 {
      b0(v0: Field, v1: Field):
        v2 = sub v0, v1
        return v2
    }
    ";
    let program = ssa_to_acir_program(src);
    assert_circuit_snapshot!(program, @r"
    func 0
    private parameters: [w0, w1]
    public parameters: []
    return values: [w2]
    ASSERT w2 = w0 - w1
    ");
}

#[test]
fn mul_field() {
    let src = "
    acir(inline) fn main f0 {
      b0(v0: Field, v1: Field):
        v2 = mul v0, v1
        return v2
    }
    ";
    let program = ssa_to_acir_program(src);
    assert_circuit_snapshot!(program, @r"
    func 0
    private parameters: [w0, w1]
    public parameters: []
    return values: [w2]
    ASSERT w2 = w0*w1
    ");
}

#[test]
fn div_field() {
    let src = "
    acir(inline) fn main f0 {
      b0(v0: Field, v1: Field):
        v2 = div v0, v1
        return v2
    }
    ";
    let program = ssa_to_acir_program(src);

    // - w0 is v0
    // - w1 is v1
    // - w2 is v2
    // - w3 is 1/w1
    // - then w2 is w0 * w3 = w0 * 1 / w1 = w0 / w1 = v0 / v1
    assert_circuit_snapshot!(program, @r"
    func 0
    private parameters: [w0, w1]
    public parameters: []
    return values: [w2]
    BRILLIG CALL func: 0, inputs: [w1], outputs: [w3]
    ASSERT 0 = w1*w3 - 1
    ASSERT w2 = w0*w3

    unconstrained func 0: directive_invert
    0: @21 = const u32 1
    1: @20 = const u32 0
    2: @0 = calldata copy [@20; @21]
    3: @2 = const field 0
    4: @3 = field eq @0, @2
    5: jump if @3 to 8
    6: @1 = const field 1
    7: @0 = field field_div @1, @0
    8: stop &[@20; @21]
    ");
}

#[test]
fn eq_field() {
    let src = "
    acir(inline) fn main f0 {
      b0(v0: Field, v1: Field):
        v2 = eq v0, v1
        return v2
    }
    ";
    let program = ssa_to_acir_program(src);

    // See noirc_evaluator::acir::acir_context::generated_acir::GeneratedAcir::is_zero
    // for an explanation of how equality is implemented.
    assert_circuit_snapshot!(program, @r"
    func 0
    private parameters: [w0, w1]
    public parameters: []
    return values: [w2]
    ASSERT w3 = w0 - w1
    BRILLIG CALL func: 0, inputs: [w3], outputs: [w4]
    ASSERT w5 = -w3*w4 + 1
    ASSERT 0 = w3*w5
    ASSERT w2 = w5

    unconstrained func 0: directive_invert
    0: @21 = const u32 1
    1: @20 = const u32 0
    2: @0 = calldata copy [@20; @21]
    3: @2 = const field 0
    4: @3 = field eq @0, @2
    5: jump if @3 to 8
    6: @1 = const field 1
    7: @0 = field field_div @1, @0
    8: stop &[@20; @21]
    ");
}

#[test]
fn unchecked_add_u8() {
    let src = "
    acir(inline) fn main f0 {
      b0(v0: u8, v1: u8):
        v2 = unchecked_add v0, v1
        return v2
    }
    ";
    let program = ssa_to_acir_program(src);
    assert_circuit_snapshot!(program, @r"
    func 0
    private parameters: [w0, w1]
    public parameters: []
    return values: [w2]
    BLACKBOX::RANGE input: w0, bits: 8
    BLACKBOX::RANGE input: w1, bits: 8
    ASSERT w2 = w0 + w1
    ");
}

#[test]
fn checked_add_u8_no_predicate() {
    let src = "
    acir(inline) fn main f0 {
      b0(v0: u8, v1: u8):
        v2 = add v0, v1
        return v2
    }
    ";
    let program = ssa_to_acir_program(src);
    assert_circuit_snapshot!(program, @r"
    func 0
    private parameters: [w0, w1]
    public parameters: []
    return values: [w2]
    BLACKBOX::RANGE input: w0, bits: 8
    BLACKBOX::RANGE input: w1, bits: 8
    ASSERT w3 = w0 + w1
    BLACKBOX::RANGE input: w3, bits: 8
    ASSERT w2 = w3
    ");
}

#[test]
fn checked_add_u8_with_predicate() {
    let src = "
    acir(inline) fn main f0 {
      b0(v0: u8, v1: u8, v2: u1):
        enable_side_effects v2
        v3 = add v0, v1
        return v3
    }
    ";
    let program = ssa_to_acir_program(src);

    // Note how every operand in the addition (w0, w1) is multiplied by the predicate (w2)
    assert_circuit_snapshot!(program, @r"
    func 0
    private parameters: [w0, w1, w2]
    public parameters: []
    return values: [w3]
    BLACKBOX::RANGE input: w0, bits: 8
    BLACKBOX::RANGE input: w1, bits: 8
    BLACKBOX::RANGE input: w2, bits: 1
    ASSERT w4 = w0*w2 + w1*w2
    BLACKBOX::RANGE input: w4, bits: 8
    ASSERT w3 = w4
    ");
}

#[test]
fn checked_mul_u8_with_predicate() {
    let src = "
    acir(inline) fn main f0 {
      b0(v0: u8, v1: u8, v2: u1):
        enable_side_effects v2
        v3 = mul v0, v1
        return v3
    }
    ";
    let program = ssa_to_acir_program(src);

    // w0 is multiplied by w1, then the result (w4) is multiplied by the predicate (w2)
    assert_circuit_snapshot!(program, @r"
    func 0
    private parameters: [w0, w1, w2]
    public parameters: []
    return values: [w3]
    BLACKBOX::RANGE input: w0, bits: 8
    BLACKBOX::RANGE input: w1, bits: 8
    BLACKBOX::RANGE input: w2, bits: 1
    ASSERT w4 = w0*w1
    ASSERT w5 = w2*w4
    BLACKBOX::RANGE input: w5, bits: 8
    ASSERT w3 = w5
    ");
}

#[test]
fn div_u8_no_predicate_by_witness() {
    let src = "
    acir(inline) fn main f0 {
      b0(v0: u8, v1: u8):
        v2 = div v0, v1
        return v2
    }
    ";
    let program = ssa_to_acir_program(src);

    // - w0 is v0
    // - w1 is v1
    // - w3 is 1/w1
    // - we check `0 = w1*w3 - 1` to ensure that an inverse must exist (so that w1 != 0)
    // - w4 is w0/w1
    // - w5 is w0 mod w1
    // - with `w6 = w1 - w5 - 1` and the next range check we ensure that w5 < w1
    // - `w5 = -w1*w4 + w0` can be read as `w0 = w1*w4 + w5`
    assert_circuit_snapshot!(program, @r"
    func 0
    private parameters: [w0, w1]
    public parameters: []
    return values: [w2]
    BLACKBOX::RANGE input: w0, bits: 8
    BLACKBOX::RANGE input: w1, bits: 8
    BRILLIG CALL func: 0, inputs: [w1], outputs: [w3]
    ASSERT 0 = w1*w3 - 1
    BRILLIG CALL func: 1, inputs: [w0, w1], outputs: [w4, w5]
    BLACKBOX::RANGE input: w4, bits: 8
    BLACKBOX::RANGE input: w5, bits: 8
    ASSERT w6 = w1 - w5 - 1
    BLACKBOX::RANGE input: w6, bits: 8
    ASSERT w5 = -w1*w4 + w0
    ASSERT w2 = w4

    unconstrained func 0: directive_invert
    0: @21 = const u32 1
    1: @20 = const u32 0
    2: @0 = calldata copy [@20; @21]
    3: @2 = const field 0
    4: @3 = field eq @0, @2
    5: jump if @3 to 8
    6: @1 = const field 1
    7: @0 = field field_div @1, @0
    8: stop &[@20; @21]
    unconstrained func 1: directive_integer_quotient
    0: @10 = const u32 2
    1: @11 = const u32 0
    2: @0 = calldata copy [@11; @10]
    3: @2 = field int_div @0, @1
    4: @1 = field mul @2, @1
    5: @1 = field sub @0, @1
    6: @0 = @2
    7: stop &[@11; @10]
    ");
}

#[test]
fn div_u8_no_predicate_by_constant() {
    let src = "
    acir(inline) fn main f0 {
      b0(v0: u8):
        v1 = div v0, u8 7
        return v1
    }
    ";
    let program = ssa_to_acir_program(src);

    // - Note how w2, w3 and w4 are range-checked with less bits than 8
    // - with `w4 = w3 + 1` and the next range check we ensure that 0 <= w3 < 8
    // - `w3 = w0 - 7*w2` can be read as `w0 = 7*w2 + w3` where w2 is the division quotient
    //   and w3 is the remainder.
    assert_circuit_snapshot!(program, @r"
    func 0
    private parameters: [w0]
    public parameters: []
    return values: [w1]
    BLACKBOX::RANGE input: w0, bits: 8
    BRILLIG CALL func: 0, inputs: [w0, 7], outputs: [w2, w3]
    BLACKBOX::RANGE input: w2, bits: 6
    BLACKBOX::RANGE input: w3, bits: 3
    ASSERT w4 = w3 + 1
    BLACKBOX::RANGE input: w4, bits: 3
    ASSERT w3 = w0 - 7*w2
    ASSERT w1 = w2

    unconstrained func 0: directive_integer_quotient
    0: @10 = const u32 2
    1: @11 = const u32 0
    2: @0 = calldata copy [@11; @10]
    3: @2 = field int_div @0, @1
    4: @1 = field mul @2, @1
    5: @1 = field sub @0, @1
    6: @0 = @2
    7: stop &[@11; @10]
    ");
}

#[test]
fn div_u8_with_predicate() {
    let src = "
    acir(inline) fn main f0 {
      b0(v0: u8, v1: u8, v2: u1):
        enable_side_effects v2
        v3 = div v0, v1
        return v3
    }
    ";
    let program = ssa_to_acir_program(src);

    // - w0, w1 and w2 are v0, v1 and v2 respectively
    // - w4 is 1/w1 (field inverse)
    // - in the first Brillig call and the follow three asserts we assert that w1 is not zero
    //   and the predicate (w2) is active
    // - `ASSERT w8 = w1 - w2 - w7` subtracts `rhs - predicate - remainder`. If the remainder is
    //   greater than the rhs the following range constraint will fail.
    //   See `bound_constraint_with_offset` for more info.
    // - Finally, the last three ASSERTs are the definition of integer division with predication
    //   (`a * predicate == (b * q + r) * predicate`) and the return witness creation.
    assert_circuit_snapshot!(program, @r"
    func 0
    private parameters: [w0, w1, w2]
    public parameters: []
    return values: [w3]
    BLACKBOX::RANGE input: w0, bits: 8
    BLACKBOX::RANGE input: w1, bits: 8
    BLACKBOX::RANGE input: w2, bits: 1
    BRILLIG CALL func: 0, inputs: [w1], outputs: [w4]
    ASSERT w5 = -w1*w4 + 1
    ASSERT 0 = w1*w5
    ASSERT 0 = w2*w5
    BRILLIG CALL func: 1, predicate: w2, inputs: [w0, w1], outputs: [w6, w7]
    BLACKBOX::RANGE input: w6, bits: 8
    BLACKBOX::RANGE input: w7, bits: 8
    ASSERT w8 = w1 - w2 - w7
    BLACKBOX::RANGE input: w8, bits: 8
    ASSERT w9 = w1*w6 + w7
    ASSERT 0 = w0*w2 - w2*w9
    ASSERT w3 = w6

    unconstrained func 0: directive_invert
    0: @21 = const u32 1
    1: @20 = const u32 0
    2: @0 = calldata copy [@20; @21]
    3: @2 = const field 0
    4: @3 = field eq @0, @2
    5: jump if @3 to 8
    6: @1 = const field 1
    7: @0 = field field_div @1, @0
    8: stop &[@20; @21]
    unconstrained func 1: directive_integer_quotient
    0: @10 = const u32 2
    1: @11 = const u32 0
    2: @0 = calldata copy [@11; @10]
    3: @2 = field int_div @0, @1
    4: @1 = field mul @2, @1
    5: @1 = field sub @0, @1
    6: @0 = @2
    7: stop &[@11; @10]
    ");
}

#[test]
fn mod_u8_no_predicate() {
    let src = "
    acir(inline) fn main f0 {
      b0(v0: u8, v1: u8):
        v2 = mod v0, v1
        return v2
    }
    ";
    let program = ssa_to_acir_program(src);

    // This is similar to div_u8_no_predicate except that the return witness is constrained
    // against w5 instead of w4.
    assert_circuit_snapshot!(program, @r"
    func 0
    private parameters: [w0, w1]
    public parameters: []
    return values: [w2]
    BLACKBOX::RANGE input: w0, bits: 8
    BLACKBOX::RANGE input: w1, bits: 8
    BRILLIG CALL func: 0, inputs: [w1], outputs: [w3]
    ASSERT 0 = w1*w3 - 1
    BRILLIG CALL func: 1, inputs: [w0, w1], outputs: [w4, w5]
    BLACKBOX::RANGE input: w4, bits: 8
    BLACKBOX::RANGE input: w5, bits: 8
    ASSERT w6 = w1 - w5 - 1
    BLACKBOX::RANGE input: w6, bits: 8
    ASSERT w5 = -w1*w4 + w0
    ASSERT w2 = w5

    unconstrained func 0: directive_invert
    0: @21 = const u32 1
    1: @20 = const u32 0
    2: @0 = calldata copy [@20; @21]
    3: @2 = const field 0
    4: @3 = field eq @0, @2
    5: jump if @3 to 8
    6: @1 = const field 1
    7: @0 = field field_div @1, @0
    8: stop &[@20; @21]
    unconstrained func 1: directive_integer_quotient
    0: @10 = const u32 2
    1: @11 = const u32 0
    2: @0 = calldata copy [@11; @10]
    3: @2 = field int_div @0, @1
    4: @1 = field mul @2, @1
    5: @1 = field sub @0, @1
    6: @0 = @2
    7: stop &[@11; @10]
    ");
}

#[test]
fn eq_u8() {
    let src = "
    acir(inline) fn main f0 {
      b0(v0: u8, v1: u8):
        v2 = eq v0, v1
        return v2
    }
    ";
    let program = ssa_to_acir_program(src);

    // This ends up being similar to eq_field with the addition of range checks on the inputs
    assert_circuit_snapshot!(program, @r"
    func 0
    private parameters: [w0, w1]
    public parameters: []
    return values: [w2]
    BLACKBOX::RANGE input: w0, bits: 8
    BLACKBOX::RANGE input: w1, bits: 8
    ASSERT w3 = w0 - w1
    BRILLIG CALL func: 0, inputs: [w3], outputs: [w4]
    ASSERT w5 = -w3*w4 + 1
    ASSERT 0 = w3*w5
    ASSERT w2 = w5

    unconstrained func 0: directive_invert
    0: @21 = const u32 1
    1: @20 = const u32 0
    2: @0 = calldata copy [@20; @21]
    3: @2 = const field 0
    4: @3 = field eq @0, @2
    5: jump if @3 to 8
    6: @1 = const field 1
    7: @0 = field field_div @1, @0
    8: stop &[@20; @21]
    ");
}

#[test]
fn lt_u8() {
    let src = "
    acir(inline) fn main f0 {
      b0(v0: u8, v1: u8):
        v2 = lt v0, v1
        return v2
    }
    ";
    let program = ssa_to_acir_program(src);

    // `w0 - w1 + 256` will be:
    // - in [0, 255] if w0 < w1
    // - in [256, 511] if w0 >= w1
    // then dividing that by 256 will given:
    // - 0 if w0 < w1
    // - 1 if w0 >= w1
    //
    // `w4 = ...` checks the quotient/remainder relationship between w0, w1, w3 and w4
    //
    // Finally, `w3 = -w2 + 1` is just the opposite of `w2`, since above
    // we saw that we get 1 when `w0 >= w1`.
    assert_circuit_snapshot!(program, @r"
    func 0
    private parameters: [w0, w1]
    public parameters: []
    return values: [w2]
    BLACKBOX::RANGE input: w0, bits: 8
    BLACKBOX::RANGE input: w1, bits: 8
    BRILLIG CALL func: 0, inputs: [w0 - w1 + 256, 256], outputs: [w3, w4]
    BLACKBOX::RANGE input: w3, bits: 1
    BLACKBOX::RANGE input: w4, bits: 8
    ASSERT w4 = w0 - w1 - 256*w3 + 256
    ASSERT w2 = -w3 + 1

    unconstrained func 0: directive_integer_quotient
    0: @10 = const u32 2
    1: @11 = const u32 0
    2: @0 = calldata copy [@11; @10]
    3: @2 = field int_div @0, @1
    4: @1 = field mul @2, @1
    5: @1 = field sub @0, @1
    6: @0 = @2
    7: stop &[@11; @10]
    ");
}

#[test]
fn and_u1() {
    let src = "
    acir(inline) fn main f0 {
      b0(v0: u1, v1: u1):
        v2 = and v0, v1
        return v2
    }
    ";
    let program = ssa_to_acir_program(src);

    assert_circuit_snapshot!(program, @r"
    func 0
    private parameters: [w0, w1]
    public parameters: []
    return values: [w2]
    BLACKBOX::RANGE input: w0, bits: 1
    BLACKBOX::RANGE input: w1, bits: 1
    ASSERT w2 = w0*w1
    ");
}

#[test]
fn and_u8() {
    let src = "
    acir(inline) fn main f0 {
      b0(v0: u8, v1: u8):
        v2 = and v0, v1
        return v2
    }
    ";
    let program = ssa_to_acir_program(src);

    assert_circuit_snapshot!(program, @r"
    func 0
    private parameters: [w0, w1]
    public parameters: []
    return values: [w2]
    BLACKBOX::RANGE input: w0, bits: 8
    BLACKBOX::RANGE input: w1, bits: 8
<<<<<<< HEAD
    BLACKBOX::AND lhs: w0, rhs: w1, output: w3, bits: 8
    ASSERT w3 = w2
=======
    BLACKBOX::AND inputs: [w0, w1], bits: 8, output: w3
    ASSERT w2 = w3
>>>>>>> 64d59262
    ");
}

#[test]
fn or_u1() {
    let src = "
    acir(inline) fn main f0 {
      b0(v0: u1, v1: u1):
        v2 = or v0, v1
        return v2
    }
    ";
    let program = ssa_to_acir_program(src);

    // - If both w0 and w1 are 0, all terms are zero so w2 must be 0
    // - If either w0 or w1 is 1 but not both, `-w0*w1` is zero. Thus, w2 = w0 + w1 and w2 must be 1
    // - If both w0 and w1 are 1 w2 must be 1 too
    assert_circuit_snapshot!(program, @r"
    func 0
    private parameters: [w0, w1]
    public parameters: []
    return values: [w2]
    BLACKBOX::RANGE input: w0, bits: 1
    BLACKBOX::RANGE input: w1, bits: 1
    ASSERT w2 = -w0*w1 + w0 + w1
    ");
}

#[test]
fn or_u8() {
    let src = "
    acir(inline) fn main f0 {
      b0(v0: u8, v1: u8):
        v2 = or v0, v1
        return v2
    }
    ";
    let program = ssa_to_acir_program(src);

    // x | y = !!(x | y) = !(!x & !y)
    assert_circuit_snapshot!(program, @r"
    func 0
    private parameters: [w0, w1]
    public parameters: []
    return values: [w2]
    BLACKBOX::RANGE input: w0, bits: 8
    BLACKBOX::RANGE input: w1, bits: 8
    ASSERT w3 = -w0 + 255
    ASSERT w4 = -w1 + 255
<<<<<<< HEAD
    BLACKBOX::AND lhs: w3, rhs: w4, output: w5, bits: 8
    ASSERT w5 = -w2 + 255
=======
    BLACKBOX::AND inputs: [w3, w4], bits: 8, output: w5
    ASSERT w2 = -w5 + 255
>>>>>>> 64d59262
    ");
}

#[test]
fn xor_u1() {
    let src = "
    acir(inline) fn main f0 {
      b0(v0: u1, v1: u1):
        v2 = xor v0, v1
        return v2
    }
    ";
    let program = ssa_to_acir_program(src);

    // - If both w0 and w1 are 0, all terms are zero so w2 must be 0
    // - If either w0 or w1 is 1 but not both, `-2*w0*w1` is zero. Thus, w2 = w0 + w1 and w2 must be 1
    // - If both w0 and w1 are 1, `-2*w0*w1` is -2, then w2 must be 0
    assert_circuit_snapshot!(program, @r"
    func 0
    private parameters: [w0, w1]
    public parameters: []
    return values: [w2]
    BLACKBOX::RANGE input: w0, bits: 1
    BLACKBOX::RANGE input: w1, bits: 1
    ASSERT w2 = -2*w0*w1 + w0 + w1
    ");
}

#[test]
fn xor_u8() {
    let src = "
    acir(inline) fn main f0 {
      b0(v0: u8, v1: u8):
        v2 = xor v0, v1
        return v2
    }
    ";
    let program = ssa_to_acir_program(src);

    assert_circuit_snapshot!(program, @r"
    func 0
    private parameters: [w0, w1]
    public parameters: []
    return values: [w2]
    BLACKBOX::RANGE input: w0, bits: 8
    BLACKBOX::RANGE input: w1, bits: 8
<<<<<<< HEAD
    BLACKBOX::XOR lhs: w0, rhs: w1, output: w3, bits: 8
    ASSERT w3 = w2
=======
    BLACKBOX::XOR inputs: [w0, w1], bits: 8, output: w3
    ASSERT w2 = w3
>>>>>>> 64d59262
    ");
}<|MERGE_RESOLUTION|>--- conflicted
+++ resolved
@@ -573,13 +573,8 @@
     return values: [w2]
     BLACKBOX::RANGE input: w0, bits: 8
     BLACKBOX::RANGE input: w1, bits: 8
-<<<<<<< HEAD
     BLACKBOX::AND lhs: w0, rhs: w1, output: w3, bits: 8
-    ASSERT w3 = w2
-=======
-    BLACKBOX::AND inputs: [w0, w1], bits: 8, output: w3
     ASSERT w2 = w3
->>>>>>> 64d59262
     ");
 }
 
@@ -629,13 +624,8 @@
     BLACKBOX::RANGE input: w1, bits: 8
     ASSERT w3 = -w0 + 255
     ASSERT w4 = -w1 + 255
-<<<<<<< HEAD
     BLACKBOX::AND lhs: w3, rhs: w4, output: w5, bits: 8
-    ASSERT w5 = -w2 + 255
-=======
-    BLACKBOX::AND inputs: [w3, w4], bits: 8, output: w5
     ASSERT w2 = -w5 + 255
->>>>>>> 64d59262
     ");
 }
 
@@ -682,12 +672,7 @@
     return values: [w2]
     BLACKBOX::RANGE input: w0, bits: 8
     BLACKBOX::RANGE input: w1, bits: 8
-<<<<<<< HEAD
     BLACKBOX::XOR lhs: w0, rhs: w1, output: w3, bits: 8
-    ASSERT w3 = w2
-=======
-    BLACKBOX::XOR inputs: [w0, w1], bits: 8, output: w3
     ASSERT w2 = w3
->>>>>>> 64d59262
     ");
 }