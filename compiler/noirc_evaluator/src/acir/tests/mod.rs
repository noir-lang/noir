use acvm::{
    AcirField, FieldElement,
    acir::{
        brillig::{BitSize, HeapVector, IntegerBitSize, MemoryAddress, Opcode as BrilligOpcode},
        circuit::{ExpressionWidth, Program},
        native_types::{Witness, WitnessMap},
    },
    assert_circuit_snapshot,
    blackbox_solver::StubbedBlackBoxSolver,
    pwg::{ACVM, ACVMStatus},
};
use noirc_errors::debug_info::DebugInfo;
use noirc_frontend::shared::Visibility;
use std::collections::BTreeMap;

use crate::{
    acir::{acir_context::BrilligStdLib, ssa::codegen_acir},
    brillig::{Brillig, BrilligOptions, brillig_ir::artifact::GeneratedBrillig},
    ssa::{
        ArtifactsAndWarnings, combine_artifacts, interpreter::value::Value, ir::types::NumericType,
        ssa_gen::Ssa,
    },
};
use proptest::prelude::*;

mod brillig_call;
mod call;
mod intrinsics;

<<<<<<< HEAD
fn build_basic_foo_with_return(
    builder: &mut FunctionBuilder,
    foo_id: FunctionId,
    brillig: bool,
    inline_type: InlineType,
) {
    // fn foo f1 {
    // b0(v0: Field, v1: Field):
    //     v2 = eq v0, v1
    //     constrain v2 == u1 0
    //     return v0
    // }
    if brillig {
        builder.new_brillig_function("foo".into(), foo_id, inline_type);
    } else {
        builder.new_function("foo".into(), foo_id, inline_type);
    }
    // Set a call stack for testing whether `brillig_locations` in the `GeneratedAcir` was accurately set.
    let stack = vec![Location::dummy(), Location::dummy()];
    let call_stack = builder.current_function.dfg.call_stack_data.get_or_insert_locations(&stack);
    builder.set_call_stack(call_stack);

    let foo_v0 = builder.add_parameter(Type::field());
    let foo_v1 = builder.add_parameter(Type::field());

    let foo_equality_check = builder.insert_binary(foo_v0, BinaryOp::Eq, foo_v1);
    let zero = builder.numeric_constant(0u128, NumericType::unsigned(1));
    builder.insert_constrain(foo_equality_check, zero, None);
    builder.terminate_with_return(vec![foo_v0]);
}

/// Check that each `InlineType` which prevents inlining functions generates code in the same manner
#[test]
fn basic_calls_fold() {
    basic_call_with_outputs_assert(InlineType::Fold);
    call_output_as_next_call_input(InlineType::Fold);
    basic_nested_call(InlineType::Fold);
}

#[test]
#[should_panic = "internal error: entered unreachable code: Expected an associated final index for call to acir function f1 with args [Id(0), Id(1)]"]
fn basic_calls_no_predicates() {
    basic_call_with_outputs_assert(InlineType::NoPredicates);
    call_output_as_next_call_input(InlineType::NoPredicates);
    basic_nested_call(InlineType::NoPredicates);
}

#[test]
#[should_panic = "ICE: Got an ACIR function named foo that should have already been inlined"]
fn call_without_inline_attribute() {
    basic_call_with_outputs_assert(InlineType::Inline);
}

fn basic_call_with_outputs_assert(inline_type: InlineType) {
    // acir(inline) fn main f0 {
    //     b0(v0: Field, v1: Field):
    //       v2 = call f1(v0, v1)
    //       v3 = call f1(v0, v1)
    //       constrain v2 == v3
    //       return
    //     }
    // acir(fold) fn foo f1 {
    //     b0(v0: Field, v1: Field):
    //       v2 = eq v0, v1
    //       constrain v2 == u1 0
    //       return v0
    //     }
    let foo_id = Id::test_new(0);
    let mut builder = FunctionBuilder::new("main".into(), foo_id);
    let main_v0 = builder.add_parameter(Type::field());
    let main_v1 = builder.add_parameter(Type::field());

    let foo_id = Id::test_new(1);
    let foo = builder.import_function(foo_id);
    let main_call1_results =
        builder.insert_call(foo, vec![main_v0, main_v1], vec![Type::field()]).to_vec();
    let main_call2_results =
        builder.insert_call(foo, vec![main_v0, main_v1], vec![Type::field()]).to_vec();
    builder.insert_constrain(main_call1_results[0], main_call2_results[0], None);
    builder.terminate_with_return(vec![]);

    build_basic_foo_with_return(&mut builder, foo_id, false, inline_type);

    let ssa = builder.finish().generate_entry_point_index();

    let (acir_functions, _, _) = ssa
        .into_acir(&Brillig::default(), &BrilligOptions::default(), ExpressionWidth::default())
        .expect("Should compile manually written SSA into ACIR");
    // Expected result:
    // main f0
    // GeneratedAcir {
    //     ...
    //     opcodes: [
    //         CALL func 1: inputs: [Witness(0), Witness(1)], outputs: [Witness(2)],
    //         CALL func 1: inputs: [Witness(0), Witness(1)], outputs: [Witness(3)],
    //         EXPR [ (1, _2) (-1, _3) 0 ],
    //     ],
    //     return_witnesses: [],
    //     input_witnesses: [
    //         Witness(
    //             0,
    //         ),
    //         Witness(
    //             1,
    //         ),
    //     ],
    //     ...
    // }
    // foo f1
    // GeneratedAcir {
    //     ...
    //     opcodes: [
    //         Same as opcodes as the expected result of `basic_call_codegen`
    //     ],
    //     return_witnesses: [
    //         Witness(
    //             0,
    //         ),
    //     ],
    //     input_witnesses: [
    //         Witness(
    //             0,
    //         ),
    //         Witness(
    //             1,
    //         ),
    //     ],
    //     ...
    // },

    let main_acir = &acir_functions[0];
    let main_opcodes = main_acir.opcodes();
    assert_eq!(main_opcodes.len(), 3, "Should have two calls to `foo`");

    check_call_opcode(
        &main_opcodes[0],
        AcirFunctionId(1),
        vec![Witness(0), Witness(1)],
        vec![Witness(2)],
    );
    check_call_opcode(
        &main_opcodes[1],
        AcirFunctionId(1),
        vec![Witness(0), Witness(1)],
        vec![Witness(3)],
    );

    if let Opcode::AssertZero(expr) = &main_opcodes[2] {
        assert_eq!(expr.linear_combinations[0].0, FieldElement::from(1u128));
        assert_eq!(expr.linear_combinations[0].1, Witness(2));

        assert_eq!(expr.linear_combinations[1].0, FieldElement::from(-1i128));
        assert_eq!(expr.linear_combinations[1].1, Witness(3));
        assert_eq!(expr.q_c, FieldElement::from(0u128));
    }
}

fn call_output_as_next_call_input(inline_type: InlineType) {
    // acir(inline) fn main f0 {
    //     b0(v0: Field, v1: Field):
    //       v3 = call f1(v0, v1)
    //       v4 = call f1(v3, v1)
    //       constrain v3 == v4
    //       return
    //     }
    // acir(fold) fn foo f1 {
    //     b0(v0: Field, v1: Field):
    //       v2 = eq v0, v1
    //       constrain v2 == u1 0
    //       return v0
    //     }
    let foo_id = Id::test_new(0);
    let mut builder = FunctionBuilder::new("main".into(), foo_id);
    let main_v0 = builder.add_parameter(Type::field());
    let main_v1 = builder.add_parameter(Type::field());

    let foo_id = Id::test_new(1);
    let foo = builder.import_function(foo_id);
    let main_call1_results =
        builder.insert_call(foo, vec![main_v0, main_v1], vec![Type::field()]).to_vec();
    let main_call2_results = builder
        .insert_call(foo, vec![main_call1_results[0], main_v1], vec![Type::field()])
        .to_vec();
    builder.insert_constrain(main_call1_results[0], main_call2_results[0], None);
    builder.terminate_with_return(vec![]);

    build_basic_foo_with_return(&mut builder, foo_id, false, inline_type);

    let ssa = builder.finish();

    let (acir_functions, _, _) = ssa
        .generate_entry_point_index()
        .into_acir(&Brillig::default(), &BrilligOptions::default(), ExpressionWidth::default())
        .expect("Should compile manually written SSA into ACIR");
    // The expected result should look very similar to the above test expect that the input witnesses of the `Call`
    // opcodes will be different. The changes can discerned from the checks below.

    let main_acir = &acir_functions[0];
    let main_opcodes = main_acir.opcodes();
    assert_eq!(main_opcodes.len(), 3, "Should have two calls to `foo` and an assert");

    check_call_opcode(
        &main_opcodes[0],
        AcirFunctionId(1),
        vec![Witness(0), Witness(1)],
        vec![Witness(2)],
    );
    // The output of the first call should be the input of the second call
    check_call_opcode(
        &main_opcodes[1],
        AcirFunctionId(1),
        vec![Witness(2), Witness(1)],
        vec![Witness(3)],
    );
}

fn basic_nested_call(inline_type: InlineType) {
    // SSA for the following Noir program:
    // fn main(x: Field, y: pub Field) {
    //     let z = func_with_nested_foo_call(x, y);
    //     let z2 = func_with_nested_foo_call(x, y);
    //     assert(z == z2);
    // }
    // #[fold]
    // fn func_with_nested_foo_call(x: Field, y: Field) -> Field {
    //     nested_call(x + 2, y)
    // }
    // #[fold]
    // fn foo(x: Field, y: Field) -> Field {
    //     assert(x != y);
    //     x
    // }
    //
    // SSA:
    // acir(inline) fn main f0 {
    //     b0(v0: Field, v1: Field):
    //       v3 = call f1(v0, v1)
    //       v4 = call f1(v0, v1)
    //       constrain v3 == v4
    //       return
    //     }
    // acir(fold) fn func_with_nested_foo_call f1 {
    //     b0(v0: Field, v1: Field):
    //       v3 = add v0, Field 2
    //       v5 = call f2(v3, v1)
    //       return v5
    //   }
    // acir(fold) fn foo f2 {
    //     b0(v0: Field, v1: Field):
    //       v2 = eq v0, v1
    //       constrain v2 == Field 0
    //       return v0
    //   }
    let foo_id = Id::test_new(0);
    let mut builder = FunctionBuilder::new("main".into(), foo_id);
    let main_v0 = builder.add_parameter(Type::field());
    let main_v1 = builder.add_parameter(Type::field());

    let func_with_nested_foo_call_id = Id::test_new(1);
    let func_with_nested_foo_call = builder.import_function(func_with_nested_foo_call_id);
    let main_call1_results = builder
        .insert_call(func_with_nested_foo_call, vec![main_v0, main_v1], vec![Type::field()])
        .to_vec();
    let main_call2_results = builder
        .insert_call(func_with_nested_foo_call, vec![main_v0, main_v1], vec![Type::field()])
        .to_vec();
    builder.insert_constrain(main_call1_results[0], main_call2_results[0], None);
    builder.terminate_with_return(vec![]);

    builder.new_function(
        "func_with_nested_foo_call".into(),
        func_with_nested_foo_call_id,
        inline_type,
    );
    let func_with_nested_call_v0 = builder.add_parameter(Type::field());
    let func_with_nested_call_v1 = builder.add_parameter(Type::field());

    let two = builder.field_constant(2u128);
    let v0_plus_two =
        builder.insert_binary(func_with_nested_call_v0, BinaryOp::Add { unchecked: false }, two);

    let foo_id = Id::test_new(2);
    let foo_call = builder.import_function(foo_id);
    let foo_call = builder
        .insert_call(foo_call, vec![v0_plus_two, func_with_nested_call_v1], vec![Type::field()])
        .to_vec();
    builder.terminate_with_return(vec![foo_call[0]]);

    build_basic_foo_with_return(&mut builder, foo_id, false, inline_type);

    let ssa = builder.finish().generate_entry_point_index();

    let (acir_functions, _, _) = ssa
        .into_acir(&Brillig::default(), &BrilligOptions::default(), ExpressionWidth::default())
        .expect("Should compile manually written SSA into ACIR");

    assert_eq!(acir_functions.len(), 3, "Should have three ACIR functions");

    let main_acir = &acir_functions[0];
    let main_opcodes = main_acir.opcodes();
    assert_eq!(main_opcodes.len(), 3, "Should have two calls to `foo` and an assert");

    // Both of these should call func_with_nested_foo_call f1
    check_call_opcode(
        &main_opcodes[0],
        AcirFunctionId(1),
        vec![Witness(0), Witness(1)],
        vec![Witness(2)],
    );
    // The output of the first call should be the input of the second call
    check_call_opcode(
        &main_opcodes[1],
        AcirFunctionId(1),
        vec![Witness(0), Witness(1)],
        vec![Witness(3)],
    );

    let func_with_nested_call_acir = &acir_functions[1];
    let func_with_nested_call_opcodes = func_with_nested_call_acir.opcodes();

    assert_eq!(
        func_with_nested_call_opcodes.len(),
        3,
        "Should have an expression and a call to a nested `foo`"
    );
    // Should call foo f2
    check_call_opcode(
        &func_with_nested_call_opcodes[1],
        AcirFunctionId(2),
        vec![Witness(3), Witness(1)],
        vec![Witness(4)],
    );
}

fn check_call_opcode(
    opcode: &Opcode<FieldElement>,
    expected_id: AcirFunctionId,
    expected_inputs: Vec<Witness>,
    expected_outputs: Vec<Witness>,
) {
    match opcode {
        Opcode::Call { id, inputs, outputs, .. } => {
            assert_eq!(*id, expected_id, "Main was expected to call {expected_id} but got {}", *id);
            for (expected_input, input) in expected_inputs.iter().zip(inputs) {
                assert_eq!(
                    expected_input, input,
                    "Expected input witness {expected_input:?} but got {input:?}"
                );
            }
            for (expected_output, output) in expected_outputs.iter().zip(outputs) {
                assert_eq!(
                    expected_output, output,
                    "Expected output witness {expected_output:?} but got {output:?}"
                );
            }
        }
        _ => panic!("Expected only Call opcode"),
    }
}

// Test that given multiple calls to the same brillig function we generate only one bytecode
// and the appropriate Brillig call opcodes are generated
#[test]
fn multiple_brillig_calls_one_bytecode() {
    // acir(inline) fn main f0 {
    //     b0(v0: Field, v1: Field):
    //       v4 = call f1(v0, v1)
    //       v5 = call f1(v0, v1)
    //       v6 = call f1(v0, v1)
    //       v7 = call f2(v0, v1)
    //       v8 = call f1(v0, v1)
    //       v9 = call f2(v0, v1)
    //       return
    // }
    // brillig fn foo f1 {
    // b0(v0: Field, v1: Field):
    //     v2 = eq v0, v1
    //     constrain v2 == u1 0
    //     return v0
    // }
    // brillig fn foo f2 {
    //     b0(v0: Field, v1: Field):
    //       v2 = eq v0, v1
    //       constrain v2 == u1 0
    //       return v0
    // }
    let foo_id = Id::test_new(0);
    let mut builder = FunctionBuilder::new("main".into(), foo_id);
    let main_v0 = builder.add_parameter(Type::field());
    let main_v1 = builder.add_parameter(Type::field());

    let foo_id = Id::test_new(1);
    let foo = builder.import_function(foo_id);
    let bar_id = Id::test_new(2);
    let bar = builder.import_function(bar_id);

    // Insert multiple calls to the same Brillig function
    builder.insert_call(foo, vec![main_v0, main_v1], vec![Type::field()]).to_vec();
    builder.insert_call(foo, vec![main_v0, main_v1], vec![Type::field()]).to_vec();
    builder.insert_call(foo, vec![main_v0, main_v1], vec![Type::field()]).to_vec();
    // Interleave a call to a separate Brillig function to make sure that we can call multiple separate Brillig functions
    builder.insert_call(bar, vec![main_v0, main_v1], vec![Type::field()]).to_vec();
    builder.insert_call(foo, vec![main_v0, main_v1], vec![Type::field()]).to_vec();
    builder.insert_call(bar, vec![main_v0, main_v1], vec![Type::field()]).to_vec();
    builder.terminate_with_return(vec![]);

    build_basic_foo_with_return(&mut builder, foo_id, true, InlineType::default());
    build_basic_foo_with_return(&mut builder, bar_id, true, InlineType::default());

    let ssa = builder.finish();
    let brillig = ssa.to_brillig(&BrilligOptions::default());

    let (acir_functions, brillig_functions, _) = ssa
        .generate_entry_point_index()
        .into_acir(&brillig, &BrilligOptions::default(), ExpressionWidth::default())
        .expect("Should compile manually written SSA into ACIR");

    assert_eq!(acir_functions.len(), 1, "Should only have a `main` ACIR function");
    assert_eq!(brillig_functions.len(), 2, "Should only have generated two Brillig functions");

    let main_acir = &acir_functions[0];
    let main_opcodes = main_acir.opcodes();
    assert_eq!(main_opcodes.len(), 6, "Should have four calls to f1 and two calls to f2");

    // We should only have `BrilligCall` opcodes in `main`
    for (i, opcode) in main_opcodes.iter().enumerate() {
        match opcode {
            Opcode::BrilligCall { id, .. } => {
                let expected_id = if i == 3 || i == 5 { 1 } else { 0 };
                let expected_id = BrilligFunctionId(expected_id);
                assert_eq!(*id, expected_id, "Expected an id of {expected_id} but got {id}");
            }
            _ => panic!("Expected only Brillig call opcode"),
        }
    }

    // We have two normal Brillig functions that was called multiple times.
    // We should have a single locations map for each function's debug metadata.
    assert_eq!(main_acir.brillig_locations.len(), 2);
    assert!(main_acir.brillig_locations.contains_key(&BrilligFunctionId(0)));
    assert!(main_acir.brillig_locations.contains_key(&BrilligFunctionId(1)));
}

// Test that given multiple primitive operations that are represented by Brillig directives (e.g. invert/quotient),
// we will only generate one bytecode and the appropriate Brillig call opcodes are generated.
#[test]
fn multiple_brillig_stdlib_calls() {
    let src = "
        acir(inline) fn main f0 {
            b0(v0: u32, v1: u32, v2: u32):
              v3 = div v0, v1
              constrain v3 == v2
              v4 = div v1, v2
              constrain v4 == u32 1
              return
        }";
=======
/// Test utility for converting [ACIR gen artifacts][crate::acir::ssa::Artifacts]
/// into the final [ACIR Program][Program] in order to use its parser and human-readable text format.
fn ssa_to_acir_program(src: &str) -> Program<FieldElement> {
    ssa_to_acir_program_with_debug_info(src).0
}

fn ssa_to_acir_program_with_debug_info(src: &str) -> (Program<FieldElement>, Vec<DebugInfo>) {
>>>>>>> f86ba42b
    let ssa = Ssa::from_str(src).unwrap();
    let arg_size_and_visibilities = ssa
        .functions
        .iter()
        .filter(|(id, function)| {
            function.runtime().is_acir()
                && (**id == ssa.main_id || function.runtime().is_entry_point())
        })
        .map(|(_, function)| {
            // Make all arguments private for the sake of simplicity.
            let param_size: u32 = function
                .parameters()
                .iter()
                .map(|param| function.dfg.type_of_value(*param).flattened_size())
                .sum();
            vec![(param_size, Visibility::Private)]
        })
        .collect::<Vec<_>>();

<<<<<<< HEAD
    // The Brillig bytecode we insert for the stdlib is hardcoded so we do not need to provide any
    // Brillig artifacts to the ACIR gen pass.
    let (acir_functions, brillig_functions, _) = ssa
        .generate_entry_point_index()
        .into_acir(&Brillig::default(), &BrilligOptions::default(), ExpressionWidth::default())
        .expect("Should compile manually written SSA into ACIR");

    assert_eq!(acir_functions.len(), 1, "Should only have a `main` ACIR function");
    // We expect two brillig functions:
    //   - Quotient (shared between both divisions)
    //   - Inversion, caused by division-by-zero check (shared between both divisions)
    assert_eq!(brillig_functions.len(), 2, "Should only have generated two Brillig functions");

    let main_acir = &acir_functions[0];
    let main_opcodes = main_acir.opcodes();
    check_brillig_calls(&acir_functions[0].brillig_stdlib_func_locations, main_opcodes, 0, 4, 0);

    assert_eq!(main_acir.brillig_locations.len(), 0);
}

// Test that given both hardcoded Brillig directives and calls to normal Brillig functions,
// we generate a single bytecode for the directives and a single bytecode for the normal Brillig calls.
#[test]
fn brillig_stdlib_calls_with_regular_brillig_call() {
    // acir(inline) fn main f0 {
    //     b0(v0: u32, v1: u32, v2: u32):
    //       v4 = div v0, v1
    //       constrain v4 == v2
    //       v5 = call f1(v0, v1)
    //       v6 = call f1(v0, v1)
    //       v7 = div v1, v2
    //       constrain v7 == u32 1
    //       return
    // }
    // brillig fn foo f1 {
    //   b0(v0: Field, v1: Field):
    //     v2 = eq v0, v1
    //     constrain v2 == u1 0
    //     return v0
    // }
    let foo_id = Id::test_new(0);
    let mut builder = FunctionBuilder::new("main".into(), foo_id);
    let main_v0 = builder.add_parameter(Type::unsigned(32));
    let main_v1 = builder.add_parameter(Type::unsigned(32));
    let main_v2 = builder.add_parameter(Type::unsigned(32));

    let foo_id = Id::test_new(1);
    let foo = builder.import_function(foo_id);

    // Call a primitive operation that uses Brillig
    let v0_div_v1 = builder.insert_binary(main_v0, BinaryOp::Div, main_v1);
    builder.insert_constrain(v0_div_v1, main_v2, None);

    // Insert multiple calls to the same Brillig function
    builder.insert_call(foo, vec![main_v0, main_v1], vec![Type::field()]).to_vec();
    builder.insert_call(foo, vec![main_v0, main_v1], vec![Type::field()]).to_vec();

    // Call the same primitive operation again
    let v1_div_v2 = builder.insert_binary(main_v1, BinaryOp::Div, main_v2);
    let one = builder.numeric_constant(1u128, NumericType::unsigned(32));
    builder.insert_constrain(v1_div_v2, one, None);

    builder.terminate_with_return(vec![]);

    build_basic_foo_with_return(&mut builder, foo_id, true, InlineType::default());

    let ssa = builder.finish();
    // We need to generate  Brillig artifacts for the regular Brillig function and pass them to the ACIR generation pass.
    let brillig = ssa.to_brillig(&BrilligOptions::default());

    let (acir_functions, brillig_functions, _) = ssa
        .generate_entry_point_index()
        .into_acir(&brillig, &BrilligOptions::default(), ExpressionWidth::default())
        .expect("Should compile manually written SSA into ACIR");

    assert_eq!(acir_functions.len(), 1, "Should only have a `main` ACIR function");
    // We expect 3 brillig functions:
    //   - Quotient (shared between both divisions)
    //   - Inversion, caused by division-by-zero check (shared between both divisions)
    //   - Custom brillig function `foo`
    assert_eq!(brillig_functions.len(), 3, "Should only have generated three Brillig functions");

    let main_acir = &acir_functions[0];
    let main_opcodes = main_acir.opcodes();
    check_brillig_calls(&main_acir.brillig_stdlib_func_locations, main_opcodes, 1, 4, 2);

    // We have one normal Brillig functions that was called twice.
    // We should have a single locations map for each function's debug metadata.
    assert_eq!(main_acir.brillig_locations.len(), 1);
    assert!(main_acir.brillig_locations.contains_key(&BrilligFunctionId(0)));
}

// Test that given both normal Brillig calls, Brillig stdlib calls, and non-inlined ACIR calls, that we accurately generate ACIR.
#[test]
fn brillig_stdlib_calls_with_multiple_acir_calls() {
    // acir(inline) fn main f0 {
    //     b0(v0: u32, v1: u32, v2: u32):
    //       v4 = div v0, v1
    //       constrain v4 == v2
    //       v5 = call f1(v0, v1)
    //       v6 = call f2(v0, v1)
    //       v7 = div v1, v2
    //       constrain v7 == u32 1
    //       return
    // }
    // brillig fn foo f1 {
    //   b0(v0: Field, v1: Field):
    //     v2 = eq v0, v1
    //     constrain v2 == u1 0
    //     return v0
    // }
    // acir(fold) fn foo f2 {
    //     b0(v0: Field, v1: Field):
    //       v2 = eq v0, v1
    //       constrain v2 == u1 0
    //       return v0
    //   }
    // }
    let foo_id = Id::test_new(0);
    let mut builder = FunctionBuilder::new("main".into(), foo_id);
    let main_v0 = builder.add_parameter(Type::unsigned(32));
    let main_v1 = builder.add_parameter(Type::unsigned(32));
    let main_v2 = builder.add_parameter(Type::unsigned(32));

    let foo_id = Id::test_new(1);
    let foo = builder.import_function(foo_id);
    let bar_id = Id::test_new(2);
    let bar = builder.import_function(bar_id);

    // Call a primitive operation that uses Brillig
    let v0_div_v1 = builder.insert_binary(main_v0, BinaryOp::Div, main_v1);
    builder.insert_constrain(v0_div_v1, main_v2, None);

    // Insert multiple calls to the same Brillig function
    builder.insert_call(foo, vec![main_v0, main_v1], vec![Type::field()]).to_vec();
    builder.insert_call(foo, vec![main_v0, main_v1], vec![Type::field()]).to_vec();
    builder.insert_call(bar, vec![main_v0, main_v1], vec![Type::field()]).to_vec();

    // Call the same primitive operation again
    let v1_div_v2 = builder.insert_binary(main_v1, BinaryOp::Div, main_v2);
    let one = builder.numeric_constant(1u128, NumericType::unsigned(32));
    builder.insert_constrain(v1_div_v2, one, None);

    builder.terminate_with_return(vec![]);

    // Build a Brillig function
    build_basic_foo_with_return(&mut builder, foo_id, true, InlineType::default());
    // Build an ACIR function which has the same logic as the Brillig function above
    build_basic_foo_with_return(&mut builder, bar_id, false, InlineType::Fold);

    let ssa = builder.finish();
    // We need to generate  Brillig artifacts for the regular Brillig function and pass them to the ACIR generation pass.
    let brillig = ssa.to_brillig(&BrilligOptions::default());

    let (acir_functions, brillig_functions, _) = ssa
        .generate_entry_point_index()
=======
    let brillig = ssa.to_brillig(&BrilligOptions::default());

    let (acir_functions, brillig_functions, brillig_names, _) = ssa
>>>>>>> f86ba42b
        .into_acir(&brillig, &BrilligOptions::default(), ExpressionWidth::default())
        .expect("Should compile manually written SSA into ACIR");

    let artifacts = ArtifactsAndWarnings(
        (acir_functions, brillig_functions, brillig_names, BTreeMap::default()),
        vec![],
    );
    let program_artifact = combine_artifacts(
        artifacts,
        &arg_size_and_visibilities,
        BTreeMap::default(),
        BTreeMap::default(),
        BTreeMap::default(),
    );
    let program = program_artifact.program;
    let debug = program_artifact.debug;
    (program, debug)
}

#[test]
fn unchecked_mul_should_not_have_range_check() {
    let src = "
<<<<<<< HEAD
            acir(inline) fn main f0 {
            b0(v0: u32, v1: u32):
                v3 = unchecked_mul v0, v1
                return v3
            }
        ";
    let ssa = Ssa::from_str(src).unwrap();
    let brillig = ssa.to_brillig(&BrilligOptions::default());

    let (mut acir_functions, _brillig_functions, _) = ssa
        .into_acir(&brillig, &BrilligOptions::default(), ExpressionWidth::default())
        .expect("Should compile manually written SSA into ACIR");

    assert_eq!(acir_functions.len(), 1);

    let opcodes = acir_functions[0].take_opcodes();

    for opcode in opcodes {
        if let Opcode::BlackBoxFuncCall(BlackBoxFuncCall::RANGE { input, .. }) = opcode {
            assert!(
                input.to_witness().0 <= 1,
                "only input witnesses should have range checks: {opcode:?}"
            );
=======
    acir(inline) fn main f0 {
        b0(v0: u32, v1: u32):
            v3 = unchecked_mul v0, v1
            return v3
>>>>>>> f86ba42b
        }
    ";
    let program = ssa_to_acir_program(src);

    // Check that range checks only exist on the function parameters
    assert_circuit_snapshot!(program, @r"
    func 0
    current witness: w2
    private parameters: [w0, w1]
    public parameters: []
    return values: [w2]
    BLACKBOX::RANGE [(w0, 32)] []
    BLACKBOX::RANGE [(w1, 32)] []
    EXPR [ (-1, w0, w1) (1, w2) 0 ]
    ");
}

#[test]
fn does_not_generate_memory_blocks_without_dynamic_accesses() {
    let src = "
        acir(inline) fn main f0 {
          b0(v0: [Field; 2]):
            v2, v3 = call as_slice(v0) -> (u32, [Field])
            call f1(u32 2, v3)
            v7 = array_get v0, index u32 0 -> Field
            constrain v7 == Field 0
            return
        }

        brillig(inline) fn foo f1 {
          b0(v0: u32, v1: [Field]):
              return
          }
        ";
<<<<<<< HEAD
    let ssa = Ssa::from_str(src).unwrap();
    let brillig = ssa.to_brillig(&BrilligOptions::default());

    let (acir_functions, _brillig_functions, _) = ssa
        .into_acir(&brillig, &BrilligOptions::default(), ExpressionWidth::default())
        .expect("Should compile manually written SSA into ACIR");

    assert_eq!(acir_functions.len(), 1);
=======
    let program = ssa_to_acir_program(src);
    println!("{program}");
>>>>>>> f86ba42b

    // Check that no memory opcodes were emitted.
    assert_circuit_snapshot!(program, @r"
    func 0
    current witness: w1
    private parameters: [w0, w1]
    public parameters: []
    return values: []
    BRILLIG CALL func 0: inputs: [EXPR [ 2 ], [EXPR [ (1, w0) 0 ], EXPR [ (1, w1) 0 ]]], outputs: []
    EXPR [ (1, w0) 0 ]

    unconstrained func 0
    [Const { destination: Direct(2), bit_size: Integer(U32), value: 1 }, Const { destination: Direct(1), bit_size: Integer(U32), value: 32839 }, Const { destination: Direct(0), bit_size: Integer(U32), value: 3 }, Const { destination: Relative(3), bit_size: Integer(U32), value: 3 }, Const { destination: Relative(4), bit_size: Integer(U32), value: 0 }, CalldataCopy { destination_address: Direct(32836), size_address: Relative(3), offset_address: Relative(4) }, Cast { destination: Direct(32836), source: Direct(32836), bit_size: Integer(U32) }, Mov { destination: Relative(1), source: Direct(32836) }, Const { destination: Relative(2), bit_size: Integer(U32), value: 32837 }, Const { destination: Relative(4), bit_size: Integer(U32), value: 2 }, Const { destination: Relative(6), bit_size: Integer(U32), value: 3 }, BinaryIntOp { destination: Relative(5), op: Add, bit_size: U32, lhs: Relative(4), rhs: Relative(6) }, Mov { destination: Relative(3), source: Direct(1) }, BinaryIntOp { destination: Direct(1), op: Add, bit_size: U32, lhs: Direct(1), rhs: Relative(5) }, IndirectConst { destination_pointer: Relative(3), bit_size: Integer(U32), value: 1 }, BinaryIntOp { destination: Relative(5), op: Add, bit_size: U32, lhs: Relative(3), rhs: Direct(2) }, Store { destination_pointer: Relative(5), source: Relative(4) }, BinaryIntOp { destination: Relative(5), op: Add, bit_size: U32, lhs: Relative(5), rhs: Direct(2) }, Store { destination_pointer: Relative(5), source: Relative(4) }, Const { destination: Relative(6), bit_size: Integer(U32), value: 3 }, BinaryIntOp { destination: Relative(5), op: Add, bit_size: U32, lhs: Relative(3), rhs: Relative(6) }, Mov { destination: Direct(32771), source: Relative(2) }, Mov { destination: Direct(32772), source: Relative(5) }, Mov { destination: Direct(32773), source: Relative(4) }, Call { location: 31 }, Mov { destination: Relative(2), source: Relative(3) }, Call { location: 42 }, Call { location: 43 }, Const { destination: Relative(1), bit_size: Integer(U32), value: 32839 }, Const { destination: Relative(2), bit_size: Integer(U32), value: 0 }, Stop { return_data: HeapVector { pointer: Relative(1), size: Relative(2) } }, BinaryIntOp { destination: Direct(32775), op: Add, bit_size: U32, lhs: Direct(32771), rhs: Direct(32773) }, Mov { destination: Direct(32776), source: Direct(32771) }, Mov { destination: Direct(32777), source: Direct(32772) }, BinaryIntOp { destination: Direct(32778), op: Equals, bit_size: U32, lhs: Direct(32776), rhs: Direct(32775) }, JumpIf { condition: Direct(32778), location: 41 }, Load { destination: Direct(32774), source_pointer: Direct(32776) }, Store { destination_pointer: Direct(32777), source: Direct(32774) }, BinaryIntOp { destination: Direct(32776), op: Add, bit_size: U32, lhs: Direct(32776), rhs: Direct(2) }, BinaryIntOp { destination: Direct(32777), op: Add, bit_size: U32, lhs: Direct(32777), rhs: Direct(2) }, Jump { location: 34 }, Return, Return, Call { location: 45 }, Return, Const { destination: Direct(32772), bit_size: Integer(U32), value: 30720 }, BinaryIntOp { destination: Direct(32771), op: LessThan, bit_size: U32, lhs: Direct(0), rhs: Direct(32772) }, JumpIf { condition: Direct(32771), location: 50 }, IndirectConst { destination_pointer: Direct(1), bit_size: Integer(U64), value: 15764276373176857197 }, Trap { revert_data: HeapVector { pointer: Direct(1), size: Direct(2) } }, Return]
    ");
}

#[test]
fn properly_constrains_quotient_when_truncating_fields() {
    let src = "
        acir(inline) fn main f0 {
          b0(v0: Field):
            v1 = truncate v0 to 32 bits, max_bit_size: 254
            return v1
        }";
    let ssa = Ssa::from_str(src).unwrap();

    // Here we're attempting to perform a truncation of a `Field` type into 32 bits. We then do a euclidean
    // division `a/b` with `a` and `b` taking the values:
    //
    // a = 0xf9bb18d1ece5fd647afba497e7ea7a2d7cc17b786468f6ebc1e0a6b0fffffff
    // b = 0x100000000 (2**32)
    //
    // We expect q and r to be constrained such that the expression `a = q*b + r` has the single solution.
    //
    // q = 0xf9bb18d1ece5fd647afba497e7ea7a2d7cc17b786468f6ebc1e0a6b
    // r = 0xfffffff
    //
    // One necessary constraint is that q <= field_modulus / b as otherwise `q*b` will overflow the field modulus.
    // Relaxing this constraint permits another solution:
    //
    // malicious_q = 0x3fffffffffffffffffffffffffffffffffffffffffffffffffffffff
    // malicious_r = 0
    //
    // We then require that if this solution is injected that execution will fail.

    let input =
        FieldElement::from_hex("0xf9bb18d1ece5fd647afba497e7ea7a2d7cc17b786468f6ebc1e0a6b0fffffff")
            .unwrap();
    let malicious_q =
        FieldElement::from_hex("0x3fffffffffffffffffffffffffffffffffffffffffffffffffffffff")
            .unwrap();
    let malicious_r = FieldElement::zero();

    // This brillig function replaces the standard implementation of `directive_quotient` with
    // an implementation which returns `(malicious_q, malicious_r)`.
    let malicious_quotient = GeneratedBrillig {
        byte_code: vec![
            BrilligOpcode::Const {
                destination: MemoryAddress::direct(10),
                bit_size: BitSize::Integer(IntegerBitSize::U32),
                value: FieldElement::from(2_usize),
            },
            BrilligOpcode::Const {
                destination: MemoryAddress::direct(11),
                bit_size: BitSize::Integer(IntegerBitSize::U32),
                value: FieldElement::from(0_usize),
            },
            BrilligOpcode::Const {
                destination: MemoryAddress::direct(0),
                bit_size: BitSize::Field,
                value: malicious_q,
            },
            BrilligOpcode::Const {
                destination: MemoryAddress::direct(1),
                bit_size: BitSize::Field,
                value: malicious_r,
            },
            BrilligOpcode::Stop {
                return_data: HeapVector {
                    pointer: MemoryAddress::direct(11),
                    size: MemoryAddress::direct(10),
                },
            },
        ],
        name: "malicious_directive_quotient".to_string(),
        ..Default::default()
    };

    let malicious_brillig_stdlib =
        BrilligStdLib { quotient: malicious_quotient, ..BrilligStdLib::default() };

    let (acir_functions, brillig_functions, _) = codegen_acir(
        ssa,
        &Brillig::default(),
        malicious_brillig_stdlib,
        &BrilligOptions::default(),
        ExpressionWidth::default(),
    )
    .expect("Should compile manually written SSA into ACIR");

    assert_eq!(acir_functions.len(), 1);
    // [`malicious_directive_quotient`, `directive_invert`]
    assert_eq!(brillig_functions.len(), 2);

    let main = &acir_functions[0];

    let initial_witness = WitnessMap::from(BTreeMap::from([(Witness(0), input)]));
    let mut acvm = ACVM::new(
        &StubbedBlackBoxSolver(true),
        main.opcodes(),
        initial_witness,
        &brillig_functions,
        &[],
    );

    assert!(matches!(acvm.solve(), ACVMStatus::Failure::<FieldElement>(_)));
}

#[test]
fn do_not_overflow_with_constant_constrain_neq() {
    // Test that we appropriately fetch the assertion payload opcode location.
    // We expect this constrain neq to be simplified and not lay down any opcodes.
    // As the constrain neq is the first opcode, if we do not fetch the last opcode
    // location correctly we can potentially trigger an overflow.
    let src = r#"
        acir(inline) predicate_pure fn main f0 {
          b0():
            constrain Field 1 != Field 0, ""
            return
        }
        "#;
    let ssa = Ssa::from_str(src).unwrap();
    let brillig = ssa.to_brillig(&BrilligOptions::default());

    let (acir_functions, _brillig_functions, _) = ssa
        .into_acir(&brillig, &BrilligOptions::default(), ExpressionWidth::default())
        .expect("Should compile manually written SSA into ACIR");

    assert_eq!(acir_functions.len(), 1);
    assert!(acir_functions[0].opcodes().is_empty());
}

#[test]
fn derive_pedersen_generators_requires_constant_input() {
    // derive_pedersen_generators is expected to fail because one of its argument is not a constant.
    let src = r#"
    acir(inline) fn main f0 {
      b0(v0: u32, v1: u32):
        separator = make_array b"DEFAULT_DOMAIN_SEPARATOR"
        v2 = call derive_pedersen_generators(separator, v1) -> [(Field, Field, u1); 1]
        return v2
    }
    "#;

    let ssa = Ssa::from_str(src).unwrap();
    let brillig = ssa.to_brillig(&BrilligOptions::default());
    ssa.into_acir(&brillig, &BrilligOptions::default(), ExpressionWidth::default())
        .expect_err("Should fail with assert constant");
}

#[test]
// Regression for https://github.com/noir-lang/noir/issues/9847
fn signed_div_overflow() {
    // Test that check -128 / -1 overflow for i8
    let src = r#"
        acir(inline) predicate_pure fn main f0 {
          b0(v1: i8, v2: i8):
            v3 = div v1, v2
            return
        }
        "#;

    let ssa = Ssa::from_str(src).unwrap();
    let inputs = vec![FieldElement::from(128_u128), FieldElement::from(255_u128)];
    let inputs = inputs
        .into_iter()
        .enumerate()
        .map(|(i, f)| (Witness(i as u32), f))
        .collect::<BTreeMap<_, _>>();
    let initial_witness = WitnessMap::from(inputs);
    let output = None;

    // acir execution should fail to divide -128 / -1
    let acir_execution_result = execute_ssa(ssa, initial_witness.clone(), output.as_ref());
    assert!(matches!(acir_execution_result, (ACVMStatus::Failure(_), _)));
}

/// Convert the SSA input into ACIR and use ACVM to execute it
/// Returns the ACVM execution status and the value of the 'output' witness value,
/// unless the provided output is None or the ACVM fails during execution.
fn execute_ssa(
    ssa: Ssa,
    initial_witness: WitnessMap<FieldElement>,
    output: Option<&Witness>,
) -> (ACVMStatus<FieldElement>, Option<FieldElement>) {
    let brillig = ssa.to_brillig(&BrilligOptions::default());
    let (acir_functions, brillig_functions, _) = ssa
        .into_acir(&brillig, &BrilligOptions::default(), ExpressionWidth::default())
        .expect("Should compile manually written SSA into ACIR");
    assert_eq!(acir_functions.len(), 1);
    let main = &acir_functions[0];
    let mut acvm = ACVM::new(
        &StubbedBlackBoxSolver(true),
        main.opcodes(),
        initial_witness,
        &brillig_functions,
        &[],
    );
    let status = acvm.solve();
    if status == ACVMStatus::Solved {
        (status, output.map(|o| acvm.witness_map()[o]))
    } else {
        (status, None)
    }
}

fn get_main_src(typ: &str) -> String {
    format!(
        "acir(inline) fn main f0 {{
            b0(inputs: [{typ}; 2]):
              lhs = array_get inputs, index u32 0 -> {typ}
              rhs = array_get inputs, index u32 1 -> {typ}
              "
    )
}

/// Create a SSA instruction corresponding to the operator, using v1 and v2 as operands.
/// Additional information can be added to the string,
/// for instance, "range_check 8" creates 'range_check v1 to 8 bits'
fn generate_test_instruction_from_operator(operator: &str) -> (String, bool) {
    let ops = operator.split(" ").collect::<Vec<_>>();
    let op = ops[0];
    let mut output = true;
    let src = match op {
        "constrain" => {
            output = false;
            format!("constrain lhs {} rhs", ops[1])
        }
        "not" => format!("result = {op} lhs"),
        "truncate" => {
            format!("result = truncate lhs to {} bits, max_bit_size: {}", ops[1], ops[2])
        }
        "range_check" => {
            output = false;
            format!("range_check lhs to {} bits", ops[1])
        }
        _ => format!("result = {op} lhs, rhs"),
    };

    if output {
        (
            format!(
                "
            {src}
        return result
        }}"
            ),
            true,
        )
    } else {
        (
            format!(
                "
            {src}
        return
        }}"
            ),
            false,
        )
    }
}

/// Execute a simple operation for each operators
/// The operation is executed from SSA IR using ACVM after acir-gen
/// and also directly on the SSA IR using the SSA interpreter.
/// The results are compared to ensure that both executions yield the same result.
fn test_operators(
    // The list of operators to test
    operators: &[&str],
    // the type of the input values
    typ: &str,
    // the values of the inputs
    inputs: &[FieldElement],
) {
    let main = get_main_src(typ);
    let num_type = match typ.chars().next().unwrap() {
        'F' => NumericType::NativeField,
        'i' => NumericType::Signed { bit_size: typ[1..].parse().unwrap() },
        'u' => NumericType::Unsigned { bit_size: typ[1..].parse().unwrap() },
        _ => unreachable!("invalid numeric type"),
    };
    let inputs_int = Value::array_from_iter(inputs.iter().cloned(), num_type).unwrap();
    let inputs =
        inputs.iter().enumerate().map(|(i, f)| (Witness(i as u32), *f)).collect::<BTreeMap<_, _>>();
    let len = inputs.len() as u32;
    let initial_witness = WitnessMap::from(inputs);

    for op in operators {
        let (src, with_output) = generate_test_instruction_from_operator(op);
        let output = if with_output { Some(Witness(len)) } else { None };
        let ssa = Ssa::from_str(&(main.to_owned() + &src)).unwrap();
        // ssa execution
        let ssa_interpreter_result = ssa.interpret(vec![inputs_int.clone()]);
        // acir execution
        let acir_execution_result = execute_ssa(ssa, initial_witness.clone(), output.as_ref());

        match (ssa_interpreter_result, acir_execution_result) {
            // Both execution failed, so it is the same behavior, as expected.
            (Err(_), (ACVMStatus::Failure(_), _)) => (),
            // Both execution succeeded and output the same value
            (Ok(ssa_inner_result), (ACVMStatus::Solved, acvm_result)) => {
                let ssa_result = if let Some(result) = ssa_inner_result.first() {
                    result.as_numeric().map(|v| v.convert_to_field())
                } else {
                    None
                };
                assert_eq!(ssa_result, acvm_result);
            }
            _ => panic!("ssa and acvm execution should have the same result"),
        }
    }
}

proptest! {
#[test]
fn test_binary_on_field(lhs in 0u128.., rhs in 0u128..) {
            let lhs = FieldElement::from(lhs);
            let rhs = FieldElement::from(rhs);
    // Test the following Binary operation on Fields
    let operators = [
        "add",
        "sub",
        "mul",
        "div",
        "eq",
        // Bitwise operations are not allowed on field elements
        // SSA interpreter will emit an error but not ACVM
        // "and",
        // "xor",
        "unchecked_add",
        "unchecked_sub",
        "unchecked_mul",
        "range_check 32",
        "truncate 32 254",
    ];
    let inputs = [lhs, rhs];
    test_operators(&operators, "Field", &inputs);
}

#[test]
fn test_u32(lhs in 0u32.., rhs in 0u32..) {
    let lhs = FieldElement::from(lhs);
    let rhs = FieldElement::from(rhs);

    // Test the following operations on u32
    let operators = [
        "add",
        "sub",
        "mul",
        "div",
        "eq",
        "and",
        "xor",
        "mod",
        "lt",
        "or",
        "not",
        "range_check 8",
        "truncate 8 32",
    ];
    let inputs = [lhs, rhs];
    test_operators(&operators, "u32", &inputs);

    //unchecked operations assume no under/over-flow
    let mut unchecked_operators = vec![];
    if (lhs + rhs).to_u128() <= u128::from(u32::MAX) {
        unchecked_operators.push("unchecked_add");
    }
    if (lhs * rhs).to_u128() <= u128::from(u32::MAX) {
    unchecked_operators.push("unchecked_mul");
    }
    if lhs >= rhs {
        unchecked_operators.push("unchecked_sub");
    }
    test_operators(&unchecked_operators, "u32", &inputs);
}


 #[test]
fn test_constraint_field(lhs in 0u128.., rhs in 0u128..) {
    let lhs = FieldElement::from(lhs);
    let rhs = FieldElement::from(rhs);
    let operators = ["constrain ==", "constrain !="];
    test_operators(&operators, "Field", &[lhs,rhs]);
    test_operators(&operators, "u128", &[lhs,rhs]);
}

#[test]
fn test_constraint_u32(lhs in 0u32.., rhs in 0u32..) {
    let lhs = FieldElement::from(lhs);
    let rhs = FieldElement::from(rhs);
    let operators = ["constrain ==", "constrain !="];
    test_operators(&operators, "u32", &[lhs,rhs]);
    test_operators(&operators, "i32", &[lhs,rhs]);
}

#[test]
fn test_constraint_u64(lhs in 0u64.., rhs in 0u64..) {
    let lhs = FieldElement::from(lhs);
    let rhs = FieldElement::from(rhs);
    let operators = ["constrain ==", "constrain !="];
    test_operators(&operators, "u64", &[lhs,rhs]);
    test_operators(&operators, "i64", &[lhs,rhs]);
}

#[test]
fn test_constraint_u16(lhs in 0u16.., rhs in 0u16..) {
    let lhs = FieldElement::from(u128::from(lhs));
    let rhs = FieldElement::from(u128::from(rhs));
    let operators = ["constrain ==", "constrain !="];
    test_operators(&operators, "u16", &[lhs,rhs]);
    test_operators(&operators, "i16", &[lhs,rhs]);
}

#[test]
fn test_constraint_u8(lhs in 0u8.., rhs in 0u8..) {
    let lhs = FieldElement::from(u128::from(lhs));
    let rhs = FieldElement::from(u128::from(rhs));
    let operators = ["constrain ==", "constrain !="];
    test_operators(&operators, "u8", &[lhs,rhs]);
    test_operators(&operators, "i8", &[lhs,rhs]);
}

}<|MERGE_RESOLUTION|>--- conflicted
+++ resolved
@@ -27,464 +27,6 @@
 mod call;
 mod intrinsics;
 
-<<<<<<< HEAD
-fn build_basic_foo_with_return(
-    builder: &mut FunctionBuilder,
-    foo_id: FunctionId,
-    brillig: bool,
-    inline_type: InlineType,
-) {
-    // fn foo f1 {
-    // b0(v0: Field, v1: Field):
-    //     v2 = eq v0, v1
-    //     constrain v2 == u1 0
-    //     return v0
-    // }
-    if brillig {
-        builder.new_brillig_function("foo".into(), foo_id, inline_type);
-    } else {
-        builder.new_function("foo".into(), foo_id, inline_type);
-    }
-    // Set a call stack for testing whether `brillig_locations` in the `GeneratedAcir` was accurately set.
-    let stack = vec![Location::dummy(), Location::dummy()];
-    let call_stack = builder.current_function.dfg.call_stack_data.get_or_insert_locations(&stack);
-    builder.set_call_stack(call_stack);
-
-    let foo_v0 = builder.add_parameter(Type::field());
-    let foo_v1 = builder.add_parameter(Type::field());
-
-    let foo_equality_check = builder.insert_binary(foo_v0, BinaryOp::Eq, foo_v1);
-    let zero = builder.numeric_constant(0u128, NumericType::unsigned(1));
-    builder.insert_constrain(foo_equality_check, zero, None);
-    builder.terminate_with_return(vec![foo_v0]);
-}
-
-/// Check that each `InlineType` which prevents inlining functions generates code in the same manner
-#[test]
-fn basic_calls_fold() {
-    basic_call_with_outputs_assert(InlineType::Fold);
-    call_output_as_next_call_input(InlineType::Fold);
-    basic_nested_call(InlineType::Fold);
-}
-
-#[test]
-#[should_panic = "internal error: entered unreachable code: Expected an associated final index for call to acir function f1 with args [Id(0), Id(1)]"]
-fn basic_calls_no_predicates() {
-    basic_call_with_outputs_assert(InlineType::NoPredicates);
-    call_output_as_next_call_input(InlineType::NoPredicates);
-    basic_nested_call(InlineType::NoPredicates);
-}
-
-#[test]
-#[should_panic = "ICE: Got an ACIR function named foo that should have already been inlined"]
-fn call_without_inline_attribute() {
-    basic_call_with_outputs_assert(InlineType::Inline);
-}
-
-fn basic_call_with_outputs_assert(inline_type: InlineType) {
-    // acir(inline) fn main f0 {
-    //     b0(v0: Field, v1: Field):
-    //       v2 = call f1(v0, v1)
-    //       v3 = call f1(v0, v1)
-    //       constrain v2 == v3
-    //       return
-    //     }
-    // acir(fold) fn foo f1 {
-    //     b0(v0: Field, v1: Field):
-    //       v2 = eq v0, v1
-    //       constrain v2 == u1 0
-    //       return v0
-    //     }
-    let foo_id = Id::test_new(0);
-    let mut builder = FunctionBuilder::new("main".into(), foo_id);
-    let main_v0 = builder.add_parameter(Type::field());
-    let main_v1 = builder.add_parameter(Type::field());
-
-    let foo_id = Id::test_new(1);
-    let foo = builder.import_function(foo_id);
-    let main_call1_results =
-        builder.insert_call(foo, vec![main_v0, main_v1], vec![Type::field()]).to_vec();
-    let main_call2_results =
-        builder.insert_call(foo, vec![main_v0, main_v1], vec![Type::field()]).to_vec();
-    builder.insert_constrain(main_call1_results[0], main_call2_results[0], None);
-    builder.terminate_with_return(vec![]);
-
-    build_basic_foo_with_return(&mut builder, foo_id, false, inline_type);
-
-    let ssa = builder.finish().generate_entry_point_index();
-
-    let (acir_functions, _, _) = ssa
-        .into_acir(&Brillig::default(), &BrilligOptions::default(), ExpressionWidth::default())
-        .expect("Should compile manually written SSA into ACIR");
-    // Expected result:
-    // main f0
-    // GeneratedAcir {
-    //     ...
-    //     opcodes: [
-    //         CALL func 1: inputs: [Witness(0), Witness(1)], outputs: [Witness(2)],
-    //         CALL func 1: inputs: [Witness(0), Witness(1)], outputs: [Witness(3)],
-    //         EXPR [ (1, _2) (-1, _3) 0 ],
-    //     ],
-    //     return_witnesses: [],
-    //     input_witnesses: [
-    //         Witness(
-    //             0,
-    //         ),
-    //         Witness(
-    //             1,
-    //         ),
-    //     ],
-    //     ...
-    // }
-    // foo f1
-    // GeneratedAcir {
-    //     ...
-    //     opcodes: [
-    //         Same as opcodes as the expected result of `basic_call_codegen`
-    //     ],
-    //     return_witnesses: [
-    //         Witness(
-    //             0,
-    //         ),
-    //     ],
-    //     input_witnesses: [
-    //         Witness(
-    //             0,
-    //         ),
-    //         Witness(
-    //             1,
-    //         ),
-    //     ],
-    //     ...
-    // },
-
-    let main_acir = &acir_functions[0];
-    let main_opcodes = main_acir.opcodes();
-    assert_eq!(main_opcodes.len(), 3, "Should have two calls to `foo`");
-
-    check_call_opcode(
-        &main_opcodes[0],
-        AcirFunctionId(1),
-        vec![Witness(0), Witness(1)],
-        vec![Witness(2)],
-    );
-    check_call_opcode(
-        &main_opcodes[1],
-        AcirFunctionId(1),
-        vec![Witness(0), Witness(1)],
-        vec![Witness(3)],
-    );
-
-    if let Opcode::AssertZero(expr) = &main_opcodes[2] {
-        assert_eq!(expr.linear_combinations[0].0, FieldElement::from(1u128));
-        assert_eq!(expr.linear_combinations[0].1, Witness(2));
-
-        assert_eq!(expr.linear_combinations[1].0, FieldElement::from(-1i128));
-        assert_eq!(expr.linear_combinations[1].1, Witness(3));
-        assert_eq!(expr.q_c, FieldElement::from(0u128));
-    }
-}
-
-fn call_output_as_next_call_input(inline_type: InlineType) {
-    // acir(inline) fn main f0 {
-    //     b0(v0: Field, v1: Field):
-    //       v3 = call f1(v0, v1)
-    //       v4 = call f1(v3, v1)
-    //       constrain v3 == v4
-    //       return
-    //     }
-    // acir(fold) fn foo f1 {
-    //     b0(v0: Field, v1: Field):
-    //       v2 = eq v0, v1
-    //       constrain v2 == u1 0
-    //       return v0
-    //     }
-    let foo_id = Id::test_new(0);
-    let mut builder = FunctionBuilder::new("main".into(), foo_id);
-    let main_v0 = builder.add_parameter(Type::field());
-    let main_v1 = builder.add_parameter(Type::field());
-
-    let foo_id = Id::test_new(1);
-    let foo = builder.import_function(foo_id);
-    let main_call1_results =
-        builder.insert_call(foo, vec![main_v0, main_v1], vec![Type::field()]).to_vec();
-    let main_call2_results = builder
-        .insert_call(foo, vec![main_call1_results[0], main_v1], vec![Type::field()])
-        .to_vec();
-    builder.insert_constrain(main_call1_results[0], main_call2_results[0], None);
-    builder.terminate_with_return(vec![]);
-
-    build_basic_foo_with_return(&mut builder, foo_id, false, inline_type);
-
-    let ssa = builder.finish();
-
-    let (acir_functions, _, _) = ssa
-        .generate_entry_point_index()
-        .into_acir(&Brillig::default(), &BrilligOptions::default(), ExpressionWidth::default())
-        .expect("Should compile manually written SSA into ACIR");
-    // The expected result should look very similar to the above test expect that the input witnesses of the `Call`
-    // opcodes will be different. The changes can discerned from the checks below.
-
-    let main_acir = &acir_functions[0];
-    let main_opcodes = main_acir.opcodes();
-    assert_eq!(main_opcodes.len(), 3, "Should have two calls to `foo` and an assert");
-
-    check_call_opcode(
-        &main_opcodes[0],
-        AcirFunctionId(1),
-        vec![Witness(0), Witness(1)],
-        vec![Witness(2)],
-    );
-    // The output of the first call should be the input of the second call
-    check_call_opcode(
-        &main_opcodes[1],
-        AcirFunctionId(1),
-        vec![Witness(2), Witness(1)],
-        vec![Witness(3)],
-    );
-}
-
-fn basic_nested_call(inline_type: InlineType) {
-    // SSA for the following Noir program:
-    // fn main(x: Field, y: pub Field) {
-    //     let z = func_with_nested_foo_call(x, y);
-    //     let z2 = func_with_nested_foo_call(x, y);
-    //     assert(z == z2);
-    // }
-    // #[fold]
-    // fn func_with_nested_foo_call(x: Field, y: Field) -> Field {
-    //     nested_call(x + 2, y)
-    // }
-    // #[fold]
-    // fn foo(x: Field, y: Field) -> Field {
-    //     assert(x != y);
-    //     x
-    // }
-    //
-    // SSA:
-    // acir(inline) fn main f0 {
-    //     b0(v0: Field, v1: Field):
-    //       v3 = call f1(v0, v1)
-    //       v4 = call f1(v0, v1)
-    //       constrain v3 == v4
-    //       return
-    //     }
-    // acir(fold) fn func_with_nested_foo_call f1 {
-    //     b0(v0: Field, v1: Field):
-    //       v3 = add v0, Field 2
-    //       v5 = call f2(v3, v1)
-    //       return v5
-    //   }
-    // acir(fold) fn foo f2 {
-    //     b0(v0: Field, v1: Field):
-    //       v2 = eq v0, v1
-    //       constrain v2 == Field 0
-    //       return v0
-    //   }
-    let foo_id = Id::test_new(0);
-    let mut builder = FunctionBuilder::new("main".into(), foo_id);
-    let main_v0 = builder.add_parameter(Type::field());
-    let main_v1 = builder.add_parameter(Type::field());
-
-    let func_with_nested_foo_call_id = Id::test_new(1);
-    let func_with_nested_foo_call = builder.import_function(func_with_nested_foo_call_id);
-    let main_call1_results = builder
-        .insert_call(func_with_nested_foo_call, vec![main_v0, main_v1], vec![Type::field()])
-        .to_vec();
-    let main_call2_results = builder
-        .insert_call(func_with_nested_foo_call, vec![main_v0, main_v1], vec![Type::field()])
-        .to_vec();
-    builder.insert_constrain(main_call1_results[0], main_call2_results[0], None);
-    builder.terminate_with_return(vec![]);
-
-    builder.new_function(
-        "func_with_nested_foo_call".into(),
-        func_with_nested_foo_call_id,
-        inline_type,
-    );
-    let func_with_nested_call_v0 = builder.add_parameter(Type::field());
-    let func_with_nested_call_v1 = builder.add_parameter(Type::field());
-
-    let two = builder.field_constant(2u128);
-    let v0_plus_two =
-        builder.insert_binary(func_with_nested_call_v0, BinaryOp::Add { unchecked: false }, two);
-
-    let foo_id = Id::test_new(2);
-    let foo_call = builder.import_function(foo_id);
-    let foo_call = builder
-        .insert_call(foo_call, vec![v0_plus_two, func_with_nested_call_v1], vec![Type::field()])
-        .to_vec();
-    builder.terminate_with_return(vec![foo_call[0]]);
-
-    build_basic_foo_with_return(&mut builder, foo_id, false, inline_type);
-
-    let ssa = builder.finish().generate_entry_point_index();
-
-    let (acir_functions, _, _) = ssa
-        .into_acir(&Brillig::default(), &BrilligOptions::default(), ExpressionWidth::default())
-        .expect("Should compile manually written SSA into ACIR");
-
-    assert_eq!(acir_functions.len(), 3, "Should have three ACIR functions");
-
-    let main_acir = &acir_functions[0];
-    let main_opcodes = main_acir.opcodes();
-    assert_eq!(main_opcodes.len(), 3, "Should have two calls to `foo` and an assert");
-
-    // Both of these should call func_with_nested_foo_call f1
-    check_call_opcode(
-        &main_opcodes[0],
-        AcirFunctionId(1),
-        vec![Witness(0), Witness(1)],
-        vec![Witness(2)],
-    );
-    // The output of the first call should be the input of the second call
-    check_call_opcode(
-        &main_opcodes[1],
-        AcirFunctionId(1),
-        vec![Witness(0), Witness(1)],
-        vec![Witness(3)],
-    );
-
-    let func_with_nested_call_acir = &acir_functions[1];
-    let func_with_nested_call_opcodes = func_with_nested_call_acir.opcodes();
-
-    assert_eq!(
-        func_with_nested_call_opcodes.len(),
-        3,
-        "Should have an expression and a call to a nested `foo`"
-    );
-    // Should call foo f2
-    check_call_opcode(
-        &func_with_nested_call_opcodes[1],
-        AcirFunctionId(2),
-        vec![Witness(3), Witness(1)],
-        vec![Witness(4)],
-    );
-}
-
-fn check_call_opcode(
-    opcode: &Opcode<FieldElement>,
-    expected_id: AcirFunctionId,
-    expected_inputs: Vec<Witness>,
-    expected_outputs: Vec<Witness>,
-) {
-    match opcode {
-        Opcode::Call { id, inputs, outputs, .. } => {
-            assert_eq!(*id, expected_id, "Main was expected to call {expected_id} but got {}", *id);
-            for (expected_input, input) in expected_inputs.iter().zip(inputs) {
-                assert_eq!(
-                    expected_input, input,
-                    "Expected input witness {expected_input:?} but got {input:?}"
-                );
-            }
-            for (expected_output, output) in expected_outputs.iter().zip(outputs) {
-                assert_eq!(
-                    expected_output, output,
-                    "Expected output witness {expected_output:?} but got {output:?}"
-                );
-            }
-        }
-        _ => panic!("Expected only Call opcode"),
-    }
-}
-
-// Test that given multiple calls to the same brillig function we generate only one bytecode
-// and the appropriate Brillig call opcodes are generated
-#[test]
-fn multiple_brillig_calls_one_bytecode() {
-    // acir(inline) fn main f0 {
-    //     b0(v0: Field, v1: Field):
-    //       v4 = call f1(v0, v1)
-    //       v5 = call f1(v0, v1)
-    //       v6 = call f1(v0, v1)
-    //       v7 = call f2(v0, v1)
-    //       v8 = call f1(v0, v1)
-    //       v9 = call f2(v0, v1)
-    //       return
-    // }
-    // brillig fn foo f1 {
-    // b0(v0: Field, v1: Field):
-    //     v2 = eq v0, v1
-    //     constrain v2 == u1 0
-    //     return v0
-    // }
-    // brillig fn foo f2 {
-    //     b0(v0: Field, v1: Field):
-    //       v2 = eq v0, v1
-    //       constrain v2 == u1 0
-    //       return v0
-    // }
-    let foo_id = Id::test_new(0);
-    let mut builder = FunctionBuilder::new("main".into(), foo_id);
-    let main_v0 = builder.add_parameter(Type::field());
-    let main_v1 = builder.add_parameter(Type::field());
-
-    let foo_id = Id::test_new(1);
-    let foo = builder.import_function(foo_id);
-    let bar_id = Id::test_new(2);
-    let bar = builder.import_function(bar_id);
-
-    // Insert multiple calls to the same Brillig function
-    builder.insert_call(foo, vec![main_v0, main_v1], vec![Type::field()]).to_vec();
-    builder.insert_call(foo, vec![main_v0, main_v1], vec![Type::field()]).to_vec();
-    builder.insert_call(foo, vec![main_v0, main_v1], vec![Type::field()]).to_vec();
-    // Interleave a call to a separate Brillig function to make sure that we can call multiple separate Brillig functions
-    builder.insert_call(bar, vec![main_v0, main_v1], vec![Type::field()]).to_vec();
-    builder.insert_call(foo, vec![main_v0, main_v1], vec![Type::field()]).to_vec();
-    builder.insert_call(bar, vec![main_v0, main_v1], vec![Type::field()]).to_vec();
-    builder.terminate_with_return(vec![]);
-
-    build_basic_foo_with_return(&mut builder, foo_id, true, InlineType::default());
-    build_basic_foo_with_return(&mut builder, bar_id, true, InlineType::default());
-
-    let ssa = builder.finish();
-    let brillig = ssa.to_brillig(&BrilligOptions::default());
-
-    let (acir_functions, brillig_functions, _) = ssa
-        .generate_entry_point_index()
-        .into_acir(&brillig, &BrilligOptions::default(), ExpressionWidth::default())
-        .expect("Should compile manually written SSA into ACIR");
-
-    assert_eq!(acir_functions.len(), 1, "Should only have a `main` ACIR function");
-    assert_eq!(brillig_functions.len(), 2, "Should only have generated two Brillig functions");
-
-    let main_acir = &acir_functions[0];
-    let main_opcodes = main_acir.opcodes();
-    assert_eq!(main_opcodes.len(), 6, "Should have four calls to f1 and two calls to f2");
-
-    // We should only have `BrilligCall` opcodes in `main`
-    for (i, opcode) in main_opcodes.iter().enumerate() {
-        match opcode {
-            Opcode::BrilligCall { id, .. } => {
-                let expected_id = if i == 3 || i == 5 { 1 } else { 0 };
-                let expected_id = BrilligFunctionId(expected_id);
-                assert_eq!(*id, expected_id, "Expected an id of {expected_id} but got {id}");
-            }
-            _ => panic!("Expected only Brillig call opcode"),
-        }
-    }
-
-    // We have two normal Brillig functions that was called multiple times.
-    // We should have a single locations map for each function's debug metadata.
-    assert_eq!(main_acir.brillig_locations.len(), 2);
-    assert!(main_acir.brillig_locations.contains_key(&BrilligFunctionId(0)));
-    assert!(main_acir.brillig_locations.contains_key(&BrilligFunctionId(1)));
-}
-
-// Test that given multiple primitive operations that are represented by Brillig directives (e.g. invert/quotient),
-// we will only generate one bytecode and the appropriate Brillig call opcodes are generated.
-#[test]
-fn multiple_brillig_stdlib_calls() {
-    let src = "
-        acir(inline) fn main f0 {
-            b0(v0: u32, v1: u32, v2: u32):
-              v3 = div v0, v1
-              constrain v3 == v2
-              v4 = div v1, v2
-              constrain v4 == u32 1
-              return
-        }";
-=======
 /// Test utility for converting [ACIR gen artifacts][crate::acir::ssa::Artifacts]
 /// into the final [ACIR Program][Program] in order to use its parser and human-readable text format.
 fn ssa_to_acir_program(src: &str) -> Program<FieldElement> {
@@ -492,7 +34,6 @@
 }
 
 fn ssa_to_acir_program_with_debug_info(src: &str) -> (Program<FieldElement>, Vec<DebugInfo>) {
->>>>>>> f86ba42b
     let ssa = Ssa::from_str(src).unwrap();
     let arg_size_and_visibilities = ssa
         .functions
@@ -512,75 +53,6 @@
         })
         .collect::<Vec<_>>();
 
-<<<<<<< HEAD
-    // The Brillig bytecode we insert for the stdlib is hardcoded so we do not need to provide any
-    // Brillig artifacts to the ACIR gen pass.
-    let (acir_functions, brillig_functions, _) = ssa
-        .generate_entry_point_index()
-        .into_acir(&Brillig::default(), &BrilligOptions::default(), ExpressionWidth::default())
-        .expect("Should compile manually written SSA into ACIR");
-
-    assert_eq!(acir_functions.len(), 1, "Should only have a `main` ACIR function");
-    // We expect two brillig functions:
-    //   - Quotient (shared between both divisions)
-    //   - Inversion, caused by division-by-zero check (shared between both divisions)
-    assert_eq!(brillig_functions.len(), 2, "Should only have generated two Brillig functions");
-
-    let main_acir = &acir_functions[0];
-    let main_opcodes = main_acir.opcodes();
-    check_brillig_calls(&acir_functions[0].brillig_stdlib_func_locations, main_opcodes, 0, 4, 0);
-
-    assert_eq!(main_acir.brillig_locations.len(), 0);
-}
-
-// Test that given both hardcoded Brillig directives and calls to normal Brillig functions,
-// we generate a single bytecode for the directives and a single bytecode for the normal Brillig calls.
-#[test]
-fn brillig_stdlib_calls_with_regular_brillig_call() {
-    // acir(inline) fn main f0 {
-    //     b0(v0: u32, v1: u32, v2: u32):
-    //       v4 = div v0, v1
-    //       constrain v4 == v2
-    //       v5 = call f1(v0, v1)
-    //       v6 = call f1(v0, v1)
-    //       v7 = div v1, v2
-    //       constrain v7 == u32 1
-    //       return
-    // }
-    // brillig fn foo f1 {
-    //   b0(v0: Field, v1: Field):
-    //     v2 = eq v0, v1
-    //     constrain v2 == u1 0
-    //     return v0
-    // }
-    let foo_id = Id::test_new(0);
-    let mut builder = FunctionBuilder::new("main".into(), foo_id);
-    let main_v0 = builder.add_parameter(Type::unsigned(32));
-    let main_v1 = builder.add_parameter(Type::unsigned(32));
-    let main_v2 = builder.add_parameter(Type::unsigned(32));
-
-    let foo_id = Id::test_new(1);
-    let foo = builder.import_function(foo_id);
-
-    // Call a primitive operation that uses Brillig
-    let v0_div_v1 = builder.insert_binary(main_v0, BinaryOp::Div, main_v1);
-    builder.insert_constrain(v0_div_v1, main_v2, None);
-
-    // Insert multiple calls to the same Brillig function
-    builder.insert_call(foo, vec![main_v0, main_v1], vec![Type::field()]).to_vec();
-    builder.insert_call(foo, vec![main_v0, main_v1], vec![Type::field()]).to_vec();
-
-    // Call the same primitive operation again
-    let v1_div_v2 = builder.insert_binary(main_v1, BinaryOp::Div, main_v2);
-    let one = builder.numeric_constant(1u128, NumericType::unsigned(32));
-    builder.insert_constrain(v1_div_v2, one, None);
-
-    builder.terminate_with_return(vec![]);
-
-    build_basic_foo_with_return(&mut builder, foo_id, true, InlineType::default());
-
-    let ssa = builder.finish();
-    // We need to generate  Brillig artifacts for the regular Brillig function and pass them to the ACIR generation pass.
     let brillig = ssa.to_brillig(&BrilligOptions::default());
 
     let (acir_functions, brillig_functions, _) = ssa
@@ -588,99 +60,8 @@
         .into_acir(&brillig, &BrilligOptions::default(), ExpressionWidth::default())
         .expect("Should compile manually written SSA into ACIR");
 
-    assert_eq!(acir_functions.len(), 1, "Should only have a `main` ACIR function");
-    // We expect 3 brillig functions:
-    //   - Quotient (shared between both divisions)
-    //   - Inversion, caused by division-by-zero check (shared between both divisions)
-    //   - Custom brillig function `foo`
-    assert_eq!(brillig_functions.len(), 3, "Should only have generated three Brillig functions");
-
-    let main_acir = &acir_functions[0];
-    let main_opcodes = main_acir.opcodes();
-    check_brillig_calls(&main_acir.brillig_stdlib_func_locations, main_opcodes, 1, 4, 2);
-
-    // We have one normal Brillig functions that was called twice.
-    // We should have a single locations map for each function's debug metadata.
-    assert_eq!(main_acir.brillig_locations.len(), 1);
-    assert!(main_acir.brillig_locations.contains_key(&BrilligFunctionId(0)));
-}
-
-// Test that given both normal Brillig calls, Brillig stdlib calls, and non-inlined ACIR calls, that we accurately generate ACIR.
-#[test]
-fn brillig_stdlib_calls_with_multiple_acir_calls() {
-    // acir(inline) fn main f0 {
-    //     b0(v0: u32, v1: u32, v2: u32):
-    //       v4 = div v0, v1
-    //       constrain v4 == v2
-    //       v5 = call f1(v0, v1)
-    //       v6 = call f2(v0, v1)
-    //       v7 = div v1, v2
-    //       constrain v7 == u32 1
-    //       return
-    // }
-    // brillig fn foo f1 {
-    //   b0(v0: Field, v1: Field):
-    //     v2 = eq v0, v1
-    //     constrain v2 == u1 0
-    //     return v0
-    // }
-    // acir(fold) fn foo f2 {
-    //     b0(v0: Field, v1: Field):
-    //       v2 = eq v0, v1
-    //       constrain v2 == u1 0
-    //       return v0
-    //   }
-    // }
-    let foo_id = Id::test_new(0);
-    let mut builder = FunctionBuilder::new("main".into(), foo_id);
-    let main_v0 = builder.add_parameter(Type::unsigned(32));
-    let main_v1 = builder.add_parameter(Type::unsigned(32));
-    let main_v2 = builder.add_parameter(Type::unsigned(32));
-
-    let foo_id = Id::test_new(1);
-    let foo = builder.import_function(foo_id);
-    let bar_id = Id::test_new(2);
-    let bar = builder.import_function(bar_id);
-
-    // Call a primitive operation that uses Brillig
-    let v0_div_v1 = builder.insert_binary(main_v0, BinaryOp::Div, main_v1);
-    builder.insert_constrain(v0_div_v1, main_v2, None);
-
-    // Insert multiple calls to the same Brillig function
-    builder.insert_call(foo, vec![main_v0, main_v1], vec![Type::field()]).to_vec();
-    builder.insert_call(foo, vec![main_v0, main_v1], vec![Type::field()]).to_vec();
-    builder.insert_call(bar, vec![main_v0, main_v1], vec![Type::field()]).to_vec();
-
-    // Call the same primitive operation again
-    let v1_div_v2 = builder.insert_binary(main_v1, BinaryOp::Div, main_v2);
-    let one = builder.numeric_constant(1u128, NumericType::unsigned(32));
-    builder.insert_constrain(v1_div_v2, one, None);
-
-    builder.terminate_with_return(vec![]);
-
-    // Build a Brillig function
-    build_basic_foo_with_return(&mut builder, foo_id, true, InlineType::default());
-    // Build an ACIR function which has the same logic as the Brillig function above
-    build_basic_foo_with_return(&mut builder, bar_id, false, InlineType::Fold);
-
-    let ssa = builder.finish();
-    // We need to generate  Brillig artifacts for the regular Brillig function and pass them to the ACIR generation pass.
-    let brillig = ssa.to_brillig(&BrilligOptions::default());
-
-    let (acir_functions, brillig_functions, _) = ssa
-        .generate_entry_point_index()
-=======
-    let brillig = ssa.to_brillig(&BrilligOptions::default());
-
-    let (acir_functions, brillig_functions, brillig_names, _) = ssa
->>>>>>> f86ba42b
-        .into_acir(&brillig, &BrilligOptions::default(), ExpressionWidth::default())
-        .expect("Should compile manually written SSA into ACIR");
-
-    let artifacts = ArtifactsAndWarnings(
-        (acir_functions, brillig_functions, brillig_names, BTreeMap::default()),
-        vec![],
-    );
+    let artifacts =
+        ArtifactsAndWarnings((acir_functions, brillig_functions, BTreeMap::default()), vec![]);
     let program_artifact = combine_artifacts(
         artifacts,
         &arg_size_and_visibilities,
@@ -696,36 +77,10 @@
 #[test]
 fn unchecked_mul_should_not_have_range_check() {
     let src = "
-<<<<<<< HEAD
-            acir(inline) fn main f0 {
-            b0(v0: u32, v1: u32):
-                v3 = unchecked_mul v0, v1
-                return v3
-            }
-        ";
-    let ssa = Ssa::from_str(src).unwrap();
-    let brillig = ssa.to_brillig(&BrilligOptions::default());
-
-    let (mut acir_functions, _brillig_functions, _) = ssa
-        .into_acir(&brillig, &BrilligOptions::default(), ExpressionWidth::default())
-        .expect("Should compile manually written SSA into ACIR");
-
-    assert_eq!(acir_functions.len(), 1);
-
-    let opcodes = acir_functions[0].take_opcodes();
-
-    for opcode in opcodes {
-        if let Opcode::BlackBoxFuncCall(BlackBoxFuncCall::RANGE { input, .. }) = opcode {
-            assert!(
-                input.to_witness().0 <= 1,
-                "only input witnesses should have range checks: {opcode:?}"
-            );
-=======
     acir(inline) fn main f0 {
         b0(v0: u32, v1: u32):
             v3 = unchecked_mul v0, v1
             return v3
->>>>>>> f86ba42b
         }
     ";
     let program = ssa_to_acir_program(src);
@@ -760,19 +115,8 @@
               return
           }
         ";
-<<<<<<< HEAD
-    let ssa = Ssa::from_str(src).unwrap();
-    let brillig = ssa.to_brillig(&BrilligOptions::default());
-
-    let (acir_functions, _brillig_functions, _) = ssa
-        .into_acir(&brillig, &BrilligOptions::default(), ExpressionWidth::default())
-        .expect("Should compile manually written SSA into ACIR");
-
-    assert_eq!(acir_functions.len(), 1);
-=======
     let program = ssa_to_acir_program(src);
     println!("{program}");
->>>>>>> f86ba42b
 
     // Check that no memory opcodes were emitted.
     assert_circuit_snapshot!(program, @r"
