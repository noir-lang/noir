//! Array handling in ACIR.
//!
//! This modules how Noir's SSA array semantics are lowered into ACIR's flat memory model.
//! Arrays in SSA can appear as constants or dynamically allocated blocks.
//! Our responsibility here is to preserve correctness while ensuring memory access is efficient.
//!
//! ## Design
//!
//! ACIR does not have a first-class array type. Instead, all arrays are
//! represented as contiguous regions in linear memory, identified by a
//! [BlockId]. This module provides helpers for translating SSA array
//! operations into ACIR memory reads and writes.
//!
//! ACIR generation use twos different array types for representing arrays:
//!
//! [Constant arrays][AcirValue::Array]
//!   - Known at compile time.  
//!   - Reads and writes may be folded into an [AcirValue] where possible.
//!   - Useful for optimization (e.g., constant element lookups do not require laying down opcodes)  
//!
//! [Dynamic arrays][AcirValue::DynamicArray]
//!   - Referenced by a [unique identifier][BlockId]
//!   - Must be explicitly initialized using an [opcode][acvm::acir::circuit::opcodes::Opcode::MemoryInit]
//!   - Reads and writes must lower to at least an explicit [memory opcode][acvm::acir::circuit::opcodes::Opcode::MemoryOp].
//!   - Required for arrays accessed by dynamic indices (witness inputs) or function parameters (the array is itself a witness)
//!
//! ### Array Flattening
//!
//! ACIR memory is flat, while SSA arrays may be multi-dimensional or
//! contain elements of varying size (we refer to these are non-homogenous arrays).
//! To reconcile this, each element's "flattened index" is computed relative to the array’s base pointer.
//! In some cases this requires consulting a side "element type sizes"
//! array to calculate offsets when elements have a non-homogenous layout.
//!
//! The following Noir program:
//! ```noir
//! struct Bar {
//!     inner: [Field; 3],
//! }
//! struct Foo {
//!     a: Field,
//!     b: [Field; 3],
//!     bar: Bar,
//! }
//! fn main(x: [Foo; 4]) -> pub [Field; 3] {
//!     x[3].bar.inner
//! }
//! ```
//! Will produce the following SSA:
//! ```text
//! acir(inline) pure fn main f0 {
//!   b0(v0: [(Field, [Field; 3], [Field; 3]); 4]):
//!     v2 = array_get v0, index u32 11 -> [Field; 3]
//!     return v2
//! }
//! ```
//! In the SSA above we see that we have an index of `11`. However, with a flat memory
//! the true starting index of `x[3].bar.inner` is `25`.
//!
//! We can determine what the starting offset of the outer array object `x[3]` is by first dividing the index by the element size.
//! In this case we have `11 / 3 = 3`. To get the flattened outer offset we will multiply `3` by the flattened size of a single element.
//! We can see that `Foo` contains `7` elements, thus we multiply by `7`. So now we have a flattened index of `21`.
//!
//! We could use the modulo of `11 % 3 = 2` to determine which object within x we are attempting to access.
//! However, since we have a flattened structure we cannot simply add `2` to `21`. Instead we generate an array that holds the
//! respective inner offset for accessing each element.
//!
//! In the example above we will generate this internal type array: [0, 1, 4].
//! The start of `bar` in `Foo` is the fourth flattened index. We then use the modulo we previously computed to access
//! the type array and fetch `4`. Finally we can do `21 + 4 = 25` to get the true starting index of `x[3].bar.inner`.
//! We then use the resulting type to increment the index appropriately and fetch ever element of `bar.inner`.
//!
//! This element type sizes array is dynamic as we still need to access it based upon the index which itself can be dynamic.
//! The module will also attempt to not create this array when possible (e.g., we have a simple homogenous array).
//!
//! ### Side effects and Predication
//!
//! This module uses the special [side effects variable][Context::current_side_effects_enabled_var] to guard
//! array operations that may not always be executed. This variable acts as a predicate.
//!
//! The goal is to preserve SSA semantics where some array operations are dominated by a branch condition.
//! We predicate the following:
//!
//! #### Index Predication
//!
//! Array indices themselves are guarded by the side-effect predicate.
//! If an SSA array operation is executed at runtime, then we must ensure any arithmetic that computes the index
//! and any memory reads/writes implied by that index are safe even when the predicate is false.
//! The only array operations not left to runtime are those with safe indices (constant index under the array length).
//!
//! To achieve this we compute a predicated index value (`predicate_index`) with the formula:
//! ```text
//! predicate_index = predicate * index + (1 - predicate) * offset
//! ```
//! where `offset` is a safe fallback index (chosen so the element type at that
//! offset matches the requested element type).
//! The offset is necessary to match the correct result type for array reads.
//!
//! #### Writes
//!
//! When the predicate is not a constant one, instead of actually overwriting memory, we compute a "dummy value".
//! The dummy value is fetched from the same array at the requested `predicate_index`.
//! The store value of an array write is then converted from a `store_value` to `predicate * store_value + (1 - predicate) * dummy`
//! This ensures the memory remains unchanged when the write is disabled. In the case of a false predicate, the value stored will be itself.
//!
//! #### Reads
//!
//! If we perform an array read under a false predicate we will read from `offset`. As arrays are not always homogenous
//! the result at index `offset` may contain a value that will overflow the resulting type of the array read.
//! When we read a value from a non-homogenous array we multiply any resulting [AcirValue::Var] by the predicate
//! to avoid any possible mismatch. In the case of a false predicate, the value will now be zero.
//! For homogenous arrays, the fallback `offset` will produce a value with a compatible type.
//!
//! ### Zero-Length Arrays
//!
//! Arrays of length 0 are valid in the SSA but must never generate ACIR
//! memory operations as they may produce runtime errors. These operations are special cased to always fail with an
//! index out of bounds error (with respect to side effects) and ensures they do not produce illegal memory accesses.
use acvm::acir::{circuit::opcodes::BlockType, native_types::Witness};
use acvm::{FieldElement, acir::AcirField, acir::circuit::opcodes::BlockId};
use iter_extended::{try_vecmap, vecmap};

use crate::errors::{InternalError, RuntimeError};
use crate::ssa::ir::{
    dfg::DataFlowGraph,
    instruction::{Instruction, InstructionId},
    types::Type,
    value::{Value, ValueId},
};

use super::{
    AcirVar, Context,
    types::{AcirDynamicArray, AcirType, AcirValue},
};

impl Context<'_> {
    /// Get the BlockId corresponding to the ValueId
    /// If there is no matching BlockId, we create a new one.
    pub(super) fn block_id(&mut self, value: ValueId) -> BlockId {
        *self.memory_blocks.entry(value).or_insert_with(|| {
            let block_id = BlockId(self.max_block_id);
            self.max_block_id += 1;
            block_id
        })
    }

    /// Get the next BlockId for internal memory
    /// used during ACIR generation.
    /// This is useful for referencing information that can
    /// only be computed dynamically, such as the type structure
    /// of non-homogenous arrays.
    fn internal_block_id(&mut self, value: ValueId) -> BlockId {
        *self.internal_memory_blocks.entry(value).or_insert_with(|| {
            let block_id = BlockId(self.max_block_id);
            self.max_block_id += 1;
            block_id
        })
    }

    pub(super) fn initialize_databus(
        &mut self,
        witnesses: &Vec<Witness>,
        dfg: &DataFlowGraph,
    ) -> Result<(), RuntimeError> {
        // Initialize return_data using provided witnesses
        if let Some(return_data) = self.data_bus.return_data {
            let block_id = self.block_id(return_data);
            let already_initialized = self.initialized_arrays.contains(&block_id);
            if !already_initialized {
                // We hijack ensure_array_is_initialized() because we want the return data to use the return value witnesses,
                // but the databus contains the computed values instead, that have just been asserted to be equal to the return values.
                // We do not use initialize_array either for the case where a constant value is returned.
                // In that case, the constant value has already been assigned a witness and the returned acir vars will be
                // converted to it, instead of the corresponding return value witness.
                self.acir_context.initialize_return_data(block_id, witnesses.to_owned());
            }
        }

        // Initialize call_data
        let call_data_arrays: Vec<ValueId> =
            self.data_bus.call_data.iter().map(|cd| cd.array_id).collect();
        for call_data_array in call_data_arrays {
            self.ensure_array_is_initialized(call_data_array, dfg)?;
        }
        Ok(())
    }

    /// Handles an ArrayGet or ArraySet instruction.
    /// To set an index of the array (and create a new array in doing so), pass Some(value) for
    /// store_value. To just retrieve an index of the array, pass None for store_value.
    pub(super) fn handle_array_operation(
        &mut self,
        instruction: InstructionId,
        dfg: &DataFlowGraph,
    ) -> Result<(), RuntimeError> {
        // Pass the instruction between array methods rather than the internal fields themselves
<<<<<<< HEAD
        let (array, index, store_value, mutable) = match dfg[instruction] {
            Instruction::ArrayGet { array, index, offset: _ } => (array, index, None, false),
            Instruction::ArraySet { array, index, value, mutable, offset: _ } => {
                (array, index, Some(value), mutable)
=======
        let (array, index, store_value) = match dfg[instruction] {
            Instruction::ArrayGet { array, index } => (array, index, None),
            Instruction::ArraySet { array, index, value, mutable } => {
                mutable_array_set = mutable;
                (array, index, Some(value))
>>>>>>> fabd2af0
            }
            _ => {
                return Err(InternalError::Unexpected {
                    expected: "Instruction should be an ArrayGet or ArraySet".to_owned(),
                    found: format!("Instead got {:?}", dfg[instruction]),
                    call_stack: self.acir_context.get_call_stack(),
                }
                .into());
            }
        };

        if self.handle_zero_length_array(array, dfg, instruction)? {
            return Ok(());
        }

        if self.handle_constant_index_wrapper(instruction, dfg, array, index, store_value)? {
            return Ok(());
        }

        let array_typ = dfg.type_of_value(array);
        let offset = self.compute_offset(instruction, dfg, &array_typ);
        let (new_index, new_value) = self.convert_array_operation_inputs(
            array,
            dfg,
            index,
            store_value,
            offset.unwrap_or_default(),
        )?;

        if let Some(new_value) = new_value {
            self.array_set(instruction, new_index, new_value, dfg, mutable)?;
        } else {
            self.array_get(instruction, array, new_index, dfg, offset.is_none())?;
        }

        Ok(())
    }

    /// For 0-length arrays and slices, even the disabled memory operations would cause runtime failures.
    /// Set the result to a zero value that matches the type then bypass the rest of the operation,
    /// leaving an assertion that the side effect variable must be false.
    ///
    /// # Returns
    /// `true` if we have a zero length array
    /// `false` if we do not have a zero length array
    fn handle_zero_length_array(
        &mut self,
        array: ValueId,
        dfg: &DataFlowGraph,
        instruction: InstructionId,
    ) -> Result<bool, RuntimeError> {
        if self.has_zero_length(array, dfg) {
            // Zero result.
            let result_ids = dfg.instruction_results(instruction);
            for result_id in result_ids {
                let res_typ = dfg.type_of_value(*result_id);
                let zero_value = self.array_zero_value(&res_typ)?;
                self.ssa_values.insert(*result_id, zero_value);
            }
            // Make sure this code is disabled, or fail with "Index out of bounds".
            let msg = "Index out of bounds, array has size 0".to_string();
            let msg = self.acir_context.generate_assertion_message_payload(msg);
            let zero = self.acir_context.add_constant(FieldElement::zero());
            self.acir_context.assert_eq_var(
                self.current_side_effects_enabled_var,
                zero,
                Some(msg),
            )?;
            Ok(true)
        } else {
            Ok(false)
        }
    }

    /// Attempts a compile-time read/write from an array.
    ///
    /// This relies on all previous operations on this array being done at known indices so that the `AcirValue` at each
    /// position is known (even if the value of this `AcirValue` is unknown). This can then be done only for
    /// `AcirValue::Array` as an `AcirValue::DynamicArray` has been mutated at an unknown index.
    ///
    /// # Returns
    /// `true` if we performed a compile-time read/write
    /// `false` if we did not perform a compile-time read/write
    fn handle_constant_index_wrapper(
        &mut self,
        instruction: InstructionId,
        dfg: &DataFlowGraph,
        array: ValueId,
        index: ValueId,
        store_value: Option<ValueId>,
    ) -> Result<bool, RuntimeError> {
        match self.convert_value(array, dfg) {
            AcirValue::Var(acir_var, _) => {
                Err(RuntimeError::InternalError(InternalError::Unexpected {
                    expected: "an array value".to_string(),
                    found: format!("{acir_var:?}"),
                    call_stack: self.acir_context.get_call_stack(),
                }))
            }
            AcirValue::Array(array) => {
                // `AcirValue::Array` supports reading/writing to constant indices at compile-time in some cases.
                if let Some(constant_index) = dfg.get_numeric_constant(index) {
                    let store_value = store_value.map(|value| self.convert_value(value, dfg));
                    self.handle_constant_index(instruction, dfg, array, constant_index, store_value)
                } else {
                    Ok(false)
                }
            }
            AcirValue::DynamicArray(_) => {
                // We do not perform any compile-time reads/writes to dynamic arrays as we'd need to promote this into
                // a regular array by reading all of its elements. It's then better to defer to the dynamic index
                // codepath so we just issue a single read/write.
                Ok(false)
            }
        }
    }

    /// See [Self::handle_constant_index_wrapper]
    fn handle_constant_index(
        &mut self,
        instruction: InstructionId,
        dfg: &DataFlowGraph,
        array: im::Vector<AcirValue>,
        index: FieldElement,
        store_value: Option<AcirValue>,
    ) -> Result<bool, RuntimeError> {
        let array_size: usize = array.len();
        let index = match index.try_to_u64() {
            Some(index_const) => index_const as usize,
            None => {
                let call_stack = self.acir_context.get_call_stack();
                return Err(RuntimeError::TypeConversion {
                    from: "array index".to_string(),
                    into: "u64".to_string(),
                    call_stack,
                });
            }
        };

        if index >= array_size {
            return Ok(false);
        }

        if let Some(store_value) = store_value {
            let side_effects_always_enabled =
                self.acir_context.is_constant_one(&self.current_side_effects_enabled_var);

            if side_effects_always_enabled {
                // If we know that this write will always occur then we can perform it at compile time.
                let value = AcirValue::Array(array.update(index, store_value));
                self.define_result(dfg, instruction, value);
                Ok(true)
            } else {
                // If a predicate is applied however we must wait until runtime.
                Ok(false)
            }
        } else {
            // If the index is not out of range, we can optimistically perform the read at compile time
            // as if the predicate were true. If the predicate were to resolve to false then
            // the result should not affect the rest of circuit execution.
            let value = array[index].clone();
            self.define_result(dfg, instruction, value);
            Ok(true)
        }
    }

    /// Get an offset such that the type of the array at the offset is the same as the type at the 'index'
    /// If we find one, we will use it when computing the index under the enable_side_effect predicate
    /// If not, array_get(..) will use a fallback costing one multiplication in the worst case.
    /// cf. <https://github.com/noir-lang/noir/pull/4971>
    /// For simplicity we compute the offset only for simple arrays
    fn compute_offset(
        &mut self,
        instruction: InstructionId,
        dfg: &DataFlowGraph,
        array_typ: &Type,
    ) -> Option<usize> {
        let is_simple_array = dfg.instruction_results(instruction).len() == 1
            && (array_has_constant_element_size(array_typ) == Some(1));
        if is_simple_array {
            let result_type = dfg.type_of_value(dfg.instruction_results(instruction)[0]);
            match array_typ {
                Type::Array(item_type, _) | Type::Slice(item_type) => item_type
                    .iter()
                    .enumerate()
                    .find_map(|(index, typ)| (result_type == *typ).then_some(index)),
                _ => None,
            }
        } else {
            None
        }
    }

    /// We need to properly setup the inputs for array operations in ACIR.
    /// From the original SSA values we compute the following AcirVars:
    /// - `index_var` is the index of the array. ACIR memory operations work with a flat memory, so we fully flattened the specified index
    ///   in case we have a nested array. The index for SSA array operations only represents the flattened index of the current array.
    ///   Thus internal array element type sizes need to be computed to accurately transform the index.
    ///
    /// - If the predicate is known to be true or the array access is guaranteed to be safe, we can directly return `index_var`
    ///   Otherwise, `predicate_index` is a fallback offset set by [Self::predicated_index].
    ///
    /// - `new_value` is the optional value when the operation is an array_set.
    ///   The value used in an array_set is also dependent upon the predicate and is set in [Self::predicated_store_value]
    fn convert_array_operation_inputs(
        &mut self,
        array_id: ValueId,
        dfg: &DataFlowGraph,
        index: ValueId,
        store_value: Option<ValueId>,
        offset: usize,
    ) -> Result<(AcirVar, Option<AcirValue>), RuntimeError> {
        let array_typ = dfg.type_of_value(array_id);
        let block_id = self.ensure_array_is_initialized(array_id, dfg)?;

        let index_var = self.convert_numeric_value(index, dfg)?;
        let index_var = self.get_flattened_index(&array_typ, array_id, index_var, dfg)?;

        // Side-effects are always enabled so we do not need to do any predication
        if self.acir_context.is_constant_one(&self.current_side_effects_enabled_var) {
            let store_value = store_value.map(|store| self.convert_value(store, dfg));
            return Ok((index_var, store_value));
        }

        let predicate_index = self.predicated_index(index_var, index, array_id, dfg, offset)?;

        // Handle the predicated store value
        let new_value = store_value
            .map(|store| self.predicated_store_value(store, dfg, block_id, predicate_index))
            .transpose()?;

        Ok((predicate_index, new_value))
    }

    /// Computes the predicated index for an array access.
    /// If the index is always safe, it is returned directly.
    /// Otherwise, we compute `predicate * index + (1 - predicate) * offset`.
    fn predicated_index(
        &mut self,
        index_var: AcirVar,
        index: ValueId,
        array_id: ValueId,
        dfg: &DataFlowGraph,
        offset: usize,
    ) -> Result<AcirVar, RuntimeError> {
        if dfg.is_safe_index(index, array_id) {
            Ok(index_var)
        } else {
            let offset = self.acir_context.add_constant(offset);
            let sub = self.acir_context.sub_var(index_var, offset)?;
            let pred = self.acir_context.mul_var(sub, self.current_side_effects_enabled_var)?;
            self.acir_context.add_var(pred, offset)
        }
    }

    /// When there is a predicate, the store value is predicate*value + (1-predicate)*dummy, where dummy is the value of the array at the requested index.
    /// It is a dummy value because in the case of a false predicate, the value stored at the requested index will be itself.
    fn predicated_store_value(
        &mut self,
        store: ValueId,
        dfg: &DataFlowGraph,
        block_id: BlockId,
        mut dummy_predicate_index: AcirVar,
    ) -> Result<AcirValue, RuntimeError> {
        let store_value = self.convert_value(store, dfg);
        let store_type = dfg.type_of_value(store);
        // We must setup the dummy value to match the type of the value we wish to store
        let dummy = self.array_get_value(&store_type, block_id, &mut dummy_predicate_index)?;
        self.convert_array_set_store_value(&store_value, &dummy)
    }

    fn convert_array_set_store_value(
        &mut self,
        store_value: &AcirValue,
        dummy_value: &AcirValue,
    ) -> Result<AcirValue, RuntimeError> {
        match (store_value, dummy_value) {
            (AcirValue::Var(store_var, _), AcirValue::Var(dummy_var, _)) => {
                let true_pred =
                    self.acir_context.mul_var(*store_var, self.current_side_effects_enabled_var)?;
                let one = self.acir_context.add_constant(FieldElement::one());
                let not_pred =
                    self.acir_context.sub_var(one, self.current_side_effects_enabled_var)?;
                let false_pred = self.acir_context.mul_var(not_pred, *dummy_var)?;
                // predicate*value + (1-predicate)*dummy
                let new_value = self.acir_context.add_var(true_pred, false_pred)?;
                Ok(AcirValue::Var(new_value, AcirType::field()))
            }
            (AcirValue::Array(values), AcirValue::Array(dummy_values)) => {
                let mut elements = im::Vector::new();

                assert_eq!(
                    values.len(),
                    dummy_values.len(),
                    "ICE: The store value and dummy must have the same number of inner values"
                );
                for (val, dummy_val) in values.iter().zip(dummy_values) {
                    elements.push_back(self.convert_array_set_store_value(val, dummy_val)?);
                }

                Ok(AcirValue::Array(elements))
            }
            (
                AcirValue::DynamicArray(AcirDynamicArray { block_id, len, .. }),
                AcirValue::Array(dummy_values),
            ) => {
                let dummy_values = dummy_values
                    .into_iter()
                    .flat_map(|val| val.clone().flatten())
                    .map(|(var, typ)| AcirValue::Var(var, typ))
                    .collect::<Vec<_>>();

                assert_eq!(
                    *len,
                    dummy_values.len(),
                    "ICE: The store value and dummy must have the same number of inner values"
                );

                let values = self.read_dynamic_array(*block_id, *len)?;
                let mut elements = im::Vector::new();
                for (val, dummy_val) in values.iter().zip(dummy_values) {
                    elements.push_back(self.convert_array_set_store_value(val, &dummy_val)?);
                }

                Ok(AcirValue::Array(elements))
            }
            (_, AcirValue::DynamicArray(_)) => {
                unimplemented!("ICE: setting a dummy dynamic array not supported");
            }
            _ => {
                unreachable!("ICE: The store value and dummy value must match");
            }
        }
    }

    /// Returns the acir value at the provided databus offset
    fn get_from_call_data(
        &mut self,
        offset: &mut AcirVar,
        call_data_block: BlockId,
        typ: &Type,
    ) -> Result<AcirValue, RuntimeError> {
        match typ {
            Type::Numeric(_) => self.array_get_value(typ, call_data_block, offset),
            Type::Array(arc, len) => {
                let mut result = im::Vector::new();
                for _i in 0..*len {
                    for sub_type in arc.iter() {
                        let element = self.get_from_call_data(offset, call_data_block, sub_type)?;
                        result.push_back(element);
                    }
                }
                Ok(AcirValue::Array(result))
            }
            _ => unimplemented!("Unsupported type in databus"),
        }
    }

    /// Generates a read opcode for the array
    /// `index_side_effect == false` means that we ensured `var_index` will have a type matching the value in the array
    fn array_get(
        &mut self,
        instruction: InstructionId,
        array: ValueId,
        var_index: AcirVar,
        dfg: &DataFlowGraph,
        index_side_effect: bool,
    ) -> Result<(), RuntimeError> {
        let block_id = self.ensure_array_is_initialized(array, dfg)?;
        let results = dfg.instruction_results(instruction);
        let res_typ = dfg.type_of_value(results[0]);

        let value = self.load_array_value(array, block_id, var_index, &res_typ, dfg)?;

        let value = self.apply_index_side_effects(array, value, index_side_effect, dfg)?;

        self.define_result(dfg, instruction, value);
        Ok(())
    }

    /// Loads a value either from call-data bus or from memory.
    fn load_array_value(
        &mut self,
        array: ValueId,
        block_id: BlockId,
        mut var_index: AcirVar,
        res_typ: &Type,
        dfg: &DataFlowGraph,
    ) -> Result<AcirValue, RuntimeError> {
        // Get operations to call-data parameters are replaced by a get to the call-data-bus array
        let call_data_info = self
            .data_bus
            .call_data
            .iter()
            .find_map(|cd| cd.index_map.get(&array).map(|idx| (cd.array_id, *idx)));
        if let Some((array_id, bus_index)) = call_data_info {
            let call_data_block = self.ensure_array_is_initialized(array_id, dfg)?;
            let bus_index = self.acir_context.add_constant(FieldElement::from(bus_index as i128));
            let mut current_index = self.acir_context.add_var(bus_index, var_index)?;
            self.get_from_call_data(&mut current_index, call_data_block, res_typ)
        } else {
            self.array_get_value(res_typ, block_id, &mut var_index)
        }
    }

    /// Applies predication logic on the result in case the read under a false predicate
    /// returns a value with a larger type that may later trigger an overflow.
    /// Ensures values read under false predicate are zeroed out if types don’t align.
    fn apply_index_side_effects(
        &mut self,
        array: ValueId,
        mut value: AcirValue,
        mut index_side_effect: bool,
        dfg: &DataFlowGraph,
    ) -> Result<AcirValue, RuntimeError> {
        if let AcirValue::Var(value_var, typ) = &value {
            let array_typ = dfg.type_of_value(array);
            if let (Type::Numeric(numeric_type), AcirType::NumericType(num)) =
                (array_typ.first(), typ)
            {
                if numeric_type.bit_size() <= num.bit_size() {
                    // first element is compatible
                    index_side_effect = false;
                }
            }

            if index_side_effect {
                value = AcirValue::Var(
                    self.acir_context.mul_var(*value_var, self.current_side_effects_enabled_var)?,
                    typ.clone(),
                );
            }
        }
        Ok(value)
    }

    pub(super) fn array_get_value(
        &mut self,
        ssa_type: &Type,
        block_id: BlockId,
        var_index: &mut AcirVar,
    ) -> Result<AcirValue, RuntimeError> {
        let one = self.acir_context.add_constant(FieldElement::one());
        match ssa_type.clone() {
            Type::Numeric(numeric_type) => {
                // Read the value from the array at the specified index
                let read = self.acir_context.read_from_memory(block_id, var_index)?;

                // Increment the var_index in case of a nested array
                *var_index = self.acir_context.add_var(*var_index, one)?;

                let typ = AcirType::NumericType(numeric_type);
                Ok(AcirValue::Var(read, typ))
            }
            Type::Array(element_types, len) => {
                let mut values = im::Vector::new();
                for _ in 0..len {
                    for typ in element_types.as_ref() {
                        values.push_back(self.array_get_value(typ, block_id, var_index)?);
                    }
                }
                Ok(AcirValue::Array(values))
            }
            Type::Reference(reference_type) => {
                self.array_get_value(reference_type.as_ref(), block_id, var_index)
            }
            _ => unreachable!("ICE: Expected an array or numeric but got {ssa_type:?}"),
        }
    }

    /// Construct a value with all zero values, which we can use to provide a default value
    /// when we cannot use `array_get_value` because the array length itself is zero, yet
    /// we also don't want a memory operation to fail, because the operation will never
    /// actually run, because we know that the side effect variable is false.
    pub(super) fn array_zero_value(&mut self, ssa_type: &Type) -> Result<AcirValue, RuntimeError> {
        match ssa_type.clone() {
            Type::Numeric(numeric_type) => {
                let zero = self.acir_context.add_constant(FieldElement::zero());
                let typ = AcirType::NumericType(numeric_type);
                Ok(AcirValue::Var(zero, typ))
            }
            Type::Array(element_types, len) => {
                let mut values = im::Vector::new();
                for _ in 0..len {
                    for typ in element_types.as_ref() {
                        values.push_back(self.array_zero_value(typ)?);
                    }
                }
                Ok(AcirValue::Array(values))
            }
            Type::Reference(reference_type) => self.array_zero_value(reference_type.as_ref()),
            _ => unreachable!("ICE: Expected an array or numeric but got {ssa_type:?}"),
        }
    }

    /// If `mutate_array` is:
    /// - `true`: Mutate the array directly
    /// - `false`: Copy the array and generates a write opcode on the new array. This is
    ///   generally very inefficient and should be avoided if possible. Currently
    ///   this is controlled by SSA's array set optimization pass.
    fn array_set(
        &mut self,
        instruction: InstructionId,
        mut var_index: AcirVar,
        store_value: AcirValue,
        dfg: &DataFlowGraph,
        mutate_array: bool,
    ) -> Result<(), RuntimeError> {
        // Pass the instruction between array methods rather than the internal fields themselves
        let array = match dfg[instruction] {
            Instruction::ArraySet { array, .. } => array,
            _ => {
                return Err(InternalError::Unexpected {
                    expected: "Instruction should be an ArraySet".to_owned(),
                    found: format!("Instead got {:?}", dfg[instruction]),
                    call_stack: self.acir_context.get_call_stack(),
                }
                .into());
            }
        };

        let result_id = *dfg
            .instruction_results(instruction)
            .first()
            .expect("Array set does not have one result");
        let block_id = self.resolve_array_set_block(array, result_id, dfg, mutate_array)?;

        self.array_set_value(&store_value, block_id, &mut var_index)?;

        let result_value = self.make_array_set_result_value(array, block_id, dfg)?;

        self.define_result(dfg, instruction, result_value);
        Ok(())
    }

    // Since array_set creates a new array, we create a new block ID for this
    // array, unless mutate_array is true. In that case, we operate directly on block_id
    // and we do not create a new block ID.
    fn resolve_array_set_block(
        &mut self,
        array: ValueId,
        result: ValueId,
        dfg: &DataFlowGraph,
        mutate_array: bool,
    ) -> Result<BlockId, RuntimeError> {
        let block_id = self.ensure_array_is_initialized(array, dfg)?;
        if mutate_array {
            self.memory_blocks.insert(result, block_id);
            Ok(block_id)
        } else {
            let new_block = self.block_id(result);
            self.copy_array(array, new_block, dfg)?;
            Ok(new_block)
        }
    }

    pub(super) fn array_set_value(
        &mut self,
        value: &AcirValue,
        block_id: BlockId,
        var_index: &mut AcirVar,
    ) -> Result<(), RuntimeError> {
        let one = self.acir_context.add_constant(FieldElement::one());
        match value {
            AcirValue::Var(store_var, _) => {
                // Write the new value into the new array at the specified index
                self.acir_context.write_to_memory(block_id, var_index, store_var)?;
                // Increment the var_index in case of a nested array
                *var_index = self.acir_context.add_var(*var_index, one)?;
            }
            AcirValue::Array(values) => {
                for value in values {
                    self.array_set_value(value, block_id, var_index)?;
                }
            }
            AcirValue::DynamicArray(AcirDynamicArray { block_id: inner_block_id, len, .. }) => {
                let values = try_vecmap(0..*len, |i| {
                    let index_var = self.acir_context.add_constant(i);

                    let read = self.acir_context.read_from_memory(*inner_block_id, &index_var)?;
                    Ok::<AcirValue, RuntimeError>(AcirValue::Var(read, AcirType::field()))
                })?;
                self.array_set_value(&AcirValue::Array(values.into()), block_id, var_index)?;
            }
        }
        Ok(())
    }

    /// Construct the [AcirValue::DynamicArray] that represents the result of an [Instruction::ArraySet].
    ///
    /// In SSA, an array set always yields a new array value (even if the operation
    /// mutates in place). At the ACIR level, this corresponds to a [AcirValue::DynamicArray] whose
    /// memory block has already been resolved by [Self::resolve_array_set_block].
    ///
    /// # Purpose
    /// - Initializes the optional [AcirDynamicArray::element_type_sizes] helper array for when elements are non-homogenous.
    /// - Populates the `value_types` vector. See [AcirDynamicArray::value_types] for more information.
    fn make_array_set_result_value(
        &mut self,
        array: ValueId,
        block_id: BlockId,
        dfg: &DataFlowGraph,
    ) -> Result<AcirValue, RuntimeError> {
        // Every array has a length in its type, so we fetch that from
        // the SSA IR.
        //
        // A slice's size must be fetched from the SSA value that represents the slice.
        // However, this size is simply the capacity of a slice. The capacity is dependent upon the witness
        // and may contain data for which we want to restrict access. The true slice length is tracked in a
        // a separate SSA value and restrictions on slice indices should be generated elsewhere in the SSA.
        let array_typ = dfg.type_of_value(array);
        let len = self.flattened_size(array, dfg);

        let element_type_sizes = if array_has_constant_element_size(&array_typ).is_none() {
            let acir_value = self.convert_value(array, dfg);
            Some(self.init_element_type_sizes_array(&array_typ, array, Some(&acir_value), dfg)?)
        } else {
            None
        };

        let value_types = self.convert_value(array, dfg).flat_numeric_types();
        // Compiler sanity check
        assert_eq!(
            value_types.len(),
            len,
            "ICE: The length of the flattened type array should match the length of the dynamic array"
        );

        Ok(AcirValue::DynamicArray(AcirDynamicArray {
            block_id,
            len,
            value_types,
            element_type_sizes,
        }))
    }

    pub(super) fn init_element_type_sizes_array(
        &mut self,
        array_typ: &Type,
        array_id: ValueId,
        supplied_acir_value: Option<&AcirValue>,
        dfg: &DataFlowGraph,
    ) -> Result<BlockId, RuntimeError> {
        let element_type_sizes = self.internal_block_id(array_id);
        // Check whether an internal type sizes array has already been initialized
        // Need to look into how to optimize for slices as this could lead to different element type sizes
        // for different slices that do not have consistent sizes
        if self.initialized_arrays.contains(&element_type_sizes) {
            return Ok(element_type_sizes);
        }

        if !matches!(array_typ, Type::Array(_, _) | Type::Slice(_)) {
            return Err(InternalError::Unexpected {
                expected: "array or slice".to_owned(),
                found: array_typ.to_string(),
                call_stack: self.acir_context.get_call_stack(),
            }
            .into());
        }

        if !matches!(&dfg[array_id], Value::Instruction { .. } | Value::Param { .. }) {
            return Err(InternalError::Unexpected {
                expected: "array or instruction".to_owned(),
                found: format!("{:?}", &dfg[array_id]),
                call_stack: self.acir_context.get_call_stack(),
            }
            .into());
        }

        // An instruction representing the slice means it has been processed previously during ACIR gen.
        // Use the previously defined result of an array operation to fetch the internal type information.
        let array_acir_value = &self.convert_value(array_id, dfg);
        let array_acir_value = supplied_acir_value.unwrap_or(array_acir_value);
        match array_acir_value {
            AcirValue::Array(values) => {
                let flat_elem_type_sizes = calculate_element_type_sizes_array(values);

                // The final array should will the flattened index at each outer array index
                let init_values = vecmap(flat_elem_type_sizes, |type_size| {
                    let var = self.acir_context.add_constant(type_size);
                    AcirValue::Var(var, AcirType::field())
                });
                let element_type_sizes_len = init_values.len();
                self.initialize_array(
                    element_type_sizes,
                    element_type_sizes_len,
                    Some(AcirValue::Array(init_values.into())),
                )?;

                self.internal_mem_block_lengths.insert(element_type_sizes, element_type_sizes_len);
                Ok(element_type_sizes)
            }

            AcirValue::DynamicArray(AcirDynamicArray {
                element_type_sizes: inner_elem_type_sizes,
                ..
            }) => {
                let Some(inner_elem_type_sizes) = inner_elem_type_sizes else {
                    return Err(InternalError::General {
                        message: format!("Array {array_id}'s inner element type sizes array should be initialized"),
                        call_stack: self.acir_context.get_call_stack(),
                    }
                    .into());
                };

                if !self.initialized_arrays.contains(inner_elem_type_sizes) {
                    // We're copying the element type sizes array from another array so we expect it to be initialized.
                    unreachable!("ICE: element type size arrays are expected to be initialized");
                }

                let type_sizes_array_len = *self.internal_mem_block_lengths.get(inner_elem_type_sizes).ok_or_else(||
                                            InternalError::General {
                                                message: format!("Array {array_id}'s inner element type sizes array does not have a tracked length"),
                                                call_stack: self.acir_context.get_call_stack(),
                                            }
                                        )?;
                self.copy_dynamic_array(
                    *inner_elem_type_sizes,
                    element_type_sizes,
                    type_sizes_array_len,
                )?;
                self.internal_mem_block_lengths.insert(element_type_sizes, type_sizes_array_len);
                Ok(element_type_sizes)
            }
            _ => Err(InternalError::Unexpected {
                expected: "AcirValue::DynamicArray or AcirValue::Array".to_owned(),
                found: format!("{array_acir_value:?}"),
                call_stack: self.acir_context.get_call_stack(),
            }
            .into()),
        }
    }

    pub(super) fn read_array(
        &mut self,
        array: AcirValue,
    ) -> Result<im::Vector<AcirValue>, RuntimeError> {
        match array {
            AcirValue::Var(_, _) => unreachable!("ICE: attempting to copy a non-array value"),
            AcirValue::Array(vars) => Ok(vars),
            AcirValue::DynamicArray(AcirDynamicArray { block_id, len, .. }) => {
                self.read_dynamic_array(block_id, len)
            }
        }
    }

    pub(super) fn copy_array(
        &mut self,
        source: ValueId,
        destination: BlockId,
        dfg: &DataFlowGraph,
    ) -> Result<(), RuntimeError> {
        let original_array = self.convert_value(source, dfg);

        match original_array {
            AcirValue::Var(_, _) => unreachable!("ICE: attempting to copy a non-array value"),
            array @ AcirValue::Array(_) => {
                let array_len = self.flattened_size(source, dfg);
                Ok(self.initialize_array(destination, array_len, Some(array))?)
            }
            AcirValue::DynamicArray(source) => {
                self.copy_dynamic_array(source.block_id, destination, source.len)
            }
        }
    }

    fn read_dynamic_array(
        &mut self,
        source: BlockId,
        array_len: usize,
    ) -> Result<im::Vector<AcirValue>, RuntimeError> {
        let init_values = try_vecmap(0..array_len, |i| {
            let index_var = self.acir_context.add_constant(i);

            let read = self.acir_context.read_from_memory(source, &index_var)?;
            Ok::<AcirValue, RuntimeError>(AcirValue::Var(read, AcirType::field()))
        })?;
        Ok(init_values.into())
    }

    fn copy_dynamic_array(
        &mut self,
        source: BlockId,
        destination: BlockId,
        array_len: usize,
    ) -> Result<(), RuntimeError> {
        let array = self.read_dynamic_array(source, array_len)?;
        self.initialize_array(destination, array_len, Some(AcirValue::Array(array)))?;
        Ok(())
    }

    pub(super) fn get_flattened_index(
        &mut self,
        array_typ: &Type,
        array_id: ValueId,
        var_index: AcirVar,
        dfg: &DataFlowGraph,
    ) -> Result<AcirVar, RuntimeError> {
        if let Some(step_size) = array_has_constant_element_size(array_typ) {
            let step_size = self.acir_context.add_constant(step_size);
            self.acir_context.mul_var(var_index, step_size)
        } else {
            let element_type_sizes =
                self.init_element_type_sizes_array(array_typ, array_id, None, dfg)?;

            let predicate_index =
                self.acir_context.mul_var(var_index, self.current_side_effects_enabled_var)?;

            self.acir_context
                .read_from_memory(element_type_sizes, &predicate_index)
                .map_err(RuntimeError::from)
        }
    }

    pub(super) fn flattened_size(&mut self, array: ValueId, dfg: &DataFlowGraph) -> usize {
        let array_typ = dfg.type_of_value(array);
        if !array_typ.contains_slice_element() {
            array_typ.flattened_size() as usize
        } else {
            match &dfg[array] {
                Value::NumericConstant { .. } => 1,
                Value::Instruction { .. } | Value::Param { .. } => {
                    let array_acir_value = self.convert_value(array, dfg);
                    flattened_value_size(&array_acir_value)
                }
                _ => {
                    unreachable!("ICE: Unexpected SSA value when computing the slice size");
                }
            }
        }
    }

    /// Check if the array or slice has 0 length.
    ///
    /// This is different from `flattened_size` in that a non-zero length
    /// array containing zero length arrays has zero size, but we can still
    /// access its elements.
    fn has_zero_length(&mut self, array: ValueId, dfg: &DataFlowGraph) -> bool {
        if let Type::Array(_, size) = dfg.type_of_value(array) {
            size == 0
        } else {
            match &dfg[array] {
                Value::Instruction { .. } | Value::Param { .. } => {
                    let array_acir_value = self.convert_value(array, dfg);
                    match array_acir_value {
                        AcirValue::DynamicArray(AcirDynamicArray { len, .. }) => len == 0,
                        AcirValue::Array(values) => values.is_empty(),
                        AcirValue::Var(_, _) => {
                            unreachable!(
                                "ICE: Unexpected ACIR value for array or slice: {array_acir_value:?}"
                            )
                        }
                    }
                }
                other => {
                    unreachable!(
                        "ICE: Unexpected SSA value when computing the slice size: {other:?}"
                    );
                }
            }
        }
    }

    pub(super) fn ensure_array_is_initialized(
        &mut self,
        array: ValueId,
        dfg: &DataFlowGraph,
    ) -> Result<BlockId, RuntimeError> {
        // Use the SSA ID to get or create its block ID
        let block_id = self.block_id(array);

        // Check if the array has already been initialized in ACIR gen
        // if not, we initialize it using the values from SSA
        let already_initialized = self.initialized_arrays.contains(&block_id);
        if !already_initialized {
            let value = &dfg[array];
            match value {
                Value::Instruction { .. } => {
                    let value = self.convert_value(array, dfg);
                    let len = self.flattened_size(array, dfg);
                    self.initialize_array(block_id, len, Some(value))?;
                }
                _ => {
                    return Err(InternalError::General {
                        message: format!("Array {array} should be initialized"),
                        call_stack: self.acir_context.get_call_stack(),
                    }
                    .into());
                }
            }
        }

        Ok(block_id)
    }

    /// Initializes an array with the given values and caches the fact that we
    /// have initialized this array.
    pub(super) fn initialize_array(
        &mut self,
        array: BlockId,
        len: usize,
        value: Option<AcirValue>,
    ) -> Result<(), InternalError> {
        let mut databus = BlockType::Memory;
        if self.data_bus.return_data.is_some()
            && self.block_id(self.data_bus.return_data.unwrap()) == array
        {
            databus = BlockType::ReturnData;
        }
        for (call_data_id, array_id) in self.data_bus.call_data_array() {
            if self.block_id(array_id) == array {
                assert!(databus == BlockType::Memory);
                databus = BlockType::CallData(call_data_id);
                break;
            }
        }

        self.acir_context.initialize_array(array, len, value, databus)?;
        if self.initialized_arrays.insert(array) {
            Ok(())
        } else {
            Err(InternalError::General {
                message: "Attempted to initialize memory block twice".to_owned(),
                call_stack: self.acir_context.get_call_stack(),
            })
        }
    }
}

fn calculate_element_type_sizes_array(array: &im::Vector<AcirValue>) -> Vec<usize> {
    let mut flat_elem_type_sizes = Vec::new();
    flat_elem_type_sizes.push(0);
    for (i, value) in array.iter().enumerate() {
        flat_elem_type_sizes.push(flattened_value_size(value) + flat_elem_type_sizes[i]);
    }

    flat_elem_type_sizes
}

pub(super) fn flattened_value_size(value: &AcirValue) -> usize {
    let mut size = 0;
    match value {
        AcirValue::DynamicArray(AcirDynamicArray { len, .. }) => {
            size += len;
        }
        AcirValue::Var(_, _) => {
            size += 1;
        }
        AcirValue::Array(values) => {
            for value in values {
                size += flattened_value_size(value);
            }
        }
    }
    size
}

/// Returns whether the array's elements have a constant size.
///
/// This is useful as it then allows us to calculate the flattened index by multiplying by this constant
/// size.
///
/// # Returns
///
/// If the array's element types are all the same size then `array_has_constant_element_size` will return
/// `Some(element_size)` where `element_size` is the size of `array`'s elements. Otherwise returns `None`.
pub(super) fn array_has_constant_element_size(array_typ: &Type) -> Option<u32> {
    let types = match array_typ {
        Type::Array(types, _) | Type::Slice(types) => types,
        _ => panic!("ICE: expected array or slice type"),
    };

    let mut element_sizes = types.iter().map(|typ| typ.flattened_size());
    let element_size = element_sizes.next().expect("must have at least one element");

    if element_sizes.all(|size| size == element_size) { Some(element_size) } else { None }
}<|MERGE_RESOLUTION|>--- conflicted
+++ resolved
@@ -194,18 +194,10 @@
         dfg: &DataFlowGraph,
     ) -> Result<(), RuntimeError> {
         // Pass the instruction between array methods rather than the internal fields themselves
-<<<<<<< HEAD
         let (array, index, store_value, mutable) = match dfg[instruction] {
-            Instruction::ArrayGet { array, index, offset: _ } => (array, index, None, false),
-            Instruction::ArraySet { array, index, value, mutable, offset: _ } => {
+            Instruction::ArrayGet { array, index } => (array, index, None, false),
+            Instruction::ArraySet { array, index, value, mutable } => {
                 (array, index, Some(value), mutable)
-=======
-        let (array, index, store_value) = match dfg[instruction] {
-            Instruction::ArrayGet { array, index } => (array, index, None),
-            Instruction::ArraySet { array, index, value, mutable } => {
-                mutable_array_set = mutable;
-                (array, index, Some(value))
->>>>>>> fabd2af0
             }
             _ => {
                 return Err(InternalError::Unexpected {
