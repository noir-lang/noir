//! The `acir` module contains all the logic necessary for noirc's ACIR-gen pass which
//! generates the output ACIR program.
//!
//! # Usage
//!
//! ACIR generation is performed by calling the [Ssa::into_acir] method, providing any necessary brillig bytecode.
//! The compiled program will be returned as an [`Artifacts`] type.

use fxhash::FxHashMap as HashMap;
use noirc_errors::call_stack::CallStack;
use std::collections::{BTreeMap, HashSet};
use types::{AcirDynamicArray, AcirValue};

use acvm::acir::{
    circuit::{
        AssertionPayload, ExpressionWidth, OpcodeLocation, brillig::BrilligFunctionId,
        opcodes::AcirFunctionId,
    },
    native_types::Witness,
};
use acvm::{FieldElement, acir::AcirField, acir::circuit::opcodes::BlockId};
use bn254_blackbox_solver::Bn254BlackBoxSolver;
use iter_extended::{try_vecmap, vecmap};
use noirc_frontend::monomorphization::ast::InlineType;

mod acir_context;
mod arrays;
pub(crate) mod ssa;
#[cfg(test)]
mod tests;
mod types;

use crate::brillig::BrilligOptions;
use crate::brillig::brillig_gen::gen_brillig_for;
use crate::brillig::{
    Brillig,
    brillig_gen::brillig_fn::FunctionContext as BrilligFunctionContext,
    brillig_ir::artifact::{BrilligParameter, GeneratedBrillig},
};
use crate::errors::{InternalError, InternalWarning, RuntimeError, SsaReport};
use crate::ssa::ir::instruction::Hint;
use crate::ssa::{
    function_builder::data_bus::DataBus,
    ir::{
        dfg::DataFlowGraph,
        function::{Function, FunctionId, RuntimeType},
        instruction::{
            Binary, BinaryOp, ConstrainError, Instruction, InstructionId, Intrinsic,
            TerminatorInstruction,
        },
        map::Id,
        printer::try_to_extract_string_from_error_payload,
        types::{NumericType, Type},
        value::{Value, ValueId},
    },
    ssa_gen::Ssa,
};

use acir_context::{AcirContext, BrilligStdLib, BrilligStdlibFunc, power_of_two};
use types::{AcirType, AcirVar};
pub use {acir_context::GeneratedAcir, ssa::Artifacts};

#[derive(Default)]
struct SharedContext<F: AcirField> {
    brillig_stdlib: BrilligStdLib<F>,

    /// Final list of Brillig functions which will be part of the final program
    /// This is shared across `Context` structs as we want one list of Brillig
    /// functions across all ACIR artifacts
    generated_brillig: Vec<GeneratedBrillig<F>>,

    /// Maps SSA function index -> Final generated Brillig artifact index.
    /// There can be Brillig functions specified in SSA which do not act as
    /// entry points in ACIR (e.g. only called by other Brillig functions)
    /// This mapping is necessary to use the correct function pointer for a Brillig call.
    /// This uses the brillig parameters in the map since using slices with different lengths
    /// needs to create different brillig entrypoints
    brillig_generated_func_pointers:
        BTreeMap<(FunctionId, Vec<BrilligParameter>), BrilligFunctionId>,

    /// Maps a Brillig std lib function (a handwritten primitive such as for inversion) -> Final generated Brillig artifact index.
    /// A separate mapping from normal Brillig calls is necessary as these methods do not have an associated function id from SSA.
    brillig_stdlib_func_pointer: HashMap<BrilligStdlibFunc, BrilligFunctionId>,

    /// Keeps track of Brillig std lib calls per function that need to still be resolved
    /// with the correct function pointer from the `brillig_stdlib_func_pointer` map.
    brillig_stdlib_calls_to_resolve: HashMap<FunctionId, Vec<(OpcodeLocation, BrilligFunctionId)>>,
}

impl<F: AcirField> SharedContext<F> {
    fn generated_brillig_pointer(
        &self,
        func_id: FunctionId,
        arguments: Vec<BrilligParameter>,
    ) -> Option<&BrilligFunctionId> {
        self.brillig_generated_func_pointers.get(&(func_id, arguments))
    }

    fn generated_brillig(&self, func_pointer: usize) -> &GeneratedBrillig<F> {
        &self.generated_brillig[func_pointer]
    }

    fn insert_generated_brillig(
        &mut self,
        func_id: FunctionId,
        arguments: Vec<BrilligParameter>,
        generated_pointer: BrilligFunctionId,
        code: GeneratedBrillig<F>,
    ) {
        self.brillig_generated_func_pointers.insert((func_id, arguments), generated_pointer);
        self.generated_brillig.push(code);
    }

    fn new_generated_pointer(&self) -> BrilligFunctionId {
        BrilligFunctionId(self.generated_brillig.len() as u32)
    }

    fn generate_brillig_calls_to_resolve(
        &mut self,
        brillig_stdlib_func: &BrilligStdlibFunc,
        func_id: FunctionId,
        opcode_location: OpcodeLocation,
    ) {
        if let Some(generated_pointer) =
            self.brillig_stdlib_func_pointer.get(brillig_stdlib_func).copied()
        {
            self.add_call_to_resolve(func_id, (opcode_location, generated_pointer));
        } else {
            let code = self.brillig_stdlib.get_code(*brillig_stdlib_func);
            let generated_pointer = self.new_generated_pointer();
            self.insert_generated_brillig_stdlib(
                *brillig_stdlib_func,
                generated_pointer,
                func_id,
                opcode_location,
                code.clone(),
            );
        }
    }

    /// Insert a newly generated Brillig stdlib function
    fn insert_generated_brillig_stdlib(
        &mut self,
        brillig_stdlib_func: BrilligStdlibFunc,
        generated_pointer: BrilligFunctionId,
        func_id: FunctionId,
        opcode_location: OpcodeLocation,
        code: GeneratedBrillig<F>,
    ) {
        self.brillig_stdlib_func_pointer.insert(brillig_stdlib_func, generated_pointer);
        self.add_call_to_resolve(func_id, (opcode_location, generated_pointer));
        self.generated_brillig.push(code);
    }

    fn add_call_to_resolve(
        &mut self,
        func_id: FunctionId,
        call_to_resolve: (OpcodeLocation, BrilligFunctionId),
    ) {
        self.brillig_stdlib_calls_to_resolve.entry(func_id).or_default().push(call_to_resolve);
    }
}

/// Context struct for the acir generation pass.
/// May be similar to the Evaluator struct in the current SSA IR.
struct Context<'a> {
    /// Maps SSA values to `AcirVar`.
    ///
    /// This is needed so that we only create a single
    /// AcirVar per SSA value. Before creating an `AcirVar`
    /// for an SSA value, we check this map. If an `AcirVar`
    /// already exists for this Value, we return the `AcirVar`.
    ssa_values: HashMap<Id<Value>, AcirValue>,

    /// The `AcirVar` that describes the condition belonging to the most recently invoked
    /// `SideEffectsEnabled` instruction.
    current_side_effects_enabled_var: AcirVar,

    /// Manages and builds the `AcirVar`s to which the converted SSA values refer.
    acir_context: AcirContext<FieldElement, Bn254BlackBoxSolver>,

    /// Track initialized acir dynamic arrays
    ///
    /// An acir array must start with a MemoryInit ACIR opcodes
    /// and then have MemoryOp opcodes
    /// This set is used to ensure that a MemoryOp opcode is only pushed to the circuit
    /// if there is already a MemoryInit opcode.
    initialized_arrays: HashSet<BlockId>,

    /// Maps SSA values to BlockId
    /// A BlockId is an ACIR structure which identifies a memory block
    /// Each acir memory block corresponds to a different SSA array.
    memory_blocks: HashMap<Id<Value>, BlockId>,

    /// Maps SSA values to a BlockId used internally
    /// A BlockId is an ACIR structure which identifies a memory block
    /// Each memory blocks corresponds to a different SSA value
    /// which utilizes this internal memory for ACIR generation.
    internal_memory_blocks: HashMap<Id<Value>, BlockId>,

    /// Maps an internal memory block to its length
    ///
    /// This is necessary to keep track of an internal memory block's size.
    /// We do not need a separate map to keep track of `memory_blocks` as
    /// the length is set when we construct a `AcirValue::DynamicArray` and is tracked
    /// as part of the `AcirValue` in the `ssa_values` map.
    /// The length of an internal memory block is determined before an array operation
    /// takes place thus we track it separate here in this map.
    internal_mem_block_lengths: HashMap<BlockId, usize>,

    /// Number of the next BlockId, it is used to construct
    /// a new BlockId
    max_block_id: u32,

    data_bus: DataBus,

    /// Contains state that is generated and also used across ACIR functions
    shared_context: &'a mut SharedContext<FieldElement>,

    brillig: &'a Brillig,

    /// Options affecting Brillig code generation.
    brillig_options: &'a BrilligOptions,
}

impl<'a> Context<'a> {
    fn new(
        shared_context: &'a mut SharedContext<FieldElement>,
        expression_width: ExpressionWidth,
        brillig: &'a Brillig,
        brillig_stdlib: BrilligStdLib<FieldElement>,
        brillig_options: &'a BrilligOptions,
    ) -> Context<'a> {
        let mut acir_context = AcirContext::new(brillig_stdlib, Bn254BlackBoxSolver::default());
        acir_context.set_expression_width(expression_width);
        let current_side_effects_enabled_var = acir_context.add_constant(FieldElement::one());

        Context {
            ssa_values: HashMap::default(),
            current_side_effects_enabled_var,
            acir_context,
            initialized_arrays: HashSet::new(),
            memory_blocks: HashMap::default(),
            internal_memory_blocks: HashMap::default(),
            internal_mem_block_lengths: HashMap::default(),
            max_block_id: 0,
            data_bus: DataBus::default(),
            shared_context,
            brillig,
            brillig_options,
        }
    }

    fn convert_ssa_function(
        mut self,
        ssa: &Ssa,
        function: &Function,
    ) -> Result<Option<GeneratedAcir<FieldElement>>, RuntimeError> {
        self.acir_context.set_call_stack_helper(self.brillig.call_stacks.to_owned());
        match function.runtime() {
            RuntimeType::Acir(inline_type) => {
                match inline_type {
                    InlineType::Inline | InlineType::InlineAlways => {
                        if function.id() != ssa.main_id {
                            panic!(
                                "ACIR function should have been inlined earlier if not marked otherwise"
                            );
                        }
                    }
                    InlineType::NoPredicates => {
                        panic!(
                            "All ACIR functions marked with #[no_predicates] should be inlined before ACIR gen. This is an SSA exclusive codegen attribute"
                        );
                    }
                    InlineType::Fold => {}
                }
                // We only want to convert entry point functions. This being `main` and those marked with `InlineType::Fold`
                Ok(Some(self.convert_acir_main(function, ssa)?))
            }
            RuntimeType::Brillig(_) => {
                if function.id() == ssa.main_id {
                    Ok(Some(self.convert_brillig_main(function)?))
                } else {
                    Ok(None)
                }
            }
        }
    }

    fn convert_acir_main(
        mut self,
        main_func: &Function,
        ssa: &Ssa,
    ) -> Result<GeneratedAcir<FieldElement>, RuntimeError> {
        let dfg = &main_func.dfg;
        let entry_block = &dfg[main_func.entry_block()];
        let input_witness = self.convert_ssa_block_params(entry_block.parameters(), dfg)?;
        let num_return_witnesses =
            self.get_num_return_witnesses(entry_block.unwrap_terminator(), dfg);

        // Create a witness for each return witness we have to guarantee that the return witnesses match the standard
        // layout for serializing those types as if they were being passed as inputs.
        //
        // This is required for recursion as otherwise in situations where we cannot make use of the program's ABI
        // (e.g. for `std::verify_proof` or the solidity verifier), we need extra knowledge about the program we're
        // working with rather than following the standard ABI encoding rules.
        //
        // We allocate these witnesses now before performing ACIR gen for the rest of the program as the location of
        // the function's return values can then be determined through knowledge of its ABI alone.
        let return_witness_vars =
            vecmap(0..num_return_witnesses, |_| self.acir_context.add_variable());

        let return_witnesses = vecmap(&return_witness_vars, |return_var| {
            let expr = self.acir_context.var_to_expression(*return_var).unwrap();
            expr.to_witness().expect("return vars should be witnesses")
        });

        self.data_bus = dfg.data_bus.to_owned();
        let mut warnings = Vec::new();
        for instruction_id in entry_block.instructions() {
            warnings.extend(self.convert_ssa_instruction(*instruction_id, dfg, ssa)?);
        }
        let (return_vars, return_warnings) =
            self.convert_ssa_return(entry_block.unwrap_terminator(), dfg)?;

        // TODO: This is a naive method of assigning the return values to their witnesses as
        // we're likely to get a number of constraints which are asserting one witness to be equal to another.
        //
        // We should search through the program and relabel these witnesses so we can remove this constraint.
        for (witness_var, return_var) in return_witness_vars.iter().zip(return_vars) {
            self.acir_context.assert_eq_var(*witness_var, return_var, None)?;
        }

        self.initialize_databus(&return_witnesses, dfg)?;
        warnings.extend(return_warnings);
        warnings.extend(self.acir_context.warnings.clone());

        // Add the warnings from the alter Ssa passes
        Ok(self.acir_context.finish(
            input_witness,
            // Don't embed databus return witnesses into the circuit.
            if self.data_bus.return_data.is_some() { Vec::new() } else { return_witnesses },
            warnings,
        ))
    }

    fn convert_brillig_main(
        mut self,
        main_func: &Function,
    ) -> Result<GeneratedAcir<FieldElement>, RuntimeError> {
        let dfg = &main_func.dfg;

        let inputs = try_vecmap(dfg[main_func.entry_block()].parameters(), |param_id| {
            let typ = dfg.type_of_value(*param_id);
            self.create_value_from_type(&typ, &mut |this, _| Ok(this.acir_context.add_variable()))
        })?;
        let arguments = self.gen_brillig_parameters(dfg[main_func.entry_block()].parameters(), dfg);

        let witness_inputs = self.acir_context.extract_witness(&inputs);
        let returns = main_func.returns().unwrap_or_default();

        let outputs: Vec<AcirType> =
            vecmap(returns, |result_id| dfg.type_of_value(*result_id).into());

        let code =
            gen_brillig_for(main_func, arguments.clone(), self.brillig, self.brillig_options)?;

        // We specifically do not attempt execution of the brillig code being generated as this can result in it being
        // replaced with constraints on witnesses to the program outputs.
        let output_values = self.acir_context.brillig_call(
            self.current_side_effects_enabled_var,
            &code,
            inputs,
            outputs,
            false,
            true,
            // We are guaranteed to have a Brillig function pointer of `0` as main itself is marked as unconstrained
            BrilligFunctionId(0),
            None,
        )?;
        self.shared_context.insert_generated_brillig(
            main_func.id(),
            arguments,
            BrilligFunctionId(0),
            code,
        );

        let return_witnesses: Vec<Witness> = output_values
            .iter()
            .flat_map(|value| value.clone().flatten())
            .map(|(value, _)| self.acir_context.var_to_witness(value))
            .collect::<Result<_, _>>()?;

        let generated_acir = self.acir_context.finish(witness_inputs, return_witnesses, Vec::new());

        assert_eq!(
            generated_acir.opcodes().len(),
            1,
            "Unconstrained programs should only generate a single opcode but multiple were emitted"
        );

        Ok(generated_acir)
    }

    /// Adds and binds `AcirVar`s for each numeric block parameter or block parameter array element.
    fn convert_ssa_block_params(
        &mut self,
        params: &[ValueId],
        dfg: &DataFlowGraph,
    ) -> Result<Vec<Witness>, RuntimeError> {
        // The first witness (if any) is the next one
        let start_witness = self.acir_context.current_witness_index().0;
        for param_id in params {
            let typ = dfg.type_of_value(*param_id);
            let value = self.convert_ssa_block_param(&typ)?;
            match &value {
                AcirValue::Var(_, _) => {
                    self.ssa_values.insert(*param_id, value);
                }
                AcirValue::Array(_) => {
                    let block_id = self.block_id(param_id);
                    let len = if matches!(typ, Type::Array(_, _)) {
                        typ.flattened_size() as usize
                    } else {
                        return Err(InternalError::Unexpected {
                            expected: "Block params should be an array".to_owned(),
                            found: format!("Instead got {typ:?}"),
                            call_stack: self.acir_context.get_call_stack(),
                        }
                        .into());
                    };
                    self.initialize_array(block_id, len, Some(value.clone()))?;
                    let flat_value = value
                        .flatten()
                        .into_iter()
                        .map(|(var, typ)| AcirValue::Var(var, typ))
                        .collect::<im::Vector<_>>();
                    self.ssa_values.insert(*param_id, AcirValue::Array(flat_value));
                }
                AcirValue::DynamicArray(_) => unreachable!(
                    "The dynamic array type is created in Acir gen and therefore cannot be a block parameter"
                ),
            }
        }
        let end_witness = self.acir_context.current_witness_index().0;
        let witnesses = (start_witness..=end_witness).map(Witness::from).collect();
        Ok(witnesses)
    }

    fn convert_ssa_block_param(&mut self, param_type: &Type) -> Result<AcirValue, RuntimeError> {
        self.create_value_from_type(param_type, &mut |this, typ| this.add_numeric_input_var(&typ))
    }

    fn create_value_from_type(
        &mut self,
        param_type: &Type,
        make_var: &mut impl FnMut(&mut Self, NumericType) -> Result<AcirVar, RuntimeError>,
    ) -> Result<AcirValue, RuntimeError> {
        match param_type {
            Type::Numeric(numeric_type) => {
                let typ = AcirType::new(*numeric_type);
                Ok(AcirValue::Var(make_var(self, *numeric_type)?, typ))
            }
            Type::Array(element_types, length) => {
                let mut elements = im::Vector::new();

                for _ in 0..*length {
                    for element in element_types.iter() {
                        elements.push_back(self.create_value_from_type(element, make_var)?);
                    }
                }

                Ok(AcirValue::Array(elements))
            }
            _ => unreachable!("ICE: Params to the program should only contains numbers and arrays"),
        }
    }

    /// Creates an `AcirVar` corresponding to a parameter witness to appears in the abi. A range
    /// constraint is added if the numeric type requires it.
    ///
    /// This function is used not only for adding numeric block parameters, but also for adding
    /// any array elements that belong to reference type block parameters.
    fn add_numeric_input_var(
        &mut self,
        numeric_type: &NumericType,
    ) -> Result<AcirVar, RuntimeError> {
        let acir_var = self.acir_context.add_variable();
        let one = self.acir_context.add_constant(FieldElement::one());
        if matches!(numeric_type, NumericType::Signed { .. } | NumericType::Unsigned { .. }) {
            // The predicate is one so that this constraint is is always applied.
            self.acir_context.range_constrain_var(acir_var, numeric_type, None, one)?;
        }
        Ok(acir_var)
    }

    /// Converts an SSA instruction into its ACIR representation
    fn convert_ssa_instruction(
        &mut self,
        instruction_id: InstructionId,
        dfg: &DataFlowGraph,
        ssa: &Ssa,
    ) -> Result<Vec<SsaReport>, RuntimeError> {
        let instruction = &dfg[instruction_id];
        self.acir_context.set_call_stack(dfg.get_instruction_call_stack(instruction_id));
        let mut warnings = Vec::new();
        // Disable the side effects if the binary instruction does not require them
        let one = self.acir_context.add_constant(FieldElement::one());
        let predicate = if instruction.requires_acir_gen_predicate(dfg) {
            self.current_side_effects_enabled_var
        } else {
            one
        };

        match instruction {
            Instruction::Binary(binary) => {
                let result_acir_var = self.convert_ssa_binary(binary, dfg, predicate)?;
                self.define_result_var(dfg, instruction_id, result_acir_var);
            }
            Instruction::Constrain(lhs, rhs, assert_message) => {
                let lhs = self.convert_numeric_value(*lhs, dfg)?;
                let rhs = self.convert_numeric_value(*rhs, dfg)?;

                let assert_payload = if let Some(error) = assert_message {
                    match error {
                        ConstrainError::StaticString(string) => Some(
                            self.acir_context.generate_assertion_message_payload(string.clone()),
                        ),
                        ConstrainError::Dynamic(error_selector, is_string_type, values) => {
                            if let Some(constant_string) = try_to_extract_string_from_error_payload(
                                *is_string_type,
                                values,
                                dfg,
                            ) {
                                Some(
                                    self.acir_context
                                        .generate_assertion_message_payload(constant_string),
                                )
                            } else {
                                let acir_vars: Vec<_> = values
                                    .iter()
                                    .map(|value| self.convert_value(*value, dfg))
                                    .collect();

                                let expressions_or_memory =
                                    self.acir_context.vars_to_expressions_or_memory(&acir_vars)?;

                                Some(AssertionPayload {
                                    error_selector: error_selector.as_u64(),
                                    payload: expressions_or_memory,
                                })
                            }
                        }
                    }
                } else {
                    None
                };

                self.acir_context.assert_eq_var(lhs, rhs, assert_payload)?;
            }
            Instruction::ConstrainNotEqual(lhs, rhs, assert_message) => {
                let lhs = self.convert_numeric_value(*lhs, dfg)?;
                let rhs = self.convert_numeric_value(*rhs, dfg)?;

                let assert_payload = if let Some(error) = assert_message {
                    match error {
                        ConstrainError::StaticString(string) => Some(
                            self.acir_context.generate_assertion_message_payload(string.clone()),
                        ),
                        ConstrainError::Dynamic(error_selector, is_string_type, values) => {
                            if let Some(constant_string) = try_to_extract_string_from_error_payload(
                                *is_string_type,
                                values,
                                dfg,
                            ) {
                                Some(
                                    self.acir_context
                                        .generate_assertion_message_payload(constant_string),
                                )
                            } else {
                                let acir_vars: Vec<_> = values
                                    .iter()
                                    .map(|value| self.convert_value(*value, dfg))
                                    .collect();

                                let expressions_or_memory =
                                    self.acir_context.vars_to_expressions_or_memory(&acir_vars)?;

                                Some(AssertionPayload {
                                    error_selector: error_selector.as_u64(),
                                    payload: expressions_or_memory,
                                })
                            }
                        }
                    }
                } else {
                    None
                };

                self.acir_context.assert_neq_var(
                    lhs,
                    rhs,
                    self.current_side_effects_enabled_var,
                    assert_payload,
                )?;
            }
            Instruction::Cast(value_id, _) => {
                let acir_var = self.convert_numeric_value(*value_id, dfg)?;
                self.define_result_var(dfg, instruction_id, acir_var);
            }
            Instruction::Call { .. } => {
                let result_ids = dfg.instruction_results(instruction_id);
                warnings.extend(self.convert_ssa_call(instruction, dfg, ssa, result_ids)?);
            }
            Instruction::Not(value_id) => {
                let (acir_var, typ) = match self.convert_value(*value_id, dfg) {
                    AcirValue::Var(acir_var, typ) => (acir_var, typ),
                    _ => unreachable!("NOT is only applied to numerics"),
                };
                let result_acir_var = self.acir_context.not_var(acir_var, typ)?;
                self.define_result_var(dfg, instruction_id, result_acir_var);
            }
            Instruction::Truncate { value, bit_size, max_bit_size } => {
                let result_acir_var =
                    self.convert_ssa_truncate(*value, *bit_size, *max_bit_size, dfg)?;
                self.define_result_var(dfg, instruction_id, result_acir_var);
            }
            Instruction::EnableSideEffectsIf { condition } => {
                let acir_var = self.convert_numeric_value(*condition, dfg)?;
                self.current_side_effects_enabled_var = acir_var;
            }
            Instruction::ArrayGet { .. } | Instruction::ArraySet { .. } => {
                self.handle_array_operation(instruction_id, dfg)?;
            }
            Instruction::Allocate => {
                return Err(RuntimeError::UnknownReference {
                    call_stack: self.acir_context.get_call_stack().clone(),
                });
            }
            Instruction::Store { .. } => {
                unreachable!("Expected all store instructions to be removed before acir_gen")
            }
            Instruction::Load { .. } => {
                unreachable!("Expected all load instructions to be removed before acir_gen")
            }
            Instruction::IncrementRc { .. } | Instruction::DecrementRc { .. } => {
                // Only Brillig needs to worry about reference counted arrays
                unreachable!("Expected all Rc instructions to be removed before acir_gen")
            }
            Instruction::RangeCheck { value, max_bit_size, assert_message } => {
                let acir_var = self.convert_numeric_value(*value, dfg)?;
                // Predicate is one because the predicate has already been
                // handled in the RangeCheck instruction during the flattening pass.
                self.acir_context.range_constrain_var(
                    acir_var,
                    &NumericType::Unsigned { bit_size: *max_bit_size },
                    assert_message.clone(),
                    one,
                )?;
            }
            Instruction::IfElse { .. } => {
                unreachable!("IfElse instruction remaining in acir-gen")
            }
            Instruction::MakeArray { elements, typ: _ } => {
                let elements = elements.iter().map(|element| self.convert_value(*element, dfg));
                let value = AcirValue::Array(elements.collect());
                let result = dfg.instruction_results(instruction_id)[0];
                self.ssa_values.insert(result, value);
            }
            Instruction::Noop => (),
        }

        self.acir_context.set_call_stack(CallStack::new());
        Ok(warnings)
    }

    fn convert_ssa_call(
        &mut self,
        instruction: &Instruction,
        dfg: &DataFlowGraph,
        ssa: &Ssa,
        result_ids: &[ValueId],
    ) -> Result<Vec<SsaReport>, RuntimeError> {
        let warnings = Vec::new();

        match instruction {
            Instruction::Call { func, arguments } => {
                let function_value = &dfg[*func];
                match function_value {
                    Value::Function(id) => {
                        let func = &ssa.functions[id];
                        match func.runtime() {
                            RuntimeType::Acir(inline_type) => {
                                assert!(
                                    !matches!(inline_type, InlineType::Inline),
                                    "ICE: Got an ACIR function named {} that should have already been inlined",
                                    func.name()
                                );

                                let inputs = vecmap(arguments, |arg| self.convert_value(*arg, dfg));
                                let output_count = result_ids
                                    .iter()
                                    .map(|result_id| {
                                        dfg.type_of_value(*result_id).flattened_size() as usize
                                    })
                                    .sum();

                                let Some(acir_function_id) = ssa.get_entry_point_index(id) else {
                                    unreachable!(
                                        "Expected an associated final index for call to acir function {id} with args {arguments:?}"
                                    );
                                };

                                let output_vars = self.acir_context.call_acir_function(
                                    AcirFunctionId(acir_function_id),
                                    inputs,
                                    output_count,
                                    self.current_side_effects_enabled_var,
                                )?;

                                let output_values =
                                    self.convert_vars_to_values(output_vars, dfg, result_ids);
                                self.handle_ssa_call_outputs(result_ids, output_values, dfg)?;
                            }
                            RuntimeType::Brillig(_) => {
                                // Check that we are not attempting to return a slice from
                                // an unconstrained runtime to a constrained runtime
                                for result_id in result_ids {
                                    if dfg.type_of_value(*result_id).contains_slice_element() {
                                        return Err(
                                            RuntimeError::UnconstrainedSliceReturnToConstrained {
                                                call_stack: self.acir_context.get_call_stack(),
                                            },
                                        );
                                    }
                                }
                                let inputs = vecmap(arguments, |arg| self.convert_value(*arg, dfg));
                                let arguments = self.gen_brillig_parameters(arguments, dfg);

                                let outputs: Vec<AcirType> = vecmap(result_ids, |result_id| {
                                    dfg.type_of_value(*result_id).into()
                                });

                                // Check whether we have already generated Brillig for this function
                                // If we have, re-use the generated code to set-up the Brillig call.
                                let output_values = if let Some(generated_pointer) = self
                                    .shared_context
                                    .generated_brillig_pointer(*id, arguments.clone())
                                {
                                    let code = self
                                        .shared_context
                                        .generated_brillig(generated_pointer.as_usize());
                                    self.acir_context.brillig_call(
                                        self.current_side_effects_enabled_var,
                                        code,
                                        inputs,
                                        outputs,
                                        true,
                                        false,
                                        *generated_pointer,
                                        None,
                                    )?
                                } else {
                                    let code = gen_brillig_for(
                                        func,
                                        arguments.clone(),
                                        self.brillig,
                                        self.brillig_options,
                                    )?;
                                    let generated_pointer =
                                        self.shared_context.new_generated_pointer();
                                    let output_values = self.acir_context.brillig_call(
                                        self.current_side_effects_enabled_var,
                                        &code,
                                        inputs,
                                        outputs,
                                        true,
                                        false,
                                        generated_pointer,
                                        None,
                                    )?;
                                    self.shared_context.insert_generated_brillig(
                                        *id,
                                        arguments,
                                        generated_pointer,
                                        code,
                                    );
                                    output_values
                                };

                                // Compiler sanity check
                                assert_eq!(
                                    result_ids.len(),
                                    output_values.len(),
                                    "ICE: The number of Brillig output values should match the result ids in SSA"
                                );

                                self.handle_ssa_call_outputs(result_ids, output_values, dfg)?;
                            }
                        }
                    }
                    Value::Intrinsic(intrinsic) => {
                        let outputs = self
                            .convert_ssa_intrinsic_call(*intrinsic, arguments, dfg, result_ids)?;

                        assert_eq!(result_ids.len(), outputs.len());
                        self.handle_ssa_call_outputs(result_ids, outputs, dfg)?;
                    }
                    Value::ForeignFunction(_) => unreachable!(
                        "Frontend should remove any oracle calls from constrained functions"
                    ),

                    _ => unreachable!("expected calling a function but got {function_value:?}"),
                }
            }
            _ => unreachable!("expected calling a call instruction"),
        }
        Ok(warnings)
    }

    fn handle_ssa_call_outputs(
        &mut self,
        result_ids: &[ValueId],
        output_values: Vec<AcirValue>,
        dfg: &DataFlowGraph,
    ) -> Result<(), RuntimeError> {
        for (result_id, output) in result_ids.iter().zip(output_values) {
            if let AcirValue::Array(_) = &output {
                let array_id = *result_id;
                let block_id = self.block_id(&array_id);
                let array_typ = dfg.type_of_value(array_id);
                let len = if matches!(array_typ, Type::Array(_, _)) {
                    array_typ.flattened_size() as usize
                } else {
                    arrays::flattened_value_size(&output)
                };
                self.initialize_array(block_id, len, Some(output.clone()))?;
                let flat_value = output
                    .flatten()
                    .into_iter()
                    .map(|(var, typ)| AcirValue::Var(var, typ))
                    .collect::<im::Vector<_>>();
                self.ssa_values.insert(*result_id, AcirValue::Array(flat_value));
            } else {
                // Do nothing for AcirValue::DynamicArray and AcirValue::Var
                // A dynamic array returned from a function call should already be initialized
                // and a single variable does not require any extra initialization.
                self.ssa_values.insert(*result_id, output);
            }
        }
        Ok(())
    }

    fn gen_brillig_parameters(
        &self,
        values: &[ValueId],
        dfg: &DataFlowGraph,
    ) -> Vec<BrilligParameter> {
        values
            .iter()
            .map(|&value_id| {
                let typ = dfg.type_of_value(value_id);
                if let Type::Slice(item_types) = typ {
                    let len = match self
                        .ssa_values
                        .get(&value_id)
                        .expect("ICE: Unknown slice input to brillig")
                    {
                        AcirValue::DynamicArray(AcirDynamicArray { len, .. }) => *len,
                        AcirValue::Array(array) => array.len(),
                        _ => unreachable!("ICE: Slice value is not an array"),
                    };

                    let flat_items_size =
                        item_types.iter().map(|typ| typ.flattened_size()).sum::<u32>();

                    BrilligParameter::Slice(
                        item_types
                            .iter()
                            .map(BrilligFunctionContext::ssa_type_to_parameter)
                            .collect(),
                        len / flat_items_size as usize,
                    )
                } else {
                    BrilligFunctionContext::ssa_type_to_parameter(&typ)
                }
            })
            .collect()
    }

    /// Remember the result of an instruction returning a single value
    fn define_result(
        &mut self,
        dfg: &DataFlowGraph,
<<<<<<< HEAD
    ) -> Result<(), RuntimeError> {
        let mut mutable_array_set = false;

        // Pass the instruction between array methods rather than the internal fields themselves
        let (array, index, store_value) = match dfg[instruction] {
            Instruction::ArrayGet { array, index } => (array, index, None),
            Instruction::ArraySet { array, index, value, mutable } => {
                mutable_array_set = mutable;
                (array, index, Some(value))
            }
            _ => {
                return Err(InternalError::Unexpected {
                    expected: "Instruction should be an ArrayGet or ArraySet".to_owned(),
                    found: format!("Instead got {:?}", dfg[instruction]),
                    call_stack: self.acir_context.get_call_stack(),
                }
                .into());
            }
        };

        // Ensure that array id is fully resolved.
        let array = dfg.resolve(array);

        let array_id = dfg.resolve(array);

        let array_typ = dfg.type_of_value(array_id);
        // Compiler sanity checks
        assert!(!array_typ.is_nested_slice(), "ICE: Nested slice type has reached ACIR generation");
        let (Type::Array(_, _) | Type::Slice(_)) = &array_typ else {
            unreachable!("ICE: expected array or slice type");
        };

        let get_const_res =
            self.handle_constant_index_wrapper(instruction, dfg, array, index, store_value);

        if get_const_res? {
            return Ok(());
        }

        // Get an offset such that the type of the array at the offset is the same as the type at the 'index'
        // If we find one, we will use it when computing the index under the enable_side_effect predicate
        // If not, array_get(..) will use a fallback costing one multiplication in the worst case.
        // cf. https://github.com/noir-lang/noir/pull/4971
        // For simplicity we compute the offset only for simple arrays
        let is_simple_array = dfg.instruction_results(instruction).len() == 1
            && can_omit_element_sizes_array(&array_typ);
        let offset = if is_simple_array {
            let result_type = dfg.type_of_value(dfg.instruction_results(instruction)[0]);
            match array_typ {
                Type::Array(item_type, _) | Type::Slice(item_type) => item_type
                    .iter()
                    .enumerate()
                    .find_map(|(index, typ)| (result_type == *typ).then_some(index)),
                _ => None,
            }
        } else {
            None
        };
        let (new_index, new_value) = self.convert_array_operation_inputs(
            array,
            dfg,
            index,
            store_value,
            offset.unwrap_or_default(),
        )?;

        if let Some(new_value) = new_value {
            self.array_set(instruction, new_index, new_value, dfg, mutable_array_set)?;
        } else {
            self.array_get(instruction, array, new_index, dfg, offset.is_none())?;
        }

        Ok(())
=======
        instruction: InstructionId,
        result: AcirValue,
    ) {
        let result_ids = dfg.instruction_results(instruction);
        self.ssa_values.insert(result_ids[0], result);
>>>>>>> 92aa75d2
    }

    /// Remember the result of instruction returning a single numeric value
    fn define_result_var(
        &mut self,
        dfg: &DataFlowGraph,
<<<<<<< HEAD
        array: ValueId,
        index: ValueId,
        store_value: Option<ValueId>,
    ) -> Result<bool, RuntimeError> {
        let array_id = dfg.resolve(array);
        let array_typ = dfg.type_of_value(array_id);
        // Compiler sanity checks
        assert!(!array_typ.is_nested_slice(), "ICE: Nested slice type has reached ACIR generation");
        let (Type::Array(_, _) | Type::Slice(_)) = &array_typ else {
            unreachable!("ICE: expected array or slice type");
        };

        let value = self.convert_value(array_id, dfg);

        match value {
            AcirValue::Var(acir_var, _) => {
                Err(RuntimeError::InternalError(InternalError::Unexpected {
                    expected: "an array value".to_string(),
                    found: format!("{acir_var:?}"),
                    call_stack: self.acir_context.get_call_stack(),
                }))
            }
            AcirValue::Array(array) => {
                // let flat_value = value.flatten().into_iter().map(|(var, typ)| AcirValue::Var(var, typ)).collect::<im::Vector<_>>();
                let array = array
                    .into_iter()
                    .flat_map(AcirValue::flatten)
                    .map(|(var, typ)| AcirValue::Var(var, typ))
                    .collect::<im::Vector<_>>();
                // let array = AcirValue::Array(array);
                // `AcirValue::Array` supports reading/writing to constant indices at compile-time in some cases.
                if let Some(constant_index) = dfg.get_numeric_constant(index) {
                    let store_value = store_value.map(|value| self.convert_value(value, dfg));
                    self.handle_constant_index(instruction, dfg, array, constant_index, store_value)
                } else {
                    Ok(false)
                }
            }
            AcirValue::DynamicArray(_) => Ok(false),
        }
=======
        instruction: InstructionId,
        result: AcirVar,
    ) {
        let result_ids = dfg.instruction_results(instruction);
        let typ = dfg.type_of_value(result_ids[0]).into();
        self.define_result(dfg, instruction, AcirValue::Var(result, typ));
>>>>>>> 92aa75d2
    }

    /// Converts an SSA terminator's return values into their ACIR representations
    fn get_num_return_witnesses(
        &self,
        terminator: &TerminatorInstruction,
        dfg: &DataFlowGraph,
    ) -> usize {
        let return_values = match terminator {
            TerminatorInstruction::Return { return_values, .. } => return_values,
            TerminatorInstruction::Unreachable { .. } => return 0,
            // TODO(https://github.com/noir-lang/noir/issues/4616): Enable recursion on foldable/non-inlined ACIR functions
            TerminatorInstruction::JmpIf { .. } | TerminatorInstruction::Jmp { .. } => {
                unreachable!("ICE: Program must have a singular return")
            }
        };

<<<<<<< HEAD
        if index >= array_size {
            return Ok(false);
        }

        if let Some(store_value) = store_value {
            let side_effects_always_enabled =
                self.acir_context.is_constant_one(&self.current_side_effects_enabled_var);

            if side_effects_always_enabled {
                // If we know that this write will always occur then we can perform it at compile time.
                let value = AcirValue::Array(array.update(index, store_value));
                self.define_result(dfg, instruction, value);
                Ok(true)
            } else {
                // If a predicate is applied however we must wait until runtime.
                Ok(false)
            }
        } else {
            // If the index is not out of range, we can optimistically perform the read at compile time
            // as if the predicate were true. This is as if the predicate were to resolve to false then
            // the result should not affect the rest of circuit execution.
            // let value = array[index].clone();
            let results = dfg.instruction_results(instruction);
            let res_typ = dfg.type_of_value(results[0]);
            let value = match res_typ {
                Type::Array(_, _) => {
                    let mut elements = im::Vector::new();
                    for i in 0..res_typ.flattened_size() as usize {
                        elements.push_back(array[index + i].clone());
                    }
                    AcirValue::Array(elements)
                }
                Type::Numeric(_) => array[index].clone(),
                Type::Function => todo!(),
                Type::Reference(_) => todo!(),
                Type::Slice(_) => unreachable!("cannot have nested slices"),
            };

            self.define_result(dfg, instruction, value);
            Ok(true)
        }
=======
        return_values
            .iter()
            .fold(0, |acc, value_id| acc + dfg.type_of_value(*value_id).flattened_size() as usize)
>>>>>>> 92aa75d2
    }

    /// Converts an SSA terminator's return values into their ACIR representations
    fn convert_ssa_return(
        &mut self,
        terminator: &TerminatorInstruction,
        dfg: &DataFlowGraph,
<<<<<<< HEAD
        index: ValueId,
        store_value: Option<ValueId>,
        offset: usize,
    ) -> Result<(AcirVar, Option<AcirValue>), RuntimeError> {
        let block_id = self.ensure_array_is_initialized(array_id, dfg)?;

        let index_var = self.convert_numeric_value(index, dfg)?;
        // NOTE: Only need when not treating nested arrays as a single flat memory
        // let index_var = self.get_flattened_index(&array_typ, array_id, index_var, dfg)?;

        let predicate_index = if dfg.is_safe_index(index, array_id) {
            index_var
        } else {
            // index*predicate + (1-predicate)*offset
            let offset = self.acir_context.add_constant(offset);
            let sub = self.acir_context.sub_var(index_var, offset)?;
            let pred = self.acir_context.mul_var(sub, self.current_side_effects_enabled_var)?;
            self.acir_context.add_var(pred, offset)?
=======
    ) -> Result<(Vec<AcirVar>, Vec<SsaReport>), RuntimeError> {
        let (return_values, call_stack) = match terminator {
            TerminatorInstruction::Return { return_values, call_stack } => {
                (return_values, *call_stack)
            }
            // TODO(https://github.com/noir-lang/noir/issues/4616): Enable recursion on foldable/non-inlined ACIR functions
            TerminatorInstruction::JmpIf { .. } | TerminatorInstruction::Jmp { .. } => {
                unreachable!("ICE: Program must have a singular return")
            }
            TerminatorInstruction::Unreachable { .. } => return Ok((vec![], vec![])),
>>>>>>> 92aa75d2
        };

        let mut has_constant_return = false;
        let mut return_vars: Vec<AcirVar> = Vec::new();
        for value_id in return_values {
            let value = self.convert_value(*value_id, dfg);

            // `value` may or may not be an array reference. Calling `flatten` will expand the array if there is one.
            let acir_vars = self.acir_context.flatten(value)?;
            for (acir_var, _) in acir_vars {
                has_constant_return |= self.acir_context.is_constant(&acir_var);
                return_vars.push(acir_var);
            }
        }

        let call_stack = dfg.call_stack_data.get_call_stack(call_stack);
        let warnings = if has_constant_return {
            vec![SsaReport::Warning(InternalWarning::ReturnConstant { call_stack })]
        } else {
            Vec::new()
        };

        Ok((return_vars, warnings))
    }

    /// Gets the cached `AcirVar` that was converted from the corresponding `ValueId`. If it does
    /// not already exist in the cache, a conversion is attempted and cached for simple values
    /// that require no further context such as numeric types - values requiring more context
    /// should have already been cached elsewhere.
    ///
    /// Conversion is assumed to have already been performed for instruction results and block
    /// parameters. This is because block parameters are converted before anything else, and
    /// because instructions results are converted when the corresponding instruction is
    /// encountered. (An instruction result cannot be referenced before the instruction occurs.)
    ///
    /// It is not safe to call this function on value ids that represent addresses. Instructions
    /// involving such values are evaluated via a separate path and stored in
    /// `ssa_value_to_array_address` instead.
    fn convert_value(&mut self, value_id: ValueId, dfg: &DataFlowGraph) -> AcirValue {
        let value = &dfg[value_id];
        if let Some(acir_value) = self.ssa_values.get(&value_id) {
            return acir_value.clone();
        }

        let acir_value = match value {
            Value::NumericConstant { constant, typ } => {
                let typ = AcirType::from(Type::Numeric(*typ));
                AcirValue::Var(self.acir_context.add_constant(*constant), typ)
            }
            Value::Intrinsic(..) => todo!(),
            Value::Function(function_id) => {
                // This conversion is for debugging support only, to allow the
                // debugging instrumentation code to work. Taking the reference
                // of a function in ACIR is useless.
                let id = self.acir_context.add_constant(function_id.to_u32());
                AcirValue::Var(id, AcirType::field())
            }
            Value::ForeignFunction(_) => unimplemented!(
                "Oracle calls directly in constrained functions are not yet available."
            ),
            Value::Instruction { .. } | Value::Param { .. } => {
                unreachable!("ICE: Should have been in cache {value_id} {value:?}")
            }
            Value::Global(_) => {
                unreachable!("ICE: All globals should have been inlined");
            }
        };
        self.ssa_values.insert(value_id, acir_value.clone());
        acir_value
    }

    fn convert_numeric_value(
        &mut self,
        value_id: ValueId,
        dfg: &DataFlowGraph,
    ) -> Result<AcirVar, InternalError> {
        match self.convert_value(value_id, dfg) {
            AcirValue::Var(acir_var, _) => Ok(acir_var),
            AcirValue::Array(array) => Err(InternalError::Unexpected {
                expected: "a numeric value".to_string(),
                found: format!("{array:?}"),
                call_stack: self.acir_context.get_call_stack(),
            }),
            AcirValue::DynamicArray(_) => Err(InternalError::Unexpected {
                expected: "a numeric value".to_string(),
                found: "an array".to_string(),
                call_stack: self.acir_context.get_call_stack(),
            }),
        }
    }

    /// Processes a binary operation and converts the result into an `AcirVar`
    fn convert_ssa_binary(
        &mut self,
        binary: &Binary,
        dfg: &DataFlowGraph,
<<<<<<< HEAD
        mut index_side_effect: bool,
    ) -> Result<AcirValue, RuntimeError> {
        let block_id = self.ensure_array_is_initialized(array, dfg)?;
        let results = dfg.instruction_results(instruction);
        let res_typ = dfg.type_of_value(results[0]);
        // Get operations to call-data parameters are replaced by a get to the call-data-bus array
        let call_data =
            self.data_bus.call_data.iter().find(|cd| cd.index_map.contains_key(&array)).cloned();
        let mut value = if let Some(call_data) = call_data {
            let call_data_block = self.ensure_array_is_initialized(call_data.array_id, dfg)?;
            let bus_index = self
                .acir_context
                .add_constant(FieldElement::from(call_data.index_map[&array] as i128));
            let mut current_index = self.acir_context.add_var(bus_index, var_index)?;
            self.get_from_call_data(&mut current_index, call_data_block, &res_typ)?
        } else {
            // Compiler sanity check
            assert!(
                !res_typ.contains_slice_element(),
                "ICE: Nested slice result found during ACIR generation"
            );
            self.array_get_value(&res_typ, block_id, &mut var_index)?
        };
        // Compiler sanity check
        assert!(
            !res_typ.contains_slice_element(),
            "ICE: Nested slice result found during ACIR generation"
        );

        if res_typ.is_nested_array() {
            // TODO: can probably move this entire conversion to a method on `AcirValue`
            let flat_value = value
                .flatten()
                .into_iter()
                .map(|(var, typ)| AcirValue::Var(var, typ))
                .collect::<im::Vector<_>>();
            value = AcirValue::Array(flat_value);
        }
=======
        predicate: AcirVar,
    ) -> Result<AcirVar, RuntimeError> {
        let lhs = self.convert_numeric_value(binary.lhs, dfg)?;
        let rhs = self.convert_numeric_value(binary.rhs, dfg)?;
        let binary_type = self.type_of_binary_operation(binary, dfg);
>>>>>>> 92aa75d2

        if binary_type.is_signed()
            && matches!(
                binary.operator,
                BinaryOp::Add { unchecked: false }
                    | BinaryOp::Sub { unchecked: false }
                    | BinaryOp::Mul { unchecked: false }
            )
        {
            panic!("Checked signed operations should all be removed before ACIRgen")
        }

        let binary_type = AcirType::from(binary_type);
        let bit_count = binary_type.bit_size::<FieldElement>();
        let num_type = binary_type.to_numeric_type();
        let result = match binary.operator {
            BinaryOp::Add { .. } => self.acir_context.add_var(lhs, rhs),
            BinaryOp::Sub { .. } => self.acir_context.sub_var(lhs, rhs),
            BinaryOp::Mul { .. } => self.acir_context.mul_var(lhs, rhs),
            BinaryOp::Div => self.acir_context.div_var(lhs, rhs, binary_type.clone(), predicate),
            // Note: that this produces unnecessary constraints when
            // this Eq instruction is being used for a constrain statement
            BinaryOp::Eq => self.acir_context.eq_var(lhs, rhs),
            BinaryOp::Lt => match binary_type {
                AcirType::NumericType(NumericType::Signed { .. }) => {
                    self.acir_context.less_than_signed(lhs, rhs, bit_count)
                }
                _ => self.acir_context.less_than_var(lhs, rhs, bit_count),
            },
            BinaryOp::Xor => self.acir_context.xor_var(lhs, rhs, binary_type),
            BinaryOp::And => self.acir_context.and_var(lhs, rhs, binary_type),
            BinaryOp::Or => self.acir_context.or_var(lhs, rhs, binary_type),
            BinaryOp::Mod => {
                self.acir_context.modulo_var(lhs, rhs, binary_type.clone(), bit_count, predicate)
            }
            BinaryOp::Shl | BinaryOp::Shr => unreachable!(
                "ICE - bit shift operators do not exist in ACIR and should have been replaced"
            ),
        }?;

        if let NumericType::Unsigned { bit_size } = &num_type {
            // Check for integer overflow
            self.check_unsigned_overflow(result, *bit_size, binary, predicate)
        } else {
            Ok(result)
        }
    }

<<<<<<< HEAD
    fn array_get_value(
        &mut self,
        ssa_type: &Type,
        block_id: BlockId,
        var_index: &mut AcirVar,
    ) -> Result<AcirValue, RuntimeError> {
        let one = self.acir_context.add_constant(FieldElement::one());
        // TODO: Check how we can restrict an array get only to numeric type by ACIR gen
        // I think params are the remaining place that still might be able to return an array
        match ssa_type.clone() {
            Type::Numeric(numeric_type) => {
                // Read the value from the array at the specified index
                let read = self.acir_context.read_from_memory(block_id, var_index)?;

                // Increment the var_index in case of a nested array
                *var_index = self.acir_context.add_var(*var_index, one)?;

                let typ = AcirType::NumericType(numeric_type);
                Ok(AcirValue::Var(read, typ))
            }
            Type::Array(element_types, len) => {
                let mut values = im::Vector::new();
                for _ in 0..len {
                    for typ in element_types.as_ref() {
                        values.push_back(self.array_get_value(typ, block_id, var_index)?);
                    }
                }
                Ok(AcirValue::Array(values))
            }
            Type::Reference(reference_type) => {
                self.array_get_value(reference_type.as_ref(), block_id, var_index)
            }
            _ => unreachable!("ICE: Expected an array or numeric but got {ssa_type:?}"),
        }
    }

    /// If `mutate_array` is:
    /// - true: Mutate the array directly
    /// - false: Copy the array and generates a write opcode on the new array. This is
    ///          generally very inefficient and should be avoided if possible. Currently
    ///          this is controlled by SSA's array set optimization pass.
    fn array_set(
        &mut self,
        instruction: InstructionId,
        mut var_index: AcirVar,
        store_value: AcirValue,
        dfg: &DataFlowGraph,
        mutate_array: bool,
    ) -> Result<(), RuntimeError> {
        // Pass the instruction between array methods rather than the internal fields themselves
        let array = match dfg[instruction] {
            Instruction::ArraySet { array, .. } => array,
            _ => {
                return Err(InternalError::Unexpected {
                    expected: "Instruction should be an ArraySet".to_owned(),
                    found: format!("Instead got {:?}", dfg[instruction]),
                    call_stack: self.acir_context.get_call_stack(),
                }
                .into());
            }
        };

        let block_id = self.ensure_array_is_initialized(array, dfg)?;

        // Every array has a length in its type, so we fetch that from
        // the SSA IR.
        //
        // A slice's size must be fetched from the SSA value that represents the slice.
        // However, this size is simply the capacity of a slice. The capacity is dependent upon the witness
        // and may contain data for which we want to restrict access. The true slice length is tracked in a
        // a separate SSA value and restrictions on slice indices should be generated elsewhere in the SSA.
        let array_typ = dfg.type_of_value(array);
        let array_len = if !array_typ.contains_slice_element() {
            array_typ.flattened_size() as usize
        } else {
            self.flattened_slice_size(array, dfg)
        };

        // Since array_set creates a new array, we create a new block ID for this
        // array, unless map_array is true. In that case, we operate directly on block_id
        // and we do not create a new block ID.
        let result_id = dfg
            .instruction_results(instruction)
            .first()
            .expect("Array set does not have one result");
        let result_block_id;
        if mutate_array {
            self.memory_blocks.insert(*result_id, block_id);
            result_block_id = block_id;
        } else {
            // Initialize the new array with the values from the old array
            result_block_id = self.block_id(result_id);
            self.copy_dynamic_array(block_id, result_block_id, array_len)?;
        }
        self.array_set_value(&store_value, result_block_id, &mut var_index)?;

        let element_type_sizes = if !can_omit_element_sizes_array(&array_typ) {
            let acir_value = self.convert_value(array, dfg);
            Some(self.init_element_type_sizes_array(&array_typ, array, Some(&acir_value), dfg)?)
        } else {
            None
        };

        let value_types = self.convert_value(array, dfg).flat_numeric_types();
        // Compiler sanity check
        assert_eq!(
            value_types.len(),
            array_len,
            "ICE: The length of the flattened type array should match the length of the dynamic array"
        );

        let result_value = AcirValue::DynamicArray(AcirDynamicArray {
            block_id: result_block_id,
            len: array_len,
            value_types,
            element_type_sizes,
        });
        self.define_result(dfg, instruction, result_value);
        Ok(())
    }

    fn array_set_value(
        &mut self,
        value: &AcirValue,
        block_id: BlockId,
        var_index: &mut AcirVar,
    ) -> Result<(), RuntimeError> {
        let one = self.acir_context.add_constant(FieldElement::one());
        match value {
            AcirValue::Var(store_var, _) => {
                // Write the new value into the new array at the specified index
                self.acir_context.write_to_memory(block_id, var_index, store_var)?;
                // Increment the var_index in case of a nested array
                *var_index = self.acir_context.add_var(*var_index, one)?;
            }
            AcirValue::Array(values) => {
                for value in values {
                    self.array_set_value(value, block_id, var_index)?;
                }
            }
            AcirValue::DynamicArray(AcirDynamicArray { block_id: inner_block_id, len, .. }) => {
                let values = try_vecmap(0..*len, |i| {
                    let index_var = self.acir_context.add_constant(i);

                    let read = self.acir_context.read_from_memory(*inner_block_id, &index_var)?;
                    Ok::<AcirValue, RuntimeError>(AcirValue::Var(read, AcirType::field()))
                })?;
                self.array_set_value(&AcirValue::Array(values.into()), block_id, var_index)?;
            }
        }
        Ok(())
    }

    fn ensure_array_is_initialized(
        &mut self,
        array: ValueId,
        dfg: &DataFlowGraph,
    ) -> Result<BlockId, RuntimeError> {
        // Use the SSA ID to get or create its block ID
        let block_id = self.block_id(&array);

        // Check if the array has already been initialized in ACIR gen
        // if not, we initialize it using the values from SSA
        let already_initialized = self.initialized_arrays.contains(&block_id);
        if !already_initialized {
            let value = &dfg[array];
            match value {
                Value::Instruction { .. } => {
                    let value = self.convert_value(array, dfg);
                    let array_typ = dfg.type_of_value(array);
                    let len = if !array_typ.contains_slice_element() {
                        array_typ.flattened_size() as usize
                    } else {
                        self.flattened_slice_size(array, dfg)
                    };
                    self.initialize_array(block_id, len, Some(value))?;
                }
                _ => {
                    return Err(InternalError::General {
                        message: format!("Array {array} should be initialized"),
                        call_stack: self.acir_context.get_call_stack(),
                    }
                    .into());
                }
            }
        }

        Ok(block_id)
    }

    fn init_element_type_sizes_array(
        &mut self,
        array_typ: &Type,
        array_id: ValueId,
        supplied_acir_value: Option<&AcirValue>,
        dfg: &DataFlowGraph,
    ) -> Result<BlockId, RuntimeError> {
        let element_type_sizes = self.internal_block_id(&array_id);
        // Check whether an internal type sizes array has already been initialized
        // Need to look into how to optimize for slices as this could lead to different element type sizes
        // for different slices that do not have consistent sizes
        if self.initialized_arrays.contains(&element_type_sizes) {
            return Ok(element_type_sizes);
        }

        let mut flat_elem_type_sizes = Vec::new();
        flat_elem_type_sizes.push(0);
        match array_typ {
            Type::Array(_, _) | Type::Slice(_) => {
                match &dfg[array_id] {
                    Value::Instruction { .. } | Value::Param { .. } => {
                        // An instruction representing the slice means it has been processed previously during ACIR gen.
                        // Use the previously defined result of an array operation to fetch the internal type information.
                        let array_acir_value = &self.convert_value(array_id, dfg);
                        let array_acir_value = supplied_acir_value.unwrap_or(array_acir_value);
                        match array_acir_value {
                            AcirValue::DynamicArray(AcirDynamicArray {
                                element_type_sizes: inner_elem_type_sizes,
                                ..
                            }) => {
                                if let Some(inner_elem_type_sizes) = inner_elem_type_sizes {
                                    if self.initialized_arrays.contains(inner_elem_type_sizes) {
                                        let type_sizes_array_len = *self.internal_mem_block_lengths.get(inner_elem_type_sizes).ok_or_else(||
                                            InternalError::General {
                                                message: format!("Array {array_id}'s inner element type sizes array does not have a tracked length"),
                                                call_stack: self.acir_context.get_call_stack(),
                                            }
                                        )?;
                                        self.copy_dynamic_array(
                                            *inner_elem_type_sizes,
                                            element_type_sizes,
                                            type_sizes_array_len,
                                        )?;
                                        self.internal_mem_block_lengths
                                            .insert(element_type_sizes, type_sizes_array_len);
                                        return Ok(element_type_sizes);
                                    } else {
                                        return Err(InternalError::General {
                                            message: format!("Array {array_id}'s inner element type sizes array should be initialized"),
                                            call_stack: self.acir_context.get_call_stack(),
                                        }
                                        .into());
                                    }
                                }
                            }
                            AcirValue::Array(values) => {
                                for (i, value) in values.iter().enumerate() {
                                    flat_elem_type_sizes.push(
                                        Self::flattened_value_size(value) + flat_elem_type_sizes[i],
                                    );
                                }
                            }
                            _ => {
                                return Err(InternalError::Unexpected {
                                    expected: "AcirValue::DynamicArray or AcirValue::Array"
                                        .to_owned(),
                                    found: format!("{:?}", array_acir_value),
                                    call_stack: self.acir_context.get_call_stack(),
                                }
                                .into());
                            }
                        }
                    }
                    _ => {
                        return Err(InternalError::Unexpected {
                            expected: "array or instruction".to_owned(),
                            found: format!("{:?}", &dfg[array_id]),
                            call_stack: self.acir_context.get_call_stack(),
                        }
                        .into());
                    }
                };
            }
            _ => {
                return Err(InternalError::Unexpected {
                    expected: "array or slice".to_owned(),
                    found: array_typ.to_string(),
                    call_stack: self.acir_context.get_call_stack(),
                }
                .into());
            }
        }

        // The final array should will the flattened index at each outer array index
        let init_values = vecmap(flat_elem_type_sizes, |type_size| {
            let var = self.acir_context.add_constant(type_size);
            AcirValue::Var(var, AcirType::field())
        });
        let element_type_sizes_len = init_values.len();
        self.initialize_array(
            element_type_sizes,
            element_type_sizes_len,
            Some(AcirValue::Array(init_values.into())),
        )?;

        self.internal_mem_block_lengths.insert(element_type_sizes, element_type_sizes_len);

        Ok(element_type_sizes)
    }

    fn copy_dynamic_array(
        &mut self,
        source: BlockId,
        destination: BlockId,
        array_len: usize,
    ) -> Result<(), RuntimeError> {
        let init_values = try_vecmap(0..array_len, |i| {
            let index_var = self.acir_context.add_constant(i);

            let read = self.acir_context.read_from_memory(source, &index_var)?;
            Ok::<AcirValue, RuntimeError>(AcirValue::Var(read, AcirType::field()))
        })?;
        let array: im::Vector<AcirValue> = init_values.into();
        self.initialize_array(destination, array_len, Some(AcirValue::Array(array)))?;
        Ok(())
    }

    fn get_flattened_index(
        &mut self,
        array_typ: &Type,
        array_id: ValueId,
        var_index: AcirVar,
        dfg: &DataFlowGraph,
    ) -> Result<AcirVar, RuntimeError> {
        if !can_omit_element_sizes_array(array_typ) {
            let element_type_sizes =
                self.init_element_type_sizes_array(array_typ, array_id, None, dfg)?;

            let predicate_index =
                self.acir_context.mul_var(var_index, self.current_side_effects_enabled_var)?;

            self.acir_context
                .read_from_memory(element_type_sizes, &predicate_index)
                .map_err(RuntimeError::from)
        } else {
            Ok(var_index)
        }
    }

    fn flattened_slice_size(&mut self, array_id: ValueId, dfg: &DataFlowGraph) -> usize {
        let mut size = 0;
        match &dfg[array_id] {
            Value::NumericConstant { .. } => {
                size += 1;
            }
            Value::Instruction { .. } => {
                let array_acir_value = self.convert_value(array_id, dfg);
                size += Self::flattened_value_size(&array_acir_value);
            }
            Value::Param { .. } => {
                let array_acir_value = self.convert_value(array_id, dfg);
                size += Self::flattened_value_size(&array_acir_value);
            }
            _ => {
                unreachable!("ICE: Unexpected SSA value when computing the slice size");
            }
        }
        size
    }

    fn flattened_value_size(value: &AcirValue) -> usize {
        let mut size = 0;
        match value {
            AcirValue::DynamicArray(AcirDynamicArray { len, .. }) => {
                size += len;
            }
            AcirValue::Var(_, _) => {
                size += 1;
            }
            AcirValue::Array(values) => {
                for value in values {
                    size += Self::flattened_value_size(value);
                }
            }
        }
        size
    }

    /// Initializes an array with the given values and caches the fact that we
    /// have initialized this array.
    fn initialize_array(
        &mut self,
        array: BlockId,
        len: usize,
        value: Option<AcirValue>,
    ) -> Result<(), InternalError> {
        let mut databus = BlockType::Memory;
        if self.data_bus.return_data.is_some()
            && self.block_id(&self.data_bus.return_data.unwrap()) == array
        {
            databus = BlockType::ReturnData;
        }
        for (call_data_id, array_id) in self.data_bus.call_data_array() {
            if self.block_id(&array_id) == array {
                assert!(databus == BlockType::Memory);
                databus = BlockType::CallData(call_data_id);
                break;
            }
        }

        self.acir_context.initialize_array(array, len, value, databus)?;
        self.initialized_arrays.insert(array);
        Ok(())
    }

    /// Remember the result of an instruction returning a single value
    fn define_result(
        &mut self,
        dfg: &DataFlowGraph,
        instruction: InstructionId,
        result: AcirValue,
    ) {
        let result_ids = dfg.instruction_results(instruction);
        self.ssa_values.insert(result_ids[0], result);
    }

    /// Remember the result of instruction returning a single numeric value
    fn define_result_var(
        &mut self,
        dfg: &DataFlowGraph,
        instruction: InstructionId,
        result: AcirVar,
    ) {
        let result_ids = dfg.instruction_results(instruction);
        let typ = dfg.type_of_value(result_ids[0]).into();
        self.define_result(dfg, instruction, AcirValue::Var(result, typ));
    }

    /// Converts an SSA terminator's return values into their ACIR representations
    fn get_num_return_witnesses(
        &self,
        terminator: &TerminatorInstruction,
        dfg: &DataFlowGraph,
    ) -> usize {
        let return_values = match terminator {
            TerminatorInstruction::Return { return_values, .. } => return_values,
            // TODO(https://github.com/noir-lang/noir/issues/4616): Enable recursion on foldable/non-inlined ACIR functions
            _ => unreachable!("ICE: Program must have a singular return"),
        };

        return_values
            .iter()
            .fold(0, |acc, value_id| acc + dfg.type_of_value(*value_id).flattened_size() as usize)
    }

    /// Converts an SSA terminator's return values into their ACIR representations
    fn convert_ssa_return(
        &mut self,
        terminator: &TerminatorInstruction,
        dfg: &DataFlowGraph,
    ) -> Result<(Vec<AcirVar>, Vec<SsaReport>), RuntimeError> {
        let (return_values, call_stack) = match terminator {
            TerminatorInstruction::Return { return_values, call_stack } => {
                (return_values, *call_stack)
            }
            // TODO(https://github.com/noir-lang/noir/issues/4616): Enable recursion on foldable/non-inlined ACIR functions
            _ => unreachable!("ICE: Program must have a singular return"),
        };

        let mut has_constant_return = false;
        let mut return_vars: Vec<AcirVar> = Vec::new();
        for value_id in return_values {
            let value = self.convert_value(*value_id, dfg);

            // `value` may or may not be an array reference. Calling `flatten` will expand the array if there is one.
            let acir_vars = self.acir_context.flatten(value)?;
            for (acir_var, _) in acir_vars {
                has_constant_return |= self.acir_context.is_constant(&acir_var);
                return_vars.push(acir_var);
            }
        }

        let call_stack = dfg.call_stack_data.get_call_stack(call_stack);
        let warnings = if has_constant_return {
            vec![SsaReport::Warning(InternalWarning::ReturnConstant { call_stack })]
        } else {
            Vec::new()
        };

        Ok((return_vars, warnings))
    }

    /// Gets the cached `AcirVar` that was converted from the corresponding `ValueId`. If it does
    /// not already exist in the cache, a conversion is attempted and cached for simple values
    /// that require no further context such as numeric types - values requiring more context
    /// should have already been cached elsewhere.
    ///
    /// Conversion is assumed to have already been performed for instruction results and block
    /// parameters. This is because block parameters are converted before anything else, and
    /// because instructions results are converted when the corresponding instruction is
    /// encountered. (An instruction result cannot be referenced before the instruction occurs.)
    ///
    /// It is not safe to call this function on value ids that represent addresses. Instructions
    /// involving such values are evaluated via a separate path and stored in
    /// `ssa_value_to_array_address` instead.
    fn convert_value(&mut self, value_id: ValueId, dfg: &DataFlowGraph) -> AcirValue {
        let value_id = dfg.resolve(value_id);
        let value = &dfg[value_id];
        if let Some(acir_value) = self.ssa_values.get(&value_id) {
            return acir_value.clone();
        }

        let acir_value = match value {
            Value::NumericConstant { constant, typ } => {
                let typ = AcirType::from(Type::Numeric(*typ));
                AcirValue::Var(self.acir_context.add_constant(*constant), typ)
            }
            Value::Intrinsic(..) => todo!(),
            Value::Function(function_id) => {
                // This conversion is for debugging support only, to allow the
                // debugging instrumentation code to work. Taking the reference
                // of a function in ACIR is useless.
                let id = self.acir_context.add_constant(function_id.to_u32());
                AcirValue::Var(id, AcirType::field())
            }
            Value::ForeignFunction(_) => unimplemented!(
                "Oracle calls directly in constrained functions are not yet available."
            ),
            Value::Instruction { .. } | Value::Param { .. } => {
                unreachable!("ICE: Should have been in cache {value_id} {value:?}")
            }
            Value::Global(_) => {
                unreachable!("ICE: All globals should have been inlined");
            }
        };
        self.ssa_values.insert(value_id, acir_value.clone());
        acir_value
    }

    fn convert_numeric_value(
        &mut self,
        value_id: ValueId,
        dfg: &DataFlowGraph,
    ) -> Result<AcirVar, InternalError> {
        match self.convert_value(value_id, dfg) {
            AcirValue::Var(acir_var, _) => Ok(acir_var),
            AcirValue::Array(array) => Err(InternalError::Unexpected {
                expected: "a numeric value".to_string(),
                found: format!("{array:?}"),
                call_stack: self.acir_context.get_call_stack(),
            }),
            AcirValue::DynamicArray(_) => Err(InternalError::Unexpected {
                expected: "a numeric value".to_string(),
                found: "an array".to_string(),
                call_stack: self.acir_context.get_call_stack(),
            }),
        }
    }

    /// Processes a binary operation and converts the result into an `AcirVar`
    fn convert_ssa_binary(
        &mut self,
        binary: &Binary,
        dfg: &DataFlowGraph,
        predicate: AcirVar,
    ) -> Result<AcirVar, RuntimeError> {
        let lhs = self.convert_numeric_value(binary.lhs, dfg)?;
        let rhs = self.convert_numeric_value(binary.rhs, dfg)?;
        let binary_type = self.type_of_binary_operation(binary, dfg);
        let binary_type = AcirType::from(binary_type);
        let bit_count = binary_type.bit_size::<FieldElement>();
        let num_type = binary_type.to_numeric_type();
        let result = match binary.operator {
            BinaryOp::Add { .. } => self.acir_context.add_var(lhs, rhs),
            BinaryOp::Sub { .. } => self.acir_context.sub_var(lhs, rhs),
            BinaryOp::Mul { .. } => self.acir_context.mul_var(lhs, rhs),
            BinaryOp::Div => self.acir_context.div_var(lhs, rhs, binary_type.clone(), predicate),
            // Note: that this produces unnecessary constraints when
            // this Eq instruction is being used for a constrain statement
            BinaryOp::Eq => self.acir_context.eq_var(lhs, rhs),
            BinaryOp::Lt => match binary_type {
                AcirType::NumericType(NumericType::Signed { .. }) => {
                    self.acir_context.less_than_signed(lhs, rhs, bit_count)
                }
                _ => self.acir_context.less_than_var(lhs, rhs, bit_count),
            },
            BinaryOp::Xor => self.acir_context.xor_var(lhs, rhs, binary_type),
            BinaryOp::And => self.acir_context.and_var(lhs, rhs, binary_type),
            BinaryOp::Or => self.acir_context.or_var(lhs, rhs, binary_type),
            BinaryOp::Mod => {
                self.acir_context.modulo_var(lhs, rhs, binary_type.clone(), bit_count, predicate)
            }
            BinaryOp::Shl | BinaryOp::Shr => unreachable!(
                "ICE - bit shift operators do not exist in ACIR and should have been replaced"
            ),
        }?;

        if let NumericType::Unsigned { bit_size } = &num_type {
            // Check for integer overflow
            self.check_unsigned_overflow(result, *bit_size, binary, dfg, predicate)?;
        }

        Ok(result)
    }

=======
>>>>>>> 92aa75d2
    /// Adds a range check against the bit size of the result of addition, subtraction or multiplication
    fn check_unsigned_overflow(
        &mut self,
        result: AcirVar,
        bit_size: u32,
        binary: &Binary,
        predicate: AcirVar,
    ) -> Result<AcirVar, RuntimeError> {
        let msg = match binary.operator {
            BinaryOp::Add { unchecked: false } => "attempt to add with overflow",
            BinaryOp::Sub { unchecked: false } => "attempt to subtract with overflow",
            BinaryOp::Mul { unchecked: false } => "attempt to multiply with overflow",
            _ => return Ok(result),
        };

        self.acir_context.range_constrain_var(
            result,
            &NumericType::Unsigned { bit_size },
            Some(msg.to_string()),
            predicate,
        )
    }

    /// Operands in a binary operation are checked to have the same type.
    ///
    /// In Noir, binary operands should have the same type due to the language
    /// semantics.
    ///
    /// There are some edge cases to consider:
    /// - Constants are not explicitly type casted, so we need to check for this and
    ///   return the type of the other operand, if we have a constant.
    /// - 0 is not seen as `Field 0` but instead as `Unit 0`
    ///
    /// TODO: The latter seems like a bug, if we cannot differentiate between a function returning
    /// TODO nothing and a 0.
    ///
    /// TODO: This constant coercion should ideally be done in the type checker.
    fn type_of_binary_operation(&self, binary: &Binary, dfg: &DataFlowGraph) -> Type {
        let lhs_type = dfg.type_of_value(binary.lhs);
        let rhs_type = dfg.type_of_value(binary.rhs);

        match (lhs_type, rhs_type) {
            // Function type should not be possible, since all functions
            // have been inlined.
            (_, Type::Function) | (Type::Function, _) => {
                unreachable!("all functions should be inlined")
            }
            (_, Type::Reference(_)) | (Type::Reference(_), _) => {
                unreachable!("References are invalid in binary operations")
            }
            (_, Type::Array(..)) | (Type::Array(..), _) => {
                unreachable!("Arrays are invalid in binary operations")
            }
            (_, Type::Slice(..)) | (Type::Slice(..), _) => {
                unreachable!("Arrays are invalid in binary operations")
            }
            // If either side is a Field constant then, we coerce into the type
            // of the other operand
            (Type::Numeric(NumericType::NativeField), typ)
            | (typ, Type::Numeric(NumericType::NativeField)) => typ,
            // If either side is a numeric type, then we expect their types to be
            // the same.
            (Type::Numeric(lhs_type), Type::Numeric(rhs_type)) => {
                assert_eq!(lhs_type, rhs_type, "lhs and rhs types in {binary:?} are not the same");
                Type::Numeric(lhs_type)
            }
        }
    }

    /// Returns an `AcirVar`that is constrained to be result of the truncation.
    fn convert_ssa_truncate(
        &mut self,
        value_id: ValueId,
        bit_size: u32,
        mut max_bit_size: u32,
        dfg: &DataFlowGraph,
    ) -> Result<AcirVar, RuntimeError> {
        assert_ne!(bit_size, max_bit_size, "Attempted to generate a noop truncation");
        assert!(
            bit_size < max_bit_size,
            "Attempted to generate a truncation into size larger than max input"
        );

        let mut var = self.convert_numeric_value(value_id, dfg)?;
        match &dfg[value_id] {
            Value::Instruction { instruction, .. } => {
                if matches!(
                    &dfg[*instruction],
                    Instruction::Binary(Binary { operator: BinaryOp::Sub { .. }, .. })
                ) {
                    // Subtractions must first have the integer modulus added before truncation can be
                    // applied. This is done in order to prevent underflow.
                    //
                    // FieldElements have max bit size equals to max_num_bits so
                    // we filter out this bit size because there is no underflow
                    // for FieldElements. Furthermore, adding a power of two
                    // would be incorrect for a FieldElement (cf. #8519).
                    if max_bit_size < FieldElement::max_num_bits() {
                        let integer_modulus = power_of_two::<FieldElement>(max_bit_size);
                        let integer_modulus = self.acir_context.add_constant(integer_modulus);
                        var = self.acir_context.add_var(var, integer_modulus)?;
                        max_bit_size += 1;
                    }
                }
            }
            Value::Param { .. } => {
                // Binary operations on params may have been entirely simplified if the operation
                // results in the identity of the parameter
            }
            _ => unreachable!(
                "ICE: Truncates are only ever applied to the result of a binary op or a param"
            ),
        };

        self.acir_context.truncate_var(var, bit_size, max_bit_size)
    }

    /// Returns a vector of `AcirVar`s constrained to be result of the function call.
    ///
    /// The function being called is required to be intrinsic.
    fn convert_ssa_intrinsic_call(
        &mut self,
        intrinsic: Intrinsic,
        arguments: &[ValueId],
        dfg: &DataFlowGraph,
        result_ids: &[ValueId],
    ) -> Result<Vec<AcirValue>, RuntimeError> {
        match intrinsic {
            Intrinsic::Hint(Hint::BlackBox) => {
                // Identity function; at the ACIR level this is a no-op, it only affects the SSA.
                assert_eq!(
                    arguments.len(),
                    result_ids.len(),
                    "ICE: BlackBox input and output lengths should match."
                );
                Ok(arguments.iter().map(|v| self.convert_value(*v, dfg)).collect())
            }
            Intrinsic::BlackBox(black_box) => {
                // Slices are represented as a tuple of (length, slice contents).
                // We must check the inputs to determine if there are slices
                // and make sure that we pass the correct inputs to the black box function call.
                // The loop below only keeps the slice contents, so that
                // setting up a black box function with slice inputs matches the expected
                // number of arguments specified in the function signature.
                let mut arguments_no_slice_len = Vec::new();
                for (i, arg) in arguments.iter().enumerate() {
                    if matches!(dfg.type_of_value(*arg), Type::Numeric(_)) {
                        if i < arguments.len() - 1 {
                            if !matches!(dfg.type_of_value(arguments[i + 1]), Type::Slice(_)) {
                                arguments_no_slice_len.push(*arg);
                            }
                        } else {
                            arguments_no_slice_len.push(*arg);
                        }
                    } else {
                        arguments_no_slice_len.push(*arg);
                    }
                }

                let inputs = vecmap(&arguments_no_slice_len, |arg| self.convert_value(*arg, dfg));

                let output_count = result_ids.iter().fold(0usize, |sum, result_id| {
                    sum + dfg.type_of_value(*result_id).flattened_size() as usize
                });

                let vars = self.acir_context.black_box_function(black_box, inputs, output_count)?;

                Ok(self.convert_vars_to_values(vars, dfg, result_ids))
            }
            Intrinsic::ApplyRangeConstraint => {
                unreachable!(
                    "ICE: `Intrinsic::ApplyRangeConstraint` calls should be transformed into an `Instruction::RangeCheck`"
                );
            }
            Intrinsic::ToRadix(endian) => {
                let field = self.convert_value(arguments[0], dfg).into_var()?;
                let radix = self.convert_value(arguments[1], dfg).into_var()?;

                let Type::Array(result_type, array_length) = dfg.type_of_value(result_ids[0])
                else {
                    unreachable!("ICE: ToRadix result must be an array");
                };

                self.acir_context
                    .radix_decompose(
                        endian,
                        field,
                        radix,
                        array_length,
                        result_type[0].clone().into(),
                    )
                    .map(|array| vec![array])
            }
            Intrinsic::ToBits(endian) => {
                let field = self.convert_value(arguments[0], dfg).into_var()?;

                let Type::Array(result_type, array_length) = dfg.type_of_value(result_ids[0])
                else {
                    unreachable!("ICE: ToBits result must be an array");
                };

                self.acir_context
                    .bit_decompose(endian, field, array_length, result_type[0].clone().into())
                    .map(|array| vec![array])
            }
            Intrinsic::ArrayLen => {
                let len = match self.convert_value(arguments[0], dfg) {
                    AcirValue::Var(_, _) => {
                        unreachable!("Non-array passed to array.len() method")
                    }
                    AcirValue::Array(values) => values.len(),
                    AcirValue::DynamicArray(array) => array.len,
                };
                Ok(vec![AcirValue::Var(self.acir_context.add_constant(len), AcirType::field())])
            }
            Intrinsic::AsSlice => {
                let slice_contents = arguments[0];
                let slice_typ = dfg.type_of_value(slice_contents);
                assert!(!slice_typ.is_nested_slice(), "ICE: Nested slice used in ACIR generation");

                let slice_length = self.flattened_size(slice_contents, dfg);
                let slice_length = self.acir_context.add_constant(slice_length);

                let acir_value = self.convert_value(slice_contents, dfg);
                let result = self.read_array(acir_value)?;

                Ok(vec![AcirValue::Var(slice_length, AcirType::field()), AcirValue::Array(result)])
            }
            Intrinsic::SlicePushBack => {
                // arguments = [slice_length, slice_contents, ...elements_to_push]
                let slice_length = self.convert_value(arguments[0], dfg).into_var()?;
                let slice_contents = arguments[1];
                let elements_to_push = &arguments[2..];

                let slice_typ = dfg.type_of_value(slice_contents);

                assert!(!slice_typ.is_nested_slice(), "ICE: Nested slice used in ACIR generation");

                // Increase the slice length by one to enable accessing more elements in the slice.
                let one = self.acir_context.add_constant(FieldElement::one());
                let new_slice_length = self.acir_context.add_var(slice_length, one)?;

                let slice = self.convert_value(slice_contents, dfg);
                let mut new_slice = self.read_array(slice)?;

                // We must directly push back elements for non-nested slices
                for elem in elements_to_push {
                    let element = self.convert_value(*elem, dfg);
                    new_slice.push_back(element);
                }

                let new_slice_val = AcirValue::Array(new_slice);
                let new_elem_size = arrays::flattened_value_size(&new_slice_val);
                let value_types = new_slice_val.clone().flat_numeric_types();
                assert_eq!(
                    value_types.len(),
                    new_elem_size,
                    "ICE: Value types array must match new slice size"
                );

                Ok(vec![AcirValue::Var(new_slice_length, AcirType::field()), new_slice_val])
            }
            Intrinsic::SlicePushFront => {
                // arguments = [slice_length, slice_contents, ...elements_to_push]
                let slice_length = self.convert_value(arguments[0], dfg).into_var()?;
                let slice_contents = arguments[1];
                let elements_to_push = &arguments[2..];
                let slice_typ = dfg.type_of_value(slice_contents);
                assert!(!slice_typ.is_nested_slice(), "ICE: Nested slice used in ACIR generation");

                // Increase the slice length by one to enable accessing more elements in the slice.
                let one = self.acir_context.add_constant(FieldElement::one());
                let new_slice_length = self.acir_context.add_var(slice_length, one)?;

                let slice = self.convert_value(slice_contents, dfg);
                let mut new_slice = self.read_array(slice)?;

                // We must directly push front elements for non-nested slices
                for elem in elements_to_push.iter().rev() {
                    let element = self.convert_value(*elem, dfg);
                    new_slice.push_front(element);
                }

                let new_slice_val = AcirValue::Array(new_slice);
                let new_slice_size = arrays::flattened_value_size(&new_slice_val);

                let value_types = new_slice_val.clone().flat_numeric_types();
                assert_eq!(
                    value_types.len(),
                    new_slice_size,
                    "ICE: Value types array must match new slice size"
                );

                Ok(vec![AcirValue::Var(new_slice_length, AcirType::field()), new_slice_val])
            }
            Intrinsic::SlicePopBack => {
                // arguments = [slice_length, slice_contents]
                let slice_length = self.convert_value(arguments[0], dfg).into_var()?;
                let slice_contents = arguments[1];

                let one = self.acir_context.add_constant(FieldElement::one());
                let new_slice_length = self.acir_context.sub_var(slice_length, one)?;
                // For a pop back operation we want to fetch from the `length - 1` as this is the
                // last valid index that can be accessed in a slice. After the pop back operation
                // the elements stored at that index will no longer be able to be accessed.
                let mut var_index = new_slice_length;

                let slice_typ = dfg.type_of_value(slice_contents);
                let block_id = self.ensure_array_is_initialized(slice_contents, dfg)?;
                assert!(!slice_typ.is_nested_slice(), "ICE: Nested slice used in ACIR generation");

                let mut popped_elements = Vec::new();
                for res in &result_ids[2..] {
                    let elem =
                        self.array_get_value(&dfg.type_of_value(*res), block_id, &mut var_index)?;
                    popped_elements.push(elem);
                }

                let slice = self.convert_value(slice_contents, dfg);
                let new_slice = self.read_array(slice)?;

                let mut results = vec![
                    AcirValue::Var(new_slice_length, AcirType::field()),
                    AcirValue::Array(new_slice),
                ];
                results.append(&mut popped_elements);

                Ok(results)
            }
            Intrinsic::SlicePopFront => {
                // arguments = [slice_length, slice_contents]
                let slice_length = self.convert_value(arguments[0], dfg).into_var()?;
                let slice_contents = arguments[1];

                let slice_typ = dfg.type_of_value(slice_contents);
                let block_id = self.ensure_array_is_initialized(slice_contents, dfg)?;

                assert!(!slice_typ.is_nested_slice(), "ICE: Nested slice used in ACIR generation");

                let one = self.acir_context.add_constant(FieldElement::one());
                let new_slice_length = self.acir_context.sub_var(slice_length, one)?;

                let slice = self.convert_value(slice_contents, dfg);

                let mut new_slice = self.read_array(slice)?;

                let element_size = slice_typ.element_size();

                let mut popped_elements: Vec<AcirValue> = Vec::new();
                let mut popped_elements_size = 0;
                let mut var_index = self.acir_context.add_constant(FieldElement::zero());
                // Fetch the values we are popping off of the slice.
                // In the case of non-nested slice the logic is simple as we do not
                // need to account for the internal slice sizes or flattening the index.
                for res in &result_ids[..element_size] {
                    let element =
                        self.array_get_value(&dfg.type_of_value(*res), block_id, &mut var_index)?;
                    let elem_size = arrays::flattened_value_size(&element);
                    popped_elements_size += elem_size;
                    popped_elements.push(element);
                }

                // It is expected that the `popped_elements_size` is the flattened size of the elements,
                // as the input slice should be a dynamic array which is represented by flat memory.
                new_slice = new_slice.slice(popped_elements_size..);

                popped_elements.push(AcirValue::Var(new_slice_length, AcirType::field()));
                popped_elements.push(AcirValue::Array(new_slice));

                Ok(popped_elements)
            }
            Intrinsic::SliceInsert => {
                // arguments = [slice_length, slice_contents, insert_index, ...elements_to_insert]
                let slice_length = self.convert_value(arguments[0], dfg).into_var()?;
                let slice_contents = arguments[1];

                let slice_typ = dfg.type_of_value(slice_contents);
                let block_id = self.ensure_array_is_initialized(slice_contents, dfg)?;

                assert!(!slice_typ.is_nested_slice(), "ICE: Nested slice used in ACIR generation");

                let slice = self.convert_value(slice_contents, dfg);
                let insert_index = self.convert_value(arguments[2], dfg).into_var()?;

                let one = self.acir_context.add_constant(FieldElement::one());
                let new_slice_length = self.acir_context.add_var(slice_length, one)?;

                let slice_size = arrays::flattened_value_size(&slice);

                // Fetch the flattened index from the user provided index argument.
                let element_size = slice_typ.element_size();
                let element_size_var = self.acir_context.add_constant(element_size);
                let flat_insert_index =
                    self.acir_context.mul_var(insert_index, element_size_var)?;
                let flat_user_index =
                    self.get_flattened_index(&slice_typ, slice_contents, flat_insert_index, dfg)?;

                let elements_to_insert = &arguments[3..];
                // Determine the elements we need to write into our resulting dynamic array.
                // We need to a fully flat list of AcirVar's as a dynamic array is represented with flat memory.
                let mut inner_elem_size_usize = 0;
                let mut flattened_elements = Vec::new();
                for elem in elements_to_insert {
                    let element = self.convert_value(*elem, dfg);
                    let elem_size = arrays::flattened_value_size(&element);
                    inner_elem_size_usize += elem_size;
                    let mut flat_elem = element.flatten().into_iter().map(|(var, _)| var).collect();
                    flattened_elements.append(&mut flat_elem);
                }
                let inner_elem_size = self.acir_context.add_constant(inner_elem_size_usize);
                // Set the maximum flattened index at which a new element should be inserted.
                let max_flat_user_index =
                    self.acir_context.add_var(flat_user_index, inner_elem_size)?;

                // Go through the entire slice argument and determine what value should be written to the new slice.
                // 1. If we are below the starting insertion index we should insert the value that was already
                //    in the original slice.
                // 2. If we are above the starting insertion index but below the max insertion index we should insert
                //    the flattened element arguments.
                // 3. If we are above the max insertion index we should insert the previous value from the original slice,
                //    as during an insertion we want to shift all elements after the insertion up an index.
                let result_block_id = self.block_id(&result_ids[1]);
                self.initialize_array(result_block_id, slice_size, None)?;
                let mut current_insert_index = 0;
                for i in 0..slice_size {
                    let current_index = self.acir_context.add_constant(i);

                    // Check that we are above the lower bound of the insertion index
                    let greater_eq_than_idx =
                        self.acir_context.more_than_eq_var(current_index, flat_user_index, 64)?;
                    // Check that we are below the upper bound of the insertion index
                    let less_than_idx =
                        self.acir_context.less_than_var(current_index, max_flat_user_index, 64)?;

                    // Read from the original slice the value we want to insert into our new slice.
                    // We need to make sure that we read the previous element when our current index is greater than insertion index.
                    // If the index for the previous element is out of the array bounds we can avoid the check for whether
                    // the current index is over the insertion index.
                    let shifted_index = if i < inner_elem_size_usize {
                        current_index
                    } else {
                        let index_minus_elem_size =
                            self.acir_context.add_constant(i - inner_elem_size_usize);

                        let use_shifted_index_pred = self
                            .acir_context
                            .mul_var(index_minus_elem_size, greater_eq_than_idx)?;

                        let not_pred = self.acir_context.sub_var(one, greater_eq_than_idx)?;
                        let use_current_index_pred =
                            self.acir_context.mul_var(not_pred, current_index)?;

                        self.acir_context.add_var(use_shifted_index_pred, use_current_index_pred)?
                    };

                    let value_shifted_index =
                        self.acir_context.read_from_memory(block_id, &shifted_index)?;

                    // Final predicate to determine whether we are within the insertion bounds
                    let should_insert_value_pred =
                        self.acir_context.mul_var(greater_eq_than_idx, less_than_idx)?;
                    let insert_value_pred = self.acir_context.mul_var(
                        flattened_elements[current_insert_index],
                        should_insert_value_pred,
                    )?;

                    let not_pred = self.acir_context.sub_var(one, should_insert_value_pred)?;
                    let shifted_value_pred =
                        self.acir_context.mul_var(not_pred, value_shifted_index)?;

                    let new_value =
                        self.acir_context.add_var(insert_value_pred, shifted_value_pred)?;

                    self.acir_context.write_to_memory(
                        result_block_id,
                        &current_index,
                        &new_value,
                    )?;

                    current_insert_index += 1;
                    if inner_elem_size_usize == current_insert_index {
                        current_insert_index = 0;
                    }
                }

                let element_type_sizes =
                    if arrays::array_has_constant_element_size(&slice_typ).is_none() {
                        Some(self.init_element_type_sizes_array(
                            &slice_typ,
                            slice_contents,
                            Some(&slice),
                            dfg,
                        )?)
                    } else {
                        None
                    };

                let value_types = slice.flat_numeric_types();
                assert_eq!(
                    value_types.len(),
                    slice_size,
                    "ICE: Value types array must match new slice size"
                );

                let result = AcirValue::DynamicArray(AcirDynamicArray {
                    block_id: result_block_id,
                    len: slice_size,
                    value_types,
                    element_type_sizes,
                });

                Ok(vec![AcirValue::Var(new_slice_length, AcirType::field()), result])
            }
            Intrinsic::SliceRemove => {
                // arguments = [slice_length, slice_contents, remove_index]
                let slice_length = self.convert_value(arguments[0], dfg).into_var()?;
                let slice_contents = arguments[1];

                let slice_typ = dfg.type_of_value(slice_contents);
                let block_id = self.ensure_array_is_initialized(slice_contents, dfg)?;

                assert!(!slice_typ.is_nested_slice(), "ICE: Nested slice used in ACIR generation");

                let slice = self.convert_value(slice_contents, dfg);
                let remove_index = self.convert_value(arguments[2], dfg).into_var()?;

                let one = self.acir_context.add_constant(FieldElement::one());
                let new_slice_length = self.acir_context.sub_var(slice_length, one)?;

                let slice_size = arrays::flattened_value_size(&slice);

                let new_slice = self.read_array(slice)?;

                // Compiler sanity check
                assert_eq!(
                    new_slice.len(),
                    slice_size,
                    "ICE: The read flattened slice should match the computed size"
                );

                // Fetch the flattened index from the user provided index argument.
                let element_size = slice_typ.element_size();
                let element_size_var = self.acir_context.add_constant(element_size);
                let flat_remove_index =
                    self.acir_context.mul_var(remove_index, element_size_var)?;
                let flat_user_index =
                    self.get_flattened_index(&slice_typ, slice_contents, flat_remove_index, dfg)?;

                // Fetch the values we are remove from the slice.
                // As we fetch the values we can determine the size of the removed values
                // which we will later use for writing the correct resulting slice.
                let mut popped_elements = Vec::new();
                let mut popped_elements_size = 0;
                // Set a temp index just for fetching from the original slice as `array_get_value` mutates
                // the index internally.
                let mut temp_index = flat_user_index;
                for res in &result_ids[2..(2 + element_size)] {
                    let element =
                        self.array_get_value(&dfg.type_of_value(*res), block_id, &mut temp_index)?;
                    let elem_size = arrays::flattened_value_size(&element);
                    popped_elements_size += elem_size;
                    popped_elements.push(element);
                }

                // Go through the entire slice argument and determine what value should be written to the new slice.
                // 1. If the current index is greater than the removal index we must write the next value
                //    from the original slice to the current index
                // 2. At the end of the slice reading from the next value of the original slice
                //    can lead to a potential out of bounds error. In this case we just fetch from the original slice
                //    at the current index. As we are decreasing the slice in length, this is a safe operation.
                let result_block_id = self.block_id(&result_ids[1]);
                self.initialize_array(
                    result_block_id,
                    slice_size,
                    Some(AcirValue::Array(new_slice.clone())),
                )?;
                for i in 0..slice_size {
                    let current_index = self.acir_context.add_constant(i);

                    let value_current_index = &new_slice[i].borrow_var()?;

                    if slice_size > (i + popped_elements_size) {
                        let shifted_index =
                            self.acir_context.add_constant(i + popped_elements_size);

                        let value_shifted_index =
                            self.acir_context.read_from_memory(block_id, &shifted_index)?;

                        let use_shifted_value = self.acir_context.more_than_eq_var(
                            current_index,
                            flat_user_index,
                            64,
                        )?;

                        let shifted_value_pred =
                            self.acir_context.mul_var(value_shifted_index, use_shifted_value)?;
                        let not_pred = self.acir_context.sub_var(one, use_shifted_value)?;
                        let current_value_pred =
                            self.acir_context.mul_var(not_pred, *value_current_index)?;

                        let new_value =
                            self.acir_context.add_var(shifted_value_pred, current_value_pred)?;

                        self.acir_context.write_to_memory(
                            result_block_id,
                            &current_index,
                            &new_value,
                        )?;
                    };
                }

                let new_slice_val = AcirValue::Array(new_slice);
                let element_type_sizes =
                    if arrays::array_has_constant_element_size(&slice_typ).is_none() {
                        Some(self.init_element_type_sizes_array(
                            &slice_typ,
                            slice_contents,
                            Some(&new_slice_val),
                            dfg,
                        )?)
                    } else {
                        None
                    };

                let value_types = new_slice_val.flat_numeric_types();
                assert_eq!(
                    value_types.len(),
                    slice_size,
                    "ICE: Value types array must match new slice size"
                );

                let result = AcirValue::DynamicArray(AcirDynamicArray {
                    block_id: result_block_id,
                    len: slice_size,
                    value_types,
                    element_type_sizes,
                });

                let mut result = vec![AcirValue::Var(new_slice_length, AcirType::field()), result];
                result.append(&mut popped_elements);

                Ok(result)
            }

            Intrinsic::AsWitness => {
                let arg = arguments[0];
                let input = self.convert_value(arg, dfg).into_var()?;
                Ok(self
                    .acir_context
                    .get_or_create_witness_var(input)
                    .map(|val| self.convert_vars_to_values(vec![val], dfg, result_ids))?)
            }
            Intrinsic::ArrayAsStrUnchecked => Ok(vec![self.convert_value(arguments[0], dfg)]),
            Intrinsic::AssertConstant => {
                unreachable!("Expected assert_constant to be removed by this point")
            }
            Intrinsic::StaticAssert => {
                unreachable!("Expected static_assert to be removed by this point")
            }
            Intrinsic::StrAsBytes => unreachable!("Expected as_bytes to be removed by this point"),
            Intrinsic::IsUnconstrained => {
                unreachable!("Expected is_unconstrained to be removed by this point")
            }
            Intrinsic::DerivePedersenGenerators => Err(RuntimeError::AssertConstantFailed {
                call_stack: self.acir_context.get_call_stack(),
            }),
            Intrinsic::FieldLessThan => {
                unreachable!("FieldLessThan can only be called in unconstrained")
            }
            Intrinsic::ArrayRefCount | Intrinsic::SliceRefCount => {
                let zero = self.acir_context.add_constant(FieldElement::zero());
                Ok(vec![AcirValue::Var(
                    zero,
                    AcirType::NumericType(NumericType::Unsigned { bit_size: 32 }),
                )])
            }
        }
    }

    /// Convert a `Vec<AcirVar>` into a `Vec<AcirValue>` using the given result ids.
    /// If the type of a result id is an array, several acir vars are collected into
    /// a single AcirValue::Array of the same length.
    /// If the type of a result id is a slice, the slice length must precede it and we can
    /// convert to an AcirValue::Array when the length is known (constant).
    fn convert_vars_to_values(
        &self,
        vars: Vec<AcirVar>,
        dfg: &DataFlowGraph,
        result_ids: &[ValueId],
    ) -> Vec<AcirValue> {
        let mut vars = vars.into_iter();
        let mut values: Vec<AcirValue> = Vec::new();
        for result in result_ids {
            let result_type = dfg.type_of_value(*result);
            if let Type::Slice(elements_type) = result_type {
                let error = "ICE - cannot get slice length when converting slice to AcirValue";
                let len = values.last().expect(error).borrow_var().expect(error);
                let len = self.acir_context.constant(len).to_u128();
                let mut element_values = im::Vector::new();
                for _ in 0..len {
                    for element_type in elements_type.iter() {
                        let element = Self::convert_var_type_to_values(element_type, &mut vars);
                        element_values.push_back(element);
                    }
                }
                values.push(AcirValue::Array(element_values));
            } else {
                values.push(Self::convert_var_type_to_values(&result_type, &mut vars));
            }
        }
        values
    }

    /// Recursive helper for convert_vars_to_values.
    /// If the given result_type is an array of length N, this will create an AcirValue::Array with
    /// the first N elements of the given iterator. Otherwise, the result is a single
    /// AcirValue::Var wrapping the first element of the iterator.
    fn convert_var_type_to_values(
        result_type: &Type,
        vars: &mut impl Iterator<Item = AcirVar>,
    ) -> AcirValue {
        match result_type {
            Type::Array(elements, size) => {
                let mut element_values = im::Vector::new();
                for _ in 0..*size {
                    for element_type in elements.iter() {
                        let element = Self::convert_var_type_to_values(element_type, vars);
                        element_values.push_back(element);
                    }
                }
                AcirValue::Array(element_values)
            }
            typ => {
                let var = vars.next().unwrap();
                AcirValue::Var(var, typ.into())
            }
        }
    }
}<|MERGE_RESOLUTION|>--- conflicted
+++ resolved
@@ -892,142 +892,23 @@
     fn define_result(
         &mut self,
         dfg: &DataFlowGraph,
-<<<<<<< HEAD
-    ) -> Result<(), RuntimeError> {
-        let mut mutable_array_set = false;
-
-        // Pass the instruction between array methods rather than the internal fields themselves
-        let (array, index, store_value) = match dfg[instruction] {
-            Instruction::ArrayGet { array, index } => (array, index, None),
-            Instruction::ArraySet { array, index, value, mutable } => {
-                mutable_array_set = mutable;
-                (array, index, Some(value))
-            }
-            _ => {
-                return Err(InternalError::Unexpected {
-                    expected: "Instruction should be an ArrayGet or ArraySet".to_owned(),
-                    found: format!("Instead got {:?}", dfg[instruction]),
-                    call_stack: self.acir_context.get_call_stack(),
-                }
-                .into());
-            }
-        };
-
-        // Ensure that array id is fully resolved.
-        let array = dfg.resolve(array);
-
-        let array_id = dfg.resolve(array);
-
-        let array_typ = dfg.type_of_value(array_id);
-        // Compiler sanity checks
-        assert!(!array_typ.is_nested_slice(), "ICE: Nested slice type has reached ACIR generation");
-        let (Type::Array(_, _) | Type::Slice(_)) = &array_typ else {
-            unreachable!("ICE: expected array or slice type");
-        };
-
-        let get_const_res =
-            self.handle_constant_index_wrapper(instruction, dfg, array, index, store_value);
-
-        if get_const_res? {
-            return Ok(());
-        }
-
-        // Get an offset such that the type of the array at the offset is the same as the type at the 'index'
-        // If we find one, we will use it when computing the index under the enable_side_effect predicate
-        // If not, array_get(..) will use a fallback costing one multiplication in the worst case.
-        // cf. https://github.com/noir-lang/noir/pull/4971
-        // For simplicity we compute the offset only for simple arrays
-        let is_simple_array = dfg.instruction_results(instruction).len() == 1
-            && can_omit_element_sizes_array(&array_typ);
-        let offset = if is_simple_array {
-            let result_type = dfg.type_of_value(dfg.instruction_results(instruction)[0]);
-            match array_typ {
-                Type::Array(item_type, _) | Type::Slice(item_type) => item_type
-                    .iter()
-                    .enumerate()
-                    .find_map(|(index, typ)| (result_type == *typ).then_some(index)),
-                _ => None,
-            }
-        } else {
-            None
-        };
-        let (new_index, new_value) = self.convert_array_operation_inputs(
-            array,
-            dfg,
-            index,
-            store_value,
-            offset.unwrap_or_default(),
-        )?;
-
-        if let Some(new_value) = new_value {
-            self.array_set(instruction, new_index, new_value, dfg, mutable_array_set)?;
-        } else {
-            self.array_get(instruction, array, new_index, dfg, offset.is_none())?;
-        }
-
-        Ok(())
-=======
         instruction: InstructionId,
         result: AcirValue,
     ) {
         let result_ids = dfg.instruction_results(instruction);
         self.ssa_values.insert(result_ids[0], result);
->>>>>>> 92aa75d2
     }
 
     /// Remember the result of instruction returning a single numeric value
     fn define_result_var(
         &mut self,
         dfg: &DataFlowGraph,
-<<<<<<< HEAD
-        array: ValueId,
-        index: ValueId,
-        store_value: Option<ValueId>,
-    ) -> Result<bool, RuntimeError> {
-        let array_id = dfg.resolve(array);
-        let array_typ = dfg.type_of_value(array_id);
-        // Compiler sanity checks
-        assert!(!array_typ.is_nested_slice(), "ICE: Nested slice type has reached ACIR generation");
-        let (Type::Array(_, _) | Type::Slice(_)) = &array_typ else {
-            unreachable!("ICE: expected array or slice type");
-        };
-
-        let value = self.convert_value(array_id, dfg);
-
-        match value {
-            AcirValue::Var(acir_var, _) => {
-                Err(RuntimeError::InternalError(InternalError::Unexpected {
-                    expected: "an array value".to_string(),
-                    found: format!("{acir_var:?}"),
-                    call_stack: self.acir_context.get_call_stack(),
-                }))
-            }
-            AcirValue::Array(array) => {
-                // let flat_value = value.flatten().into_iter().map(|(var, typ)| AcirValue::Var(var, typ)).collect::<im::Vector<_>>();
-                let array = array
-                    .into_iter()
-                    .flat_map(AcirValue::flatten)
-                    .map(|(var, typ)| AcirValue::Var(var, typ))
-                    .collect::<im::Vector<_>>();
-                // let array = AcirValue::Array(array);
-                // `AcirValue::Array` supports reading/writing to constant indices at compile-time in some cases.
-                if let Some(constant_index) = dfg.get_numeric_constant(index) {
-                    let store_value = store_value.map(|value| self.convert_value(value, dfg));
-                    self.handle_constant_index(instruction, dfg, array, constant_index, store_value)
-                } else {
-                    Ok(false)
-                }
-            }
-            AcirValue::DynamicArray(_) => Ok(false),
-        }
-=======
         instruction: InstructionId,
         result: AcirVar,
     ) {
         let result_ids = dfg.instruction_results(instruction);
         let typ = dfg.type_of_value(result_ids[0]).into();
         self.define_result(dfg, instruction, AcirValue::Var(result, typ));
->>>>>>> 92aa75d2
     }
 
     /// Converts an SSA terminator's return values into their ACIR representations
@@ -1045,53 +926,9 @@
             }
         };
 
-<<<<<<< HEAD
-        if index >= array_size {
-            return Ok(false);
-        }
-
-        if let Some(store_value) = store_value {
-            let side_effects_always_enabled =
-                self.acir_context.is_constant_one(&self.current_side_effects_enabled_var);
-
-            if side_effects_always_enabled {
-                // If we know that this write will always occur then we can perform it at compile time.
-                let value = AcirValue::Array(array.update(index, store_value));
-                self.define_result(dfg, instruction, value);
-                Ok(true)
-            } else {
-                // If a predicate is applied however we must wait until runtime.
-                Ok(false)
-            }
-        } else {
-            // If the index is not out of range, we can optimistically perform the read at compile time
-            // as if the predicate were true. This is as if the predicate were to resolve to false then
-            // the result should not affect the rest of circuit execution.
-            // let value = array[index].clone();
-            let results = dfg.instruction_results(instruction);
-            let res_typ = dfg.type_of_value(results[0]);
-            let value = match res_typ {
-                Type::Array(_, _) => {
-                    let mut elements = im::Vector::new();
-                    for i in 0..res_typ.flattened_size() as usize {
-                        elements.push_back(array[index + i].clone());
-                    }
-                    AcirValue::Array(elements)
-                }
-                Type::Numeric(_) => array[index].clone(),
-                Type::Function => todo!(),
-                Type::Reference(_) => todo!(),
-                Type::Slice(_) => unreachable!("cannot have nested slices"),
-            };
-
-            self.define_result(dfg, instruction, value);
-            Ok(true)
-        }
-=======
         return_values
             .iter()
             .fold(0, |acc, value_id| acc + dfg.type_of_value(*value_id).flattened_size() as usize)
->>>>>>> 92aa75d2
     }
 
     /// Converts an SSA terminator's return values into their ACIR representations
@@ -1099,26 +936,6 @@
         &mut self,
         terminator: &TerminatorInstruction,
         dfg: &DataFlowGraph,
-<<<<<<< HEAD
-        index: ValueId,
-        store_value: Option<ValueId>,
-        offset: usize,
-    ) -> Result<(AcirVar, Option<AcirValue>), RuntimeError> {
-        let block_id = self.ensure_array_is_initialized(array_id, dfg)?;
-
-        let index_var = self.convert_numeric_value(index, dfg)?;
-        // NOTE: Only need when not treating nested arrays as a single flat memory
-        // let index_var = self.get_flattened_index(&array_typ, array_id, index_var, dfg)?;
-
-        let predicate_index = if dfg.is_safe_index(index, array_id) {
-            index_var
-        } else {
-            // index*predicate + (1-predicate)*offset
-            let offset = self.acir_context.add_constant(offset);
-            let sub = self.acir_context.sub_var(index_var, offset)?;
-            let pred = self.acir_context.mul_var(sub, self.current_side_effects_enabled_var)?;
-            self.acir_context.add_var(pred, offset)?
-=======
     ) -> Result<(Vec<AcirVar>, Vec<SsaReport>), RuntimeError> {
         let (return_values, call_stack) = match terminator {
             TerminatorInstruction::Return { return_values, call_stack } => {
@@ -1129,7 +946,6 @@
                 unreachable!("ICE: Program must have a singular return")
             }
             TerminatorInstruction::Unreachable { .. } => return Ok((vec![], vec![])),
->>>>>>> 92aa75d2
         };
 
         let mut has_constant_return = false;
@@ -1226,52 +1042,11 @@
         &mut self,
         binary: &Binary,
         dfg: &DataFlowGraph,
-<<<<<<< HEAD
-        mut index_side_effect: bool,
-    ) -> Result<AcirValue, RuntimeError> {
-        let block_id = self.ensure_array_is_initialized(array, dfg)?;
-        let results = dfg.instruction_results(instruction);
-        let res_typ = dfg.type_of_value(results[0]);
-        // Get operations to call-data parameters are replaced by a get to the call-data-bus array
-        let call_data =
-            self.data_bus.call_data.iter().find(|cd| cd.index_map.contains_key(&array)).cloned();
-        let mut value = if let Some(call_data) = call_data {
-            let call_data_block = self.ensure_array_is_initialized(call_data.array_id, dfg)?;
-            let bus_index = self
-                .acir_context
-                .add_constant(FieldElement::from(call_data.index_map[&array] as i128));
-            let mut current_index = self.acir_context.add_var(bus_index, var_index)?;
-            self.get_from_call_data(&mut current_index, call_data_block, &res_typ)?
-        } else {
-            // Compiler sanity check
-            assert!(
-                !res_typ.contains_slice_element(),
-                "ICE: Nested slice result found during ACIR generation"
-            );
-            self.array_get_value(&res_typ, block_id, &mut var_index)?
-        };
-        // Compiler sanity check
-        assert!(
-            !res_typ.contains_slice_element(),
-            "ICE: Nested slice result found during ACIR generation"
-        );
-
-        if res_typ.is_nested_array() {
-            // TODO: can probably move this entire conversion to a method on `AcirValue`
-            let flat_value = value
-                .flatten()
-                .into_iter()
-                .map(|(var, typ)| AcirValue::Var(var, typ))
-                .collect::<im::Vector<_>>();
-            value = AcirValue::Array(flat_value);
-        }
-=======
         predicate: AcirVar,
     ) -> Result<AcirVar, RuntimeError> {
         let lhs = self.convert_numeric_value(binary.lhs, dfg)?;
         let rhs = self.convert_numeric_value(binary.rhs, dfg)?;
         let binary_type = self.type_of_binary_operation(binary, dfg);
->>>>>>> 92aa75d2
 
         if binary_type.is_signed()
             && matches!(
@@ -1320,604 +1095,6 @@
         }
     }
 
-<<<<<<< HEAD
-    fn array_get_value(
-        &mut self,
-        ssa_type: &Type,
-        block_id: BlockId,
-        var_index: &mut AcirVar,
-    ) -> Result<AcirValue, RuntimeError> {
-        let one = self.acir_context.add_constant(FieldElement::one());
-        // TODO: Check how we can restrict an array get only to numeric type by ACIR gen
-        // I think params are the remaining place that still might be able to return an array
-        match ssa_type.clone() {
-            Type::Numeric(numeric_type) => {
-                // Read the value from the array at the specified index
-                let read = self.acir_context.read_from_memory(block_id, var_index)?;
-
-                // Increment the var_index in case of a nested array
-                *var_index = self.acir_context.add_var(*var_index, one)?;
-
-                let typ = AcirType::NumericType(numeric_type);
-                Ok(AcirValue::Var(read, typ))
-            }
-            Type::Array(element_types, len) => {
-                let mut values = im::Vector::new();
-                for _ in 0..len {
-                    for typ in element_types.as_ref() {
-                        values.push_back(self.array_get_value(typ, block_id, var_index)?);
-                    }
-                }
-                Ok(AcirValue::Array(values))
-            }
-            Type::Reference(reference_type) => {
-                self.array_get_value(reference_type.as_ref(), block_id, var_index)
-            }
-            _ => unreachable!("ICE: Expected an array or numeric but got {ssa_type:?}"),
-        }
-    }
-
-    /// If `mutate_array` is:
-    /// - true: Mutate the array directly
-    /// - false: Copy the array and generates a write opcode on the new array. This is
-    ///          generally very inefficient and should be avoided if possible. Currently
-    ///          this is controlled by SSA's array set optimization pass.
-    fn array_set(
-        &mut self,
-        instruction: InstructionId,
-        mut var_index: AcirVar,
-        store_value: AcirValue,
-        dfg: &DataFlowGraph,
-        mutate_array: bool,
-    ) -> Result<(), RuntimeError> {
-        // Pass the instruction between array methods rather than the internal fields themselves
-        let array = match dfg[instruction] {
-            Instruction::ArraySet { array, .. } => array,
-            _ => {
-                return Err(InternalError::Unexpected {
-                    expected: "Instruction should be an ArraySet".to_owned(),
-                    found: format!("Instead got {:?}", dfg[instruction]),
-                    call_stack: self.acir_context.get_call_stack(),
-                }
-                .into());
-            }
-        };
-
-        let block_id = self.ensure_array_is_initialized(array, dfg)?;
-
-        // Every array has a length in its type, so we fetch that from
-        // the SSA IR.
-        //
-        // A slice's size must be fetched from the SSA value that represents the slice.
-        // However, this size is simply the capacity of a slice. The capacity is dependent upon the witness
-        // and may contain data for which we want to restrict access. The true slice length is tracked in a
-        // a separate SSA value and restrictions on slice indices should be generated elsewhere in the SSA.
-        let array_typ = dfg.type_of_value(array);
-        let array_len = if !array_typ.contains_slice_element() {
-            array_typ.flattened_size() as usize
-        } else {
-            self.flattened_slice_size(array, dfg)
-        };
-
-        // Since array_set creates a new array, we create a new block ID for this
-        // array, unless map_array is true. In that case, we operate directly on block_id
-        // and we do not create a new block ID.
-        let result_id = dfg
-            .instruction_results(instruction)
-            .first()
-            .expect("Array set does not have one result");
-        let result_block_id;
-        if mutate_array {
-            self.memory_blocks.insert(*result_id, block_id);
-            result_block_id = block_id;
-        } else {
-            // Initialize the new array with the values from the old array
-            result_block_id = self.block_id(result_id);
-            self.copy_dynamic_array(block_id, result_block_id, array_len)?;
-        }
-        self.array_set_value(&store_value, result_block_id, &mut var_index)?;
-
-        let element_type_sizes = if !can_omit_element_sizes_array(&array_typ) {
-            let acir_value = self.convert_value(array, dfg);
-            Some(self.init_element_type_sizes_array(&array_typ, array, Some(&acir_value), dfg)?)
-        } else {
-            None
-        };
-
-        let value_types = self.convert_value(array, dfg).flat_numeric_types();
-        // Compiler sanity check
-        assert_eq!(
-            value_types.len(),
-            array_len,
-            "ICE: The length of the flattened type array should match the length of the dynamic array"
-        );
-
-        let result_value = AcirValue::DynamicArray(AcirDynamicArray {
-            block_id: result_block_id,
-            len: array_len,
-            value_types,
-            element_type_sizes,
-        });
-        self.define_result(dfg, instruction, result_value);
-        Ok(())
-    }
-
-    fn array_set_value(
-        &mut self,
-        value: &AcirValue,
-        block_id: BlockId,
-        var_index: &mut AcirVar,
-    ) -> Result<(), RuntimeError> {
-        let one = self.acir_context.add_constant(FieldElement::one());
-        match value {
-            AcirValue::Var(store_var, _) => {
-                // Write the new value into the new array at the specified index
-                self.acir_context.write_to_memory(block_id, var_index, store_var)?;
-                // Increment the var_index in case of a nested array
-                *var_index = self.acir_context.add_var(*var_index, one)?;
-            }
-            AcirValue::Array(values) => {
-                for value in values {
-                    self.array_set_value(value, block_id, var_index)?;
-                }
-            }
-            AcirValue::DynamicArray(AcirDynamicArray { block_id: inner_block_id, len, .. }) => {
-                let values = try_vecmap(0..*len, |i| {
-                    let index_var = self.acir_context.add_constant(i);
-
-                    let read = self.acir_context.read_from_memory(*inner_block_id, &index_var)?;
-                    Ok::<AcirValue, RuntimeError>(AcirValue::Var(read, AcirType::field()))
-                })?;
-                self.array_set_value(&AcirValue::Array(values.into()), block_id, var_index)?;
-            }
-        }
-        Ok(())
-    }
-
-    fn ensure_array_is_initialized(
-        &mut self,
-        array: ValueId,
-        dfg: &DataFlowGraph,
-    ) -> Result<BlockId, RuntimeError> {
-        // Use the SSA ID to get or create its block ID
-        let block_id = self.block_id(&array);
-
-        // Check if the array has already been initialized in ACIR gen
-        // if not, we initialize it using the values from SSA
-        let already_initialized = self.initialized_arrays.contains(&block_id);
-        if !already_initialized {
-            let value = &dfg[array];
-            match value {
-                Value::Instruction { .. } => {
-                    let value = self.convert_value(array, dfg);
-                    let array_typ = dfg.type_of_value(array);
-                    let len = if !array_typ.contains_slice_element() {
-                        array_typ.flattened_size() as usize
-                    } else {
-                        self.flattened_slice_size(array, dfg)
-                    };
-                    self.initialize_array(block_id, len, Some(value))?;
-                }
-                _ => {
-                    return Err(InternalError::General {
-                        message: format!("Array {array} should be initialized"),
-                        call_stack: self.acir_context.get_call_stack(),
-                    }
-                    .into());
-                }
-            }
-        }
-
-        Ok(block_id)
-    }
-
-    fn init_element_type_sizes_array(
-        &mut self,
-        array_typ: &Type,
-        array_id: ValueId,
-        supplied_acir_value: Option<&AcirValue>,
-        dfg: &DataFlowGraph,
-    ) -> Result<BlockId, RuntimeError> {
-        let element_type_sizes = self.internal_block_id(&array_id);
-        // Check whether an internal type sizes array has already been initialized
-        // Need to look into how to optimize for slices as this could lead to different element type sizes
-        // for different slices that do not have consistent sizes
-        if self.initialized_arrays.contains(&element_type_sizes) {
-            return Ok(element_type_sizes);
-        }
-
-        let mut flat_elem_type_sizes = Vec::new();
-        flat_elem_type_sizes.push(0);
-        match array_typ {
-            Type::Array(_, _) | Type::Slice(_) => {
-                match &dfg[array_id] {
-                    Value::Instruction { .. } | Value::Param { .. } => {
-                        // An instruction representing the slice means it has been processed previously during ACIR gen.
-                        // Use the previously defined result of an array operation to fetch the internal type information.
-                        let array_acir_value = &self.convert_value(array_id, dfg);
-                        let array_acir_value = supplied_acir_value.unwrap_or(array_acir_value);
-                        match array_acir_value {
-                            AcirValue::DynamicArray(AcirDynamicArray {
-                                element_type_sizes: inner_elem_type_sizes,
-                                ..
-                            }) => {
-                                if let Some(inner_elem_type_sizes) = inner_elem_type_sizes {
-                                    if self.initialized_arrays.contains(inner_elem_type_sizes) {
-                                        let type_sizes_array_len = *self.internal_mem_block_lengths.get(inner_elem_type_sizes).ok_or_else(||
-                                            InternalError::General {
-                                                message: format!("Array {array_id}'s inner element type sizes array does not have a tracked length"),
-                                                call_stack: self.acir_context.get_call_stack(),
-                                            }
-                                        )?;
-                                        self.copy_dynamic_array(
-                                            *inner_elem_type_sizes,
-                                            element_type_sizes,
-                                            type_sizes_array_len,
-                                        )?;
-                                        self.internal_mem_block_lengths
-                                            .insert(element_type_sizes, type_sizes_array_len);
-                                        return Ok(element_type_sizes);
-                                    } else {
-                                        return Err(InternalError::General {
-                                            message: format!("Array {array_id}'s inner element type sizes array should be initialized"),
-                                            call_stack: self.acir_context.get_call_stack(),
-                                        }
-                                        .into());
-                                    }
-                                }
-                            }
-                            AcirValue::Array(values) => {
-                                for (i, value) in values.iter().enumerate() {
-                                    flat_elem_type_sizes.push(
-                                        Self::flattened_value_size(value) + flat_elem_type_sizes[i],
-                                    );
-                                }
-                            }
-                            _ => {
-                                return Err(InternalError::Unexpected {
-                                    expected: "AcirValue::DynamicArray or AcirValue::Array"
-                                        .to_owned(),
-                                    found: format!("{:?}", array_acir_value),
-                                    call_stack: self.acir_context.get_call_stack(),
-                                }
-                                .into());
-                            }
-                        }
-                    }
-                    _ => {
-                        return Err(InternalError::Unexpected {
-                            expected: "array or instruction".to_owned(),
-                            found: format!("{:?}", &dfg[array_id]),
-                            call_stack: self.acir_context.get_call_stack(),
-                        }
-                        .into());
-                    }
-                };
-            }
-            _ => {
-                return Err(InternalError::Unexpected {
-                    expected: "array or slice".to_owned(),
-                    found: array_typ.to_string(),
-                    call_stack: self.acir_context.get_call_stack(),
-                }
-                .into());
-            }
-        }
-
-        // The final array should will the flattened index at each outer array index
-        let init_values = vecmap(flat_elem_type_sizes, |type_size| {
-            let var = self.acir_context.add_constant(type_size);
-            AcirValue::Var(var, AcirType::field())
-        });
-        let element_type_sizes_len = init_values.len();
-        self.initialize_array(
-            element_type_sizes,
-            element_type_sizes_len,
-            Some(AcirValue::Array(init_values.into())),
-        )?;
-
-        self.internal_mem_block_lengths.insert(element_type_sizes, element_type_sizes_len);
-
-        Ok(element_type_sizes)
-    }
-
-    fn copy_dynamic_array(
-        &mut self,
-        source: BlockId,
-        destination: BlockId,
-        array_len: usize,
-    ) -> Result<(), RuntimeError> {
-        let init_values = try_vecmap(0..array_len, |i| {
-            let index_var = self.acir_context.add_constant(i);
-
-            let read = self.acir_context.read_from_memory(source, &index_var)?;
-            Ok::<AcirValue, RuntimeError>(AcirValue::Var(read, AcirType::field()))
-        })?;
-        let array: im::Vector<AcirValue> = init_values.into();
-        self.initialize_array(destination, array_len, Some(AcirValue::Array(array)))?;
-        Ok(())
-    }
-
-    fn get_flattened_index(
-        &mut self,
-        array_typ: &Type,
-        array_id: ValueId,
-        var_index: AcirVar,
-        dfg: &DataFlowGraph,
-    ) -> Result<AcirVar, RuntimeError> {
-        if !can_omit_element_sizes_array(array_typ) {
-            let element_type_sizes =
-                self.init_element_type_sizes_array(array_typ, array_id, None, dfg)?;
-
-            let predicate_index =
-                self.acir_context.mul_var(var_index, self.current_side_effects_enabled_var)?;
-
-            self.acir_context
-                .read_from_memory(element_type_sizes, &predicate_index)
-                .map_err(RuntimeError::from)
-        } else {
-            Ok(var_index)
-        }
-    }
-
-    fn flattened_slice_size(&mut self, array_id: ValueId, dfg: &DataFlowGraph) -> usize {
-        let mut size = 0;
-        match &dfg[array_id] {
-            Value::NumericConstant { .. } => {
-                size += 1;
-            }
-            Value::Instruction { .. } => {
-                let array_acir_value = self.convert_value(array_id, dfg);
-                size += Self::flattened_value_size(&array_acir_value);
-            }
-            Value::Param { .. } => {
-                let array_acir_value = self.convert_value(array_id, dfg);
-                size += Self::flattened_value_size(&array_acir_value);
-            }
-            _ => {
-                unreachable!("ICE: Unexpected SSA value when computing the slice size");
-            }
-        }
-        size
-    }
-
-    fn flattened_value_size(value: &AcirValue) -> usize {
-        let mut size = 0;
-        match value {
-            AcirValue::DynamicArray(AcirDynamicArray { len, .. }) => {
-                size += len;
-            }
-            AcirValue::Var(_, _) => {
-                size += 1;
-            }
-            AcirValue::Array(values) => {
-                for value in values {
-                    size += Self::flattened_value_size(value);
-                }
-            }
-        }
-        size
-    }
-
-    /// Initializes an array with the given values and caches the fact that we
-    /// have initialized this array.
-    fn initialize_array(
-        &mut self,
-        array: BlockId,
-        len: usize,
-        value: Option<AcirValue>,
-    ) -> Result<(), InternalError> {
-        let mut databus = BlockType::Memory;
-        if self.data_bus.return_data.is_some()
-            && self.block_id(&self.data_bus.return_data.unwrap()) == array
-        {
-            databus = BlockType::ReturnData;
-        }
-        for (call_data_id, array_id) in self.data_bus.call_data_array() {
-            if self.block_id(&array_id) == array {
-                assert!(databus == BlockType::Memory);
-                databus = BlockType::CallData(call_data_id);
-                break;
-            }
-        }
-
-        self.acir_context.initialize_array(array, len, value, databus)?;
-        self.initialized_arrays.insert(array);
-        Ok(())
-    }
-
-    /// Remember the result of an instruction returning a single value
-    fn define_result(
-        &mut self,
-        dfg: &DataFlowGraph,
-        instruction: InstructionId,
-        result: AcirValue,
-    ) {
-        let result_ids = dfg.instruction_results(instruction);
-        self.ssa_values.insert(result_ids[0], result);
-    }
-
-    /// Remember the result of instruction returning a single numeric value
-    fn define_result_var(
-        &mut self,
-        dfg: &DataFlowGraph,
-        instruction: InstructionId,
-        result: AcirVar,
-    ) {
-        let result_ids = dfg.instruction_results(instruction);
-        let typ = dfg.type_of_value(result_ids[0]).into();
-        self.define_result(dfg, instruction, AcirValue::Var(result, typ));
-    }
-
-    /// Converts an SSA terminator's return values into their ACIR representations
-    fn get_num_return_witnesses(
-        &self,
-        terminator: &TerminatorInstruction,
-        dfg: &DataFlowGraph,
-    ) -> usize {
-        let return_values = match terminator {
-            TerminatorInstruction::Return { return_values, .. } => return_values,
-            // TODO(https://github.com/noir-lang/noir/issues/4616): Enable recursion on foldable/non-inlined ACIR functions
-            _ => unreachable!("ICE: Program must have a singular return"),
-        };
-
-        return_values
-            .iter()
-            .fold(0, |acc, value_id| acc + dfg.type_of_value(*value_id).flattened_size() as usize)
-    }
-
-    /// Converts an SSA terminator's return values into their ACIR representations
-    fn convert_ssa_return(
-        &mut self,
-        terminator: &TerminatorInstruction,
-        dfg: &DataFlowGraph,
-    ) -> Result<(Vec<AcirVar>, Vec<SsaReport>), RuntimeError> {
-        let (return_values, call_stack) = match terminator {
-            TerminatorInstruction::Return { return_values, call_stack } => {
-                (return_values, *call_stack)
-            }
-            // TODO(https://github.com/noir-lang/noir/issues/4616): Enable recursion on foldable/non-inlined ACIR functions
-            _ => unreachable!("ICE: Program must have a singular return"),
-        };
-
-        let mut has_constant_return = false;
-        let mut return_vars: Vec<AcirVar> = Vec::new();
-        for value_id in return_values {
-            let value = self.convert_value(*value_id, dfg);
-
-            // `value` may or may not be an array reference. Calling `flatten` will expand the array if there is one.
-            let acir_vars = self.acir_context.flatten(value)?;
-            for (acir_var, _) in acir_vars {
-                has_constant_return |= self.acir_context.is_constant(&acir_var);
-                return_vars.push(acir_var);
-            }
-        }
-
-        let call_stack = dfg.call_stack_data.get_call_stack(call_stack);
-        let warnings = if has_constant_return {
-            vec![SsaReport::Warning(InternalWarning::ReturnConstant { call_stack })]
-        } else {
-            Vec::new()
-        };
-
-        Ok((return_vars, warnings))
-    }
-
-    /// Gets the cached `AcirVar` that was converted from the corresponding `ValueId`. If it does
-    /// not already exist in the cache, a conversion is attempted and cached for simple values
-    /// that require no further context such as numeric types - values requiring more context
-    /// should have already been cached elsewhere.
-    ///
-    /// Conversion is assumed to have already been performed for instruction results and block
-    /// parameters. This is because block parameters are converted before anything else, and
-    /// because instructions results are converted when the corresponding instruction is
-    /// encountered. (An instruction result cannot be referenced before the instruction occurs.)
-    ///
-    /// It is not safe to call this function on value ids that represent addresses. Instructions
-    /// involving such values are evaluated via a separate path and stored in
-    /// `ssa_value_to_array_address` instead.
-    fn convert_value(&mut self, value_id: ValueId, dfg: &DataFlowGraph) -> AcirValue {
-        let value_id = dfg.resolve(value_id);
-        let value = &dfg[value_id];
-        if let Some(acir_value) = self.ssa_values.get(&value_id) {
-            return acir_value.clone();
-        }
-
-        let acir_value = match value {
-            Value::NumericConstant { constant, typ } => {
-                let typ = AcirType::from(Type::Numeric(*typ));
-                AcirValue::Var(self.acir_context.add_constant(*constant), typ)
-            }
-            Value::Intrinsic(..) => todo!(),
-            Value::Function(function_id) => {
-                // This conversion is for debugging support only, to allow the
-                // debugging instrumentation code to work. Taking the reference
-                // of a function in ACIR is useless.
-                let id = self.acir_context.add_constant(function_id.to_u32());
-                AcirValue::Var(id, AcirType::field())
-            }
-            Value::ForeignFunction(_) => unimplemented!(
-                "Oracle calls directly in constrained functions are not yet available."
-            ),
-            Value::Instruction { .. } | Value::Param { .. } => {
-                unreachable!("ICE: Should have been in cache {value_id} {value:?}")
-            }
-            Value::Global(_) => {
-                unreachable!("ICE: All globals should have been inlined");
-            }
-        };
-        self.ssa_values.insert(value_id, acir_value.clone());
-        acir_value
-    }
-
-    fn convert_numeric_value(
-        &mut self,
-        value_id: ValueId,
-        dfg: &DataFlowGraph,
-    ) -> Result<AcirVar, InternalError> {
-        match self.convert_value(value_id, dfg) {
-            AcirValue::Var(acir_var, _) => Ok(acir_var),
-            AcirValue::Array(array) => Err(InternalError::Unexpected {
-                expected: "a numeric value".to_string(),
-                found: format!("{array:?}"),
-                call_stack: self.acir_context.get_call_stack(),
-            }),
-            AcirValue::DynamicArray(_) => Err(InternalError::Unexpected {
-                expected: "a numeric value".to_string(),
-                found: "an array".to_string(),
-                call_stack: self.acir_context.get_call_stack(),
-            }),
-        }
-    }
-
-    /// Processes a binary operation and converts the result into an `AcirVar`
-    fn convert_ssa_binary(
-        &mut self,
-        binary: &Binary,
-        dfg: &DataFlowGraph,
-        predicate: AcirVar,
-    ) -> Result<AcirVar, RuntimeError> {
-        let lhs = self.convert_numeric_value(binary.lhs, dfg)?;
-        let rhs = self.convert_numeric_value(binary.rhs, dfg)?;
-        let binary_type = self.type_of_binary_operation(binary, dfg);
-        let binary_type = AcirType::from(binary_type);
-        let bit_count = binary_type.bit_size::<FieldElement>();
-        let num_type = binary_type.to_numeric_type();
-        let result = match binary.operator {
-            BinaryOp::Add { .. } => self.acir_context.add_var(lhs, rhs),
-            BinaryOp::Sub { .. } => self.acir_context.sub_var(lhs, rhs),
-            BinaryOp::Mul { .. } => self.acir_context.mul_var(lhs, rhs),
-            BinaryOp::Div => self.acir_context.div_var(lhs, rhs, binary_type.clone(), predicate),
-            // Note: that this produces unnecessary constraints when
-            // this Eq instruction is being used for a constrain statement
-            BinaryOp::Eq => self.acir_context.eq_var(lhs, rhs),
-            BinaryOp::Lt => match binary_type {
-                AcirType::NumericType(NumericType::Signed { .. }) => {
-                    self.acir_context.less_than_signed(lhs, rhs, bit_count)
-                }
-                _ => self.acir_context.less_than_var(lhs, rhs, bit_count),
-            },
-            BinaryOp::Xor => self.acir_context.xor_var(lhs, rhs, binary_type),
-            BinaryOp::And => self.acir_context.and_var(lhs, rhs, binary_type),
-            BinaryOp::Or => self.acir_context.or_var(lhs, rhs, binary_type),
-            BinaryOp::Mod => {
-                self.acir_context.modulo_var(lhs, rhs, binary_type.clone(), bit_count, predicate)
-            }
-            BinaryOp::Shl | BinaryOp::Shr => unreachable!(
-                "ICE - bit shift operators do not exist in ACIR and should have been replaced"
-            ),
-        }?;
-
-        if let NumericType::Unsigned { bit_size } = &num_type {
-            // Check for integer overflow
-            self.check_unsigned_overflow(result, *bit_size, binary, dfg, predicate)?;
-        }
-
-        Ok(result)
-    }
-
-=======
->>>>>>> 92aa75d2
     /// Adds a range check against the bit size of the result of addition, subtraction or multiplication
     fn check_unsigned_overflow(
         &mut self,
