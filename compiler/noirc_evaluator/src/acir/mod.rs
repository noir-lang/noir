--- conflicted
+++ resolved
@@ -944,627 +944,6 @@
 
         self.acir_context.truncate_var(var, bit_size, max_bit_size)
     }
-<<<<<<< HEAD
-
-    /// Returns a vector of `AcirVar`s constrained to be result of the function call.
-    ///
-    /// The function being called is required to be intrinsic.
-    fn convert_ssa_intrinsic_call(
-        &mut self,
-        intrinsic: Intrinsic,
-        arguments: &[ValueId],
-        dfg: &DataFlowGraph,
-        result_ids: &[ValueId],
-    ) -> Result<Vec<AcirValue>, RuntimeError> {
-        match intrinsic {
-            Intrinsic::Hint(Hint::BlackBox) => {
-                // Identity function; at the ACIR level this is a no-op, it only affects the SSA.
-                assert_eq!(
-                    arguments.len(),
-                    result_ids.len(),
-                    "ICE: BlackBox input and output lengths should match."
-                );
-                Ok(arguments.iter().map(|v| self.convert_value(*v, dfg)).collect())
-            }
-            Intrinsic::BlackBox(black_box) => {
-                // Slice arguments to blackbox functions would break the following logic (due to being split over two `ValueIds`)
-                // No blackbox functions currently take slice arguments so we have an assertion here to catch if this changes in the future.
-                assert!(
-                    !arguments.iter().any(|arg| matches!(dfg.type_of_value(*arg), Type::Slice(_))),
-                    "ICE: Slice arguments passed to blackbox function"
-                );
-
-                let inputs = vecmap(arguments, |arg| self.convert_value(*arg, dfg));
-
-                let output_count = result_ids.iter().fold(0usize, |sum, result_id| {
-                    sum + dfg.type_of_value(*result_id).flattened_size() as usize
-                });
-
-                let vars = self.acir_context.black_box_function(
-                    black_box,
-                    inputs,
-                    None,
-                    output_count,
-                    Some(self.current_side_effects_enabled_var),
-                )?;
-
-                Ok(self.convert_vars_to_values(vars, dfg, result_ids))
-            }
-            Intrinsic::ApplyRangeConstraint => {
-                unreachable!(
-                    "ICE: `Intrinsic::ApplyRangeConstraint` calls should be transformed into an `Instruction::RangeCheck`"
-                );
-            }
-            Intrinsic::ToRadix(endian) => {
-                let field = self.convert_value(arguments[0], dfg).into_var()?;
-                let radix = self.convert_value(arguments[1], dfg).into_var()?;
-
-                let Type::Array(result_type, array_length) = dfg.type_of_value(result_ids[0])
-                else {
-                    unreachable!("ICE: ToRadix result must be an array");
-                };
-
-                self.acir_context
-                    .radix_decompose(
-                        endian,
-                        field,
-                        radix,
-                        array_length,
-                        result_type[0].clone().into(),
-                    )
-                    .map(|array| vec![array])
-            }
-            Intrinsic::ToBits(endian) => {
-                let field = self.convert_value(arguments[0], dfg).into_var()?;
-
-                let Type::Array(result_type, array_length) = dfg.type_of_value(result_ids[0])
-                else {
-                    unreachable!("ICE: ToBits result must be an array");
-                };
-
-                self.acir_context
-                    .bit_decompose(endian, field, array_length, result_type[0].clone().into())
-                    .map(|array| vec![array])
-            }
-            Intrinsic::ArrayLen => {
-                let len = match self.convert_value(arguments[0], dfg) {
-                    AcirValue::Var(_, _) => {
-                        unreachable!("Non-array passed to array.len() method")
-                    }
-                    AcirValue::Array(values) => values.len(),
-                    AcirValue::DynamicArray(array) => array.len,
-                };
-                Ok(vec![AcirValue::Var(self.acir_context.add_constant(len), AcirType::field())])
-            }
-            Intrinsic::AsSlice => {
-                let slice_contents = arguments[0];
-                let slice_typ = dfg.type_of_value(slice_contents);
-                assert!(!slice_typ.is_nested_slice(), "ICE: Nested slice used in ACIR generation");
-
-                let slice_length = self.flattened_size(slice_contents, dfg);
-                let slice_length = self.acir_context.add_constant(slice_length);
-
-                let acir_value = self.convert_value(slice_contents, dfg);
-                let result = self.read_array(acir_value)?;
-
-                Ok(vec![AcirValue::Var(slice_length, AcirType::field()), AcirValue::Array(result)])
-            }
-            Intrinsic::SlicePushBack => {
-                // arguments = [slice_length, slice_contents, ...elements_to_push]
-                let slice_length = self.convert_value(arguments[0], dfg).into_var()?;
-                let slice_contents = arguments[1];
-                let elements_to_push = &arguments[2..];
-
-                let slice_typ = dfg.type_of_value(slice_contents);
-
-                assert!(!slice_typ.is_nested_slice(), "ICE: Nested slice used in ACIR generation");
-
-                // Increase the slice length by one to enable accessing more elements in the slice.
-                let one = self.acir_context.add_constant(FieldElement::one());
-                let new_slice_length = self.acir_context.add_var(slice_length, one)?;
-
-                let slice = self.convert_value(slice_contents, dfg);
-                let mut new_slice = self.read_array(slice)?;
-
-                // We must directly push back elements for non-nested slices
-                for elem in elements_to_push {
-                    let element = self.convert_value(*elem, dfg);
-                    new_slice.push_back(element);
-                }
-
-                let new_slice_val = AcirValue::Array(new_slice);
-                let new_elem_size = arrays::flattened_value_size(&new_slice_val);
-                let value_types = new_slice_val.clone().flat_numeric_types();
-                assert_eq!(
-                    value_types.len(),
-                    new_elem_size,
-                    "ICE: Value types array must match new slice size"
-                );
-
-                Ok(vec![AcirValue::Var(new_slice_length, AcirType::field()), new_slice_val])
-            }
-            Intrinsic::SlicePushFront => {
-                // arguments = [slice_length, slice_contents, ...elements_to_push]
-                let slice_length = self.convert_value(arguments[0], dfg).into_var()?;
-                let slice_contents = arguments[1];
-                let elements_to_push = &arguments[2..];
-                let slice_typ = dfg.type_of_value(slice_contents);
-                assert!(!slice_typ.is_nested_slice(), "ICE: Nested slice used in ACIR generation");
-
-                // Increase the slice length by one to enable accessing more elements in the slice.
-                let one = self.acir_context.add_constant(FieldElement::one());
-                let new_slice_length = self.acir_context.add_var(slice_length, one)?;
-
-                let slice = self.convert_value(slice_contents, dfg);
-                let mut new_slice = self.read_array(slice)?;
-
-                // We must directly push front elements for non-nested slices
-                for elem in elements_to_push.iter().rev() {
-                    let element = self.convert_value(*elem, dfg);
-                    new_slice.push_front(element);
-                }
-
-                let new_slice_val = AcirValue::Array(new_slice);
-                let new_slice_size = arrays::flattened_value_size(&new_slice_val);
-
-                let value_types = new_slice_val.clone().flat_numeric_types();
-                assert_eq!(
-                    value_types.len(),
-                    new_slice_size,
-                    "ICE: Value types array must match new slice size"
-                );
-
-                Ok(vec![AcirValue::Var(new_slice_length, AcirType::field()), new_slice_val])
-            }
-            Intrinsic::SlicePopBack => {
-                // arguments = [slice_length, slice_contents]
-                let slice_length = self.convert_value(arguments[0], dfg).into_var()?;
-                let slice_contents = arguments[1];
-
-                let one = self.acir_context.add_constant(FieldElement::one());
-                let new_slice_length = self.acir_context.sub_var(slice_length, one)?;
-                // For a pop back operation we want to fetch from the `length - 1` as this is the
-                // last valid index that can be accessed in a slice. After the pop back operation
-                // the elements stored at that index will no longer be able to be accessed.
-                let mut var_index = new_slice_length;
-
-                let slice_typ = dfg.type_of_value(slice_contents);
-                let block_id = self.ensure_array_is_initialized(slice_contents, dfg)?;
-                assert!(!slice_typ.is_nested_slice(), "ICE: Nested slice used in ACIR generation");
-
-                let mut popped_elements = Vec::new();
-                for res in &result_ids[2..] {
-                    let elem =
-                        self.array_get_value(&dfg.type_of_value(*res), block_id, &mut var_index)?;
-                    popped_elements.push(elem);
-                }
-
-                let slice = self.convert_value(slice_contents, dfg);
-                let new_slice = self.read_array(slice)?;
-
-                let mut results = vec![
-                    AcirValue::Var(new_slice_length, AcirType::field()),
-                    AcirValue::Array(new_slice),
-                ];
-                results.append(&mut popped_elements);
-
-                Ok(results)
-            }
-            Intrinsic::SlicePopFront => {
-                // arguments = [slice_length, slice_contents]
-                let slice_length = self.convert_value(arguments[0], dfg).into_var()?;
-                let slice_contents = arguments[1];
-
-                let slice_typ = dfg.type_of_value(slice_contents);
-                let block_id = self.ensure_array_is_initialized(slice_contents, dfg)?;
-
-                assert!(!slice_typ.is_nested_slice(), "ICE: Nested slice used in ACIR generation");
-
-                let one = self.acir_context.add_constant(FieldElement::one());
-                let new_slice_length = self.acir_context.sub_var(slice_length, one)?;
-
-                let slice = self.convert_value(slice_contents, dfg);
-                let is_dynamic = matches!(slice, AcirValue::DynamicArray(_));
-
-                let mut new_slice = self.read_array(slice)?;
-
-                let element_size = slice_typ.element_size();
-
-                let mut popped_elements: Vec<AcirValue> = Vec::new();
-                let mut popped_elements_size = 0;
-                let mut var_index = self.acir_context.add_constant(FieldElement::zero());
-                // Fetch the values we are popping off of the slice.
-                // In the case of non-nested slice the logic is simple as we do not
-                // need to account for the internal slice sizes or flattening the index.
-                for res in &result_ids[..element_size] {
-                    let element =
-                        self.array_get_value(&dfg.type_of_value(*res), block_id, &mut var_index)?;
-                    let elem_size = arrays::flattened_value_size(&element);
-                    popped_elements_size += elem_size;
-                    popped_elements.push(element);
-                }
-
-                // It is expected that the `popped_elements_size` is the flattened size of the elements,
-                // as the input slice should be a dynamic array which is represented by flat memory.
-                // However in some cases the input slice is an Array with a nested structure,
-                // in which case we only need to pop the items that represent a single entry.
-                let popped_elements_size =
-                    if is_dynamic { popped_elements_size } else { element_size };
-
-                new_slice = new_slice.slice(popped_elements_size..);
-
-                popped_elements.push(AcirValue::Var(new_slice_length, AcirType::field()));
-                popped_elements.push(AcirValue::Array(new_slice));
-
-                Ok(popped_elements)
-            }
-            Intrinsic::SliceInsert => {
-                // arguments = [slice_length, slice_contents, insert_index, ...elements_to_insert]
-                let slice_length = self.convert_value(arguments[0], dfg).into_var()?;
-                let slice_contents = arguments[1];
-
-                let slice_typ = dfg.type_of_value(slice_contents);
-                let block_id = self.ensure_array_is_initialized(slice_contents, dfg)?;
-
-                assert!(!slice_typ.is_nested_slice(), "ICE: Nested slice used in ACIR generation");
-
-                let slice = self.convert_value(slice_contents, dfg);
-                let insert_index = self.convert_value(arguments[2], dfg).into_var()?;
-
-                let one = self.acir_context.add_constant(FieldElement::one());
-                let new_slice_length = self.acir_context.add_var(slice_length, one)?;
-
-                let slice_size = arrays::flattened_value_size(&slice);
-
-                // Fetch the flattened index from the user provided index argument.
-                let element_size = slice_typ.element_size();
-                let element_size_var = self.acir_context.add_constant(element_size);
-                let flat_insert_index =
-                    self.acir_context.mul_var(insert_index, element_size_var)?;
-                let flat_user_index =
-                    self.get_flattened_index(&slice_typ, slice_contents, flat_insert_index, dfg)?;
-
-                let elements_to_insert = &arguments[3..];
-                // Determine the elements we need to write into our resulting dynamic array.
-                // We need to a fully flat list of AcirVar's as a dynamic array is represented with flat memory.
-                let mut inner_elem_size_usize = 0;
-                let mut flattened_elements = Vec::new();
-                for elem in elements_to_insert {
-                    let element = self.convert_value(*elem, dfg);
-                    let elem_size = arrays::flattened_value_size(&element);
-                    inner_elem_size_usize += elem_size;
-                    let mut flat_elem = element.flatten().into_iter().map(|(var, _)| var).collect();
-                    flattened_elements.append(&mut flat_elem);
-                }
-                let inner_elem_size = self.acir_context.add_constant(inner_elem_size_usize);
-                // Set the maximum flattened index at which a new element should be inserted.
-                let max_flat_user_index =
-                    self.acir_context.add_var(flat_user_index, inner_elem_size)?;
-
-                // Go through the entire slice argument and determine what value should be written to the new slice.
-                // 1. If we are below the starting insertion index we should insert the value that was already
-                //    in the original slice.
-                // 2. If we are above the starting insertion index but below the max insertion index we should insert
-                //    the flattened element arguments.
-                // 3. If we are above the max insertion index we should insert the previous value from the original slice,
-                //    as during an insertion we want to shift all elements after the insertion up an index.
-                let result_block_id = self.block_id(&result_ids[1]);
-                self.initialize_array(result_block_id, slice_size, None)?;
-                let mut current_insert_index = 0;
-                for i in 0..slice_size {
-                    let current_index = self.acir_context.add_constant(i);
-
-                    // Check that we are above the lower bound of the insertion index
-                    let greater_eq_than_idx =
-                        self.acir_context.more_than_eq_var(current_index, flat_user_index, 64)?;
-                    // Check that we are below the upper bound of the insertion index
-                    let less_than_idx =
-                        self.acir_context.less_than_var(current_index, max_flat_user_index, 64)?;
-
-                    // Read from the original slice the value we want to insert into our new slice.
-                    // We need to make sure that we read the previous element when our current index is greater than insertion index.
-                    // If the index for the previous element is out of the array bounds we can avoid the check for whether
-                    // the current index is over the insertion index.
-                    let shifted_index = if i < inner_elem_size_usize {
-                        current_index
-                    } else {
-                        let index_minus_elem_size =
-                            self.acir_context.add_constant(i - inner_elem_size_usize);
-
-                        let use_shifted_index_pred = self
-                            .acir_context
-                            .mul_var(index_minus_elem_size, greater_eq_than_idx)?;
-
-                        let not_pred = self.acir_context.sub_var(one, greater_eq_than_idx)?;
-                        let use_current_index_pred =
-                            self.acir_context.mul_var(not_pred, current_index)?;
-
-                        self.acir_context.add_var(use_shifted_index_pred, use_current_index_pred)?
-                    };
-
-                    let value_shifted_index =
-                        self.acir_context.read_from_memory(block_id, &shifted_index)?;
-
-                    // Final predicate to determine whether we are within the insertion bounds
-                    let should_insert_value_pred =
-                        self.acir_context.mul_var(greater_eq_than_idx, less_than_idx)?;
-                    let insert_value_pred = self.acir_context.mul_var(
-                        flattened_elements[current_insert_index],
-                        should_insert_value_pred,
-                    )?;
-
-                    let not_pred = self.acir_context.sub_var(one, should_insert_value_pred)?;
-                    let shifted_value_pred =
-                        self.acir_context.mul_var(not_pred, value_shifted_index)?;
-
-                    let new_value =
-                        self.acir_context.add_var(insert_value_pred, shifted_value_pred)?;
-
-                    self.acir_context.write_to_memory(
-                        result_block_id,
-                        &current_index,
-                        &new_value,
-                    )?;
-
-                    current_insert_index += 1;
-                    if inner_elem_size_usize == current_insert_index {
-                        current_insert_index = 0;
-                    }
-                }
-
-                let element_type_sizes =
-                    if arrays::array_has_constant_element_size(&slice_typ).is_none() {
-                        Some(self.init_element_type_sizes_array(
-                            &slice_typ,
-                            slice_contents,
-                            Some(&slice),
-                            dfg,
-                        )?)
-                    } else {
-                        None
-                    };
-
-                let value_types = slice.flat_numeric_types();
-                assert_eq!(
-                    value_types.len(),
-                    slice_size,
-                    "ICE: Value types array must match new slice size"
-                );
-
-                let result = AcirValue::DynamicArray(AcirDynamicArray {
-                    block_id: result_block_id,
-                    len: slice_size,
-                    value_types,
-                    element_type_sizes,
-                });
-
-                Ok(vec![AcirValue::Var(new_slice_length, AcirType::field()), result])
-            }
-            Intrinsic::SliceRemove => {
-                // arguments = [slice_length, slice_contents, remove_index]
-                let slice_length = self.convert_value(arguments[0], dfg).into_var()?;
-                let slice_contents = arguments[1];
-
-                let slice_typ = dfg.type_of_value(slice_contents);
-                let block_id = self.ensure_array_is_initialized(slice_contents, dfg)?;
-
-                assert!(!slice_typ.is_nested_slice(), "ICE: Nested slice used in ACIR generation");
-
-                let slice = self.convert_value(slice_contents, dfg);
-                let remove_index = self.convert_value(arguments[2], dfg).into_var()?;
-
-                let one = self.acir_context.add_constant(FieldElement::one());
-                let new_slice_length = self.acir_context.sub_var(slice_length, one)?;
-
-                let slice_size = arrays::flattened_value_size(&slice);
-
-                let new_slice = self.read_array(slice)?;
-
-                // Compiler sanity check
-                assert_eq!(
-                    new_slice.len(),
-                    slice_size,
-                    "ICE: The read flattened slice should match the computed size"
-                );
-
-                // Fetch the flattened index from the user provided index argument.
-                let element_size = slice_typ.element_size();
-                let element_size_var = self.acir_context.add_constant(element_size);
-                let flat_remove_index =
-                    self.acir_context.mul_var(remove_index, element_size_var)?;
-                let flat_user_index =
-                    self.get_flattened_index(&slice_typ, slice_contents, flat_remove_index, dfg)?;
-
-                // Fetch the values we are remove from the slice.
-                // As we fetch the values we can determine the size of the removed values
-                // which we will later use for writing the correct resulting slice.
-                let mut popped_elements = Vec::new();
-                let mut popped_elements_size = 0;
-                // Set a temp index just for fetching from the original slice as `array_get_value` mutates
-                // the index internally.
-                let mut temp_index = flat_user_index;
-                for res in &result_ids[2..(2 + element_size)] {
-                    let element =
-                        self.array_get_value(&dfg.type_of_value(*res), block_id, &mut temp_index)?;
-                    let elem_size = arrays::flattened_value_size(&element);
-                    popped_elements_size += elem_size;
-                    popped_elements.push(element);
-                }
-
-                // Go through the entire slice argument and determine what value should be written to the new slice.
-                // 1. If the current index is greater than the removal index we must write the next value
-                //    from the original slice to the current index
-                // 2. At the end of the slice reading from the next value of the original slice
-                //    can lead to a potential out of bounds error. In this case we just fetch from the original slice
-                //    at the current index. As we are decreasing the slice in length, this is a safe operation.
-                let result_block_id = self.block_id(&result_ids[1]);
-                self.initialize_array(
-                    result_block_id,
-                    slice_size,
-                    Some(AcirValue::Array(new_slice.clone())),
-                )?;
-                for i in 0..slice_size {
-                    let current_index = self.acir_context.add_constant(i);
-
-                    let value_current_index = &new_slice[i].borrow_var()?;
-
-                    if slice_size > (i + popped_elements_size) {
-                        let shifted_index =
-                            self.acir_context.add_constant(i + popped_elements_size);
-
-                        let value_shifted_index =
-                            self.acir_context.read_from_memory(block_id, &shifted_index)?;
-
-                        let use_shifted_value = self.acir_context.more_than_eq_var(
-                            current_index,
-                            flat_user_index,
-                            64,
-                        )?;
-
-                        let shifted_value_pred =
-                            self.acir_context.mul_var(value_shifted_index, use_shifted_value)?;
-                        let not_pred = self.acir_context.sub_var(one, use_shifted_value)?;
-                        let current_value_pred =
-                            self.acir_context.mul_var(not_pred, *value_current_index)?;
-
-                        let new_value =
-                            self.acir_context.add_var(shifted_value_pred, current_value_pred)?;
-
-                        self.acir_context.write_to_memory(
-                            result_block_id,
-                            &current_index,
-                            &new_value,
-                        )?;
-                    };
-                }
-
-                let new_slice_val = AcirValue::Array(new_slice);
-                let element_type_sizes =
-                    if arrays::array_has_constant_element_size(&slice_typ).is_none() {
-                        Some(self.init_element_type_sizes_array(
-                            &slice_typ,
-                            slice_contents,
-                            Some(&new_slice_val),
-                            dfg,
-                        )?)
-                    } else {
-                        None
-                    };
-
-                let value_types = new_slice_val.flat_numeric_types();
-                assert_eq!(
-                    value_types.len(),
-                    slice_size,
-                    "ICE: Value types array must match new slice size"
-                );
-
-                let result = AcirValue::DynamicArray(AcirDynamicArray {
-                    block_id: result_block_id,
-                    len: slice_size,
-                    value_types,
-                    element_type_sizes,
-                });
-
-                let mut result = vec![AcirValue::Var(new_slice_length, AcirType::field()), result];
-                result.append(&mut popped_elements);
-
-                Ok(result)
-            }
-
-            Intrinsic::AsWitness => {
-                let arg = arguments[0];
-                let input = self.convert_value(arg, dfg).into_var()?;
-                Ok(self
-                    .acir_context
-                    .get_or_create_witness_var(input)
-                    .map(|val| self.convert_vars_to_values(vec![val], dfg, result_ids))?)
-            }
-            Intrinsic::ArrayAsStrUnchecked => Ok(vec![self.convert_value(arguments[0], dfg)]),
-            Intrinsic::AssertConstant => {
-                unreachable!("Expected assert_constant to be removed by this point")
-            }
-            Intrinsic::StaticAssert => {
-                unreachable!("Expected static_assert to be removed by this point")
-            }
-            Intrinsic::StrAsBytes => unreachable!("Expected as_bytes to be removed by this point"),
-            Intrinsic::IsUnconstrained => {
-                unreachable!("Expected is_unconstrained to be removed by this point")
-            }
-            Intrinsic::DerivePedersenGenerators => Err(RuntimeError::AssertConstantFailed {
-                call_stack: self.acir_context.get_call_stack(),
-            }),
-            Intrinsic::FieldLessThan => {
-                unreachable!("FieldLessThan can only be called in unconstrained")
-            }
-            Intrinsic::ArrayRefCount | Intrinsic::SliceRefCount => {
-                let zero = self.acir_context.add_constant(FieldElement::zero());
-                Ok(vec![AcirValue::Var(
-                    zero,
-                    AcirType::NumericType(NumericType::Unsigned { bit_size: 32 }),
-                )])
-            }
-        }
-    }
-
-    /// Convert a `Vec<AcirVar>` into a `Vec<AcirValue>` using the given result ids.
-    /// If the type of a result id is an array, several acir vars are collected into
-    /// a single AcirValue::Array of the same length.
-    /// If the type of a result id is a slice, the slice length must precede it and we can
-    /// convert to an AcirValue::Array when the length is known (constant).
-    fn convert_vars_to_values(
-        &self,
-        vars: Vec<AcirVar>,
-        dfg: &DataFlowGraph,
-        result_ids: &[ValueId],
-    ) -> Vec<AcirValue> {
-        let mut vars = vars.into_iter();
-        let mut values: Vec<AcirValue> = Vec::new();
-        for result in result_ids {
-            let result_type = dfg.type_of_value(*result);
-            if let Type::Slice(elements_type) = result_type {
-                let error = "ICE - cannot get slice length when converting slice to AcirValue";
-                let len = values.last().expect(error).borrow_var().expect(error);
-                let len = self.acir_context.constant(len).to_u128();
-                let mut element_values = im::Vector::new();
-                for _ in 0..len {
-                    for element_type in elements_type.iter() {
-                        let element = Self::convert_var_type_to_values(element_type, &mut vars);
-                        element_values.push_back(element);
-                    }
-                }
-                values.push(AcirValue::Array(element_values));
-            } else {
-                values.push(Self::convert_var_type_to_values(&result_type, &mut vars));
-            }
-        }
-        values
-    }
-
-    /// Recursive helper for convert_vars_to_values.
-    /// If the given result_type is an array of length N, this will create an AcirValue::Array with
-    /// the first N elements of the given iterator. Otherwise, the result is a single
-    /// AcirValue::Var wrapping the first element of the iterator.
-    fn convert_var_type_to_values(
-        result_type: &Type,
-        vars: &mut impl Iterator<Item = AcirVar>,
-    ) -> AcirValue {
-        match result_type {
-            Type::Array(elements, size) => {
-                let mut element_values = im::Vector::new();
-                for _ in 0..*size {
-                    for element_type in elements.iter() {
-                        let element = Self::convert_var_type_to_values(element_type, vars);
-                        element_values.push_back(element);
-                    }
-                }
-                AcirValue::Array(element_values)
-            }
-            typ => {
-                let var = vars.next().unwrap();
-                AcirValue::Var(var, typ.into())
-            }
-        }
-    }
-=======
->>>>>>> 89a1da5a
+
+  
 }