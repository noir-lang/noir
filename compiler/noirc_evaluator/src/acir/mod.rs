--- conflicted
+++ resolved
@@ -277,11 +277,7 @@
         })?;
         let arguments = self.gen_brillig_parameters(dfg[main_func.entry_block()].parameters(), dfg);
 
-<<<<<<< HEAD
-        self.acir_context.acir_ir.input_witnesses = self.acir_context.extract_witness(&inputs);
-=======
-        let witness_inputs = self.acir_context.extract_witnesses(&inputs);
->>>>>>> fcafe4e5
+        self.acir_context.acir_ir.input_witnesses = self.acir_context.extract_witnesses(&inputs);
         let returns = main_func.returns().unwrap_or_default();
 
         let outputs: Vec<AcirType> =
