--- conflicted
+++ resolved
@@ -717,12 +717,6 @@
             panic!("Checked signed operations should all be removed before ACIRgen")
         }
 
-<<<<<<< HEAD
-        let binary_type = AcirType::from(binary_type);
-        let num_type = binary_type.to_numeric_type();
-=======
-        let bit_count = num_type.bit_size::<FieldElement>();
->>>>>>> 9b37c693
         let result = match binary.operator {
             BinaryOp::Add { .. } => self.acir_context.add_var(lhs, rhs),
             BinaryOp::Sub { .. } => self.acir_context.sub_var(lhs, rhs),
@@ -731,38 +725,25 @@
             // Note: that this produces unnecessary constraints when
             // this Eq instruction is being used for a constrain statement
             BinaryOp::Eq => self.acir_context.eq_var(lhs, rhs),
-<<<<<<< HEAD
-            BinaryOp::Lt => match binary_type {
-                AcirType::NumericType(NumericType::Unsigned { bit_size }) => {
+            BinaryOp::Lt => match num_type {
+                NumericType::Unsigned { bit_size } => {
                     self.acir_context.less_than_var(lhs, rhs, bit_size)
                 }
                 _ => {
-                    panic!("ICE: unexpected binary type for Lt operation: {binary_type:?}")
-=======
-            BinaryOp::Lt => match num_type {
-                NumericType::Signed { .. } => {
-                    panic!("ICE - signed less than should have been removed before ACIRgen")
->>>>>>> 9b37c693
+                    panic!("ICE: unexpected binary type for Lt operation: {num_type:?}")
                 }
             },
-<<<<<<< HEAD
-            BinaryOp::Xor => self.acir_context.xor_var(lhs, rhs, binary_type),
-            BinaryOp::And => self.acir_context.and_var(lhs, rhs, binary_type),
-            BinaryOp::Or => self.acir_context.or_var(lhs, rhs, binary_type),
-            BinaryOp::Mod => match binary_type {
-                AcirType::NumericType(NumericType::Unsigned { bit_size }) => {
-                    self.acir_context.modulo_var(lhs, rhs, bit_size, predicate)
-                }
-                _ => {
-                    panic!("ICE: unexpected binary type for Mod operation: {binary_type:?}")
-                }
-            },
-=======
             BinaryOp::Xor => self.acir_context.xor_var(lhs, rhs, num_type),
             BinaryOp::And => self.acir_context.and_var(lhs, rhs, num_type),
             BinaryOp::Or => self.acir_context.or_var(lhs, rhs, num_type),
-            BinaryOp::Mod => self.acir_context.modulo_var(lhs, rhs, num_type, bit_count, predicate),
->>>>>>> 9b37c693
+            BinaryOp::Mod => match num_type {
+                NumericType::Unsigned { bit_size } => {
+                    self.acir_context.modulo_var(lhs, rhs, bit_size, predicate)
+                }
+                _ => {
+                    panic!("ICE: unexpected binary type for Mod operation: {num_type:?}")
+                }
+            },
             BinaryOp::Shl | BinaryOp::Shr => unreachable!(
                 "ICE - bit shift operators do not exist in ACIR and should have been replaced"
             ),
