--- conflicted
+++ resolved
@@ -1803,1158 +1803,4 @@
             }
         }
     }
-<<<<<<< HEAD
-}
-
-// We can omit the element size array for arrays which don't contain arrays or slices.
-fn can_omit_element_sizes_array(array_typ: &Type) -> bool {
-    let types = match array_typ {
-        Type::Array(types, _) | Type::Slice(types) => types,
-        _ => panic!("ICE: expected array or slice type"),
-    };
-
-    !types.iter().any(|typ| typ.contains_an_array())
-}
-
-#[cfg(test)]
-mod test {
-
-    use acvm::{
-        AcirField, FieldElement,
-        acir::{
-            brillig::{
-                BitSize, HeapVector, IntegerBitSize, MemoryAddress, Opcode as BrilligOpcode,
-            },
-            circuit::{
-                ExpressionWidth, Opcode, OpcodeLocation,
-                brillig::BrilligFunctionId,
-                opcodes::{AcirFunctionId, BlackBoxFuncCall},
-            },
-            native_types::{Witness, WitnessMap},
-        },
-        blackbox_solver::StubbedBlackBoxSolver,
-        pwg::{ACVM, ACVMStatus},
-    };
-    use noirc_errors::Location;
-    use noirc_frontend::monomorphization::ast::InlineType;
-    use std::collections::BTreeMap;
-
-    use crate::{
-        acir::{BrilligStdlibFunc, acir_context::BrilligStdLib, ssa::codegen_acir},
-        brillig::{Brillig, BrilligOptions, brillig_ir::artifact::GeneratedBrillig},
-        ssa::{
-            function_builder::FunctionBuilder,
-            ir::{
-                function::FunctionId,
-                instruction::BinaryOp,
-                map::Id,
-                types::{NumericType, Type},
-            },
-        },
-    };
-
-    use super::Ssa;
-
-    fn build_basic_foo_with_return(
-        builder: &mut FunctionBuilder,
-        foo_id: FunctionId,
-        brillig: bool,
-        inline_type: InlineType,
-    ) {
-        // fn foo f1 {
-        // b0(v0: Field, v1: Field):
-        //     v2 = eq v0, v1
-        //     constrain v2 == u1 0
-        //     return v0
-        // }
-        if brillig {
-            builder.new_brillig_function("foo".into(), foo_id, inline_type);
-        } else {
-            builder.new_function("foo".into(), foo_id, inline_type);
-        }
-        // Set a call stack for testing whether `brillig_locations` in the `GeneratedAcir` was accurately set.
-        let stack = vec![Location::dummy(), Location::dummy()];
-        let call_stack =
-            builder.current_function.dfg.call_stack_data.get_or_insert_locations(stack);
-        builder.set_call_stack(call_stack);
-
-        let foo_v0 = builder.add_parameter(Type::field());
-        let foo_v1 = builder.add_parameter(Type::field());
-
-        let foo_equality_check = builder.insert_binary(foo_v0, BinaryOp::Eq, foo_v1);
-        let zero = builder.numeric_constant(0u128, NumericType::unsigned(1));
-        builder.insert_constrain(foo_equality_check, zero, None);
-        builder.terminate_with_return(vec![foo_v0]);
-    }
-
-    /// Check that each `InlineType` which prevents inlining functions generates code in the same manner
-    #[test]
-    fn basic_calls_fold() {
-        basic_call_with_outputs_assert(InlineType::Fold);
-        call_output_as_next_call_input(InlineType::Fold);
-        basic_nested_call(InlineType::Fold);
-    }
-
-    #[test]
-    #[should_panic]
-    fn basic_calls_no_predicates() {
-        basic_call_with_outputs_assert(InlineType::NoPredicates);
-        call_output_as_next_call_input(InlineType::NoPredicates);
-        basic_nested_call(InlineType::NoPredicates);
-    }
-
-    #[test]
-    #[should_panic]
-    fn call_without_inline_attribute() {
-        basic_call_with_outputs_assert(InlineType::Inline);
-    }
-
-    fn basic_call_with_outputs_assert(inline_type: InlineType) {
-        // acir(inline) fn main f0 {
-        //     b0(v0: Field, v1: Field):
-        //       v2 = call f1(v0, v1)
-        //       v3 = call f1(v0, v1)
-        //       constrain v2 == v3
-        //       return
-        //     }
-        // acir(fold) fn foo f1 {
-        //     b0(v0: Field, v1: Field):
-        //       v2 = eq v0, v1
-        //       constrain v2 == u1 0
-        //       return v0
-        //     }
-        let foo_id = Id::test_new(0);
-        let mut builder = FunctionBuilder::new("main".into(), foo_id);
-        let main_v0 = builder.add_parameter(Type::field());
-        let main_v1 = builder.add_parameter(Type::field());
-
-        let foo_id = Id::test_new(1);
-        let foo = builder.import_function(foo_id);
-        let main_call1_results =
-            builder.insert_call(foo, vec![main_v0, main_v1], vec![Type::field()]).to_vec();
-        let main_call2_results =
-            builder.insert_call(foo, vec![main_v0, main_v1], vec![Type::field()]).to_vec();
-        builder.insert_constrain(main_call1_results[0], main_call2_results[0], None);
-        builder.terminate_with_return(vec![]);
-
-        build_basic_foo_with_return(&mut builder, foo_id, false, inline_type);
-
-        let ssa = builder.finish().generate_entry_point_index();
-
-        let (acir_functions, _, _, _) = ssa
-            .into_acir(&Brillig::default(), &BrilligOptions::default(), ExpressionWidth::default())
-            .expect("Should compile manually written SSA into ACIR");
-        // Expected result:
-        // main f0
-        // GeneratedAcir {
-        //     ...
-        //     opcodes: [
-        //         CALL func 1: inputs: [Witness(0), Witness(1)], outputs: [Witness(2)],
-        //         CALL func 1: inputs: [Witness(0), Witness(1)], outputs: [Witness(3)],
-        //         EXPR [ (1, _2) (-1, _3) 0 ],
-        //     ],
-        //     return_witnesses: [],
-        //     input_witnesses: [
-        //         Witness(
-        //             0,
-        //         ),
-        //         Witness(
-        //             1,
-        //         ),
-        //     ],
-        //     ...
-        // }
-        // foo f1
-        // GeneratedAcir {
-        //     ...
-        //     opcodes: [
-        //         Same as opcodes as the expected result of `basic_call_codegen`
-        //     ],
-        //     return_witnesses: [
-        //         Witness(
-        //             0,
-        //         ),
-        //     ],
-        //     input_witnesses: [
-        //         Witness(
-        //             0,
-        //         ),
-        //         Witness(
-        //             1,
-        //         ),
-        //     ],
-        //     ...
-        // },
-
-        let main_acir = &acir_functions[0];
-        let main_opcodes = main_acir.opcodes();
-        assert_eq!(main_opcodes.len(), 3, "Should have two calls to `foo`");
-
-        check_call_opcode(
-            &main_opcodes[0],
-            AcirFunctionId(1),
-            vec![Witness(0), Witness(1)],
-            vec![Witness(2)],
-        );
-        check_call_opcode(
-            &main_opcodes[1],
-            AcirFunctionId(1),
-            vec![Witness(0), Witness(1)],
-            vec![Witness(3)],
-        );
-
-        if let Opcode::AssertZero(expr) = &main_opcodes[2] {
-            assert_eq!(expr.linear_combinations[0].0, FieldElement::from(1u128));
-            assert_eq!(expr.linear_combinations[0].1, Witness(2));
-
-            assert_eq!(expr.linear_combinations[1].0, FieldElement::from(-1i128));
-            assert_eq!(expr.linear_combinations[1].1, Witness(3));
-            assert_eq!(expr.q_c, FieldElement::from(0u128));
-        }
-    }
-
-    fn call_output_as_next_call_input(inline_type: InlineType) {
-        // acir(inline) fn main f0 {
-        //     b0(v0: Field, v1: Field):
-        //       v3 = call f1(v0, v1)
-        //       v4 = call f1(v3, v1)
-        //       constrain v3 == v4
-        //       return
-        //     }
-        // acir(fold) fn foo f1 {
-        //     b0(v0: Field, v1: Field):
-        //       v2 = eq v0, v1
-        //       constrain v2 == u1 0
-        //       return v0
-        //     }
-        let foo_id = Id::test_new(0);
-        let mut builder = FunctionBuilder::new("main".into(), foo_id);
-        let main_v0 = builder.add_parameter(Type::field());
-        let main_v1 = builder.add_parameter(Type::field());
-
-        let foo_id = Id::test_new(1);
-        let foo = builder.import_function(foo_id);
-        let main_call1_results =
-            builder.insert_call(foo, vec![main_v0, main_v1], vec![Type::field()]).to_vec();
-        let main_call2_results = builder
-            .insert_call(foo, vec![main_call1_results[0], main_v1], vec![Type::field()])
-            .to_vec();
-        builder.insert_constrain(main_call1_results[0], main_call2_results[0], None);
-        builder.terminate_with_return(vec![]);
-
-        build_basic_foo_with_return(&mut builder, foo_id, false, inline_type);
-
-        let ssa = builder.finish();
-
-        let (acir_functions, _, _, _) = ssa
-            .generate_entry_point_index()
-            .into_acir(&Brillig::default(), &BrilligOptions::default(), ExpressionWidth::default())
-            .expect("Should compile manually written SSA into ACIR");
-        // The expected result should look very similar to the above test expect that the input witnesses of the `Call`
-        // opcodes will be different. The changes can discerned from the checks below.
-
-        let main_acir = &acir_functions[0];
-        let main_opcodes = main_acir.opcodes();
-        assert_eq!(main_opcodes.len(), 3, "Should have two calls to `foo` and an assert");
-
-        check_call_opcode(
-            &main_opcodes[0],
-            AcirFunctionId(1),
-            vec![Witness(0), Witness(1)],
-            vec![Witness(2)],
-        );
-        // The output of the first call should be the input of the second call
-        check_call_opcode(
-            &main_opcodes[1],
-            AcirFunctionId(1),
-            vec![Witness(2), Witness(1)],
-            vec![Witness(3)],
-        );
-    }
-
-    fn basic_nested_call(inline_type: InlineType) {
-        // SSA for the following Noir program:
-        // fn main(x: Field, y: pub Field) {
-        //     let z = func_with_nested_foo_call(x, y);
-        //     let z2 = func_with_nested_foo_call(x, y);
-        //     assert(z == z2);
-        // }
-        // #[fold]
-        // fn func_with_nested_foo_call(x: Field, y: Field) -> Field {
-        //     nested_call(x + 2, y)
-        // }
-        // #[fold]
-        // fn foo(x: Field, y: Field) -> Field {
-        //     assert(x != y);
-        //     x
-        // }
-        //
-        // SSA:
-        // acir(inline) fn main f0 {
-        //     b0(v0: Field, v1: Field):
-        //       v3 = call f1(v0, v1)
-        //       v4 = call f1(v0, v1)
-        //       constrain v3 == v4
-        //       return
-        //     }
-        // acir(fold) fn func_with_nested_foo_call f1 {
-        //     b0(v0: Field, v1: Field):
-        //       v3 = add v0, Field 2
-        //       v5 = call f2(v3, v1)
-        //       return v5
-        //   }
-        // acir(fold) fn foo f2 {
-        //     b0(v0: Field, v1: Field):
-        //       v2 = eq v0, v1
-        //       constrain v2 == Field 0
-        //       return v0
-        //   }
-        let foo_id = Id::test_new(0);
-        let mut builder = FunctionBuilder::new("main".into(), foo_id);
-        let main_v0 = builder.add_parameter(Type::field());
-        let main_v1 = builder.add_parameter(Type::field());
-
-        let func_with_nested_foo_call_id = Id::test_new(1);
-        let func_with_nested_foo_call = builder.import_function(func_with_nested_foo_call_id);
-        let main_call1_results = builder
-            .insert_call(func_with_nested_foo_call, vec![main_v0, main_v1], vec![Type::field()])
-            .to_vec();
-        let main_call2_results = builder
-            .insert_call(func_with_nested_foo_call, vec![main_v0, main_v1], vec![Type::field()])
-            .to_vec();
-        builder.insert_constrain(main_call1_results[0], main_call2_results[0], None);
-        builder.terminate_with_return(vec![]);
-
-        builder.new_function(
-            "func_with_nested_foo_call".into(),
-            func_with_nested_foo_call_id,
-            inline_type,
-        );
-        let func_with_nested_call_v0 = builder.add_parameter(Type::field());
-        let func_with_nested_call_v1 = builder.add_parameter(Type::field());
-
-        let two = builder.field_constant(2u128);
-        let v0_plus_two = builder.insert_binary(
-            func_with_nested_call_v0,
-            BinaryOp::Add { unchecked: false },
-            two,
-        );
-
-        let foo_id = Id::test_new(2);
-        let foo_call = builder.import_function(foo_id);
-        let foo_call = builder
-            .insert_call(foo_call, vec![v0_plus_two, func_with_nested_call_v1], vec![Type::field()])
-            .to_vec();
-        builder.terminate_with_return(vec![foo_call[0]]);
-
-        build_basic_foo_with_return(&mut builder, foo_id, false, inline_type);
-
-        let ssa = builder.finish().generate_entry_point_index();
-
-        let (acir_functions, _, _, _) = ssa
-            .into_acir(&Brillig::default(), &BrilligOptions::default(), ExpressionWidth::default())
-            .expect("Should compile manually written SSA into ACIR");
-
-        assert_eq!(acir_functions.len(), 3, "Should have three ACIR functions");
-
-        let main_acir = &acir_functions[0];
-        let main_opcodes = main_acir.opcodes();
-        assert_eq!(main_opcodes.len(), 3, "Should have two calls to `foo` and an assert");
-
-        // Both of these should call func_with_nested_foo_call f1
-        check_call_opcode(
-            &main_opcodes[0],
-            AcirFunctionId(1),
-            vec![Witness(0), Witness(1)],
-            vec![Witness(2)],
-        );
-        // The output of the first call should be the input of the second call
-        check_call_opcode(
-            &main_opcodes[1],
-            AcirFunctionId(1),
-            vec![Witness(0), Witness(1)],
-            vec![Witness(3)],
-        );
-
-        let func_with_nested_call_acir = &acir_functions[1];
-        let func_with_nested_call_opcodes = func_with_nested_call_acir.opcodes();
-
-        assert_eq!(
-            func_with_nested_call_opcodes.len(),
-            3,
-            "Should have an expression and a call to a nested `foo`"
-        );
-        // Should call foo f2
-        check_call_opcode(
-            &func_with_nested_call_opcodes[1],
-            AcirFunctionId(2),
-            vec![Witness(3), Witness(1)],
-            vec![Witness(4)],
-        );
-    }
-
-    fn check_call_opcode(
-        opcode: &Opcode<FieldElement>,
-        expected_id: AcirFunctionId,
-        expected_inputs: Vec<Witness>,
-        expected_outputs: Vec<Witness>,
-    ) {
-        match opcode {
-            Opcode::Call { id, inputs, outputs, .. } => {
-                assert_eq!(
-                    *id, expected_id,
-                    "Main was expected to call {expected_id} but got {}",
-                    *id
-                );
-                for (expected_input, input) in expected_inputs.iter().zip(inputs) {
-                    assert_eq!(
-                        expected_input, input,
-                        "Expected input witness {expected_input:?} but got {input:?}"
-                    );
-                }
-                for (expected_output, output) in expected_outputs.iter().zip(outputs) {
-                    assert_eq!(
-                        expected_output, output,
-                        "Expected output witness {expected_output:?} but got {output:?}"
-                    );
-                }
-            }
-            _ => panic!("Expected only Call opcode"),
-        }
-    }
-
-    // Test that given multiple calls to the same brillig function we generate only one bytecode
-    // and the appropriate Brillig call opcodes are generated
-    #[test]
-    fn multiple_brillig_calls_one_bytecode() {
-        // acir(inline) fn main f0 {
-        //     b0(v0: Field, v1: Field):
-        //       v4 = call f1(v0, v1)
-        //       v5 = call f1(v0, v1)
-        //       v6 = call f1(v0, v1)
-        //       v7 = call f2(v0, v1)
-        //       v8 = call f1(v0, v1)
-        //       v9 = call f2(v0, v1)
-        //       return
-        // }
-        // brillig fn foo f1 {
-        // b0(v0: Field, v1: Field):
-        //     v2 = eq v0, v1
-        //     constrain v2 == u1 0
-        //     return v0
-        // }
-        // brillig fn foo f2 {
-        //     b0(v0: Field, v1: Field):
-        //       v2 = eq v0, v1
-        //       constrain v2 == u1 0
-        //       return v0
-        // }
-        let foo_id = Id::test_new(0);
-        let mut builder = FunctionBuilder::new("main".into(), foo_id);
-        let main_v0 = builder.add_parameter(Type::field());
-        let main_v1 = builder.add_parameter(Type::field());
-
-        let foo_id = Id::test_new(1);
-        let foo = builder.import_function(foo_id);
-        let bar_id = Id::test_new(2);
-        let bar = builder.import_function(bar_id);
-
-        // Insert multiple calls to the same Brillig function
-        builder.insert_call(foo, vec![main_v0, main_v1], vec![Type::field()]).to_vec();
-        builder.insert_call(foo, vec![main_v0, main_v1], vec![Type::field()]).to_vec();
-        builder.insert_call(foo, vec![main_v0, main_v1], vec![Type::field()]).to_vec();
-        // Interleave a call to a separate Brillig function to make sure that we can call multiple separate Brillig functions
-        builder.insert_call(bar, vec![main_v0, main_v1], vec![Type::field()]).to_vec();
-        builder.insert_call(foo, vec![main_v0, main_v1], vec![Type::field()]).to_vec();
-        builder.insert_call(bar, vec![main_v0, main_v1], vec![Type::field()]).to_vec();
-        builder.terminate_with_return(vec![]);
-
-        build_basic_foo_with_return(&mut builder, foo_id, true, InlineType::default());
-        build_basic_foo_with_return(&mut builder, bar_id, true, InlineType::default());
-
-        let ssa = builder.finish();
-        let brillig = ssa.to_brillig(&BrilligOptions::default());
-
-        let (acir_functions, brillig_functions, _, _) = ssa
-            .generate_entry_point_index()
-            .into_acir(&brillig, &BrilligOptions::default(), ExpressionWidth::default())
-            .expect("Should compile manually written SSA into ACIR");
-
-        assert_eq!(acir_functions.len(), 1, "Should only have a `main` ACIR function");
-        assert_eq!(brillig_functions.len(), 2, "Should only have generated two Brillig functions");
-
-        let main_acir = &acir_functions[0];
-        let main_opcodes = main_acir.opcodes();
-        assert_eq!(main_opcodes.len(), 6, "Should have four calls to f1 and two calls to f2");
-
-        // We should only have `BrilligCall` opcodes in `main`
-        for (i, opcode) in main_opcodes.iter().enumerate() {
-            match opcode {
-                Opcode::BrilligCall { id, .. } => {
-                    let expected_id = if i == 3 || i == 5 { 1 } else { 0 };
-                    let expected_id = BrilligFunctionId(expected_id);
-                    assert_eq!(*id, expected_id, "Expected an id of {expected_id} but got {id}");
-                }
-                _ => panic!("Expected only Brillig call opcode"),
-            }
-        }
-
-        // We have two normal Brillig functions that was called multiple times.
-        // We should have a single locations map for each function's debug metadata.
-        assert_eq!(main_acir.brillig_locations.len(), 2);
-        assert!(main_acir.brillig_locations.contains_key(&BrilligFunctionId(0)));
-        assert!(main_acir.brillig_locations.contains_key(&BrilligFunctionId(1)));
-    }
-
-    // Test that given multiple primitive operations that are represented by Brillig directives (e.g. invert/quotient),
-    // we will only generate one bytecode and the appropriate Brillig call opcodes are generated.
-    #[test]
-    fn multiple_brillig_stdlib_calls() {
-        let src = "
-        acir(inline) fn main f0 {
-            b0(v0: u32, v1: u32, v2: u32):
-              v3 = div v0, v1
-              constrain v3 == v2
-              v4 = div v1, v2
-              constrain v4 == u32 1
-              return
-        }";
-        let ssa = Ssa::from_str(src).unwrap();
-
-        // The Brillig bytecode we insert for the stdlib is hardcoded so we do not need to provide any
-        // Brillig artifacts to the ACIR gen pass.
-        let (acir_functions, brillig_functions, _, _) = ssa
-            .generate_entry_point_index()
-            .into_acir(&Brillig::default(), &BrilligOptions::default(), ExpressionWidth::default())
-            .expect("Should compile manually written SSA into ACIR");
-
-        assert_eq!(acir_functions.len(), 1, "Should only have a `main` ACIR function");
-        // We expect two brillig functions:
-        //   - Quotient (shared between both divisions)
-        //   - Inversion, caused by division-by-zero check (shared between both divisions)
-        assert_eq!(brillig_functions.len(), 2, "Should only have generated two Brillig functions");
-
-        let main_acir = &acir_functions[0];
-        let main_opcodes = main_acir.opcodes();
-        check_brillig_calls(
-            &acir_functions[0].brillig_stdlib_func_locations,
-            main_opcodes,
-            0,
-            4,
-            0,
-        );
-
-        assert_eq!(main_acir.brillig_locations.len(), 0);
-    }
-
-    // Test that given both hardcoded Brillig directives and calls to normal Brillig functions,
-    // we generate a single bytecode for the directives and a single bytecode for the normal Brillig calls.
-    #[test]
-    fn brillig_stdlib_calls_with_regular_brillig_call() {
-        // acir(inline) fn main f0 {
-        //     b0(v0: u32, v1: u32, v2: u32):
-        //       v4 = div v0, v1
-        //       constrain v4 == v2
-        //       v5 = call f1(v0, v1)
-        //       v6 = call f1(v0, v1)
-        //       v7 = div v1, v2
-        //       constrain v7 == u32 1
-        //       return
-        // }
-        // brillig fn foo f1 {
-        //   b0(v0: Field, v1: Field):
-        //     v2 = eq v0, v1
-        //     constrain v2 == u1 0
-        //     return v0
-        // }
-        let foo_id = Id::test_new(0);
-        let mut builder = FunctionBuilder::new("main".into(), foo_id);
-        let main_v0 = builder.add_parameter(Type::unsigned(32));
-        let main_v1 = builder.add_parameter(Type::unsigned(32));
-        let main_v2 = builder.add_parameter(Type::unsigned(32));
-
-        let foo_id = Id::test_new(1);
-        let foo = builder.import_function(foo_id);
-
-        // Call a primitive operation that uses Brillig
-        let v0_div_v1 = builder.insert_binary(main_v0, BinaryOp::Div, main_v1);
-        builder.insert_constrain(v0_div_v1, main_v2, None);
-
-        // Insert multiple calls to the same Brillig function
-        builder.insert_call(foo, vec![main_v0, main_v1], vec![Type::field()]).to_vec();
-        builder.insert_call(foo, vec![main_v0, main_v1], vec![Type::field()]).to_vec();
-
-        // Call the same primitive operation again
-        let v1_div_v2 = builder.insert_binary(main_v1, BinaryOp::Div, main_v2);
-        let one = builder.numeric_constant(1u128, NumericType::unsigned(32));
-        builder.insert_constrain(v1_div_v2, one, None);
-
-        builder.terminate_with_return(vec![]);
-
-        build_basic_foo_with_return(&mut builder, foo_id, true, InlineType::default());
-
-        let ssa = builder.finish();
-        // We need to generate  Brillig artifacts for the regular Brillig function and pass them to the ACIR generation pass.
-        let brillig = ssa.to_brillig(&BrilligOptions::default());
-        println!("{}", ssa);
-
-        let (acir_functions, brillig_functions, _, _) = ssa
-            .generate_entry_point_index()
-            .into_acir(&brillig, &BrilligOptions::default(), ExpressionWidth::default())
-            .expect("Should compile manually written SSA into ACIR");
-
-        assert_eq!(acir_functions.len(), 1, "Should only have a `main` ACIR function");
-        // We expect 3 brillig functions:
-        //   - Quotient (shared between both divisions)
-        //   - Inversion, caused by division-by-zero check (shared between both divisions)
-        //   - Custom brillig function `foo`
-        assert_eq!(
-            brillig_functions.len(),
-            3,
-            "Should only have generated three Brillig functions"
-        );
-
-        let main_acir = &acir_functions[0];
-        let main_opcodes = main_acir.opcodes();
-        check_brillig_calls(&main_acir.brillig_stdlib_func_locations, main_opcodes, 1, 4, 2);
-
-        // We have one normal Brillig functions that was called twice.
-        // We should have a single locations map for each function's debug metadata.
-        assert_eq!(main_acir.brillig_locations.len(), 1);
-        assert!(main_acir.brillig_locations.contains_key(&BrilligFunctionId(0)));
-    }
-
-    // Test that given both normal Brillig calls, Brillig stdlib calls, and non-inlined ACIR calls, that we accurately generate ACIR.
-    #[test]
-    fn brillig_stdlib_calls_with_multiple_acir_calls() {
-        // acir(inline) fn main f0 {
-        //     b0(v0: u32, v1: u32, v2: u32):
-        //       v4 = div v0, v1
-        //       constrain v4 == v2
-        //       v5 = call f1(v0, v1)
-        //       v6 = call f2(v0, v1)
-        //       v7 = div v1, v2
-        //       constrain v7 == u32 1
-        //       return
-        // }
-        // brillig fn foo f1 {
-        //   b0(v0: Field, v1: Field):
-        //     v2 = eq v0, v1
-        //     constrain v2 == u1 0
-        //     return v0
-        // }
-        // acir(fold) fn foo f2 {
-        //     b0(v0: Field, v1: Field):
-        //       v2 = eq v0, v1
-        //       constrain v2 == u1 0
-        //       return v0
-        //   }
-        // }
-        let foo_id = Id::test_new(0);
-        let mut builder = FunctionBuilder::new("main".into(), foo_id);
-        let main_v0 = builder.add_parameter(Type::unsigned(32));
-        let main_v1 = builder.add_parameter(Type::unsigned(32));
-        let main_v2 = builder.add_parameter(Type::unsigned(32));
-
-        let foo_id = Id::test_new(1);
-        let foo = builder.import_function(foo_id);
-        let bar_id = Id::test_new(2);
-        let bar = builder.import_function(bar_id);
-
-        // Call a primitive operation that uses Brillig
-        let v0_div_v1 = builder.insert_binary(main_v0, BinaryOp::Div, main_v1);
-        builder.insert_constrain(v0_div_v1, main_v2, None);
-
-        // Insert multiple calls to the same Brillig function
-        builder.insert_call(foo, vec![main_v0, main_v1], vec![Type::field()]).to_vec();
-        builder.insert_call(foo, vec![main_v0, main_v1], vec![Type::field()]).to_vec();
-        builder.insert_call(bar, vec![main_v0, main_v1], vec![Type::field()]).to_vec();
-
-        // Call the same primitive operation again
-        let v1_div_v2 = builder.insert_binary(main_v1, BinaryOp::Div, main_v2);
-        let one = builder.numeric_constant(1u128, NumericType::unsigned(32));
-        builder.insert_constrain(v1_div_v2, one, None);
-
-        builder.terminate_with_return(vec![]);
-
-        // Build a Brillig function
-        build_basic_foo_with_return(&mut builder, foo_id, true, InlineType::default());
-        // Build an ACIR function which has the same logic as the Brillig function above
-        build_basic_foo_with_return(&mut builder, bar_id, false, InlineType::Fold);
-
-        let ssa = builder.finish();
-        // We need to generate  Brillig artifacts for the regular Brillig function and pass them to the ACIR generation pass.
-        let brillig = ssa.to_brillig(&BrilligOptions::default());
-        println!("{}", ssa);
-
-        let (acir_functions, brillig_functions, _, _) = ssa
-            .generate_entry_point_index()
-            .into_acir(&brillig, &BrilligOptions::default(), ExpressionWidth::default())
-            .expect("Should compile manually written SSA into ACIR");
-
-        assert_eq!(acir_functions.len(), 2, "Should only have two ACIR functions");
-        // We expect 3 brillig functions:
-        //   - Quotient (shared between both divisions)
-        //   - Inversion, caused by division-by-zero check (shared between both divisions)
-        //   - Custom brillig function `foo`
-        assert_eq!(
-            brillig_functions.len(),
-            3,
-            "Should only have generated three Brillig functions"
-        );
-
-        let main_acir = &acir_functions[0];
-        let main_opcodes = main_acir.opcodes();
-        check_brillig_calls(
-            &acir_functions[0].brillig_stdlib_func_locations,
-            main_opcodes,
-            1,
-            4,
-            2,
-        );
-
-        assert_eq!(main_acir.brillig_locations.len(), 1);
-        assert!(main_acir.brillig_locations.contains_key(&BrilligFunctionId(0)));
-
-        let foo_acir = &acir_functions[1];
-        let foo_opcodes = foo_acir.opcodes();
-        check_brillig_calls(&acir_functions[1].brillig_stdlib_func_locations, foo_opcodes, 1, 1, 0);
-
-        assert_eq!(foo_acir.brillig_locations.len(), 0);
-    }
-
-    fn check_brillig_calls(
-        brillig_stdlib_function_locations: &BTreeMap<OpcodeLocation, BrilligStdlibFunc>,
-        opcodes: &[Opcode<FieldElement>],
-        num_normal_brillig_functions: u32,
-        expected_num_stdlib_calls: u32,
-        expected_num_normal_calls: u32,
-    ) {
-        // First we check calls to the Brillig stdlib
-        let mut num_brillig_stdlib_calls = 0;
-        for (i, (opcode_location, brillig_stdlib_func)) in
-            brillig_stdlib_function_locations.iter().enumerate()
-        {
-            // We can take just modulo 2 to determine the expected ID as we only code generated two Brillig stdlib function
-            let stdlib_func_index = (i % 2) as u32;
-            if stdlib_func_index == 0 {
-                assert!(matches!(brillig_stdlib_func, BrilligStdlibFunc::Inverse));
-            } else {
-                assert!(matches!(brillig_stdlib_func, BrilligStdlibFunc::Quotient));
-            }
-
-            match opcode_location {
-                OpcodeLocation::Acir(acir_index) => {
-                    match opcodes[*acir_index] {
-                        Opcode::BrilligCall { id, .. } => {
-                            // Brillig stdlib function calls are only resolved at the end of ACIR generation so their
-                            // IDs are expected to always reference Brillig bytecode at the end of the Brillig functions list.
-                            // We have one normal Brillig call so we add one here to the std lib function's index within the std lib.
-                            let expected_id = stdlib_func_index + num_normal_brillig_functions;
-                            let expected_id = BrilligFunctionId(expected_id);
-                            assert_eq!(id, expected_id, "Expected {expected_id} but got {id}");
-                            num_brillig_stdlib_calls += 1;
-                        }
-                        _ => panic!("Expected BrilligCall opcode"),
-                    }
-                }
-                _ => panic!("Expected OpcodeLocation::Acir"),
-            }
-        }
-
-        assert_eq!(
-            num_brillig_stdlib_calls, expected_num_stdlib_calls,
-            "Should have {expected_num_stdlib_calls} BrilligCall opcodes to stdlib functions but got {num_brillig_stdlib_calls}"
-        );
-
-        // Check the normal Brillig calls
-        // This check right now expects to only call one Brillig function.
-        let mut num_normal_brillig_calls = 0;
-        for (i, opcode) in opcodes.iter().enumerate() {
-            if let Opcode::BrilligCall { id, .. } = opcode {
-                if brillig_stdlib_function_locations.get(&OpcodeLocation::Acir(i)).is_some() {
-                    // We should have already checked Brillig stdlib functions and only want to check normal Brillig calls here
-                    continue;
-                }
-                // We only generate one normal Brillig call so we should expect a function ID of `0`
-                let expected_id = BrilligFunctionId(0);
-                assert_eq!(*id, expected_id, "Expected an id of {expected_id} but got {id}");
-                num_normal_brillig_calls += 1;
-            }
-        }
-
-        assert_eq!(
-            num_normal_brillig_calls, expected_num_normal_calls,
-            "Should have {expected_num_normal_calls} BrilligCall opcodes to normal Brillig functions but got {num_normal_brillig_calls}"
-        );
-    }
-
-    #[test]
-    fn multiply_with_bool_should_not_emit_range_check() {
-        let src = "
-            acir(inline) fn main f0 {
-            b0(v0: bool, v1: u32):
-                enable_side_effects v0
-                v2 = cast v0 as u32
-                v3 = mul v2, v1
-                return v3
-            }
-        ";
-        let ssa = Ssa::from_str(src).unwrap();
-        let brillig = ssa.to_brillig(&BrilligOptions::default());
-
-        let (mut acir_functions, _brillig_functions, _, _) = ssa
-            .into_acir(&brillig, &BrilligOptions::default(), ExpressionWidth::default())
-            .expect("Should compile manually written SSA into ACIR");
-
-        assert_eq!(acir_functions.len(), 1);
-
-        let opcodes = acir_functions[0].take_opcodes();
-
-        for opcode in opcodes {
-            if let Opcode::BlackBoxFuncCall(BlackBoxFuncCall::RANGE { input }) = opcode {
-                assert!(
-                    input.to_witness().0 <= 1,
-                    "only input witnesses should have range checks: {opcode:?}"
-                );
-            }
-        }
-    }
-
-    #[test]
-    fn does_not_generate_memory_blocks_without_dynamic_accesses() {
-        let src = "
-        acir(inline) fn main f0 {
-          b0(v0: [Field; 2]):
-            v2, v3 = call as_slice(v0) -> (u32, [Field])
-            call f1(u32 2, v3)
-            v7 = array_get v0, index u32 0 -> Field
-            constrain v7 == Field 0
-            return
-        }
-
-        brillig(inline) fn foo f1 {
-          b0(v0: u32, v1: [Field]):
-              return
-          }
-        ";
-        let ssa = Ssa::from_str(src).unwrap();
-        let brillig = ssa.to_brillig(&BrilligOptions::default());
-
-        let (acir_functions, _brillig_functions, _, _) = ssa
-            .into_acir(&brillig, &BrilligOptions::default(), ExpressionWidth::default())
-            .expect("Should compile manually written SSA into ACIR");
-
-        assert_eq!(acir_functions.len(), 1);
-
-        // Check that no memory opcodes were emitted.
-        let main = &acir_functions[0];
-        assert!(!main.opcodes().iter().any(|opcode| matches!(opcode, Opcode::MemoryOp { .. })));
-    }
-
-    #[test]
-    fn properly_constrains_quotient_when_truncating_fields() {
-        let src = "
-        acir(inline) fn main f0 {
-          b0(v0: Field):
-            v1 = truncate v0 to 32 bits, max_bit_size: 254
-            return v1
-        }";
-        let ssa = Ssa::from_str(src).unwrap();
-
-        // Here we're attempting to perform a truncation of a `Field` type into 32 bits. We then do a euclidean
-        // division `a/b` with `a` and `b` taking the values:
-        //
-        // a = 0xf9bb18d1ece5fd647afba497e7ea7a2d7cc17b786468f6ebc1e0a6b0fffffff
-        // b = 0x100000000 (2**32)
-        //
-        // We expect q and r to be constrained such that the expression `a = q*b + r` has the single solution.
-        //
-        // q = 0xf9bb18d1ece5fd647afba497e7ea7a2d7cc17b786468f6ebc1e0a6b
-        // r = 0xfffffff
-        //
-        // One necessary constraint is that q <= field_modulus / b as otherwise `q*b` will overflow the field modulus.
-        // Relaxing this constraint permits another solution:
-        //
-        // malicious_q = 0x3fffffffffffffffffffffffffffffffffffffffffffffffffffffff
-        // malicious_r = 0
-        //
-        // We then require that if this solution is injected that execution will fail.
-
-        let input = FieldElement::from_hex(
-            "0xf9bb18d1ece5fd647afba497e7ea7a2d7cc17b786468f6ebc1e0a6b0fffffff",
-        )
-        .unwrap();
-        let malicious_q =
-            FieldElement::from_hex("0x3fffffffffffffffffffffffffffffffffffffffffffffffffffffff")
-                .unwrap();
-        let malicious_r = FieldElement::zero();
-
-        // This brillig function replaces the standard implementation of `directive_quotient` with
-        // an implementation which returns `(malicious_q, malicious_r)`.
-        let malicious_quotient = GeneratedBrillig {
-            byte_code: vec![
-                BrilligOpcode::Const {
-                    destination: MemoryAddress::direct(10),
-                    bit_size: BitSize::Integer(IntegerBitSize::U32),
-                    value: FieldElement::from(2_usize),
-                },
-                BrilligOpcode::Const {
-                    destination: MemoryAddress::direct(11),
-                    bit_size: BitSize::Integer(IntegerBitSize::U32),
-                    value: FieldElement::from(0_usize),
-                },
-                BrilligOpcode::Const {
-                    destination: MemoryAddress::direct(0),
-                    bit_size: BitSize::Field,
-                    value: malicious_q,
-                },
-                BrilligOpcode::Const {
-                    destination: MemoryAddress::direct(1),
-                    bit_size: BitSize::Field,
-                    value: malicious_r,
-                },
-                BrilligOpcode::Stop {
-                    return_data: HeapVector {
-                        pointer: MemoryAddress::direct(11),
-                        size: MemoryAddress::direct(10),
-                    },
-                },
-            ],
-            name: "malicious_directive_quotient".to_string(),
-            ..Default::default()
-        };
-
-        let malicious_brillig_stdlib =
-            BrilligStdLib { quotient: malicious_quotient, ..BrilligStdLib::default() };
-
-        let (acir_functions, brillig_functions, _, _) = codegen_acir(
-            ssa,
-            &Brillig::default(),
-            malicious_brillig_stdlib,
-            &BrilligOptions::default(),
-            ExpressionWidth::default(),
-        )
-        .expect("Should compile manually written SSA into ACIR");
-
-        assert_eq!(acir_functions.len(), 1);
-        // [`malicious_directive_quotient`, `directive_invert`]
-        assert_eq!(brillig_functions.len(), 2);
-
-        let main = &acir_functions[0];
-
-        let initial_witness = WitnessMap::from(BTreeMap::from([(Witness(0), input)]));
-        let mut acvm = ACVM::new(
-            &StubbedBlackBoxSolver(true),
-            main.opcodes(),
-            initial_witness,
-            &brillig_functions,
-            &[],
-        );
-
-        assert!(matches!(acvm.solve(), ACVMStatus::Failure::<FieldElement>(_)));
-    }
-
-    // Convert the SSA input into ACIR and use ACVM to execute it
-    // Returns the ACVM execution status and the value of the 'output' witness value,
-    // unless the provided output is None or the ACVM fails during execution.
-    fn execute_ssa(
-        ssa: Ssa,
-        initial_witness: WitnessMap<FieldElement>,
-        output: Option<&Witness>,
-    ) -> (ACVMStatus<FieldElement>, Option<FieldElement>) {
-        let brillig = ssa.to_brillig(&BrilligOptions::default());
-        let (acir_functions, brillig_functions, _, _) = ssa
-            .into_acir(&brillig, &BrilligOptions::default(), ExpressionWidth::default())
-            .expect("Should compile manually written SSA into ACIR");
-        assert_eq!(acir_functions.len(), 1);
-        let main = &acir_functions[0];
-        let mut acvm = ACVM::new(
-            &StubbedBlackBoxSolver(true),
-            main.opcodes(),
-            initial_witness,
-            &brillig_functions,
-            &[],
-        );
-        let status = acvm.solve();
-        if status == ACVMStatus::Solved {
-            (status, output.map(|o| acvm.witness_map()[o]))
-        } else {
-            (status, None)
-        }
-    }
-
-    fn get_constant_main_src(lhs: FieldElement, rhs: FieldElement, typ: &str) -> String {
-        format!(
-            "acir(inline) fn main f0 {{
-            b0(inputs: [{typ}; 2]):
-             v6 = make_array [{typ} {lhs}, {typ} {rhs}] : [{typ}; 2]
-             lhs = array_get v6, index u32 0 -> {typ}
-             rhs = array_get v6, index u32 1 -> {typ}
-            "
-        )
-    }
-
-    fn get_main_src(typ: &str) -> String {
-        format!(
-            "acir(inline) fn main f0 {{
-            b0(inputs: [{typ}; 2]):
-              lhs = array_get inputs, index u32 0 -> {typ}
-              rhs = array_get inputs, index u32 1 -> {typ}
-              "
-        )
-    }
-
-    // Create a ssa instruction corresponding to the operator, using v1 and v2 as operands.
-    // Additional information can be added to the string,
-    // for instance, "range_check 8" creates 'range_check v1 to 8 bits'
-    fn generate_test_instruction_from_operator(operator: &str) -> (String, bool) {
-        let ops = operator.split(" ").collect::<Vec<_>>();
-        let op = ops[0];
-        let mut output = true;
-        let src = match op {
-            "constrain" => {
-                output = false;
-                format!("constrain lhs {} rhs", ops[1])
-            }
-            "not" => format!("result = {} lhs", op),
-            "truncate" => {
-                format!("result = truncate lhs to {} bits, max_bit_size: {}", ops[1], ops[2])
-            }
-            "range_check" => {
-                output = false;
-                format!("range_check lhs to {} bits", ops[1])
-            }
-            _ => format!("result = {} lhs, rhs", op),
-        };
-
-        if output {
-            (
-                format!(
-                    "
-            {src}
-        return result
-        }}"
-                ),
-                true,
-            )
-        } else {
-            (
-                format!(
-                    "
-            {src}
-        return
-        }}"
-                ),
-                false,
-            )
-        }
-    }
-
-    // Execute a simple operation for each operators
-    // The operation is executed from SSA IR using ACVM after acir-gen
-    // and also directly on the SSA IR via constant folding, by hardcoding the values
-    // via get_constant_main_src() prefix.
-    fn test_operators(
-        // The list of operators to test
-        operators: &[&str],
-        // the type of the input values
-        typ: &str,
-        // the values of the inputs
-        inputs: &[FieldElement],
-    ) {
-        let main = get_main_src(typ);
-        let const_main = get_constant_main_src(inputs[0], inputs[1], typ);
-        let inputs = inputs
-            .iter()
-            .enumerate()
-            .map(|(i, f)| (Witness(i as u32), *f))
-            .collect::<BTreeMap<_, _>>();
-        let len = inputs.len() as u32;
-        let initial_witness = WitnessMap::from(inputs);
-
-        for op in operators {
-            let (src, with_output) = generate_test_instruction_from_operator(op);
-            let output = if with_output { Some(Witness(len)) } else { None };
-            let ssa = Ssa::from_str(&(main.to_owned() + &src)).unwrap();
-            let result = execute_ssa(ssa, initial_witness.clone(), output.as_ref());
-            let const_ssa = Ssa::from_str(&(const_main.to_owned() + &src)).unwrap();
-            let const_ssa = const_ssa.fold_constants();
-            let const_result = execute_ssa(const_ssa, initial_witness.clone(), output.as_ref());
-            match (result, const_result) {
-                ((ACVMStatus::Failure(_), _), (ACVMStatus::Failure(_), _)) => {
-                    // Both execution failed, so it is the same behavior, as expected.
-                }
-                ((_, result_value), (_, const_value)) => {
-                    assert_eq!(result_value, const_value);
-                }
-            }
-        }
-    }
-
-    #[test]
-    fn test_binary_on_field() {
-        // Test the following Binary operation on Fields
-        let operators = [
-            "add",
-            "sub",
-            "mul",
-            "div",
-            "eq",
-            "and",
-            "xor",
-            "unchecked_add",
-            "unchecked_sub",
-            "unchecked_mul",
-            "range_check 32",
-            "truncate 32 254",
-        ];
-        let inputs = [FieldElement::from(1_usize), FieldElement::from(2_usize)];
-        test_operators(&operators, "Field", &inputs);
-    }
-
-    #[test]
-    fn test_u32() {
-        // Test the following operations on u32
-        let operators = [
-            "add",
-            "sub",
-            "mul",
-            "div",
-            "eq",
-            "and",
-            "xor",
-            "unchecked_add",
-            "unchecked_sub",
-            "unchecked_mul",
-            "mod",
-            "lt",
-            "or",
-            "not",
-            "range_check 8",
-            "truncate 8 32",
-        ];
-        let inputs = [FieldElement::from(2_usize), FieldElement::from(1_usize)];
-        test_operators(&operators, "u32", &inputs);
-    }
-
-    #[test]
-    fn test_constraint() {
-        let operators = ["constrain ==", "constrain !="];
-        // Test constraints on Fields with distinct inputs
-        test_operators(
-            &operators,
-            "Field",
-            &[FieldElement::from(1_usize), FieldElement::from(2_usize)],
-        );
-
-        // u32, equal inputs
-        test_operators(
-            &operators,
-            "u32",
-            &[FieldElement::from(2_usize), FieldElement::from(2_usize)],
-        );
-    }
-=======
->>>>>>> b657b076
 }