//! The `acir` module contains all the logic necessary for noirc's ACIR-gen pass which
//! generates the output ACIR program.
//!
//! # Usage
//!
//! ACIR generation is performed by calling the [Ssa::into_acir] method, providing any necessary brillig bytecode.
//! The compiled program will be returned as an [`Artifacts`][ssa::Artifacts] type.

use fxhash::FxHashMap as HashMap;
use std::collections::{BTreeMap, HashSet};
use types::{AcirDynamicArray, AcirValue};

use acvm::acir::{
    BlackBoxFunc,
    circuit::{
        AssertionPayload, ExpressionWidth, OpcodeLocation,
        brillig::BrilligFunctionId,
        opcodes::{AcirFunctionId, BlockType},
    },
    native_types::Witness,
};
use acvm::{FieldElement, acir::AcirField, acir::circuit::opcodes::BlockId};
use bn254_blackbox_solver::Bn254BlackBoxSolver;
use iter_extended::{try_vecmap, vecmap};
use noirc_frontend::monomorphization::ast::InlineType;

<<<<<<< HEAD
mod acir_variable;
mod big_int;
mod black_box;
mod brillig_call;
mod brillig_directive;
pub mod generated_acir;
=======
mod acir_context;
pub(crate) mod ssa;
mod types;
>>>>>>> f1b10dc4

use crate::brillig::BrilligOptions;
use crate::brillig::brillig_gen::gen_brillig_for;
use crate::brillig::{
    Brillig,
    brillig_gen::brillig_fn::FunctionContext as BrilligFunctionContext,
    brillig_ir::artifact::{BrilligParameter, GeneratedBrillig},
};
use crate::errors::{InternalError, InternalWarning, RuntimeError, SsaReport};
use crate::ssa::ir::instruction::Hint;
use crate::ssa::{
    function_builder::data_bus::DataBus,
    ir::{
        call_stack::CallStack,
        dfg::DataFlowGraph,
        function::{Function, FunctionId, RuntimeType},
        instruction::{
            Binary, BinaryOp, ConstrainError, Instruction, InstructionId, Intrinsic,
            TerminatorInstruction,
        },
        map::Id,
        printer::try_to_extract_string_from_error_payload,
        types::{NumericType, Type},
        value::{Value, ValueId},
    },
    ssa_gen::Ssa,
};
pub(crate) use acir_context::GeneratedAcir;
use acir_context::{AcirContext, BrilligStdLib, BrilligStdlibFunc, power_of_two};
use types::{AcirType, AcirVar};

#[derive(Default)]
struct SharedContext<F: AcirField> {
    brillig_stdlib: BrilligStdLib<F>,

    /// Final list of Brillig functions which will be part of the final program
    /// This is shared across `Context` structs as we want one list of Brillig
    /// functions across all ACIR artifacts
    generated_brillig: Vec<GeneratedBrillig<F>>,

    /// Maps SSA function index -> Final generated Brillig artifact index.
    /// There can be Brillig functions specified in SSA which do not act as
    /// entry points in ACIR (e.g. only called by other Brillig functions)
    /// This mapping is necessary to use the correct function pointer for a Brillig call.
    /// This uses the brillig parameters in the map since using slices with different lengths
    /// needs to create different brillig entrypoints
    brillig_generated_func_pointers:
        BTreeMap<(FunctionId, Vec<BrilligParameter>), BrilligFunctionId>,

    /// Maps a Brillig std lib function (a handwritten primitive such as for inversion) -> Final generated Brillig artifact index.
    /// A separate mapping from normal Brillig calls is necessary as these methods do not have an associated function id from SSA.
    brillig_stdlib_func_pointer: HashMap<BrilligStdlibFunc, BrilligFunctionId>,

    /// Keeps track of Brillig std lib calls per function that need to still be resolved
    /// with the correct function pointer from the `brillig_stdlib_func_pointer` map.
    brillig_stdlib_calls_to_resolve: HashMap<FunctionId, Vec<(OpcodeLocation, BrilligFunctionId)>>,
}

impl<F: AcirField> SharedContext<F> {
    fn generated_brillig_pointer(
        &self,
        func_id: FunctionId,
        arguments: Vec<BrilligParameter>,
    ) -> Option<&BrilligFunctionId> {
        self.brillig_generated_func_pointers.get(&(func_id, arguments))
    }

    fn generated_brillig(&self, func_pointer: usize) -> &GeneratedBrillig<F> {
        &self.generated_brillig[func_pointer]
    }

    fn insert_generated_brillig(
        &mut self,
        func_id: FunctionId,
        arguments: Vec<BrilligParameter>,
        generated_pointer: BrilligFunctionId,
        code: GeneratedBrillig<F>,
    ) {
        self.brillig_generated_func_pointers.insert((func_id, arguments), generated_pointer);
        self.generated_brillig.push(code);
    }

    fn new_generated_pointer(&self) -> BrilligFunctionId {
        BrilligFunctionId(self.generated_brillig.len() as u32)
    }

    fn generate_brillig_calls_to_resolve(
        &mut self,
        brillig_stdlib_func: &BrilligStdlibFunc,
        func_id: FunctionId,
        opcode_location: OpcodeLocation,
    ) {
        if let Some(generated_pointer) =
            self.brillig_stdlib_func_pointer.get(brillig_stdlib_func).copied()
        {
            self.add_call_to_resolve(func_id, (opcode_location, generated_pointer));
        } else {
            let code = self.brillig_stdlib.get_code(*brillig_stdlib_func);
            let generated_pointer = self.new_generated_pointer();
            self.insert_generated_brillig_stdlib(
                *brillig_stdlib_func,
                generated_pointer,
                func_id,
                opcode_location,
                code.clone(),
            );
        }
    }

    /// Insert a newly generated Brillig stdlib function
    fn insert_generated_brillig_stdlib(
        &mut self,
        brillig_stdlib_func: BrilligStdlibFunc,
        generated_pointer: BrilligFunctionId,
        func_id: FunctionId,
        opcode_location: OpcodeLocation,
        code: GeneratedBrillig<F>,
    ) {
        self.brillig_stdlib_func_pointer.insert(brillig_stdlib_func, generated_pointer);
        self.add_call_to_resolve(func_id, (opcode_location, generated_pointer));
        self.generated_brillig.push(code);
    }

    fn add_call_to_resolve(
        &mut self,
        func_id: FunctionId,
        call_to_resolve: (OpcodeLocation, BrilligFunctionId),
    ) {
        self.brillig_stdlib_calls_to_resolve.entry(func_id).or_default().push(call_to_resolve);
    }
}

/// Context struct for the acir generation pass.
/// May be similar to the Evaluator struct in the current SSA IR.
struct Context<'a> {
    /// Maps SSA values to `AcirVar`.
    ///
    /// This is needed so that we only create a single
    /// AcirVar per SSA value. Before creating an `AcirVar`
    /// for an SSA value, we check this map. If an `AcirVar`
    /// already exists for this Value, we return the `AcirVar`.
    ssa_values: HashMap<Id<Value>, AcirValue>,

    /// The `AcirVar` that describes the condition belonging to the most recently invoked
    /// `SideEffectsEnabled` instruction.
    current_side_effects_enabled_var: AcirVar,

    /// Manages and builds the `AcirVar`s to which the converted SSA values refer.
    acir_context: AcirContext<FieldElement, Bn254BlackBoxSolver>,

    /// Track initialized acir dynamic arrays
    ///
    /// An acir array must start with a MemoryInit ACIR opcodes
    /// and then have MemoryOp opcodes
    /// This set is used to ensure that a MemoryOp opcode is only pushed to the circuit
    /// if there is already a MemoryInit opcode.
    initialized_arrays: HashSet<BlockId>,

    /// Maps SSA values to BlockId
    /// A BlockId is an ACIR structure which identifies a memory block
    /// Each acir memory block corresponds to a different SSA array.
    memory_blocks: HashMap<Id<Value>, BlockId>,

    /// Maps SSA values to a BlockId used internally
    /// A BlockId is an ACIR structure which identifies a memory block
    /// Each memory blocks corresponds to a different SSA value
    /// which utilizes this internal memory for ACIR generation.
    internal_memory_blocks: HashMap<Id<Value>, BlockId>,

    /// Maps an internal memory block to its length
    ///
    /// This is necessary to keep track of an internal memory block's size.
    /// We do not need a separate map to keep track of `memory_blocks` as
    /// the length is set when we construct a `AcirValue::DynamicArray` and is tracked
    /// as part of the `AcirValue` in the `ssa_values` map.
    /// The length of an internal memory block is determined before an array operation
    /// takes place thus we track it separate here in this map.
    internal_mem_block_lengths: HashMap<BlockId, usize>,

    /// Number of the next BlockId, it is used to construct
    /// a new BlockId
    max_block_id: u32,

    data_bus: DataBus,

    /// Contains state that is generated and also used across ACIR functions
    shared_context: &'a mut SharedContext<FieldElement>,

    brillig: &'a Brillig,

    /// Options affecting Brillig code generation.
    brillig_options: &'a BrilligOptions,
}

<<<<<<< HEAD
#[derive(Clone)]
pub(crate) struct AcirDynamicArray {
    /// Identification for the Acir dynamic array
    /// This is essentially a ACIR pointer to the array
    block_id: BlockId,
    /// Length of the array
    len: usize,
    /// An ACIR dynamic array is a flat structure, so we use
    /// the inner structure of an `AcirType::NumericType` directly.
    /// Some usages of ACIR arrays (e.g. black box functions) require the bit size
    /// of every value to be known, thus we store the types as part of the dynamic
    /// array definition.
    ///
    /// A dynamic non-homogenous array can potentially have values of differing types.
    /// Thus, we store a vector of types rather than a single type, as a dynamic non-homogenous array
    /// is still represented in ACIR by a single `AcirDynamicArray` structure.
    ///
    /// The length of the value types vector must match the `len` field in this structure.
    value_types: Vec<NumericType>,
    /// Identification for the ACIR dynamic array
    /// inner element type sizes array
    element_type_sizes: Option<BlockId>,
}
impl Debug for AcirDynamicArray {
    fn fmt(&self, f: &mut core::fmt::Formatter<'_>) -> core::fmt::Result {
        write!(
            f,
            "id: {}, len: {}, element_type_sizes: {:?}",
            self.block_id.0,
            self.len,
            self.element_type_sizes.map(|block_id| block_id.0)
        )
    }
}

#[derive(Debug, Clone)]
pub(crate) enum AcirValue {
    Var(AcirVar, AcirType),
    Array(im::Vector<AcirValue>),
    DynamicArray(AcirDynamicArray),
}

impl AcirValue {
    fn into_var(self) -> Result<AcirVar, InternalError> {
        match self {
            AcirValue::Var(var, _) => Ok(var),
            AcirValue::DynamicArray(_) | AcirValue::Array(_) => Err(InternalError::General {
                message: "Called AcirValue::into_var on an array".to_string(),
                call_stack: CallStack::new(),
            }),
        }
    }

    fn borrow_var(&self) -> Result<AcirVar, InternalError> {
        match self {
            AcirValue::Var(var, _) => Ok(*var),
            AcirValue::DynamicArray(_) | AcirValue::Array(_) => Err(InternalError::General {
                message: "Called AcirValue::borrow_var on an array".to_string(),
                call_stack: CallStack::new(),
            }),
        }
    }

    fn flatten(self) -> Vec<(AcirVar, AcirType)> {
        match self {
            AcirValue::Var(var, typ) => vec![(var, typ)],
            AcirValue::Array(array) => array.into_iter().flat_map(AcirValue::flatten).collect(),
            AcirValue::DynamicArray(_) => unimplemented!("Cannot flatten a dynamic array"),
        }
    }

    fn flat_numeric_types(self) -> Vec<NumericType> {
        match self {
            AcirValue::Array(_) => {
                self.flatten().into_iter().map(|(_, typ)| typ.to_numeric_type()).collect()
            }
            AcirValue::DynamicArray(AcirDynamicArray { value_types, .. }) => value_types,
            _ => unreachable!("An AcirValue::Var cannot be used as an array value"),
        }
    }
}

pub type Artifacts = (
    Vec<GeneratedAcir<FieldElement>>,
    Vec<BrilligBytecode<FieldElement>>,
    Vec<String>,
    BTreeMap<ErrorSelector, HirType>,
);

impl Ssa {
    #[tracing::instrument(level = "trace", skip_all)]
    pub fn into_acir(
        self,
        brillig: &Brillig,
        brillig_options: &BrilligOptions,
        expression_width: ExpressionWidth,
    ) -> Result<Artifacts, RuntimeError> {
        let mut acirs = Vec::new();
        // TODO: can we parallelize this?
        let mut shared_context = SharedContext::default();

        for function in self.functions.values() {
            let context =
                Context::new(&mut shared_context, expression_width, brillig, brillig_options);

            if let Some(mut generated_acir) = context.convert_ssa_function(&self, function)? {
                // We want to be able to insert Brillig stdlib functions anywhere during the ACIR generation process (e.g. such as on the `GeneratedAcir`).
                // As we don't want a reference to the `SharedContext` on the generated ACIR itself,
                // we instead store the opcode location at which a Brillig call to a std lib function occurred.
                // We then defer resolving the function IDs of those Brillig functions to when we have generated Brillig
                // for all normal Brillig calls.
                for (opcode_location, brillig_stdlib_func) in
                    &generated_acir.brillig_stdlib_func_locations
                {
                    shared_context.generate_brillig_calls_to_resolve(
                        brillig_stdlib_func,
                        function.id(),
                        *opcode_location,
                    );
                }

                // Fetch the Brillig stdlib calls to resolve for this function
                if let Some(calls_to_resolve) =
                    shared_context.brillig_stdlib_calls_to_resolve.get(&function.id())
                {
                    // Resolve the Brillig stdlib calls
                    // We have to do a separate loop as the generated ACIR cannot be borrowed as mutable after an immutable borrow
                    for (opcode_location, brillig_function_pointer) in calls_to_resolve {
                        generated_acir.resolve_brillig_stdlib_call(
                            *opcode_location,
                            *brillig_function_pointer,
                        );
                    }
                }

                generated_acir.name = function.name().to_owned();
                acirs.push(generated_acir);
            }
        }

        let (brillig_bytecode, brillig_names) = shared_context
            .generated_brillig
            .into_iter()
            .map(|brillig| (BrilligBytecode { bytecode: brillig.byte_code }, brillig.name))
            .unzip();

        Ok((acirs, brillig_bytecode, brillig_names, self.error_selector_to_type))
    }
}

=======
>>>>>>> f1b10dc4
impl<'a> Context<'a> {
    fn new(
        shared_context: &'a mut SharedContext<FieldElement>,
        expression_width: ExpressionWidth,
        brillig: &'a Brillig,
        brillig_stdlib: BrilligStdLib<FieldElement>,
        brillig_options: &'a BrilligOptions,
    ) -> Context<'a> {
        let mut acir_context = AcirContext::new(brillig_stdlib, Bn254BlackBoxSolver::default());
        acir_context.set_expression_width(expression_width);
        let current_side_effects_enabled_var = acir_context.add_constant(FieldElement::one());

        Context {
            ssa_values: HashMap::default(),
            current_side_effects_enabled_var,
            acir_context,
            initialized_arrays: HashSet::new(),
            memory_blocks: HashMap::default(),
            internal_memory_blocks: HashMap::default(),
            internal_mem_block_lengths: HashMap::default(),
            max_block_id: 0,
            data_bus: DataBus::default(),
            shared_context,
            brillig,
            brillig_options,
        }
    }

    fn convert_ssa_function(
        self,
        ssa: &Ssa,
        function: &Function,
    ) -> Result<Option<GeneratedAcir<FieldElement>>, RuntimeError> {
        match function.runtime() {
            RuntimeType::Acir(inline_type) => {
                match inline_type {
                    InlineType::Inline | InlineType::InlineAlways => {
                        if function.id() != ssa.main_id {
                            panic!(
                                "ACIR function should have been inlined earlier if not marked otherwise"
                            );
                        }
                    }
                    InlineType::NoPredicates => {
                        panic!(
                            "All ACIR functions marked with #[no_predicates] should be inlined before ACIR gen. This is an SSA exclusive codegen attribute"
                        );
                    }
                    InlineType::Fold => {}
                }
                // We only want to convert entry point functions. This being `main` and those marked with `InlineType::Fold`
                Ok(Some(self.convert_acir_main(function, ssa)?))
            }
            RuntimeType::Brillig(_) => {
                if function.id() == ssa.main_id {
                    Ok(Some(self.convert_brillig_main(function)?))
                } else {
                    Ok(None)
                }
            }
        }
    }

    fn convert_acir_main(
        mut self,
        main_func: &Function,
        ssa: &Ssa,
    ) -> Result<GeneratedAcir<FieldElement>, RuntimeError> {
        let dfg = &main_func.dfg;
        let entry_block = &dfg[main_func.entry_block()];
        let input_witness = self.convert_ssa_block_params(entry_block.parameters(), dfg)?;
        let num_return_witnesses =
            self.get_num_return_witnesses(entry_block.unwrap_terminator(), dfg);

        // Create a witness for each return witness we have to guarantee that the return witnesses match the standard
        // layout for serializing those types as if they were being passed as inputs.
        //
        // This is required for recursion as otherwise in situations where we cannot make use of the program's ABI
        // (e.g. for `std::verify_proof` or the solidity verifier), we need extra knowledge about the program we're
        // working with rather than following the standard ABI encoding rules.
        //
        // We allocate these witnesses now before performing ACIR gen for the rest of the program as the location of
        // the function's return values can then be determined through knowledge of its ABI alone.
        let return_witness_vars =
            vecmap(0..num_return_witnesses, |_| self.acir_context.add_variable());

        let return_witnesses = vecmap(&return_witness_vars, |return_var| {
            let expr = self.acir_context.var_to_expression(*return_var).unwrap();
            expr.to_witness().expect("return vars should be witnesses")
        });

        self.data_bus = dfg.data_bus.to_owned();
        let mut warnings = Vec::new();
        for instruction_id in entry_block.instructions() {
            warnings.extend(self.convert_ssa_instruction(*instruction_id, dfg, ssa)?);
        }
        let (return_vars, return_warnings) =
            self.convert_ssa_return(entry_block.unwrap_terminator(), dfg)?;

        // TODO: This is a naive method of assigning the return values to their witnesses as
        // we're likely to get a number of constraints which are asserting one witness to be equal to another.
        //
        // We should search through the program and relabel these witnesses so we can remove this constraint.
        for (witness_var, return_var) in return_witness_vars.iter().zip(return_vars) {
            self.acir_context.assert_eq_var(*witness_var, return_var, None)?;
        }

        self.initialize_databus(&return_witnesses, dfg)?;
        warnings.extend(return_warnings);
        warnings.extend(self.acir_context.warnings.clone());

        // Add the warnings from the alter Ssa passes
        Ok(self.acir_context.finish(
            input_witness,
            // Don't embed databus return witnesses into the circuit.
            if self.data_bus.return_data.is_some() { Vec::new() } else { return_witnesses },
            warnings,
        ))
    }

    fn initialize_databus(
        &mut self,
        witnesses: &Vec<Witness>,
        dfg: &DataFlowGraph,
    ) -> Result<(), RuntimeError> {
        // Initialize return_data using provided witnesses
        if let Some(return_data) = self.data_bus.return_data {
            let block_id = self.block_id(&return_data);
            let already_initialized = self.initialized_arrays.contains(&block_id);
            if !already_initialized {
                // We hijack ensure_array_is_initialized() because we want the return data to use the return value witnesses,
                // but the databus contains the computed values instead, that have just been asserted to be equal to the return values.
                // We do not use initialize_array either for the case where a constant value is returned.
                // In that case, the constant value has already been assigned a witness and the returned acir vars will be
                // converted to it, instead of the corresponding return value witness.
                self.acir_context.initialize_return_data(block_id, witnesses.to_owned());
            }
        }

        // Initialize call_data
        let call_data_arrays: Vec<ValueId> =
            self.data_bus.call_data.iter().map(|cd| cd.array_id).collect();
        for call_data_array in call_data_arrays {
            self.ensure_array_is_initialized(call_data_array, dfg)?;
        }
        Ok(())
    }

    fn convert_brillig_main(
        mut self,
        main_func: &Function,
    ) -> Result<GeneratedAcir<FieldElement>, RuntimeError> {
        let dfg = &main_func.dfg;

        let inputs = try_vecmap(dfg[main_func.entry_block()].parameters(), |param_id| {
            let typ = dfg.type_of_value(*param_id);
            self.create_value_from_type(&typ, &mut |this, _| Ok(this.acir_context.add_variable()))
        })?;
        let arguments = self.gen_brillig_parameters(dfg[main_func.entry_block()].parameters(), dfg);

        let witness_inputs = self.acir_context.extract_witness(&inputs);

        let outputs: Vec<AcirType> =
            vecmap(main_func.returns(), |result_id| dfg.type_of_value(*result_id).into());

        let code =
            gen_brillig_for(main_func, arguments.clone(), self.brillig, self.brillig_options)?;

        // We specifically do not attempt execution of the brillig code being generated as this can result in it being
        // replaced with constraints on witnesses to the program outputs.
        let output_values = self.acir_context.brillig_call(
            self.current_side_effects_enabled_var,
            &code,
            inputs,
            outputs,
            false,
            true,
            // We are guaranteed to have a Brillig function pointer of `0` as main itself is marked as unconstrained
            BrilligFunctionId(0),
            None,
        )?;
        self.shared_context.insert_generated_brillig(
            main_func.id(),
            arguments,
            BrilligFunctionId(0),
            code,
        );

        let return_witnesses: Vec<Witness> = output_values
            .iter()
            .flat_map(|value| value.clone().flatten())
            .map(|(value, _)| self.acir_context.var_to_witness(value))
            .collect::<Result<_, _>>()?;

        let generated_acir = self.acir_context.finish(witness_inputs, return_witnesses, Vec::new());

        assert_eq!(
            generated_acir.opcodes().len(),
            1,
            "Unconstrained programs should only generate a single opcode but multiple were emitted"
        );

        Ok(generated_acir)
    }

    /// Adds and binds `AcirVar`s for each numeric block parameter or block parameter array element.
    fn convert_ssa_block_params(
        &mut self,
        params: &[ValueId],
        dfg: &DataFlowGraph,
    ) -> Result<Vec<Witness>, RuntimeError> {
        // The first witness (if any) is the next one
        let start_witness = self.acir_context.current_witness_index().0;
        for param_id in params {
            let typ = dfg.type_of_value(*param_id);
            let value = self.convert_ssa_block_param(&typ)?;
            match &value {
                AcirValue::Var(_, _) => (),
                AcirValue::Array(_) => {
                    let block_id = self.block_id(param_id);
                    let len = if matches!(typ, Type::Array(_, _)) {
                        typ.flattened_size() as usize
                    } else {
                        return Err(InternalError::Unexpected {
                            expected: "Block params should be an array".to_owned(),
                            found: format!("Instead got {:?}", typ),
                            call_stack: self.acir_context.get_call_stack(),
                        }
                        .into());
                    };
                    self.initialize_array(block_id, len, Some(value.clone()))?;
                }
                AcirValue::DynamicArray(_) => unreachable!(
                    "The dynamic array type is created in Acir gen and therefore cannot be a block parameter"
                ),
            }
            self.ssa_values.insert(*param_id, value);
        }
        let end_witness = self.acir_context.current_witness_index().0;
        let witnesses = (start_witness..=end_witness).map(Witness::from).collect();
        Ok(witnesses)
    }

    fn convert_ssa_block_param(&mut self, param_type: &Type) -> Result<AcirValue, RuntimeError> {
        self.create_value_from_type(param_type, &mut |this, typ| this.add_numeric_input_var(&typ))
    }

    fn create_value_from_type(
        &mut self,
        param_type: &Type,
        make_var: &mut impl FnMut(&mut Self, NumericType) -> Result<AcirVar, RuntimeError>,
    ) -> Result<AcirValue, RuntimeError> {
        match param_type {
            Type::Numeric(numeric_type) => {
                let typ = AcirType::new(*numeric_type);
                Ok(AcirValue::Var(make_var(self, *numeric_type)?, typ))
            }
            Type::Array(element_types, length) => {
                let mut elements = im::Vector::new();

                for _ in 0..*length {
                    for element in element_types.iter() {
                        elements.push_back(self.create_value_from_type(element, make_var)?);
                    }
                }

                Ok(AcirValue::Array(elements))
            }
            _ => unreachable!("ICE: Params to the program should only contains numbers and arrays"),
        }
    }

    /// Get the BlockId corresponding to the ValueId
    /// If there is no matching BlockId, we create a new one.
    fn block_id(&mut self, value: &ValueId) -> BlockId {
        if let Some(block_id) = self.memory_blocks.get(value) {
            return *block_id;
        }
        let block_id = BlockId(self.max_block_id);
        self.max_block_id += 1;
        self.memory_blocks.insert(*value, block_id);
        block_id
    }

    /// Get the next BlockId for internal memory
    /// used during ACIR generation.
    /// This is useful for referencing information that can
    /// only be computed dynamically, such as the type structure
    /// of non-homogenous arrays.
    fn internal_block_id(&mut self, value: &ValueId) -> BlockId {
        if let Some(block_id) = self.internal_memory_blocks.get(value) {
            return *block_id;
        }
        let block_id = BlockId(self.max_block_id);
        self.max_block_id += 1;
        self.internal_memory_blocks.insert(*value, block_id);
        block_id
    }

    /// Creates an `AcirVar` corresponding to a parameter witness to appears in the abi. A range
    /// constraint is added if the numeric type requires it.
    ///
    /// This function is used not only for adding numeric block parameters, but also for adding
    /// any array elements that belong to reference type block parameters.
    fn add_numeric_input_var(
        &mut self,
        numeric_type: &NumericType,
    ) -> Result<AcirVar, RuntimeError> {
        let acir_var = self.acir_context.add_variable();
        if matches!(numeric_type, NumericType::Signed { .. } | NumericType::Unsigned { .. }) {
            self.acir_context.range_constrain_var(acir_var, numeric_type, None)?;
        }
        Ok(acir_var)
    }

    /// Converts an SSA instruction into its ACIR representation
    fn convert_ssa_instruction(
        &mut self,
        instruction_id: InstructionId,
        dfg: &DataFlowGraph,
        ssa: &Ssa,
    ) -> Result<Vec<SsaReport>, RuntimeError> {
        let instruction = &dfg[instruction_id];
        self.acir_context.set_call_stack(dfg.get_instruction_call_stack(instruction_id));
        let mut warnings = Vec::new();
        // Disable the side effects if the binary instruction does not require them
        let predicate = if instruction.requires_acir_gen_predicate(dfg) {
            self.current_side_effects_enabled_var
        } else {
            self.acir_context.add_constant(FieldElement::one())
        };

        match instruction {
            Instruction::Binary(binary) => {
                let result_acir_var = self.convert_ssa_binary(binary, dfg, predicate)?;
                self.define_result_var(dfg, instruction_id, result_acir_var);
            }
            Instruction::Constrain(lhs, rhs, assert_message) => {
                let lhs = self.convert_numeric_value(*lhs, dfg)?;
                let rhs = self.convert_numeric_value(*rhs, dfg)?;

                let assert_payload = if let Some(error) = assert_message {
                    match error {
                        ConstrainError::StaticString(string) => Some(
                            self.acir_context.generate_assertion_message_payload(string.clone()),
                        ),
                        ConstrainError::Dynamic(error_selector, is_string_type, values) => {
                            if let Some(constant_string) = try_to_extract_string_from_error_payload(
                                *is_string_type,
                                values,
                                dfg,
                            ) {
                                Some(
                                    self.acir_context
                                        .generate_assertion_message_payload(constant_string),
                                )
                            } else {
                                let acir_vars: Vec<_> = values
                                    .iter()
                                    .map(|value| self.convert_value(*value, dfg))
                                    .collect();

                                let expressions_or_memory =
                                    self.acir_context.vars_to_expressions_or_memory(&acir_vars)?;

                                Some(AssertionPayload {
                                    error_selector: error_selector.as_u64(),
                                    payload: expressions_or_memory,
                                })
                            }
                        }
                    }
                } else {
                    None
                };

                self.acir_context.assert_eq_var(lhs, rhs, assert_payload)?;
            }
            Instruction::ConstrainNotEqual(lhs, rhs, assert_message) => {
                let lhs = self.convert_numeric_value(*lhs, dfg)?;
                let rhs = self.convert_numeric_value(*rhs, dfg)?;

                let assert_payload = if let Some(error) = assert_message {
                    match error {
                        ConstrainError::StaticString(string) => Some(
                            self.acir_context.generate_assertion_message_payload(string.clone()),
                        ),
                        ConstrainError::Dynamic(error_selector, is_string_type, values) => {
                            if let Some(constant_string) = try_to_extract_string_from_error_payload(
                                *is_string_type,
                                values,
                                dfg,
                            ) {
                                Some(
                                    self.acir_context
                                        .generate_assertion_message_payload(constant_string),
                                )
                            } else {
                                let acir_vars: Vec<_> = values
                                    .iter()
                                    .map(|value| self.convert_value(*value, dfg))
                                    .collect();

                                let expressions_or_memory =
                                    self.acir_context.vars_to_expressions_or_memory(&acir_vars)?;

                                Some(AssertionPayload {
                                    error_selector: error_selector.as_u64(),
                                    payload: expressions_or_memory,
                                })
                            }
                        }
                    }
                } else {
                    None
                };

                self.acir_context.assert_neq_var(
                    lhs,
                    rhs,
                    self.current_side_effects_enabled_var,
                    assert_payload,
                )?;
            }
            Instruction::Cast(value_id, _) => {
                let acir_var = self.convert_numeric_value(*value_id, dfg)?;
                self.define_result_var(dfg, instruction_id, acir_var);
            }
            Instruction::Call { .. } => {
                let result_ids = dfg.instruction_results(instruction_id);
                warnings.extend(self.convert_ssa_call(instruction, dfg, ssa, result_ids)?);
            }
            Instruction::Not(value_id) => {
                let (acir_var, typ) = match self.convert_value(*value_id, dfg) {
                    AcirValue::Var(acir_var, typ) => (acir_var, typ),
                    _ => unreachable!("NOT is only applied to numerics"),
                };
                let result_acir_var = self.acir_context.not_var(acir_var, typ)?;
                self.define_result_var(dfg, instruction_id, result_acir_var);
            }
            Instruction::Truncate { value, bit_size, max_bit_size } => {
                let result_acir_var =
                    self.convert_ssa_truncate(*value, *bit_size, *max_bit_size, dfg)?;
                self.define_result_var(dfg, instruction_id, result_acir_var);
            }
            Instruction::EnableSideEffectsIf { condition } => {
                let acir_var = self.convert_numeric_value(*condition, dfg)?;
                self.current_side_effects_enabled_var = acir_var;
            }
            Instruction::ArrayGet { .. } | Instruction::ArraySet { .. } => {
                self.handle_array_operation(instruction_id, dfg)?;
            }
            Instruction::Allocate => {
                return Err(RuntimeError::UnknownReference {
                    call_stack: self.acir_context.get_call_stack().clone(),
                });
            }
            Instruction::Store { .. } => {
                unreachable!("Expected all store instructions to be removed before acir_gen")
            }
            Instruction::Load { .. } => {
                unreachable!("Expected all load instructions to be removed before acir_gen")
            }
            Instruction::IncrementRc { .. } | Instruction::DecrementRc { .. } => {
                // Only Brillig needs to worry about reference counted arrays
                unreachable!("Expected all Rc instructions to be removed before acir_gen")
            }
            Instruction::RangeCheck { value, max_bit_size, assert_message } => {
                let acir_var = self.convert_numeric_value(*value, dfg)?;
                self.acir_context.range_constrain_var(
                    acir_var,
                    &NumericType::Unsigned { bit_size: *max_bit_size },
                    assert_message.clone(),
                )?;
            }
            Instruction::IfElse { .. } => {
                unreachable!("IfElse instruction remaining in acir-gen")
            }
            Instruction::MakeArray { elements, typ: _ } => {
                let elements = elements.iter().map(|element| self.convert_value(*element, dfg));
                let value = AcirValue::Array(elements.collect());
                let result = dfg.instruction_results(instruction_id)[0];
                self.ssa_values.insert(result, value);
            }
            Instruction::Noop => (),
        }

        self.acir_context.set_call_stack(CallStack::new());
        Ok(warnings)
    }

    fn convert_ssa_call(
        &mut self,
        instruction: &Instruction,
        dfg: &DataFlowGraph,
        ssa: &Ssa,
        result_ids: &[ValueId],
    ) -> Result<Vec<SsaReport>, RuntimeError> {
        let mut warnings = Vec::new();

        match instruction {
            Instruction::Call { func, arguments } => {
                let function_value = &dfg[*func];
                match function_value {
                    Value::Function(id) => {
                        let func = &ssa.functions[id];
                        match func.runtime() {
                            RuntimeType::Acir(inline_type) => {
                                assert!(
                                    !matches!(inline_type, InlineType::Inline),
                                    "ICE: Got an ACIR function named {} that should have already been inlined",
                                    func.name()
                                );

                                let inputs = vecmap(arguments, |arg| self.convert_value(*arg, dfg));
                                let output_count = result_ids
                                    .iter()
                                    .map(|result_id| {
                                        dfg.type_of_value(*result_id).flattened_size() as usize
                                    })
                                    .sum();

                                let Some(acir_function_id) = ssa.get_entry_point_index(id) else {
                                    unreachable!(
                                        "Expected an associated final index for call to acir function {id} with args {arguments:?}"
                                    );
                                };

                                let output_vars = self.acir_context.call_acir_function(
                                    AcirFunctionId(acir_function_id),
                                    inputs,
                                    output_count,
                                    self.current_side_effects_enabled_var,
                                )?;

                                let output_values =
                                    self.convert_vars_to_values(output_vars, dfg, result_ids);

                                self.handle_ssa_call_outputs(result_ids, output_values, dfg)?;
                            }
                            RuntimeType::Brillig(_) => {
                                // Check that we are not attempting to return a slice from
                                // an unconstrained runtime to a constrained runtime
                                for result_id in result_ids {
                                    if dfg.type_of_value(*result_id).contains_slice_element() {
                                        return Err(
                                            RuntimeError::UnconstrainedSliceReturnToConstrained {
                                                call_stack: self.acir_context.get_call_stack(),
                                            },
                                        );
                                    }
                                }
                                let inputs = vecmap(arguments, |arg| self.convert_value(*arg, dfg));
                                let arguments = self.gen_brillig_parameters(arguments, dfg);

                                let outputs: Vec<AcirType> = vecmap(result_ids, |result_id| {
                                    dfg.type_of_value(*result_id).into()
                                });

                                // Check whether we have already generated Brillig for this function
                                // If we have, re-use the generated code to set-up the Brillig call.
                                let output_values = if let Some(generated_pointer) = self
                                    .shared_context
                                    .generated_brillig_pointer(*id, arguments.clone())
                                {
                                    let code = self
                                        .shared_context
                                        .generated_brillig(generated_pointer.as_usize());
                                    self.acir_context.brillig_call(
                                        self.current_side_effects_enabled_var,
                                        code,
                                        inputs,
                                        outputs,
                                        true,
                                        false,
                                        *generated_pointer,
                                        None,
                                    )?
                                } else {
                                    let code = gen_brillig_for(
                                        func,
                                        arguments.clone(),
                                        self.brillig,
                                        self.brillig_options,
                                    )?;
                                    let generated_pointer =
                                        self.shared_context.new_generated_pointer();
                                    let output_values = self.acir_context.brillig_call(
                                        self.current_side_effects_enabled_var,
                                        &code,
                                        inputs,
                                        outputs,
                                        true,
                                        false,
                                        generated_pointer,
                                        None,
                                    )?;
                                    self.shared_context.insert_generated_brillig(
                                        *id,
                                        arguments,
                                        generated_pointer,
                                        code,
                                    );
                                    output_values
                                };

                                // Compiler sanity check
                                assert_eq!(
                                    result_ids.len(),
                                    output_values.len(),
                                    "ICE: The number of Brillig output values should match the result ids in SSA"
                                );

                                self.handle_ssa_call_outputs(result_ids, output_values, dfg)?;
                            }
                        }
                    }
                    Value::Intrinsic(intrinsic) => {
                        if matches!(
                            intrinsic,
                            Intrinsic::BlackBox(BlackBoxFunc::RecursiveAggregation)
                        ) {
                            warnings.push(SsaReport::Warning(InternalWarning::VerifyProof {
                                call_stack: self.acir_context.get_call_stack(),
                            }));
                        }
                        let outputs = self
                            .convert_ssa_intrinsic_call(*intrinsic, arguments, dfg, result_ids)?;

                        // Issue #1438 causes this check to fail with intrinsics that return 0
                        // results but the ssa form instead creates 1 unit result value.
                        // assert_eq!(result_ids.len(), outputs.len());
                        self.handle_ssa_call_outputs(result_ids, outputs, dfg)?;
                    }
                    Value::ForeignFunction(_) => {
                        // TODO: Remove this once elaborator is default frontend. This is now caught by a lint inside the frontend.
                        return Err(RuntimeError::UnconstrainedOracleReturnToConstrained {
                            call_stack: self.acir_context.get_call_stack(),
                        });
                    }
                    _ => unreachable!("expected calling a function but got {function_value:?}"),
                }
            }
            _ => unreachable!("expected calling a call instruction"),
        }
        Ok(warnings)
    }

    fn handle_ssa_call_outputs(
        &mut self,
        result_ids: &[ValueId],
        output_values: Vec<AcirValue>,
        dfg: &DataFlowGraph,
    ) -> Result<(), RuntimeError> {
        for (result_id, output) in result_ids.iter().zip(output_values) {
            if let AcirValue::Array(_) = &output {
                let array_id = dfg.resolve(*result_id);
                let block_id = self.block_id(&array_id);
                let array_typ = dfg.type_of_value(array_id);
                let len = if matches!(array_typ, Type::Array(_, _)) {
                    array_typ.flattened_size() as usize
                } else {
                    Self::flattened_value_size(&output)
                };
                self.initialize_array(block_id, len, Some(output.clone()))?;
            }
            // Do nothing for AcirValue::DynamicArray and AcirValue::Var
            // A dynamic array returned from a function call should already be initialized
            // and a single variable does not require any extra initialization.
            self.ssa_values.insert(*result_id, output);
        }
        Ok(())
    }

    fn gen_brillig_parameters(
        &self,
        values: &[ValueId],
        dfg: &DataFlowGraph,
    ) -> Vec<BrilligParameter> {
        values
            .iter()
            .map(|&value_id| {
                let typ = dfg.type_of_value(value_id);
                if let Type::Slice(item_types) = typ {
                    let len = match self
                        .ssa_values
                        .get(&value_id)
                        .expect("ICE: Unknown slice input to brillig")
                    {
                        AcirValue::DynamicArray(AcirDynamicArray { len, .. }) => *len,
                        AcirValue::Array(array) => array.len(),
                        _ => unreachable!("ICE: Slice value is not an array"),
                    };

                    BrilligParameter::Slice(
                        item_types
                            .iter()
                            .map(BrilligFunctionContext::ssa_type_to_parameter)
                            .collect(),
                        len / item_types.len(),
                    )
                } else {
                    BrilligFunctionContext::ssa_type_to_parameter(&typ)
                }
            })
            .collect()
    }

    /// Handles an ArrayGet or ArraySet instruction.
    /// To set an index of the array (and create a new array in doing so), pass Some(value) for
    /// store_value. To just retrieve an index of the array, pass None for store_value.
    fn handle_array_operation(
        &mut self,
        instruction: InstructionId,
        dfg: &DataFlowGraph,
    ) -> Result<(), RuntimeError> {
        let mut mutable_array_set = false;

        // Pass the instruction between array methods rather than the internal fields themselves
        let (array, index, store_value) = match dfg[instruction] {
            Instruction::ArrayGet { array, index } => (array, index, None),
            Instruction::ArraySet { array, index, value, mutable } => {
                mutable_array_set = mutable;
                (array, index, Some(value))
            }
            _ => {
                return Err(InternalError::Unexpected {
                    expected: "Instruction should be an ArrayGet or ArraySet".to_owned(),
                    found: format!("Instead got {:?}", dfg[instruction]),
                    call_stack: self.acir_context.get_call_stack(),
                }
                .into());
            }
        };
        // Ensure that array id is fully resolved.
        let array = dfg.resolve(array);

        let array_typ = dfg.type_of_value(array);
        // Compiler sanity checks
        assert!(!array_typ.is_nested_slice(), "ICE: Nested slice type has reached ACIR generation");
        let (Type::Array(_, _) | Type::Slice(_)) = &array_typ else {
            unreachable!("ICE: expected array or slice type");
        };

        if self.handle_constant_index_wrapper(instruction, dfg, array, index, store_value)? {
            return Ok(());
        }

        // Get an offset such that the type of the array at the offset is the same as the type at the 'index'
        // If we find one, we will use it when computing the index under the enable_side_effect predicate
        // If not, array_get(..) will use a fallback costing one multiplication in the worst case.
        // cf. https://github.com/noir-lang/noir/pull/4971
        // For simplicity we compute the offset only for simple arrays
        let is_simple_array = dfg.instruction_results(instruction).len() == 1
            && can_omit_element_sizes_array(&array_typ);
        let offset = if is_simple_array {
            let result_type = dfg.type_of_value(dfg.instruction_results(instruction)[0]);
            match array_typ {
                Type::Array(item_type, _) | Type::Slice(item_type) => item_type
                    .iter()
                    .enumerate()
                    .find_map(|(index, typ)| (result_type == *typ).then_some(index)),
                _ => None,
            }
        } else {
            None
        };
        let (new_index, new_value) = self.convert_array_operation_inputs(
            array,
            dfg,
            index,
            store_value,
            offset.unwrap_or_default(),
        )?;

        if let Some(new_value) = new_value {
            self.array_set(instruction, new_index, new_value, dfg, mutable_array_set)?;
        } else {
            self.array_get(instruction, array, new_index, dfg, offset.is_none())?;
        }

        Ok(())
    }

    fn handle_constant_index_wrapper(
        &mut self,
        instruction: InstructionId,
        dfg: &DataFlowGraph,
        array: ValueId,
        index: ValueId,
        store_value: Option<ValueId>,
    ) -> Result<bool, RuntimeError> {
        match self.convert_value(array, dfg) {
            AcirValue::Var(acir_var, _) => {
                Err(RuntimeError::InternalError(InternalError::Unexpected {
                    expected: "an array value".to_string(),
                    found: format!("{acir_var:?}"),
                    call_stack: self.acir_context.get_call_stack(),
                }))
            }
            AcirValue::Array(array) => {
                // `AcirValue::Array` supports reading/writing to constant indices at compile-time in some cases.
                if let Some(constant_index) = dfg.get_numeric_constant(index) {
                    let store_value = store_value.map(|value| self.convert_value(value, dfg));
                    self.handle_constant_index(instruction, dfg, array, constant_index, store_value)
                } else {
                    Ok(false)
                }
            }
            AcirValue::DynamicArray(_) => Ok(false),
        }
    }

    /// Handle constant index: if there is no predicate and we have the array values,
    /// we can perform the operation directly on the array
    fn handle_constant_index(
        &mut self,
        instruction: InstructionId,
        dfg: &DataFlowGraph,
        array: im::Vector<AcirValue>,
        index: FieldElement,
        store_value: Option<AcirValue>,
    ) -> Result<bool, RuntimeError> {
        let array_size: usize = array.len();
        let index = match index.try_to_u64() {
            Some(index_const) => index_const as usize,
            None => {
                let call_stack = self.acir_context.get_call_stack();
                return Err(RuntimeError::TypeConversion {
                    from: "array index".to_string(),
                    into: "u64".to_string(),
                    call_stack,
                });
            }
        };

        if index >= array_size {
            return Ok(false);
        }

        if let Some(store_value) = store_value {
            let side_effects_always_enabled =
                self.acir_context.is_constant_one(&self.current_side_effects_enabled_var);

            if side_effects_always_enabled {
                // If we know that this write will always occur then we can perform it at compile time.
                let value = AcirValue::Array(array.update(index, store_value));
                self.define_result(dfg, instruction, value);
                Ok(true)
            } else {
                // If a predicate is applied however we must wait until runtime.
                Ok(false)
            }
        } else {
            // If the index is not out of range, we can optimistically perform the read at compile time
            // as if the predicate were true. This is as if the predicate were to resolve to false then
            // the result should not affect the rest of circuit execution.
            let value = array[index].clone();
            self.define_result(dfg, instruction, value);
            Ok(true)
        }
    }

    /// We need to properly setup the inputs for array operations in ACIR.
    /// From the original SSA values we compute the following AcirVars:
    /// - new_index is the index of the array. ACIR memory operations work with a flat memory, so we fully flattened the specified index
    ///     in case we have a nested array. The index for SSA array operations only represents the flattened index of the current array.
    ///     Thus internal array element type sizes need to be computed to accurately transform the index.
    /// - predicate_index is offset, or the index if the predicate is true
    /// - new_value is the optional value when the operation is an array_set
    ///     When there is a predicate, it is predicate*value + (1-predicate)*dummy, where dummy is the value of the array at the requested index.
    ///     It is a dummy value because in the case of a false predicate, the value stored at the requested index will be itself.
    fn convert_array_operation_inputs(
        &mut self,
        array_id: ValueId,
        dfg: &DataFlowGraph,
        index: ValueId,
        store_value: Option<ValueId>,
        offset: usize,
    ) -> Result<(AcirVar, Option<AcirValue>), RuntimeError> {
        let array_typ = dfg.type_of_value(array_id);
        let block_id = self.ensure_array_is_initialized(array_id, dfg)?;

        let index_var = self.convert_numeric_value(index, dfg)?;
        let index_var = self.get_flattened_index(&array_typ, array_id, index_var, dfg)?;

        let predicate_index = if dfg.is_safe_index(index, array_id) {
            index_var
        } else {
            // index*predicate + (1-predicate)*offset
            let offset = self.acir_context.add_constant(offset);
            let sub = self.acir_context.sub_var(index_var, offset)?;
            let pred = self.acir_context.mul_var(sub, self.current_side_effects_enabled_var)?;
            self.acir_context.add_var(pred, offset)?
        };

        let new_value = if let Some(store) = store_value {
            let store_value = self.convert_value(store, dfg);
            if self.acir_context.is_constant_one(&self.current_side_effects_enabled_var) {
                Some(store_value)
            } else {
                let store_type = dfg.type_of_value(store);

                let mut dummy_predicate_index = predicate_index;
                // We must setup the dummy value to match the type of the value we wish to store
                let dummy =
                    self.array_get_value(&store_type, block_id, &mut dummy_predicate_index)?;

                Some(self.convert_array_set_store_value(&store_value, &dummy)?)
            }
        } else {
            None
        };

        let new_index = if self.acir_context.is_constant_one(&self.current_side_effects_enabled_var)
        {
            index_var
        } else {
            predicate_index
        };

        Ok((new_index, new_value))
    }

    fn convert_array_set_store_value(
        &mut self,
        store_value: &AcirValue,
        dummy_value: &AcirValue,
    ) -> Result<AcirValue, RuntimeError> {
        match (store_value, dummy_value) {
            (AcirValue::Var(store_var, _), AcirValue::Var(dummy_var, _)) => {
                let true_pred =
                    self.acir_context.mul_var(*store_var, self.current_side_effects_enabled_var)?;
                let one = self.acir_context.add_constant(FieldElement::one());
                let not_pred =
                    self.acir_context.sub_var(one, self.current_side_effects_enabled_var)?;
                let false_pred = self.acir_context.mul_var(not_pred, *dummy_var)?;
                // predicate*value + (1-predicate)*dummy
                let new_value = self.acir_context.add_var(true_pred, false_pred)?;
                Ok(AcirValue::Var(new_value, AcirType::field()))
            }
            (AcirValue::Array(values), AcirValue::Array(dummy_values)) => {
                let mut elements = im::Vector::new();

                assert_eq!(
                    values.len(),
                    dummy_values.len(),
                    "ICE: The store value and dummy must have the same number of inner values"
                );
                for (val, dummy_val) in values.iter().zip(dummy_values) {
                    elements.push_back(self.convert_array_set_store_value(val, dummy_val)?);
                }

                Ok(AcirValue::Array(elements))
            }
            (
                AcirValue::DynamicArray(AcirDynamicArray { block_id, len, .. }),
                AcirValue::Array(dummy_values),
            ) => {
                let dummy_values = dummy_values
                    .into_iter()
                    .flat_map(|val| val.clone().flatten())
                    .map(|(var, typ)| AcirValue::Var(var, typ))
                    .collect::<Vec<_>>();

                assert_eq!(
                    *len,
                    dummy_values.len(),
                    "ICE: The store value and dummy must have the same number of inner values"
                );

                let values = try_vecmap(0..*len, |i| {
                    let index_var = self.acir_context.add_constant(i);

                    let read = self.acir_context.read_from_memory(*block_id, &index_var)?;
                    Ok::<AcirValue, RuntimeError>(AcirValue::Var(read, AcirType::field()))
                })?;

                let mut elements = im::Vector::new();
                for (val, dummy_val) in values.iter().zip(dummy_values) {
                    elements.push_back(self.convert_array_set_store_value(val, &dummy_val)?);
                }

                Ok(AcirValue::Array(elements))
            }
            (AcirValue::DynamicArray(_), AcirValue::DynamicArray(_)) => {
                unimplemented!("ICE: setting a dynamic array not supported");
            }
            _ => {
                unreachable!("ICE: The store value and dummy value must match");
            }
        }
    }

    /// Returns the acir value at the provided databus offset
    fn get_from_call_data(
        &mut self,
        offset: &mut AcirVar,
        call_data_block: BlockId,
        typ: &Type,
    ) -> Result<AcirValue, RuntimeError> {
        match typ {
            Type::Numeric(_) => self.array_get_value(typ, call_data_block, offset),
            Type::Array(arc, len) => {
                let mut result = im::Vector::new();
                for _i in 0..*len {
                    for sub_type in arc.iter() {
                        let element = self.get_from_call_data(offset, call_data_block, sub_type)?;
                        result.push_back(element);
                    }
                }
                Ok(AcirValue::Array(result))
            }
            _ => unimplemented!("Unsupported type in databus"),
        }
    }

    /// Generates a read opcode for the array
    /// `index_side_effect == false` means that we ensured `var_index` will have a type matching the value in the array
    fn array_get(
        &mut self,
        instruction: InstructionId,
        array: ValueId,
        mut var_index: AcirVar,
        dfg: &DataFlowGraph,
        mut index_side_effect: bool,
    ) -> Result<AcirValue, RuntimeError> {
        let block_id = self.ensure_array_is_initialized(array, dfg)?;
        let results = dfg.instruction_results(instruction);
        let res_typ = dfg.type_of_value(results[0]);
        // Get operations to call-data parameters are replaced by a get to the call-data-bus array
        let call_data =
            self.data_bus.call_data.iter().find(|cd| cd.index_map.contains_key(&array)).cloned();
        let mut value = if let Some(call_data) = call_data {
            let call_data_block = self.ensure_array_is_initialized(call_data.array_id, dfg)?;
            let bus_index = self
                .acir_context
                .add_constant(FieldElement::from(call_data.index_map[&array] as i128));
            let mut current_index = self.acir_context.add_var(bus_index, var_index)?;
            self.get_from_call_data(&mut current_index, call_data_block, &res_typ)?
        } else {
            // Compiler sanity check
            assert!(
                !res_typ.contains_slice_element(),
                "ICE: Nested slice result found during ACIR generation"
            );
            self.array_get_value(&res_typ, block_id, &mut var_index)?
        };

        if let AcirValue::Var(value_var, typ) = &value {
            let array_typ = dfg.type_of_value(array);
            if let (Type::Numeric(numeric_type), AcirType::NumericType(num)) =
                (array_typ.first(), typ)
            {
                if numeric_type.bit_size() <= num.bit_size() {
                    // first element is compatible
                    index_side_effect = false;
                }
            }

            // Fallback to multiplication if the index side_effects have not already been handled
            if index_side_effect {
                // Set the value to 0 if current_side_effects is 0, to ensure it fits in any value type
                value = AcirValue::Var(
                    self.acir_context.mul_var(*value_var, self.current_side_effects_enabled_var)?,
                    typ.clone(),
                );
            }
        }

        self.define_result(dfg, instruction, value.clone());

        Ok(value)
    }

    fn array_get_value(
        &mut self,
        ssa_type: &Type,
        block_id: BlockId,
        var_index: &mut AcirVar,
    ) -> Result<AcirValue, RuntimeError> {
        let one = self.acir_context.add_constant(FieldElement::one());
        match ssa_type.clone() {
            Type::Numeric(numeric_type) => {
                // Read the value from the array at the specified index
                let read = self.acir_context.read_from_memory(block_id, var_index)?;

                // Increment the var_index in case of a nested array
                *var_index = self.acir_context.add_var(*var_index, one)?;

                let typ = AcirType::NumericType(numeric_type);
                Ok(AcirValue::Var(read, typ))
            }
            Type::Array(element_types, len) => {
                let mut values = im::Vector::new();
                for _ in 0..len {
                    for typ in element_types.as_ref() {
                        values.push_back(self.array_get_value(typ, block_id, var_index)?);
                    }
                }
                Ok(AcirValue::Array(values))
            }
            Type::Reference(reference_type) => {
                self.array_get_value(reference_type.as_ref(), block_id, var_index)
            }
            _ => unreachable!("ICE: Expected an array or numeric but got {ssa_type:?}"),
        }
    }

    /// If `mutate_array` is:
    /// - true: Mutate the array directly
    /// - false: Copy the array and generates a write opcode on the new array. This is
    ///          generally very inefficient and should be avoided if possible. Currently
    ///          this is controlled by SSA's array set optimization pass.
    fn array_set(
        &mut self,
        instruction: InstructionId,
        mut var_index: AcirVar,
        store_value: AcirValue,
        dfg: &DataFlowGraph,
        mutate_array: bool,
    ) -> Result<(), RuntimeError> {
        // Pass the instruction between array methods rather than the internal fields themselves
        let array = match dfg[instruction] {
            Instruction::ArraySet { array, .. } => array,
            _ => {
                return Err(InternalError::Unexpected {
                    expected: "Instruction should be an ArraySet".to_owned(),
                    found: format!("Instead got {:?}", dfg[instruction]),
                    call_stack: self.acir_context.get_call_stack(),
                }
                .into());
            }
        };

        let block_id = self.ensure_array_is_initialized(array, dfg)?;

        // Every array has a length in its type, so we fetch that from
        // the SSA IR.
        //
        // A slice's size must be fetched from the SSA value that represents the slice.
        // However, this size is simply the capacity of a slice. The capacity is dependent upon the witness
        // and may contain data for which we want to restrict access. The true slice length is tracked in a
        // a separate SSA value and restrictions on slice indices should be generated elsewhere in the SSA.
        let array_typ = dfg.type_of_value(array);
        let array_len = if !array_typ.contains_slice_element() {
            array_typ.flattened_size() as usize
        } else {
            self.flattened_slice_size(array, dfg)
        };

        // Since array_set creates a new array, we create a new block ID for this
        // array, unless map_array is true. In that case, we operate directly on block_id
        // and we do not create a new block ID.
        let result_id = dfg
            .instruction_results(instruction)
            .first()
            .expect("Array set does not have one result");
        let result_block_id;
        if mutate_array {
            self.memory_blocks.insert(*result_id, block_id);
            result_block_id = block_id;
        } else {
            // Initialize the new array with the values from the old array
            result_block_id = self.block_id(result_id);
            self.copy_dynamic_array(block_id, result_block_id, array_len)?;
        }

        self.array_set_value(&store_value, result_block_id, &mut var_index)?;

        let element_type_sizes = if !can_omit_element_sizes_array(&array_typ) {
            let acir_value = self.convert_value(array, dfg);
            Some(self.init_element_type_sizes_array(&array_typ, array, Some(&acir_value), dfg)?)
        } else {
            None
        };

        let value_types = self.convert_value(array, dfg).flat_numeric_types();
        // Compiler sanity check
        assert_eq!(
            value_types.len(),
            array_len,
            "ICE: The length of the flattened type array should match the length of the dynamic array"
        );

        let result_value = AcirValue::DynamicArray(AcirDynamicArray {
            block_id: result_block_id,
            len: array_len,
            value_types,
            element_type_sizes,
        });
        self.define_result(dfg, instruction, result_value);
        Ok(())
    }

    fn array_set_value(
        &mut self,
        value: &AcirValue,
        block_id: BlockId,
        var_index: &mut AcirVar,
    ) -> Result<(), RuntimeError> {
        let one = self.acir_context.add_constant(FieldElement::one());
        match value {
            AcirValue::Var(store_var, _) => {
                // Write the new value into the new array at the specified index
                self.acir_context.write_to_memory(block_id, var_index, store_var)?;
                // Increment the var_index in case of a nested array
                *var_index = self.acir_context.add_var(*var_index, one)?;
            }
            AcirValue::Array(values) => {
                for value in values {
                    self.array_set_value(value, block_id, var_index)?;
                }
            }
            AcirValue::DynamicArray(AcirDynamicArray { block_id: inner_block_id, len, .. }) => {
                let values = try_vecmap(0..*len, |i| {
                    let index_var = self.acir_context.add_constant(i);

                    let read = self.acir_context.read_from_memory(*inner_block_id, &index_var)?;
                    Ok::<AcirValue, RuntimeError>(AcirValue::Var(read, AcirType::field()))
                })?;
                self.array_set_value(&AcirValue::Array(values.into()), block_id, var_index)?;
            }
        }
        Ok(())
    }

    fn ensure_array_is_initialized(
        &mut self,
        array: ValueId,
        dfg: &DataFlowGraph,
    ) -> Result<BlockId, RuntimeError> {
        // Use the SSA ID to get or create its block ID
        let block_id = self.block_id(&array);

        // Check if the array has already been initialized in ACIR gen
        // if not, we initialize it using the values from SSA
        let already_initialized = self.initialized_arrays.contains(&block_id);
        if !already_initialized {
            let value = &dfg[array];
            match value {
                Value::Instruction { .. } => {
                    let value = self.convert_value(array, dfg);
                    let array_typ = dfg.type_of_value(array);
                    let len = if !array_typ.contains_slice_element() {
                        array_typ.flattened_size() as usize
                    } else {
                        self.flattened_slice_size(array, dfg)
                    };
                    self.initialize_array(block_id, len, Some(value))?;
                }
                _ => {
                    return Err(InternalError::General {
                        message: format!("Array {array} should be initialized"),
                        call_stack: self.acir_context.get_call_stack(),
                    }
                    .into());
                }
            }
        }

        Ok(block_id)
    }

    fn init_element_type_sizes_array(
        &mut self,
        array_typ: &Type,
        array_id: ValueId,
        supplied_acir_value: Option<&AcirValue>,
        dfg: &DataFlowGraph,
    ) -> Result<BlockId, RuntimeError> {
        let element_type_sizes = self.internal_block_id(&array_id);
        // Check whether an internal type sizes array has already been initialized
        // Need to look into how to optimize for slices as this could lead to different element type sizes
        // for different slices that do not have consistent sizes
        if self.initialized_arrays.contains(&element_type_sizes) {
            return Ok(element_type_sizes);
        }

        let mut flat_elem_type_sizes = Vec::new();
        flat_elem_type_sizes.push(0);
        match array_typ {
            Type::Array(_, _) | Type::Slice(_) => {
                match &dfg[array_id] {
                    Value::Instruction { .. } | Value::Param { .. } => {
                        // An instruction representing the slice means it has been processed previously during ACIR gen.
                        // Use the previously defined result of an array operation to fetch the internal type information.
                        let array_acir_value = &self.convert_value(array_id, dfg);
                        let array_acir_value = supplied_acir_value.unwrap_or(array_acir_value);
                        match array_acir_value {
                            AcirValue::DynamicArray(AcirDynamicArray {
                                element_type_sizes: inner_elem_type_sizes,
                                ..
                            }) => {
                                if let Some(inner_elem_type_sizes) = inner_elem_type_sizes {
                                    if self.initialized_arrays.contains(inner_elem_type_sizes) {
                                        let type_sizes_array_len = *self.internal_mem_block_lengths.get(inner_elem_type_sizes).ok_or_else(||
                                            InternalError::General {
                                                message: format!("Array {array_id}'s inner element type sizes array does not have a tracked length"),
                                                call_stack: self.acir_context.get_call_stack(),
                                            }
                                        )?;
                                        self.copy_dynamic_array(
                                            *inner_elem_type_sizes,
                                            element_type_sizes,
                                            type_sizes_array_len,
                                        )?;
                                        self.internal_mem_block_lengths
                                            .insert(element_type_sizes, type_sizes_array_len);
                                        return Ok(element_type_sizes);
                                    } else {
                                        return Err(InternalError::General {
                                            message: format!("Array {array_id}'s inner element type sizes array should be initialized"),
                                            call_stack: self.acir_context.get_call_stack(),
                                        }
                                        .into());
                                    }
                                }
                            }
                            AcirValue::Array(values) => {
                                for (i, value) in values.iter().enumerate() {
                                    flat_elem_type_sizes.push(
                                        Self::flattened_value_size(value) + flat_elem_type_sizes[i],
                                    );
                                }
                            }
                            _ => {
                                return Err(InternalError::Unexpected {
                                    expected: "AcirValue::DynamicArray or AcirValue::Array"
                                        .to_owned(),
                                    found: format!("{:?}", array_acir_value),
                                    call_stack: self.acir_context.get_call_stack(),
                                }
                                .into());
                            }
                        }
                    }
                    _ => {
                        return Err(InternalError::Unexpected {
                            expected: "array or instruction".to_owned(),
                            found: format!("{:?}", &dfg[array_id]),
                            call_stack: self.acir_context.get_call_stack(),
                        }
                        .into());
                    }
                };
            }
            _ => {
                return Err(InternalError::Unexpected {
                    expected: "array or slice".to_owned(),
                    found: array_typ.to_string(),
                    call_stack: self.acir_context.get_call_stack(),
                }
                .into());
            }
        }

        // The final array should will the flattened index at each outer array index
        let init_values = vecmap(flat_elem_type_sizes, |type_size| {
            let var = self.acir_context.add_constant(type_size);
            AcirValue::Var(var, AcirType::field())
        });
        let element_type_sizes_len = init_values.len();
        self.initialize_array(
            element_type_sizes,
            element_type_sizes_len,
            Some(AcirValue::Array(init_values.into())),
        )?;

        self.internal_mem_block_lengths.insert(element_type_sizes, element_type_sizes_len);

        Ok(element_type_sizes)
    }

    fn copy_dynamic_array(
        &mut self,
        source: BlockId,
        destination: BlockId,
        array_len: usize,
    ) -> Result<(), RuntimeError> {
        let init_values = try_vecmap(0..array_len, |i| {
            let index_var = self.acir_context.add_constant(i);

            let read = self.acir_context.read_from_memory(source, &index_var)?;
            Ok::<AcirValue, RuntimeError>(AcirValue::Var(read, AcirType::field()))
        })?;
        let array: im::Vector<AcirValue> = init_values.into();
        self.initialize_array(destination, array_len, Some(AcirValue::Array(array)))?;
        Ok(())
    }

    fn get_flattened_index(
        &mut self,
        array_typ: &Type,
        array_id: ValueId,
        var_index: AcirVar,
        dfg: &DataFlowGraph,
    ) -> Result<AcirVar, RuntimeError> {
        if !can_omit_element_sizes_array(array_typ) {
            let element_type_sizes =
                self.init_element_type_sizes_array(array_typ, array_id, None, dfg)?;

            let predicate_index =
                self.acir_context.mul_var(var_index, self.current_side_effects_enabled_var)?;

            self.acir_context
                .read_from_memory(element_type_sizes, &predicate_index)
                .map_err(RuntimeError::from)
        } else {
            Ok(var_index)
        }
    }

    fn flattened_slice_size(&mut self, array_id: ValueId, dfg: &DataFlowGraph) -> usize {
        let mut size = 0;
        match &dfg[array_id] {
            Value::NumericConstant { .. } => {
                size += 1;
            }
            Value::Instruction { .. } => {
                let array_acir_value = self.convert_value(array_id, dfg);
                size += Self::flattened_value_size(&array_acir_value);
            }
            Value::Param { .. } => {
                let array_acir_value = self.convert_value(array_id, dfg);
                size += Self::flattened_value_size(&array_acir_value);
            }
            _ => {
                unreachable!("ICE: Unexpected SSA value when computing the slice size");
            }
        }
        size
    }

    fn flattened_value_size(value: &AcirValue) -> usize {
        let mut size = 0;
        match value {
            AcirValue::DynamicArray(AcirDynamicArray { len, .. }) => {
                size += len;
            }
            AcirValue::Var(_, _) => {
                size += 1;
            }
            AcirValue::Array(values) => {
                for value in values {
                    size += Self::flattened_value_size(value);
                }
            }
        }
        size
    }

    /// Initializes an array with the given values and caches the fact that we
    /// have initialized this array.
    fn initialize_array(
        &mut self,
        array: BlockId,
        len: usize,
        value: Option<AcirValue>,
    ) -> Result<(), InternalError> {
        let mut databus = BlockType::Memory;
        if self.data_bus.return_data.is_some()
            && self.block_id(&self.data_bus.return_data.unwrap()) == array
        {
            databus = BlockType::ReturnData;
        }
        for (call_data_id, array_id) in self.data_bus.call_data_array() {
            if self.block_id(&array_id) == array {
                assert!(databus == BlockType::Memory);
                databus = BlockType::CallData(call_data_id);
                break;
            }
        }

        self.acir_context.initialize_array(array, len, value, databus)?;
        self.initialized_arrays.insert(array);
        Ok(())
    }

    /// Remember the result of an instruction returning a single value
    fn define_result(
        &mut self,
        dfg: &DataFlowGraph,
        instruction: InstructionId,
        result: AcirValue,
    ) {
        let result_ids = dfg.instruction_results(instruction);
        self.ssa_values.insert(result_ids[0], result);
    }

    /// Remember the result of instruction returning a single numeric value
    fn define_result_var(
        &mut self,
        dfg: &DataFlowGraph,
        instruction: InstructionId,
        result: AcirVar,
    ) {
        let result_ids = dfg.instruction_results(instruction);
        let typ = dfg.type_of_value(result_ids[0]).into();
        self.define_result(dfg, instruction, AcirValue::Var(result, typ));
    }

    /// Converts an SSA terminator's return values into their ACIR representations
    fn get_num_return_witnesses(
        &self,
        terminator: &TerminatorInstruction,
        dfg: &DataFlowGraph,
    ) -> usize {
        let return_values = match terminator {
            TerminatorInstruction::Return { return_values, .. } => return_values,
            // TODO(https://github.com/noir-lang/noir/issues/4616): Enable recursion on foldable/non-inlined ACIR functions
            _ => unreachable!("ICE: Program must have a singular return"),
        };

        return_values
            .iter()
            .fold(0, |acc, value_id| acc + dfg.type_of_value(*value_id).flattened_size() as usize)
    }

    /// Converts an SSA terminator's return values into their ACIR representations
    fn convert_ssa_return(
        &mut self,
        terminator: &TerminatorInstruction,
        dfg: &DataFlowGraph,
    ) -> Result<(Vec<AcirVar>, Vec<SsaReport>), RuntimeError> {
        let (return_values, call_stack) = match terminator {
            TerminatorInstruction::Return { return_values, call_stack } => {
                (return_values, *call_stack)
            }
            // TODO(https://github.com/noir-lang/noir/issues/4616): Enable recursion on foldable/non-inlined ACIR functions
            _ => unreachable!("ICE: Program must have a singular return"),
        };

        let mut has_constant_return = false;
        let mut return_vars: Vec<AcirVar> = Vec::new();
        for value_id in return_values {
            let value = self.convert_value(*value_id, dfg);

            // `value` may or may not be an array reference. Calling `flatten` will expand the array if there is one.
            let acir_vars = self.acir_context.flatten(value)?;
            for (acir_var, _) in acir_vars {
                has_constant_return |= self.acir_context.is_constant(&acir_var);
                return_vars.push(acir_var);
            }
        }

        let call_stack = dfg.call_stack_data.get_call_stack(call_stack);
        let warnings = if has_constant_return {
            vec![SsaReport::Warning(InternalWarning::ReturnConstant { call_stack })]
        } else {
            Vec::new()
        };

        Ok((return_vars, warnings))
    }

    /// Gets the cached `AcirVar` that was converted from the corresponding `ValueId`. If it does
    /// not already exist in the cache, a conversion is attempted and cached for simple values
    /// that require no further context such as numeric types - values requiring more context
    /// should have already been cached elsewhere.
    ///
    /// Conversion is assumed to have already been performed for instruction results and block
    /// parameters. This is because block parameters are converted before anything else, and
    /// because instructions results are converted when the corresponding instruction is
    /// encountered. (An instruction result cannot be referenced before the instruction occurs.)
    ///
    /// It is not safe to call this function on value ids that represent addresses. Instructions
    /// involving such values are evaluated via a separate path and stored in
    /// `ssa_value_to_array_address` instead.
    fn convert_value(&mut self, value_id: ValueId, dfg: &DataFlowGraph) -> AcirValue {
        let value_id = dfg.resolve(value_id);
        let value = &dfg[value_id];
        if let Some(acir_value) = self.ssa_values.get(&value_id) {
            return acir_value.clone();
        }

        let acir_value = match value {
            Value::NumericConstant { constant, typ } => {
                let typ = AcirType::from(Type::Numeric(*typ));
                AcirValue::Var(self.acir_context.add_constant(*constant), typ)
            }
            Value::Intrinsic(..) => todo!(),
            Value::Function(function_id) => {
                // This conversion is for debugging support only, to allow the
                // debugging instrumentation code to work. Taking the reference
                // of a function in ACIR is useless.
                let id = self.acir_context.add_constant(function_id.to_u32());
                AcirValue::Var(id, AcirType::field())
            }
            Value::ForeignFunction(_) => unimplemented!(
                "Oracle calls directly in constrained functions are not yet available."
            ),
            Value::Instruction { .. } | Value::Param { .. } => {
                unreachable!("ICE: Should have been in cache {value_id} {value:?}")
            }
            Value::Global(_) => {
                unreachable!("ICE: All globals should have been inlined");
            }
        };
        self.ssa_values.insert(value_id, acir_value.clone());
        acir_value
    }

    fn convert_numeric_value(
        &mut self,
        value_id: ValueId,
        dfg: &DataFlowGraph,
    ) -> Result<AcirVar, InternalError> {
        match self.convert_value(value_id, dfg) {
            AcirValue::Var(acir_var, _) => Ok(acir_var),
            AcirValue::Array(array) => Err(InternalError::Unexpected {
                expected: "a numeric value".to_string(),
                found: format!("{array:?}"),
                call_stack: self.acir_context.get_call_stack(),
            }),
            AcirValue::DynamicArray(_) => Err(InternalError::Unexpected {
                expected: "a numeric value".to_string(),
                found: "an array".to_string(),
                call_stack: self.acir_context.get_call_stack(),
            }),
        }
    }

    /// Processes a binary operation and converts the result into an `AcirVar`
    fn convert_ssa_binary(
        &mut self,
        binary: &Binary,
        dfg: &DataFlowGraph,
        predicate: AcirVar,
    ) -> Result<AcirVar, RuntimeError> {
        let lhs = self.convert_numeric_value(binary.lhs, dfg)?;
        let rhs = self.convert_numeric_value(binary.rhs, dfg)?;
        let binary_type = self.type_of_binary_operation(binary, dfg);
        let binary_type = AcirType::from(binary_type);
        let bit_count = binary_type.bit_size::<FieldElement>();
        let num_type = binary_type.to_numeric_type();
        let result = match binary.operator {
            BinaryOp::Add { .. } => self.acir_context.add_var(lhs, rhs),
            BinaryOp::Sub { .. } => self.acir_context.sub_var(lhs, rhs),
            BinaryOp::Mul { .. } => self.acir_context.mul_var(lhs, rhs),
            BinaryOp::Div => self.acir_context.div_var(lhs, rhs, binary_type.clone(), predicate),
            // Note: that this produces unnecessary constraints when
            // this Eq instruction is being used for a constrain statement
            BinaryOp::Eq => self.acir_context.eq_var(lhs, rhs),
            BinaryOp::Lt => match binary_type {
                AcirType::NumericType(NumericType::Signed { .. }) => {
                    self.acir_context.less_than_signed(lhs, rhs, bit_count)
                }
                _ => self.acir_context.less_than_var(lhs, rhs, bit_count),
            },
            BinaryOp::Xor => self.acir_context.xor_var(lhs, rhs, binary_type),
            BinaryOp::And => self.acir_context.and_var(lhs, rhs, binary_type),
            BinaryOp::Or => self.acir_context.or_var(lhs, rhs, binary_type),
            BinaryOp::Mod => {
                self.acir_context.modulo_var(lhs, rhs, binary_type.clone(), bit_count, predicate)
            }
            BinaryOp::Shl | BinaryOp::Shr => unreachable!(
                "ICE - bit shift operators do not exist in ACIR and should have been replaced"
            ),
        }?;

        if let NumericType::Unsigned { bit_size } = &num_type {
            // Check for integer overflow
            self.check_unsigned_overflow(result, *bit_size, binary, dfg, predicate)?;
        }

        Ok(result)
    }

    /// Adds a range check against the bit size of the result of addition, subtraction or multiplication
    fn check_unsigned_overflow(
        &mut self,
        result: AcirVar,
        bit_size: u32,
        binary: &Binary,
        dfg: &DataFlowGraph,
        predicate: AcirVar,
    ) -> Result<(), RuntimeError> {
        let Some(msg) = binary.check_unsigned_overflow_msg(dfg, bit_size) else {
            return Ok(());
        };

        let with_pred = self.acir_context.mul_var(result, predicate)?;
        self.acir_context.range_constrain_var(
            with_pred,
            &NumericType::Unsigned { bit_size },
            Some(msg.to_string()),
        )?;
        Ok(())
    }

    /// Operands in a binary operation are checked to have the same type.
    ///
    /// In Noir, binary operands should have the same type due to the language
    /// semantics.
    ///
    /// There are some edge cases to consider:
    /// - Constants are not explicitly type casted, so we need to check for this and
    ///   return the type of the other operand, if we have a constant.
    /// - 0 is not seen as `Field 0` but instead as `Unit 0`
    ///
    /// TODO: The latter seems like a bug, if we cannot differentiate between a function returning
    /// TODO nothing and a 0.
    ///
    /// TODO: This constant coercion should ideally be done in the type checker.
    fn type_of_binary_operation(&self, binary: &Binary, dfg: &DataFlowGraph) -> Type {
        let lhs_type = dfg.type_of_value(binary.lhs);
        let rhs_type = dfg.type_of_value(binary.rhs);

        match (lhs_type, rhs_type) {
            // Function type should not be possible, since all functions
            // have been inlined.
            (_, Type::Function) | (Type::Function, _) => {
                unreachable!("all functions should be inlined")
            }
            (_, Type::Reference(_)) | (Type::Reference(_), _) => {
                unreachable!("References are invalid in binary operations")
            }
            (_, Type::Array(..)) | (Type::Array(..), _) => {
                unreachable!("Arrays are invalid in binary operations")
            }
            (_, Type::Slice(..)) | (Type::Slice(..), _) => {
                unreachable!("Arrays are invalid in binary operations")
            }
            // If either side is a Field constant then, we coerce into the type
            // of the other operand
            (Type::Numeric(NumericType::NativeField), typ)
            | (typ, Type::Numeric(NumericType::NativeField)) => typ,
            // If either side is a numeric type, then we expect their types to be
            // the same.
            (Type::Numeric(lhs_type), Type::Numeric(rhs_type)) => {
                assert_eq!(lhs_type, rhs_type, "lhs and rhs types in {binary:?} are not the same");
                Type::Numeric(lhs_type)
            }
        }
    }

    /// Returns an `AcirVar`that is constrained to be result of the truncation.
    fn convert_ssa_truncate(
        &mut self,
        value_id: ValueId,
        bit_size: u32,
        max_bit_size: u32,
        dfg: &DataFlowGraph,
    ) -> Result<AcirVar, RuntimeError> {
        assert_ne!(bit_size, max_bit_size, "Attempted to generate a noop truncation");
        assert!(
            bit_size < max_bit_size,
            "Attempted to generate a truncation into size larger than max input"
        );

        let mut var = self.convert_numeric_value(value_id, dfg)?;
        match &dfg[value_id] {
            Value::Instruction { instruction, .. } => {
                if matches!(
                    &dfg[*instruction],
                    Instruction::Binary(Binary { operator: BinaryOp::Sub { .. }, .. })
                ) {
                    // Subtractions must first have the integer modulus added before truncation can be
                    // applied. This is done in order to prevent underflow.
                    let integer_modulus = power_of_two::<FieldElement>(bit_size);
                    let integer_modulus = self.acir_context.add_constant(integer_modulus);
                    var = self.acir_context.add_var(var, integer_modulus)?;
                }
            }
            Value::Param { .. } => {
                // Binary operations on params may have been entirely simplified if the operation
                // results in the identity of the parameter
            }
            _ => unreachable!(
                "ICE: Truncates are only ever applied to the result of a binary op or a param"
            ),
        };

        self.acir_context.truncate_var(var, bit_size, max_bit_size)
    }

    /// Returns a vector of `AcirVar`s constrained to be result of the function call.
    ///
    /// The function being called is required to be intrinsic.
    fn convert_ssa_intrinsic_call(
        &mut self,
        intrinsic: Intrinsic,
        arguments: &[ValueId],
        dfg: &DataFlowGraph,
        result_ids: &[ValueId],
    ) -> Result<Vec<AcirValue>, RuntimeError> {
        match intrinsic {
            Intrinsic::Hint(Hint::BlackBox) => {
                // Identity function; at the ACIR level this is a no-op, it only affects the SSA.
                assert_eq!(
                    arguments.len(),
                    result_ids.len(),
                    "ICE: BlackBox input and output lengths should match."
                );
                Ok(arguments.iter().map(|v| self.convert_value(*v, dfg)).collect())
            }
            Intrinsic::BlackBox(black_box) => {
                // Slices are represented as a tuple of (length, slice contents).
                // We must check the inputs to determine if there are slices
                // and make sure that we pass the correct inputs to the black box function call.
                // The loop below only keeps the slice contents, so that
                // setting up a black box function with slice inputs matches the expected
                // number of arguments specified in the function signature.
                let mut arguments_no_slice_len = Vec::new();
                for (i, arg) in arguments.iter().enumerate() {
                    if matches!(dfg.type_of_value(*arg), Type::Numeric(_)) {
                        if i < arguments.len() - 1 {
                            if !matches!(dfg.type_of_value(arguments[i + 1]), Type::Slice(_)) {
                                arguments_no_slice_len.push(*arg);
                            }
                        } else {
                            arguments_no_slice_len.push(*arg);
                        }
                    } else {
                        arguments_no_slice_len.push(*arg);
                    }
                }

                let inputs = vecmap(&arguments_no_slice_len, |arg| self.convert_value(*arg, dfg));

                let output_count = result_ids.iter().fold(0usize, |sum, result_id| {
                    sum + dfg.type_of_value(*result_id).flattened_size() as usize
                });

                let vars = self.acir_context.black_box_function(black_box, inputs, output_count)?;

                Ok(self.convert_vars_to_values(vars, dfg, result_ids))
            }
            Intrinsic::ApplyRangeConstraint => {
                unreachable!(
                    "ICE: `Intrinsic::ApplyRangeConstraint` calls should be transformed into an `Instruction::RangeCheck`"
                );
            }
            Intrinsic::ToRadix(endian) => {
                let field = self.convert_value(arguments[0], dfg).into_var()?;
                let radix = self.convert_value(arguments[1], dfg).into_var()?;

                let Type::Array(result_type, array_length) = dfg.type_of_value(result_ids[0])
                else {
                    unreachable!("ICE: ToRadix result must be an array");
                };

                self.acir_context
                    .radix_decompose(
                        endian,
                        field,
                        radix,
                        array_length,
                        result_type[0].clone().into(),
                    )
                    .map(|array| vec![array])
            }
            Intrinsic::ToBits(endian) => {
                let field = self.convert_value(arguments[0], dfg).into_var()?;

                let Type::Array(result_type, array_length) = dfg.type_of_value(result_ids[0])
                else {
                    unreachable!("ICE: ToBits result must be an array");
                };

                self.acir_context
                    .bit_decompose(endian, field, array_length, result_type[0].clone().into())
                    .map(|array| vec![array])
            }
            Intrinsic::ArrayLen => {
                let len = match self.convert_value(arguments[0], dfg) {
                    AcirValue::Var(_, _) => unreachable!("Non-array passed to array.len() method"),
                    AcirValue::Array(values) => values.len(),
                    AcirValue::DynamicArray(array) => array.len,
                };
                Ok(vec![AcirValue::Var(self.acir_context.add_constant(len), AcirType::field())])
            }
            Intrinsic::AsSlice => {
                let slice_contents = arguments[0];
                let slice_typ = dfg.type_of_value(slice_contents);
                assert!(!slice_typ.is_nested_slice(), "ICE: Nested slice used in ACIR generation");

                let acir_value = self.convert_value(slice_contents, dfg);
                let (slice_length, result) = match acir_value {
                    AcirValue::Var(_, _) => {
                        unreachable!("ICE: cannot call `as_slice` on non-array type")
                    }
                    array @ AcirValue::Array(_) => {
                        let array_len = if !slice_typ.contains_slice_element() {
                            slice_typ.flattened_size() as usize
                        } else {
                            self.flattened_slice_size(slice_contents, dfg)
                        };
                        (array_len, array)
                    }
                    AcirValue::DynamicArray(source_array) => {
                        let result_block_id = self.block_id(&result_ids[1]);
                        self.copy_dynamic_array(
                            source_array.block_id,
                            result_block_id,
                            source_array.len,
                        )?;

                        let array = AcirValue::DynamicArray(AcirDynamicArray {
                            block_id: result_block_id,
                            len: source_array.len,
                            value_types: source_array.value_types,
                            element_type_sizes: source_array.element_type_sizes,
                        });

                        (source_array.len, array)
                    }
                };

                let slice_length = self.acir_context.add_constant(slice_length);
                Ok(vec![AcirValue::Var(slice_length, AcirType::field()), result])
            }
            Intrinsic::SlicePushBack => {
                // arguments = [slice_length, slice_contents, ...elements_to_push]
                let slice_length = self.convert_value(arguments[0], dfg).into_var()?;
                let slice_contents = arguments[1];
                let slice_typ = dfg.type_of_value(slice_contents);

                assert!(!slice_typ.is_nested_slice(), "ICE: Nested slice used in ACIR generation");

                let slice = self.convert_value(slice_contents, dfg);
                let mut new_elem_size = Self::flattened_value_size(&slice);

                let mut new_slice = im::Vector::new();
                self.slice_intrinsic_input(&mut new_slice, slice)?;

                let elements_to_push = &arguments[2..];
                // We must directly push back elements for non-nested slices
                for elem in elements_to_push {
                    let element = self.convert_value(*elem, dfg);

                    new_elem_size += Self::flattened_value_size(&element);
                    new_slice.push_back(element);
                }

                // Increase the slice length by one to enable accessing more elements in the slice.
                let one = self.acir_context.add_constant(FieldElement::one());
                let new_slice_length = self.acir_context.add_var(slice_length, one)?;

                let new_slice_val = AcirValue::Array(new_slice);
                let result_block_id = self.block_id(&result_ids[1]);
                self.initialize_array(result_block_id, new_elem_size, Some(new_slice_val.clone()))?;
                // The previous slice length represents the index we want to write into.
                let mut var_index = slice_length;
                // Write the elements we wish to push back directly.
                // The slice's underlying array value should already be filled with dummy data
                // to enable this write to be within bounds.
                // The dummy data is either attached during SSA gen or in this match case for non-nested slices.
                // These values can then be accessed due to the increased dynamic slice length.
                for elem in elements_to_push {
                    let element = self.convert_value(*elem, dfg);
                    self.array_set_value(&element, result_block_id, &mut var_index)?;
                }

                let element_type_sizes = if !can_omit_element_sizes_array(&slice_typ) {
                    Some(self.init_element_type_sizes_array(
                        &slice_typ,
                        slice_contents,
                        Some(&new_slice_val),
                        dfg,
                    )?)
                } else {
                    None
                };

                let value_types = new_slice_val.flat_numeric_types();
                assert_eq!(
                    value_types.len(),
                    new_elem_size,
                    "ICE: Value types array must match new slice size"
                );

                let result = AcirValue::DynamicArray(AcirDynamicArray {
                    block_id: result_block_id,
                    len: new_elem_size,
                    value_types,
                    element_type_sizes,
                });
                Ok(vec![AcirValue::Var(new_slice_length, AcirType::field()), result])
            }
            Intrinsic::SlicePushFront => {
                // arguments = [slice_length, slice_contents, ...elements_to_push]
                let slice_length = self.convert_value(arguments[0], dfg).into_var()?;
                let slice_contents = arguments[1];
                let slice_typ = dfg.type_of_value(slice_contents);
                assert!(!slice_typ.is_nested_slice(), "ICE: Nested slice used in ACIR generation");

                let slice: AcirValue = self.convert_value(slice_contents, dfg);
                let mut new_slice_size = Self::flattened_value_size(&slice);

                // Increase the slice length by one to enable accessing more elements in the slice.
                let one = self.acir_context.add_constant(FieldElement::one());
                let new_slice_length = self.acir_context.add_var(slice_length, one)?;

                let mut new_slice = im::Vector::new();
                self.slice_intrinsic_input(&mut new_slice, slice)?;

                let elements_to_push = &arguments[2..];
                let mut elem_size = 0;
                // We must directly push front elements for non-nested slices
                for elem in elements_to_push.iter().rev() {
                    let element = self.convert_value(*elem, dfg);

                    elem_size += Self::flattened_value_size(&element);
                    new_slice.push_front(element);
                }
                new_slice_size += elem_size;

                let new_slice_val = AcirValue::Array(new_slice.clone());

                let result_block_id = self.block_id(&result_ids[1]);
                self.initialize_array(
                    result_block_id,
                    new_slice_size,
                    Some(new_slice_val.clone()),
                )?;

                let element_type_sizes = if !can_omit_element_sizes_array(&slice_typ) {
                    Some(self.init_element_type_sizes_array(
                        &slice_typ,
                        slice_contents,
                        Some(&new_slice_val),
                        dfg,
                    )?)
                } else {
                    None
                };

                let value_types = new_slice_val.flat_numeric_types();
                assert_eq!(
                    value_types.len(),
                    new_slice_size,
                    "ICE: Value types array must match new slice size"
                );

                let result = AcirValue::DynamicArray(AcirDynamicArray {
                    block_id: result_block_id,
                    len: new_slice_size,
                    value_types,
                    element_type_sizes,
                });

                Ok(vec![AcirValue::Var(new_slice_length, AcirType::field()), result])
            }
            Intrinsic::SlicePopBack => {
                // arguments = [slice_length, slice_contents]
                let slice_length = self.convert_value(arguments[0], dfg).into_var()?;
                let slice_contents = arguments[1];

                let one = self.acir_context.add_constant(FieldElement::one());
                let new_slice_length = self.acir_context.sub_var(slice_length, one)?;
                // For a pop back operation we want to fetch from the `length - 1` as this is the
                // last valid index that can be accessed in a slice. After the pop back operation
                // the elements stored at that index will no longer be able to be accessed.
                let mut var_index = new_slice_length;

                let slice_typ = dfg.type_of_value(slice_contents);
                let block_id = self.ensure_array_is_initialized(slice_contents, dfg)?;
                assert!(!slice_typ.is_nested_slice(), "ICE: Nested slice used in ACIR generation");

                let mut popped_elements = Vec::new();
                for res in &result_ids[2..] {
                    let elem =
                        self.array_get_value(&dfg.type_of_value(*res), block_id, &mut var_index)?;
                    popped_elements.push(elem);
                }

                let slice = self.convert_value(slice_contents, dfg);
                let mut new_slice = im::Vector::new();
                self.slice_intrinsic_input(&mut new_slice, slice)?;

                let mut results = vec![
                    AcirValue::Var(new_slice_length, AcirType::field()),
                    AcirValue::Array(new_slice),
                ];
                results.append(&mut popped_elements);

                Ok(results)
            }
            Intrinsic::SlicePopFront => {
                // arguments = [slice_length, slice_contents]
                let slice_length = self.convert_value(arguments[0], dfg).into_var()?;
                let slice_contents = arguments[1];

                let slice_typ = dfg.type_of_value(slice_contents);
                let block_id = self.ensure_array_is_initialized(slice_contents, dfg)?;

                assert!(!slice_typ.is_nested_slice(), "ICE: Nested slice used in ACIR generation");

                let one = self.acir_context.add_constant(FieldElement::one());
                let new_slice_length = self.acir_context.sub_var(slice_length, one)?;

                let slice = self.convert_value(slice_contents, dfg);

                let mut new_slice = im::Vector::new();
                self.slice_intrinsic_input(&mut new_slice, slice)?;

                let element_size = slice_typ.element_size();

                let mut popped_elements: Vec<AcirValue> = Vec::new();
                let mut popped_elements_size = 0;
                let mut var_index = self.acir_context.add_constant(FieldElement::zero());
                // Fetch the values we are popping off of the slice.
                // In the case of non-nested slice the logic is simple as we do not
                // need to account for the internal slice sizes or flattening the index.
                for res in &result_ids[..element_size] {
                    let element =
                        self.array_get_value(&dfg.type_of_value(*res), block_id, &mut var_index)?;
                    let elem_size = Self::flattened_value_size(&element);
                    popped_elements_size += elem_size;
                    popped_elements.push(element);
                }

                // It is expected that the `popped_elements_size` is the flattened size of the elements,
                // as the input slice should be a dynamic array which is represented by flat memory.
                new_slice = new_slice.slice(popped_elements_size..);

                popped_elements.push(AcirValue::Var(new_slice_length, AcirType::field()));
                popped_elements.push(AcirValue::Array(new_slice));

                Ok(popped_elements)
            }
            Intrinsic::SliceInsert => {
                // arguments = [slice_length, slice_contents, insert_index, ...elements_to_insert]
                let slice_length = self.convert_value(arguments[0], dfg).into_var()?;
                let slice_contents = arguments[1];

                let slice_typ = dfg.type_of_value(slice_contents);
                let block_id = self.ensure_array_is_initialized(slice_contents, dfg)?;

                assert!(!slice_typ.is_nested_slice(), "ICE: Nested slice used in ACIR generation");

                let slice = self.convert_value(slice_contents, dfg);
                let insert_index = self.convert_value(arguments[2], dfg).into_var()?;

                let one = self.acir_context.add_constant(FieldElement::one());
                let new_slice_length = self.acir_context.add_var(slice_length, one)?;

                let slice_size = Self::flattened_value_size(&slice);

                // Fetch the flattened index from the user provided index argument.
                let element_size = slice_typ.element_size();
                let element_size_var = self.acir_context.add_constant(element_size);
                let flat_insert_index =
                    self.acir_context.mul_var(insert_index, element_size_var)?;
                let flat_user_index =
                    self.get_flattened_index(&slice_typ, slice_contents, flat_insert_index, dfg)?;

                let elements_to_insert = &arguments[3..];
                // Determine the elements we need to write into our resulting dynamic array.
                // We need to a fully flat list of AcirVar's as a dynamic array is represented with flat memory.
                let mut inner_elem_size_usize = 0;
                let mut flattened_elements = Vec::new();
                for elem in elements_to_insert {
                    let element = self.convert_value(*elem, dfg);
                    let elem_size = Self::flattened_value_size(&element);
                    inner_elem_size_usize += elem_size;
                    let mut flat_elem = element.flatten().into_iter().map(|(var, _)| var).collect();
                    flattened_elements.append(&mut flat_elem);
                }
                let inner_elem_size = self.acir_context.add_constant(inner_elem_size_usize);
                // Set the maximum flattened index at which a new element should be inserted.
                let max_flat_user_index =
                    self.acir_context.add_var(flat_user_index, inner_elem_size)?;

                // Go through the entire slice argument and determine what value should be written to the new slice.
                // 1. If we are below the starting insertion index we should insert the value that was already
                //    in the original slice.
                // 2. If we are above the starting insertion index but below the max insertion index we should insert
                //    the flattened element arguments.
                // 3. If we are above the max insertion index we should insert the previous value from the original slice,
                //    as during an insertion we want to shift all elements after the insertion up an index.
                let result_block_id = self.block_id(&result_ids[1]);
                self.initialize_array(result_block_id, slice_size, None)?;
                let mut current_insert_index = 0;
                for i in 0..slice_size {
                    let current_index = self.acir_context.add_constant(i);

                    // Check that we are above the lower bound of the insertion index
                    let greater_eq_than_idx =
                        self.acir_context.more_than_eq_var(current_index, flat_user_index, 64)?;
                    // Check that we are below the upper bound of the insertion index
                    let less_than_idx =
                        self.acir_context.less_than_var(current_index, max_flat_user_index, 64)?;

                    // Read from the original slice the value we want to insert into our new slice.
                    // We need to make sure that we read the previous element when our current index is greater than insertion index.
                    // If the index for the previous element is out of the array bounds we can avoid the check for whether
                    // the current index is over the insertion index.
                    let shifted_index = if i < inner_elem_size_usize {
                        current_index
                    } else {
                        let index_minus_elem_size =
                            self.acir_context.add_constant(i - inner_elem_size_usize);

                        let use_shifted_index_pred = self
                            .acir_context
                            .mul_var(index_minus_elem_size, greater_eq_than_idx)?;

                        let not_pred = self.acir_context.sub_var(one, greater_eq_than_idx)?;
                        let use_current_index_pred =
                            self.acir_context.mul_var(not_pred, current_index)?;

                        self.acir_context.add_var(use_shifted_index_pred, use_current_index_pred)?
                    };

                    let value_shifted_index =
                        self.acir_context.read_from_memory(block_id, &shifted_index)?;

                    // Final predicate to determine whether we are within the insertion bounds
                    let should_insert_value_pred =
                        self.acir_context.mul_var(greater_eq_than_idx, less_than_idx)?;
                    let insert_value_pred = self.acir_context.mul_var(
                        flattened_elements[current_insert_index],
                        should_insert_value_pred,
                    )?;

                    let not_pred = self.acir_context.sub_var(one, should_insert_value_pred)?;
                    let shifted_value_pred =
                        self.acir_context.mul_var(not_pred, value_shifted_index)?;

                    let new_value =
                        self.acir_context.add_var(insert_value_pred, shifted_value_pred)?;

                    self.acir_context.write_to_memory(
                        result_block_id,
                        &current_index,
                        &new_value,
                    )?;

                    current_insert_index += 1;
                    if inner_elem_size_usize == current_insert_index {
                        current_insert_index = 0;
                    }
                }

                let element_type_sizes = if !can_omit_element_sizes_array(&slice_typ) {
                    Some(self.init_element_type_sizes_array(
                        &slice_typ,
                        slice_contents,
                        Some(&slice),
                        dfg,
                    )?)
                } else {
                    None
                };

                let value_types = slice.flat_numeric_types();
                assert_eq!(
                    value_types.len(),
                    slice_size,
                    "ICE: Value types array must match new slice size"
                );

                let result = AcirValue::DynamicArray(AcirDynamicArray {
                    block_id: result_block_id,
                    len: slice_size,
                    value_types,
                    element_type_sizes,
                });

                Ok(vec![AcirValue::Var(new_slice_length, AcirType::field()), result])
            }
            Intrinsic::SliceRemove => {
                // arguments = [slice_length, slice_contents, remove_index]
                let slice_length = self.convert_value(arguments[0], dfg).into_var()?;
                let slice_contents = arguments[1];

                let slice_typ = dfg.type_of_value(slice_contents);
                let block_id = self.ensure_array_is_initialized(slice_contents, dfg)?;

                assert!(!slice_typ.is_nested_slice(), "ICE: Nested slice used in ACIR generation");

                let slice = self.convert_value(slice_contents, dfg);
                let remove_index = self.convert_value(arguments[2], dfg).into_var()?;

                let one = self.acir_context.add_constant(FieldElement::one());
                let new_slice_length = self.acir_context.sub_var(slice_length, one)?;

                let slice_size = Self::flattened_value_size(&slice);

                let mut new_slice = im::Vector::new();
                self.slice_intrinsic_input(&mut new_slice, slice)?;

                // Compiler sanity check
                assert_eq!(
                    new_slice.len(),
                    slice_size,
                    "ICE: The read flattened slice should match the computed size"
                );

                // Fetch the flattened index from the user provided index argument.
                let element_size = slice_typ.element_size();
                let element_size_var = self.acir_context.add_constant(element_size);
                let flat_remove_index =
                    self.acir_context.mul_var(remove_index, element_size_var)?;
                let flat_user_index =
                    self.get_flattened_index(&slice_typ, slice_contents, flat_remove_index, dfg)?;

                // Fetch the values we are remove from the slice.
                // As we fetch the values we can determine the size of the removed values
                // which we will later use for writing the correct resulting slice.
                let mut popped_elements = Vec::new();
                let mut popped_elements_size = 0;
                // Set a temp index just for fetching from the original slice as `array_get_value` mutates
                // the index internally.
                let mut temp_index = flat_user_index;
                for res in &result_ids[2..(2 + element_size)] {
                    let element =
                        self.array_get_value(&dfg.type_of_value(*res), block_id, &mut temp_index)?;
                    let elem_size = Self::flattened_value_size(&element);
                    popped_elements_size += elem_size;
                    popped_elements.push(element);
                }

                // Go through the entire slice argument and determine what value should be written to the new slice.
                // 1. If the current index is greater than the removal index we must write the next value
                //    from the original slice to the current index
                // 2. At the end of the slice reading from the next value of the original slice
                //    can lead to a potential out of bounds error. In this case we just fetch from the original slice
                //    at the current index. As we are decreasing the slice in length, this is a safe operation.
                let result_block_id = self.block_id(&result_ids[1]);
                self.initialize_array(
                    result_block_id,
                    slice_size,
                    Some(AcirValue::Array(new_slice.clone())),
                )?;
                for i in 0..slice_size {
                    let current_index = self.acir_context.add_constant(i);

                    let value_current_index = &new_slice[i].borrow_var()?;

                    if slice_size > (i + popped_elements_size) {
                        let shifted_index =
                            self.acir_context.add_constant(i + popped_elements_size);

                        let value_shifted_index =
                            self.acir_context.read_from_memory(block_id, &shifted_index)?;

                        let use_shifted_value = self.acir_context.more_than_eq_var(
                            current_index,
                            flat_user_index,
                            64,
                        )?;

                        let shifted_value_pred =
                            self.acir_context.mul_var(value_shifted_index, use_shifted_value)?;
                        let not_pred = self.acir_context.sub_var(one, use_shifted_value)?;
                        let current_value_pred =
                            self.acir_context.mul_var(not_pred, *value_current_index)?;

                        let new_value =
                            self.acir_context.add_var(shifted_value_pred, current_value_pred)?;

                        self.acir_context.write_to_memory(
                            result_block_id,
                            &current_index,
                            &new_value,
                        )?;
                    };
                }

                let new_slice_val = AcirValue::Array(new_slice);
                let element_type_sizes = if !can_omit_element_sizes_array(&slice_typ) {
                    Some(self.init_element_type_sizes_array(
                        &slice_typ,
                        slice_contents,
                        Some(&new_slice_val),
                        dfg,
                    )?)
                } else {
                    None
                };

                let value_types = new_slice_val.flat_numeric_types();
                assert_eq!(
                    value_types.len(),
                    slice_size,
                    "ICE: Value types array must match new slice size"
                );

                let result = AcirValue::DynamicArray(AcirDynamicArray {
                    block_id: result_block_id,
                    len: slice_size,
                    value_types,
                    element_type_sizes,
                });

                let mut result = vec![AcirValue::Var(new_slice_length, AcirType::field()), result];
                result.append(&mut popped_elements);

                Ok(result)
            }

            Intrinsic::AsWitness => {
                let arg = arguments[0];
                let input = self.convert_value(arg, dfg).into_var()?;
                Ok(self
                    .acir_context
                    .get_or_create_witness_var(input)
                    .map(|val| self.convert_vars_to_values(vec![val], dfg, result_ids))?)
            }
            Intrinsic::ArrayAsStrUnchecked => Ok(vec![self.convert_value(arguments[0], dfg)]),
            Intrinsic::AssertConstant => {
                unreachable!("Expected assert_constant to be removed by this point")
            }
            Intrinsic::StaticAssert => {
                unreachable!("Expected static_assert to be removed by this point")
            }
            Intrinsic::StrAsBytes => unreachable!("Expected as_bytes to be removed by this point"),
            Intrinsic::IsUnconstrained => {
                unreachable!("Expected is_unconstrained to be removed by this point")
            }
            Intrinsic::DerivePedersenGenerators => {
                unreachable!("DerivePedersenGenerators can only be called with constants")
            }
            Intrinsic::FieldLessThan => {
                unreachable!("FieldLessThan can only be called in unconstrained")
            }
            Intrinsic::ArrayRefCount | Intrinsic::SliceRefCount => {
                let zero = self.acir_context.add_constant(FieldElement::zero());
                Ok(vec![AcirValue::Var(
                    zero,
                    AcirType::NumericType(NumericType::Unsigned { bit_size: 32 }),
                )])
            }
        }
    }

    fn slice_intrinsic_input(
        &mut self,
        old_slice: &mut im::Vector<AcirValue>,
        input: AcirValue,
    ) -> Result<(), RuntimeError> {
        match input {
            AcirValue::Var(_, _) => {
                old_slice.push_back(input);
            }
            AcirValue::Array(vars) => {
                for var in vars {
                    self.slice_intrinsic_input(old_slice, var)?;
                }
            }
            AcirValue::DynamicArray(AcirDynamicArray { block_id, len, .. }) => {
                for i in 0..len {
                    // We generate witnesses corresponding to the array values
                    let index_var = self.acir_context.add_constant(i);

                    let value_read_var =
                        self.acir_context.read_from_memory(block_id, &index_var)?;
                    let value_read = AcirValue::Var(value_read_var, AcirType::field());

                    old_slice.push_back(value_read);
                }
            }
        }
        Ok(())
    }

    /// Convert a `Vec<AcirVar>` into a `Vec<AcirValue>` using the given result ids.
    /// If the type of a result id is an array, several acir vars are collected into
    /// a single AcirValue::Array of the same length.
    /// If the type of a result id is a slice, the slice length must precede it and we can
    /// convert to an AcirValue::Array when the length is known (constant).
    fn convert_vars_to_values(
        &self,
        vars: Vec<AcirVar>,
        dfg: &DataFlowGraph,
        result_ids: &[ValueId],
    ) -> Vec<AcirValue> {
        let mut vars = vars.into_iter();
        let mut values: Vec<AcirValue> = Vec::new();
        for result in result_ids {
            let result_type = dfg.type_of_value(*result);
            if let Type::Slice(elements_type) = result_type {
                let error = "ICE - cannot get slice length when converting slice to AcirValue";
                let len = values.last().expect(error).borrow_var().expect(error);
                let len = self.acir_context.constant(len).to_u128();
                let mut element_values = im::Vector::new();
                for _ in 0..len {
                    for element_type in elements_type.iter() {
                        let element = Self::convert_var_type_to_values(element_type, &mut vars);
                        element_values.push_back(element);
                    }
                }
                values.push(AcirValue::Array(element_values));
            } else {
                values.push(Self::convert_var_type_to_values(&result_type, &mut vars));
            }
        }
        values
    }

    /// Recursive helper for convert_vars_to_values.
    /// If the given result_type is an array of length N, this will create an AcirValue::Array with
    /// the first N elements of the given iterator. Otherwise, the result is a single
    /// AcirValue::Var wrapping the first element of the iterator.
    fn convert_var_type_to_values(
        result_type: &Type,
        vars: &mut impl Iterator<Item = AcirVar>,
    ) -> AcirValue {
        match result_type {
            Type::Array(elements, size) => {
                let mut element_values = im::Vector::new();
                for _ in 0..*size {
                    for element_type in elements.iter() {
                        let element = Self::convert_var_type_to_values(element_type, vars);
                        element_values.push_back(element);
                    }
                }
                AcirValue::Array(element_values)
            }
            typ => {
                let var = vars.next().unwrap();
                AcirValue::Var(var, typ.into())
            }
        }
    }
}

// We can omit the element size array for arrays which don't contain arrays or slices.
fn can_omit_element_sizes_array(array_typ: &Type) -> bool {
    let types = match array_typ {
        Type::Array(types, _) | Type::Slice(types) => types,
        _ => panic!("ICE: expected array or slice type"),
    };

    !types.iter().any(|typ| typ.contains_an_array())
}

#[cfg(test)]
mod test {

    use acvm::{
        AcirField, FieldElement,
        acir::{
            brillig::{
                BitSize, HeapVector, IntegerBitSize, MemoryAddress, Opcode as BrilligOpcode,
            },
            circuit::{
                ExpressionWidth, Opcode, OpcodeLocation,
                brillig::BrilligFunctionId,
                opcodes::{AcirFunctionId, BlackBoxFuncCall},
            },
            native_types::{Witness, WitnessMap},
        },
        blackbox_solver::StubbedBlackBoxSolver,
        pwg::{ACVM, ACVMStatus},
    };
    use noirc_errors::Location;
    use noirc_frontend::monomorphization::ast::InlineType;
    use std::collections::BTreeMap;

    use crate::{
        acir::{BrilligStdlibFunc, acir_context::BrilligStdLib, ssa::codegen_acir},
        brillig::{Brillig, BrilligOptions, brillig_ir::artifact::GeneratedBrillig},
        ssa::{
            function_builder::FunctionBuilder,
            ir::{
                function::FunctionId,
                instruction::BinaryOp,
                map::Id,
                types::{NumericType, Type},
            },
        },
    };

    use super::Ssa;

    fn build_basic_foo_with_return(
        builder: &mut FunctionBuilder,
        foo_id: FunctionId,
        brillig: bool,
        inline_type: InlineType,
    ) {
        // fn foo f1 {
        // b0(v0: Field, v1: Field):
        //     v2 = eq v0, v1
        //     constrain v2 == u1 0
        //     return v0
        // }
        if brillig {
            builder.new_brillig_function("foo".into(), foo_id, inline_type);
        } else {
            builder.new_function("foo".into(), foo_id, inline_type);
        }
        // Set a call stack for testing whether `brillig_locations` in the `GeneratedAcir` was accurately set.
        let stack = vec![Location::dummy(), Location::dummy()];
        let call_stack =
            builder.current_function.dfg.call_stack_data.get_or_insert_locations(stack);
        builder.set_call_stack(call_stack);

        let foo_v0 = builder.add_parameter(Type::field());
        let foo_v1 = builder.add_parameter(Type::field());

        let foo_equality_check = builder.insert_binary(foo_v0, BinaryOp::Eq, foo_v1);
        let zero = builder.numeric_constant(0u128, NumericType::unsigned(1));
        builder.insert_constrain(foo_equality_check, zero, None);
        builder.terminate_with_return(vec![foo_v0]);
    }

    /// Check that each `InlineType` which prevents inlining functions generates code in the same manner
    #[test]
    fn basic_calls_fold() {
        basic_call_with_outputs_assert(InlineType::Fold);
        call_output_as_next_call_input(InlineType::Fold);
        basic_nested_call(InlineType::Fold);
    }

    #[test]
    #[should_panic]
    fn basic_calls_no_predicates() {
        basic_call_with_outputs_assert(InlineType::NoPredicates);
        call_output_as_next_call_input(InlineType::NoPredicates);
        basic_nested_call(InlineType::NoPredicates);
    }

    #[test]
    #[should_panic]
    fn call_without_inline_attribute() {
        basic_call_with_outputs_assert(InlineType::Inline);
    }

    fn basic_call_with_outputs_assert(inline_type: InlineType) {
        // acir(inline) fn main f0 {
        //     b0(v0: Field, v1: Field):
        //       v2 = call f1(v0, v1)
        //       v3 = call f1(v0, v1)
        //       constrain v2 == v3
        //       return
        //     }
        // acir(fold) fn foo f1 {
        //     b0(v0: Field, v1: Field):
        //       v2 = eq v0, v1
        //       constrain v2 == u1 0
        //       return v0
        //     }
        let foo_id = Id::test_new(0);
        let mut builder = FunctionBuilder::new("main".into(), foo_id);
        let main_v0 = builder.add_parameter(Type::field());
        let main_v1 = builder.add_parameter(Type::field());

        let foo_id = Id::test_new(1);
        let foo = builder.import_function(foo_id);
        let main_call1_results =
            builder.insert_call(foo, vec![main_v0, main_v1], vec![Type::field()]).to_vec();
        let main_call2_results =
            builder.insert_call(foo, vec![main_v0, main_v1], vec![Type::field()]).to_vec();
        builder.insert_constrain(main_call1_results[0], main_call2_results[0], None);
        builder.terminate_with_return(vec![]);

        build_basic_foo_with_return(&mut builder, foo_id, false, inline_type);

        let ssa = builder.finish().generate_entry_point_index();

        let (acir_functions, _, _, _) = ssa
            .into_acir(&Brillig::default(), &BrilligOptions::default(), ExpressionWidth::default())
            .expect("Should compile manually written SSA into ACIR");
        // Expected result:
        // main f0
        // GeneratedAcir {
        //     ...
        //     opcodes: [
        //         CALL func 1: inputs: [Witness(0), Witness(1)], outputs: [Witness(2)],
        //         CALL func 1: inputs: [Witness(0), Witness(1)], outputs: [Witness(3)],
        //         EXPR [ (1, _2) (-1, _3) 0 ],
        //     ],
        //     return_witnesses: [],
        //     input_witnesses: [
        //         Witness(
        //             0,
        //         ),
        //         Witness(
        //             1,
        //         ),
        //     ],
        //     ...
        // }
        // foo f1
        // GeneratedAcir {
        //     ...
        //     opcodes: [
        //         Same as opcodes as the expected result of `basic_call_codegen`
        //     ],
        //     return_witnesses: [
        //         Witness(
        //             0,
        //         ),
        //     ],
        //     input_witnesses: [
        //         Witness(
        //             0,
        //         ),
        //         Witness(
        //             1,
        //         ),
        //     ],
        //     ...
        // },

        let main_acir = &acir_functions[0];
        let main_opcodes = main_acir.opcodes();
        assert_eq!(main_opcodes.len(), 3, "Should have two calls to `foo`");

        check_call_opcode(
            &main_opcodes[0],
            AcirFunctionId(1),
            vec![Witness(0), Witness(1)],
            vec![Witness(2)],
        );
        check_call_opcode(
            &main_opcodes[1],
            AcirFunctionId(1),
            vec![Witness(0), Witness(1)],
            vec![Witness(3)],
        );

        if let Opcode::AssertZero(expr) = &main_opcodes[2] {
            assert_eq!(expr.linear_combinations[0].0, FieldElement::from(1u128));
            assert_eq!(expr.linear_combinations[0].1, Witness(2));

            assert_eq!(expr.linear_combinations[1].0, FieldElement::from(-1i128));
            assert_eq!(expr.linear_combinations[1].1, Witness(3));
            assert_eq!(expr.q_c, FieldElement::from(0u128));
        }
    }

    fn call_output_as_next_call_input(inline_type: InlineType) {
        // acir(inline) fn main f0 {
        //     b0(v0: Field, v1: Field):
        //       v3 = call f1(v0, v1)
        //       v4 = call f1(v3, v1)
        //       constrain v3 == v4
        //       return
        //     }
        // acir(fold) fn foo f1 {
        //     b0(v0: Field, v1: Field):
        //       v2 = eq v0, v1
        //       constrain v2 == u1 0
        //       return v0
        //     }
        let foo_id = Id::test_new(0);
        let mut builder = FunctionBuilder::new("main".into(), foo_id);
        let main_v0 = builder.add_parameter(Type::field());
        let main_v1 = builder.add_parameter(Type::field());

        let foo_id = Id::test_new(1);
        let foo = builder.import_function(foo_id);
        let main_call1_results =
            builder.insert_call(foo, vec![main_v0, main_v1], vec![Type::field()]).to_vec();
        let main_call2_results = builder
            .insert_call(foo, vec![main_call1_results[0], main_v1], vec![Type::field()])
            .to_vec();
        builder.insert_constrain(main_call1_results[0], main_call2_results[0], None);
        builder.terminate_with_return(vec![]);

        build_basic_foo_with_return(&mut builder, foo_id, false, inline_type);

        let ssa = builder.finish();

        let (acir_functions, _, _, _) = ssa
            .generate_entry_point_index()
            .into_acir(&Brillig::default(), &BrilligOptions::default(), ExpressionWidth::default())
            .expect("Should compile manually written SSA into ACIR");
        // The expected result should look very similar to the above test expect that the input witnesses of the `Call`
        // opcodes will be different. The changes can discerned from the checks below.

        let main_acir = &acir_functions[0];
        let main_opcodes = main_acir.opcodes();
        assert_eq!(main_opcodes.len(), 3, "Should have two calls to `foo` and an assert");

        check_call_opcode(
            &main_opcodes[0],
            AcirFunctionId(1),
            vec![Witness(0), Witness(1)],
            vec![Witness(2)],
        );
        // The output of the first call should be the input of the second call
        check_call_opcode(
            &main_opcodes[1],
            AcirFunctionId(1),
            vec![Witness(2), Witness(1)],
            vec![Witness(3)],
        );
    }

    fn basic_nested_call(inline_type: InlineType) {
        // SSA for the following Noir program:
        // fn main(x: Field, y: pub Field) {
        //     let z = func_with_nested_foo_call(x, y);
        //     let z2 = func_with_nested_foo_call(x, y);
        //     assert(z == z2);
        // }
        // #[fold]
        // fn func_with_nested_foo_call(x: Field, y: Field) -> Field {
        //     nested_call(x + 2, y)
        // }
        // #[fold]
        // fn foo(x: Field, y: Field) -> Field {
        //     assert(x != y);
        //     x
        // }
        //
        // SSA:
        // acir(inline) fn main f0 {
        //     b0(v0: Field, v1: Field):
        //       v3 = call f1(v0, v1)
        //       v4 = call f1(v0, v1)
        //       constrain v3 == v4
        //       return
        //     }
        // acir(fold) fn func_with_nested_foo_call f1 {
        //     b0(v0: Field, v1: Field):
        //       v3 = add v0, Field 2
        //       v5 = call f2(v3, v1)
        //       return v5
        //   }
        // acir(fold) fn foo f2 {
        //     b0(v0: Field, v1: Field):
        //       v2 = eq v0, v1
        //       constrain v2 == Field 0
        //       return v0
        //   }
        let foo_id = Id::test_new(0);
        let mut builder = FunctionBuilder::new("main".into(), foo_id);
        let main_v0 = builder.add_parameter(Type::field());
        let main_v1 = builder.add_parameter(Type::field());

        let func_with_nested_foo_call_id = Id::test_new(1);
        let func_with_nested_foo_call = builder.import_function(func_with_nested_foo_call_id);
        let main_call1_results = builder
            .insert_call(func_with_nested_foo_call, vec![main_v0, main_v1], vec![Type::field()])
            .to_vec();
        let main_call2_results = builder
            .insert_call(func_with_nested_foo_call, vec![main_v0, main_v1], vec![Type::field()])
            .to_vec();
        builder.insert_constrain(main_call1_results[0], main_call2_results[0], None);
        builder.terminate_with_return(vec![]);

        builder.new_function(
            "func_with_nested_foo_call".into(),
            func_with_nested_foo_call_id,
            inline_type,
        );
        let func_with_nested_call_v0 = builder.add_parameter(Type::field());
        let func_with_nested_call_v1 = builder.add_parameter(Type::field());

        let two = builder.field_constant(2u128);
        let v0_plus_two = builder.insert_binary(
            func_with_nested_call_v0,
            BinaryOp::Add { unchecked: false },
            two,
        );

        let foo_id = Id::test_new(2);
        let foo_call = builder.import_function(foo_id);
        let foo_call = builder
            .insert_call(foo_call, vec![v0_plus_two, func_with_nested_call_v1], vec![Type::field()])
            .to_vec();
        builder.terminate_with_return(vec![foo_call[0]]);

        build_basic_foo_with_return(&mut builder, foo_id, false, inline_type);

        let ssa = builder.finish().generate_entry_point_index();

        let (acir_functions, _, _, _) = ssa
            .into_acir(&Brillig::default(), &BrilligOptions::default(), ExpressionWidth::default())
            .expect("Should compile manually written SSA into ACIR");

        assert_eq!(acir_functions.len(), 3, "Should have three ACIR functions");

        let main_acir = &acir_functions[0];
        let main_opcodes = main_acir.opcodes();
        assert_eq!(main_opcodes.len(), 3, "Should have two calls to `foo` and an assert");

        // Both of these should call func_with_nested_foo_call f1
        check_call_opcode(
            &main_opcodes[0],
            AcirFunctionId(1),
            vec![Witness(0), Witness(1)],
            vec![Witness(2)],
        );
        // The output of the first call should be the input of the second call
        check_call_opcode(
            &main_opcodes[1],
            AcirFunctionId(1),
            vec![Witness(0), Witness(1)],
            vec![Witness(3)],
        );

        let func_with_nested_call_acir = &acir_functions[1];
        let func_with_nested_call_opcodes = func_with_nested_call_acir.opcodes();

        assert_eq!(
            func_with_nested_call_opcodes.len(),
            3,
            "Should have an expression and a call to a nested `foo`"
        );
        // Should call foo f2
        check_call_opcode(
            &func_with_nested_call_opcodes[1],
            AcirFunctionId(2),
            vec![Witness(3), Witness(1)],
            vec![Witness(4)],
        );
    }

    fn check_call_opcode(
        opcode: &Opcode<FieldElement>,
        expected_id: AcirFunctionId,
        expected_inputs: Vec<Witness>,
        expected_outputs: Vec<Witness>,
    ) {
        match opcode {
            Opcode::Call { id, inputs, outputs, .. } => {
                assert_eq!(
                    *id, expected_id,
                    "Main was expected to call {expected_id} but got {}",
                    *id
                );
                for (expected_input, input) in expected_inputs.iter().zip(inputs) {
                    assert_eq!(
                        expected_input, input,
                        "Expected input witness {expected_input:?} but got {input:?}"
                    );
                }
                for (expected_output, output) in expected_outputs.iter().zip(outputs) {
                    assert_eq!(
                        expected_output, output,
                        "Expected output witness {expected_output:?} but got {output:?}"
                    );
                }
            }
            _ => panic!("Expected only Call opcode"),
        }
    }

    // Test that given multiple calls to the same brillig function we generate only one bytecode
    // and the appropriate Brillig call opcodes are generated
    #[test]
    fn multiple_brillig_calls_one_bytecode() {
        // acir(inline) fn main f0 {
        //     b0(v0: Field, v1: Field):
        //       v4 = call f1(v0, v1)
        //       v5 = call f1(v0, v1)
        //       v6 = call f1(v0, v1)
        //       v7 = call f2(v0, v1)
        //       v8 = call f1(v0, v1)
        //       v9 = call f2(v0, v1)
        //       return
        // }
        // brillig fn foo f1 {
        // b0(v0: Field, v1: Field):
        //     v2 = eq v0, v1
        //     constrain v2 == u1 0
        //     return v0
        // }
        // brillig fn foo f2 {
        //     b0(v0: Field, v1: Field):
        //       v2 = eq v0, v1
        //       constrain v2 == u1 0
        //       return v0
        // }
        let foo_id = Id::test_new(0);
        let mut builder = FunctionBuilder::new("main".into(), foo_id);
        let main_v0 = builder.add_parameter(Type::field());
        let main_v1 = builder.add_parameter(Type::field());

        let foo_id = Id::test_new(1);
        let foo = builder.import_function(foo_id);
        let bar_id = Id::test_new(2);
        let bar = builder.import_function(bar_id);

        // Insert multiple calls to the same Brillig function
        builder.insert_call(foo, vec![main_v0, main_v1], vec![Type::field()]).to_vec();
        builder.insert_call(foo, vec![main_v0, main_v1], vec![Type::field()]).to_vec();
        builder.insert_call(foo, vec![main_v0, main_v1], vec![Type::field()]).to_vec();
        // Interleave a call to a separate Brillig function to make sure that we can call multiple separate Brillig functions
        builder.insert_call(bar, vec![main_v0, main_v1], vec![Type::field()]).to_vec();
        builder.insert_call(foo, vec![main_v0, main_v1], vec![Type::field()]).to_vec();
        builder.insert_call(bar, vec![main_v0, main_v1], vec![Type::field()]).to_vec();
        builder.terminate_with_return(vec![]);

        build_basic_foo_with_return(&mut builder, foo_id, true, InlineType::default());
        build_basic_foo_with_return(&mut builder, bar_id, true, InlineType::default());

        let ssa = builder.finish();
        let brillig = ssa.to_brillig(&BrilligOptions::default());

        let (acir_functions, brillig_functions, _, _) = ssa
            .generate_entry_point_index()
            .into_acir(&brillig, &BrilligOptions::default(), ExpressionWidth::default())
            .expect("Should compile manually written SSA into ACIR");

        assert_eq!(acir_functions.len(), 1, "Should only have a `main` ACIR function");
        assert_eq!(brillig_functions.len(), 2, "Should only have generated two Brillig functions");

        let main_acir = &acir_functions[0];
        let main_opcodes = main_acir.opcodes();
        assert_eq!(main_opcodes.len(), 6, "Should have four calls to f1 and two calls to f2");

        // We should only have `BrilligCall` opcodes in `main`
        for (i, opcode) in main_opcodes.iter().enumerate() {
            match opcode {
                Opcode::BrilligCall { id, .. } => {
                    let expected_id = if i == 3 || i == 5 { 1 } else { 0 };
                    let expected_id = BrilligFunctionId(expected_id);
                    assert_eq!(*id, expected_id, "Expected an id of {expected_id} but got {id}");
                }
                _ => panic!("Expected only Brillig call opcode"),
            }
        }

        // We have two normal Brillig functions that was called multiple times.
        // We should have a single locations map for each function's debug metadata.
        assert_eq!(main_acir.brillig_locations.len(), 2);
        assert!(main_acir.brillig_locations.contains_key(&BrilligFunctionId(0)));
        assert!(main_acir.brillig_locations.contains_key(&BrilligFunctionId(1)));
    }

    // Test that given multiple primitive operations that are represented by Brillig directives (e.g. invert/quotient),
    // we will only generate one bytecode and the appropriate Brillig call opcodes are generated.
    #[test]
    fn multiple_brillig_stdlib_calls() {
        let src = "
        acir(inline) fn main f0 {
            b0(v0: u32, v1: u32, v2: u32):
              v3 = div v0, v1
              constrain v3 == v2
              v4 = div v1, v2
              constrain v4 == u32 1
              return
        }";
        let ssa = Ssa::from_str(src).unwrap();

        // The Brillig bytecode we insert for the stdlib is hardcoded so we do not need to provide any
        // Brillig artifacts to the ACIR gen pass.
        let (acir_functions, brillig_functions, _, _) = ssa
            .generate_entry_point_index()
            .into_acir(&Brillig::default(), &BrilligOptions::default(), ExpressionWidth::default())
            .expect("Should compile manually written SSA into ACIR");

        assert_eq!(acir_functions.len(), 1, "Should only have a `main` ACIR function");
        // We expect two brillig functions:
        //   - Quotient (shared between both divisions)
        //   - Inversion, caused by division-by-zero check (shared between both divisions)
        assert_eq!(brillig_functions.len(), 2, "Should only have generated two Brillig functions");

        let main_acir = &acir_functions[0];
        let main_opcodes = main_acir.opcodes();
        check_brillig_calls(
            &acir_functions[0].brillig_stdlib_func_locations,
            main_opcodes,
            0,
            4,
            0,
        );

        assert_eq!(main_acir.brillig_locations.len(), 0);
    }

    // Test that given both hardcoded Brillig directives and calls to normal Brillig functions,
    // we generate a single bytecode for the directives and a single bytecode for the normal Brillig calls.
    #[test]
    fn brillig_stdlib_calls_with_regular_brillig_call() {
        // acir(inline) fn main f0 {
        //     b0(v0: u32, v1: u32, v2: u32):
        //       v4 = div v0, v1
        //       constrain v4 == v2
        //       v5 = call f1(v0, v1)
        //       v6 = call f1(v0, v1)
        //       v7 = div v1, v2
        //       constrain v7 == u32 1
        //       return
        // }
        // brillig fn foo f1 {
        //   b0(v0: Field, v1: Field):
        //     v2 = eq v0, v1
        //     constrain v2 == u1 0
        //     return v0
        // }
        let foo_id = Id::test_new(0);
        let mut builder = FunctionBuilder::new("main".into(), foo_id);
        let main_v0 = builder.add_parameter(Type::unsigned(32));
        let main_v1 = builder.add_parameter(Type::unsigned(32));
        let main_v2 = builder.add_parameter(Type::unsigned(32));

        let foo_id = Id::test_new(1);
        let foo = builder.import_function(foo_id);

        // Call a primitive operation that uses Brillig
        let v0_div_v1 = builder.insert_binary(main_v0, BinaryOp::Div, main_v1);
        builder.insert_constrain(v0_div_v1, main_v2, None);

        // Insert multiple calls to the same Brillig function
        builder.insert_call(foo, vec![main_v0, main_v1], vec![Type::field()]).to_vec();
        builder.insert_call(foo, vec![main_v0, main_v1], vec![Type::field()]).to_vec();

        // Call the same primitive operation again
        let v1_div_v2 = builder.insert_binary(main_v1, BinaryOp::Div, main_v2);
        let one = builder.numeric_constant(1u128, NumericType::unsigned(32));
        builder.insert_constrain(v1_div_v2, one, None);

        builder.terminate_with_return(vec![]);

        build_basic_foo_with_return(&mut builder, foo_id, true, InlineType::default());

        let ssa = builder.finish();
        // We need to generate  Brillig artifacts for the regular Brillig function and pass them to the ACIR generation pass.
        let brillig = ssa.to_brillig(&BrilligOptions::default());
        println!("{}", ssa);

        let (acir_functions, brillig_functions, _, _) = ssa
            .generate_entry_point_index()
            .into_acir(&brillig, &BrilligOptions::default(), ExpressionWidth::default())
            .expect("Should compile manually written SSA into ACIR");

        assert_eq!(acir_functions.len(), 1, "Should only have a `main` ACIR function");
        // We expect 3 brillig functions:
        //   - Quotient (shared between both divisions)
        //   - Inversion, caused by division-by-zero check (shared between both divisions)
        //   - Custom brillig function `foo`
        assert_eq!(
            brillig_functions.len(),
            3,
            "Should only have generated three Brillig functions"
        );

        let main_acir = &acir_functions[0];
        let main_opcodes = main_acir.opcodes();
        check_brillig_calls(&main_acir.brillig_stdlib_func_locations, main_opcodes, 1, 4, 2);

        // We have one normal Brillig functions that was called twice.
        // We should have a single locations map for each function's debug metadata.
        assert_eq!(main_acir.brillig_locations.len(), 1);
        assert!(main_acir.brillig_locations.contains_key(&BrilligFunctionId(0)));
    }

    // Test that given both normal Brillig calls, Brillig stdlib calls, and non-inlined ACIR calls, that we accurately generate ACIR.
    #[test]
    fn brillig_stdlib_calls_with_multiple_acir_calls() {
        // acir(inline) fn main f0 {
        //     b0(v0: u32, v1: u32, v2: u32):
        //       v4 = div v0, v1
        //       constrain v4 == v2
        //       v5 = call f1(v0, v1)
        //       v6 = call f2(v0, v1)
        //       v7 = div v1, v2
        //       constrain v7 == u32 1
        //       return
        // }
        // brillig fn foo f1 {
        //   b0(v0: Field, v1: Field):
        //     v2 = eq v0, v1
        //     constrain v2 == u1 0
        //     return v0
        // }
        // acir(fold) fn foo f2 {
        //     b0(v0: Field, v1: Field):
        //       v2 = eq v0, v1
        //       constrain v2 == u1 0
        //       return v0
        //   }
        // }
        let foo_id = Id::test_new(0);
        let mut builder = FunctionBuilder::new("main".into(), foo_id);
        let main_v0 = builder.add_parameter(Type::unsigned(32));
        let main_v1 = builder.add_parameter(Type::unsigned(32));
        let main_v2 = builder.add_parameter(Type::unsigned(32));

        let foo_id = Id::test_new(1);
        let foo = builder.import_function(foo_id);
        let bar_id = Id::test_new(2);
        let bar = builder.import_function(bar_id);

        // Call a primitive operation that uses Brillig
        let v0_div_v1 = builder.insert_binary(main_v0, BinaryOp::Div, main_v1);
        builder.insert_constrain(v0_div_v1, main_v2, None);

        // Insert multiple calls to the same Brillig function
        builder.insert_call(foo, vec![main_v0, main_v1], vec![Type::field()]).to_vec();
        builder.insert_call(foo, vec![main_v0, main_v1], vec![Type::field()]).to_vec();
        builder.insert_call(bar, vec![main_v0, main_v1], vec![Type::field()]).to_vec();

        // Call the same primitive operation again
        let v1_div_v2 = builder.insert_binary(main_v1, BinaryOp::Div, main_v2);
        let one = builder.numeric_constant(1u128, NumericType::unsigned(32));
        builder.insert_constrain(v1_div_v2, one, None);

        builder.terminate_with_return(vec![]);

        // Build a Brillig function
        build_basic_foo_with_return(&mut builder, foo_id, true, InlineType::default());
        // Build an ACIR function which has the same logic as the Brillig function above
        build_basic_foo_with_return(&mut builder, bar_id, false, InlineType::Fold);

        let ssa = builder.finish();
        // We need to generate  Brillig artifacts for the regular Brillig function and pass them to the ACIR generation pass.
        let brillig = ssa.to_brillig(&BrilligOptions::default());
        println!("{}", ssa);

        let (acir_functions, brillig_functions, _, _) = ssa
            .generate_entry_point_index()
            .into_acir(&brillig, &BrilligOptions::default(), ExpressionWidth::default())
            .expect("Should compile manually written SSA into ACIR");

        assert_eq!(acir_functions.len(), 2, "Should only have two ACIR functions");
        // We expect 3 brillig functions:
        //   - Quotient (shared between both divisions)
        //   - Inversion, caused by division-by-zero check (shared between both divisions)
        //   - Custom brillig function `foo`
        assert_eq!(
            brillig_functions.len(),
            3,
            "Should only have generated three Brillig functions"
        );

        let main_acir = &acir_functions[0];
        let main_opcodes = main_acir.opcodes();
        check_brillig_calls(
            &acir_functions[0].brillig_stdlib_func_locations,
            main_opcodes,
            1,
            4,
            2,
        );

        assert_eq!(main_acir.brillig_locations.len(), 1);
        assert!(main_acir.brillig_locations.contains_key(&BrilligFunctionId(0)));

        let foo_acir = &acir_functions[1];
        let foo_opcodes = foo_acir.opcodes();
        check_brillig_calls(&acir_functions[1].brillig_stdlib_func_locations, foo_opcodes, 1, 1, 0);

        assert_eq!(foo_acir.brillig_locations.len(), 0);
    }

    fn check_brillig_calls(
        brillig_stdlib_function_locations: &BTreeMap<OpcodeLocation, BrilligStdlibFunc>,
        opcodes: &[Opcode<FieldElement>],
        num_normal_brillig_functions: u32,
        expected_num_stdlib_calls: u32,
        expected_num_normal_calls: u32,
    ) {
        // First we check calls to the Brillig stdlib
        let mut num_brillig_stdlib_calls = 0;
        for (i, (opcode_location, brillig_stdlib_func)) in
            brillig_stdlib_function_locations.iter().enumerate()
        {
            // We can take just modulo 2 to determine the expected ID as we only code generated two Brillig stdlib function
            let stdlib_func_index = (i % 2) as u32;
            if stdlib_func_index == 0 {
                assert!(matches!(brillig_stdlib_func, BrilligStdlibFunc::Inverse));
            } else {
                assert!(matches!(brillig_stdlib_func, BrilligStdlibFunc::Quotient));
            }

            match opcode_location {
                OpcodeLocation::Acir(acir_index) => {
                    match opcodes[*acir_index] {
                        Opcode::BrilligCall { id, .. } => {
                            // Brillig stdlib function calls are only resolved at the end of ACIR generation so their
                            // IDs are expected to always reference Brillig bytecode at the end of the Brillig functions list.
                            // We have one normal Brillig call so we add one here to the std lib function's index within the std lib.
                            let expected_id = stdlib_func_index + num_normal_brillig_functions;
                            let expected_id = BrilligFunctionId(expected_id);
                            assert_eq!(id, expected_id, "Expected {expected_id} but got {id}");
                            num_brillig_stdlib_calls += 1;
                        }
                        _ => panic!("Expected BrilligCall opcode"),
                    }
                }
                _ => panic!("Expected OpcodeLocation::Acir"),
            }
        }

        assert_eq!(
            num_brillig_stdlib_calls, expected_num_stdlib_calls,
            "Should have {expected_num_stdlib_calls} BrilligCall opcodes to stdlib functions but got {num_brillig_stdlib_calls}"
        );

        // Check the normal Brillig calls
        // This check right now expects to only call one Brillig function.
        let mut num_normal_brillig_calls = 0;
        for (i, opcode) in opcodes.iter().enumerate() {
            if let Opcode::BrilligCall { id, .. } = opcode {
                if brillig_stdlib_function_locations.get(&OpcodeLocation::Acir(i)).is_some() {
                    // We should have already checked Brillig stdlib functions and only want to check normal Brillig calls here
                    continue;
                }
                // We only generate one normal Brillig call so we should expect a function ID of `0`
                let expected_id = BrilligFunctionId(0);
                assert_eq!(*id, expected_id, "Expected an id of {expected_id} but got {id}");
                num_normal_brillig_calls += 1;
            }
        }

        assert_eq!(
            num_normal_brillig_calls, expected_num_normal_calls,
            "Should have {expected_num_normal_calls} BrilligCall opcodes to normal Brillig functions but got {num_normal_brillig_calls}"
        );
    }

    #[test]
    fn multiply_with_bool_should_not_emit_range_check() {
        let src = "
            acir(inline) fn main f0 {
            b0(v0: bool, v1: u32):
                enable_side_effects v0
                v2 = cast v0 as u32
                v3 = mul v2, v1
                return v3
            }
        ";
        let ssa = Ssa::from_str(src).unwrap();
        let brillig = ssa.to_brillig(&BrilligOptions::default());

        let (mut acir_functions, _brillig_functions, _, _) = ssa
            .into_acir(&brillig, &BrilligOptions::default(), ExpressionWidth::default())
            .expect("Should compile manually written SSA into ACIR");

        assert_eq!(acir_functions.len(), 1);

        let opcodes = acir_functions[0].take_opcodes();

        for opcode in opcodes {
            if let Opcode::BlackBoxFuncCall(BlackBoxFuncCall::RANGE { input }) = opcode {
                assert!(
                    input.to_witness().0 <= 1,
                    "only input witnesses should have range checks: {opcode:?}"
                );
            }
        }
    }

    #[test]
    fn does_not_generate_memory_blocks_without_dynamic_accesses() {
        let src = "
        acir(inline) fn main f0 {
          b0(v0: [Field; 2]):
            v2, v3 = call as_slice(v0) -> (u32, [Field])
            call f1(u32 2, v3)
            v7 = array_get v0, index u32 0 -> Field
            constrain v7 == Field 0
            return
        }

        brillig(inline) fn foo f1 {
          b0(v0: u32, v1: [Field]):
              return
          }
        ";
        let ssa = Ssa::from_str(src).unwrap();
        let brillig = ssa.to_brillig(&BrilligOptions::default());

        let (acir_functions, _brillig_functions, _, _) = ssa
            .into_acir(&brillig, &BrilligOptions::default(), ExpressionWidth::default())
            .expect("Should compile manually written SSA into ACIR");

        assert_eq!(acir_functions.len(), 1);

        // Check that no memory opcodes were emitted.
        let main = &acir_functions[0];
        assert!(!main.opcodes().iter().any(|opcode| matches!(opcode, Opcode::MemoryOp { .. })));
    }

    #[test]
    fn properly_constrains_quotient_when_truncating_fields() {
        let src = "
        acir(inline) fn main f0 {
          b0(v0: Field):
            v1 = truncate v0 to 32 bits, max_bit_size: 254
            return v1
        }";
        let ssa = Ssa::from_str(src).unwrap();

        // Here we're attempting to perform a truncation of a `Field` type into 32 bits. We then do a euclidean
        // division `a/b` with `a` and `b` taking the values:
        //
        // a = 0xf9bb18d1ece5fd647afba497e7ea7a2d7cc17b786468f6ebc1e0a6b0fffffff
        // b = 0x100000000 (2**32)
        //
        // We expect q and r to be constrained such that the expression `a = q*b + r` has the single solution.
        //
        // q = 0xf9bb18d1ece5fd647afba497e7ea7a2d7cc17b786468f6ebc1e0a6b
        // r = 0xfffffff
        //
        // One necessary constraint is that q <= field_modulus / b as otherwise `q*b` will overflow the field modulus.
        // Relaxing this constraint permits another solution:
        //
        // malicious_q = 0x3fffffffffffffffffffffffffffffffffffffffffffffffffffffff
        // malicious_r = 0
        //
        // We then require that if this solution is injected that execution will fail.

        let input = FieldElement::from_hex(
            "0xf9bb18d1ece5fd647afba497e7ea7a2d7cc17b786468f6ebc1e0a6b0fffffff",
        )
        .unwrap();
        let malicious_q =
            FieldElement::from_hex("0x3fffffffffffffffffffffffffffffffffffffffffffffffffffffff")
                .unwrap();
        let malicious_r = FieldElement::zero();

        // This brillig function replaces the standard implementation of `directive_quotient` with
        // an implementation which returns `(malicious_q, malicious_r)`.
        let malicious_quotient = GeneratedBrillig {
            byte_code: vec![
                BrilligOpcode::Const {
                    destination: MemoryAddress::direct(10),
                    bit_size: BitSize::Integer(IntegerBitSize::U32),
                    value: FieldElement::from(2_usize),
                },
                BrilligOpcode::Const {
                    destination: MemoryAddress::direct(11),
                    bit_size: BitSize::Integer(IntegerBitSize::U32),
                    value: FieldElement::from(0_usize),
                },
                BrilligOpcode::Const {
                    destination: MemoryAddress::direct(0),
                    bit_size: BitSize::Field,
                    value: malicious_q,
                },
                BrilligOpcode::Const {
                    destination: MemoryAddress::direct(1),
                    bit_size: BitSize::Field,
                    value: malicious_r,
                },
                BrilligOpcode::Stop {
                    return_data: HeapVector {
                        pointer: MemoryAddress::direct(11),
                        size: MemoryAddress::direct(10),
                    },
                },
            ],
            name: "malicious_directive_quotient".to_string(),
            ..Default::default()
        };

        let malicious_brillig_stdlib =
            BrilligStdLib { quotient: malicious_quotient, ..BrilligStdLib::default() };

        let (acir_functions, brillig_functions, _, _) = codegen_acir(
            ssa,
            &Brillig::default(),
            malicious_brillig_stdlib,
            &BrilligOptions::default(),
            ExpressionWidth::default(),
        )
        .expect("Should compile manually written SSA into ACIR");

        assert_eq!(acir_functions.len(), 1);
        // [`malicious_directive_quotient`, `directive_invert`]
        assert_eq!(brillig_functions.len(), 2);

        let main = &acir_functions[0];

        let initial_witness = WitnessMap::from(BTreeMap::from([(Witness(0), input)]));
        let mut acvm = ACVM::new(
            &StubbedBlackBoxSolver(true),
            main.opcodes(),
            initial_witness,
            &brillig_functions,
            &[],
        );

        assert!(matches!(acvm.solve(), ACVMStatus::Failure::<FieldElement>(_)));
    }
}<|MERGE_RESOLUTION|>--- conflicted
+++ resolved
@@ -24,18 +24,9 @@
 use iter_extended::{try_vecmap, vecmap};
 use noirc_frontend::monomorphization::ast::InlineType;
 
-<<<<<<< HEAD
-mod acir_variable;
-mod big_int;
-mod black_box;
-mod brillig_call;
-mod brillig_directive;
-pub mod generated_acir;
-=======
 mod acir_context;
 pub(crate) mod ssa;
 mod types;
->>>>>>> f1b10dc4
 
 use crate::brillig::BrilligOptions;
 use crate::brillig::brillig_gen::gen_brillig_for;
@@ -63,9 +54,10 @@
     },
     ssa_gen::Ssa,
 };
-pub(crate) use acir_context::GeneratedAcir;
+
 use acir_context::{AcirContext, BrilligStdLib, BrilligStdlibFunc, power_of_two};
 use types::{AcirType, AcirVar};
+pub use acir_context::GeneratedAcir;
 
 #[derive(Default)]
 struct SharedContext<F: AcirField> {
@@ -230,159 +222,6 @@
     brillig_options: &'a BrilligOptions,
 }
 
-<<<<<<< HEAD
-#[derive(Clone)]
-pub(crate) struct AcirDynamicArray {
-    /// Identification for the Acir dynamic array
-    /// This is essentially a ACIR pointer to the array
-    block_id: BlockId,
-    /// Length of the array
-    len: usize,
-    /// An ACIR dynamic array is a flat structure, so we use
-    /// the inner structure of an `AcirType::NumericType` directly.
-    /// Some usages of ACIR arrays (e.g. black box functions) require the bit size
-    /// of every value to be known, thus we store the types as part of the dynamic
-    /// array definition.
-    ///
-    /// A dynamic non-homogenous array can potentially have values of differing types.
-    /// Thus, we store a vector of types rather than a single type, as a dynamic non-homogenous array
-    /// is still represented in ACIR by a single `AcirDynamicArray` structure.
-    ///
-    /// The length of the value types vector must match the `len` field in this structure.
-    value_types: Vec<NumericType>,
-    /// Identification for the ACIR dynamic array
-    /// inner element type sizes array
-    element_type_sizes: Option<BlockId>,
-}
-impl Debug for AcirDynamicArray {
-    fn fmt(&self, f: &mut core::fmt::Formatter<'_>) -> core::fmt::Result {
-        write!(
-            f,
-            "id: {}, len: {}, element_type_sizes: {:?}",
-            self.block_id.0,
-            self.len,
-            self.element_type_sizes.map(|block_id| block_id.0)
-        )
-    }
-}
-
-#[derive(Debug, Clone)]
-pub(crate) enum AcirValue {
-    Var(AcirVar, AcirType),
-    Array(im::Vector<AcirValue>),
-    DynamicArray(AcirDynamicArray),
-}
-
-impl AcirValue {
-    fn into_var(self) -> Result<AcirVar, InternalError> {
-        match self {
-            AcirValue::Var(var, _) => Ok(var),
-            AcirValue::DynamicArray(_) | AcirValue::Array(_) => Err(InternalError::General {
-                message: "Called AcirValue::into_var on an array".to_string(),
-                call_stack: CallStack::new(),
-            }),
-        }
-    }
-
-    fn borrow_var(&self) -> Result<AcirVar, InternalError> {
-        match self {
-            AcirValue::Var(var, _) => Ok(*var),
-            AcirValue::DynamicArray(_) | AcirValue::Array(_) => Err(InternalError::General {
-                message: "Called AcirValue::borrow_var on an array".to_string(),
-                call_stack: CallStack::new(),
-            }),
-        }
-    }
-
-    fn flatten(self) -> Vec<(AcirVar, AcirType)> {
-        match self {
-            AcirValue::Var(var, typ) => vec![(var, typ)],
-            AcirValue::Array(array) => array.into_iter().flat_map(AcirValue::flatten).collect(),
-            AcirValue::DynamicArray(_) => unimplemented!("Cannot flatten a dynamic array"),
-        }
-    }
-
-    fn flat_numeric_types(self) -> Vec<NumericType> {
-        match self {
-            AcirValue::Array(_) => {
-                self.flatten().into_iter().map(|(_, typ)| typ.to_numeric_type()).collect()
-            }
-            AcirValue::DynamicArray(AcirDynamicArray { value_types, .. }) => value_types,
-            _ => unreachable!("An AcirValue::Var cannot be used as an array value"),
-        }
-    }
-}
-
-pub type Artifacts = (
-    Vec<GeneratedAcir<FieldElement>>,
-    Vec<BrilligBytecode<FieldElement>>,
-    Vec<String>,
-    BTreeMap<ErrorSelector, HirType>,
-);
-
-impl Ssa {
-    #[tracing::instrument(level = "trace", skip_all)]
-    pub fn into_acir(
-        self,
-        brillig: &Brillig,
-        brillig_options: &BrilligOptions,
-        expression_width: ExpressionWidth,
-    ) -> Result<Artifacts, RuntimeError> {
-        let mut acirs = Vec::new();
-        // TODO: can we parallelize this?
-        let mut shared_context = SharedContext::default();
-
-        for function in self.functions.values() {
-            let context =
-                Context::new(&mut shared_context, expression_width, brillig, brillig_options);
-
-            if let Some(mut generated_acir) = context.convert_ssa_function(&self, function)? {
-                // We want to be able to insert Brillig stdlib functions anywhere during the ACIR generation process (e.g. such as on the `GeneratedAcir`).
-                // As we don't want a reference to the `SharedContext` on the generated ACIR itself,
-                // we instead store the opcode location at which a Brillig call to a std lib function occurred.
-                // We then defer resolving the function IDs of those Brillig functions to when we have generated Brillig
-                // for all normal Brillig calls.
-                for (opcode_location, brillig_stdlib_func) in
-                    &generated_acir.brillig_stdlib_func_locations
-                {
-                    shared_context.generate_brillig_calls_to_resolve(
-                        brillig_stdlib_func,
-                        function.id(),
-                        *opcode_location,
-                    );
-                }
-
-                // Fetch the Brillig stdlib calls to resolve for this function
-                if let Some(calls_to_resolve) =
-                    shared_context.brillig_stdlib_calls_to_resolve.get(&function.id())
-                {
-                    // Resolve the Brillig stdlib calls
-                    // We have to do a separate loop as the generated ACIR cannot be borrowed as mutable after an immutable borrow
-                    for (opcode_location, brillig_function_pointer) in calls_to_resolve {
-                        generated_acir.resolve_brillig_stdlib_call(
-                            *opcode_location,
-                            *brillig_function_pointer,
-                        );
-                    }
-                }
-
-                generated_acir.name = function.name().to_owned();
-                acirs.push(generated_acir);
-            }
-        }
-
-        let (brillig_bytecode, brillig_names) = shared_context
-            .generated_brillig
-            .into_iter()
-            .map(|brillig| (BrilligBytecode { bytecode: brillig.byte_code }, brillig.name))
-            .unzip();
-
-        Ok((acirs, brillig_bytecode, brillig_names, self.error_selector_to_type))
-    }
-}
-
-=======
->>>>>>> f1b10dc4
 impl<'a> Context<'a> {
     fn new(
         shared_context: &'a mut SharedContext<FieldElement>,
