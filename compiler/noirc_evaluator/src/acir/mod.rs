--- conflicted
+++ resolved
@@ -2903,14 +2903,11 @@
         ssa::{
             function_builder::FunctionBuilder,
             ir::{
-<<<<<<< HEAD
-                dfg::CallStack, function::FunctionId, instruction::BinaryOp, map::Id, types::Type,
-=======
+                dfg::CallStack,
                 function::FunctionId,
                 instruction::BinaryOp,
                 map::Id,
                 types::{NumericType, Type},
->>>>>>> e9733973
             },
         },
     };
