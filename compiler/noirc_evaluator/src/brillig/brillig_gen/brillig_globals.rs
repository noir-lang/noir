--- conflicted
+++ resolved
@@ -3,21 +3,15 @@
 use acvm::FieldElement;
 use fxhash::{FxHashMap as HashMap, FxHashSet as HashSet};
 
-<<<<<<< HEAD
-use super::{brillig_block::BrilligBlock, BrilligVariable, Function, FunctionContext, ValueId};
-use crate::brillig::{
-    brillig_ir::BrilligContext, called_functions_vec, Brillig, BrilligArtifact, DataFlowGraph,
-    FunctionId, Instruction, Label, Value,
-=======
-use super::{
-    BrilligArtifact, BrilligBlock, BrilligVariable, Function, FunctionContext, Label, ValueId,
-};
-use crate::brillig::{Brillig, BrilligOptions, FunctionId};
+use super::brillig_block::BrilligBlock;
+use super::{BrilligVariable, Function, FunctionContext, ValueId};
 use crate::{
-    brillig::{brillig_ir::BrilligContext, ConstantAllocation, DataFlowGraph},
+    brillig::{
+        brillig_ir::{artifact::BrilligArtifact, BrilligContext},
+        Brillig, BrilligOptions, ConstantAllocation, DataFlowGraph, FunctionId, Label,
+    },
     ssa::ir::types::NumericType,
     ssa::opt::brillig_entry_points::{build_inner_call_to_entry_points, get_brillig_entry_points},
->>>>>>> 6f788483
 };
 
 /// Context structure for generating Brillig globals
@@ -145,14 +139,6 @@
             let entry_point = *entry_point;
 
             let used_globals = self.used_globals.remove(&entry_point).unwrap_or_default();
-<<<<<<< HEAD
-            let (artifact, brillig_globals, globals_size) = brillig.convert_ssa_globals(
-                enable_debug_trace,
-                globals_dfg,
-                &used_globals,
-                entry_point,
-            );
-=======
             // Select set of constants which can be hoisted from function's to the global memory space
             // for a given entry point.
             let hoisted_global_constants = self
@@ -170,15 +156,14 @@
                     },
                 )
                 .collect();
-            let (artifact, brillig_globals, globals_size, hoisted_global_constants) =
-                convert_ssa_globals(
+            let (artifact, brillig_globals, globals_size, hoisted_global_constants) = brillig
+                .convert_ssa_globals(
                     options,
                     globals_dfg,
                     &used_globals,
                     &hoisted_global_constants,
                     entry_point,
                 );
->>>>>>> 6f788483
 
             entry_point_globals_map.insert(entry_point, brillig_globals);
             entry_point_hoisted_globals_map.insert(entry_point, hoisted_global_constants);
@@ -241,45 +226,6 @@
     }
 }
 
-<<<<<<< HEAD
-impl Brillig {
-    pub(crate) fn convert_ssa_globals(
-        &mut self,
-        enable_debug_trace: bool,
-        globals_dfg: &DataFlowGraph,
-        used_globals: &HashSet<ValueId>,
-        entry_point: FunctionId,
-    ) -> (BrilligArtifact<FieldElement>, HashMap<ValueId, BrilligVariable>, usize) {
-        let mut brillig_context =
-            BrilligContext::new_for_global_init(enable_debug_trace, entry_point);
-        // The global space does not have globals itself
-        let empty_globals = HashMap::default();
-        // We can use any ID here as this context is only going to be used for globals which does not differentiate
-        // by functions and blocks. The only Label that should be used in the globals context is `Label::globals_init()`
-        let mut function_context = FunctionContext::default();
-        brillig_context.enter_context(Label::globals_init(entry_point));
-
-        let block_id = DataFlowGraph::default().make_block();
-        let mut brillig_block = BrilligBlock {
-            function_context: &mut function_context,
-            block_id,
-            brillig_context: &mut brillig_context,
-            variables: Default::default(),
-            last_uses: HashMap::default(),
-            globals: &empty_globals,
-            building_globals: true,
-        };
-
-        brillig_block.compile_globals(globals_dfg, used_globals, &mut self.call_stacks);
-
-        let globals_size = brillig_context.global_space_size();
-
-        brillig_context.return_instruction();
-
-        let artifact = brillig_context.artifact();
-        (artifact, function_context.ssa_value_allocations, globals_size)
-    }
-=======
 /// A globals artifact containing all information necessary for utilizing
 /// globals from SSA during Brillig code generation.
 pub(crate) type BrilligGlobalsArtifact = (
@@ -294,45 +240,50 @@
     HashMap<(FieldElement, NumericType), BrilligVariable>,
 );
 
-pub(crate) fn convert_ssa_globals(
-    options: &BrilligOptions,
-    globals_dfg: &DataFlowGraph,
-    used_globals: &HashSet<ValueId>,
-    hoisted_global_constants: &BTreeSet<(FieldElement, NumericType)>,
-    entry_point: FunctionId,
-) -> BrilligGlobalsArtifact {
-    let mut brillig_context = BrilligContext::new_for_global_init(options, entry_point);
-    // The global space does not have globals itself
-    let empty_globals = HashMap::default();
-    // We can use any ID here as this context is only going to be used for globals which does not differentiate
-    // by functions and blocks. The only Label that should be used in the globals context is `Label::globals_init()`
-    let mut function_context = FunctionContext::default();
-    brillig_context.enter_context(Label::globals_init(entry_point));
-
-    let block_id = DataFlowGraph::default().make_block();
-    let mut brillig_block = BrilligBlock {
-        function_context: &mut function_context,
-        block_id,
-        brillig_context: &mut brillig_context,
-        variables: Default::default(),
-        last_uses: HashMap::default(),
-        globals: &empty_globals,
-        hoisted_global_constants: &HashMap::default(),
-        building_globals: true,
-    };
-
-    let hoisted_global_constants =
-        brillig_block.compile_globals(globals_dfg, used_globals, hoisted_global_constants);
-
-    let globals_size = brillig_context.global_space_size();
-
-    brillig_context.return_instruction();
-
-    let artifact = brillig_context.artifact();
-    (artifact, function_context.ssa_value_allocations, globals_size, hoisted_global_constants)
->>>>>>> 6f788483
+impl Brillig {
+    pub(crate) fn convert_ssa_globals(
+        &mut self,
+        options: &BrilligOptions,
+        globals_dfg: &DataFlowGraph,
+        used_globals: &HashSet<ValueId>,
+        hoisted_global_constants: &BTreeSet<(FieldElement, NumericType)>,
+        entry_point: FunctionId,
+    ) -> BrilligGlobalsArtifact {
+        let mut brillig_context = BrilligContext::new_for_global_init(options, entry_point);
+        // The global space does not have globals itself
+        let empty_globals = HashMap::default();
+        // We can use any ID here as this context is only going to be used for globals which does not differentiate
+        // by functions and blocks. The only Label that should be used in the globals context is `Label::globals_init()`
+        let mut function_context = FunctionContext::default();
+        brillig_context.enter_context(Label::globals_init(entry_point));
+
+        let block_id = DataFlowGraph::default().make_block();
+        let mut brillig_block = BrilligBlock {
+            function_context: &mut function_context,
+            block_id,
+            brillig_context: &mut brillig_context,
+            variables: Default::default(),
+            last_uses: HashMap::default(),
+            globals: &empty_globals,
+            hoisted_global_constants: &HashMap::default(),
+            building_globals: true,
+        };
+
+        let hoisted_global_constants = brillig_block.compile_globals(
+            globals_dfg,
+            used_globals,
+            &mut self.call_stacks,
+            hoisted_global_constants,
+        );
+
+        let globals_size = brillig_context.global_space_size();
+
+        brillig_context.return_instruction();
+
+        let artifact = brillig_context.artifact();
+        (artifact, function_context.ssa_value_allocations, globals_size, hoisted_global_constants)
+    }
 }
-
 #[cfg(test)]
 mod tests {
     use acvm::{
