use std::collections::BTreeMap;

use acvm::FieldElement;
use fxhash::{FxHashMap as HashMap, FxHashSet as HashSet};

<<<<<<< HEAD
use super::{BrilligVariable, FunctionContext, ValueId};
use crate::{
    brillig::{brillig_ir::BrilligContext, BrilligArtifact, BrilligBlock, DataFlowGraph, Label},
    ssa::ir::dfg::GlobalsGraph,
};

impl crate::brillig::Brillig {
    pub(crate) fn convert_ssa_globals(
        &mut self,
        enable_debug_trace: bool,
        globals: GlobalsGraph,
        used_globals: &HashSet<ValueId>,
    ) -> (BrilligArtifact<FieldElement>, HashMap<ValueId, BrilligVariable>, usize) {
        let mut brillig_context = BrilligContext::new_for_global_init(enable_debug_trace);
        // The global space does not have globals itself
        let empty_globals = HashMap::default();
        // We can use any ID here as this context is only going to be used for globals which does not differentiate
        // by functions and blocks. The only Label that should be used in the globals context is `Label::globals_init()`
        let mut function_context = FunctionContext::default();
        brillig_context.enter_context(Label::globals_init());
=======
use super::{
    BrilligArtifact, BrilligBlock, BrilligVariable, Function, FunctionContext, Label, ValueId,
};
use crate::brillig::{
    brillig_ir::BrilligContext, called_functions_vec, Brillig, DataFlowGraph, FunctionId,
    Instruction, Value,
};

/// Context structure for generating Brillig globals
/// it stores globals related data required for code generation of regular Brillig functions.
#[derive(Default)]
pub(crate) struct BrilligGlobals {
    /// Both `used_globals` and `brillig_entry_points` need to be built
    /// from a function call graph.
    ///
    /// Maps a Brillig function to the globals used in that function.
    /// This includes all globals used in functions called internally.
    used_globals: HashMap<FunctionId, HashSet<ValueId>>,
    /// Maps a Brillig entry point to all functions called in that entry point.
    /// This includes any nested calls as well, as we want to be able to associate
    /// any Brillig function with the appropriate global allocations.
    brillig_entry_points: HashMap<FunctionId, HashSet<FunctionId>>,

    /// Maps an inner call to its Brillig entry point
    /// This is simply used to simplify fetching global allocations when compiling
    /// individual Brillig functions.
    inner_call_to_entry_point: HashMap<FunctionId, Vec<FunctionId>>,
    /// Final map that associated an entry point with its Brillig global allocations
    entry_point_globals_map: HashMap<FunctionId, SsaToBrilligGlobals>,
}

/// Mapping of SSA value ids to their Brillig allocations
pub(crate) type SsaToBrilligGlobals = HashMap<ValueId, BrilligVariable>;

impl BrilligGlobals {
    pub(crate) fn new(
        functions: &BTreeMap<FunctionId, Function>,
        mut used_globals: HashMap<FunctionId, HashSet<ValueId>>,
        main_id: FunctionId,
    ) -> Self {
        let mut brillig_entry_points = HashMap::default();
        let acir_functions = functions.iter().filter(|(_, func)| func.runtime().is_acir());
        for (_, function) in acir_functions {
            for block_id in function.reachable_blocks() {
                for instruction_id in function.dfg[block_id].instructions() {
                    let instruction = &function.dfg[*instruction_id];
                    let Instruction::Call { func: func_id, arguments: _ } = instruction else {
                        continue;
                    };

                    let func_value = &function.dfg[*func_id];
                    let Value::Function(func_id) = func_value else { continue };

                    let called_function = &functions[func_id];
                    if called_function.runtime().is_acir() {
                        continue;
                    }

                    // We have now found a Brillig entry point.
                    // Let's recursively build a call graph to determine any functions
                    // whose parent is this entry point and any globals used in those internal calls.
                    brillig_entry_points.insert(*func_id, HashSet::default());
                    Self::mark_entry_points_calls_recursive(
                        functions,
                        *func_id,
                        called_function,
                        &mut used_globals,
                        &mut brillig_entry_points,
                        im::HashSet::new(),
                    );
                }
            }
        }

        // If main has been marked as Brillig, it is itself an entry point.
        // Run the same analysis from above on main.
        let main_func = &functions[&main_id];
        if main_func.runtime().is_brillig() {
            brillig_entry_points.insert(main_id, HashSet::default());
            Self::mark_entry_points_calls_recursive(
                functions,
                main_id,
                main_func,
                &mut used_globals,
                &mut brillig_entry_points,
                im::HashSet::new(),
            );
        }

        Self { used_globals, brillig_entry_points, ..Default::default() }
    }

    /// Recursively mark any functions called in an entry point as well as
    /// any globals used in those functions.
    /// Using the information collected we can determine which globals
    /// an entry point must initialize.
    fn mark_entry_points_calls_recursive(
        functions: &BTreeMap<FunctionId, Function>,
        entry_point: FunctionId,
        called_function: &Function,
        used_globals: &mut HashMap<FunctionId, HashSet<ValueId>>,
        brillig_entry_points: &mut HashMap<FunctionId, HashSet<FunctionId>>,
        mut explored_functions: im::HashSet<FunctionId>,
    ) {
        if explored_functions.insert(called_function.id()).is_some() {
            return;
        }

        let inner_calls = called_functions_vec(called_function).into_iter().collect::<HashSet<_>>();

        for inner_call in inner_calls {
            let inner_globals = used_globals
                .get(&inner_call)
                .expect("Should have a slot for each function")
                .clone();
            used_globals
                .get_mut(&entry_point)
                .expect("ICE: should have func")
                .extend(inner_globals);

            if let Some(inner_calls) = brillig_entry_points.get_mut(&entry_point) {
                inner_calls.insert(inner_call);
            }

            Self::mark_entry_points_calls_recursive(
                functions,
                entry_point,
                &functions[&inner_call],
                used_globals,
                brillig_entry_points,
                explored_functions.clone(),
            );
        }
    }

    pub(crate) fn declare_globals(
        &mut self,
        globals_dfg: &DataFlowGraph,
        brillig: &mut Brillig,
        enable_debug_trace: bool,
    ) {
        // Map for fetching the correct entry point globals when compiling any function
        let mut inner_call_to_entry_point: HashMap<FunctionId, Vec<FunctionId>> =
            HashMap::default();
        let mut entry_point_globals_map = HashMap::default();
        // We only need to generate globals for entry points
        for (entry_point, entry_point_inner_calls) in self.brillig_entry_points.iter() {
            let entry_point = *entry_point;

            for inner_call in entry_point_inner_calls {
                inner_call_to_entry_point.entry(*inner_call).or_default().push(entry_point);
            }

            let used_globals = self.used_globals.remove(&entry_point).unwrap_or_default();
            let (artifact, brillig_globals, globals_size) =
                convert_ssa_globals(enable_debug_trace, globals_dfg, &used_globals, entry_point);

            entry_point_globals_map.insert(entry_point, brillig_globals);

            brillig.globals.insert(entry_point, artifact);
            brillig.globals_memory_size.insert(entry_point, globals_size);
        }

        self.inner_call_to_entry_point = inner_call_to_entry_point;
        self.entry_point_globals_map = entry_point_globals_map;
    }

    /// Fetch the global allocations that can possibly be accessed
    /// by any given Brillig function (non-entry point or entry point).
    /// The allocations available to a function are determined by its entry point.
    /// For a given function id input, this function will search for that function's
    /// entry point (or multiple entry points) and fetch the global allocations
    /// associated with those entry points.
    /// These allocations can then be used when compiling the Brillig function
    /// and resolving global variables.
    pub(crate) fn get_brillig_globals(
        &self,
        brillig_function_id: FunctionId,
    ) -> SsaToBrilligGlobals {
        let entry_points = self.inner_call_to_entry_point.get(&brillig_function_id);

        let mut globals_allocations = HashMap::default();
        if let Some(entry_points) = entry_points {
            // A Brillig function is used by multiple entry points. Fetch both globals allocations
            // in case one is used by the internal call.
            let entry_point_allocations = entry_points
                .iter()
                .flat_map(|entry_point| self.entry_point_globals_map.get(entry_point))
                .collect::<Vec<_>>();
            for map in entry_point_allocations {
                globals_allocations.extend(map);
            }
        } else if let Some(globals) = self.entry_point_globals_map.get(&brillig_function_id) {
            // If there is no mapping from an inner call to an entry point, that means `brillig_function_id`
            // is itself an entry point and we can fetch the global allocations directly from `self.entry_point_globals_map`.
            // vec![globals]
            globals_allocations.extend(globals);
        } else {
            unreachable!(
                "ICE: Expected global allocation to be set for function {brillig_function_id}"
            );
        }
        globals_allocations
    }
}

pub(crate) fn convert_ssa_globals(
    enable_debug_trace: bool,
    globals_dfg: &DataFlowGraph,
    used_globals: &HashSet<ValueId>,
    entry_point: FunctionId,
) -> (BrilligArtifact<FieldElement>, HashMap<ValueId, BrilligVariable>, usize) {
    let mut brillig_context = BrilligContext::new_for_global_init(enable_debug_trace, entry_point);
    // The global space does not have globals itself
    let empty_globals = HashMap::default();
    // We can use any ID here as this context is only going to be used for globals which does not differentiate
    // by functions and blocks. The only Label that should be used in the globals context is `Label::globals_init()`
    let mut function_context = FunctionContext::default();
    brillig_context.enter_context(Label::globals_init(entry_point));
>>>>>>> d5d6cb7c

        let block_id = DataFlowGraph::default().make_block();
        let mut brillig_block = BrilligBlock {
            function_context: &mut function_context,
            block_id,
            brillig_context: &mut brillig_context,
            variables: Default::default(),
            last_uses: HashMap::default(),
            globals: &empty_globals,
            building_globals: true,
        };

<<<<<<< HEAD
        let globals_dfg = DataFlowGraph::from(globals);
        brillig_block.compile_globals(&globals_dfg, used_globals, &mut self.call_stacks);

        let globals_size = brillig_block.brillig_context.global_space_size();
=======
    brillig_block.compile_globals(globals_dfg, used_globals);

    let globals_size = brillig_context.global_space_size();
>>>>>>> d5d6cb7c

        brillig_context.return_instruction();

<<<<<<< HEAD
        let artifact = brillig_context.artifact();
        (artifact, function_context.ssa_value_allocations, globals_size)
=======
    let artifact = brillig_context.artifact();
    (artifact, function_context.ssa_value_allocations, globals_size)
}

#[cfg(test)]
mod tests {
    use acvm::{
        acir::brillig::{BitSize, Opcode},
        FieldElement,
    };

    use crate::brillig::{brillig_ir::registers::RegisterAllocator, GlobalSpace, LabelType, Ssa};

    #[test]
    fn entry_points_different_globals() {
        let src = "
        g0 = Field 2

        acir(inline) fn main f0 {
        b0(v1: Field, v2: Field):
            v4 = call f1(v1) -> Field
            constrain v4 == Field 2
            v6 = call f2(v1) -> Field
            constrain v6 == Field 2
            return
        }
        brillig(inline) fn entry_point_no_globals f1 {
        b0(v1: Field):
            v3 = add v1, Field 1
            v4 = add v3, Field 1
            return v4
        }
        brillig(inline) fn entry_point_globals f2 {
        b0(v1: Field):
            v2 = add v1, Field 2
            return v2
        }
        ";

        let ssa = Ssa::from_str(src).unwrap();
        // Need to run DIE to generate the used globals map, which is necessary for Brillig globals generation.
        let mut ssa = ssa.dead_instruction_elimination();

        let used_globals_map = std::mem::take(&mut ssa.used_globals);
        let brillig = ssa.to_brillig_with_globals(false, used_globals_map);

        assert_eq!(
            brillig.globals.len(),
            2,
            "Should have a globals artifact associated with each entry point"
        );
        for (func_id, mut artifact) in brillig.globals {
            let labels = artifact.take_labels();
            // When entering a context two labels are created.
            // One is a context label and another is a section label.
            assert_eq!(labels.len(), 2);
            for (label, position) in labels {
                assert_eq!(label.label_type, LabelType::GlobalInit(func_id));
                assert_eq!(position, 0);
            }
            if func_id.to_u32() == 1 {
                assert_eq!(
                    artifact.byte_code.len(),
                    1,
                    "Expected just a `Return`, but got more than a single opcode"
                );
                assert!(matches!(&artifact.byte_code[0], Opcode::Return));
            } else if func_id.to_u32() == 2 {
                assert_eq!(
                    artifact.byte_code.len(),
                    2,
                    "Expected enough opcodes to initialize the globals"
                );
                let Opcode::Const { destination, bit_size, value } = &artifact.byte_code[0] else {
                    panic!("First opcode is expected to be `Const`");
                };
                assert_eq!(destination.unwrap_direct(), GlobalSpace::start());
                assert!(matches!(bit_size, BitSize::Field));
                assert_eq!(*value, FieldElement::from(2u128));

                assert!(matches!(&artifact.byte_code[1], Opcode::Return));
            } else {
                panic!("Unexpected function id: {func_id}");
            }
        }
    }

    #[test]
    fn entry_point_nested_globals() {
        let src = "
        g0 = Field 1
        g1 = make_array [Field 1, Field 1] : [Field; 2]
        g2 = Field 0
        g3 = make_array [Field 0, Field 0] : [Field; 2]
        g4 = make_array [g1, g3] : [[Field; 2]; 2]

        acir(inline) fn main f0 {
          b0(v5: Field, v6: Field):
              v8 = call f1(v5) -> Field
              constrain v8 == Field 2
              call f2(v5, v6)
              v12 = call f1(v5) -> Field
              constrain v12 == Field 2
              call f3(v5, v6)
              v15 = call f1(v5) -> Field
              constrain v15 == Field 2
              return
        }
        brillig(inline) fn entry_point_no_globals f1 {
          b0(v5: Field):
              v6 = add v5, Field 1
              v7 = add v6, Field 1
              return v7
        }
        brillig(inline) fn check_acc_entry_point f2 {
          b0(v5: Field, v6: Field):
              v8 = allocate -> &mut Field
              store Field 0 at v8
              jmp b1(u32 0)
          b1(v7: u32):
              v11 = lt v7, u32 2
              jmpif v11 then: b3, else: b2
          b2():
              v12 = load v8 -> Field
              v13 = eq v12, Field 0
              constrain v13 == u1 0
              v15 = eq v5, v6
              constrain v15 == u1 0
              v16 = add v5, Field 1
              v17 = add v16, Field 1
              constrain v17 == Field 2
              return
          b3():
              v19 = array_get g4, index v7 -> [Field; 2]
              v20 = load v8 -> Field
              v21 = array_get v19, index u32 0 -> Field
              v22 = add v20, v21
              v24 = array_get v19, index u32 1 -> Field
              v25 = add v22, v24
              store v25 at v8
              v26 = unchecked_add v7, u32 1
              jmp b1(v26)
        }
        brillig(inline) fn entry_point_inner_func_globals f3 {
          b0(v5: Field, v6: Field):
              call f4(v5, v6)
              return
        }
        brillig(inline) fn non_entry_point_wrapper f4 {
          b0(v5: Field, v6: Field):
              call f2(v5, v6)
              call f2(v5, v6)
              return
        }
        ";

        let ssa = Ssa::from_str(src).unwrap();
        // Need to run DIE to generate the used globals map, which is necessary for Brillig globals generation.
        let mut ssa = ssa.dead_instruction_elimination();

        let used_globals_map = std::mem::take(&mut ssa.used_globals);
        let brillig = ssa.to_brillig_with_globals(false, used_globals_map);

        assert_eq!(
            brillig.globals.len(),
            3,
            "Should have a globals artifact associated with each entry point"
        );
        for (func_id, mut artifact) in brillig.globals {
            let labels = artifact.take_labels();
            // When entering a context two labels are created.
            // One is a context label and another is a section label.
            assert_eq!(labels.len(), 2);
            for (label, position) in labels {
                assert_eq!(label.label_type, LabelType::GlobalInit(func_id));
                assert_eq!(position, 0);
            }
            if func_id.to_u32() == 1 {
                assert_eq!(
                    artifact.byte_code.len(),
                    2,
                    "Expected enough opcodes to initialize the globals"
                );
                let Opcode::Const { destination, bit_size, value } = &artifact.byte_code[0] else {
                    panic!("First opcode is expected to be `Const`");
                };
                assert_eq!(destination.unwrap_direct(), GlobalSpace::start());
                assert!(matches!(bit_size, BitSize::Field));
                assert_eq!(*value, FieldElement::from(1u128));

                assert!(matches!(&artifact.byte_code[1], Opcode::Return));
            } else if func_id.to_u32() == 2 || func_id.to_u32() == 3 {
                // We want the entry point which uses globals (f2) and the entry point which calls f2 function internally (f3 through f4)
                // to have the same globals initialized.
                assert_eq!(
                    artifact.byte_code.len(),
                    30,
                    "Expected enough opcodes to initialize the globals"
                );
                let globals_max_memory = brillig
                    .globals_memory_size
                    .get(&func_id)
                    .copied()
                    .expect("Should have globals memory size");
                assert_eq!(globals_max_memory, 7);
            } else {
                panic!("Unexpected function id: {func_id}");
            }
        }
>>>>>>> d5d6cb7c
    }
}<|MERGE_RESOLUTION|>--- conflicted
+++ resolved
@@ -3,34 +3,10 @@
 use acvm::FieldElement;
 use fxhash::{FxHashMap as HashMap, FxHashSet as HashSet};
 
-<<<<<<< HEAD
-use super::{BrilligVariable, FunctionContext, ValueId};
-use crate::{
-    brillig::{brillig_ir::BrilligContext, BrilligArtifact, BrilligBlock, DataFlowGraph, Label},
-    ssa::ir::dfg::GlobalsGraph,
-};
-
-impl crate::brillig::Brillig {
-    pub(crate) fn convert_ssa_globals(
-        &mut self,
-        enable_debug_trace: bool,
-        globals: GlobalsGraph,
-        used_globals: &HashSet<ValueId>,
-    ) -> (BrilligArtifact<FieldElement>, HashMap<ValueId, BrilligVariable>, usize) {
-        let mut brillig_context = BrilligContext::new_for_global_init(enable_debug_trace);
-        // The global space does not have globals itself
-        let empty_globals = HashMap::default();
-        // We can use any ID here as this context is only going to be used for globals which does not differentiate
-        // by functions and blocks. The only Label that should be used in the globals context is `Label::globals_init()`
-        let mut function_context = FunctionContext::default();
-        brillig_context.enter_context(Label::globals_init());
-=======
-use super::{
-    BrilligArtifact, BrilligBlock, BrilligVariable, Function, FunctionContext, Label, ValueId,
-};
+use super::{brillig_block::BrilligBlock, BrilligVariable, Function, FunctionContext, ValueId};
 use crate::brillig::{
-    brillig_ir::BrilligContext, called_functions_vec, Brillig, DataFlowGraph, FunctionId,
-    Instruction, Value,
+    brillig_ir::BrilligContext, called_functions_vec, Brillig, BrilligArtifact, DataFlowGraph,
+    FunctionId, Instruction, Label, Value,
 };
 
 /// Context structure for generating Brillig globals
@@ -179,8 +155,12 @@
             }
 
             let used_globals = self.used_globals.remove(&entry_point).unwrap_or_default();
-            let (artifact, brillig_globals, globals_size) =
-                convert_ssa_globals(enable_debug_trace, globals_dfg, &used_globals, entry_point);
+            let (artifact, brillig_globals, globals_size) = brillig.convert_ssa_globals(
+                enable_debug_trace,
+                globals_dfg,
+                &used_globals,
+                entry_point,
+            );
 
             entry_point_globals_map.insert(entry_point, brillig_globals);
 
@@ -231,20 +211,22 @@
     }
 }
 
-pub(crate) fn convert_ssa_globals(
-    enable_debug_trace: bool,
-    globals_dfg: &DataFlowGraph,
-    used_globals: &HashSet<ValueId>,
-    entry_point: FunctionId,
-) -> (BrilligArtifact<FieldElement>, HashMap<ValueId, BrilligVariable>, usize) {
-    let mut brillig_context = BrilligContext::new_for_global_init(enable_debug_trace, entry_point);
-    // The global space does not have globals itself
-    let empty_globals = HashMap::default();
-    // We can use any ID here as this context is only going to be used for globals which does not differentiate
-    // by functions and blocks. The only Label that should be used in the globals context is `Label::globals_init()`
-    let mut function_context = FunctionContext::default();
-    brillig_context.enter_context(Label::globals_init(entry_point));
->>>>>>> d5d6cb7c
+impl Brillig {
+    pub(crate) fn convert_ssa_globals(
+        &mut self,
+        enable_debug_trace: bool,
+        globals_dfg: &DataFlowGraph,
+        used_globals: &HashSet<ValueId>,
+        entry_point: FunctionId,
+    ) -> (BrilligArtifact<FieldElement>, HashMap<ValueId, BrilligVariable>, usize) {
+        let mut brillig_context =
+            BrilligContext::new_for_global_init(enable_debug_trace, entry_point);
+        // The global space does not have globals itself
+        let empty_globals = HashMap::default();
+        // We can use any ID here as this context is only going to be used for globals which does not differentiate
+        // by functions and blocks. The only Label that should be used in the globals context is `Label::globals_init()`
+        let mut function_context = FunctionContext::default();
+        brillig_context.enter_context(Label::globals_init(entry_point));
 
         let block_id = DataFlowGraph::default().make_block();
         let mut brillig_block = BrilligBlock {
@@ -257,25 +239,15 @@
             building_globals: true,
         };
 
-<<<<<<< HEAD
-        let globals_dfg = DataFlowGraph::from(globals);
-        brillig_block.compile_globals(&globals_dfg, used_globals, &mut self.call_stacks);
-
-        let globals_size = brillig_block.brillig_context.global_space_size();
-=======
-    brillig_block.compile_globals(globals_dfg, used_globals);
-
-    let globals_size = brillig_context.global_space_size();
->>>>>>> d5d6cb7c
+        brillig_block.compile_globals(globals_dfg, used_globals, &mut self.call_stacks);
+
+        let globals_size = brillig_context.global_space_size();
 
         brillig_context.return_instruction();
 
-<<<<<<< HEAD
         let artifact = brillig_context.artifact();
         (artifact, function_context.ssa_value_allocations, globals_size)
-=======
-    let artifact = brillig_context.artifact();
-    (artifact, function_context.ssa_value_allocations, globals_size)
+    }
 }
 
 #[cfg(test)]
@@ -483,6 +455,5 @@
                 panic!("Unexpected function id: {func_id}");
             }
         }
->>>>>>> d5d6cb7c
     }
 }