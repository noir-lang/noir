use acvm::FieldElement;
use fxhash::{FxHashMap as HashMap, FxHashSet as HashSet};

<<<<<<< HEAD
use super::{BrilligVariable, Function, FunctionContext, ValueId};
use crate::brillig::{
    brillig_ir::BrilligContext, BrilligArtifact, BrilligBlock, DataFlowGraph, Label,
};

impl crate::brillig::Brillig {
    pub(crate) fn convert_ssa_globals(
        &mut self,
        enable_debug_trace: bool,
        globals: &Function,
        used_globals: &HashSet<ValueId>,
    ) -> (BrilligArtifact<FieldElement>, HashMap<ValueId, BrilligVariable>) {
        let mut brillig_context = BrilligContext::new_for_global_init(enable_debug_trace);
        // The global space does not have globals itself
        let empty_globals = HashMap::default();
        // We can use any ID here as this context is only going to be used for globals which does not differentiate
        // by functions and blocks. The only Label that should be used in the globals context is `Label::globals_init()`
        let mut function_context = FunctionContext::new(globals);
        brillig_context.enter_context(Label::globals_init());
=======
use super::{BrilligArtifact, BrilligBlock, BrilligVariable, FunctionContext, Label, ValueId};
use crate::{
    brillig::{brillig_ir::BrilligContext, DataFlowGraph},
    ssa::ir::dfg::GlobalsGraph,
};

pub(crate) fn convert_ssa_globals(
    enable_debug_trace: bool,
    globals: GlobalsGraph,
    used_globals: &HashSet<ValueId>,
) -> (BrilligArtifact<FieldElement>, HashMap<ValueId, BrilligVariable>, usize) {
    let mut brillig_context = BrilligContext::new_for_global_init(enable_debug_trace);
    // The global space does not have globals itself
    let empty_globals = HashMap::default();
    // We can use any ID here as this context is only going to be used for globals which does not differentiate
    // by functions and blocks. The only Label that should be used in the globals context is `Label::globals_init()`
    let mut function_context = FunctionContext::default();
    brillig_context.enter_context(Label::globals_init());
>>>>>>> 29d2d8ad

        let block_id = DataFlowGraph::default().make_block();
        let mut brillig_block = BrilligBlock {
            function_context: &mut function_context,
            block_id,
            brillig_context: &mut brillig_context,
            variables: Default::default(),
            last_uses: HashMap::default(),
            globals: &empty_globals,
            building_globals: true,
        };

<<<<<<< HEAD
        brillig_block.compile_globals(&globals.dfg, used_globals, &mut self.call_stacks);
=======
    let globals_dfg = DataFlowGraph::from(globals);
    brillig_block.compile_globals(&globals_dfg, used_globals);

    let globals_size = brillig_block.brillig_context.global_space_size();
>>>>>>> 29d2d8ad

        brillig_context.return_instruction();

<<<<<<< HEAD
        let artifact = brillig_context.artifact();
        (artifact, function_context.ssa_value_allocations)
    }
=======
    let artifact = brillig_context.artifact();
    (artifact, function_context.ssa_value_allocations, globals_size)
>>>>>>> 29d2d8ad
}<|MERGE_RESOLUTION|>--- conflicted
+++ resolved
@@ -1,46 +1,26 @@
 use acvm::FieldElement;
 use fxhash::{FxHashMap as HashMap, FxHashSet as HashSet};
 
-<<<<<<< HEAD
-use super::{BrilligVariable, Function, FunctionContext, ValueId};
-use crate::brillig::{
-    brillig_ir::BrilligContext, BrilligArtifact, BrilligBlock, DataFlowGraph, Label,
+use super::{BrilligVariable, FunctionContext, ValueId};
+use crate::{
+    brillig::{brillig_ir::BrilligContext, BrilligArtifact, BrilligBlock, DataFlowGraph, Label},
+    ssa::ir::dfg::GlobalsGraph,
 };
 
 impl crate::brillig::Brillig {
     pub(crate) fn convert_ssa_globals(
         &mut self,
         enable_debug_trace: bool,
-        globals: &Function,
+        globals: GlobalsGraph,
         used_globals: &HashSet<ValueId>,
-    ) -> (BrilligArtifact<FieldElement>, HashMap<ValueId, BrilligVariable>) {
+    ) -> (BrilligArtifact<FieldElement>, HashMap<ValueId, BrilligVariable>, usize) {
         let mut brillig_context = BrilligContext::new_for_global_init(enable_debug_trace);
         // The global space does not have globals itself
         let empty_globals = HashMap::default();
         // We can use any ID here as this context is only going to be used for globals which does not differentiate
         // by functions and blocks. The only Label that should be used in the globals context is `Label::globals_init()`
-        let mut function_context = FunctionContext::new(globals);
+        let mut function_context = FunctionContext::default();
         brillig_context.enter_context(Label::globals_init());
-=======
-use super::{BrilligArtifact, BrilligBlock, BrilligVariable, FunctionContext, Label, ValueId};
-use crate::{
-    brillig::{brillig_ir::BrilligContext, DataFlowGraph},
-    ssa::ir::dfg::GlobalsGraph,
-};
-
-pub(crate) fn convert_ssa_globals(
-    enable_debug_trace: bool,
-    globals: GlobalsGraph,
-    used_globals: &HashSet<ValueId>,
-) -> (BrilligArtifact<FieldElement>, HashMap<ValueId, BrilligVariable>, usize) {
-    let mut brillig_context = BrilligContext::new_for_global_init(enable_debug_trace);
-    // The global space does not have globals itself
-    let empty_globals = HashMap::default();
-    // We can use any ID here as this context is only going to be used for globals which does not differentiate
-    // by functions and blocks. The only Label that should be used in the globals context is `Label::globals_init()`
-    let mut function_context = FunctionContext::default();
-    brillig_context.enter_context(Label::globals_init());
->>>>>>> 29d2d8ad
 
         let block_id = DataFlowGraph::default().make_block();
         let mut brillig_block = BrilligBlock {
@@ -53,23 +33,14 @@
             building_globals: true,
         };
 
-<<<<<<< HEAD
-        brillig_block.compile_globals(&globals.dfg, used_globals, &mut self.call_stacks);
-=======
-    let globals_dfg = DataFlowGraph::from(globals);
-    brillig_block.compile_globals(&globals_dfg, used_globals);
+        let globals_dfg = DataFlowGraph::from(globals);
+        brillig_block.compile_globals(&globals_dfg, used_globals, &mut self.call_stacks);
 
-    let globals_size = brillig_block.brillig_context.global_space_size();
->>>>>>> 29d2d8ad
+        let globals_size = brillig_block.brillig_context.global_space_size();
 
         brillig_context.return_instruction();
 
-<<<<<<< HEAD
         let artifact = brillig_context.artifact();
-        (artifact, function_context.ssa_value_allocations)
+        (artifact, function_context.ssa_value_allocations, globals_size)
     }
-=======
-    let artifact = brillig_context.artifact();
-    (artifact, function_context.ssa_value_allocations, globals_size)
->>>>>>> 29d2d8ad
 }