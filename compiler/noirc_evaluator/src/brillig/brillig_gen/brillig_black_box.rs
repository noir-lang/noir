--- conflicted
+++ resolved
@@ -58,22 +58,6 @@
                 unreachable!("ICE: Keccak256 expects message, message size and result array")
             }
         }
-<<<<<<< HEAD
-=======
-        BlackBoxFunc::HashToField128Security => {
-            if let ([message], [BrilligVariable::Simple(result_register)]) =
-                (function_arguments, function_results)
-            {
-                let message_vector = convert_array_or_vector(brillig_context, message, bb_func);
-                brillig_context.black_box_op_instruction(BlackBoxOp::HashToField128Security {
-                    message: message_vector.to_heap_vector(),
-                    output: *result_register,
-                });
-            } else {
-                unreachable!("ICE: HashToField128Security expects one array argument and one register result")
-            }
-        }
->>>>>>> 9a95fbee
         BlackBoxFunc::EcdsaSecp256k1 => {
             if let (
                 [BrilligVariable::BrilligArray(public_key_x), BrilligVariable::BrilligArray(public_key_y), BrilligVariable::BrilligArray(signature), message],
