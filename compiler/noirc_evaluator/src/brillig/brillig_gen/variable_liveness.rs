//! This module analyzes the liveness of variables (non-constant values) throughout a function.
//! It uses the approach detailed in the section 4.2 of this paper <https://inria.hal.science/inria-00558509v2/document>

use std::collections::BTreeSet;

use crate::ssa::{
    ir::{
        basic_block::{BasicBlock, BasicBlockId},
        cfg::ControlFlowGraph,
        dfg::DataFlowGraph,
        dom::DominatorTree,
        function::Function,
        instruction::{Instruction, InstructionId},
        post_order::PostOrder,
        value::{Value, ValueId},
    },
    opt::Loops,
};

use rustc_hash::{FxHashMap as HashMap, FxHashSet as HashSet};

use super::constant_allocation::ConstantAllocation;

/// A set of [ValueId]s referring to SSA variables (not functions).
type Variables = HashSet<ValueId>;
/// The set variables which are dead after a given instruction (in a given block).
type LastUses = HashMap<InstructionId, Variables>;
/// Maps a loop (identified by its header and back-edge) to the blocks in the loop body.
type LoopMap = HashMap<BackEdge, BTreeSet<BasicBlockId>>;

/// A back edge is an edge from a node to one of its ancestors. It denotes a loop in the CFG.
#[derive(Debug, Clone, Copy, PartialEq, Eq, Hash)]
struct BackEdge {
    /// The header of the loop.
    header: BasicBlockId,
    /// The back-edge of the loop.
    start: BasicBlockId,
}

/// Check if the [Value] behind the [ValueId] requires register allocation (like a function parameter),
/// rather than a global value like a user-defined function, intrinsic, or foreign function.
pub(super) fn is_variable(value_id: ValueId, dfg: &DataFlowGraph) -> bool {
    let value = &dfg[value_id];

    match value {
        Value::Instruction { .. }
        | Value::Param { .. }
        | Value::NumericConstant { .. }
        | Value::Global(_) => true,
        // Functions are not variables in a defunctionalized SSA. Only constant function values should appear.
        Value::ForeignFunction(_) | Value::Function(_) | Value::Intrinsic(..) => false,
    }
}

/// Collect all [ValueId]s used in an [Instruction] which refer to variables (not functions).
pub(super) fn variables_used_in_instruction(
    instruction: &Instruction,
    dfg: &DataFlowGraph,
) -> Variables {
    let mut used = HashSet::default();

    instruction.for_each_value(|value_id| {
        if is_variable(value_id, dfg) {
            used.insert(value_id);
        }
    });

    used
}

/// Collect all [ValueId]s used in an [BasicBlock] which refer to [Variables].
///
/// Includes all the variables in the parameters, instructions and the terminator.
fn variables_used_in_block(block: &BasicBlock, dfg: &DataFlowGraph) -> Variables {
    let mut used: Variables = block
        .instructions()
        .iter()
        .flat_map(|instruction_id| {
            let instruction = &dfg[*instruction_id];
            variables_used_in_instruction(instruction, dfg)
        })
        .collect();

    // We consider block parameters used, so they live up to the block that owns them.
    used.extend(block.parameters().iter());

    if let Some(terminator) = block.terminator() {
        terminator.for_each_value(|value_id| {
            if is_variable(value_id, dfg) {
                used.insert(value_id);
            }
        });
    }

    used
}

/// A struct representing the liveness of variables throughout a function.
#[derive(Default)]
pub(crate) struct VariableLiveness {
    cfg: ControlFlowGraph,
    /// The variables that are alive before the block starts executing.
    live_in: HashMap<BasicBlockId, Variables>,
    /// The variables that stop being alive after each specific instruction.
    last_uses: HashMap<BasicBlockId, LastUses>,
    /// The list of block params the given block is defining.
    /// The order matters for the entry block, so it's a vec.
    ///
    /// By _defining_  we mean the allocation of variables that appear in the parameter
    /// list of some other block which this one immediately dominates, with values to be
    /// assigned in the terminators of the predecessors of that block.
    param_definitions: HashMap<BasicBlockId, Vec<ValueId>>,
}

impl VariableLiveness {
    /// Computes the liveness of variables throughout a function.
    pub(crate) fn from_function(func: &Function, constants: &ConstantAllocation) -> Self {
        let loops = Loops::find_all(func);

        let back_edges: LoopMap = loops
            .yet_to_unroll
            .into_iter()
            .map(|_loop| {
                let back_edge = BackEdge { header: _loop.header, start: _loop.back_edge_start };
                let loop_body = _loop.blocks;
                (back_edge, loop_body)
            })
            .collect();

        Self {
            cfg: loops.cfg,
            live_in: HashMap::default(),
            last_uses: HashMap::default(),
            param_definitions: HashMap::default(),
        }
        .compute_block_param_definitions(func, &loops.dom)
        .compute_live_in_of_blocks(func, constants, back_edges)
        .compute_last_uses(func)
    }

    /// The set of values that are alive before the block starts executing.
    pub(crate) fn get_live_in(&self, block_id: &BasicBlockId) -> &Variables {
        self.live_in.get(block_id).expect("live_in should have been calculated")
    }

    /// The set of values that are alive after the block has finished executed.
    ///
    /// By definition this is the union of variables alive in the successors of the block.
    pub(crate) fn get_live_out(&self, block_id: &BasicBlockId) -> Variables {
        let mut live_out = HashSet::default();
        for successor_id in self.cfg.successors(*block_id) {
            live_out.extend(self.get_live_in(&successor_id).iter().copied());
        }
        live_out
    }

    /// For a given block, get the map of instruction ID to the set of values
    /// that die after the instruction has executed.
    pub(crate) fn get_last_uses(&self, block_id: &BasicBlockId) -> &LastUses {
        self.last_uses.get(block_id).expect("last_uses should have been calculated")
    }

    /// Retrieves the list of block parameters the given block is defining.
    ///
    /// Block parameters are defined before the block that owns them
    /// (since they are used by the predecessor blocks to pass values).
    /// They must be defined in the immediate dominator, which is the
    /// last point where the block parameter can be allocated
    /// without it being allocated in different places in different branches.
    pub(crate) fn defined_block_params(&self, block_id: &BasicBlockId) -> Vec<ValueId> {
        self.param_definitions.get(block_id).cloned().unwrap_or_default()
    }

    /// Compute [VariableLiveness::param_definitions].
    ///
    /// Append the parameters of each block to the parameter definition list of
    /// its immediate dominator.
    fn compute_block_param_definitions(mut self, func: &Function, dom: &DominatorTree) -> Self {
        assert!(self.param_definitions.is_empty(), "only define parameters once");

        // Going in reverse post order to process the entry block first.
        let reverse_post_order = PostOrder::with_function(func).into_vec_reverse();
        for block in reverse_post_order {
            let params = func.dfg[block].parameters();
            // If it has no dominator, it's the entry block
            let dominator_block = dom.immediate_dominator(block).unwrap_or(func.entry_block());
            let definitions_for_the_dominator =
                self.param_definitions.entry(dominator_block).or_default();
            definitions_for_the_dominator.extend(params.iter());
        }

        self
    }

    /// Compute [VariableLiveness::live_in].
    ///
    /// Collect the variables which are alive before each block.
    fn compute_live_in_of_blocks(
        mut self,
        func: &Function,
        constants: &ConstantAllocation,
        back_edges: LoopMap,
    ) -> Self {
        // First pass, propagate up the live_ins skipping back edges.
        self.compute_live_in_recursive(func, func.entry_block(), constants, &back_edges);

        // Second pass, propagate header live_ins to the loop bodies.
        for (back_edge, loop_body) in back_edges {
            self.update_live_ins_within_loop(back_edge, loop_body);
        }

        self
    }

    /// Starting with the entry block, traverse down all successors to compute their `live_in`,
    /// then propagate the information back up towards the ancestors as `live_out`.
    ///
    /// The variables live at the *beginning* of a block are the variables used by the block,
    /// plus the variables used by the successors of the block, minus the variables defined
    /// in the block (by definition not alive at the beginning).
    fn compute_live_in_recursive(
        &mut self,
        func: &Function,
        block_id: BasicBlockId,
        constants: &ConstantAllocation,
        back_edges: &LoopMap,
    ) {
        let block = &func.dfg[block_id];
        let mut live_out = HashSet::default();

        // Collect the `live_in` of successors; their union is the `live_in` of the parent.
        for successor_id in block.successors() {
            // Skip back edges: do not revisit the header of the loop, to avoid infinite recursion.
            // Because of this, we will have to revisit this block, to complete its definition of live_out,
            // once we know what the live_in of the header is.
            if back_edges.contains_key(&BackEdge { start: block_id, header: successor_id }) {
                continue;
            }
            // If we haven't visited this successor yet, dive in.
            if !self.live_in.contains_key(&successor_id) {
                self.compute_live_in_recursive(func, successor_id, constants, back_edges);
            }
            // Add the live_in of the successor to the union that forms the live_out of the parent.
            // Note that because we skipped the back-edge, we couldn't call `get_live_out` here.
            live_out.extend(
                self.live_in
                    .get(&successor_id)
                    .expect("live_in for successor should have been calculated")
                    .iter()
                    .copied(),
            );
        }

        // Based on the paper mentioned in the module docs, the definition would be:
        // live_in[BlockId] = before_def[BlockId] union (live_out[BlockId] - killed[BlockId])

        // Variables used in this block, defined in this block or before.
        let used = variables_used_in_block(block, &func.dfg);

        // Variables defined in this block are not alive at the beginning.
        let defined = self.variables_defined_in_block(block_id, &func.dfg, constants);

        // Live at the beginning are the variables used, but not defined in this block, plus the ones
        // it passes through to its successors, which are used by them, but not defined here.
        // (Variables used by successors and defined in this block are part of `live_out`, but not `live_in`).
        let live_in = used.union(&live_out).filter(|v| !defined.contains(v)).copied().collect();

        self.live_in.insert(block_id, live_in);
    }

    /// Collects all the variables defined in a block, which includes:
    /// * parameters of descendants this block immediately dominates
    /// * the results of the instructions in the block
    /// * constants which were allocated to this block
    fn variables_defined_in_block(
        &self,
        block_id: BasicBlockId,
        dfg: &DataFlowGraph,
        constants: &ConstantAllocation,
    ) -> Variables {
        let block = &dfg[block_id];
        let mut defined_vars = HashSet::default();

        defined_vars.extend(self.defined_block_params(&block_id));

        for instruction_id in block.instructions() {
            let result_values = dfg.instruction_results(*instruction_id);
            defined_vars.extend(result_values.iter().copied());
        }

        defined_vars.extend(constants.allocated_in_block(block_id));

        defined_vars
    }

    /// Once we know which variables are alive before the loop header,
    /// we can append those variables to all of the loop's blocks.
    /// Since we know that we have to come back
    /// to the beginning of the loop, none of those blocks are allowed
    /// anything but to keep these variables alive, so that the header
    /// can use them again.
    fn update_live_ins_within_loop(
        &mut self,
        back_edge: BackEdge,
        loop_body: BTreeSet<BasicBlockId>,
    ) {
        let header_live_in = self.get_live_in(&back_edge.header).clone();

        for body_block_id in loop_body {
            self.live_in
                .get_mut(&body_block_id)
                .expect("Live ins should have been calculated")
                .extend(header_live_in.iter().copied());
        }
    }

    /// Compute [VariableLiveness::last_uses].
    ///
    /// For each block, starting from the terminator than going backwards through the instructions,
    /// take note of the first (technically last) instruction the value is used in.
    fn compute_last_uses(mut self, func: &Function) -> Self {
        for block_id in func.reachable_blocks() {
            let block = &func.dfg[block_id];
            let live_out = self.get_live_out(&block_id);

            // Variables we have already visited, ie. they are used in "later" instructions or the terminator.
            let mut used_after: Variables = Default::default();
            // Variables becoming dead after each instruction.
            let mut block_last_uses: LastUses = Default::default();

            // First, handle the terminator; none of the instructions should cause these to go dead.
            if let Some(terminator_instruction) = block.terminator() {
                terminator_instruction.for_each_value(|value_id| {
                    if is_variable(value_id, &func.dfg) {
                        used_after.insert(value_id);
                    }
                });
            }

            // Then, handle the instructions in reverse order to find the last use.
            for instruction_id in block.instructions().iter().rev() {
                let instruction = &func.dfg[*instruction_id];
                // Collect the variables which will be dead after this instruction.
                let instruction_last_uses = variables_used_in_instruction(instruction, &func.dfg)
                    .into_iter()
                    .filter(|id| !used_after.contains(id) && !live_out.contains(id))
                    .collect();
                // Remember that we have already handled these.
                used_after.extend(&instruction_last_uses);
                // Remember that we can deallocate these after this instruction.
                block_last_uses.insert(*instruction_id, instruction_last_uses);
            }

            self.last_uses.insert(block_id, block_last_uses);
        }

        self
    }
}

#[cfg(test)]
mod test {
    use acvm::{AcirField, FieldElement};
    use noirc_frontend::monomorphization::ast::InlineType;
    use rustc_hash::FxHashSet;

    use crate::assert_artifact_snapshot;
    use crate::brillig::BrilligOptions;
    use crate::brillig::brillig_gen::constant_allocation::ConstantAllocation;
    use crate::brillig::brillig_gen::gen_brillig_for;
    use crate::brillig::brillig_gen::variable_liveness::VariableLiveness;
    use crate::brillig::brillig_ir::artifact::BrilligParameter;
    use crate::ssa::function_builder::FunctionBuilder;
    use crate::ssa::ir::basic_block::BasicBlockId;
    use crate::ssa::ir::function::RuntimeType;
    use crate::ssa::ir::instruction::BinaryOp;
    use crate::ssa::ir::map::Id;
    use crate::ssa::ir::types::{NumericType, Type};
<<<<<<< HEAD
=======
    use crate::ssa::ir::value::ValueId;
>>>>>>> fcafe4e5
    use crate::ssa::ssa_gen::Ssa;

    #[test]
    fn simple_back_propagation() {
        // brillig fn main f0 {
        //     b0(v0: Field, v1: Field):
        //       v3 = allocate
        //       store Field 0 at v3
        //       v4 = eq v0, Field 0
        //       jmpif v4 then: b1, else: b2
        //     b2():
        //       v7 = add v0, Field 27
        //       store v7 at v3
        //       jmp b3()
        //     b1():
        //       v6 = add v1, Field 27
        //       store v6 at v3
        //       jmp b3()
        //     b3():
        //       v8 = load v3
        //       return v8
        //   }

        let main_id = Id::test_new(1);
        let mut builder = FunctionBuilder::new("main".into(), main_id);
        builder.set_runtime(RuntimeType::Brillig(InlineType::default()));

        let b1 = builder.insert_block();
        let b2 = builder.insert_block();
        let b3 = builder.insert_block();

        let v0 = builder.add_parameter(Type::field());
        let v1 = builder.add_parameter(Type::field());

        let v3 = builder.insert_allocate(Type::field());

        let zero = builder.field_constant(0u128);
        builder.insert_store(v3, zero);

        let v4 = builder.insert_binary(v0, BinaryOp::Eq, zero);

        builder.terminate_with_jmpif(v4, b1, b2);

        builder.switch_to_block(b2);

        let twenty_seven = builder.field_constant(27u128);
        let v7 = builder.insert_binary(v0, BinaryOp::Add { unchecked: false }, twenty_seven);
        builder.insert_store(v3, v7);

        builder.terminate_with_jmp(b3, vec![]);

        builder.switch_to_block(b1);

        let v6 = builder.insert_binary(v1, BinaryOp::Add { unchecked: false }, twenty_seven);
        builder.insert_store(v3, v6);

        builder.terminate_with_jmp(b3, vec![]);

        builder.switch_to_block(b3);

        let v8 = builder.insert_load(v3, Type::field());

        builder.terminate_with_return(vec![v8]);

        let ssa = builder.finish();
        let func = ssa.main();
        let constants = ConstantAllocation::from_function(func);
        let liveness = VariableLiveness::from_function(func, &constants);

        assert!(liveness.get_live_in(&func.entry_block()).is_empty());
        assert_eq!(
            liveness.get_live_in(&b2),
            &FxHashSet::from_iter([v3, v0, twenty_seven].into_iter())
        );
        assert_eq!(
            liveness.get_live_in(&b1),
            &FxHashSet::from_iter([v3, v1, twenty_seven].into_iter())
        );
        assert_eq!(liveness.get_live_in(&b3), &FxHashSet::from_iter([v3].into_iter()));

        let block_1 = &func.dfg[b1];
        let block_2 = &func.dfg[b2];
        let block_3 = &func.dfg[b3];
        assert_eq!(
            liveness.get_last_uses(&b1).get(&block_1.instructions()[0]),
            Some(&FxHashSet::from_iter([v1, twenty_seven].into_iter()))
        );
        assert_eq!(
            liveness.get_last_uses(&b2).get(&block_2.instructions()[0]),
            Some(&FxHashSet::from_iter([v0, twenty_seven].into_iter()))
        );
        assert_eq!(
            liveness.get_last_uses(&b3).get(&block_3.instructions()[0]),
            Some(&FxHashSet::from_iter([v3].into_iter()))
        );
    }

    #[test]
    fn propagation_with_nested_loops() {
        // brillig fn main f0 {
        //     b0(v0: u32, v1: u32):
        //       v3 = allocate
        //       store u32 0 at v3
        //       jmp b1(u32 0)
        //     b1(v4: u32):
        //       v5 = lt v4, v0
        //       jmpif v5 then: b2, else: b3
        //     b3():
        //       v17 = load v3
        //       return v17
        //     b2():
        //       v6 = mul v4, v4
        //       jmp b4(v0)
        //     b4(v7: u32):
        //       v8 = lt v7, v1
        //       jmpif v8 then: b5, else: b6
        //     b6():
        //       v16 = add v4, u32 1
        //       jmp b1(v16)
        //     b5():
        //       v10 = eq v7, u32 27
        //       v11 = not v10
        //       jmpif v11 then: b7, else: b8
        //     b7():
        //       v12 = load v3
        //       v13 = add v12, v6
        //       store v13 at v3
        //       jmp b8()
        //     b8():
        //       v15 = add v7, u32 1
        //       jmp b4(v15)
        //   }

        let main_id = Id::test_new(1);
        let mut builder = FunctionBuilder::new("main".into(), main_id);
        builder.set_runtime(RuntimeType::Brillig(InlineType::default()));

        let b1 = builder.insert_block();
        let b2 = builder.insert_block();
        let b3 = builder.insert_block();
        let b4 = builder.insert_block();
        let b5 = builder.insert_block();
        let b6 = builder.insert_block();
        let b7 = builder.insert_block();
        let b8 = builder.insert_block();

        let v0 = builder.add_parameter(Type::unsigned(32));
        let v1 = builder.add_parameter(Type::unsigned(32));

        let v3 = builder.insert_allocate(Type::unsigned(32));

        let zero = builder.numeric_constant(0u128, NumericType::Unsigned { bit_size: 32 });
        builder.insert_store(v3, zero);

        builder.terminate_with_jmp(b1, vec![zero]);

        builder.switch_to_block(b1);
        let v4 = builder.add_block_parameter(b1, Type::unsigned(32));

        let v5 = builder.insert_binary(v4, BinaryOp::Lt, v0);

        builder.terminate_with_jmpif(v5, b2, b3);

        builder.switch_to_block(b2);

        let v6 = builder.insert_binary(v4, BinaryOp::Mul { unchecked: false }, v4);

        builder.terminate_with_jmp(b4, vec![v0]);

        builder.switch_to_block(b4);

        let v7 = builder.add_block_parameter(b4, Type::unsigned(32));

        let v8 = builder.insert_binary(v7, BinaryOp::Lt, v1);

        builder.terminate_with_jmpif(v8, b5, b6);

        builder.switch_to_block(b5);

        let twenty_seven = builder.numeric_constant(27u128, NumericType::Unsigned { bit_size: 32 });
        let v10 = builder.insert_binary(v7, BinaryOp::Eq, twenty_seven);

        let v11 = builder.insert_not(v10);

        builder.terminate_with_jmpif(v11, b7, b8);

        builder.switch_to_block(b7);

        let v12 = builder.insert_load(v3, Type::unsigned(32));

        let v13 = builder.insert_binary(v12, BinaryOp::Add { unchecked: false }, v6);

        builder.insert_store(v3, v13);

        builder.terminate_with_jmp(b8, vec![]);

        builder.switch_to_block(b8);

        let one = builder.numeric_constant(1u128, NumericType::Unsigned { bit_size: 32 });
        let v15 = builder.insert_binary(v7, BinaryOp::Add { unchecked: false }, one);

        builder.terminate_with_jmp(b4, vec![v15]);

        builder.switch_to_block(b6);

        let v16 = builder.insert_binary(v4, BinaryOp::Add { unchecked: false }, one);

        builder.terminate_with_jmp(b1, vec![v16]);

        builder.switch_to_block(b3);

        let v17 = builder.insert_load(v3, Type::unsigned(32));

        builder.terminate_with_return(vec![v17]);

        let ssa = builder.finish();
        let func = ssa.main();

        let constants = ConstantAllocation::from_function(func);
        let liveness = VariableLiveness::from_function(func, &constants);

        assert!(liveness.get_live_in(&func.entry_block()).is_empty());
        assert_eq!(
            liveness.get_live_in(&b1),
            &FxHashSet::from_iter([v0, v1, v3, v4, twenty_seven, one].into_iter())
        );
        assert_eq!(liveness.get_live_in(&b3), &FxHashSet::from_iter([v3].into_iter()));
        assert_eq!(
            liveness.get_live_in(&b2),
            &FxHashSet::from_iter([v0, v1, v3, v4, twenty_seven, one].into_iter())
        );
        assert_eq!(
            liveness.get_live_in(&b4),
            &FxHashSet::from_iter([v0, v1, v3, v4, v6, v7, twenty_seven, one].into_iter())
        );
        assert_eq!(
            liveness.get_live_in(&b6),
            &FxHashSet::from_iter([v0, v1, v3, v4, twenty_seven, one].into_iter())
        );
        assert_eq!(
            liveness.get_live_in(&b5),
            &FxHashSet::from_iter([v0, v1, v3, v4, v6, v7, twenty_seven, one].into_iter())
        );
        assert_eq!(
            liveness.get_live_in(&b7),
            &FxHashSet::from_iter([v0, v1, v3, v4, v6, v7, twenty_seven, one].into_iter())
        );
        assert_eq!(
            liveness.get_live_in(&b8),
            &FxHashSet::from_iter([v0, v1, v3, v4, v6, v7, twenty_seven, one].into_iter())
        );

        let block_3 = &func.dfg[b3];
        assert_eq!(
            liveness.get_last_uses(&b3).get(&block_3.instructions()[0]),
            Some(&FxHashSet::from_iter([v3].into_iter()))
        );
    }

    #[test]
    fn block_params() {
        // brillig fn main f0 {
        //     b0(v0: u1):
        //       jmpif v0 then: b1, else: b2
        //     b1():
        //       jmp b3(Field 27, Field 29)
        //     b3(v1: Field, v2: Field):
        //       return v1
        //     b2():
        //       jmp b3(Field 28, Field 40)
        //   }

        let main_id = Id::test_new(1);
        let mut builder = FunctionBuilder::new("main".into(), main_id);
        builder.set_runtime(RuntimeType::Brillig(InlineType::default()));

        let v0 = builder.add_parameter(Type::bool());

        let b1 = builder.insert_block();
        let b2 = builder.insert_block();
        let b3 = builder.insert_block();

        builder.terminate_with_jmpif(v0, b1, b2);

        builder.switch_to_block(b1);
        let twenty_seven = builder.field_constant(27_u128);
        let twenty_nine = builder.field_constant(29_u128);
        builder.terminate_with_jmp(b3, vec![twenty_seven, twenty_nine]);

        builder.switch_to_block(b3);
        let v1 = builder.add_block_parameter(b3, Type::field());
        let v2 = builder.add_block_parameter(b3, Type::field());
        builder.terminate_with_return(vec![v1]);

        builder.switch_to_block(b2);
        let twenty_eight = builder.field_constant(28_u128);
        let forty = builder.field_constant(40_u128);
        builder.terminate_with_jmp(b3, vec![twenty_eight, forty]);

        let ssa = builder.finish();
        let func = ssa.main();

        let constants = ConstantAllocation::from_function(func);
        let liveness = VariableLiveness::from_function(func, &constants);

        // Entry point defines its own params and also b3's params.
        assert_eq!(liveness.defined_block_params(&func.entry_block()), vec![v0, v1, v2]);
        assert_eq!(liveness.defined_block_params(&b1), vec![]);
        assert_eq!(liveness.defined_block_params(&b2), vec![]);
        assert_eq!(liveness.defined_block_params(&b3), vec![]);

        assert_eq!(liveness.get_live_in(&b1), &FxHashSet::from_iter([v1, v2].into_iter()));
        assert_eq!(liveness.get_live_in(&b2), &FxHashSet::from_iter([v1, v2].into_iter()));
    }

<<<<<<< HEAD
    #[test]
    fn test_entry_block_parameters() {
        // Entry block parameters are allocated in the entry block itself
        // but are not in the live-in set (no predecessor to pass them).
        // The entry block defines its own parameters via defined_block_params().
        //
        // SSA v0 (entry parameter) → Brillig sp[1] (line 6: calldata copy loads into sp[1])
        // SSA v1 (result of add) → Brillig sp[3] (line 16: result of add stored in sp[3])
        // Line 17: sp[1] = sp[3] moves v1 to return position
        let src = "
        brillig(inline) fn main f0 {
        b0(v0: Field):
            v1 = add v0, Field 10
            return v1
        }
        ";
        let ssa = Ssa::from_str(src).unwrap();
        let options = BrilligOptions::default();
        let brillig = ssa.to_brillig(&options);
        let args = vec![BrilligParameter::SingleAddr(FieldElement::max_num_bits())];

        let entry = gen_brillig_for(ssa.main(), args, &brillig, &options).unwrap();
        assert_artifact_snapshot!(entry, @r"
        fn main
         0: @2 = const u32 1
         1: @1 = const u32 32838
         2: @0 = const u32 70
         3: sp[2] = const u32 1
         4: sp[3] = const u32 0
         5: @68 = calldata copy [sp[3]; sp[2]]
         6: sp[1] = @68
         7: call 13
         8: call 14
         9: @69 = sp[1]
        10: sp[2] = const u32 69
        11: sp[3] = const u32 1
        12: stop &[sp[2]; sp[3]]
        13: return
        14: call 19
        15: sp[2] = const field 10
        16: sp[3] = field add sp[1], sp[2]
        17: sp[1] = sp[3]
        18: return
        19: @4 = const u32 30790
        20: @3 = u32 lt @0, @4
        21: jump if @3 to 24
        22: @1 = indirect const u64 15764276373176857197
        23: trap &[@1; @2]
        24: return
        ");
    }

    #[test]
    fn test_last_use_deallocation() {
        // When a variable reaches its last use, its register is deallocated
        // and can be reused for subsequent variables. This is tracked per-instruction
        // via get_last_uses().
        //
        // SSA v0 (entry parameter) → Brillig sp[1] (line 6: from calldata)
        // SSA v1 (v0 + 1) → Brillig sp[3] (line 16: result). v0 dies after this, sp[1] freed
        // SSA v2 (v1 + 2) → Brillig sp[2] (line 18: result, reuses sp[1]). v1 dies, sp[3] freed
        // SSA v3 (v2 + 3) → Brillig sp[3] (line 20: result, reuses freed sp[3]). v2 dies
        // Line 21: sp[1] = sp[3] moves v3 to return position
        // Register reuse: sp[1] freed after v0, reused for v2; sp[3] freed after v1, reused for v3
        let src = "
        brillig(inline) fn main f0 {
        b0(v0: Field):
            v1 = add v0, Field 1
            v2 = add v1, Field 2
            v3 = add v2, Field 3
=======
    /// A block parameter should be considered used, even if it's not actually used in the SSA.
    #[test]
    fn unused_block_parameter() {
        let src = "
        brillig(inline) fn main f0 {
          b0(v0: u32, v1: u1):
            jmpif v1 then: b1, else: b2
          b1():
            v7 = add v0, u32 10
            jmp b3(v0, v7)
          b2():
            jmp b3(u32 1, u32 2)
          b3(v2: u32, v3: u32):
>>>>>>> fcafe4e5
            return v3
        }
        ";
        let ssa = Ssa::from_str(src).unwrap();
<<<<<<< HEAD
        let options = BrilligOptions::default();
        let brillig = ssa.to_brillig(&options);
        let args = vec![BrilligParameter::SingleAddr(FieldElement::max_num_bits())];

        let entry = gen_brillig_for(ssa.main(), args, &brillig, &options).unwrap();
        assert_artifact_snapshot!(entry, @r"
        fn main
         0: @2 = const u32 1
         1: @1 = const u32 32838
         2: @0 = const u32 70
         3: sp[2] = const u32 1
         4: sp[3] = const u32 0
         5: @68 = calldata copy [sp[3]; sp[2]]
         6: sp[1] = @68
         7: call 13
         8: call 14
         9: @69 = sp[1]
        10: sp[2] = const u32 69
        11: sp[3] = const u32 1
        12: stop &[sp[2]; sp[3]]
        13: return
        14: call 23
        15: sp[2] = const field 1
        16: sp[3] = field add sp[1], sp[2]
        17: sp[1] = const field 2
        18: sp[2] = field add sp[3], sp[1]
        19: sp[1] = const field 3
        20: sp[3] = field add sp[2], sp[1]
        21: sp[1] = sp[3]
        22: return
        23: @4 = const u32 30790
        24: @3 = u32 lt @0, @4
        25: jump if @3 to 28
        26: @1 = indirect const u64 15764276373176857197
        27: trap &[@1; @2]
        28: return
        ");
    }

    #[test]
    fn test_loop_liveness() {
        // Variables live in the loop header must remain alive throughout the loop body
        // because the back edge jumps back to the header.
        //
        // SSA v0 (loop bound) → Brillig sp[1] (line 7: from calldata)
        // SSA v1 (loop variable, b1's parameter) → Brillig sp[2] (allocated in b0)
        // Line 18: sp[2] = sp[3] initializes v1 to 0
        // Line 20 (b1 header): sp[3] = lt sp[2], sp[1] tests v1 < v0
        // Line 25 (b2 body): sp[3] = add sp[2], sp[4] computes v1 + 1
        // Line 29: sp[2] = sp[3] updates v1 for next iteration
        // Line 30: jump back to b1
        // v0 (sp[1]) stays alive throughout loop (used at line 20 each iteration)
        // Back edge at line 30 ensures b1's live-in includes both v0 and v1
        let src = "
        brillig(inline) fn main f0 {
        b0(v0: u32):
            jmp b1(u32 0)
        b1(v1: u32):
            v2 = lt v1, v0
            jmpif v2 then: b2, else: b3
        b2():
            v3 = add v1, u32 1
            jmp b1(v3)
        b3():
            return v1
        }
        ";
        let ssa = Ssa::from_str(src).unwrap();
        let options = BrilligOptions::default();
        let brillig = ssa.to_brillig(&options);
        let args = vec![BrilligParameter::SingleAddr(32)];

        let entry = gen_brillig_for(ssa.main(), args, &brillig, &options).unwrap();
        assert_artifact_snapshot!(entry, @r"
        fn main
         0: @2 = const u32 1
         1: @1 = const u32 32838
         2: @0 = const u32 70
         3: sp[2] = const u32 1
         4: sp[3] = const u32 0
         5: @68 = calldata copy [sp[3]; sp[2]]
         6: @68 = cast @68 to u32
         7: sp[1] = @68
         8: call 14
         9: call 15
        10: @69 = sp[1]
        11: sp[2] = const u32 69
        12: sp[3] = const u32 1
        13: stop &[sp[2]; sp[3]]
        14: return
        15: call 31
        16: sp[3] = const u32 0
        17: sp[4] = const u32 1
        18: sp[2] = sp[3]
        19: jump to 20
        20: sp[3] = u32 lt sp[2], sp[1]
        21: jump if sp[3] to 25
        22: jump to 23
        23: sp[1] = sp[2]
        24: return
        25: sp[3] = u32 add sp[2], sp[4]
        26: sp[5] = u32 lt_eq sp[2], sp[3]
        27: jump if sp[5] to 29
        28: call 37
        29: sp[2] = sp[3]
        30: jump to 20
        31: @4 = const u32 30790
        32: @3 = u32 lt @0, @4
        33: jump if @3 to 36
        34: @1 = indirect const u64 15764276373176857197
        35: trap &[@1; @2]
        36: return
        37: @1 = indirect const u64 14990209321349310352
        38: trap &[@1; @2]
        39: return
        ");
    }

    #[test]
    fn test_block_parameters() {
        // Multiple predecessors pass different values (42 and v2) to the same parameter.
        // The parameter must be allocated in the immediate dominator(v1: allocated in sp[2]),
        // and each predecessor generates a mov to that register.
        //
        // SSA v0 (condition) → Brillig sp[1] (line 7: cast to bool)
        // SSA v1 (b3's parameter) → Brillig sp[2] (allocated in b0, dominator of b3)
        // SSA v2 (27 + 42) → Brillig sp[4] (line 22: result of add)
        // Field 42 constant → sp[3] (line 16)
        // Line 17: jmpif sp[1] branches to b1 or b2
        // Line 19 (b2 path): sp[2] = sp[3] moves constant 42 into v1's register
        // Line 23 (b1 path): sp[2] = sp[4] moves v2 into v1's register
        // Line 25 (b3): sp[1] = sp[2] prepares return
        let src = "
        brillig(inline) fn main f0 {
        b0(v0: u1):
            jmpif v0 then: b1, else: b2
        b1():
            v2 = add Field 27, Field 42
            jmp b3(v2)
        b2():
            jmp b3(Field 42)
        b3(v1: Field):
            return v1
        }
        ";
        let ssa = Ssa::from_str(src).unwrap();
        let options = BrilligOptions::default();
        let brillig = ssa.to_brillig(&options);
        let args = vec![BrilligParameter::SingleAddr(1)];

        let entry = gen_brillig_for(ssa.main(), args, &brillig, &options).unwrap();
        assert_artifact_snapshot!(entry, @r"
        fn main
         0: @2 = const u32 1
         1: @1 = const u32 32838
         2: @0 = const u32 70
         3: sp[2] = const u32 1
         4: sp[3] = const u32 0
         5: @68 = calldata copy [sp[3]; sp[2]]
         6: @68 = cast @68 to bool
         7: sp[1] = @68
         8: call 14
         9: call 15
        10: @69 = sp[1]
        11: sp[2] = const u32 69
        12: sp[3] = const u32 1
        13: stop &[sp[2]; sp[3]]
        14: return
        15: call 27
        16: sp[3] = const field 42
        17: jump if sp[1] to 21
        18: jump to 19
        19: sp[2] = sp[3]
        20: jump to 25
        21: sp[1] = const field 27
        22: sp[4] = field add sp[1], sp[3]
        23: sp[2] = sp[4]
        24: jump to 25
        25: sp[1] = sp[2]
        26: return
        27: @4 = const u32 30790
        28: @3 = u32 lt @0, @4
        29: jump if @3 to 32
        30: @1 = indirect const u64 15764276373176857197
        31: trap &[@1; @2]
        32: return
        ");
    }

    #[test]
    fn test_constants_liveness() {
        // Constant SSA values are also included in liveness analysis
        // Only hoisted global constants are filtered out.
        //
        // SSA v0 (entry parameter) → Brillig sp[1] (line 6: from calldata)
        // SSA Field 100 constant → Brillig sp[2] (line 15: allocated on-demand via constant_allocation)
        // SSA v1 (v0 + 100) → Brillig sp[3] (line 16: result)
        // After line 16: Field 100 reaches its LAST USE, sp[2] is deallocated
        // SSA Field 200 constant → Brillig sp[2] (line 17: REUSES sp[2])
        // SSA v2 (v0 * 200) → Brillig sp[4] (line 18: result)
        // SSA v3 (v1 + v2) → Brillig sp[1] (line 19: result, reuses sp[1] after v0 dies)
        //
        let src = "
        brillig(inline) fn main f0 {
        b0(v0: Field):
            v1 = add v0, Field 100
            v2 = mul v0, Field 200
            v3 = add v1, v2
            return v3
        }
        ";
        let ssa = Ssa::from_str(src).unwrap();
        let options = BrilligOptions::default();
        let brillig = ssa.to_brillig(&options);
        let args = vec![BrilligParameter::SingleAddr(FieldElement::max_num_bits())];

        let entry = gen_brillig_for(ssa.main(), args, &brillig, &options).unwrap();
        assert_artifact_snapshot!(entry, @r"
        fn main
         0: @2 = const u32 1
         1: @1 = const u32 32838
         2: @0 = const u32 70
         3: sp[2] = const u32 1
         4: sp[3] = const u32 0
         5: @68 = calldata copy [sp[3]; sp[2]]
         6: sp[1] = @68
         7: call 13
         8: call 14
         9: @69 = sp[1]
        10: sp[2] = const u32 69
        11: sp[3] = const u32 1
        12: stop &[sp[2]; sp[3]]
        13: return
        14: call 21
        15: sp[2] = const field 100
        16: sp[3] = field add sp[1], sp[2]
        17: sp[2] = const field 200
        18: sp[4] = field mul sp[1], sp[2]
        19: sp[1] = field add sp[3], sp[4]
        20: return
        21: @4 = const u32 30790
        22: @3 = u32 lt @0, @4
        23: jump if @3 to 26
        24: @1 = indirect const u64 15764276373176857197
        25: trap &[@1; @2]
        26: return
        ");
    }

    #[test]
    fn test_terminator_arguments_stay_alive() {
        // Arguments to terminator instructions must remain alive until the terminator executes.
        // They cannot be deallocated in the last instruction of the block.
        //
        // SSA v0 (entry parameter) → Brillig sp[1] (line 6: from calldata)
        // SSA v1 (v0 + 1) → Brillig sp[4] (line 16: result)
        // SSA v2 (v1 + 2) → Brillig sp[3] (line 18: result)
        // SSA v3 (v2 * 3) → Brillig sp[4] (line 20: result, last instruction before terminator)
        // SSA v4 (b1's parameter) → Brillig sp[2] (allocated in b0)
        // Line 21: sp[2] = sp[4] copies v3 into v4's register (terminator argument)
        // Line 22: jump to b1
        // v3 cannot be marked as dead at line 20 because it's used in terminator at line 21
        // This ensures v3's register (sp[4]) stays valid throughout the copy instruction
        let src = "
        brillig(inline) fn main f0 {
        b0(v0: Field):
            v1 = add v0, Field 1
            v2 = add v1, Field 2
            v3 = mul v2, Field 3
            jmp b1(v3)
        b1(v4: Field):
            return v4
        }
        ";
        let ssa = Ssa::from_str(src).unwrap();
        let options = BrilligOptions::default();
        let brillig = ssa.to_brillig(&options);
        let args = vec![BrilligParameter::SingleAddr(FieldElement::max_num_bits())];

        let entry = gen_brillig_for(ssa.main(), args, &brillig, &options).unwrap();
        assert_artifact_snapshot!(entry, @r"
        fn main
         0: @2 = const u32 1
         1: @1 = const u32 32838
         2: @0 = const u32 70
         3: sp[2] = const u32 1
         4: sp[3] = const u32 0
         5: @68 = calldata copy [sp[3]; sp[2]]
         6: sp[1] = @68
         7: call 13
         8: call 14
         9: @69 = sp[1]
        10: sp[2] = const u32 69
        11: sp[3] = const u32 1
        12: stop &[sp[2]; sp[3]]
        13: return
        14: call 25
        15: sp[3] = const field 1
        16: sp[4] = field add sp[1], sp[3]
        17: sp[1] = const field 2
        18: sp[3] = field add sp[4], sp[1]
        19: sp[1] = const field 3
        20: sp[4] = field mul sp[3], sp[1]
        21: sp[2] = sp[4]
        22: jump to 23
        23: sp[1] = sp[2]
        24: return
        25: @4 = const u32 30790
        26: @3 = u32 lt @0, @4
        27: jump if @3 to 30
        28: @1 = indirect const u64 15764276373176857197
        29: trap &[@1; @2]
        30: return
        ");
=======
        let func = ssa.main();
        let constants = ConstantAllocation::from_function(func);
        let liveness = VariableLiveness::from_function(func, &constants);

        let [b0, b1, b2, b3] = block_ids();
        let [_v0, _v1, v2, v3] = value_ids();

        // v2 and v3 are parameters of b3, but only v3 is used.
        for p in [v2, v3] {
            // Both should be allocated in b0, which is the immediate dominator of b3.
            assert!(liveness.param_definitions[&b0].contains(&p), "{p} should be allocated in b0");
            for b in [b1, b2, b3] {
                // Since they are defined in b0, they should be considered live all the way.
                assert!(liveness.live_in[&b].contains(&p), "{p} should be live in {b}");
            }
        }
    }

    fn value_ids<const N: usize>() -> [ValueId; N] {
        std::array::from_fn(|i| ValueId::new(i as u32))
    }

    fn block_ids<const N: usize>() -> [BasicBlockId; N] {
        std::array::from_fn(|i| BasicBlockId::new(i as u32))
>>>>>>> fcafe4e5
    }
}<|MERGE_RESOLUTION|>--- conflicted
+++ resolved
@@ -376,10 +376,7 @@
     use crate::ssa::ir::instruction::BinaryOp;
     use crate::ssa::ir::map::Id;
     use crate::ssa::ir::types::{NumericType, Type};
-<<<<<<< HEAD
-=======
     use crate::ssa::ir::value::ValueId;
->>>>>>> fcafe4e5
     use crate::ssa::ssa_gen::Ssa;
 
     #[test]
@@ -695,7 +692,49 @@
         assert_eq!(liveness.get_live_in(&b2), &FxHashSet::from_iter([v1, v2].into_iter()));
     }
 
-<<<<<<< HEAD
+    /// A block parameter should be considered used, even if it's not actually used in the SSA.
+    #[test]
+    fn unused_block_parameter() {
+        let src = "
+        brillig(inline) fn main f0 {
+          b0(v0: u32, v1: u1):
+            jmpif v1 then: b1, else: b2
+          b1():
+            v7 = add v0, u32 10
+            jmp b3(v0, v7)
+          b2():
+            jmp b3(u32 1, u32 2)
+          b3(v2: u32, v3: u32):
+            return v3
+        }
+        ";
+        let ssa = Ssa::from_str(src).unwrap();
+        let func = ssa.main();
+        let constants = ConstantAllocation::from_function(func);
+        let liveness = VariableLiveness::from_function(func, &constants);
+
+        let [b0, b1, b2, b3] = block_ids();
+        let [_v0, _v1, v2, v3] = value_ids();
+
+        // v2 and v3 are parameters of b3, but only v3 is used.
+        for p in [v2, v3] {
+            // Both should be allocated in b0, which is the immediate dominator of b3.
+            assert!(liveness.param_definitions[&b0].contains(&p), "{p} should be allocated in b0");
+            for b in [b1, b2, b3] {
+                // Since they are defined in b0, they should be considered live all the way.
+                assert!(liveness.live_in[&b].contains(&p), "{p} should be live in {b}");
+            }
+        }
+    }
+
+    fn value_ids<const N: usize>() -> [ValueId; N] {
+        std::array::from_fn(|i| ValueId::new(i as u32))
+    }
+
+    fn block_ids<const N: usize>() -> [BasicBlockId; N] {
+        std::array::from_fn(|i| BasicBlockId::new(i as u32))
+    }
+
     #[test]
     fn test_entry_block_parameters() {
         // Entry block parameters are allocated in the entry block itself
@@ -766,26 +805,10 @@
             v1 = add v0, Field 1
             v2 = add v1, Field 2
             v3 = add v2, Field 3
-=======
-    /// A block parameter should be considered used, even if it's not actually used in the SSA.
-    #[test]
-    fn unused_block_parameter() {
-        let src = "
-        brillig(inline) fn main f0 {
-          b0(v0: u32, v1: u1):
-            jmpif v1 then: b1, else: b2
-          b1():
-            v7 = add v0, u32 10
-            jmp b3(v0, v7)
-          b2():
-            jmp b3(u32 1, u32 2)
-          b3(v2: u32, v3: u32):
->>>>>>> fcafe4e5
             return v3
         }
         ";
         let ssa = Ssa::from_str(src).unwrap();
-<<<<<<< HEAD
         let options = BrilligOptions::default();
         let brillig = ssa.to_brillig(&options);
         let args = vec![BrilligParameter::SingleAddr(FieldElement::max_num_bits())];
@@ -1100,31 +1123,5 @@
         29: trap &[@1; @2]
         30: return
         ");
-=======
-        let func = ssa.main();
-        let constants = ConstantAllocation::from_function(func);
-        let liveness = VariableLiveness::from_function(func, &constants);
-
-        let [b0, b1, b2, b3] = block_ids();
-        let [_v0, _v1, v2, v3] = value_ids();
-
-        // v2 and v3 are parameters of b3, but only v3 is used.
-        for p in [v2, v3] {
-            // Both should be allocated in b0, which is the immediate dominator of b3.
-            assert!(liveness.param_definitions[&b0].contains(&p), "{p} should be allocated in b0");
-            for b in [b1, b2, b3] {
-                // Since they are defined in b0, they should be considered live all the way.
-                assert!(liveness.live_in[&b].contains(&p), "{p} should be live in {b}");
-            }
-        }
-    }
-
-    fn value_ids<const N: usize>() -> [ValueId; N] {
-        std::array::from_fn(|i| ValueId::new(i as u32))
-    }
-
-    fn block_ids<const N: usize>() -> [BasicBlockId; N] {
-        std::array::from_fn(|i| BasicBlockId::new(i as u32))
->>>>>>> fcafe4e5
     }
 }