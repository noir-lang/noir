--- conflicted
+++ resolved
@@ -273,9 +273,6 @@
                     None
                 };
 
-<<<<<<< HEAD
-                self.brillig_context.constrain_instruction(condition, assert_message);
-=======
                 let condition = SingleAddrVariable {
                     address: self.brillig_context.allocate_register(),
                     bit_size: 1,
@@ -287,8 +284,7 @@
                     condition,
                 );
 
-                self.brillig_context.constrain_instruction(condition.address, assert_message);
->>>>>>> 604ee8f2
+                self.brillig_context.constrain_instruction(condition, assert_message);
                 self.brillig_context.deallocate_register(condition.address);
             }
             Instruction::Allocate => {
