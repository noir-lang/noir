use crate::brillig::brillig_ir::artifact::Label;
use crate::brillig::brillig_ir::brillig_variable::{
    type_to_heap_value_type, BrilligArray, BrilligVariable, SingleAddrVariable,
};

use crate::brillig::brillig_ir::registers::Stack;
use crate::brillig::brillig_ir::{
    BrilligBinaryOp, BrilligContext, ReservedRegisters, BRILLIG_MEMORY_ADDRESSING_BIT_SIZE,
};
use crate::ssa::ir::dfg::CallStack;
use crate::ssa::ir::instruction::{ConstrainError, Hint};
use crate::ssa::ir::{
    basic_block::BasicBlockId,
    dfg::DataFlowGraph,
    function::FunctionId,
    instruction::{
        Binary, BinaryOp, Endian, Instruction, InstructionId, Intrinsic, TerminatorInstruction,
    },
    types::{NumericType, Type},
    value::{Value, ValueId},
};
use acvm::acir::brillig::{MemoryAddress, ValueOrArray};
use acvm::{acir::AcirField, FieldElement};
use fxhash::{FxHashMap as HashMap, FxHashSet as HashSet};
use iter_extended::vecmap;
use num_bigint::BigUint;
use std::sync::Arc;

use super::brillig_black_box::convert_black_box_call;
use super::brillig_block_variables::BlockVariables;
use super::brillig_fn::FunctionContext;
use super::constant_allocation::InstructionLocation;

/// Generate the compilation artifacts for compiling a function into brillig bytecode.
pub(crate) struct BrilligBlock<'block> {
    pub(crate) function_context: &'block mut FunctionContext,
    /// The basic block that is being converted
    pub(crate) block_id: BasicBlockId,
    /// Context for creating brillig opcodes
    pub(crate) brillig_context: &'block mut BrilligContext<FieldElement, Stack>,
    /// Tracks the available variable during the codegen of the block
    pub(crate) variables: BlockVariables,
    /// For each instruction, the set of values that are not used anymore after it.
    pub(crate) last_uses: HashMap<InstructionId, HashSet<ValueId>>,
}

impl<'block> BrilligBlock<'block> {
    /// Converts an SSA Basic block into a sequence of Brillig opcodes
    pub(crate) fn compile(
        function_context: &'block mut FunctionContext,
        brillig_context: &'block mut BrilligContext<FieldElement, Stack>,
        block_id: BasicBlockId,
        dfg: &DataFlowGraph,
    ) {
        let live_in = function_context.liveness.get_live_in(&block_id);
        let variables = BlockVariables::new(live_in.clone());

        brillig_context.set_allocated_registers(
            variables
                .get_available_variables(function_context)
                .into_iter()
                .map(|variable| variable.extract_register())
                .collect(),
        );
        let last_uses = function_context.liveness.get_last_uses(&block_id).clone();

        let mut brillig_block =
            BrilligBlock { function_context, block_id, brillig_context, variables, last_uses };

        brillig_block.convert_block(dfg);
    }

    fn convert_block(&mut self, dfg: &DataFlowGraph) {
        // Add a label for this block
        let block_label = self.create_block_label_for_current_function(self.block_id);
        self.brillig_context.enter_context(block_label);

        self.convert_block_params(dfg);

        let block = &dfg[self.block_id];

        // Convert all of the instructions into the block
        for instruction_id in block.instructions() {
            self.convert_ssa_instruction(*instruction_id, dfg);
        }

        // Process the block's terminator instruction
        let terminator_instruction =
            block.terminator().expect("block is expected to be constructed");

        self.convert_ssa_terminator(terminator_instruction, dfg);
    }

    /// Creates a unique global label for a block.
    ///
    /// This uses the current functions's function ID and the block ID
    /// Making the assumption that the block ID passed in belongs to this
    /// function.
    fn create_block_label_for_current_function(&self, block_id: BasicBlockId) -> Label {
        Self::create_block_label(self.function_context.function_id, block_id)
    }
    /// Creates a unique label for a block using the function Id and the block ID.
    ///
    /// We implicitly assume that the function ID and the block ID is enough
    /// for us to create a unique label across functions and blocks.
    ///
    /// This is so that during linking there are no duplicates or labels being overwritten.
    fn create_block_label(function_id: FunctionId, block_id: BasicBlockId) -> Label {
        Label::block(function_id, block_id)
    }

    /// Converts an SSA terminator instruction into the necessary opcodes.
    ///
    /// TODO: document why the TerminatorInstruction::Return includes a stop instruction
    /// TODO along with the `Self::compile`
    fn convert_ssa_terminator(
        &mut self,
        terminator_instruction: &TerminatorInstruction,
        dfg: &DataFlowGraph,
    ) {
        self.initialize_constants(
            &self
                .function_context
                .constant_allocation
                .allocated_at_location(self.block_id, InstructionLocation::Terminator),
            dfg,
        );
        match terminator_instruction {
            TerminatorInstruction::JmpIf {
                condition,
                then_destination,
                else_destination,
                call_stack: _,
            } => {
                let condition = self.convert_ssa_single_addr_value(*condition, dfg);
                self.brillig_context.jump_if_instruction(
                    condition.address,
                    self.create_block_label_for_current_function(*then_destination),
                );
                self.brillig_context.jump_instruction(
                    self.create_block_label_for_current_function(*else_destination),
                );
            }
            TerminatorInstruction::Jmp {
                destination: destination_block,
                arguments,
                call_stack: _,
            } => {
                let target_block = &dfg[*destination_block];
                for (src, dest) in arguments.iter().zip(target_block.parameters()) {
                    // Destinations are block parameters so they should have been allocated previously.
                    let destination =
                        self.variables.get_allocation(self.function_context, *dest, dfg);
                    let source = self.convert_ssa_value(*src, dfg);
                    self.brillig_context
                        .mov_instruction(destination.extract_register(), source.extract_register());
                }
                self.brillig_context.jump_instruction(
                    self.create_block_label_for_current_function(*destination_block),
                );
            }
            TerminatorInstruction::Return { return_values, .. } => {
                let return_registers = vecmap(return_values, |value_id| {
                    self.convert_ssa_value(*value_id, dfg).extract_register()
                });
                self.brillig_context.codegen_return(&return_registers);
            }
        }
    }

    /// Allocates the block parameters that the given block is defining
    fn convert_block_params(&mut self, dfg: &DataFlowGraph) {
        // We don't allocate the block parameters here, we allocate the parameters the block is defining.
        // Since predecessors to a block have to know where the parameters of the block are allocated to pass data to it,
        // the block parameters need to be defined/allocated before the given block. Variable liveness provides when the block parameters are defined.
        // For the entry block, the defined block params will be the params of the function + any extra params of blocks it's the immediate dominator of.
        for param_id in self.function_context.liveness.defined_block_params(&self.block_id) {
            let value = &dfg[param_id];
            let param_type = match value {
                Value::Param { typ, .. } => typ,
                _ => unreachable!("ICE: Only Param type values should appear in block parameters"),
            };
            match param_type {
                // Simple parameters and arrays are passed as already filled registers
                // In the case of arrays, the values should already be in memory and the register should
                // Be a valid pointer to the array.
                // For slices, two registers are passed, the pointer to the data and a register holding the size of the slice.
                Type::Numeric(_) | Type::Array(..) | Type::Slice(..) | Type::Reference(_) => {
                    self.variables.define_variable(
                        self.function_context,
                        self.brillig_context,
                        param_id,
                        dfg,
                    );
                }
                Type::Function => todo!("ICE: Type::Function Param not supported"),
            }
        }
    }

    /// Converts an SSA instruction into a sequence of Brillig opcodes.
    fn convert_ssa_instruction(&mut self, instruction_id: InstructionId, dfg: &DataFlowGraph) {
        let instruction = &dfg[instruction_id];
        self.brillig_context.set_call_stack(dfg.get_call_stack(instruction_id));

        self.initialize_constants(
            &self.function_context.constant_allocation.allocated_at_location(
                self.block_id,
                InstructionLocation::Instruction(instruction_id),
            ),
            dfg,
        );
        match instruction {
            Instruction::Binary(binary) => {
                let result_var = self.variables.define_single_addr_variable(
                    self.function_context,
                    self.brillig_context,
                    dfg.instruction_results(instruction_id)[0],
                    dfg,
                );
                self.convert_ssa_binary(binary, dfg, result_var);
            }
            Instruction::Constrain(lhs, rhs, assert_message) => {
                let (condition, deallocate) = match (
                    dfg.get_numeric_constant_with_type(*lhs),
                    dfg.get_numeric_constant_with_type(*rhs),
                ) {
                    // If the constraint is of the form `x == u1 1` then we can simply constrain `x` directly
                    (
                        Some((constant, Type::Numeric(NumericType::Unsigned { bit_size: 1 }))),
                        None,
                    ) if constant == FieldElement::one() => {
                        (self.convert_ssa_single_addr_value(*rhs, dfg), false)
                    }
                    (
                        None,
                        Some((constant, Type::Numeric(NumericType::Unsigned { bit_size: 1 }))),
                    ) if constant == FieldElement::one() => {
                        (self.convert_ssa_single_addr_value(*lhs, dfg), false)
                    }

                    // Otherwise we need to perform the equality explicitly.
                    _ => {
                        let condition = SingleAddrVariable {
                            address: self.brillig_context.allocate_register(),
                            bit_size: 1,
                        };
                        self.convert_ssa_binary(
                            &Binary { lhs: *lhs, rhs: *rhs, operator: BinaryOp::Eq },
                            dfg,
                            condition,
                        );

                        (condition, true)
                    }
                };

                match assert_message {
                    Some(ConstrainError::Dynamic(selector, _, values)) => {
                        let payload_values =
                            vecmap(values, |value| self.convert_ssa_value(*value, dfg));
                        let payload_as_params = vecmap(values, |value| {
                            let value_type = dfg.type_of_value(*value);
                            FunctionContext::ssa_type_to_parameter(&value_type)
                        });
                        self.brillig_context.codegen_constrain_with_revert_data(
                            condition,
                            payload_values,
                            payload_as_params,
                            *selector,
                        );
                    }
                    Some(ConstrainError::StaticString(message)) => {
                        self.brillig_context.codegen_constrain(condition, Some(message.clone()));
                    }
                    None => {
                        self.brillig_context.codegen_constrain(condition, None);
                    }
                }
                if deallocate {
                    self.brillig_context.deallocate_single_addr(condition);
                }
            }
            Instruction::Allocate => {
                let result_value = dfg.instruction_results(instruction_id)[0];
                let pointer = self.variables.define_single_addr_variable(
                    self.function_context,
                    self.brillig_context,
                    result_value,
                    dfg,
                );
                self.brillig_context.codegen_allocate_immediate_mem(pointer.address, 1);
            }
            Instruction::Store { address, value } => {
                let address_var = self.convert_ssa_single_addr_value(*address, dfg);
                let source_variable = self.convert_ssa_value(*value, dfg);

                self.brillig_context
                    .store_instruction(address_var.address, source_variable.extract_register());
            }
            Instruction::Load { address } => {
                let target_variable = self.variables.define_variable(
                    self.function_context,
                    self.brillig_context,
                    dfg.instruction_results(instruction_id)[0],
                    dfg,
                );

                let address_variable = self.convert_ssa_single_addr_value(*address, dfg);

                self.brillig_context
                    .load_instruction(target_variable.extract_register(), address_variable.address);
            }
            Instruction::Not(value) => {
                let condition_register = self.convert_ssa_single_addr_value(*value, dfg);
                let result_register = self.variables.define_single_addr_variable(
                    self.function_context,
                    self.brillig_context,
                    dfg.instruction_results(instruction_id)[0],
                    dfg,
                );
                self.brillig_context.not_instruction(condition_register, result_register);
            }
            Instruction::Call { func, arguments } => match &dfg[*func] {
                Value::ForeignFunction(func_name) => {
                    let result_ids = dfg.instruction_results(instruction_id);

                    let input_values = vecmap(arguments, |value_id| {
                        let variable = self.convert_ssa_value(*value_id, dfg);
                        self.brillig_context.variable_to_value_or_array(variable)
                    });
                    let input_value_types = vecmap(arguments, |value_id| {
                        let value_type = dfg.type_of_value(*value_id);
                        type_to_heap_value_type(&value_type)
                    });
                    let output_variables = vecmap(result_ids, |value_id| {
                        self.allocate_external_call_result(*value_id, dfg)
                    });
                    let output_values = vecmap(&output_variables, |variable| {
                        self.brillig_context.variable_to_value_or_array(*variable)
                    });
                    let output_value_types = vecmap(result_ids, |value_id| {
                        let value_type = dfg.type_of_value(*value_id);
                        type_to_heap_value_type(&value_type)
                    });
                    self.brillig_context.foreign_call_instruction(
                        func_name.to_owned(),
                        &input_values,
                        &input_value_types,
                        &output_values,
                        &output_value_types,
                    );

                    // Deallocate the temporary heap arrays and vectors of the inputs
                    for input_value in input_values {
                        match input_value {
                            ValueOrArray::HeapArray(array) => {
                                self.brillig_context.deallocate_heap_array(array);
                            }
                            ValueOrArray::HeapVector(vector) => {
                                self.brillig_context.deallocate_heap_vector(vector);
                            }
                            _ => {}
                        }
                    }

                    // Deallocate the temporary heap arrays and vectors of the outputs
                    for (i, (output_register, output_variable)) in
                        output_values.iter().zip(output_variables).enumerate()
                    {
                        match output_register {
                            // Returned vectors need to emit some bytecode to format the result as a BrilligVector
                            ValueOrArray::HeapVector(heap_vector) => {
                                self.brillig_context.initialize_externally_returned_vector(
                                    output_variable.extract_vector(),
                                    *heap_vector,
                                );
                                // Update the dynamic slice length maintained in SSA
                                if let ValueOrArray::MemoryAddress(len_index) = output_values[i - 1]
                                {
                                    let element_size = dfg[result_ids[i]].get_type().element_size();
                                    self.brillig_context
                                        .mov_instruction(len_index, heap_vector.size);
                                    self.brillig_context.codegen_usize_op_in_place(
                                        len_index,
                                        BrilligBinaryOp::UnsignedDiv,
                                        element_size,
                                    );
                                } else {
                                    unreachable!("ICE: a vector must be preceded by a register containing its length");
                                }
                                self.brillig_context.deallocate_heap_vector(*heap_vector);
                            }
                            ValueOrArray::HeapArray(array) => {
                                self.brillig_context.deallocate_heap_array(*array);
                            }
                            ValueOrArray::MemoryAddress(_) => {}
                        }
                    }
                }
                Value::Function(func_id) => {
                    let result_ids = dfg.instruction_results(instruction_id);
                    self.convert_ssa_function_call(*func_id, arguments, dfg, result_ids);
                }
<<<<<<< HEAD
                Value::Intrinsic(Intrinsic::Hint(Hint::BlackBox)) => {
                    let result_ids = dfg.instruction_results(instruction_id);
                    self.convert_ssa_identity_call(arguments, dfg, result_ids);
                }
                Value::Intrinsic(Intrinsic::BlackBox(bb_func)) => {
                    // Slices are represented as a tuple of (length, slice contents).
                    // We must check the inputs to determine if there are slices
                    // and make sure that we pass the correct inputs to the black box function call.
                    // The loop below only keeps the slice contents, so that
                    // setting up a black box function with slice inputs matches the expected
                    // number of arguments specified in the function signature.
                    let mut arguments_no_slice_len = Vec::new();
                    for (i, arg) in arguments.iter().enumerate() {
                        if matches!(dfg.type_of_value(*arg), Type::Numeric(_)) {
                            if i < arguments.len() - 1 {
                                if !matches!(dfg.type_of_value(arguments[i + 1]), Type::Slice(_)) {
                                    arguments_no_slice_len.push(*arg);
                                }
=======
                Value::Intrinsic(intrinsic) => {
                    // This match could be combined with the above but without it rust analyzer
                    // can't automatically insert any missing cases
                    match intrinsic {
                        Intrinsic::ArrayLen => {
                            let result_variable = self.variables.define_single_addr_variable(
                                self.function_context,
                                self.brillig_context,
                                dfg.instruction_results(instruction_id)[0],
                                dfg,
                            );
                            let param_id = arguments[0];
                            // Slices are represented as a tuple in the form: (length, slice contents).
                            // Thus, we can expect the first argument to a field in the case of a slice
                            // or an array in the case of an array.
                            if let Type::Numeric(_) = dfg.type_of_value(param_id) {
                                let len_variable = self.convert_ssa_value(arguments[0], dfg);
                                let length = len_variable.extract_single_addr();
                                self.brillig_context
                                    .mov_instruction(result_variable.address, length.address);
>>>>>>> 7311d8ca
                            } else {
                                self.convert_ssa_array_len(
                                    arguments[0],
                                    result_variable.address,
                                    dfg,
                                );
                            }
                        }
                        Intrinsic::AsSlice => {
                            let source_variable = self.convert_ssa_value(arguments[0], dfg);
                            let result_ids = dfg.instruction_results(instruction_id);
                            let destination_len_variable =
                                self.variables.define_single_addr_variable(
                                    self.function_context,
                                    self.brillig_context,
                                    result_ids[0],
                                    dfg,
                                );
                            let destination_variable = self.variables.define_variable(
                                self.function_context,
                                self.brillig_context,
                                result_ids[1],
                                dfg,
                            );
                            let destination_vector = destination_variable.extract_vector();
                            let source_array = source_variable.extract_array();
                            let element_size = dfg.type_of_value(arguments[0]).element_size();

                            let source_size_register = self
                                .brillig_context
                                .make_usize_constant_instruction(source_array.size.into());

                            // we need to explicitly set the destination_len_variable
                            self.brillig_context.codegen_usize_op(
                                source_size_register.address,
                                destination_len_variable.address,
                                BrilligBinaryOp::UnsignedDiv,
                                element_size,
                            );

                            self.brillig_context.codegen_initialize_vector(
                                destination_vector,
                                source_size_register,
                                None,
                            );

                            // Items
                            let vector_items_pointer = self
                                .brillig_context
                                .codegen_make_vector_items_pointer(destination_vector);
                            let array_items_pointer =
                                self.brillig_context.codegen_make_array_items_pointer(source_array);

                            self.brillig_context.codegen_mem_copy(
                                array_items_pointer,
                                vector_items_pointer,
                                source_size_register,
                            );

                            self.brillig_context.deallocate_single_addr(source_size_register);
                            self.brillig_context.deallocate_register(vector_items_pointer);
                            self.brillig_context.deallocate_register(array_items_pointer);
                        }
                        Intrinsic::SlicePushBack
                        | Intrinsic::SlicePopBack
                        | Intrinsic::SlicePushFront
                        | Intrinsic::SlicePopFront
                        | Intrinsic::SliceInsert
                        | Intrinsic::SliceRemove => {
                            self.convert_ssa_slice_intrinsic_call(
                                dfg,
                                &dfg[dfg.resolve(*func)],
                                instruction_id,
                                arguments,
                            );
                        }
                        Intrinsic::ToBits(endianness) => {
                            let results = dfg.instruction_results(instruction_id);

                            let source = self.convert_ssa_single_addr_value(arguments[0], dfg);

                            let target_array = self
                                .variables
                                .define_variable(
                                    self.function_context,
                                    self.brillig_context,
                                    results[0],
                                    dfg,
                                )
                                .extract_array();

                            let two = self
                                .brillig_context
                                .make_usize_constant_instruction(2_usize.into());

                            self.brillig_context.codegen_to_radix(
                                source,
                                target_array,
                                two,
                                matches!(endianness, Endian::Little),
                                true,
                            );

                            self.brillig_context.deallocate_single_addr(two);
                        }

                        Intrinsic::ToRadix(endianness) => {
                            let results = dfg.instruction_results(instruction_id);

                            let source = self.convert_ssa_single_addr_value(arguments[0], dfg);
                            let radix = self.convert_ssa_single_addr_value(arguments[1], dfg);

                            let target_array = self
                                .variables
                                .define_variable(
                                    self.function_context,
                                    self.brillig_context,
                                    results[0],
                                    dfg,
                                )
                                .extract_array();

                            self.brillig_context.codegen_to_radix(
                                source,
                                target_array,
                                radix,
                                matches!(endianness, Endian::Little),
                                false,
                            );
                        }
                        Intrinsic::BlackBox(bb_func) => {
                            // Slices are represented as a tuple of (length, slice contents).
                            // We must check the inputs to determine if there are slices
                            // and make sure that we pass the correct inputs to the black box function call.
                            // The loop below only keeps the slice contents, so that
                            // setting up a black box function with slice inputs matches the expected
                            // number of arguments specified in the function signature.
                            let mut arguments_no_slice_len = Vec::new();
                            for (i, arg) in arguments.iter().enumerate() {
                                if matches!(dfg.type_of_value(*arg), Type::Numeric(_)) {
                                    if i < arguments.len() - 1 {
                                        if !matches!(
                                            dfg.type_of_value(arguments[i + 1]),
                                            Type::Slice(_)
                                        ) {
                                            arguments_no_slice_len.push(*arg);
                                        }
                                    } else {
                                        arguments_no_slice_len.push(*arg);
                                    }
                                } else {
                                    arguments_no_slice_len.push(*arg);
                                }
                            }

                            let function_arguments = vecmap(&arguments_no_slice_len, |arg| {
                                self.convert_ssa_value(*arg, dfg)
                            });
                            let function_results = dfg.instruction_results(instruction_id);
                            let function_results = vecmap(function_results, |result| {
                                self.allocate_external_call_result(*result, dfg)
                            });
                            convert_black_box_call(
                                self.brillig_context,
                                bb_func,
                                &function_arguments,
                                &function_results,
                            );
                        }
                        // `Intrinsic::AsWitness` is used to provide hints to acir-gen on optimal expression splitting.
                        // It is then useless in the brillig runtime and so we can ignore it
                        Intrinsic::AsWitness => (),
                        Intrinsic::FieldLessThan => {
                            let lhs = self.convert_ssa_single_addr_value(arguments[0], dfg);
                            assert!(lhs.bit_size == FieldElement::max_num_bits());
                            let rhs = self.convert_ssa_single_addr_value(arguments[1], dfg);
                            assert!(rhs.bit_size == FieldElement::max_num_bits());

                            let results = dfg.instruction_results(instruction_id);
                            let destination = self
                                .variables
                                .define_variable(
                                    self.function_context,
                                    self.brillig_context,
                                    results[0],
                                    dfg,
                                )
                                .extract_single_addr();
                            assert!(destination.bit_size == 1);

                            self.brillig_context.binary_instruction(
                                lhs,
                                rhs,
                                destination,
                                BrilligBinaryOp::LessThan,
                            );
                        }
                        Intrinsic::ArrayRefCount | Intrinsic::SliceRefCount => {
                            let array = self.convert_ssa_value(arguments[0], dfg);
                            let result = dfg.instruction_results(instruction_id)[0];

                            let destination = self.variables.define_variable(
                                self.function_context,
                                self.brillig_context,
                                result,
                                dfg,
                            );
                            let destination = destination.extract_register();
                            let array = array.extract_register();
                            self.brillig_context.load_instruction(destination, array);
                        }
                        Intrinsic::FromField
                        | Intrinsic::AsField
                        | Intrinsic::IsUnconstrained
                        | Intrinsic::DerivePedersenGenerators
                        | Intrinsic::ApplyRangeConstraint
                        | Intrinsic::StrAsBytes
                        | Intrinsic::AssertConstant
                        | Intrinsic::StaticAssert
                        | Intrinsic::ArrayAsStrUnchecked => {
                            unreachable!("unsupported function call type {:?}", dfg[*func])
                        }
                    }
                }
                Value::Instruction { .. } | Value::Param { .. } | Value::NumericConstant { .. } => {
                    unreachable!("unsupported function call type {:?}", dfg[*func])
                }
            },
            Instruction::Truncate { value, bit_size, .. } => {
                let result_ids = dfg.instruction_results(instruction_id);
                let destination_register = self.variables.define_single_addr_variable(
                    self.function_context,
                    self.brillig_context,
                    result_ids[0],
                    dfg,
                );
                let source_register = self.convert_ssa_single_addr_value(*value, dfg);
                self.brillig_context.codegen_truncate(
                    destination_register,
                    source_register,
                    *bit_size,
                );
            }
            Instruction::Cast(value, _) => {
                let result_ids = dfg.instruction_results(instruction_id);
                let destination_variable = self.variables.define_single_addr_variable(
                    self.function_context,
                    self.brillig_context,
                    result_ids[0],
                    dfg,
                );
                let source_variable = self.convert_ssa_single_addr_value(*value, dfg);
                self.convert_cast(destination_variable, source_variable);
            }
            Instruction::ArrayGet { array, index } => {
                let result_ids = dfg.instruction_results(instruction_id);
                let destination_variable = self.variables.define_variable(
                    self.function_context,
                    self.brillig_context,
                    result_ids[0],
                    dfg,
                );

                let array_variable = self.convert_ssa_value(*array, dfg);

                let index_variable = self.convert_ssa_single_addr_value(*index, dfg);

                if !dfg.is_safe_index(*index, *array) {
                    self.validate_array_index(array_variable, index_variable);
                }

                let items_pointer =
                    self.brillig_context.codegen_make_array_or_vector_items_pointer(array_variable);

                self.brillig_context.codegen_load_with_offset(
                    items_pointer,
                    index_variable,
                    destination_variable.extract_register(),
                );

                self.brillig_context.deallocate_register(items_pointer);
            }
            Instruction::ArraySet { array, index, value, mutable } => {
                let source_variable = self.convert_ssa_value(*array, dfg);
                let index_register = self.convert_ssa_single_addr_value(*index, dfg);
                let value_variable = self.convert_ssa_value(*value, dfg);

                let result_ids = dfg.instruction_results(instruction_id);
                let destination_variable = self.variables.define_variable(
                    self.function_context,
                    self.brillig_context,
                    result_ids[0],
                    dfg,
                );

                if !dfg.is_safe_index(*index, *array) {
                    self.validate_array_index(source_variable, index_register);
                }

                self.convert_ssa_array_set(
                    source_variable,
                    destination_variable,
                    index_register,
                    value_variable,
                    *mutable,
                );
            }
            Instruction::RangeCheck { value, max_bit_size, assert_message } => {
                let value = self.convert_ssa_single_addr_value(*value, dfg);
                // SSA generates redundant range checks. A range check with a max bit size >= value.bit_size will always pass.
                if value.bit_size > *max_bit_size {
                    // Cast original value to field
                    let left = SingleAddrVariable {
                        address: self.brillig_context.allocate_register(),
                        bit_size: FieldElement::max_num_bits(),
                    };
                    self.convert_cast(left, value);

                    // Create a field constant with the max
                    let max = BigUint::from(2_u128).pow(*max_bit_size) - BigUint::from(1_u128);
                    let right = self.brillig_context.make_constant_instruction(
                        FieldElement::from_be_bytes_reduce(&max.to_bytes_be()),
                        FieldElement::max_num_bits(),
                    );

                    // Check if lte max
                    let condition =
                        SingleAddrVariable::new(self.brillig_context.allocate_register(), 1);
                    self.brillig_context.binary_instruction(
                        left,
                        right,
                        condition,
                        BrilligBinaryOp::LessThanEquals,
                    );

                    self.brillig_context.codegen_constrain(condition, assert_message.clone());
                    self.brillig_context.deallocate_single_addr(condition);
                    self.brillig_context.deallocate_single_addr(left);
                    self.brillig_context.deallocate_single_addr(right);
                }
            }
            Instruction::IncrementRc { value } => {
                let array_or_vector = self.convert_ssa_value(*value, dfg);
                let rc_register = self.brillig_context.allocate_register();

                // RC is always directly pointed by the array/vector pointer
                self.brillig_context
                    .load_instruction(rc_register, array_or_vector.extract_register());
                self.brillig_context.codegen_usize_op_in_place(
                    rc_register,
                    BrilligBinaryOp::Add,
                    1,
                );
                self.brillig_context
                    .store_instruction(array_or_vector.extract_register(), rc_register);
                self.brillig_context.deallocate_register(rc_register);
            }
            Instruction::DecrementRc { value } => {
                let array_or_vector = self.convert_ssa_value(*value, dfg);
                let rc_register = self.brillig_context.allocate_register();

                self.brillig_context
                    .load_instruction(rc_register, array_or_vector.extract_register());
                self.brillig_context.codegen_usize_op_in_place(
                    rc_register,
                    BrilligBinaryOp::Sub,
                    1,
                );
                self.brillig_context
                    .store_instruction(array_or_vector.extract_register(), rc_register);
                self.brillig_context.deallocate_register(rc_register);
            }
            Instruction::EnableSideEffectsIf { .. } => {
                todo!("enable_side_effects not supported by brillig")
            }
            Instruction::IfElse { .. } => {
                unreachable!("IfElse instructions should not be possible in brillig")
            }
            Instruction::MakeArray { elements: array, typ } => {
                let value_id = dfg.instruction_results(instruction_id)[0];
                if !self.variables.is_allocated(&value_id) {
                    let new_variable = self.variables.define_variable(
                        self.function_context,
                        self.brillig_context,
                        value_id,
                        dfg,
                    );

                    // Initialize the variable
                    match new_variable {
                        BrilligVariable::BrilligArray(brillig_array) => {
                            self.brillig_context.codegen_initialize_array(brillig_array);
                        }
                        BrilligVariable::BrilligVector(vector) => {
                            let size = self
                                .brillig_context
                                .make_usize_constant_instruction(array.len().into());
                            self.brillig_context.codegen_initialize_vector(vector, size, None);
                            self.brillig_context.deallocate_single_addr(size);
                        }
                        _ => unreachable!(
                            "ICE: Cannot initialize array value created as {new_variable:?}"
                        ),
                    };

                    // Write the items
                    let items_pointer = self
                        .brillig_context
                        .codegen_make_array_or_vector_items_pointer(new_variable);

                    self.initialize_constant_array(array, typ, dfg, items_pointer);

                    self.brillig_context.deallocate_register(items_pointer);
                }
            }
        };

        let dead_variables = self
            .last_uses
            .get(&instruction_id)
            .expect("Last uses for instruction should have been computed");

        for dead_variable in dead_variables {
            self.variables.remove_variable(
                dead_variable,
                self.function_context,
                self.brillig_context,
            );
        }
        self.brillig_context.set_call_stack(CallStack::new());
    }

    fn convert_ssa_function_call(
        &mut self,
        func_id: FunctionId,
        arguments: &[ValueId],
        dfg: &DataFlowGraph,
        result_ids: &[ValueId],
    ) {
        let argument_variables =
            vecmap(arguments, |argument_id| self.convert_ssa_value(*argument_id, dfg));
        let return_variables = vecmap(result_ids, |result_id| {
            self.variables.define_variable(
                self.function_context,
                self.brillig_context,
                *result_id,
                dfg,
            )
        });
        self.brillig_context.codegen_call(func_id, &argument_variables, &return_variables);
    }

    /// Copy the input arguments to the results.
    fn convert_ssa_identity_call(
        &mut self,
        arguments: &[ValueId],
        dfg: &DataFlowGraph,
        result_ids: &[ValueId],
    ) {
        let argument_variables =
            vecmap(arguments, |argument_id| self.convert_ssa_value(*argument_id, dfg));

        let return_variables = vecmap(result_ids, |result_id| {
            self.variables.define_variable(
                self.function_context,
                self.brillig_context,
                *result_id,
                dfg,
            )
        });

        for (src, dst) in argument_variables.into_iter().zip(return_variables) {
            self.brillig_context.mov_instruction(dst.extract_register(), src.extract_register());
        }
    }

    fn validate_array_index(
        &mut self,
        array_variable: BrilligVariable,
        index_register: SingleAddrVariable,
    ) {
        let size = self.brillig_context.codegen_make_array_or_vector_length(array_variable);

        let condition = SingleAddrVariable::new(self.brillig_context.allocate_register(), 1);

        self.brillig_context.memory_op_instruction(
            index_register.address,
            size.address,
            condition.address,
            BrilligBinaryOp::LessThan,
        );

        self.brillig_context
            .codegen_constrain(condition, Some("Array index out of bounds".to_owned()));

        self.brillig_context.deallocate_single_addr(size);
        self.brillig_context.deallocate_single_addr(condition);
    }

    /// Array set operation in SSA returns a new array or slice that is a copy of the parameter array or slice
    /// With a specific value changed.
    ///
    /// Returns `source_size_as_register`, which is expected to be deallocated with:
    /// `self.brillig_context.deallocate_register(source_size_as_register)`
    fn convert_ssa_array_set(
        &mut self,
        source_variable: BrilligVariable,
        destination_variable: BrilligVariable,
        index_register: SingleAddrVariable,
        value_variable: BrilligVariable,
        mutable: bool,
    ) {
        assert!(index_register.bit_size == BRILLIG_MEMORY_ADDRESSING_BIT_SIZE);
        match (source_variable, destination_variable) {
            (
                BrilligVariable::BrilligArray(source_array),
                BrilligVariable::BrilligArray(destination_array),
            ) => {
                if !mutable {
                    self.brillig_context.call_array_copy_procedure(source_array, destination_array);
                }
            }
            (
                BrilligVariable::BrilligVector(source_vector),
                BrilligVariable::BrilligVector(destination_vector),
            ) => {
                if !mutable {
                    self.brillig_context
                        .call_vector_copy_procedure(source_vector, destination_vector);
                }
            }
            _ => unreachable!("ICE: array set on non-array"),
        }

        let destination_for_store = if mutable { source_variable } else { destination_variable };
        // Then set the value in the newly created array
        let items_pointer =
            self.brillig_context.codegen_make_array_or_vector_items_pointer(destination_for_store);

        self.brillig_context.codegen_store_with_offset(
            items_pointer,
            index_register,
            value_variable.extract_register(),
        );

        // If we mutated the source array we want instructions that use the destination array to point to the source array
        if mutable {
            self.brillig_context.mov_instruction(
                destination_variable.extract_register(),
                source_variable.extract_register(),
            );
        }

        self.brillig_context.deallocate_register(items_pointer);
    }

    /// Convert the SSA slice operations to brillig slice operations
    fn convert_ssa_slice_intrinsic_call(
        &mut self,
        dfg: &DataFlowGraph,
        intrinsic: &Value,
        instruction_id: InstructionId,
        arguments: &[ValueId],
    ) {
        let slice_id = arguments[1];
        let element_size = dfg.type_of_value(slice_id).element_size();
        let source_vector = self.convert_ssa_value(slice_id, dfg).extract_vector();

        let results = dfg.instruction_results(instruction_id);
        match intrinsic {
            Value::Intrinsic(Intrinsic::SlicePushBack) => {
                let target_len = match self.variables.define_variable(
                    self.function_context,
                    self.brillig_context,
                    results[0],
                    dfg,
                ) {
                    BrilligVariable::SingleAddr(register_index) => register_index,
                    _ => unreachable!("ICE: first value of a slice must be a register index"),
                };

                let target_variable = self.variables.define_variable(
                    self.function_context,
                    self.brillig_context,
                    results[1],
                    dfg,
                );

                let target_vector = target_variable.extract_vector();
                let item_values = vecmap(&arguments[2..element_size + 2], |arg| {
                    self.convert_ssa_value(*arg, dfg)
                });

                self.update_slice_length(
                    target_len.address,
                    arguments[0],
                    dfg,
                    BrilligBinaryOp::Add,
                );

                self.slice_push_back_operation(target_vector, source_vector, &item_values);
            }
            Value::Intrinsic(Intrinsic::SlicePushFront) => {
                let target_len = match self.variables.define_variable(
                    self.function_context,
                    self.brillig_context,
                    results[0],
                    dfg,
                ) {
                    BrilligVariable::SingleAddr(register_index) => register_index,
                    _ => unreachable!("ICE: first value of a slice must be a register index"),
                };

                let target_variable = self.variables.define_variable(
                    self.function_context,
                    self.brillig_context,
                    results[1],
                    dfg,
                );
                let target_vector = target_variable.extract_vector();
                let item_values = vecmap(&arguments[2..element_size + 2], |arg| {
                    self.convert_ssa_value(*arg, dfg)
                });

                self.update_slice_length(
                    target_len.address,
                    arguments[0],
                    dfg,
                    BrilligBinaryOp::Add,
                );

                self.slice_push_front_operation(target_vector, source_vector, &item_values);
            }
            Value::Intrinsic(Intrinsic::SlicePopBack) => {
                let target_len = match self.variables.define_variable(
                    self.function_context,
                    self.brillig_context,
                    results[0],
                    dfg,
                ) {
                    BrilligVariable::SingleAddr(register_index) => register_index,
                    _ => unreachable!("ICE: first value of a slice must be a register index"),
                };

                let target_variable = self.variables.define_variable(
                    self.function_context,
                    self.brillig_context,
                    results[1],
                    dfg,
                );

                let target_vector = target_variable.extract_vector();

                let pop_variables = vecmap(&results[2..element_size + 2], |result| {
                    self.variables.define_variable(
                        self.function_context,
                        self.brillig_context,
                        *result,
                        dfg,
                    )
                });

                self.update_slice_length(
                    target_len.address,
                    arguments[0],
                    dfg,
                    BrilligBinaryOp::Sub,
                );

                self.slice_pop_back_operation(target_vector, source_vector, &pop_variables);
            }
            Value::Intrinsic(Intrinsic::SlicePopFront) => {
                let target_len = match self.variables.define_variable(
                    self.function_context,
                    self.brillig_context,
                    results[element_size],
                    dfg,
                ) {
                    BrilligVariable::SingleAddr(register_index) => register_index,
                    _ => unreachable!("ICE: first value of a slice must be a register index"),
                };

                let pop_variables = vecmap(&results[0..element_size], |result| {
                    self.variables.define_variable(
                        self.function_context,
                        self.brillig_context,
                        *result,
                        dfg,
                    )
                });

                let target_variable = self.variables.define_variable(
                    self.function_context,
                    self.brillig_context,
                    results[element_size + 1],
                    dfg,
                );
                let target_vector = target_variable.extract_vector();

                self.update_slice_length(
                    target_len.address,
                    arguments[0],
                    dfg,
                    BrilligBinaryOp::Sub,
                );

                self.slice_pop_front_operation(target_vector, source_vector, &pop_variables);
            }
            Value::Intrinsic(Intrinsic::SliceInsert) => {
                let target_len = match self.variables.define_variable(
                    self.function_context,
                    self.brillig_context,
                    results[0],
                    dfg,
                ) {
                    BrilligVariable::SingleAddr(register_index) => register_index,
                    _ => unreachable!("ICE: first value of a slice must be a register index"),
                };

                let target_id = results[1];
                let target_variable = self.variables.define_variable(
                    self.function_context,
                    self.brillig_context,
                    target_id,
                    dfg,
                );

                let target_vector = target_variable.extract_vector();

                // Remove if indexing in insert is changed to flattened indexing
                // https://github.com/noir-lang/noir/issues/1889#issuecomment-1668048587
                let user_index = self.convert_ssa_single_addr_value(arguments[2], dfg);

                let converted_index =
                    self.brillig_context.make_usize_constant_instruction(element_size.into());

                self.brillig_context.memory_op_instruction(
                    converted_index.address,
                    user_index.address,
                    converted_index.address,
                    BrilligBinaryOp::Mul,
                );

                let items = vecmap(&arguments[3..element_size + 3], |arg| {
                    self.convert_ssa_value(*arg, dfg)
                });

                self.update_slice_length(
                    target_len.address,
                    arguments[0],
                    dfg,
                    BrilligBinaryOp::Add,
                );

                self.slice_insert_operation(target_vector, source_vector, converted_index, &items);
                self.brillig_context.deallocate_single_addr(converted_index);
            }
            Value::Intrinsic(Intrinsic::SliceRemove) => {
                let target_len = match self.variables.define_variable(
                    self.function_context,
                    self.brillig_context,
                    results[0],
                    dfg,
                ) {
                    BrilligVariable::SingleAddr(register_index) => register_index,
                    _ => unreachable!("ICE: first value of a slice must be a register index"),
                };

                let target_id = results[1];

                let target_variable = self.variables.define_variable(
                    self.function_context,
                    self.brillig_context,
                    target_id,
                    dfg,
                );
                let target_vector = target_variable.extract_vector();

                // Remove if indexing in remove is changed to flattened indexing
                // https://github.com/noir-lang/noir/issues/1889#issuecomment-1668048587
                let user_index = self.convert_ssa_single_addr_value(arguments[2], dfg);

                let converted_index =
                    self.brillig_context.make_usize_constant_instruction(element_size.into());
                self.brillig_context.memory_op_instruction(
                    converted_index.address,
                    user_index.address,
                    converted_index.address,
                    BrilligBinaryOp::Mul,
                );

                let removed_items = vecmap(&results[2..element_size + 2], |result| {
                    self.variables.define_variable(
                        self.function_context,
                        self.brillig_context,
                        *result,
                        dfg,
                    )
                });

                self.update_slice_length(
                    target_len.address,
                    arguments[0],
                    dfg,
                    BrilligBinaryOp::Sub,
                );

                self.slice_remove_operation(
                    target_vector,
                    source_vector,
                    converted_index,
                    &removed_items,
                );

                self.brillig_context.deallocate_single_addr(converted_index);
            }
            _ => unreachable!("ICE: Slice operation not supported"),
        }
    }

    /// Slices have a tuple structure (slice length, slice contents) to enable logic
    /// that uses dynamic slice lengths (such as with merging slices in the flattening pass).
    /// This method codegens an update to the slice length.
    ///
    /// The binary operation performed on the slice length is always an addition or subtraction of `1`.
    /// This is because the slice length holds the user length (length as displayed by a `.len()` call),
    /// and not a flattened length used internally to represent arrays of tuples.
    /// The length inside of `RegisterOrMemory::HeapVector` represents the entire flattened number
    /// of fields in the vector.
    fn update_slice_length(
        &mut self,
        target_len: MemoryAddress,
        source_value: ValueId,
        dfg: &DataFlowGraph,
        binary_op: BrilligBinaryOp,
    ) {
        let source_len_variable = self.convert_ssa_value(source_value, dfg);
        let source_len = source_len_variable.extract_single_addr();

        self.brillig_context.codegen_usize_op(source_len.address, target_len, binary_op, 1);
    }

    /// Converts an SSA cast to a sequence of Brillig opcodes.
    /// Casting is only necessary when shrinking the bit size of a numeric value.
    fn convert_cast(&mut self, destination: SingleAddrVariable, source: SingleAddrVariable) {
        // We assume that `source` is a valid `target_type` as it's expected that a truncate instruction was emitted
        // to ensure this is the case.

        self.brillig_context.cast_instruction(destination, source);
    }

    /// Converts the Binary instruction into a sequence of Brillig opcodes.
    fn convert_ssa_binary(
        &mut self,
        binary: &Binary,
        dfg: &DataFlowGraph,
        result_variable: SingleAddrVariable,
    ) {
        let binary_type = type_of_binary_operation(
            dfg[binary.lhs].get_type(),
            dfg[binary.rhs].get_type(),
            binary.operator,
        );

        let left = self.convert_ssa_single_addr_value(binary.lhs, dfg);
        let right = self.convert_ssa_single_addr_value(binary.rhs, dfg);

        let (is_field, is_signed) = match binary_type {
            Type::Numeric(numeric_type) => match numeric_type {
                NumericType::Signed { .. } => (false, true),
                NumericType::Unsigned { .. } => (false, false),
                NumericType::NativeField => (true, false),
            },
            _ => unreachable!("only numeric types are allowed in binary operations. References are handled separately"),
        };

        let brillig_binary_op = match binary.operator {
            BinaryOp::Div => {
                if is_signed {
                    self.brillig_context.convert_signed_division(left, right, result_variable);
                    return;
                } else if is_field {
                    BrilligBinaryOp::FieldDiv
                } else {
                    BrilligBinaryOp::UnsignedDiv
                }
            }
            BinaryOp::Mod => {
                if is_signed {
                    self.convert_signed_modulo(left, right, result_variable);
                    return;
                } else {
                    BrilligBinaryOp::Modulo
                }
            }
            BinaryOp::Add => BrilligBinaryOp::Add,
            BinaryOp::Sub => BrilligBinaryOp::Sub,
            BinaryOp::Mul => BrilligBinaryOp::Mul,
            BinaryOp::Eq => BrilligBinaryOp::Equals,
            BinaryOp::Lt => {
                if is_signed {
                    self.convert_signed_less_than(left, right, result_variable);
                    return;
                } else {
                    BrilligBinaryOp::LessThan
                }
            }
            BinaryOp::And => BrilligBinaryOp::And,
            BinaryOp::Or => BrilligBinaryOp::Or,
            BinaryOp::Xor => BrilligBinaryOp::Xor,
            BinaryOp::Shl => BrilligBinaryOp::Shl,
            BinaryOp::Shr => {
                if is_signed {
                    self.convert_signed_shr(left, right, result_variable);
                    return;
                } else {
                    BrilligBinaryOp::Shr
                }
            }
        };

        self.brillig_context.binary_instruction(left, right, result_variable, brillig_binary_op);

        self.add_overflow_check(
            brillig_binary_op,
            left,
            right,
            result_variable,
            binary,
            dfg,
            is_signed,
        );
    }

    fn convert_signed_modulo(
        &mut self,
        left: SingleAddrVariable,
        right: SingleAddrVariable,
        result: SingleAddrVariable,
    ) {
        let scratch_var_i =
            SingleAddrVariable::new(self.brillig_context.allocate_register(), left.bit_size);
        let scratch_var_j =
            SingleAddrVariable::new(self.brillig_context.allocate_register(), left.bit_size);

        // i = left / right
        self.brillig_context.convert_signed_division(left, right, scratch_var_i);

        // j = i * right
        self.brillig_context.binary_instruction(
            scratch_var_i,
            right,
            scratch_var_j,
            BrilligBinaryOp::Mul,
        );

        // result_register = left - j
        self.brillig_context.binary_instruction(left, scratch_var_j, result, BrilligBinaryOp::Sub);
        // Free scratch registers
        self.brillig_context.deallocate_single_addr(scratch_var_i);
        self.brillig_context.deallocate_single_addr(scratch_var_j);
    }

    fn convert_signed_less_than(
        &mut self,
        left: SingleAddrVariable,
        right: SingleAddrVariable,
        result: SingleAddrVariable,
    ) {
        let biased_left =
            SingleAddrVariable::new(self.brillig_context.allocate_register(), left.bit_size);
        let biased_right =
            SingleAddrVariable::new(self.brillig_context.allocate_register(), right.bit_size);

        let bias = self
            .brillig_context
            .make_constant_instruction((1_u128 << (left.bit_size - 1)).into(), left.bit_size);

        self.brillig_context.binary_instruction(left, bias, biased_left, BrilligBinaryOp::Add);
        self.brillig_context.binary_instruction(right, bias, biased_right, BrilligBinaryOp::Add);

        self.brillig_context.binary_instruction(
            biased_left,
            biased_right,
            result,
            BrilligBinaryOp::LessThan,
        );

        self.brillig_context.deallocate_single_addr(biased_left);
        self.brillig_context.deallocate_single_addr(biased_right);
        self.brillig_context.deallocate_single_addr(bias);
    }

    fn convert_signed_shr(
        &mut self,
        left: SingleAddrVariable,
        right: SingleAddrVariable,
        result: SingleAddrVariable,
    ) {
        // Check if left is negative
        let left_is_negative = SingleAddrVariable::new(self.brillig_context.allocate_register(), 1);
        let max_positive = self
            .brillig_context
            .make_constant_instruction(((1_u128 << (left.bit_size - 1)) - 1).into(), left.bit_size);
        self.brillig_context.binary_instruction(
            max_positive,
            left,
            left_is_negative,
            BrilligBinaryOp::LessThan,
        );

        self.brillig_context.codegen_branch(left_is_negative.address, |ctx, is_negative| {
            if is_negative {
                let one = ctx.make_constant_instruction(1_u128.into(), left.bit_size);

                // computes 2^right
                let two = ctx.make_constant_instruction(2_u128.into(), left.bit_size);
                let two_pow = ctx.make_constant_instruction(1_u128.into(), left.bit_size);
                let right_u32 = SingleAddrVariable::new(ctx.allocate_register(), 32);
                ctx.cast(right_u32, right);
                let pow_body = |ctx: &mut BrilligContext<_, _>, _: SingleAddrVariable| {
                    ctx.binary_instruction(two_pow, two, two_pow, BrilligBinaryOp::Mul);
                };
                ctx.codegen_for_loop(None, right_u32.address, None, pow_body);

                // Right shift using division on 1-complement
                ctx.binary_instruction(left, one, result, BrilligBinaryOp::Add);
                ctx.convert_signed_division(result, two_pow, result);
                ctx.binary_instruction(result, one, result, BrilligBinaryOp::Sub);

                // Clean-up
                ctx.deallocate_single_addr(one);
                ctx.deallocate_single_addr(two);
                ctx.deallocate_single_addr(two_pow);
                ctx.deallocate_single_addr(right_u32);
            } else {
                ctx.binary_instruction(left, right, result, BrilligBinaryOp::Shr);
            }
        });

        self.brillig_context.deallocate_single_addr(left_is_negative);
    }

    #[allow(clippy::too_many_arguments)]
    fn add_overflow_check(
        &mut self,
        binary_operation: BrilligBinaryOp,
        left: SingleAddrVariable,
        right: SingleAddrVariable,
        result: SingleAddrVariable,
        binary: &Binary,
        dfg: &DataFlowGraph,
        is_signed: bool,
    ) {
        let bit_size = left.bit_size;
        let max_lhs_bits = dfg.get_value_max_num_bits(binary.lhs);
        let max_rhs_bits = dfg.get_value_max_num_bits(binary.rhs);

        if bit_size == FieldElement::max_num_bits() {
            return;
        }

        match (binary_operation, is_signed) {
            (BrilligBinaryOp::Add, false) => {
                if std::cmp::max(max_lhs_bits, max_rhs_bits) < bit_size {
                    // `left` and `right` have both been casted up from smaller types and so cannot overflow.
                    return;
                }

                let condition =
                    SingleAddrVariable::new(self.brillig_context.allocate_register(), 1);
                // Check that lhs <= result
                self.brillig_context.binary_instruction(
                    left,
                    result,
                    condition,
                    BrilligBinaryOp::LessThanEquals,
                );
                self.brillig_context
                    .codegen_constrain(condition, Some("attempt to add with overflow".to_string()));
                self.brillig_context.deallocate_single_addr(condition);
            }
            (BrilligBinaryOp::Sub, false) => {
                if dfg.is_constant(binary.lhs) && max_lhs_bits > max_rhs_bits {
                    // `left` is a fixed constant and `right` is restricted such that `left - right > 0`
                    // Note strict inequality as `right > left` while `max_lhs_bits == max_rhs_bits` is possible.
                    return;
                }

                let condition =
                    SingleAddrVariable::new(self.brillig_context.allocate_register(), 1);
                // Check that rhs <= lhs
                self.brillig_context.binary_instruction(
                    right,
                    left,
                    condition,
                    BrilligBinaryOp::LessThanEquals,
                );
                self.brillig_context.codegen_constrain(
                    condition,
                    Some("attempt to subtract with overflow".to_string()),
                );
                self.brillig_context.deallocate_single_addr(condition);
            }
            (BrilligBinaryOp::Mul, false) => {
                if bit_size == 1 || max_lhs_bits + max_rhs_bits <= bit_size {
                    // Either performing boolean multiplication (which cannot overflow),
                    // or `left` and `right` have both been casted up from smaller types and so cannot overflow.
                    return;
                }

                let is_right_zero =
                    SingleAddrVariable::new(self.brillig_context.allocate_register(), 1);
                let zero = self.brillig_context.make_constant_instruction(0_usize.into(), bit_size);
                self.brillig_context.binary_instruction(
                    zero,
                    right,
                    is_right_zero,
                    BrilligBinaryOp::Equals,
                );
                self.brillig_context.codegen_if_not(is_right_zero.address, |ctx| {
                    let condition = SingleAddrVariable::new(ctx.allocate_register(), 1);
                    let division = SingleAddrVariable::new(ctx.allocate_register(), bit_size);
                    // Check that result / rhs == lhs
                    ctx.binary_instruction(result, right, division, BrilligBinaryOp::UnsignedDiv);
                    ctx.binary_instruction(division, left, condition, BrilligBinaryOp::Equals);
                    ctx.codegen_constrain(
                        condition,
                        Some("attempt to multiply with overflow".to_string()),
                    );
                    ctx.deallocate_single_addr(condition);
                    ctx.deallocate_single_addr(division);
                });
                self.brillig_context.deallocate_single_addr(is_right_zero);
                self.brillig_context.deallocate_single_addr(zero);
            }
            _ => {}
        }
    }

    fn initialize_constants(&mut self, constants: &[ValueId], dfg: &DataFlowGraph) {
        for &constant_id in constants {
            self.convert_ssa_value(constant_id, dfg);
        }
    }

    /// Converts an SSA `ValueId` into a `RegisterOrMemory`. Initializes if necessary.
    fn convert_ssa_value(&mut self, value_id: ValueId, dfg: &DataFlowGraph) -> BrilligVariable {
        let value_id = dfg.resolve(value_id);
        let value = &dfg[value_id];

        match value {
            Value::Param { .. } | Value::Instruction { .. } => {
                // All block parameters and instruction results should have already been
                // converted to registers so we fetch from the cache.

                self.variables.get_allocation(self.function_context, value_id, dfg)
            }
            Value::NumericConstant { constant, .. } => {
                // Constants might have been converted previously or not, so we get or create and
                // (re)initialize the value inside.
                if self.variables.is_allocated(&value_id) {
                    self.variables.get_allocation(self.function_context, value_id, dfg)
                } else {
                    let new_variable = self.variables.define_variable(
                        self.function_context,
                        self.brillig_context,
                        value_id,
                        dfg,
                    );

                    self.brillig_context
                        .const_instruction(new_variable.extract_single_addr(), *constant);
                    new_variable
                }
            }
            Value::Function(_) => {
                // For the debugger instrumentation we want to allow passing
                // around values representing function pointers, even though
                // there is no interaction with the function possible given that
                // value.
                let new_variable = self.variables.define_variable(
                    self.function_context,
                    self.brillig_context,
                    value_id,
                    dfg,
                );

                self.brillig_context.const_instruction(
                    new_variable.extract_single_addr(),
                    value_id.to_usize().into(),
                );
                new_variable
            }
            Value::Intrinsic(_) | Value::ForeignFunction(_) => {
                todo!("ICE: Cannot convert value {value:?}")
            }
        }
    }

    fn initialize_constant_array(
        &mut self,
        data: &im::Vector<ValueId>,
        typ: &Type,
        dfg: &DataFlowGraph,
        pointer: MemoryAddress,
    ) {
        if data.is_empty() {
            return;
        }
        let item_types = typ.clone().element_types();

        // Find out if we are repeating the same item over and over
        let first_item = data.iter().take(item_types.len()).copied().collect();
        let mut is_repeating = true;

        for item_index in (item_types.len()..data.len()).step_by(item_types.len()) {
            let item: Vec<_> = (0..item_types.len()).map(|i| data[item_index + i]).collect();
            if first_item != item {
                is_repeating = false;
                break;
            }
        }

        // If all the items are single address, and all have the same initial value, we can initialize the array in a runtime loop.
        // Since the cost in instructions for a runtime loop is in the order of magnitude of 10, we only do this if the item_count is bigger than that.
        let item_count = data.len() / item_types.len();

        if item_count > 10
            && is_repeating
            && item_types.iter().all(|typ| matches!(typ, Type::Numeric(_)))
        {
            self.initialize_constant_array_runtime(
                item_types, first_item, item_count, pointer, dfg,
            );
        } else {
            self.initialize_constant_array_comptime(data, dfg, pointer);
        }
    }

    fn initialize_constant_array_runtime(
        &mut self,
        item_types: Arc<Vec<Type>>,
        item_to_repeat: Vec<ValueId>,
        item_count: usize,
        pointer: MemoryAddress,
        dfg: &DataFlowGraph,
    ) {
        let mut subitem_to_repeat_variables = Vec::with_capacity(item_types.len());
        for subitem_id in item_to_repeat.into_iter() {
            subitem_to_repeat_variables.push(self.convert_ssa_value(subitem_id, dfg));
        }

        // Initialize loop bound with the array length
        let end_pointer_variable = self
            .brillig_context
            .make_usize_constant_instruction((item_count * item_types.len()).into());

        // Add the pointer to the array length
        self.brillig_context.memory_op_instruction(
            end_pointer_variable.address,
            pointer,
            end_pointer_variable.address,
            BrilligBinaryOp::Add,
        );

        // If this is an array with complex subitems, we need a custom step in the loop to write all the subitems while iterating.
        if item_types.len() > 1 {
            let step_variable =
                self.brillig_context.make_usize_constant_instruction(item_types.len().into());

            let subitem_pointer =
                SingleAddrVariable::new_usize(self.brillig_context.allocate_register());

            // Initializes a single subitem
            let initializer_fn =
                |ctx: &mut BrilligContext<_, _>, subitem_start_pointer: SingleAddrVariable| {
                    ctx.mov_instruction(subitem_pointer.address, subitem_start_pointer.address);
                    for (subitem_index, subitem) in
                        subitem_to_repeat_variables.into_iter().enumerate()
                    {
                        ctx.store_instruction(subitem_pointer.address, subitem.extract_register());
                        if subitem_index != item_types.len() - 1 {
                            ctx.memory_op_instruction(
                                subitem_pointer.address,
                                ReservedRegisters::usize_one(),
                                subitem_pointer.address,
                                BrilligBinaryOp::Add,
                            );
                        }
                    }
                };

            // for (let subitem_start_pointer = pointer; subitem_start_pointer < pointer + data_length; subitem_start_pointer += step) { initializer_fn(iterator) }
            self.brillig_context.codegen_for_loop(
                Some(pointer),
                end_pointer_variable.address,
                Some(step_variable.address),
                initializer_fn,
            );

            self.brillig_context.deallocate_single_addr(step_variable);
            self.brillig_context.deallocate_single_addr(subitem_pointer);
        } else {
            let subitem = subitem_to_repeat_variables.into_iter().next().unwrap();

            let initializer_fn =
                |ctx: &mut BrilligContext<_, _>, item_pointer: SingleAddrVariable| {
                    ctx.store_instruction(item_pointer.address, subitem.extract_register());
                };

            // for (let item_pointer = pointer; item_pointer < pointer + data_length; item_pointer += 1) { initializer_fn(iterator) }
            self.brillig_context.codegen_for_loop(
                Some(pointer),
                end_pointer_variable.address,
                None,
                initializer_fn,
            );
        }
        self.brillig_context.deallocate_single_addr(end_pointer_variable);
    }

    fn initialize_constant_array_comptime(
        &mut self,
        data: &im::Vector<crate::ssa::ir::map::Id<Value>>,
        dfg: &DataFlowGraph,
        pointer: MemoryAddress,
    ) {
        // Allocate a register for the iterator
        let write_pointer_register = self.brillig_context.allocate_register();

        self.brillig_context.mov_instruction(write_pointer_register, pointer);

        for (element_idx, element_id) in data.iter().enumerate() {
            let element_variable = self.convert_ssa_value(*element_id, dfg);
            // Store the item in memory
            self.brillig_context
                .store_instruction(write_pointer_register, element_variable.extract_register());

            if element_idx != data.len() - 1 {
                // Increment the write_pointer_register
                self.brillig_context.memory_op_instruction(
                    write_pointer_register,
                    ReservedRegisters::usize_one(),
                    write_pointer_register,
                    BrilligBinaryOp::Add,
                );
            }
        }

        self.brillig_context.deallocate_register(write_pointer_register);
    }

    /// Converts an SSA `ValueId` into a `MemoryAddress`. Initializes if necessary.
    fn convert_ssa_single_addr_value(
        &mut self,
        value_id: ValueId,
        dfg: &DataFlowGraph,
    ) -> SingleAddrVariable {
        let variable = self.convert_ssa_value(value_id, dfg);
        variable.extract_single_addr()
    }

    fn allocate_external_call_result(
        &mut self,
        result: ValueId,
        dfg: &DataFlowGraph,
    ) -> BrilligVariable {
        let typ = dfg[result].get_type();
        match typ {
            Type::Numeric(_) => self.variables.define_variable(
                self.function_context,
                self.brillig_context,
                result,
                dfg,
            ),

            Type::Array(..) => {
                let variable = self.variables.define_variable(
                    self.function_context,
                    self.brillig_context,
                    result,
                    dfg,
                );
                let array = variable.extract_array();
                self.allocate_foreign_call_result_array(typ, array);

                variable
            }
            Type::Slice(_) => {
                let variable = self.variables.define_variable(
                    self.function_context,
                    self.brillig_context,
                    result,
                    dfg,
                );
                let vector = variable.extract_vector();

                // Set the pointer to the current stack frame
                // The stack pointer will then be updated by the caller of this method
                // once the external call is resolved and the array size is known
                self.brillig_context.load_free_memory_pointer_instruction(vector.pointer);

                variable
            }
            _ => {
                unreachable!("ICE: unsupported return type for black box call {typ:?}")
            }
        }
    }

    fn allocate_foreign_call_result_array(&mut self, typ: &Type, array: BrilligArray) {
        let Type::Array(types, size) = typ else {
            unreachable!("ICE: allocate_foreign_call_array() expects an array, got {typ:?}")
        };

        self.brillig_context.codegen_initialize_array(array);

        let mut index = 0_usize;
        for _ in 0..*size {
            for element_type in types.iter() {
                match element_type {
                    Type::Array(_, nested_size) => {
                        let inner_array = BrilligArray {
                            pointer: self.brillig_context.allocate_register(),
                            size: *nested_size,
                        };
                        self.allocate_foreign_call_result_array(element_type, inner_array);

                        // We add one since array.pointer points to [RC, ...items]
                        let idx =
                            self.brillig_context.make_usize_constant_instruction((index + 1).into()  );
                        self.brillig_context.codegen_store_with_offset(array.pointer, idx, inner_array.pointer);

                        self.brillig_context.deallocate_single_addr(idx);
                        self.brillig_context.deallocate_register(inner_array.pointer);
                    }
                    Type::Slice(_) => unreachable!("ICE: unsupported slice type in allocate_nested_array(), expects an array or a numeric type"),
                    _ => (),
                }
                index += 1;
            }
        }
    }

    /// Gets the "user-facing" length of an array.
    /// An array of structs with two fields would be stored as an 2 * array.len() array/vector.
    /// So we divide the length by the number of subitems in an item to get the user-facing length.
    fn convert_ssa_array_len(
        &mut self,
        array_id: ValueId,
        result_register: MemoryAddress,
        dfg: &DataFlowGraph,
    ) {
        let array_variable = self.convert_ssa_value(array_id, dfg);
        let element_size = dfg.type_of_value(array_id).element_size();

        match array_variable {
            BrilligVariable::BrilligArray(BrilligArray { size, .. }) => {
                self.brillig_context
                    .usize_const_instruction(result_register, (size / element_size).into());
            }
            BrilligVariable::BrilligVector(vector) => {
                let size = self.brillig_context.codegen_make_vector_length(vector);

                self.brillig_context.codegen_usize_op(
                    size.address,
                    result_register,
                    BrilligBinaryOp::UnsignedDiv,
                    element_size,
                );

                self.brillig_context.deallocate_single_addr(size);
            }
            _ => {
                unreachable!("ICE: Cannot get length of {array_variable:?}")
            }
        }
    }
}

/// Returns the type of the operation considering the types of the operands
pub(crate) fn type_of_binary_operation(lhs_type: &Type, rhs_type: &Type, op: BinaryOp) -> Type {
    match (lhs_type, rhs_type) {
        (_, Type::Function) | (Type::Function, _) => {
            unreachable!("Functions are invalid in binary operations")
        }
        (_, Type::Reference(_)) | (Type::Reference(_), _) => {
            unreachable!("References are invalid in binary operations")
        }
        (_, Type::Array(..)) | (Type::Array(..), _) => {
            unreachable!("Arrays are invalid in binary operations")
        }
        (_, Type::Slice(..)) | (Type::Slice(..), _) => {
            unreachable!("Arrays are invalid in binary operations")
        }
        // If both sides are numeric type, then we expect their types to be
        // the same.
        (Type::Numeric(lhs_type), Type::Numeric(rhs_type))
            if op != BinaryOp::Shl && op != BinaryOp::Shr =>
        {
            assert_eq!(
                lhs_type, rhs_type,
                "lhs and rhs types in a binary operation are always the same but got {lhs_type} and {rhs_type}"
            );
            Type::Numeric(*lhs_type)
        }
        _ => lhs_type.clone(),
    }
}<|MERGE_RESOLUTION|>--- conflicted
+++ resolved
@@ -402,26 +402,6 @@
                     let result_ids = dfg.instruction_results(instruction_id);
                     self.convert_ssa_function_call(*func_id, arguments, dfg, result_ids);
                 }
-<<<<<<< HEAD
-                Value::Intrinsic(Intrinsic::Hint(Hint::BlackBox)) => {
-                    let result_ids = dfg.instruction_results(instruction_id);
-                    self.convert_ssa_identity_call(arguments, dfg, result_ids);
-                }
-                Value::Intrinsic(Intrinsic::BlackBox(bb_func)) => {
-                    // Slices are represented as a tuple of (length, slice contents).
-                    // We must check the inputs to determine if there are slices
-                    // and make sure that we pass the correct inputs to the black box function call.
-                    // The loop below only keeps the slice contents, so that
-                    // setting up a black box function with slice inputs matches the expected
-                    // number of arguments specified in the function signature.
-                    let mut arguments_no_slice_len = Vec::new();
-                    for (i, arg) in arguments.iter().enumerate() {
-                        if matches!(dfg.type_of_value(*arg), Type::Numeric(_)) {
-                            if i < arguments.len() - 1 {
-                                if !matches!(dfg.type_of_value(arguments[i + 1]), Type::Slice(_)) {
-                                    arguments_no_slice_len.push(*arg);
-                                }
-=======
                 Value::Intrinsic(intrinsic) => {
                     // This match could be combined with the above but without it rust analyzer
                     // can't automatically insert any missing cases
@@ -442,7 +422,6 @@
                                 let length = len_variable.extract_single_addr();
                                 self.brillig_context
                                     .mov_instruction(result_variable.address, length.address);
->>>>>>> 7311d8ca
                             } else {
                                 self.convert_ssa_array_len(
                                     arguments[0],
@@ -573,6 +552,10 @@
                                 false,
                             );
                         }
+                        Intrinsic::Hint(Hint::BlackBox) => {
+                            let result_ids = dfg.instruction_results(instruction_id);
+                            self.convert_ssa_identity_call(arguments, dfg, result_ids);
+                        }
                         Intrinsic::BlackBox(bb_func) => {
                             // Slices are represented as a tuple of (length, slice contents).
                             // We must check the inputs to determine if there are slices
