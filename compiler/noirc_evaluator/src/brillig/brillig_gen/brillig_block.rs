use crate::brillig::brillig_ir::brillig_variable::{BrilligArray, BrilligVariable, BrilligVector};
use crate::brillig::brillig_ir::{
    BrilligBinaryOp, BrilligContext, BRILLIG_INTEGER_ARITHMETIC_BIT_SIZE,
};
use crate::ssa::ir::dfg::CallStack;
use crate::ssa::ir::instruction::ConstrainError;
use crate::ssa::ir::{
    basic_block::{BasicBlock, BasicBlockId},
    dfg::DataFlowGraph,
    function::FunctionId,
    instruction::{
        Binary, BinaryOp, Endian, Instruction, InstructionId, Intrinsic, TerminatorInstruction,
    },
    types::{NumericType, Type},
    value::{Value, ValueId},
};
use acvm::acir::brillig::{BinaryFieldOp, BinaryIntOp, RegisterIndex, RegisterOrMemory};
use acvm::brillig_vm::brillig::HeapVector;
use acvm::FieldElement;
use fxhash::{FxHashMap as HashMap, FxHashSet as HashSet};
use iter_extended::vecmap;
use num_bigint::BigUint;

use super::brillig_black_box::convert_black_box_call;
use super::brillig_block_variables::BlockVariables;
use super::brillig_fn::FunctionContext;

/// Generate the compilation artifacts for compiling a function into brillig bytecode.
pub(crate) struct BrilligBlock<'block> {
    pub(crate) function_context: &'block mut FunctionContext,
    /// The basic block that is being converted
    pub(crate) block_id: BasicBlockId,
    /// Context for creating brillig opcodes
    pub(crate) brillig_context: &'block mut BrilligContext,
    /// Tracks the available variable during the codegen of the block
    pub(crate) variables: BlockVariables,
    /// For each instruction, the set of values that are not used anymore after it.
    pub(crate) last_uses: HashMap<InstructionId, HashSet<ValueId>>,
}

impl<'block> BrilligBlock<'block> {
    /// Converts an SSA Basic block into a sequence of Brillig opcodes
    pub(crate) fn compile(
        function_context: &'block mut FunctionContext,
        brillig_context: &'block mut BrilligContext,
        block_id: BasicBlockId,
        dfg: &DataFlowGraph,
    ) {
        let live_in = function_context.liveness.get_live_in(&block_id);
        let variables =
            BlockVariables::new(live_in.clone(), function_context.all_block_parameters());

        brillig_context.set_allocated_registers(
            variables
                .get_available_variables(function_context)
                .into_iter()
                .flat_map(|variable| variable.extract_registers())
                .collect(),
        );
        let last_uses = function_context.liveness.get_last_uses(&block_id).clone();

        let mut brillig_block =
            BrilligBlock { function_context, block_id, brillig_context, variables, last_uses };

        brillig_block.convert_block(dfg);
    }

    fn convert_block(&mut self, dfg: &DataFlowGraph) {
        // Add a label for this block
        let block_label = self.create_block_label_for_current_function(self.block_id);
        self.brillig_context.enter_context(block_label);

        // Convert the block parameters
        let block = &dfg[self.block_id];
        self.convert_block_params(block, dfg);

        // Convert all of the instructions into the block
        for instruction_id in block.instructions() {
            self.convert_ssa_instruction(*instruction_id, dfg);
        }

        // Process the block's terminator instruction
        let terminator_instruction =
            block.terminator().expect("block is expected to be constructed");

        self.convert_ssa_terminator(terminator_instruction, dfg);
    }

    fn get_bit_size_from_ssa_type(typ: Type) -> u32 {
        match typ {
            Type::Numeric(num_type) => match num_type {
                NumericType::Signed { bit_size } | NumericType::Unsigned { bit_size } => bit_size,
                NumericType::NativeField => FieldElement::max_num_bits(),
            },
            _ => unreachable!("ICE bitwise not on a non numeric type"),
        }
    }

    /// Creates a unique global label for a block.
    ///
    /// This uses the current functions's function ID and the block ID
    /// Making the assumption that the block ID passed in belongs to this
    /// function.
    fn create_block_label_for_current_function(&self, block_id: BasicBlockId) -> String {
        Self::create_block_label(self.function_context.function_id, block_id)
    }
    /// Creates a unique label for a block using the function Id and the block ID.
    ///
    /// We implicitly assume that the function ID and the block ID is enough
    /// for us to create a unique label across functions and blocks.
    ///
    /// This is so that during linking there are no duplicates or labels being overwritten.
    fn create_block_label(function_id: FunctionId, block_id: BasicBlockId) -> String {
        format!("{function_id}-{block_id}")
    }

    /// Converts an SSA terminator instruction into the necessary opcodes.
    ///
    /// TODO: document why the TerminatorInstruction::Return includes a stop instruction
    /// TODO along with the `Self::compile`
    fn convert_ssa_terminator(
        &mut self,
        terminator_instruction: &TerminatorInstruction,
        dfg: &DataFlowGraph,
    ) {
        match terminator_instruction {
            TerminatorInstruction::JmpIf { condition, then_destination, else_destination } => {
                let condition = self.convert_ssa_register_value(*condition, dfg);
                self.brillig_context.jump_if_instruction(
                    condition,
                    self.create_block_label_for_current_function(*then_destination),
                );
                self.brillig_context.jump_instruction(
                    self.create_block_label_for_current_function(*else_destination),
                );
            }
            TerminatorInstruction::Jmp {
                destination: destination_block,
                arguments,
                call_stack: _,
            } => {
                let target_block = &dfg[*destination_block];
                for (src, dest) in arguments.iter().zip(target_block.parameters()) {
                    // Destinations are block parameters so they should have been allocated previously.
                    let destination = self.variables.get_block_param(
                        self.function_context,
                        *destination_block,
                        *dest,
                        dfg,
                    );
                    let source = self.convert_ssa_value(*src, dfg);
                    self.pass_variable(source, destination);
                }
                self.brillig_context.jump_instruction(
                    self.create_block_label_for_current_function(*destination_block),
                );
            }
            TerminatorInstruction::Return { return_values, .. } => {
                let return_registers: Vec<_> = return_values
                    .iter()
                    .flat_map(|value_id| {
                        let return_variable = self.convert_ssa_value(*value_id, dfg);
                        return_variable.extract_registers()
                    })
                    .collect();
                self.brillig_context.return_instruction(&return_registers);
            }
        }
    }

    /// Passes an arbitrary variable from the registers of the source to the registers of the destination
    fn pass_variable(&mut self, source: BrilligVariable, destination: BrilligVariable) {
        match (source, destination) {
            (
                BrilligVariable::Simple(source_register),
                BrilligVariable::Simple(destination_register),
            ) => {
                self.brillig_context.mov_instruction(destination_register, source_register);
            }
            (
                BrilligVariable::BrilligArray(BrilligArray {
                    pointer: source_pointer,
                    size: _,
                    rc: source_rc,
                }),
                BrilligVariable::BrilligArray(BrilligArray {
                    pointer: destination_pointer,
                    size: _,
                    rc: destination_rc,
                }),
            ) => {
                self.brillig_context.mov_instruction(destination_pointer, source_pointer);
                self.brillig_context.mov_instruction(destination_rc, source_rc);
            }
            (
                BrilligVariable::BrilligVector(BrilligVector {
                    pointer: source_pointer,
                    size: source_size,
                    rc: source_rc,
                }),
                BrilligVariable::BrilligVector(BrilligVector {
                    pointer: destination_pointer,
                    size: destination_size,
                    rc: destination_rc,
                }),
            ) => {
                self.brillig_context.mov_instruction(destination_pointer, source_pointer);
                self.brillig_context.mov_instruction(destination_size, source_size);
                self.brillig_context.mov_instruction(destination_rc, source_rc);
            }
            (_, _) => {
                unreachable!("ICE: Cannot pass value from {:?} to {:?}", source, destination);
            }
        }
    }

    /// Converts SSA Block parameters into Brillig Registers.
    fn convert_block_params(&mut self, block: &BasicBlock, dfg: &DataFlowGraph) {
        for param_id in block.parameters() {
            let value = &dfg[*param_id];
            let param_type = match value {
                Value::Param { typ, .. } => typ,
                _ => unreachable!("ICE: Only Param type values should appear in block parameters"),
            };
            match param_type {
                // Simple parameters and arrays are passed as already filled registers
                // In the case of arrays, the values should already be in memory and the register should
                // Be a valid pointer to the array.
                // For slices, two registers are passed, the pointer to the data and a register holding the size of the slice.
                Type::Numeric(_) | Type::Array(..) | Type::Slice(..) | Type::Reference(_) => {
                    self.variables.get_block_param(
                        self.function_context,
                        self.block_id,
                        *param_id,
                        dfg,
                    );
                }
                _ => {
                    todo!("ICE: Param type not supported")
                }
            }
        }
    }

    /// Converts an SSA instruction into a sequence of Brillig opcodes.
    fn convert_ssa_instruction(&mut self, instruction_id: InstructionId, dfg: &DataFlowGraph) {
        let instruction = &dfg[instruction_id];
        self.brillig_context.set_call_stack(dfg.get_call_stack(instruction_id));

        match instruction {
            Instruction::Binary(binary) => {
                let result_register = self.variables.define_register_variable(
                    self.function_context,
                    self.brillig_context,
                    dfg.instruction_results(instruction_id)[0],
                    dfg,
                );
                self.convert_ssa_binary(binary, dfg, result_register);
            }
            Instruction::Constrain(lhs, rhs, assert_message) => {
                let condition = self.brillig_context.allocate_register();

                self.convert_ssa_binary(
                    &Binary { lhs: *lhs, rhs: *rhs, operator: BinaryOp::Eq },
                    dfg,
                    condition,
                );

                let assert_message = if let Some(error) = assert_message {
                    match error.as_ref() {
                        ConstrainError::Static(string) => Some(string.clone()),
                        ConstrainError::Dynamic(call_instruction) => {
<<<<<<< HEAD
                            match call_instruction {
                                Instruction::Call { func, arguments } => match &dfg[*func] {
                                    Value::Function(func_id) => {
                                        self.convert_ssa_function_call(
                                            *func_id,
                                            arguments,
                                            dfg,
                                            &[],
                                        );
                                    }
                                    _ => unreachable!("expected a function value"),
                                },
                                _ => unreachable!("expected a call instruction"),
                            }
=======
                            let Instruction::Call { func, arguments } = call_instruction else {
                                unreachable!("expected a call instruction")
                            };

                            let Value::Function(func_id) =  &dfg[*func]  else {
                                unreachable!("expected a function value")
                            };

                            self.convert_ssa_function_call(*func_id, arguments, dfg, &[]);

                            // Dynamic assert messages are handled in the generated function call.
                            // We then don't need to attach one to the constrain instruction.
>>>>>>> c284e01b
                            None
                        }
                    }
                } else {
                    None
                };

<<<<<<< HEAD
                self.brillig_context.constrain_instruction(condition, assert_message.clone());
=======
                self.brillig_context.constrain_instruction(condition, assert_message);
>>>>>>> c284e01b
                self.brillig_context.deallocate_register(condition);
            }
            Instruction::Allocate => {
                let result_value = dfg.instruction_results(instruction_id)[0];
                let address_register = self.variables.define_register_variable(
                    self.function_context,
                    self.brillig_context,
                    result_value,
                    dfg,
                );
                match dfg.type_of_value(result_value) {
                    Type::Reference(element) => match *element {
                        Type::Array(..) => {
                            self.brillig_context
                                .allocate_array_reference_instruction(address_register);
                        }
                        Type::Slice(..) => {
                            self.brillig_context
                                .allocate_vector_reference_instruction(address_register);
                        }
                        _ => {
                            self.brillig_context
                                .allocate_simple_reference_instruction(address_register);
                        }
                    },
                    _ => {
                        unreachable!("ICE: Allocate on non-reference type")
                    }
                }
            }
            Instruction::Store { address, value } => {
                let address_register = self.convert_ssa_register_value(*address, dfg);
                let source_variable = self.convert_ssa_value(*value, dfg);

                self.brillig_context.store_variable_instruction(address_register, source_variable);
            }
            Instruction::Load { address } => {
                let target_variable = self.variables.define_variable(
                    self.function_context,
                    self.brillig_context,
                    dfg.instruction_results(instruction_id)[0],
                    dfg,
                );

                let address_register = self.convert_ssa_register_value(*address, dfg);

                self.brillig_context.load_variable_instruction(target_variable, address_register);
            }
            Instruction::Not(value) => {
                let condition_register = self.convert_ssa_register_value(*value, dfg);
                let result_register = self.variables.define_register_variable(
                    self.function_context,
                    self.brillig_context,
                    dfg.instruction_results(instruction_id)[0],
                    dfg,
                );
                let bit_size = Self::get_bit_size_from_ssa_type(dfg.type_of_value(*value));
                self.brillig_context.not_instruction(condition_register, bit_size, result_register);
            }
            Instruction::Call { func, arguments } => match &dfg[*func] {
                Value::ForeignFunction(func_name) => {
                    let result_ids = dfg.instruction_results(instruction_id);

                    let input_registers = vecmap(arguments, |value_id| {
                        self.convert_ssa_value(*value_id, dfg).to_register_or_memory()
                    });
                    let output_registers = vecmap(result_ids, |value_id| {
                        self.allocate_external_call_result(*value_id, dfg).to_register_or_memory()
                    });
                    self.brillig_context.foreign_call_instruction(
                        func_name.to_owned(),
                        &input_registers,
                        &output_registers,
                    );

                    for (i, output_register) in output_registers.iter().enumerate() {
                        if let RegisterOrMemory::HeapVector(HeapVector { size, .. }) =
                            output_register
                        {
                            // Update the stack pointer so that we do not overwrite
                            // dynamic memory returned from other external calls
                            self.brillig_context.update_stack_pointer(*size);

                            // Update the dynamic slice length maintained in SSA
                            if let RegisterOrMemory::RegisterIndex(len_index) =
                                output_registers[i - 1]
                            {
                                let element_size = dfg[result_ids[i]].get_type().element_size();
                                self.brillig_context.mov_instruction(len_index, *size);
                                self.brillig_context.usize_op_in_place(
                                    len_index,
                                    BinaryIntOp::UnsignedDiv,
                                    element_size,
                                );
                            } else {
                                unreachable!("ICE: a vector must be preceded by a register containing its length");
                            }
                        }
                        // Single values and allocation of fixed sized arrays has already been handled
                        // inside of `allocate_external_call_result`
                    }
                }
                Value::Function(func_id) => {
                    let result_ids = dfg.instruction_results(instruction_id);
                    self.convert_ssa_function_call(*func_id, arguments, dfg, result_ids);
                }
                Value::Intrinsic(Intrinsic::BlackBox(bb_func)) => {
                    // Slices are represented as a tuple of (length, slice contents).
                    // We must check the inputs to determine if there are slices
                    // and make sure that we pass the correct inputs to the black box function call.
                    // The loop below only keeps the slice contents, so that
                    // setting up a black box function with slice inputs matches the expected
                    // number of arguments specified in the function signature.
                    let mut arguments_no_slice_len = Vec::new();
                    for (i, arg) in arguments.iter().enumerate() {
                        if matches!(dfg.type_of_value(*arg), Type::Numeric(_)) {
                            if i < arguments.len() - 1 {
                                if !matches!(dfg.type_of_value(arguments[i + 1]), Type::Slice(_)) {
                                    arguments_no_slice_len.push(*arg);
                                }
                            } else {
                                arguments_no_slice_len.push(*arg);
                            }
                        } else {
                            arguments_no_slice_len.push(*arg);
                        }
                    }

                    let function_arguments =
                        vecmap(&arguments_no_slice_len, |arg| self.convert_ssa_value(*arg, dfg));
                    let function_results = dfg.instruction_results(instruction_id);
                    let function_results = vecmap(function_results, |result| {
                        self.allocate_external_call_result(*result, dfg)
                    });
                    convert_black_box_call(
                        self.brillig_context,
                        bb_func,
                        &function_arguments,
                        &function_results,
                    );
                }
                Value::Intrinsic(Intrinsic::ArrayLen) => {
                    let result_register = self.variables.define_register_variable(
                        self.function_context,
                        self.brillig_context,
                        dfg.instruction_results(instruction_id)[0],
                        dfg,
                    );
                    let param_id = arguments[0];
                    // Slices are represented as a tuple in the form: (length, slice contents).
                    // Thus, we can expect the first argument to a field in the case of a slice
                    // or an array in the case of an array.
                    if let Type::Numeric(_) = dfg.type_of_value(param_id) {
                        let len_variable = self.convert_ssa_value(arguments[0], dfg);
                        let len_register_index = len_variable.extract_register();
                        self.brillig_context.mov_instruction(result_register, len_register_index);
                    } else {
                        self.convert_ssa_array_len(arguments[0], result_register, dfg);
                    }
                }
                Value::Intrinsic(
                    Intrinsic::SlicePushBack
                    | Intrinsic::SlicePopBack
                    | Intrinsic::SlicePushFront
                    | Intrinsic::SlicePopFront
                    | Intrinsic::SliceInsert
                    | Intrinsic::SliceRemove,
                ) => {
                    self.convert_ssa_slice_intrinsic_call(
                        dfg,
                        &dfg[dfg.resolve(*func)],
                        instruction_id,
                        arguments,
                    );
                }
                Value::Intrinsic(Intrinsic::ToRadix(endianness)) => {
                    let source = self.convert_ssa_register_value(arguments[0], dfg);
                    let radix = self.convert_ssa_register_value(arguments[1], dfg);
                    let limb_count = self.convert_ssa_register_value(arguments[2], dfg);

                    let results = dfg.instruction_results(instruction_id);

                    let target_len = self.variables.define_register_variable(
                        self.function_context,
                        self.brillig_context,
                        results[0],
                        dfg,
                    );

                    let target_vector = self
                        .variables
                        .define_variable(
                            self.function_context,
                            self.brillig_context,
                            results[1],
                            dfg,
                        )
                        .extract_vector();

                    // Update the user-facing slice length
                    self.brillig_context.mov_instruction(target_len, limb_count);

                    self.brillig_context.radix_instruction(
                        source,
                        target_vector,
                        radix,
                        limb_count,
                        matches!(endianness, Endian::Big),
                    );
                }
                Value::Intrinsic(Intrinsic::ToBits(endianness)) => {
                    let source = self.convert_ssa_register_value(arguments[0], dfg);
                    let limb_count = self.convert_ssa_register_value(arguments[1], dfg);

                    let results = dfg.instruction_results(instruction_id);

                    let target_len_variable = self.variables.define_variable(
                        self.function_context,
                        self.brillig_context,
                        results[0],
                        dfg,
                    );
                    let target_len = target_len_variable.extract_register();

                    let target_vector = match self.variables.define_variable(
                        self.function_context,
                        self.brillig_context,
                        results[1],
                        dfg,
                    ) {
                        BrilligVariable::BrilligArray(array) => {
                            self.brillig_context.array_to_vector(&array)
                        }
                        BrilligVariable::BrilligVector(vector) => vector,
                        BrilligVariable::Simple(..) => unreachable!("ICE: ToBits on non-array"),
                    };

                    let radix = self.brillig_context.make_constant(2_usize.into());

                    // Update the user-facing slice length
                    self.brillig_context.mov_instruction(target_len, limb_count);

                    self.brillig_context.radix_instruction(
                        source,
                        target_vector,
                        radix,
                        limb_count,
                        matches!(endianness, Endian::Big),
                    );

                    self.brillig_context.deallocate_register(radix);
                }
                _ => {
                    unreachable!("unsupported function call type {:?}", dfg[*func])
                }
            },
            Instruction::Truncate { value, bit_size, .. } => {
                let result_ids = dfg.instruction_results(instruction_id);
                let destination_register = self.variables.define_register_variable(
                    self.function_context,
                    self.brillig_context,
                    result_ids[0],
                    dfg,
                );
                let source_register = self.convert_ssa_register_value(*value, dfg);
                self.brillig_context.truncate_instruction(
                    destination_register,
                    source_register,
                    *bit_size,
                );
            }
            Instruction::Cast(value, _) => {
                let result_ids = dfg.instruction_results(instruction_id);
                let destination_register = self.variables.define_register_variable(
                    self.function_context,
                    self.brillig_context,
                    result_ids[0],
                    dfg,
                );
                let source_register = self.convert_ssa_register_value(*value, dfg);
                self.convert_cast(destination_register, source_register);
            }
            Instruction::ArrayGet { array, index } => {
                let result_ids = dfg.instruction_results(instruction_id);
                let destination_variable = self.variables.define_variable(
                    self.function_context,
                    self.brillig_context,
                    result_ids[0],
                    dfg,
                );

                let array_variable = self.convert_ssa_value(*array, dfg);
                let array_pointer = match array_variable {
                    BrilligVariable::BrilligArray(BrilligArray { pointer, .. }) => pointer,
                    BrilligVariable::BrilligVector(BrilligVector { pointer, .. }) => pointer,
                    _ => unreachable!("ICE: array get on non-array"),
                };

                let index_register = self.convert_ssa_register_value(*index, dfg);
                self.validate_array_index(array_variable, index_register);
                self.retrieve_variable_from_array(
                    array_pointer,
                    index_register,
                    destination_variable,
                );
            }
            Instruction::ArraySet { array, index, value, .. } => {
                let source_variable = self.convert_ssa_value(*array, dfg);
                let index_register = self.convert_ssa_register_value(*index, dfg);
                let value_variable = self.convert_ssa_value(*value, dfg);

                let result_ids = dfg.instruction_results(instruction_id);
                let destination_variable = self.variables.define_variable(
                    self.function_context,
                    self.brillig_context,
                    result_ids[0],
                    dfg,
                );
                self.validate_array_index(source_variable, index_register);

                self.convert_ssa_array_set(
                    source_variable,
                    destination_variable,
                    index_register,
                    value_variable,
                );
            }
            Instruction::RangeCheck { value, max_bit_size, assert_message } => {
                let left = self.convert_ssa_register_value(*value, dfg);
                let max = BigUint::from(2_u128).pow(*max_bit_size);
                let right = self.brillig_context.allocate_register();
                self.brillig_context.const_instruction(
                    right,
                    FieldElement::from_be_bytes_reduce(&max.to_bytes_be()).into(),
                );

                let brillig_binary_op = BrilligBinaryOp::Integer {
                    op: BinaryIntOp::LessThan,
                    bit_size: max_bit_size + 1,
                };
                let condition = self.brillig_context.allocate_register();
                self.brillig_context.binary_instruction(left, right, condition, brillig_binary_op);
                self.brillig_context.constrain_instruction(condition, assert_message.clone());
                self.brillig_context.deallocate_register(condition);
                self.brillig_context.deallocate_register(right);
            }
            Instruction::IncrementRc { value } => {
                let rc_register = match self.convert_ssa_value(*value, dfg) {
                    BrilligVariable::BrilligArray(BrilligArray { rc, .. })
                    | BrilligVariable::BrilligVector(BrilligVector { rc, .. }) => rc,
                    _ => unreachable!("ICE: increment rc on non-array"),
                };
                self.brillig_context.usize_op_in_place(rc_register, BinaryIntOp::Add, 1);
            }
            _ => todo!("ICE: Instruction not supported {instruction:?}"),
        };

        let dead_variables = self
            .last_uses
            .get(&instruction_id)
            .expect("Last uses for instruction should have been computed");

        for dead_variable in dead_variables {
            self.variables.remove_variable(dead_variable);
        }
        self.brillig_context.set_call_stack(CallStack::new());
    }

    fn convert_ssa_function_call(
        &mut self,
        func_id: FunctionId,
        arguments: &[ValueId],
        dfg: &DataFlowGraph,
        result_ids: &[ValueId],
    ) {
        // Convert the arguments to registers casting those to the types of the receiving function
        let argument_registers: Vec<RegisterIndex> = arguments
            .iter()
            .flat_map(|argument_id| self.convert_ssa_value(*argument_id, dfg).extract_registers())
            .collect();

        // Create label for the function that will be called
        let label_of_function_to_call = FunctionContext::function_id_to_function_label(func_id);

        let variables_to_save = self.variables.get_available_variables(self.function_context);

        let saved_registers = self
            .brillig_context
            .pre_call_save_registers_prep_args(&argument_registers, &variables_to_save);

        // We don't save and restore constants, so we dump them before a external call since the callee might use the registers where they are allocated.
        self.variables.dump_constants();

        // Call instruction, which will interpret above registers 0..num args
        self.brillig_context.add_external_call_instruction(label_of_function_to_call);

        // Important: resolve after pre_call_save_registers_prep_args
        // This ensures we don't save the results to registers unnecessarily.

        // Allocate the registers for the variables where we are assigning the returns
        let variables_assigned_to = vecmap(result_ids, |result_id| {
            self.variables.define_variable(
                self.function_context,
                self.brillig_context,
                *result_id,
                dfg,
            )
        });

        // Collect the registers that should have been returned
        let returned_registers: Vec<RegisterIndex> = variables_assigned_to
            .iter()
            .flat_map(|returned_variable| returned_variable.extract_registers())
            .collect();

        assert!(
            !saved_registers.iter().any(|x| returned_registers.contains(x)),
            "should not save registers used as function results"
        );

        // puts the returns into the returned_registers and restores saved_registers
        self.brillig_context
            .post_call_prep_returns_load_registers(&returned_registers, &saved_registers);
    }

    fn validate_array_index(
        &mut self,
        array_variable: BrilligVariable,
        index_register: RegisterIndex,
    ) {
        let (size_as_register, should_deallocate_size) = match array_variable {
            BrilligVariable::BrilligArray(BrilligArray { size, .. }) => {
                (self.brillig_context.make_constant(size.into()), true)
            }
            BrilligVariable::BrilligVector(BrilligVector { size, .. }) => (size, false),
            _ => unreachable!("ICE: validate array index on non-array"),
        };

        let condition = self.brillig_context.allocate_register();

        self.brillig_context.memory_op(
            index_register,
            size_as_register,
            condition,
            BinaryIntOp::LessThan,
        );

        self.brillig_context
            .constrain_instruction(condition, Some("Array index out of bounds".to_owned()));

        if should_deallocate_size {
            self.brillig_context.deallocate_register(size_as_register);
        }
        self.brillig_context.deallocate_register(condition);
    }

    pub(crate) fn retrieve_variable_from_array(
        &mut self,
        array_pointer: RegisterIndex,
        index_register: RegisterIndex,
        destination_variable: BrilligVariable,
    ) {
        match destination_variable {
            BrilligVariable::Simple(destination_register) => {
                self.brillig_context.array_get(array_pointer, index_register, destination_register);
            }
            BrilligVariable::BrilligArray(..) | BrilligVariable::BrilligVector(..) => {
                let reference = self.brillig_context.allocate_register();
                self.brillig_context.array_get(array_pointer, index_register, reference);
                self.brillig_context.load_variable_instruction(destination_variable, reference);
                self.brillig_context.deallocate_register(reference);
            }
        }
    }

    /// Array set operation in SSA returns a new array or slice that is a copy of the parameter array or slice
    /// With a specific value changed.
    fn convert_ssa_array_set(
        &mut self,
        source_variable: BrilligVariable,
        destination_variable: BrilligVariable,
        index_register: RegisterIndex,
        value_variable: BrilligVariable,
    ) {
        let destination_pointer = match destination_variable {
            BrilligVariable::BrilligArray(BrilligArray { pointer, .. }) => pointer,
            BrilligVariable::BrilligVector(BrilligVector { pointer, .. }) => pointer,
            _ => unreachable!("ICE: array set returns non-array"),
        };

        let reference_count = match source_variable {
            BrilligVariable::BrilligArray(BrilligArray { rc, .. })
            | BrilligVariable::BrilligVector(BrilligVector { rc, .. }) => rc,
            _ => unreachable!("ICE: array set on non-array"),
        };

        let (source_pointer, source_size_as_register) = match source_variable {
            BrilligVariable::BrilligArray(BrilligArray { size, pointer, rc: _ }) => {
                let source_size_register = self.brillig_context.allocate_register();
                self.brillig_context.const_instruction(source_size_register, size.into());
                (pointer, source_size_register)
            }
            BrilligVariable::BrilligVector(BrilligVector { size, pointer, rc: _ }) => {
                let source_size_register = self.brillig_context.allocate_register();
                self.brillig_context.mov_instruction(source_size_register, size);
                (pointer, source_size_register)
            }
            _ => unreachable!("ICE: array set on non-array"),
        };

        let one = self.brillig_context.make_constant(1_usize.into());
        let condition = self.brillig_context.allocate_register();

        self.brillig_context.binary_instruction(
            reference_count,
            one,
            condition,
            BrilligBinaryOp::Field { op: BinaryFieldOp::Equals },
        );

        self.brillig_context.branch_instruction(condition, |ctx, cond| {
            if cond {
                // Reference count is 1, we can mutate the array directly
                ctx.mov_instruction(destination_pointer, source_pointer);
            } else {
                // First issue a array copy to the destination
                ctx.allocate_array_instruction(destination_pointer, source_size_as_register);

                ctx.copy_array_instruction(
                    source_pointer,
                    destination_pointer,
                    source_size_as_register,
                );
            }
        });

        match destination_variable {
            BrilligVariable::BrilligArray(BrilligArray { rc: target_rc, .. }) => {
                self.brillig_context.const_instruction(target_rc, 1_usize.into());
            }
            BrilligVariable::BrilligVector(BrilligVector {
                size: target_size,
                rc: target_rc,
                ..
            }) => {
                self.brillig_context.mov_instruction(target_size, source_size_as_register);
                self.brillig_context.const_instruction(target_rc, 1_usize.into());
            }
            _ => unreachable!("ICE: array set on non-array"),
        }

        // Then set the value in the newly created array
        self.store_variable_in_array(destination_pointer, index_register, value_variable);

        self.brillig_context.deallocate_register(source_size_as_register);
        self.brillig_context.deallocate_register(one);
        self.brillig_context.deallocate_register(condition);
    }

    pub(crate) fn store_variable_in_array_with_ctx(
        ctx: &mut BrilligContext,
        destination_pointer: RegisterIndex,
        index_register: RegisterIndex,
        value_variable: BrilligVariable,
    ) {
        match value_variable {
            BrilligVariable::Simple(value_register) => {
                ctx.array_set(destination_pointer, index_register, value_register);
            }
            BrilligVariable::BrilligArray(_) => {
                let reference: RegisterIndex = ctx.allocate_register();
                ctx.allocate_array_reference_instruction(reference);
                ctx.store_variable_instruction(reference, value_variable);
                ctx.array_set(destination_pointer, index_register, reference);
                ctx.deallocate_register(reference);
            }
            BrilligVariable::BrilligVector(_) => {
                let reference = ctx.allocate_register();
                ctx.allocate_vector_reference_instruction(reference);
                ctx.store_variable_instruction(reference, value_variable);
                ctx.array_set(destination_pointer, index_register, reference);
                ctx.deallocate_register(reference);
            }
        }
    }

    pub(crate) fn store_variable_in_array(
        &mut self,
        destination_pointer: RegisterIndex,
        index_register: RegisterIndex,
        value_variable: BrilligVariable,
    ) {
        Self::store_variable_in_array_with_ctx(
            self.brillig_context,
            destination_pointer,
            index_register,
            value_variable,
        );
    }

    /// Convert the SSA slice operations to brillig slice operations
    fn convert_ssa_slice_intrinsic_call(
        &mut self,
        dfg: &DataFlowGraph,
        intrinsic: &Value,
        instruction_id: InstructionId,
        arguments: &[ValueId],
    ) {
        let slice_id = arguments[1];
        let element_size = dfg.type_of_value(slice_id).element_size();
        let source_variable = self.convert_ssa_value(slice_id, dfg);
        let source_vector = self.convert_array_or_vector_to_vector(source_variable);

        let results = dfg.instruction_results(instruction_id);
        match intrinsic {
            Value::Intrinsic(Intrinsic::SlicePushBack) => {
                let target_len = match self.variables.define_variable(
                    self.function_context,
                    self.brillig_context,
                    results[0],
                    dfg,
                ) {
                    BrilligVariable::Simple(register_index) => register_index,
                    _ => unreachable!("ICE: first value of a slice must be a register index"),
                };

                let target_variable = self.variables.define_variable(
                    self.function_context,
                    self.brillig_context,
                    results[1],
                    dfg,
                );

                let target_vector = target_variable.extract_vector();
                let item_values = vecmap(&arguments[2..element_size + 2], |arg| {
                    self.convert_ssa_value(*arg, dfg)
                });

                self.update_slice_length(target_len, arguments[0], dfg, BinaryIntOp::Add);

                self.slice_push_back_operation(target_vector, source_vector, &item_values);
            }
            Value::Intrinsic(Intrinsic::SlicePushFront) => {
                let target_len = match self.variables.define_variable(
                    self.function_context,
                    self.brillig_context,
                    results[0],
                    dfg,
                ) {
                    BrilligVariable::Simple(register_index) => register_index,
                    _ => unreachable!("ICE: first value of a slice must be a register index"),
                };

                let target_variable = self.variables.define_variable(
                    self.function_context,
                    self.brillig_context,
                    results[1],
                    dfg,
                );
                let target_vector = target_variable.extract_vector();
                let item_values = vecmap(&arguments[2..element_size + 2], |arg| {
                    self.convert_ssa_value(*arg, dfg)
                });

                self.update_slice_length(target_len, arguments[0], dfg, BinaryIntOp::Add);

                self.slice_push_front_operation(target_vector, source_vector, &item_values);
            }
            Value::Intrinsic(Intrinsic::SlicePopBack) => {
                let target_len = match self.variables.define_variable(
                    self.function_context,
                    self.brillig_context,
                    results[0],
                    dfg,
                ) {
                    BrilligVariable::Simple(register_index) => register_index,
                    _ => unreachable!("ICE: first value of a slice must be a register index"),
                };

                let target_variable = self.variables.define_variable(
                    self.function_context,
                    self.brillig_context,
                    results[1],
                    dfg,
                );

                let target_vector = target_variable.extract_vector();

                let pop_variables = vecmap(&results[2..element_size + 2], |result| {
                    self.variables.define_variable(
                        self.function_context,
                        self.brillig_context,
                        *result,
                        dfg,
                    )
                });

                self.update_slice_length(target_len, arguments[0], dfg, BinaryIntOp::Sub);

                self.slice_pop_back_operation(target_vector, source_vector, &pop_variables);
            }
            Value::Intrinsic(Intrinsic::SlicePopFront) => {
                let target_len = match self.variables.define_variable(
                    self.function_context,
                    self.brillig_context,
                    results[element_size],
                    dfg,
                ) {
                    BrilligVariable::Simple(register_index) => register_index,
                    _ => unreachable!("ICE: first value of a slice must be a register index"),
                };

                let pop_variables = vecmap(&results[0..element_size], |result| {
                    self.variables.define_variable(
                        self.function_context,
                        self.brillig_context,
                        *result,
                        dfg,
                    )
                });

                let target_variable = self.variables.define_variable(
                    self.function_context,
                    self.brillig_context,
                    results[element_size + 1],
                    dfg,
                );
                let target_vector = target_variable.extract_vector();

                self.update_slice_length(target_len, arguments[0], dfg, BinaryIntOp::Sub);

                self.slice_pop_front_operation(target_vector, source_vector, &pop_variables);
            }
            Value::Intrinsic(Intrinsic::SliceInsert) => {
                let target_len = match self.variables.define_variable(
                    self.function_context,
                    self.brillig_context,
                    results[0],
                    dfg,
                ) {
                    BrilligVariable::Simple(register_index) => register_index,
                    _ => unreachable!("ICE: first value of a slice must be a register index"),
                };

                let target_id = results[1];
                let target_variable = self.variables.define_variable(
                    self.function_context,
                    self.brillig_context,
                    target_id,
                    dfg,
                );

                let target_vector = target_variable.extract_vector();

                // Remove if indexing in insert is changed to flattened indexing
                // https://github.com/noir-lang/noir/issues/1889#issuecomment-1668048587
                let user_index = self.convert_ssa_register_value(arguments[2], dfg);

                let converted_index = self.brillig_context.make_constant(element_size.into());

                self.brillig_context.memory_op(
                    converted_index,
                    user_index,
                    converted_index,
                    BinaryIntOp::Mul,
                );

                let items = vecmap(&arguments[3..element_size + 3], |arg| {
                    self.convert_ssa_value(*arg, dfg)
                });

                self.update_slice_length(target_len, arguments[0], dfg, BinaryIntOp::Add);

                self.slice_insert_operation(target_vector, source_vector, converted_index, &items);
                self.brillig_context.deallocate_register(converted_index);
            }
            Value::Intrinsic(Intrinsic::SliceRemove) => {
                let target_len = match self.variables.define_variable(
                    self.function_context,
                    self.brillig_context,
                    results[0],
                    dfg,
                ) {
                    BrilligVariable::Simple(register_index) => register_index,
                    _ => unreachable!("ICE: first value of a slice must be a register index"),
                };

                let target_id = results[1];

                let target_variable = self.variables.define_variable(
                    self.function_context,
                    self.brillig_context,
                    target_id,
                    dfg,
                );
                let target_vector = target_variable.extract_vector();

                // Remove if indexing in remove is changed to flattened indexing
                // https://github.com/noir-lang/noir/issues/1889#issuecomment-1668048587
                let user_index = self.convert_ssa_register_value(arguments[2], dfg);

                let converted_index = self.brillig_context.make_constant(element_size.into());
                self.brillig_context.memory_op(
                    converted_index,
                    user_index,
                    converted_index,
                    BinaryIntOp::Mul,
                );

                let removed_items = vecmap(&results[2..element_size + 2], |result| {
                    self.variables.define_variable(
                        self.function_context,
                        self.brillig_context,
                        *result,
                        dfg,
                    )
                });

                self.update_slice_length(target_len, arguments[0], dfg, BinaryIntOp::Sub);

                self.slice_remove_operation(
                    target_vector,
                    source_vector,
                    converted_index,
                    &removed_items,
                );

                self.brillig_context.deallocate_register(converted_index);
            }
            _ => unreachable!("ICE: Slice operation not supported"),
        }
    }

    /// Slices have a tuple structure (slice length, slice contents) to enable logic
    /// that uses dynamic slice lengths (such as with merging slices in the flattening pass).
    /// This method codegens an update to the slice length.
    ///
    /// The binary operation performed on the slice length is always an addition or subtraction of `1`.
    /// This is because the slice length holds the user length (length as displayed by a `.len()` call),
    /// and not a flattened length used internally to represent arrays of tuples.
    /// The length inside of `RegisterOrMemory::HeapVector` represents the entire flattened number
    /// of fields in the vector.
    fn update_slice_length(
        &mut self,
        target_len: RegisterIndex,
        source_value: ValueId,
        dfg: &DataFlowGraph,
        binary_op: BinaryIntOp,
    ) {
        let source_len_variable = self.convert_ssa_value(source_value, dfg);
        let source_len = source_len_variable.extract_register();

        self.brillig_context.usize_op(source_len, target_len, binary_op, 1);
    }

    /// Converts an SSA cast to a sequence of Brillig opcodes.
    /// Casting is only necessary when shrinking the bit size of a numeric value.
    fn convert_cast(&mut self, destination: RegisterIndex, source: RegisterIndex) {
        // We assume that `source` is a valid `target_type` as it's expected that a truncate instruction was emitted
        // to ensure this is the case.

        self.brillig_context.mov_instruction(destination, source);
    }

    /// Converts the Binary instruction into a sequence of Brillig opcodes.
    fn convert_ssa_binary(
        &mut self,
        binary: &Binary,
        dfg: &DataFlowGraph,
        result_register: RegisterIndex,
    ) {
        let binary_type =
            type_of_binary_operation(dfg[binary.lhs].get_type(), dfg[binary.rhs].get_type());

        let left = self.convert_ssa_register_value(binary.lhs, dfg);
        let right = self.convert_ssa_register_value(binary.rhs, dfg);

        let brillig_binary_op =
            convert_ssa_binary_op_to_brillig_binary_op(binary.operator, &binary_type);

        self.brillig_context.binary_instruction(left, right, result_register, brillig_binary_op);
    }

    /// Converts an SSA `ValueId` into a `RegisterOrMemory`. Initializes if necessary.
    fn convert_ssa_value(&mut self, value_id: ValueId, dfg: &DataFlowGraph) -> BrilligVariable {
        let value_id = dfg.resolve(value_id);
        let value = &dfg[value_id];

        match value {
            Value::Param { .. } | Value::Instruction { .. } => {
                // All block parameters and instruction results should have already been
                // converted to registers so we fetch from the cache.
                self.variables.get_allocation(self.function_context, value_id, dfg)
            }
            Value::NumericConstant { constant, .. } => {
                // Constants might have been converted previously or not, so we get or create and
                // (re)initialize the value inside.
                if let Some(variable) = self.variables.get_constant(value_id, dfg) {
                    variable
                } else {
                    let new_variable =
                        self.variables.allocate_constant(self.brillig_context, value_id, dfg);
                    let register_index = new_variable.extract_register();

                    self.brillig_context.const_instruction(register_index, (*constant).into());
                    new_variable
                }
            }
            Value::Array { array, .. } => {
                if let Some(variable) = self.variables.get_constant(value_id, dfg) {
                    variable
                } else {
                    let new_variable =
                        self.variables.allocate_constant(self.brillig_context, value_id, dfg);

                    // Initialize the variable
                    let pointer = match new_variable {
                        BrilligVariable::BrilligArray(brillig_array) => {
                            self.brillig_context
                                .allocate_fixed_length_array(brillig_array.pointer, array.len());
                            self.brillig_context
                                .const_instruction(brillig_array.rc, 1_usize.into());

                            brillig_array.pointer
                        }
                        BrilligVariable::BrilligVector(vector) => {
                            self.brillig_context.const_instruction(vector.size, array.len().into());
                            self.brillig_context
                                .allocate_array_instruction(vector.pointer, vector.size);
                            self.brillig_context.const_instruction(vector.rc, 1_usize.into());

                            vector.pointer
                        }
                        _ => unreachable!(
                            "ICE: Cannot initialize array value created as {new_variable:?}"
                        ),
                    };

                    // Write the items

                    // Allocate a register for the iterator
                    let iterator_register = self.brillig_context.make_constant(0_usize.into());

                    for element_id in array.iter() {
                        let element_variable = self.convert_ssa_value(*element_id, dfg);
                        // Store the item in memory
                        self.store_variable_in_array(pointer, iterator_register, element_variable);
                        // Increment the iterator
                        self.brillig_context.usize_op_in_place(
                            iterator_register,
                            BinaryIntOp::Add,
                            1,
                        );
                    }

                    self.brillig_context.deallocate_register(iterator_register);

                    new_variable
                }
            }
            Value::Function(_) | Value::Intrinsic(_) | Value::ForeignFunction(_) => {
                todo!("ICE: Cannot convert value {value:?}")
            }
        }
    }

    /// Converts an SSA `ValueId` into a `RegisterIndex`. Initializes if necessary.
    fn convert_ssa_register_value(
        &mut self,
        value_id: ValueId,
        dfg: &DataFlowGraph,
    ) -> RegisterIndex {
        let variable = self.convert_ssa_value(value_id, dfg);
        variable.extract_register()
    }

    fn allocate_external_call_result(
        &mut self,
        result: ValueId,
        dfg: &DataFlowGraph,
    ) -> BrilligVariable {
        let typ = dfg[result].get_type();
        match typ {
            Type::Numeric(_) => self.variables.define_variable(
                self.function_context,
                self.brillig_context,
                result,
                dfg,
            ),

            Type::Array(..) => {
                let variable = self.variables.define_variable(
                    self.function_context,
                    self.brillig_context,
                    result,
                    dfg,
                );
                let array = variable.extract_array();
                self.brillig_context.allocate_fixed_length_array(array.pointer, array.size);
                self.brillig_context.const_instruction(array.rc, 1_usize.into());

                variable
            }
            Type::Slice(_) => {
                let variable = self.variables.define_variable(
                    self.function_context,
                    self.brillig_context,
                    result,
                    dfg,
                );
                let vector = variable.extract_vector();

                // Set the pointer to the current stack frame
                // The stack pointer will then be updated by the caller of this method
                // once the external call is resolved and the array size is known
                self.brillig_context.set_array_pointer(vector.pointer);
                self.brillig_context.const_instruction(vector.rc, 1_usize.into());

                variable
            }
            _ => {
                unreachable!("ICE: unsupported return type for black box call {typ:?}")
            }
        }
    }

    /// Gets the "user-facing" length of an array.
    /// An array of structs with two fields would be stored as an 2 * array.len() array/vector.
    /// So we divide the length by the number of subitems in an item to get the user-facing length.
    fn convert_ssa_array_len(
        &mut self,
        array_id: ValueId,
        result_register: RegisterIndex,
        dfg: &DataFlowGraph,
    ) {
        let array_variable = self.convert_ssa_value(array_id, dfg);
        let element_size = dfg.type_of_value(array_id).element_size();

        match array_variable {
            BrilligVariable::BrilligArray(BrilligArray { size, .. }) => {
                self.brillig_context
                    .const_instruction(result_register, (size / element_size).into());
            }
            BrilligVariable::BrilligVector(BrilligVector { size, .. }) => {
                self.brillig_context.usize_op(
                    size,
                    result_register,
                    BinaryIntOp::UnsignedDiv,
                    element_size,
                );
            }
            _ => {
                unreachable!("ICE: Cannot get length of {array_variable:?}")
            }
        }
    }
}

/// Returns the type of the operation considering the types of the operands
/// TODO: SSA issues binary operations between fields and integers.
/// This probably should be explicitly casted in SSA to avoid having to coerce at this level.
pub(crate) fn type_of_binary_operation(lhs_type: &Type, rhs_type: &Type) -> Type {
    match (lhs_type, rhs_type) {
        (_, Type::Function) | (Type::Function, _) => {
            unreachable!("Functions are invalid in binary operations")
        }
        (_, Type::Reference(_)) | (Type::Reference(_), _) => {
            unreachable!("References are invalid in binary operations")
        }
        (_, Type::Array(..)) | (Type::Array(..), _) => {
            unreachable!("Arrays are invalid in binary operations")
        }
        (_, Type::Slice(..)) | (Type::Slice(..), _) => {
            unreachable!("Arrays are invalid in binary operations")
        }
        // If either side is a Field constant then, we coerce into the type
        // of the other operand
        (Type::Numeric(NumericType::NativeField), typ)
        | (typ, Type::Numeric(NumericType::NativeField)) => typ.clone(),
        // If both sides are numeric type, then we expect their types to be
        // the same.
        (Type::Numeric(lhs_type), Type::Numeric(rhs_type)) => {
            assert_eq!(
                lhs_type, rhs_type,
                "lhs and rhs types in a binary operation are always the same"
            );
            Type::Numeric(*lhs_type)
        }
    }
}

/// Convert an SSA binary operation into:
/// - Brillig Binary Integer Op, if it is a integer type
/// - Brillig Binary Field Op, if it is a field type
pub(crate) fn convert_ssa_binary_op_to_brillig_binary_op(
    ssa_op: BinaryOp,
    typ: &Type,
) -> BrilligBinaryOp {
    // First get the bit size and whether its a signed integer, if it is a numeric type
    // if it is not,then we return None, indicating that
    // it is a Field.
    let bit_size_signedness = match typ {
          Type::Numeric(numeric_type) => match numeric_type {
              NumericType::Signed { bit_size } => Some((bit_size, true)),
              NumericType::Unsigned { bit_size } => Some((bit_size, false)),
              NumericType::NativeField => None,
          },
          _ => unreachable!("only numeric types are allowed in binary operations. References are handled separately"),
      };

    fn binary_op_to_field_op(op: BinaryOp) -> BrilligBinaryOp {
        match op {
            BinaryOp::Add => BrilligBinaryOp::Field { op: BinaryFieldOp::Add },
            BinaryOp::Sub => BrilligBinaryOp::Field { op: BinaryFieldOp::Sub },
            BinaryOp::Mul => BrilligBinaryOp::Field { op: BinaryFieldOp::Mul },
            BinaryOp::Div => BrilligBinaryOp::Field { op: BinaryFieldOp::Div },
            BinaryOp::Eq => BrilligBinaryOp::Field { op: BinaryFieldOp::Equals },
            BinaryOp::Lt => BrilligBinaryOp::Integer {
                op: BinaryIntOp::LessThan,
                bit_size: BRILLIG_INTEGER_ARITHMETIC_BIT_SIZE,
            },
            _ => unreachable!(
                "Field type cannot be used with {op}. This should have been caught by the frontend"
            ),
        }
    }

    fn binary_op_to_int_op(op: BinaryOp, bit_size: u32, is_signed: bool) -> BrilligBinaryOp {
        let operation = match op {
            BinaryOp::Add => BinaryIntOp::Add,
            BinaryOp::Sub => BinaryIntOp::Sub,
            BinaryOp::Mul => BinaryIntOp::Mul,
            BinaryOp::Div => {
                if is_signed {
                    BinaryIntOp::SignedDiv
                } else {
                    BinaryIntOp::UnsignedDiv
                }
            }
            BinaryOp::Mod => {
                return BrilligBinaryOp::Modulo { is_signed_integer: is_signed, bit_size }
            }
            BinaryOp::Eq => BinaryIntOp::Equals,
            BinaryOp::Lt => BinaryIntOp::LessThan,
            BinaryOp::And => BinaryIntOp::And,
            BinaryOp::Or => BinaryIntOp::Or,
            BinaryOp::Xor => BinaryIntOp::Xor,
        };

        BrilligBinaryOp::Integer { op: operation, bit_size }
    }

    // If bit size is available then it is a binary integer operation
    match bit_size_signedness {
        Some((bit_size, is_signed)) => binary_op_to_int_op(ssa_op, *bit_size, is_signed),
        None => binary_op_to_field_op(ssa_op),
    }
}<|MERGE_RESOLUTION|>--- conflicted
+++ resolved
@@ -270,22 +270,6 @@
                     match error.as_ref() {
                         ConstrainError::Static(string) => Some(string.clone()),
                         ConstrainError::Dynamic(call_instruction) => {
-<<<<<<< HEAD
-                            match call_instruction {
-                                Instruction::Call { func, arguments } => match &dfg[*func] {
-                                    Value::Function(func_id) => {
-                                        self.convert_ssa_function_call(
-                                            *func_id,
-                                            arguments,
-                                            dfg,
-                                            &[],
-                                        );
-                                    }
-                                    _ => unreachable!("expected a function value"),
-                                },
-                                _ => unreachable!("expected a call instruction"),
-                            }
-=======
                             let Instruction::Call { func, arguments } = call_instruction else {
                                 unreachable!("expected a call instruction")
                             };
@@ -298,7 +282,6 @@
 
                             // Dynamic assert messages are handled in the generated function call.
                             // We then don't need to attach one to the constrain instruction.
->>>>>>> c284e01b
                             None
                         }
                     }
@@ -306,11 +289,7 @@
                     None
                 };
 
-<<<<<<< HEAD
-                self.brillig_context.constrain_instruction(condition, assert_message.clone());
-=======
                 self.brillig_context.constrain_instruction(condition, assert_message);
->>>>>>> c284e01b
                 self.brillig_context.deallocate_register(condition);
             }
             Instruction::Allocate => {
