--- conflicted
+++ resolved
@@ -106,13 +106,9 @@
         &mut self,
         globals: &DataFlowGraph,
         used_globals: &HashSet<ValueId>,
-<<<<<<< HEAD
         call_stacks: &mut CallStackHelper,
-    ) {
-=======
         hoisted_global_constants: &BTreeSet<(FieldElement, NumericType)>,
     ) -> HashMap<(FieldElement, NumericType), BrilligVariable> {
->>>>>>> 6f788483
         for (id, value) in globals.values_iter() {
             if !used_globals.contains(&id) {
                 continue;
