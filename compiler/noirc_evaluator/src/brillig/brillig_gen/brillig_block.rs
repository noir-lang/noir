use crate::brillig::brillig_ir::artifact::Label;
use crate::brillig::brillig_ir::brillig_variable::{
    type_to_heap_value_type, BrilligArray, BrilligVariable, SingleAddrVariable,
};

use crate::brillig::brillig_ir::registers::RegisterAllocator;
use crate::brillig::brillig_ir::{
    BrilligBinaryOp, BrilligContext, ReservedRegisters, BRILLIG_MEMORY_ADDRESSING_BIT_SIZE,
};
use crate::ssa::ir::call_stack::CallStack;
use crate::ssa::ir::instruction::{ConstrainError, Hint};
use crate::ssa::ir::{
    basic_block::BasicBlockId,
    dfg::DataFlowGraph,
    function::FunctionId,
    instruction::{
        Binary, BinaryOp, Endian, Instruction, InstructionId, Intrinsic, TerminatorInstruction,
    },
    types::{NumericType, Type},
    value::{Value, ValueId},
};
use acvm::acir::brillig::{MemoryAddress, ValueOrArray};
use acvm::brillig_vm::MEMORY_ADDRESSING_BIT_SIZE;
use acvm::{acir::AcirField, FieldElement};
use fxhash::{FxHashMap as HashMap, FxHashSet as HashSet};
use iter_extended::vecmap;
use num_bigint::BigUint;
use std::collections::BTreeSet;
use std::sync::Arc;

use super::brillig_black_box::convert_black_box_call;
use super::brillig_block_variables::{allocate_value_with_type, BlockVariables};
use super::brillig_fn::FunctionContext;
use super::brillig_globals::HoistedConstantsToBrilligGlobals;
use super::constant_allocation::InstructionLocation;

/// Generate the compilation artifacts for compiling a function into brillig bytecode.
pub(crate) struct BrilligBlock<'block, Registers: RegisterAllocator> {
    pub(crate) function_context: &'block mut FunctionContext,
    /// The basic block that is being converted
    pub(crate) block_id: BasicBlockId,
    /// Context for creating brillig opcodes
    pub(crate) brillig_context: &'block mut BrilligContext<FieldElement, Registers>,
    /// Tracks the available variable during the codegen of the block
    pub(crate) variables: BlockVariables,
    /// For each instruction, the set of values that are not used anymore after it.
    pub(crate) last_uses: HashMap<InstructionId, HashSet<ValueId>>,

    pub(crate) globals: &'block HashMap<ValueId, BrilligVariable>,
    pub(crate) hoisted_global_constants: &'block HoistedConstantsToBrilligGlobals,

    pub(crate) building_globals: bool,
}

impl<'block, Registers: RegisterAllocator> BrilligBlock<'block, Registers> {
    /// Converts an SSA Basic block into a sequence of Brillig opcodes
    pub(crate) fn compile(
        function_context: &'block mut FunctionContext,
        brillig_context: &'block mut BrilligContext<FieldElement, Registers>,
        block_id: BasicBlockId,
        dfg: &DataFlowGraph,
        globals: &'block HashMap<ValueId, BrilligVariable>,
        hoisted_global_constants: &'block HoistedConstantsToBrilligGlobals,
    ) {
        let live_in = function_context.liveness.get_live_in(&block_id);

        let mut live_in_no_globals = HashSet::default();
        for value in live_in {
            if let Value::NumericConstant { constant, typ } = dfg[*value] {
                if hoisted_global_constants.contains_key(&(constant, typ)) {
                    continue;
                }
            }
            if !dfg.is_global(*value) {
                live_in_no_globals.insert(*value);
            }
        }

        let variables = BlockVariables::new(live_in_no_globals);

        brillig_context.set_allocated_registers(
            variables
                .get_available_variables(function_context)
                .into_iter()
                .map(|variable| variable.extract_register())
                .collect(),
        );
        let last_uses = function_context.liveness.get_last_uses(&block_id).clone();

        let mut brillig_block = BrilligBlock {
            function_context,
            block_id,
            brillig_context,
            variables,
            last_uses,
            globals,
            hoisted_global_constants,
            building_globals: false,
        };

        brillig_block.convert_block(dfg);
    }

    pub(crate) fn compile_globals(
        &mut self,
        globals: &DataFlowGraph,
        used_globals: &HashSet<ValueId>,
        hoisted_global_constants: &BTreeSet<(FieldElement, NumericType)>,
    ) -> HashMap<(FieldElement, NumericType), BrilligVariable> {
        for (id, value) in globals.values_iter() {
            if !used_globals.contains(&id) {
                continue;
            }
            match value {
                Value::NumericConstant { .. } => {
                    self.convert_ssa_value(id, globals);
                }
                Value::Instruction { instruction, .. } => {
                    self.convert_ssa_instruction(*instruction, globals);
                }
                _ => {
                    panic!(
                        "Expected either an instruction or a numeric constant for a global value"
                    )
                }
            }
        }

        let mut new_hoisted_constants = HashMap::default();
        for (constant, typ) in hoisted_global_constants.iter().copied() {
            let new_variable = allocate_value_with_type(self.brillig_context, Type::Numeric(typ));
            self.brillig_context.const_instruction(new_variable.extract_single_addr(), constant);
            if new_hoisted_constants.insert((constant, typ), new_variable).is_some() {
                unreachable!("ICE: ({constant:?}, {typ:?}) was already in cache");
            }
        }
        new_hoisted_constants
    }

    fn convert_block(&mut self, dfg: &DataFlowGraph) {
        // Add a label for this block
        let block_label = self.create_block_label_for_current_function(self.block_id);
        self.brillig_context.enter_context(block_label);

        self.convert_block_params(dfg);

        let block = &dfg[self.block_id];

        // Convert all of the instructions into the block
        for instruction_id in block.instructions() {
            self.convert_ssa_instruction(*instruction_id, dfg);
        }

        // Process the block's terminator instruction
        let terminator_instruction =
            block.terminator().expect("block is expected to be constructed");

        self.convert_ssa_terminator(terminator_instruction, dfg);
    }

    /// Creates a unique global label for a block.
    ///
    /// This uses the current functions's function ID and the block ID
    /// Making the assumption that the block ID passed in belongs to this
    /// function.
    fn create_block_label_for_current_function(&self, block_id: BasicBlockId) -> Label {
        Self::create_block_label(self.function_context.function_id(), block_id)
    }
    /// Creates a unique label for a block using the function Id and the block ID.
    ///
    /// We implicitly assume that the function ID and the block ID is enough
    /// for us to create a unique label across functions and blocks.
    ///
    /// This is so that during linking there are no duplicates or labels being overwritten.
    fn create_block_label(function_id: FunctionId, block_id: BasicBlockId) -> Label {
        Label::block(function_id, block_id)
    }

    /// Converts an SSA terminator instruction into the necessary opcodes.
    ///
    /// TODO: document why the TerminatorInstruction::Return includes a stop instruction
    /// TODO along with the `Self::compile`
    fn convert_ssa_terminator(
        &mut self,
        terminator_instruction: &TerminatorInstruction,
        dfg: &DataFlowGraph,
    ) {
        self.initialize_constants(
            &self
                .function_context
                .constant_allocation
                .allocated_at_location(self.block_id, InstructionLocation::Terminator),
            dfg,
        );
        match terminator_instruction {
            TerminatorInstruction::JmpIf {
                condition,
                then_destination,
                else_destination,
                call_stack: _,
            } => {
                let condition = self.convert_ssa_single_addr_value(*condition, dfg);
                self.brillig_context.jump_if_instruction(
                    condition.address,
                    self.create_block_label_for_current_function(*then_destination),
                );
                self.brillig_context.jump_instruction(
                    self.create_block_label_for_current_function(*else_destination),
                );
            }
            TerminatorInstruction::Jmp {
                destination: destination_block,
                arguments,
                call_stack: _,
            } => {
                let target_block = &dfg[*destination_block];
                for (src, dest) in arguments.iter().zip(target_block.parameters()) {
                    // Destinations are block parameters so they should have been allocated previously.
                    let destination =
                        self.variables.get_allocation(self.function_context, *dest, dfg);
                    let source = self.convert_ssa_value(*src, dfg);
                    self.brillig_context
                        .mov_instruction(destination.extract_register(), source.extract_register());
                }
                self.brillig_context.jump_instruction(
                    self.create_block_label_for_current_function(*destination_block),
                );
            }
            TerminatorInstruction::Return { return_values, .. } => {
                let return_registers = vecmap(return_values, |value_id| {
                    self.convert_ssa_value(*value_id, dfg).extract_register()
                });
                self.brillig_context.codegen_return(&return_registers);
            }
        }
    }

    /// Allocates the block parameters that the given block is defining
    fn convert_block_params(&mut self, dfg: &DataFlowGraph) {
        // We don't allocate the block parameters here, we allocate the parameters the block is defining.
        // Since predecessors to a block have to know where the parameters of the block are allocated to pass data to it,
        // the block parameters need to be defined/allocated before the given block. Variable liveness provides when the block parameters are defined.
        // For the entry block, the defined block params will be the params of the function + any extra params of blocks it's the immediate dominator of.
        for param_id in self.function_context.liveness.defined_block_params(&self.block_id) {
            let value = &dfg[param_id];
            let param_type = match value {
                Value::Param { typ, .. } => typ,
                _ => unreachable!("ICE: Only Param type values should appear in block parameters"),
            };
            match param_type {
                // Simple parameters and arrays are passed as already filled registers
                // In the case of arrays, the values should already be in memory and the register should
                // Be a valid pointer to the array.
                // For slices, two registers are passed, the pointer to the data and a register holding the size of the slice.
                Type::Numeric(_) | Type::Array(..) | Type::Slice(..) | Type::Reference(_) => {
                    self.variables.define_variable(
                        self.function_context,
                        self.brillig_context,
                        param_id,
                        dfg,
                    );
                }
                Type::Function => todo!("ICE: Type::Function Param not supported"),
            }
        }
    }

    /// Converts an SSA instruction into a sequence of Brillig opcodes.
    pub(crate) fn convert_ssa_instruction(
        &mut self,
        instruction_id: InstructionId,
        dfg: &DataFlowGraph,
    ) {
        let instruction = &dfg[instruction_id];
        self.brillig_context.set_call_stack(dfg.get_instruction_call_stack(instruction_id));

        self.initialize_constants(
            &self.function_context.constant_allocation.allocated_at_location(
                self.block_id,
                InstructionLocation::Instruction(instruction_id),
            ),
            dfg,
        );
        match instruction {
            Instruction::Binary(binary) => {
                let result_var = self.variables.define_single_addr_variable(
                    self.function_context,
                    self.brillig_context,
                    dfg.instruction_results(instruction_id)[0],
                    dfg,
                );
                self.convert_ssa_binary(binary, dfg, result_var);
            }
            Instruction::Constrain(lhs, rhs, assert_message) => {
                let (condition, deallocate) = match (
                    dfg.get_numeric_constant_with_type(*lhs),
                    dfg.get_numeric_constant_with_type(*rhs),
                ) {
                    // If the constraint is of the form `x == u1 1` then we can simply constrain `x` directly
                    (Some((constant, NumericType::Unsigned { bit_size: 1 })), None)
                        if constant == FieldElement::one() =>
                    {
                        (self.convert_ssa_single_addr_value(*rhs, dfg), false)
                    }
                    (None, Some((constant, NumericType::Unsigned { bit_size: 1 })))
                        if constant == FieldElement::one() =>
                    {
                        (self.convert_ssa_single_addr_value(*lhs, dfg), false)
                    }

                    // Otherwise we need to perform the equality explicitly.
                    _ => {
                        let condition = SingleAddrVariable {
                            address: self.brillig_context.allocate_register(),
                            bit_size: 1,
                        };
                        self.convert_ssa_binary(
                            &Binary { lhs: *lhs, rhs: *rhs, operator: BinaryOp::Eq },
                            dfg,
                            condition,
                        );

                        (condition, true)
                    }
                };

                match assert_message {
                    Some(ConstrainError::Dynamic(selector, _, values)) => {
                        let payload_values =
                            vecmap(values, |value| self.convert_ssa_value(*value, dfg));
                        let payload_as_params = vecmap(values, |value| {
                            let value_type = dfg.type_of_value(*value);
                            FunctionContext::ssa_type_to_parameter(&value_type)
                        });
                        self.brillig_context.codegen_constrain_with_revert_data(
                            condition,
                            payload_values,
                            payload_as_params,
                            *selector,
                        );
                    }
                    Some(ConstrainError::StaticString(message)) => {
                        self.brillig_context.codegen_constrain(condition, Some(message.clone()));
                    }
                    None => {
                        self.brillig_context.codegen_constrain(condition, None);
                    }
                }
                if deallocate {
                    self.brillig_context.deallocate_single_addr(condition);
                }
            }
            Instruction::ConstrainNotEqual(..) => {
                unreachable!("only implemented in ACIR")
            }

            Instruction::Allocate => {
                let result_value = dfg.instruction_results(instruction_id)[0];
                let pointer = self.variables.define_single_addr_variable(
                    self.function_context,
                    self.brillig_context,
                    result_value,
                    dfg,
                );
                self.brillig_context.codegen_allocate_immediate_mem(pointer.address, 1);
            }
            Instruction::Store { address, value } => {
                let address_var = self.convert_ssa_single_addr_value(*address, dfg);
                let source_variable = self.convert_ssa_value(*value, dfg);

                self.brillig_context
                    .store_instruction(address_var.address, source_variable.extract_register());
            }
            Instruction::Load { address } => {
                let target_variable = self.variables.define_variable(
                    self.function_context,
                    self.brillig_context,
                    dfg.instruction_results(instruction_id)[0],
                    dfg,
                );

                let address_variable = self.convert_ssa_single_addr_value(*address, dfg);

                self.brillig_context
                    .load_instruction(target_variable.extract_register(), address_variable.address);
            }
            Instruction::Not(value) => {
                let condition_register = self.convert_ssa_single_addr_value(*value, dfg);
                let result_register = self.variables.define_single_addr_variable(
                    self.function_context,
                    self.brillig_context,
                    dfg.instruction_results(instruction_id)[0],
                    dfg,
                );
                self.brillig_context.not_instruction(condition_register, result_register);
            }
            Instruction::Call { func, arguments } => match &dfg[*func] {
                Value::ForeignFunction(func_name) => {
                    let result_ids = dfg.instruction_results(instruction_id);

                    let input_values = vecmap(arguments, |value_id| {
                        let variable = self.convert_ssa_value(*value_id, dfg);
                        self.brillig_context.variable_to_value_or_array(variable)
                    });
                    let input_value_types = vecmap(arguments, |value_id| {
                        let value_type = dfg.type_of_value(*value_id);
                        type_to_heap_value_type(&value_type)
                    });
                    let output_variables = vecmap(result_ids, |value_id| {
                        self.allocate_external_call_result(*value_id, dfg)
                    });
                    let output_values = vecmap(&output_variables, |variable| {
                        self.brillig_context.variable_to_value_or_array(*variable)
                    });
                    let output_value_types = vecmap(result_ids, |value_id| {
                        let value_type = dfg.type_of_value(*value_id);
                        type_to_heap_value_type(&value_type)
                    });
                    self.brillig_context.foreign_call_instruction(
                        func_name.to_owned(),
                        &input_values,
                        &input_value_types,
                        &output_values,
                        &output_value_types,
                    );

                    // Deallocate the temporary heap arrays and vectors of the inputs
                    for input_value in input_values {
                        match input_value {
                            ValueOrArray::HeapArray(array) => {
                                self.brillig_context.deallocate_heap_array(array);
                            }
                            ValueOrArray::HeapVector(vector) => {
                                self.brillig_context.deallocate_heap_vector(vector);
                            }
                            _ => {}
                        }
                    }

                    // Deallocate the temporary heap arrays and vectors of the outputs
                    for (i, (output_register, output_variable)) in
                        output_values.iter().zip(output_variables).enumerate()
                    {
                        match output_register {
                            // Returned vectors need to emit some bytecode to format the result as a BrilligVector
                            ValueOrArray::HeapVector(heap_vector) => {
                                self.brillig_context.initialize_externally_returned_vector(
                                    output_variable.extract_vector(),
                                    *heap_vector,
                                );
                                // Update the dynamic slice length maintained in SSA
                                if let ValueOrArray::MemoryAddress(len_index) = output_values[i - 1]
                                {
                                    let element_size = dfg[result_ids[i]].get_type().element_size();
                                    self.brillig_context
                                        .mov_instruction(len_index, heap_vector.size);
                                    self.brillig_context.codegen_usize_op_in_place(
                                        len_index,
                                        BrilligBinaryOp::UnsignedDiv,
                                        element_size,
                                    );
                                } else {
                                    unreachable!("ICE: a vector must be preceded by a register containing its length");
                                }
                                self.brillig_context.deallocate_heap_vector(*heap_vector);
                            }
                            ValueOrArray::HeapArray(array) => {
                                self.brillig_context.deallocate_heap_array(*array);
                            }
                            ValueOrArray::MemoryAddress(_) => {}
                        }
                    }
                }
                Value::Function(func_id) => {
                    let result_ids = dfg.instruction_results(instruction_id);
                    self.convert_ssa_function_call(*func_id, arguments, dfg, result_ids);
                }
                Value::Intrinsic(intrinsic) => {
                    // This match could be combined with the above but without it rust analyzer
                    // can't automatically insert any missing cases
                    match intrinsic {
                        Intrinsic::ArrayLen => {
                            let result_variable = self.variables.define_single_addr_variable(
                                self.function_context,
                                self.brillig_context,
                                dfg.instruction_results(instruction_id)[0],
                                dfg,
                            );
                            let param_id = arguments[0];
                            // Slices are represented as a tuple in the form: (length, slice contents).
                            // Thus, we can expect the first argument to a field in the case of a slice
                            // or an array in the case of an array.
                            if let Type::Numeric(_) = dfg.type_of_value(param_id) {
                                let len_variable = self.convert_ssa_value(arguments[0], dfg);
                                let length = len_variable.extract_single_addr();
                                self.brillig_context
                                    .mov_instruction(result_variable.address, length.address);
                            } else {
                                self.convert_ssa_array_len(
                                    arguments[0],
                                    result_variable.address,
                                    dfg,
                                );
                            }
                        }
                        Intrinsic::AsSlice => {
                            let source_variable = self.convert_ssa_value(arguments[0], dfg);
                            let result_ids = dfg.instruction_results(instruction_id);
                            let destination_len_variable =
                                self.variables.define_single_addr_variable(
                                    self.function_context,
                                    self.brillig_context,
                                    result_ids[0],
                                    dfg,
                                );
                            let destination_variable = self.variables.define_variable(
                                self.function_context,
                                self.brillig_context,
                                result_ids[1],
                                dfg,
                            );
                            let destination_vector = destination_variable.extract_vector();
                            let source_array = source_variable.extract_array();
                            let element_size = dfg.type_of_value(arguments[0]).element_size();

                            let source_size_register = self
                                .brillig_context
                                .make_usize_constant_instruction(source_array.size.into());

                            // we need to explicitly set the destination_len_variable
                            self.brillig_context.codegen_usize_op(
                                source_size_register.address,
                                destination_len_variable.address,
                                BrilligBinaryOp::UnsignedDiv,
                                element_size,
                            );

                            self.brillig_context.codegen_initialize_vector(
                                destination_vector,
                                source_size_register,
                                None,
                            );

                            // Items
                            let vector_items_pointer = self
                                .brillig_context
                                .codegen_make_vector_items_pointer(destination_vector);
                            let array_items_pointer =
                                self.brillig_context.codegen_make_array_items_pointer(source_array);

                            self.brillig_context.codegen_mem_copy(
                                array_items_pointer,
                                vector_items_pointer,
                                source_size_register,
                            );

                            self.brillig_context.deallocate_single_addr(source_size_register);
                            self.brillig_context.deallocate_register(vector_items_pointer);
                            self.brillig_context.deallocate_register(array_items_pointer);
                        }
                        Intrinsic::SlicePushBack
                        | Intrinsic::SlicePopBack
                        | Intrinsic::SlicePushFront
                        | Intrinsic::SlicePopFront
                        | Intrinsic::SliceInsert
                        | Intrinsic::SliceRemove => {
                            self.convert_ssa_slice_intrinsic_call(
                                dfg,
                                &dfg[dfg.resolve(*func)],
                                instruction_id,
                                arguments,
                            );
                        }
                        Intrinsic::ToBits(endianness) => {
                            let results = dfg.instruction_results(instruction_id);

                            let source = self.convert_ssa_single_addr_value(arguments[0], dfg);

                            let target_array = self
                                .variables
                                .define_variable(
                                    self.function_context,
                                    self.brillig_context,
                                    results[0],
                                    dfg,
                                )
                                .extract_array();

                            let two = self
                                .brillig_context
                                .make_usize_constant_instruction(2_usize.into());

                            self.brillig_context.codegen_to_radix(
                                source,
                                target_array,
                                two,
                                matches!(endianness, Endian::Little),
                                true,
                            );

                            self.brillig_context.deallocate_single_addr(two);
                        }

                        Intrinsic::ToRadix(endianness) => {
                            let results = dfg.instruction_results(instruction_id);

                            let source = self.convert_ssa_single_addr_value(arguments[0], dfg);
                            let radix = self.convert_ssa_single_addr_value(arguments[1], dfg);

                            let target_array = self
                                .variables
                                .define_variable(
                                    self.function_context,
                                    self.brillig_context,
                                    results[0],
                                    dfg,
                                )
                                .extract_array();

                            self.brillig_context.codegen_to_radix(
                                source,
                                target_array,
                                radix,
                                matches!(endianness, Endian::Little),
                                false,
                            );
                        }
                        Intrinsic::Hint(Hint::BlackBox) => {
                            let result_ids = dfg.instruction_results(instruction_id);
                            self.convert_ssa_identity_call(arguments, dfg, result_ids);
                        }
                        Intrinsic::BlackBox(bb_func) => {
                            // Slices are represented as a tuple of (length, slice contents).
                            // We must check the inputs to determine if there are slices
                            // and make sure that we pass the correct inputs to the black box function call.
                            // The loop below only keeps the slice contents, so that
                            // setting up a black box function with slice inputs matches the expected
                            // number of arguments specified in the function signature.
                            let mut arguments_no_slice_len = Vec::new();
                            for (i, arg) in arguments.iter().enumerate() {
                                if matches!(dfg.type_of_value(*arg), Type::Numeric(_)) {
                                    if i < arguments.len() - 1 {
                                        if !matches!(
                                            dfg.type_of_value(arguments[i + 1]),
                                            Type::Slice(_)
                                        ) {
                                            arguments_no_slice_len.push(*arg);
                                        }
                                    } else {
                                        arguments_no_slice_len.push(*arg);
                                    }
                                } else {
                                    arguments_no_slice_len.push(*arg);
                                }
                            }

                            let function_arguments = vecmap(&arguments_no_slice_len, |arg| {
                                self.convert_ssa_value(*arg, dfg)
                            });
                            let function_results = dfg.instruction_results(instruction_id);
                            let function_results = vecmap(function_results, |result| {
                                self.allocate_external_call_result(*result, dfg)
                            });
                            convert_black_box_call(
                                self.brillig_context,
                                bb_func,
                                &function_arguments,
                                &function_results,
                            );
                        }
                        // `Intrinsic::AsWitness` is used to provide hints to acir-gen on optimal expression splitting.
                        // It is then useless in the brillig runtime and so we can ignore it
                        Intrinsic::AsWitness => (),
                        Intrinsic::FieldLessThan => {
                            let lhs = self.convert_ssa_single_addr_value(arguments[0], dfg);
                            assert!(lhs.bit_size == FieldElement::max_num_bits());
                            let rhs = self.convert_ssa_single_addr_value(arguments[1], dfg);
                            assert!(rhs.bit_size == FieldElement::max_num_bits());

                            let results = dfg.instruction_results(instruction_id);
                            let destination = self
                                .variables
                                .define_variable(
                                    self.function_context,
                                    self.brillig_context,
                                    results[0],
                                    dfg,
                                )
                                .extract_single_addr();
                            assert!(destination.bit_size == 1);

                            self.brillig_context.binary_instruction(
                                lhs,
                                rhs,
                                destination,
                                BrilligBinaryOp::LessThan,
                            );
                        }
                        Intrinsic::ArrayRefCount | Intrinsic::SliceRefCount => {
                            let array = self.convert_ssa_value(arguments[0], dfg);
                            let result = dfg.instruction_results(instruction_id)[0];

                            let destination = self.variables.define_variable(
                                self.function_context,
                                self.brillig_context,
                                result,
                                dfg,
                            );
                            let destination = destination.extract_register();
                            let array = array.extract_register();
                            self.brillig_context.load_instruction(destination, array);
                        }
                        Intrinsic::IsUnconstrained
                        | Intrinsic::DerivePedersenGenerators
                        | Intrinsic::ApplyRangeConstraint
                        | Intrinsic::StrAsBytes
                        | Intrinsic::AssertConstant
                        | Intrinsic::StaticAssert
                        | Intrinsic::ArrayAsStrUnchecked => {
                            unreachable!("unsupported function call type {:?}", dfg[*func])
                        }
                    }
                }
                Value::Instruction { .. }
                | Value::Param { .. }
                | Value::NumericConstant { .. }
                | Value::Global(_) => {
                    unreachable!("unsupported function call type {:?}", dfg[*func])
                }
            },
            Instruction::Truncate { value, bit_size, .. } => {
                let result_ids = dfg.instruction_results(instruction_id);
                let destination_register = self.variables.define_single_addr_variable(
                    self.function_context,
                    self.brillig_context,
                    result_ids[0],
                    dfg,
                );
                let source_register = self.convert_ssa_single_addr_value(*value, dfg);
                self.brillig_context.codegen_truncate(
                    destination_register,
                    source_register,
                    *bit_size,
                );
            }
            Instruction::Cast(value, _) => {
                let result_ids = dfg.instruction_results(instruction_id);
                let destination_variable = self.variables.define_single_addr_variable(
                    self.function_context,
                    self.brillig_context,
                    result_ids[0],
                    dfg,
                );
                let source_variable = self.convert_ssa_single_addr_value(*value, dfg);
                self.convert_cast(destination_variable, source_variable);
            }
            Instruction::ArrayGet { array, index } => {
                let result_ids = dfg.instruction_results(instruction_id);
                let destination_variable = self.variables.define_variable(
                    self.function_context,
                    self.brillig_context,
                    result_ids[0],
                    dfg,
                );

                let array_variable = self.convert_ssa_value(*array, dfg);

                let index_variable = self.convert_ssa_single_addr_value(*index, dfg);

                // Slice access checks are generated separately against the slice's dynamic length field.
<<<<<<< HEAD
                if !dfg.is_safe_index(*index, *array)
                    && matches!(dfg.type_of_value(*array), Type::Array(..))
=======
                if matches!(dfg.type_of_value(*array), Type::Array(..))
                    && !dfg.is_safe_index(*index, *array)
>>>>>>> 49a095de
                {
                    self.validate_array_index(array_variable, index_variable);
                }

                let items_pointer =
                    self.brillig_context.codegen_make_array_or_vector_items_pointer(array_variable);

                self.brillig_context.codegen_load_with_offset(
                    items_pointer,
                    index_variable,
                    destination_variable.extract_register(),
                );

                self.brillig_context.deallocate_register(items_pointer);
            }
            Instruction::ArraySet { array, index, value, mutable } => {
                let source_variable = self.convert_ssa_value(*array, dfg);
                let index_register = self.convert_ssa_single_addr_value(*index, dfg);
                let value_variable = self.convert_ssa_value(*value, dfg);

                let result_ids = dfg.instruction_results(instruction_id);
                let destination_variable = self.variables.define_variable(
                    self.function_context,
                    self.brillig_context,
                    result_ids[0],
                    dfg,
                );

                // Slice access checks are generated separately against the slice's dynamic length field.
<<<<<<< HEAD
                if !dfg.is_safe_index(*index, *array)
                    && matches!(dfg.type_of_value(*array), Type::Array(..))
=======
                if matches!(dfg.type_of_value(*array), Type::Array(..))
                    && !dfg.is_safe_index(*index, *array)
>>>>>>> 49a095de
                {
                    self.validate_array_index(source_variable, index_register);
                }

                self.convert_ssa_array_set(
                    source_variable,
                    destination_variable,
                    index_register,
                    value_variable,
                    *mutable,
                );
            }
            Instruction::RangeCheck { value, max_bit_size, assert_message } => {
                let value = self.convert_ssa_single_addr_value(*value, dfg);
                // SSA generates redundant range checks. A range check with a max bit size >= value.bit_size will always pass.
                if value.bit_size > *max_bit_size {
                    // Cast original value to field
                    let left = SingleAddrVariable {
                        address: self.brillig_context.allocate_register(),
                        bit_size: FieldElement::max_num_bits(),
                    };
                    self.convert_cast(left, value);

                    // Create a field constant with the max
                    let max = BigUint::from(2_u128).pow(*max_bit_size) - BigUint::from(1_u128);
                    let right = self.brillig_context.make_constant_instruction(
                        FieldElement::from_be_bytes_reduce(&max.to_bytes_be()),
                        FieldElement::max_num_bits(),
                    );

                    // Check if lte max
                    let condition =
                        SingleAddrVariable::new(self.brillig_context.allocate_register(), 1);
                    self.brillig_context.binary_instruction(
                        left,
                        right,
                        condition,
                        BrilligBinaryOp::LessThanEquals,
                    );

                    self.brillig_context.codegen_constrain(condition, assert_message.clone());
                    self.brillig_context.deallocate_single_addr(condition);
                    self.brillig_context.deallocate_single_addr(left);
                    self.brillig_context.deallocate_single_addr(right);
                }
            }
            Instruction::IncrementRc { value } => {
                let array_or_vector = self.convert_ssa_value(*value, dfg);
                let rc_register = self.brillig_context.allocate_register();

                // RC is always directly pointed by the array/vector pointer
                self.brillig_context
                    .load_instruction(rc_register, array_or_vector.extract_register());
                self.brillig_context.codegen_usize_op_in_place(
                    rc_register,
                    BrilligBinaryOp::Add,
                    1,
                );
                self.brillig_context
                    .store_instruction(array_or_vector.extract_register(), rc_register);
                self.brillig_context.deallocate_register(rc_register);
            }
            Instruction::DecrementRc { value, original } => {
                let array_or_vector = self.convert_ssa_value(*value, dfg);
                let orig_array_or_vector = self.convert_ssa_value(*original, dfg);

                let array_register = array_or_vector.extract_register();
                let orig_array_register = orig_array_or_vector.extract_register();

                let codegen_dec_rc = |ctx: &mut BrilligContext<FieldElement, Registers>| {
                    let rc_register = ctx.allocate_register();

                    ctx.load_instruction(rc_register, array_register);

                    ctx.codegen_usize_op_in_place(rc_register, BrilligBinaryOp::Sub, 1);

                    // Check that the refcount didn't go below 1. If we allow it to underflow
                    // and become 0 or usize::MAX, and then return to 1, then it will indicate
                    // an array as mutable when it probably shouldn't be.
                    if ctx.enable_debug_assertions() {
                        let min_addr = ReservedRegisters::usize_one();
                        let condition = SingleAddrVariable::new(ctx.allocate_register(), 1);
                        ctx.memory_op_instruction(
                            min_addr,
                            rc_register,
                            condition.address,
                            BrilligBinaryOp::LessThanEquals,
                        );
                        ctx.codegen_constrain(
                            condition,
                            Some("array ref-count went to zero".to_owned()),
                        );
                        ctx.deallocate_single_addr(condition);
                    }

                    ctx.store_instruction(array_register, rc_register);
                    ctx.deallocate_register(rc_register);
                };

                if array_register == orig_array_register {
                    codegen_dec_rc(self.brillig_context);
                } else {
                    // Check if the current and original register point at the same memory.
                    // If they don't, it means that an array-copy procedure has created a
                    // new array, which includes decrementing the RC of the original,
                    // which means we don't have to do the decrement here.
                    let condition =
                        SingleAddrVariable::new(self.brillig_context.allocate_register(), 1);
                    // We will use a binary op to interpret the pointer as a number.
                    let bit_size: u32 = MEMORY_ADDRESSING_BIT_SIZE.into();
                    let array_var = SingleAddrVariable::new(array_register, bit_size);
                    let orig_array_var = SingleAddrVariable::new(orig_array_register, bit_size);
                    self.brillig_context.binary_instruction(
                        array_var,
                        orig_array_var,
                        condition,
                        BrilligBinaryOp::Equals,
                    );
                    self.brillig_context.codegen_if(condition.address, codegen_dec_rc);
                    self.brillig_context.deallocate_single_addr(condition);
                }
            }
            Instruction::EnableSideEffectsIf { .. } => {
                unreachable!("enable_side_effects not supported by brillig")
            }
            Instruction::IfElse { .. } => {
                unreachable!("IfElse instructions should not be possible in brillig")
            }
            Instruction::MakeArray { elements: array, typ } => {
                let value_id = dfg.instruction_results(instruction_id)[0];
                if !self.variables.is_allocated(&value_id) {
                    let new_variable = self.variables.define_variable(
                        self.function_context,
                        self.brillig_context,
                        value_id,
                        dfg,
                    );

                    // Initialize the variable
                    match new_variable {
                        BrilligVariable::BrilligArray(brillig_array) => {
                            self.brillig_context.codegen_initialize_array(brillig_array);
                        }
                        BrilligVariable::BrilligVector(vector) => {
                            let size = self
                                .brillig_context
                                .make_usize_constant_instruction(array.len().into());
                            self.brillig_context.codegen_initialize_vector(vector, size, None);
                            self.brillig_context.deallocate_single_addr(size);
                        }
                        _ => unreachable!(
                            "ICE: Cannot initialize array value created as {new_variable:?}"
                        ),
                    };

                    // Write the items
                    let items_pointer = self
                        .brillig_context
                        .codegen_make_array_or_vector_items_pointer(new_variable);

                    self.initialize_constant_array(array, typ, dfg, items_pointer);

                    self.brillig_context.deallocate_register(items_pointer);
                }
            }
            Instruction::Noop => (),
        };

        if !self.building_globals {
            let dead_variables = self
                .last_uses
                .get(&instruction_id)
                .expect("Last uses for instruction should have been computed");

            for dead_variable in dead_variables {
                // Globals are reserved throughout the entirety of the program
                let not_hoisted_global = self.get_hoisted_global(dfg, *dead_variable).is_none();
                if !dfg.is_global(*dead_variable) && not_hoisted_global {
                    self.variables.remove_variable(
                        dead_variable,
                        self.function_context,
                        self.brillig_context,
                    );
                }
            }
        }

        self.brillig_context.set_call_stack(CallStack::new());
    }

    fn convert_ssa_function_call(
        &mut self,
        func_id: FunctionId,
        arguments: &[ValueId],
        dfg: &DataFlowGraph,
        result_ids: &[ValueId],
    ) {
        let argument_variables =
            vecmap(arguments, |argument_id| self.convert_ssa_value(*argument_id, dfg));
        let return_variables = vecmap(result_ids, |result_id| {
            self.variables.define_variable(
                self.function_context,
                self.brillig_context,
                *result_id,
                dfg,
            )
        });
        self.brillig_context.codegen_call(func_id, &argument_variables, &return_variables);
    }

    /// Copy the input arguments to the results.
    fn convert_ssa_identity_call(
        &mut self,
        arguments: &[ValueId],
        dfg: &DataFlowGraph,
        result_ids: &[ValueId],
    ) {
        let argument_variables =
            vecmap(arguments, |argument_id| self.convert_ssa_value(*argument_id, dfg));

        let return_variables = vecmap(result_ids, |result_id| {
            self.variables.define_variable(
                self.function_context,
                self.brillig_context,
                *result_id,
                dfg,
            )
        });

        for (src, dst) in argument_variables.into_iter().zip(return_variables) {
            self.brillig_context.mov_instruction(dst.extract_register(), src.extract_register());
        }
    }

    fn validate_array_index(
        &mut self,
        array_variable: BrilligVariable,
        index_register: SingleAddrVariable,
    ) {
        let size = self.brillig_context.codegen_make_array_or_vector_length(array_variable);

        let condition = SingleAddrVariable::new(self.brillig_context.allocate_register(), 1);

        self.brillig_context.memory_op_instruction(
            index_register.address,
            size.address,
            condition.address,
            BrilligBinaryOp::LessThan,
        );

        self.brillig_context
            .codegen_constrain(condition, Some("Array index out of bounds".to_owned()));

        self.brillig_context.deallocate_single_addr(size);
        self.brillig_context.deallocate_single_addr(condition);
    }

    /// Array set operation in SSA returns a new array or slice that is a copy of the parameter array or slice
    /// With a specific value changed.
    ///
    /// Returns `source_size_as_register`, which is expected to be deallocated with:
    /// `self.brillig_context.deallocate_register(source_size_as_register)`
    fn convert_ssa_array_set(
        &mut self,
        source_variable: BrilligVariable,
        destination_variable: BrilligVariable,
        index_register: SingleAddrVariable,
        value_variable: BrilligVariable,
        mutable: bool,
    ) {
        assert!(index_register.bit_size == BRILLIG_MEMORY_ADDRESSING_BIT_SIZE);
        match (source_variable, destination_variable) {
            (
                BrilligVariable::BrilligArray(source_array),
                BrilligVariable::BrilligArray(destination_array),
            ) => {
                if !mutable {
                    self.brillig_context.call_array_copy_procedure(source_array, destination_array);
                }
            }
            (
                BrilligVariable::BrilligVector(source_vector),
                BrilligVariable::BrilligVector(destination_vector),
            ) => {
                if !mutable {
                    self.brillig_context
                        .call_vector_copy_procedure(source_vector, destination_vector);
                }
            }
            _ => unreachable!("ICE: array set on non-array"),
        }

        let destination_for_store = if mutable { source_variable } else { destination_variable };
        // Then set the value in the newly created array
        let items_pointer =
            self.brillig_context.codegen_make_array_or_vector_items_pointer(destination_for_store);

        self.brillig_context.codegen_store_with_offset(
            items_pointer,
            index_register,
            value_variable.extract_register(),
        );

        // If we mutated the source array we want instructions that use the destination array to point to the source array
        if mutable {
            self.brillig_context.mov_instruction(
                destination_variable.extract_register(),
                source_variable.extract_register(),
            );
        }

        self.brillig_context.deallocate_register(items_pointer);
    }

    /// Convert the SSA slice operations to brillig slice operations
    fn convert_ssa_slice_intrinsic_call(
        &mut self,
        dfg: &DataFlowGraph,
        intrinsic: &Value,
        instruction_id: InstructionId,
        arguments: &[ValueId],
    ) {
        let slice_id = arguments[1];
        let element_size = dfg.type_of_value(slice_id).element_size();
        let source_vector = self.convert_ssa_value(slice_id, dfg).extract_vector();

        let results = dfg.instruction_results(instruction_id);
        match intrinsic {
            Value::Intrinsic(Intrinsic::SlicePushBack) => {
                let target_len = match self.variables.define_variable(
                    self.function_context,
                    self.brillig_context,
                    results[0],
                    dfg,
                ) {
                    BrilligVariable::SingleAddr(register_index) => register_index,
                    _ => unreachable!("ICE: first value of a slice must be a register index"),
                };

                let target_variable = self.variables.define_variable(
                    self.function_context,
                    self.brillig_context,
                    results[1],
                    dfg,
                );

                let target_vector = target_variable.extract_vector();
                let item_values = vecmap(&arguments[2..element_size + 2], |arg| {
                    self.convert_ssa_value(*arg, dfg)
                });

                self.update_slice_length(
                    target_len.address,
                    arguments[0],
                    dfg,
                    BrilligBinaryOp::Add,
                );

                self.slice_push_back_operation(target_vector, source_vector, &item_values);
            }
            Value::Intrinsic(Intrinsic::SlicePushFront) => {
                let target_len = match self.variables.define_variable(
                    self.function_context,
                    self.brillig_context,
                    results[0],
                    dfg,
                ) {
                    BrilligVariable::SingleAddr(register_index) => register_index,
                    _ => unreachable!("ICE: first value of a slice must be a register index"),
                };

                let target_variable = self.variables.define_variable(
                    self.function_context,
                    self.brillig_context,
                    results[1],
                    dfg,
                );
                let target_vector = target_variable.extract_vector();
                let item_values = vecmap(&arguments[2..element_size + 2], |arg| {
                    self.convert_ssa_value(*arg, dfg)
                });

                self.update_slice_length(
                    target_len.address,
                    arguments[0],
                    dfg,
                    BrilligBinaryOp::Add,
                );

                self.slice_push_front_operation(target_vector, source_vector, &item_values);
            }
            Value::Intrinsic(Intrinsic::SlicePopBack) => {
                let target_len = match self.variables.define_variable(
                    self.function_context,
                    self.brillig_context,
                    results[0],
                    dfg,
                ) {
                    BrilligVariable::SingleAddr(register_index) => register_index,
                    _ => unreachable!("ICE: first value of a slice must be a register index"),
                };

                let target_variable = self.variables.define_variable(
                    self.function_context,
                    self.brillig_context,
                    results[1],
                    dfg,
                );

                let target_vector = target_variable.extract_vector();

                let pop_variables = vecmap(&results[2..element_size + 2], |result| {
                    self.variables.define_variable(
                        self.function_context,
                        self.brillig_context,
                        *result,
                        dfg,
                    )
                });

                self.update_slice_length(
                    target_len.address,
                    arguments[0],
                    dfg,
                    BrilligBinaryOp::Sub,
                );

                self.slice_pop_back_operation(target_vector, source_vector, &pop_variables);
            }
            Value::Intrinsic(Intrinsic::SlicePopFront) => {
                let target_len = match self.variables.define_variable(
                    self.function_context,
                    self.brillig_context,
                    results[element_size],
                    dfg,
                ) {
                    BrilligVariable::SingleAddr(register_index) => register_index,
                    _ => unreachable!("ICE: first value of a slice must be a register index"),
                };

                let pop_variables = vecmap(&results[0..element_size], |result| {
                    self.variables.define_variable(
                        self.function_context,
                        self.brillig_context,
                        *result,
                        dfg,
                    )
                });

                let target_variable = self.variables.define_variable(
                    self.function_context,
                    self.brillig_context,
                    results[element_size + 1],
                    dfg,
                );
                let target_vector = target_variable.extract_vector();

                self.update_slice_length(
                    target_len.address,
                    arguments[0],
                    dfg,
                    BrilligBinaryOp::Sub,
                );

                self.slice_pop_front_operation(target_vector, source_vector, &pop_variables);
            }
            Value::Intrinsic(Intrinsic::SliceInsert) => {
                let target_len = match self.variables.define_variable(
                    self.function_context,
                    self.brillig_context,
                    results[0],
                    dfg,
                ) {
                    BrilligVariable::SingleAddr(register_index) => register_index,
                    _ => unreachable!("ICE: first value of a slice must be a register index"),
                };

                let target_id = results[1];
                let target_variable = self.variables.define_variable(
                    self.function_context,
                    self.brillig_context,
                    target_id,
                    dfg,
                );

                let target_vector = target_variable.extract_vector();

                // Remove if indexing in insert is changed to flattened indexing
                // https://github.com/noir-lang/noir/issues/1889#issuecomment-1668048587
                let user_index = self.convert_ssa_single_addr_value(arguments[2], dfg);

                let converted_index =
                    self.brillig_context.make_usize_constant_instruction(element_size.into());

                self.brillig_context.memory_op_instruction(
                    converted_index.address,
                    user_index.address,
                    converted_index.address,
                    BrilligBinaryOp::Mul,
                );

                let items = vecmap(&arguments[3..element_size + 3], |arg| {
                    self.convert_ssa_value(*arg, dfg)
                });

                self.update_slice_length(
                    target_len.address,
                    arguments[0],
                    dfg,
                    BrilligBinaryOp::Add,
                );

                self.slice_insert_operation(target_vector, source_vector, converted_index, &items);
                self.brillig_context.deallocate_single_addr(converted_index);
            }
            Value::Intrinsic(Intrinsic::SliceRemove) => {
                let target_len = match self.variables.define_variable(
                    self.function_context,
                    self.brillig_context,
                    results[0],
                    dfg,
                ) {
                    BrilligVariable::SingleAddr(register_index) => register_index,
                    _ => unreachable!("ICE: first value of a slice must be a register index"),
                };

                let target_id = results[1];

                let target_variable = self.variables.define_variable(
                    self.function_context,
                    self.brillig_context,
                    target_id,
                    dfg,
                );
                let target_vector = target_variable.extract_vector();

                // Remove if indexing in remove is changed to flattened indexing
                // https://github.com/noir-lang/noir/issues/1889#issuecomment-1668048587
                let user_index = self.convert_ssa_single_addr_value(arguments[2], dfg);

                let converted_index =
                    self.brillig_context.make_usize_constant_instruction(element_size.into());
                self.brillig_context.memory_op_instruction(
                    converted_index.address,
                    user_index.address,
                    converted_index.address,
                    BrilligBinaryOp::Mul,
                );

                let removed_items = vecmap(&results[2..element_size + 2], |result| {
                    self.variables.define_variable(
                        self.function_context,
                        self.brillig_context,
                        *result,
                        dfg,
                    )
                });

                self.update_slice_length(
                    target_len.address,
                    arguments[0],
                    dfg,
                    BrilligBinaryOp::Sub,
                );

                self.slice_remove_operation(
                    target_vector,
                    source_vector,
                    converted_index,
                    &removed_items,
                );

                self.brillig_context.deallocate_single_addr(converted_index);
            }
            _ => unreachable!("ICE: Slice operation not supported"),
        }
    }

    /// Slices have a tuple structure (slice length, slice contents) to enable logic
    /// that uses dynamic slice lengths (such as with merging slices in the flattening pass).
    /// This method codegens an update to the slice length.
    ///
    /// The binary operation performed on the slice length is always an addition or subtraction of `1`.
    /// This is because the slice length holds the user length (length as displayed by a `.len()` call),
    /// and not a flattened length used internally to represent arrays of tuples.
    /// The length inside of `RegisterOrMemory::HeapVector` represents the entire flattened number
    /// of fields in the vector.
    fn update_slice_length(
        &mut self,
        target_len: MemoryAddress,
        source_value: ValueId,
        dfg: &DataFlowGraph,
        binary_op: BrilligBinaryOp,
    ) {
        let source_len_variable = self.convert_ssa_value(source_value, dfg);
        let source_len = source_len_variable.extract_single_addr();

        self.brillig_context.codegen_usize_op(source_len.address, target_len, binary_op, 1);
    }

    /// Converts an SSA cast to a sequence of Brillig opcodes.
    /// Casting is only necessary when shrinking the bit size of a numeric value.
    fn convert_cast(&mut self, destination: SingleAddrVariable, source: SingleAddrVariable) {
        // We assume that `source` is a valid `target_type` as it's expected that a truncate instruction was emitted
        // to ensure this is the case.

        self.brillig_context.cast_instruction(destination, source);
    }

    /// Converts the Binary instruction into a sequence of Brillig opcodes.
    fn convert_ssa_binary(
        &mut self,
        binary: &Binary,
        dfg: &DataFlowGraph,
        result_variable: SingleAddrVariable,
    ) {
        let binary_type = type_of_binary_operation(
            dfg[dfg.resolve(binary.lhs)].get_type().as_ref(),
            dfg[dfg.resolve(binary.rhs)].get_type().as_ref(),
            binary.operator,
        );

        let left = self.convert_ssa_single_addr_value(binary.lhs, dfg);
        let right = self.convert_ssa_single_addr_value(binary.rhs, dfg);

        let (is_field, is_signed) = match binary_type {
            Type::Numeric(numeric_type) => match numeric_type {
                NumericType::Signed { .. } => (false, true),
                NumericType::Unsigned { .. } => (false, false),
                NumericType::NativeField => (true, false),
            },
            _ => unreachable!("only numeric types are allowed in binary operations. References are handled separately"),
        };

        let brillig_binary_op = match binary.operator {
            BinaryOp::Div => {
                if is_signed {
                    self.brillig_context.convert_signed_division(left, right, result_variable);
                    return;
                } else if is_field {
                    BrilligBinaryOp::FieldDiv
                } else {
                    BrilligBinaryOp::UnsignedDiv
                }
            }
            BinaryOp::Mod => {
                if is_signed {
                    self.convert_signed_modulo(left, right, result_variable);
                    return;
                } else {
                    BrilligBinaryOp::Modulo
                }
            }
            BinaryOp::Add { .. } => BrilligBinaryOp::Add,
            BinaryOp::Sub { .. } => BrilligBinaryOp::Sub,
            BinaryOp::Mul { .. } => BrilligBinaryOp::Mul,
            BinaryOp::Eq => BrilligBinaryOp::Equals,
            BinaryOp::Lt => {
                if is_signed {
                    self.convert_signed_less_than(left, right, result_variable);
                    return;
                } else {
                    BrilligBinaryOp::LessThan
                }
            }
            BinaryOp::And => BrilligBinaryOp::And,
            BinaryOp::Or => BrilligBinaryOp::Or,
            BinaryOp::Xor => BrilligBinaryOp::Xor,
            BinaryOp::Shl => BrilligBinaryOp::Shl,
            BinaryOp::Shr => {
                if is_signed {
                    self.convert_signed_shr(left, right, result_variable);
                    return;
                } else {
                    BrilligBinaryOp::Shr
                }
            }
        };

        self.brillig_context.binary_instruction(left, right, result_variable, brillig_binary_op);

        self.add_overflow_check(
            brillig_binary_op,
            left,
            right,
            result_variable,
            binary,
            dfg,
            is_signed,
        );
    }

    fn convert_signed_modulo(
        &mut self,
        left: SingleAddrVariable,
        right: SingleAddrVariable,
        result: SingleAddrVariable,
    ) {
        let scratch_var_i =
            SingleAddrVariable::new(self.brillig_context.allocate_register(), left.bit_size);
        let scratch_var_j =
            SingleAddrVariable::new(self.brillig_context.allocate_register(), left.bit_size);

        // i = left / right
        self.brillig_context.convert_signed_division(left, right, scratch_var_i);

        // j = i * right
        self.brillig_context.binary_instruction(
            scratch_var_i,
            right,
            scratch_var_j,
            BrilligBinaryOp::Mul,
        );

        // result_register = left - j
        self.brillig_context.binary_instruction(left, scratch_var_j, result, BrilligBinaryOp::Sub);
        // Free scratch registers
        self.brillig_context.deallocate_single_addr(scratch_var_i);
        self.brillig_context.deallocate_single_addr(scratch_var_j);
    }

    fn convert_signed_less_than(
        &mut self,
        left: SingleAddrVariable,
        right: SingleAddrVariable,
        result: SingleAddrVariable,
    ) {
        let biased_left =
            SingleAddrVariable::new(self.brillig_context.allocate_register(), left.bit_size);
        let biased_right =
            SingleAddrVariable::new(self.brillig_context.allocate_register(), right.bit_size);

        let bias = self
            .brillig_context
            .make_constant_instruction((1_u128 << (left.bit_size - 1)).into(), left.bit_size);

        self.brillig_context.binary_instruction(left, bias, biased_left, BrilligBinaryOp::Add);
        self.brillig_context.binary_instruction(right, bias, biased_right, BrilligBinaryOp::Add);

        self.brillig_context.binary_instruction(
            biased_left,
            biased_right,
            result,
            BrilligBinaryOp::LessThan,
        );

        self.brillig_context.deallocate_single_addr(biased_left);
        self.brillig_context.deallocate_single_addr(biased_right);
        self.brillig_context.deallocate_single_addr(bias);
    }

    fn convert_signed_shr(
        &mut self,
        left: SingleAddrVariable,
        right: SingleAddrVariable,
        result: SingleAddrVariable,
    ) {
        // Check if left is negative
        let left_is_negative = SingleAddrVariable::new(self.brillig_context.allocate_register(), 1);
        let max_positive = self
            .brillig_context
            .make_constant_instruction(((1_u128 << (left.bit_size - 1)) - 1).into(), left.bit_size);
        self.brillig_context.binary_instruction(
            max_positive,
            left,
            left_is_negative,
            BrilligBinaryOp::LessThan,
        );

        self.brillig_context.codegen_branch(left_is_negative.address, |ctx, is_negative| {
            if is_negative {
                let one = ctx.make_constant_instruction(1_u128.into(), left.bit_size);

                // computes 2^right
                let two = ctx.make_constant_instruction(2_u128.into(), left.bit_size);
                let two_pow = ctx.make_constant_instruction(1_u128.into(), left.bit_size);
                let right_u32 = SingleAddrVariable::new(ctx.allocate_register(), 32);
                ctx.cast(right_u32, right);
                let pow_body = |ctx: &mut BrilligContext<_, _>, _: SingleAddrVariable| {
                    ctx.binary_instruction(two_pow, two, two_pow, BrilligBinaryOp::Mul);
                };
                ctx.codegen_for_loop(None, right_u32.address, None, pow_body);

                // Right shift using division on 1-complement
                ctx.binary_instruction(left, one, result, BrilligBinaryOp::Add);
                ctx.convert_signed_division(result, two_pow, result);
                ctx.binary_instruction(result, one, result, BrilligBinaryOp::Sub);

                // Clean-up
                ctx.deallocate_single_addr(one);
                ctx.deallocate_single_addr(two);
                ctx.deallocate_single_addr(two_pow);
                ctx.deallocate_single_addr(right_u32);
            } else {
                ctx.binary_instruction(left, right, result, BrilligBinaryOp::Shr);
            }
        });

        self.brillig_context.deallocate_single_addr(left_is_negative);
    }

    #[allow(clippy::too_many_arguments)]
    fn add_overflow_check(
        &mut self,
        binary_operation: BrilligBinaryOp,
        left: SingleAddrVariable,
        right: SingleAddrVariable,
        result: SingleAddrVariable,
        binary: &Binary,
        dfg: &DataFlowGraph,
        is_signed: bool,
    ) {
        let bit_size = left.bit_size;

        if bit_size == FieldElement::max_num_bits() || is_signed {
            return;
        }

        if let Some(msg) = binary.check_unsigned_overflow_msg(dfg, bit_size) {
            match binary_operation {
                BrilligBinaryOp::Add => {
                    let condition =
                        SingleAddrVariable::new(self.brillig_context.allocate_register(), 1);
                    // Check that lhs <= result
                    self.brillig_context.binary_instruction(
                        left,
                        result,
                        condition,
                        BrilligBinaryOp::LessThanEquals,
                    );
                    self.brillig_context.codegen_constrain(condition, Some(msg.to_string()));
                    self.brillig_context.deallocate_single_addr(condition);
                }
                BrilligBinaryOp::Sub => {
                    let condition =
                        SingleAddrVariable::new(self.brillig_context.allocate_register(), 1);
                    // Check that rhs <= lhs
                    self.brillig_context.binary_instruction(
                        right,
                        left,
                        condition,
                        BrilligBinaryOp::LessThanEquals,
                    );
                    self.brillig_context.codegen_constrain(condition, Some(msg.to_string()));
                    self.brillig_context.deallocate_single_addr(condition);
                }
                BrilligBinaryOp::Mul => {
                    let is_right_zero =
                        SingleAddrVariable::new(self.brillig_context.allocate_register(), 1);
                    let zero =
                        self.brillig_context.make_constant_instruction(0_usize.into(), bit_size);
                    self.brillig_context.binary_instruction(
                        zero,
                        right,
                        is_right_zero,
                        BrilligBinaryOp::Equals,
                    );
                    self.brillig_context.codegen_if_not(is_right_zero.address, |ctx| {
                        let condition = SingleAddrVariable::new(ctx.allocate_register(), 1);
                        let division = SingleAddrVariable::new(ctx.allocate_register(), bit_size);
                        // Check that result / rhs == lhs
                        ctx.binary_instruction(
                            result,
                            right,
                            division,
                            BrilligBinaryOp::UnsignedDiv,
                        );
                        ctx.binary_instruction(division, left, condition, BrilligBinaryOp::Equals);
                        ctx.codegen_constrain(condition, Some(msg.to_string()));
                        ctx.deallocate_single_addr(condition);
                        ctx.deallocate_single_addr(division);
                    });
                    self.brillig_context.deallocate_single_addr(is_right_zero);
                    self.brillig_context.deallocate_single_addr(zero);
                }
                _ => {}
            }
        }
    }

    fn initialize_constants(&mut self, constants: &[ValueId], dfg: &DataFlowGraph) {
        for &constant_id in constants {
            self.convert_ssa_value(constant_id, dfg);
        }
    }

    /// Converts an SSA `ValueId` into a `RegisterOrMemory`. Initializes if necessary.
    pub(crate) fn convert_ssa_value(
        &mut self,
        value_id: ValueId,
        dfg: &DataFlowGraph,
    ) -> BrilligVariable {
        let value_id = dfg.resolve(value_id);
        let value = &dfg[value_id];

        if let Some(variable) = self.get_hoisted_global(dfg, value_id) {
            return variable;
        }

        match value {
            Value::Global(_) => {
                unreachable!("Expected global value to be resolve to its inner value");
            }
            Value::Param { .. } | Value::Instruction { .. } => {
                // All block parameters and instruction results should have already been
                // converted to registers so we fetch from the cache.
                if dfg.is_global(value_id) {
                    *self.globals.get(&value_id).unwrap_or_else(|| {
                        panic!("ICE: Global value not found in cache {value_id}")
                    })
                } else {
                    self.variables.get_allocation(self.function_context, value_id, dfg)
                }
            }
            Value::NumericConstant { constant, .. } => {
                // Constants might have been converted previously or not, so we get or create and
                // (re)initialize the value inside.
                if self.variables.is_allocated(&value_id) {
                    self.variables.get_allocation(self.function_context, value_id, dfg)
                } else if dfg.is_global(value_id) {
                    *self.globals.get(&value_id).unwrap_or_else(|| {
                        panic!("ICE: Global value not found in cache {value_id}")
                    })
                } else {
                    let new_variable = self.variables.define_variable(
                        self.function_context,
                        self.brillig_context,
                        value_id,
                        dfg,
                    );

                    self.brillig_context
                        .const_instruction(new_variable.extract_single_addr(), *constant);
                    new_variable
                }
            }
            Value::Function(_) => {
                // For the debugger instrumentation we want to allow passing
                // around values representing function pointers, even though
                // there is no interaction with the function possible given that
                // value.
                let new_variable = self.variables.define_variable(
                    self.function_context,
                    self.brillig_context,
                    value_id,
                    dfg,
                );

                self.brillig_context.const_instruction(
                    new_variable.extract_single_addr(),
                    value_id.to_u32().into(),
                );
                new_variable
            }
            Value::Intrinsic(_) | Value::ForeignFunction(_) => {
                todo!("ICE: Cannot convert value {value:?}")
            }
        }
    }

    fn initialize_constant_array(
        &mut self,
        data: &im::Vector<ValueId>,
        typ: &Type,
        dfg: &DataFlowGraph,
        pointer: MemoryAddress,
    ) {
        if data.is_empty() {
            return;
        }
        let item_types = typ.clone().element_types();

        // Find out if we are repeating the same item over and over
        let first_item = data.iter().take(item_types.len()).copied().collect();
        let mut is_repeating = true;

        for item_index in (item_types.len()..data.len()).step_by(item_types.len()) {
            let item: Vec<_> = (0..item_types.len()).map(|i| data[item_index + i]).collect();
            if first_item != item {
                is_repeating = false;
                break;
            }
        }

        // If all the items are single address, and all have the same initial value, we can initialize the array in a runtime loop.
        // Since the cost in instructions for a runtime loop is in the order of magnitude of 10, we only do this if the item_count is bigger than that.
        let item_count = data.len() / item_types.len();

        if item_count > 10
            && is_repeating
            && item_types.iter().all(|typ| matches!(typ, Type::Numeric(_)))
        {
            self.initialize_constant_array_runtime(
                item_types, first_item, item_count, pointer, dfg,
            );
        } else {
            self.initialize_constant_array_comptime(data, dfg, pointer);
        }
    }

    fn initialize_constant_array_runtime(
        &mut self,
        item_types: Arc<Vec<Type>>,
        item_to_repeat: Vec<ValueId>,
        item_count: usize,
        pointer: MemoryAddress,
        dfg: &DataFlowGraph,
    ) {
        let mut subitem_to_repeat_variables = Vec::with_capacity(item_types.len());
        for subitem_id in item_to_repeat.into_iter() {
            subitem_to_repeat_variables.push(self.convert_ssa_value(subitem_id, dfg));
        }

        // Initialize loop bound with the array length
        let end_pointer_variable = self
            .brillig_context
            .make_usize_constant_instruction((item_count * item_types.len()).into());

        // Add the pointer to the array length
        self.brillig_context.memory_op_instruction(
            end_pointer_variable.address,
            pointer,
            end_pointer_variable.address,
            BrilligBinaryOp::Add,
        );

        // If this is an array with complex subitems, we need a custom step in the loop to write all the subitems while iterating.
        if item_types.len() > 1 {
            let step_variable =
                self.brillig_context.make_usize_constant_instruction(item_types.len().into());

            let subitem_pointer =
                SingleAddrVariable::new_usize(self.brillig_context.allocate_register());

            // Initializes a single subitem
            let initializer_fn =
                |ctx: &mut BrilligContext<_, _>, subitem_start_pointer: SingleAddrVariable| {
                    ctx.mov_instruction(subitem_pointer.address, subitem_start_pointer.address);
                    for (subitem_index, subitem) in
                        subitem_to_repeat_variables.into_iter().enumerate()
                    {
                        ctx.store_instruction(subitem_pointer.address, subitem.extract_register());
                        if subitem_index != item_types.len() - 1 {
                            ctx.memory_op_instruction(
                                subitem_pointer.address,
                                ReservedRegisters::usize_one(),
                                subitem_pointer.address,
                                BrilligBinaryOp::Add,
                            );
                        }
                    }
                };

            // for (let subitem_start_pointer = pointer; subitem_start_pointer < pointer + data_length; subitem_start_pointer += step) { initializer_fn(iterator) }
            self.brillig_context.codegen_for_loop(
                Some(pointer),
                end_pointer_variable.address,
                Some(step_variable.address),
                initializer_fn,
            );

            self.brillig_context.deallocate_single_addr(step_variable);
            self.brillig_context.deallocate_single_addr(subitem_pointer);
        } else {
            let subitem = subitem_to_repeat_variables.into_iter().next().unwrap();

            let initializer_fn =
                |ctx: &mut BrilligContext<_, _>, item_pointer: SingleAddrVariable| {
                    ctx.store_instruction(item_pointer.address, subitem.extract_register());
                };

            // for (let item_pointer = pointer; item_pointer < pointer + data_length; item_pointer += 1) { initializer_fn(iterator) }
            self.brillig_context.codegen_for_loop(
                Some(pointer),
                end_pointer_variable.address,
                None,
                initializer_fn,
            );
        }
        self.brillig_context.deallocate_single_addr(end_pointer_variable);
    }

    fn initialize_constant_array_comptime(
        &mut self,
        data: &im::Vector<crate::ssa::ir::map::Id<Value>>,
        dfg: &DataFlowGraph,
        pointer: MemoryAddress,
    ) {
        // Allocate a register for the iterator
        let write_pointer_register = self.brillig_context.allocate_register();

        self.brillig_context.mov_instruction(write_pointer_register, pointer);

        for (element_idx, element_id) in data.iter().enumerate() {
            let element_variable = self.convert_ssa_value(*element_id, dfg);
            // Store the item in memory
            self.brillig_context
                .store_instruction(write_pointer_register, element_variable.extract_register());

            if element_idx != data.len() - 1 {
                // Increment the write_pointer_register
                self.brillig_context.memory_op_instruction(
                    write_pointer_register,
                    ReservedRegisters::usize_one(),
                    write_pointer_register,
                    BrilligBinaryOp::Add,
                );
            }
        }

        self.brillig_context.deallocate_register(write_pointer_register);
    }

    /// Converts an SSA `ValueId` into a `MemoryAddress`. Initializes if necessary.
    fn convert_ssa_single_addr_value(
        &mut self,
        value_id: ValueId,
        dfg: &DataFlowGraph,
    ) -> SingleAddrVariable {
        let variable = self.convert_ssa_value(value_id, dfg);
        variable.extract_single_addr()
    }

    fn allocate_external_call_result(
        &mut self,
        result: ValueId,
        dfg: &DataFlowGraph,
    ) -> BrilligVariable {
        let typ = dfg[result].get_type();
        match typ.as_ref() {
            Type::Numeric(_) => self.variables.define_variable(
                self.function_context,
                self.brillig_context,
                result,
                dfg,
            ),

            Type::Array(..) => {
                let variable = self.variables.define_variable(
                    self.function_context,
                    self.brillig_context,
                    result,
                    dfg,
                );
                let array = variable.extract_array();
                self.allocate_foreign_call_result_array(typ.as_ref(), array);

                variable
            }
            Type::Slice(_) => {
                let variable = self.variables.define_variable(
                    self.function_context,
                    self.brillig_context,
                    result,
                    dfg,
                );
                let vector = variable.extract_vector();

                // Set the pointer to the current stack frame
                // The stack pointer will then be updated by the caller of this method
                // once the external call is resolved and the array size is known
                self.brillig_context.load_free_memory_pointer_instruction(vector.pointer);

                variable
            }
            _ => {
                unreachable!("ICE: unsupported return type for black box call {typ:?}")
            }
        }
    }

    fn allocate_foreign_call_result_array(&mut self, typ: &Type, array: BrilligArray) {
        let Type::Array(types, size) = typ else {
            unreachable!("ICE: allocate_foreign_call_array() expects an array, got {typ:?}")
        };

        self.brillig_context.codegen_initialize_array(array);

        let mut index = 0_usize;
        for _ in 0..*size {
            for element_type in types.iter() {
                match element_type {
                    Type::Array(_, nested_size) => {
                        let inner_array = BrilligArray {
                            pointer: self.brillig_context.allocate_register(),
                            size: *nested_size as usize,
                        };
                        self.allocate_foreign_call_result_array(element_type, inner_array);

                        // We add one since array.pointer points to [RC, ...items]
                        let idx =
                            self.brillig_context.make_usize_constant_instruction((index + 1).into()  );
                        self.brillig_context.codegen_store_with_offset(array.pointer, idx, inner_array.pointer);

                        self.brillig_context.deallocate_single_addr(idx);
                        self.brillig_context.deallocate_register(inner_array.pointer);
                    }
                    Type::Slice(_) => unreachable!("ICE: unsupported slice type in allocate_nested_array(), expects an array or a numeric type"),
                    _ => (),
                }
                index += 1;
            }
        }
    }

    /// Gets the "user-facing" length of an array.
    /// An array of structs with two fields would be stored as an 2 * array.len() array/vector.
    /// So we divide the length by the number of subitems in an item to get the user-facing length.
    fn convert_ssa_array_len(
        &mut self,
        array_id: ValueId,
        result_register: MemoryAddress,
        dfg: &DataFlowGraph,
    ) {
        let array_variable = self.convert_ssa_value(array_id, dfg);
        let element_size = dfg.type_of_value(array_id).element_size();

        match array_variable {
            BrilligVariable::BrilligArray(BrilligArray { size, .. }) => {
                self.brillig_context
                    .usize_const_instruction(result_register, (size / element_size).into());
            }
            BrilligVariable::BrilligVector(vector) => {
                let size = self.brillig_context.codegen_make_vector_length(vector);

                self.brillig_context.codegen_usize_op(
                    size.address,
                    result_register,
                    BrilligBinaryOp::UnsignedDiv,
                    element_size,
                );

                self.brillig_context.deallocate_single_addr(size);
            }
            _ => {
                unreachable!("ICE: Cannot get length of {array_variable:?}")
            }
        }
    }

    fn get_hoisted_global(
        &self,
        dfg: &DataFlowGraph,
        value_id: ValueId,
    ) -> Option<BrilligVariable> {
        if let Value::NumericConstant { constant, typ } = &dfg[value_id] {
            if let Some(variable) = self.hoisted_global_constants.get(&(*constant, *typ)) {
                return Some(*variable);
            }
        }
        None
    }
}

/// Returns the type of the operation considering the types of the operands
pub(crate) fn type_of_binary_operation(lhs_type: &Type, rhs_type: &Type, op: BinaryOp) -> Type {
    match (lhs_type, rhs_type) {
        (_, Type::Function) | (Type::Function, _) => {
            unreachable!("Functions are invalid in binary operations")
        }
        (_, Type::Reference(_)) | (Type::Reference(_), _) => {
            unreachable!("References are invalid in binary operations")
        }
        (_, Type::Array(..)) | (Type::Array(..), _) => {
            unreachable!("Arrays are invalid in binary operations")
        }
        (_, Type::Slice(..)) | (Type::Slice(..), _) => {
            unreachable!("Arrays are invalid in binary operations")
        }
        // If both sides are numeric type, then we expect their types to be
        // the same.
        (Type::Numeric(lhs_type), Type::Numeric(rhs_type))
            if op != BinaryOp::Shl && op != BinaryOp::Shr =>
        {
            assert_eq!(
                lhs_type, rhs_type,
                "lhs and rhs types in a binary operation are always the same but got {lhs_type} and {rhs_type}"
            );
            Type::Numeric(*lhs_type)
        }
        _ => lhs_type.clone(),
    }
}<|MERGE_RESOLUTION|>--- conflicted
+++ resolved
@@ -768,13 +768,8 @@
                 let index_variable = self.convert_ssa_single_addr_value(*index, dfg);
 
                 // Slice access checks are generated separately against the slice's dynamic length field.
-<<<<<<< HEAD
-                if !dfg.is_safe_index(*index, *array)
-                    && matches!(dfg.type_of_value(*array), Type::Array(..))
-=======
                 if matches!(dfg.type_of_value(*array), Type::Array(..))
                     && !dfg.is_safe_index(*index, *array)
->>>>>>> 49a095de
                 {
                     self.validate_array_index(array_variable, index_variable);
                 }
@@ -804,13 +799,8 @@
                 );
 
                 // Slice access checks are generated separately against the slice's dynamic length field.
-<<<<<<< HEAD
-                if !dfg.is_safe_index(*index, *array)
-                    && matches!(dfg.type_of_value(*array), Type::Array(..))
-=======
                 if matches!(dfg.type_of_value(*array), Type::Array(..))
                     && !dfg.is_safe_index(*index, *array)
->>>>>>> 49a095de
                 {
                     self.validate_array_index(source_variable, index_register);
                 }
