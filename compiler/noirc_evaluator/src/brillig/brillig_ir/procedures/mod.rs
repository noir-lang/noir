--- conflicted
+++ resolved
@@ -67,12 +67,8 @@
     VectorRemove,
     /// Check that the stack memory has not exceeded the maximum size allowed by the layout.
     CheckMaxStackDepth,
-<<<<<<< HEAD
-    ErrorWithString(String),
-=======
     /// Revert with the given error message.
     RevertWithString(String),
->>>>>>> 60bfcf2c
 }
 
 impl ProcedureId {
