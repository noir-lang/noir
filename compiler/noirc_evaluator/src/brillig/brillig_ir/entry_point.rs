use crate::ssa::ir::function::FunctionId;

use super::{
    artifact::{BrilligArtifact, BrilligParameter},
    brillig_variable::{BrilligArray, BrilligVariable, BrilligVector, SingleAddrVariable},
    debug_show::DebugToString,
    registers::Stack,
    BrilligBinaryOp, BrilligContext, ReservedRegisters,
};
use acvm::acir::{
    brillig::{HeapVector, MemoryAddress},
    AcirField,
};

pub(crate) const MAX_STACK_SIZE: usize = 16 * MAX_STACK_FRAME_SIZE;
pub(crate) const MAX_STACK_FRAME_SIZE: usize = 2048;
pub(crate) const MAX_SCRATCH_SPACE: usize = 64;

impl<F: AcirField + DebugToString> BrilligContext<F, Stack> {
    /// Creates an entry point artifact that will jump to the function label provided.
    pub(crate) fn new_entry_point_artifact(
        arguments: Vec<BrilligParameter>,
        return_parameters: Vec<BrilligParameter>,
        target_function: FunctionId,
        globals_init: bool,
        globals_memory_size: usize,
    ) -> BrilligArtifact<F> {
        let mut context = BrilligContext::new(false);

        context.globals_memory_size = Some(globals_memory_size);

        context.codegen_entry_point(&arguments, &return_parameters);

        if globals_init {
<<<<<<< HEAD
            context.add_globals_init_instruction();
=======
            context.add_globals_init_instruction(target_function);
>>>>>>> 49d1b13a
        }

        context.add_external_call_instruction(target_function);

        context.codegen_exit_point(&arguments, &return_parameters);
        context.artifact()
    }

    fn calldata_start_offset(&self) -> usize {
        ReservedRegisters::len()
            + MAX_STACK_SIZE
            + MAX_SCRATCH_SPACE
            + self.globals_memory_size.expect("The memory size of globals should be set")
    }

    fn return_data_start_offset(&self, calldata_size: usize) -> usize {
        self.calldata_start_offset() + calldata_size
    }

    /// Adds the instructions needed to handle entry point parameters
    /// The runtime will leave the parameters in calldata.
    /// Arrays will be passed flattened.
    fn codegen_entry_point(
        &mut self,
        arguments: &[BrilligParameter],
        return_parameters: &[BrilligParameter],
    ) {
        // We need to allocate the variable for every argument first so any register allocation doesn't mangle the expected order.
        let mut argument_variables = self.allocate_function_arguments(arguments);

        let calldata_size = Self::flattened_tuple_size(arguments);
        let return_data_size = Self::flattened_tuple_size(return_parameters);

        // Set reserved registers constants
        self.const_instruction(
            SingleAddrVariable::new_usize(ReservedRegisters::usize_one()),
            1_usize.into(),
        );

        // Set initial value of free memory pointer: calldata_start_offset + calldata_size + return_data_size
        self.const_instruction(
            SingleAddrVariable::new_usize(ReservedRegisters::free_memory_pointer()),
            (self.calldata_start_offset() + calldata_size + return_data_size).into(),
        );

        // Set initial value of stack pointer: ReservedRegisters.len()
        self.const_instruction(
            SingleAddrVariable::new_usize(ReservedRegisters::stack_pointer()),
            ReservedRegisters::len().into(),
        );

        // Copy calldata
        self.copy_and_cast_calldata(arguments);

        let mut current_calldata_pointer = self.calldata_start_offset();

        // Initialize the variables with the calldata
        for (argument_variable, argument) in argument_variables.iter_mut().zip(arguments) {
            match (argument_variable, argument) {
                (BrilligVariable::SingleAddr(single_address), BrilligParameter::SingleAddr(_)) => {
                    self.mov_instruction(
                        single_address.address,
                        MemoryAddress::direct(current_calldata_pointer),
                    );
                    current_calldata_pointer += 1;
                }
                (
                    BrilligVariable::BrilligArray(array),
                    BrilligParameter::Array(item_type, item_count),
                ) => {
                    let flattened_size = array.size;
                    self.usize_const_instruction(array.pointer, current_calldata_pointer.into());

                    let deflattened_address =
                        self.deflatten_array(item_type, *item_count, array.pointer, false);
                    self.mov_instruction(array.pointer, deflattened_address);
                    array.size = item_type.len() * item_count;
                    self.deallocate_register(deflattened_address);

                    current_calldata_pointer += flattened_size;
                }
                (
                    BrilligVariable::BrilligVector(vector),
                    BrilligParameter::Slice(item_type, item_count),
                ) => {
                    let flattened_size = Self::flattened_size(argument);
                    self.usize_const_instruction(vector.pointer, current_calldata_pointer.into());
                    let deflattened_address =
                        self.deflatten_array(item_type, *item_count, vector.pointer, true);
                    self.mov_instruction(vector.pointer, deflattened_address);

                    self.deallocate_register(deflattened_address);

                    current_calldata_pointer += flattened_size;
                }
                _ => unreachable!("ICE: cannot match variables against arguments"),
            }
        }
    }

    fn allocate_function_arguments(
        &mut self,
        arguments: &[BrilligParameter],
    ) -> Vec<BrilligVariable> {
        arguments
            .iter()
            .map(|argument| match argument {
                BrilligParameter::SingleAddr(bit_size) => {
                    BrilligVariable::SingleAddr(SingleAddrVariable {
                        address: self.allocate_register(),
                        bit_size: *bit_size,
                    })
                }
                BrilligParameter::Array(_, _) => {
                    let flattened_size = Self::flattened_size(argument);
                    BrilligVariable::BrilligArray(BrilligArray {
                        pointer: self.allocate_register(),
                        size: flattened_size,
                    })
                }
                BrilligParameter::Slice(_, _) => BrilligVariable::BrilligVector(BrilligVector {
                    pointer: self.allocate_register(),
                }),
            })
            .collect()
    }

    fn copy_and_cast_calldata(&mut self, arguments: &[BrilligParameter]) {
        let calldata_size = Self::flattened_tuple_size(arguments);
        self.calldata_copy_instruction(
            MemoryAddress::direct(self.calldata_start_offset()),
            calldata_size,
            0,
        );

        fn flat_bit_sizes(param: &BrilligParameter) -> Box<dyn Iterator<Item = u32> + '_> {
            match param {
                BrilligParameter::SingleAddr(bit_size) => Box::new(std::iter::once(*bit_size)),
                BrilligParameter::Array(item_types, item_count)
                | BrilligParameter::Slice(item_types, item_count) => Box::new(
                    (0..*item_count).flat_map(move |_| item_types.iter().flat_map(flat_bit_sizes)),
                ),
            }
        }

        for (i, bit_size) in arguments.iter().flat_map(flat_bit_sizes).enumerate() {
            // Calldatacopy tags everything with field type, so when downcast when necessary
            if bit_size < F::max_num_bits() {
                self.cast_instruction(
                    SingleAddrVariable::new(
                        MemoryAddress::direct(self.calldata_start_offset() + i),
                        bit_size,
                    ),
                    SingleAddrVariable::new_field(MemoryAddress::direct(
                        self.calldata_start_offset() + i,
                    )),
                );
            }
        }
    }

    /// Deflatten an array by recursively allocating nested arrays and copying the plain values.
    /// Returns the pointer to the deflattened items.
    fn deflatten_array(
        &mut self,
        item_type: &[BrilligParameter],
        item_count: usize,
        flattened_array_pointer: MemoryAddress,
        is_vector: bool,
    ) -> MemoryAddress {
        let deflattened_array_pointer = self.allocate_register();
        let deflattened_size_variable =
            self.make_usize_constant_instruction((item_count * item_type.len()).into());

        let deflattened_items_pointer = if is_vector {
            let vector = BrilligVector { pointer: deflattened_array_pointer };

            self.codegen_initialize_vector(vector, deflattened_size_variable, None);

            self.codegen_make_vector_items_pointer(vector)
        } else {
            let arr = BrilligArray {
                pointer: deflattened_array_pointer,
                size: item_count * item_type.len(),
            };
            self.codegen_initialize_array(arr);
            self.codegen_make_array_items_pointer(arr)
        };

        if Self::has_nested_arrays(item_type) {
            let movement_register = self.allocate_register();

            let target_item_size = item_type.len();
            let source_item_size = Self::flattened_tuple_size(item_type);

            for item_index in 0..item_count {
                let source_item_base_index = item_index * source_item_size;
                let target_item_base_index = item_index * target_item_size;

                let mut source_offset = 0;

                for (subitem_index, subitem) in item_type.iter().enumerate() {
                    let source_index = self.make_usize_constant_instruction(
                        (source_item_base_index + source_offset).into(),
                    );

                    let target_index = self.make_usize_constant_instruction(
                        (target_item_base_index + subitem_index).into(),
                    );

                    match subitem {
                        BrilligParameter::SingleAddr(_) => {
                            self.codegen_load_with_offset(
                                flattened_array_pointer,
                                source_index,
                                movement_register,
                            );
                            self.codegen_store_with_offset(
                                deflattened_items_pointer,
                                target_index,
                                movement_register,
                            );
                            source_offset += 1;
                        }
                        BrilligParameter::Array(
                            nested_array_item_type,
                            nested_array_item_count,
                        ) => {
                            let nested_array_pointer = self.allocate_register();
                            self.memory_op_instruction(
                                flattened_array_pointer,
                                source_index.address,
                                nested_array_pointer,
                                BrilligBinaryOp::Add,
                            );
                            let deflattened_nested_array_pointer = self.deflatten_array(
                                nested_array_item_type,
                                *nested_array_item_count,
                                nested_array_pointer,
                                false,
                            );
                            self.codegen_store_with_offset(
                                deflattened_items_pointer,
                                target_index,
                                deflattened_nested_array_pointer,
                            );

                            self.deallocate_register(nested_array_pointer);
                            self.deallocate_register(deflattened_nested_array_pointer);

                            source_offset += Self::flattened_size(subitem);
                        }
                        BrilligParameter::Slice(..) => unreachable!("ICE: Cannot deflatten slices"),
                    }

                    self.deallocate_single_addr(source_index);
                    self.deallocate_single_addr(target_index);
                }
            }
            self.deallocate_register(movement_register);
        } else {
            self.codegen_mem_copy(
                flattened_array_pointer,
                deflattened_items_pointer,
                deflattened_size_variable,
            );
        }

        self.deallocate_single_addr(deflattened_size_variable);
        self.deallocate_register(deflattened_items_pointer);
        deflattened_array_pointer
    }

    /// Adds the instructions needed to handle return parameters
    /// The runtime expects the results in a contiguous memory region.
    /// Arrays are expected to be returned with all the nested arrays flattened.
    /// However, the function called returns variables (that have extra data) and the returned arrays are deflattened.
    fn codegen_exit_point(
        &mut self,
        arguments: &[BrilligParameter],
        return_parameters: &[BrilligParameter],
    ) {
        // First, we allocate the registers that hold the returned variables from the function call.
        self.set_allocated_registers(vec![]);
        let returned_variables: Vec<_> = return_parameters
            .iter()
            .map(|return_parameter| match return_parameter {
                BrilligParameter::SingleAddr(bit_size) => {
                    BrilligVariable::SingleAddr(SingleAddrVariable {
                        address: self.allocate_register(),
                        bit_size: *bit_size,
                    })
                }
                BrilligParameter::Array(item_types, item_count) => {
                    BrilligVariable::BrilligArray(BrilligArray {
                        pointer: self.allocate_register(),
                        size: item_types.len() * item_count,
                    })
                }
                BrilligParameter::Slice(..) => unreachable!("ICE: Cannot return slices"),
            })
            .collect();

        // Now, we deflatten the return data
        let calldata_size = Self::flattened_tuple_size(arguments);
        let return_data_size = Self::flattened_tuple_size(return_parameters);

        // Return data has a reserved space after calldata
        let return_data_offset = self.return_data_start_offset(calldata_size);
        let mut return_data_index = return_data_offset;

        for (return_param, returned_variable) in return_parameters.iter().zip(&returned_variables) {
            match return_param {
                BrilligParameter::SingleAddr(_) => {
                    self.mov_instruction(
                        MemoryAddress::direct(return_data_index),
                        returned_variable.extract_single_addr().address,
                    );
                    return_data_index += 1;
                }
                BrilligParameter::Array(item_type, item_count) => {
                    let deflattened_items_pointer =
                        self.codegen_make_array_items_pointer(returned_variable.extract_array());
                    let pointer_to_return_data =
                        self.make_usize_constant_instruction(return_data_index.into());

                    self.flatten_array(
                        item_type,
                        *item_count,
                        pointer_to_return_data.address,
                        deflattened_items_pointer,
                    );

                    self.deallocate_single_addr(pointer_to_return_data);
                    self.deallocate_register(deflattened_items_pointer);

                    return_data_index += Self::flattened_size(return_param);
                }
                BrilligParameter::Slice(..) => {
                    unreachable!("ICE: Cannot return slices from brillig entrypoints")
                }
            }
        }

        let return_data = HeapVector {
            pointer: self.make_usize_constant_instruction(return_data_offset.into()).address,
            size: self.make_usize_constant_instruction(return_data_size.into()).address,
        };

        self.stop_instruction(return_data);
    }
}

#[cfg(test)]
mod tests {

    use acvm::FieldElement;

    use crate::{
        brillig::brillig_ir::{
            brillig_variable::BrilligArray,
            entry_point::BrilligParameter,
            tests::{create_and_run_vm, create_context, create_entry_point_bytecode},
        },
        ssa::ir::function::FunctionId,
    };

    #[test]
    fn entry_point_with_nested_array_parameter() {
        let calldata = vec![
            FieldElement::from(1_usize),
            FieldElement::from(2_usize),
            FieldElement::from(3_usize),
            FieldElement::from(4_usize),
            FieldElement::from(5_usize),
            FieldElement::from(6_usize),
        ];
        let arguments = vec![BrilligParameter::Array(
            vec![
                BrilligParameter::Array(vec![BrilligParameter::SingleAddr(8)], 2),
                BrilligParameter::SingleAddr(8),
            ],
            2,
        )];
        let returns = vec![BrilligParameter::SingleAddr(8)];

        let mut context = create_context(FunctionId::test_new(0));

        // Allocate the parameter
        let array_pointer = context.allocate_register();
        let array_value = context.allocate_register();

        let items_pointer = context
            .codegen_make_array_items_pointer(BrilligArray { pointer: array_pointer, size: 2 });

        // Load the nested array
        context.load_instruction(array_pointer, items_pointer);
        let items_pointer = context
            .codegen_make_array_items_pointer(BrilligArray { pointer: array_pointer, size: 2 });
        // Load the first item of the nested array.
        context.load_instruction(array_value, items_pointer);

        context.codegen_return(&[array_value]);

        let bytecode = create_entry_point_bytecode(context, arguments, returns).byte_code;
        let (vm, return_data_offset, return_data_size) =
            create_and_run_vm(calldata.clone(), &bytecode);
        assert_eq!(return_data_size, 1, "Return data size is incorrect");
        assert_eq!(vm.get_memory()[return_data_offset].to_field(), FieldElement::from(1_usize));
    }

    #[test]
    fn entry_point_with_nested_array_return() {
        let flattened_array = vec![
            FieldElement::from(1_usize),
            FieldElement::from(2_usize),
            FieldElement::from(3_usize),
            FieldElement::from(4_usize),
            FieldElement::from(5_usize),
            FieldElement::from(6_usize),
        ];
        let array_param = BrilligParameter::Array(
            vec![
                BrilligParameter::Array(vec![BrilligParameter::SingleAddr(8)], 2),
                BrilligParameter::SingleAddr(8),
            ],
            2,
        );
        let arguments = vec![array_param.clone()];
        let returns = vec![array_param];

        let mut context = create_context(FunctionId::test_new(0));

        // Allocate the parameter
        let brillig_array = BrilligArray { pointer: context.allocate_register(), size: 2 };

        context.codegen_return(&[brillig_array.pointer]);

        let bytecode = create_entry_point_bytecode(context, arguments, returns).byte_code;
        let (vm, return_data_pointer, return_data_size) =
            create_and_run_vm(flattened_array.clone(), &bytecode);
        let memory = vm.get_memory();

        assert_eq!(
            memory[return_data_pointer..(return_data_pointer + flattened_array.len())]
                .iter()
                .map(|mem_val| mem_val.to_field())
                .collect::<Vec<_>>(),
            flattened_array
        );
        assert_eq!(return_data_size, flattened_array.len());
    }
}<|MERGE_RESOLUTION|>--- conflicted
+++ resolved
@@ -32,11 +32,7 @@
         context.codegen_entry_point(&arguments, &return_parameters);
 
         if globals_init {
-<<<<<<< HEAD
-            context.add_globals_init_instruction();
-=======
             context.add_globals_init_instruction(target_function);
->>>>>>> 49d1b13a
         }
 
         context.add_external_call_instruction(target_function);
