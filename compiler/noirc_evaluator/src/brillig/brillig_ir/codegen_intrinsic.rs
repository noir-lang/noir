use acvm::acir::{
    brillig::{BlackBoxOp, IntegerBitSize},
    AcirField,
};

use crate::brillig::brillig_ir::BrilligBinaryOp;

use super::{
    brillig_variable::{BrilligArray, SingleAddrVariable},
    debug_show::DebugToString,
    registers::RegisterAllocator,
    BrilligContext,
};

impl<F: AcirField + DebugToString, Registers: RegisterAllocator> BrilligContext<F, Registers> {
    /// Codegens a truncation of a value to the given bit size
    pub(crate) fn codegen_truncate(
        &mut self,
        destination_of_truncated_value: SingleAddrVariable,
        value_to_truncate: SingleAddrVariable,
        bit_size: u32,
    ) {
        assert!(
            bit_size <= value_to_truncate.bit_size,
            "tried to truncate to a bit size {} greater than the variable size {}",
            bit_size,
            value_to_truncate.bit_size
        );

        if bit_size == value_to_truncate.bit_size {
            self.mov_instruction(destination_of_truncated_value.address, value_to_truncate.address);
            return;
        }

        // If we are truncating a value down to a natively supported integer, we can just use the cast instruction
        if IntegerBitSize::try_from(bit_size).is_ok() {
            // We cast back and forth to ensure that the value is truncated.
            let intermediate_register = SingleAddrVariable::new(self.allocate_register(), bit_size);

            self.cast_instruction(intermediate_register, value_to_truncate);
            self.cast_instruction(destination_of_truncated_value, intermediate_register);

            self.deallocate_single_addr(intermediate_register);
            return;
        }

        // If the bit size we are truncating down to is not a natively supported integer, we need to use a modulo operation.

        // The modulus is guaranteed to fit, since we are truncating down to a bit size that is strictly less than the value_to_truncate.bit_size
        let modulus_var = self.make_constant_instruction(
            F::from(2_usize).pow(&F::from(bit_size as u128)),
            value_to_truncate.bit_size,
        );

        self.binary_instruction(
            value_to_truncate,
            modulus_var,
            destination_of_truncated_value,
            BrilligBinaryOp::Modulo,
        );

        self.deallocate_single_addr(modulus_var);
    }

    /// Issues a to_radix instruction. This instruction will write the modulus of the source register
    /// And the radix register limb_count times to the target vector.
    pub(crate) fn codegen_to_radix(
        &mut self,
        source_field: SingleAddrVariable,
        target_array: BrilligArray,
        radix: u32,
        big_endian: bool,
        output_bits: bool, // If true will generate bit limbs, if false will generate byte limbs
    ) {
        assert!(source_field.bit_size == F::max_num_bits());

        let size = SingleAddrVariable::new_usize(self.allocate_register());
        self.usize_const_instruction(size.address, target_array.size.into());
        self.usize_const_instruction(target_array.rc, 1_usize.into());
        self.codegen_allocate_array(target_array.pointer, size.address);

        self.black_box_op_instruction(BlackBoxOp::ToRadix {
            input: source_field.address,
            radix,
<<<<<<< HEAD
            output: target_array.to_heap_array(),
        });

        let limb_field = SingleAddrVariable::new_field(self.allocate_register());
        let limb_casted = SingleAddrVariable::new(self.allocate_register(), limb_bit_size);

        if limb_bit_size != F::max_num_bits() {
            self.codegen_loop(size.address, |ctx, iterator_register| {
                // Read the limb
                ctx.codegen_array_get(target_array.pointer, iterator_register, limb_field.address);
                // Cast it
                ctx.cast_instruction(limb_casted, limb_field);
                // Write it
                ctx.codegen_array_set(target_array.pointer, iterator_register, limb_casted.address);
            });
        }

        // Deallocate our temporary registers
        self.deallocate_single_addr(size);
        self.deallocate_single_addr(limb_field);
        self.deallocate_single_addr(limb_casted);

        if big_endian {
            self.codegen_reverse_array_in_place(target_array);
=======
            output: HeapArray { pointer: target_vector.pointer, size: limb_count },
            output_bits,
        });

        if big_endian {
            self.codegen_array_reverse(target_vector.pointer, target_vector.size);
>>>>>>> 5c4f19f0
        }
    }
}<|MERGE_RESOLUTION|>--- conflicted
+++ resolved
@@ -82,39 +82,12 @@
         self.black_box_op_instruction(BlackBoxOp::ToRadix {
             input: source_field.address,
             radix,
-<<<<<<< HEAD
             output: target_array.to_heap_array(),
-        });
-
-        let limb_field = SingleAddrVariable::new_field(self.allocate_register());
-        let limb_casted = SingleAddrVariable::new(self.allocate_register(), limb_bit_size);
-
-        if limb_bit_size != F::max_num_bits() {
-            self.codegen_loop(size.address, |ctx, iterator_register| {
-                // Read the limb
-                ctx.codegen_array_get(target_array.pointer, iterator_register, limb_field.address);
-                // Cast it
-                ctx.cast_instruction(limb_casted, limb_field);
-                // Write it
-                ctx.codegen_array_set(target_array.pointer, iterator_register, limb_casted.address);
-            });
-        }
-
-        // Deallocate our temporary registers
-        self.deallocate_single_addr(size);
-        self.deallocate_single_addr(limb_field);
-        self.deallocate_single_addr(limb_casted);
-
-        if big_endian {
-            self.codegen_reverse_array_in_place(target_array);
-=======
-            output: HeapArray { pointer: target_vector.pointer, size: limb_count },
             output_bits,
         });
 
         if big_endian {
-            self.codegen_array_reverse(target_vector.pointer, target_vector.size);
->>>>>>> 5c4f19f0
+            self.codegen_array_reverse(target_array.pointer, size.address);
         }
     }
 }