use acvm::{acir::brillig::MemoryAddress, AcirField};

use crate::brillig::brillig_ir::BrilligBinaryOp;

use super::{
    brillig_variable::{BrilligArray, BrilligVariable, BrilligVector, SingleAddrVariable},
    debug_show::DebugToString,
    registers::RegisterAllocator,
    BrilligContext, ReservedRegisters, BRILLIG_MEMORY_ADDRESSING_BIT_SIZE,
};

impl<F: AcirField + DebugToString, Registers: RegisterAllocator> BrilligContext<F, Registers> {
    /// Allocates an array of size `size` and stores the pointer to the array
    /// in `pointer_register`
    pub(crate) fn codegen_allocate_fixed_length_array(
        &mut self,
        pointer_register: MemoryAddress,
        size: usize,
    ) {
        let size_register = self.make_usize_constant_instruction(size.into());
        self.codegen_allocate_array(pointer_register, size_register.address);
        self.deallocate_single_addr(size_register);
    }

    /// Allocates an array of size contained in size_register and stores the
    /// pointer to the array in `pointer_register`
    pub(crate) fn codegen_allocate_array(
        &mut self,
        pointer_register: MemoryAddress,
        size_register: MemoryAddress,
    ) {
        self.load_free_memory_pointer_instruction(pointer_register);
        self.increase_free_memory_pointer_instruction(size_register);
    }

    /// Allocates a variable in memory and stores the
    /// pointer to the array in `pointer_register`
    fn codegen_allocate_variable_reference(
        &mut self,
        pointer_register: MemoryAddress,
        size: usize,
    ) {
        // A variable can be stored in up to three values, so we reserve three values for that.
        let size_register = self.make_usize_constant_instruction(size.into());
        self.mov_instruction(pointer_register, ReservedRegisters::free_memory_pointer());
        self.memory_op_instruction(
            ReservedRegisters::free_memory_pointer(),
            size_register.address,
            ReservedRegisters::free_memory_pointer(),
            BrilligBinaryOp::Add,
        );
        self.deallocate_single_addr(size_register);
    }

    pub(crate) fn codegen_allocate_single_addr_reference(
        &mut self,
        pointer_register: MemoryAddress,
    ) {
        self.codegen_allocate_variable_reference(pointer_register, 1);
    }

    pub(crate) fn codegen_allocate_array_reference(&mut self, pointer_register: MemoryAddress) {
        self.codegen_allocate_variable_reference(pointer_register, BrilligArray::registers_count());
    }

    pub(crate) fn codegen_allocate_vector_reference(&mut self, pointer_register: MemoryAddress) {
        self.codegen_allocate_variable_reference(
            pointer_register,
            BrilligVector::registers_count(),
        );
    }

    /// Gets the value in the array at index `index` and stores it in `result`
    pub(crate) fn codegen_array_get(
        &mut self,
        array_ptr: MemoryAddress,
        index: SingleAddrVariable,
        result: MemoryAddress,
    ) {
        assert!(index.bit_size == BRILLIG_MEMORY_ADDRESSING_BIT_SIZE);
        // Computes array_ptr + index, ie array[index]
        let index_of_element_in_memory = self.allocate_register();
        self.memory_op_instruction(
            array_ptr,
            index.address,
            index_of_element_in_memory,
            BrilligBinaryOp::Add,
        );
        self.load_instruction(result, index_of_element_in_memory);
        // Free up temporary register
        self.deallocate_register(index_of_element_in_memory);
    }

    /// Sets the item in the array at index `index` to `value`
    pub(crate) fn codegen_array_set(
        &mut self,
        array_ptr: MemoryAddress,
        index: SingleAddrVariable,
        value: MemoryAddress,
    ) {
        assert!(index.bit_size == BRILLIG_MEMORY_ADDRESSING_BIT_SIZE);
        // Computes array_ptr + index, ie array[index]
        let index_of_element_in_memory = self.allocate_register();
        self.binary_instruction(
            SingleAddrVariable::new_usize(array_ptr),
            index,
            SingleAddrVariable::new_usize(index_of_element_in_memory),
            BrilligBinaryOp::Add,
        );

        self.store_instruction(index_of_element_in_memory, value);
        // Free up temporary register
        self.deallocate_register(index_of_element_in_memory);
    }

    pub(crate) fn codegen_store_variable_in_array(
        &mut self,
        array_pointer: MemoryAddress,
        index: SingleAddrVariable,
        value_variable: BrilligVariable,
    ) {
        assert!(index.bit_size == BRILLIG_MEMORY_ADDRESSING_BIT_SIZE);
        let final_pointer_register = self.allocate_register();
        self.memory_op_instruction(
            array_pointer,
            index.address,
            final_pointer_register,
            BrilligBinaryOp::Add,
        );
        self.codegen_store_variable_in_pointer(final_pointer_register, value_variable);
        self.deallocate_register(final_pointer_register);
    }

    pub(crate) fn codegen_store_variable_in_pointer(
        &mut self,
        destination_pointer: MemoryAddress,
        value_variable: BrilligVariable,
    ) {
        match value_variable {
            BrilligVariable::SingleAddr(value_variable) => {
                self.store_instruction(destination_pointer, value_variable.address);
            }
            BrilligVariable::BrilligArray(_) => {
                let reference: MemoryAddress = self.allocate_register();
                self.codegen_allocate_array_reference(reference);
                self.codegen_store_variable(reference, value_variable);
                self.store_instruction(destination_pointer, reference);
                self.deallocate_register(reference);
            }
            BrilligVariable::BrilligVector(_) => {
                let reference = self.allocate_register();
                self.codegen_allocate_vector_reference(reference);
                self.codegen_store_variable(reference, value_variable);
                self.store_instruction(destination_pointer, reference);
                self.deallocate_register(reference);
            }
        }
    }

    /// Copies the values of memory pointed by source with length stored in `num_elements_register`
    /// After the address pointed by destination
    pub(crate) fn codegen_mem_copy(
        &mut self,
        source_pointer: MemoryAddress,
        destination_pointer: MemoryAddress,
        num_elements_variable: SingleAddrVariable,
    ) {
        assert!(num_elements_variable.bit_size == BRILLIG_MEMORY_ADDRESSING_BIT_SIZE);

        if self.can_call_procedures {
            self.call_mem_copy_procedure(
                source_pointer,
                destination_pointer,
                num_elements_variable.address,
            );
        } else {
            let value_register = self.allocate_register();

            self.codegen_loop(num_elements_variable.address, |ctx, iterator| {
                ctx.codegen_array_get(source_pointer, iterator, value_register);
                ctx.codegen_array_set(destination_pointer, iterator, value_register);
            });

            self.deallocate_register(value_register);
        }
    }

    /// Loads a variable stored previously
    pub(crate) fn codegen_load_variable(
        &mut self,
        destination: BrilligVariable,
        variable_pointer: MemoryAddress,
    ) {
        match destination {
            BrilligVariable::SingleAddr(single_addr) => {
                self.load_instruction(single_addr.address, variable_pointer);
            }
            BrilligVariable::BrilligArray(BrilligArray { pointer, size: _, rc }) => {
                self.load_instruction(pointer, variable_pointer);

                let rc_pointer = self.allocate_register();
                self.mov_instruction(rc_pointer, variable_pointer);
                self.codegen_usize_op_in_place(rc_pointer, BrilligBinaryOp::Add, 1_usize);

                self.load_instruction(rc, rc_pointer);
                self.deallocate_register(rc_pointer);
            }
            BrilligVariable::BrilligVector(BrilligVector { pointer, size, rc }) => {
                self.load_instruction(pointer, variable_pointer);

                let size_pointer = self.allocate_register();
                self.mov_instruction(size_pointer, variable_pointer);
                self.codegen_usize_op_in_place(size_pointer, BrilligBinaryOp::Add, 1_usize);

                self.load_instruction(size, size_pointer);
                self.deallocate_register(size_pointer);

                let rc_pointer = self.allocate_register();
                self.mov_instruction(rc_pointer, variable_pointer);
                self.codegen_usize_op_in_place(rc_pointer, BrilligBinaryOp::Add, 2_usize);

                self.load_instruction(rc, rc_pointer);
                self.deallocate_register(rc_pointer);
            }
        }
    }

    /// Stores a variable by saving its registers to memory
    pub(crate) fn codegen_store_variable(
        &mut self,
        variable_pointer: MemoryAddress,
        source: BrilligVariable,
    ) {
        match source {
            BrilligVariable::SingleAddr(single_addr) => {
                self.store_instruction(variable_pointer, single_addr.address);
            }
            BrilligVariable::BrilligArray(BrilligArray { pointer, size: _, rc }) => {
                self.store_instruction(variable_pointer, pointer);

                let rc_pointer: MemoryAddress = self.allocate_register();
                self.mov_instruction(rc_pointer, variable_pointer);
                self.codegen_usize_op_in_place(rc_pointer, BrilligBinaryOp::Add, 1_usize);
                self.store_instruction(rc_pointer, rc);
                self.deallocate_register(rc_pointer);
            }
            BrilligVariable::BrilligVector(BrilligVector { pointer, size, rc }) => {
                self.store_instruction(variable_pointer, pointer);

                let size_pointer = self.allocate_register();
                self.mov_instruction(size_pointer, variable_pointer);
                self.codegen_usize_op_in_place(size_pointer, BrilligBinaryOp::Add, 1_usize);
                self.store_instruction(size_pointer, size);

                let rc_pointer: MemoryAddress = self.allocate_register();
                self.mov_instruction(rc_pointer, variable_pointer);
                self.codegen_usize_op_in_place(rc_pointer, BrilligBinaryOp::Add, 2_usize);
                self.store_instruction(rc_pointer, rc);

                self.deallocate_register(size_pointer);
                self.deallocate_register(rc_pointer);
            }
        }
    }

<<<<<<< HEAD
    /// This instruction will reverse the order of the elements in a array.
    pub(crate) fn codegen_reverse_array_in_place(&mut self, array: BrilligArray) {
        let iteration_count = self.allocate_register();
        self.usize_const_instruction(iteration_count, (array.size / 2).into());
=======
    /// This instruction will reverse the order of the `size` elements pointed by `pointer`.
    pub(crate) fn codegen_array_reverse(&mut self, pointer: MemoryAddress, size: MemoryAddress) {
        if self.can_call_procedures {
            self.call_array_reverse_procedure(pointer, size);
            return;
        }
        let iteration_count = self.allocate_register();
        self.codegen_usize_op(size, iteration_count, BrilligBinaryOp::UnsignedDiv, 2);
>>>>>>> 5c4f19f0

        let start_value_register = self.allocate_register();
        let index_at_end_of_array = self.allocate_register();
        let end_value_register = self.allocate_register();

<<<<<<< HEAD
        self.usize_const_instruction(index_at_end_of_array, array.size.into());
=======
        self.mov_instruction(index_at_end_of_array, size);
>>>>>>> 5c4f19f0

        self.codegen_loop(iteration_count, |ctx, iterator_register| {
            // The index at the end of array is size - 1 - iterator
            ctx.codegen_usize_op_in_place(index_at_end_of_array, BrilligBinaryOp::Sub, 1);
            let index_at_end_of_array_var = SingleAddrVariable::new_usize(index_at_end_of_array);

            // Load both values
<<<<<<< HEAD
            ctx.codegen_array_get(array.pointer, iterator_register, start_value_register);
            ctx.codegen_array_get(array.pointer, index_at_end_of_array_var, end_value_register);

            // Write both values
            ctx.codegen_array_set(array.pointer, iterator_register, end_value_register);
            ctx.codegen_array_set(array.pointer, index_at_end_of_array_var, start_value_register);
=======
            ctx.codegen_array_get(pointer, iterator_register, start_value_register);
            ctx.codegen_array_get(
                pointer,
                SingleAddrVariable::new_usize(index_at_end_of_array),
                end_value_register,
            );

            // Write both values
            ctx.codegen_array_set(pointer, iterator_register, end_value_register);
            ctx.codegen_array_set(
                pointer,
                SingleAddrVariable::new_usize(index_at_end_of_array),
                start_value_register,
            );
>>>>>>> 5c4f19f0
        });

        self.deallocate_register(iteration_count);
        self.deallocate_register(start_value_register);
        self.deallocate_register(end_value_register);
        self.deallocate_register(index_at_end_of_array);
    }
}<|MERGE_RESOLUTION|>--- conflicted
+++ resolved
@@ -263,31 +263,21 @@
         }
     }
 
-<<<<<<< HEAD
-    /// This instruction will reverse the order of the elements in a array.
-    pub(crate) fn codegen_reverse_array_in_place(&mut self, array: BrilligArray) {
-        let iteration_count = self.allocate_register();
-        self.usize_const_instruction(iteration_count, (array.size / 2).into());
-=======
     /// This instruction will reverse the order of the `size` elements pointed by `pointer`.
     pub(crate) fn codegen_array_reverse(&mut self, pointer: MemoryAddress, size: MemoryAddress) {
         if self.can_call_procedures {
             self.call_array_reverse_procedure(pointer, size);
             return;
         }
+
         let iteration_count = self.allocate_register();
         self.codegen_usize_op(size, iteration_count, BrilligBinaryOp::UnsignedDiv, 2);
->>>>>>> 5c4f19f0
 
         let start_value_register = self.allocate_register();
+        let end_value_register = self.allocate_register();
         let index_at_end_of_array = self.allocate_register();
-        let end_value_register = self.allocate_register();
-
-<<<<<<< HEAD
-        self.usize_const_instruction(index_at_end_of_array, array.size.into());
-=======
+
         self.mov_instruction(index_at_end_of_array, size);
->>>>>>> 5c4f19f0
 
         self.codegen_loop(iteration_count, |ctx, iterator_register| {
             // The index at the end of array is size - 1 - iterator
@@ -295,29 +285,12 @@
             let index_at_end_of_array_var = SingleAddrVariable::new_usize(index_at_end_of_array);
 
             // Load both values
-<<<<<<< HEAD
-            ctx.codegen_array_get(array.pointer, iterator_register, start_value_register);
-            ctx.codegen_array_get(array.pointer, index_at_end_of_array_var, end_value_register);
-
-            // Write both values
-            ctx.codegen_array_set(array.pointer, iterator_register, end_value_register);
-            ctx.codegen_array_set(array.pointer, index_at_end_of_array_var, start_value_register);
-=======
             ctx.codegen_array_get(pointer, iterator_register, start_value_register);
-            ctx.codegen_array_get(
-                pointer,
-                SingleAddrVariable::new_usize(index_at_end_of_array),
-                end_value_register,
-            );
+            ctx.codegen_array_get(pointer, index_at_end_of_array_var, end_value_register);
 
             // Write both values
             ctx.codegen_array_set(pointer, iterator_register, end_value_register);
-            ctx.codegen_array_set(
-                pointer,
-                SingleAddrVariable::new_usize(index_at_end_of_array),
-                start_value_register,
-            );
->>>>>>> 5c4f19f0
+            ctx.codegen_array_set(pointer, index_at_end_of_array_var, start_value_register);
         });
 
         self.deallocate_register(iteration_count);
