--- conflicted
+++ resolved
@@ -76,12 +76,8 @@
     /// Labels for intrinsic procedures
     Procedure(ProcedureId),
     /// Label for initialization of globals
-<<<<<<< HEAD
-    GlobalInit,
-=======
     /// Stores a function ID referencing the entry point
     GlobalInit(FunctionId),
->>>>>>> 49d1b13a
 }
 
 impl std::fmt::Display for LabelType {
@@ -96,13 +92,9 @@
             }
             LabelType::Entrypoint => write!(f, "Entrypoint"),
             LabelType::Procedure(procedure_id) => write!(f, "Procedure({:?})", procedure_id),
-<<<<<<< HEAD
-            LabelType::GlobalInit => write!(f, "Globals Initialization"),
-=======
             LabelType::GlobalInit(function_id) => {
                 write!(f, "Globals Initialization({function_id:?})")
             }
->>>>>>> 49d1b13a
         }
     }
 }
@@ -138,13 +130,8 @@
         Label { label_type: LabelType::Procedure(procedure_id), section: None }
     }
 
-<<<<<<< HEAD
-    pub(crate) fn globals_init() -> Self {
-        Label { label_type: LabelType::GlobalInit, section: None }
-=======
     pub(crate) fn globals_init(function_id: FunctionId) -> Self {
         Label { label_type: LabelType::GlobalInit(function_id), section: None }
->>>>>>> 49d1b13a
     }
 }
 
