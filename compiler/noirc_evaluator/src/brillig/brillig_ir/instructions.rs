--- conflicted
+++ resolved
@@ -200,13 +200,8 @@
         self.obj.add_unresolved_external_call(BrilligOpcode::Call { location: 0 }, proc_label);
     }
 
-<<<<<<< HEAD
-    pub(super) fn add_globals_init_instruction(&mut self) {
-        let globals_init_label = Label::globals_init();
-=======
     pub(super) fn add_globals_init_instruction(&mut self, func_id: FunctionId) {
         let globals_init_label = Label::globals_init(func_id);
->>>>>>> 49d1b13a
         self.debug_show.add_external_call_instruction(globals_init_label.to_string());
         self.obj
             .add_unresolved_external_call(BrilligOpcode::Call { location: 0 }, globals_init_label);
