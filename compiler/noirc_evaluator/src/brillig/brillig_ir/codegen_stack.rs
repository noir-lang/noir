--- conflicted
+++ resolved
@@ -1,42 +1,23 @@
-use std::collections::{BTreeMap, BTreeSet, HashSet};
-
 use acvm::{AcirField, acir::brillig::MemoryAddress};
-<<<<<<< HEAD
 
 use crate::brillig::brillig_ir::registers::Stack;
-=======
->>>>>>> fcafe4e5
 
 use super::{BrilligContext, debug_show::DebugToString, registers::RegisterAllocator};
 
-/// Map sources to potentially multiple destinations.
-///
-/// Using a BTree so we get deterministic loop detection.
-type MovementsMap = BTreeMap<MemoryAddress, BTreeSet<MemoryAddress>>;
-
 impl<F: AcirField + DebugToString, Registers: RegisterAllocator> BrilligContext<F, Registers> {
+    /// Map sources to potentially multiple destinations.
     /// This function moves values from a set of registers to another set of registers.
-<<<<<<< HEAD
     /// It assumes that:
     /// - every destination needs to be written at most once. Will panic if not.
     /// - destinations are relative addresses, starting from 1 and with 1 increment. Will panic if not
     /// - sources are any relative addresses, and can also be direct address to the global space. TODO: panic if not
     /// - sources and destinations have same length. Will panic if not.
-=======
-    ///
-    /// The only requirement is that every destination needs to be written at most once.
-    /// The same source can be copied to multiple destinations.
-    ///
-    /// The method detects cycles in the movements and breaks them by introducing
-    /// temporary registers.
->>>>>>> fcafe4e5
     pub(crate) fn codegen_mov_registers_to_registers(
         &mut self,
         sources: &[MemoryAddress],
         destinations: &[MemoryAddress],
     ) {
-<<<<<<< HEAD
-        assert_eq!(sources.len(), destinations.len());
+        assert_eq!(sources.len(), destinations.len(), "sources and destinations length must match");
         let n = sources.len();
         let start = Stack::start();
         let mut processed = 0;
@@ -99,74 +80,9 @@
                     entry_idx,
                     &from_index(free),
                     &mut children,
-                    &sources,
+                    sources,
                     &mut processed,
                 );
-=======
-        assert_eq!(sources.len(), destinations.len(), "sources and destinations length must match");
-
-        // Remove all no-ops
-        let movements =
-            sources.iter().zip(destinations).filter(|(source, destination)| source != destination);
-
-        // Now we need to detect all cycles.
-        // First build a map of the movements. Note that a source could have multiple destinations
-        let mut movements_map = movements.into_iter().fold(
-            MovementsMap::default(),
-            |mut map, (source, destination)| {
-                map.entry(*source).or_default().insert(*destination);
-                map
-            },
-        );
-
-        // Unique addresses that get anything moved into them.
-        let destinations_set: BTreeSet<_> = movements_map.values().flatten().copied().collect();
-
-        // Ensure that all destinations are unique.
-        assert_eq!(
-            destinations_set.len(),
-            movements_map.values().flatten().count(),
-            "Multiple moves to the same register found"
-        );
-
-        let loops = LoopDetector::detect_loops(&movements_map);
-
-        // In order to break the loops we need to store one register from each in a temporary and then use that temporary as source.
-        let mut temporaries = Vec::with_capacity(loops.len());
-
-        for loop_found in loops {
-            let temp_register = self.allocate_register();
-            let first_source = loop_found.get_min().unwrap();
-            self.mov_instruction(*temp_register, *first_source);
-            let destinations_of_temp = movements_map.remove(first_source).unwrap();
-            movements_map.insert(*temp_register, destinations_of_temp);
-            temporaries.push(temp_register);
-        }
-
-        // After removing loops we should have an DAG with each node having only one ancestor (but could have multiple successors)
-        // Now we should be able to move the registers just by performing a DFS on the movements map.
-        // Starting from the head of movement sequences, anything else should be reachable from them by following the paths.
-        let heads: Vec<_> = movements_map
-            .keys()
-            .filter(|source| !destinations_set.contains(source))
-            .copied()
-            .collect();
-
-        for head in heads {
-            self.perform_movements(&movements_map, head);
-        }
-    }
-
-    /// Starting from the head do a DFS through the movements to find the last destination,
-    /// then generate movement opcodes _backwards_, unraveling the DFS path.
-    ///
-    /// By doing so, we can have a series of moves such as `[1->2, 2->3]` which become opcodes
-    /// `[3<-2, 2<-1]`, avoiding having 2 overwritten by 1 before it could be copied to 3.
-    fn perform_movements(&mut self, movements: &MovementsMap, current_source: MemoryAddress) {
-        if let Some(destinations) = movements.get(&current_source) {
-            for destination in destinations {
-                self.perform_movements(movements, *destination);
->>>>>>> fcafe4e5
             }
         }
         if processed == n {
@@ -183,7 +99,7 @@
                 // when the sources do not have the same type
                 let temp_register = self.registers_mut().allocate_register();
                 self.mov_instruction(temp_register, src);
-                self.process_loop(i, &temp_register, &mut children, &sources, &mut processed);
+                self.process_loop(i, &temp_register, &mut children, sources, &mut processed);
                 self.deallocate_register(temp_register);
             } else {
                 // Nodes must have been processed, or are part of a loop.
@@ -192,7 +108,6 @@
         }
     }
 
-<<<<<<< HEAD
     /// Generates mov opcodes corresponding to a loop, given a node from the loop (entry)
     /// and a register not in the loop that contains its value (free)
     fn process_loop(
@@ -207,41 +122,6 @@
         while to_index(&source[current]) != entry {
             self.perform_movement(current, source[current], children, processed);
             current = to_index(&source[current]);
-=======
-/// A set of addresses that were part of a loop in the movements.
-///
-/// They are ordered by their value, not their appearance in the loop.
-/// The order provides determinism when we try to break the loop.
-///
-/// Using an immutable data structure for structural sharing during DFS.
-type AddressLoop = im::OrdSet<MemoryAddress>;
-
-struct LoopDetector {
-    visited_sources: HashSet<MemoryAddress>,
-    loops: Vec<AddressLoop>,
-}
-
-impl LoopDetector {
-    /// Detect all loops in a series of movements.
-    ///
-    /// Returns a list of all loops detected.
-    fn detect_loops(
-        movements: &BTreeMap<MemoryAddress, BTreeSet<MemoryAddress>>,
-    ) -> Vec<AddressLoop> {
-        let mut detector = Self { visited_sources: Default::default(), loops: Default::default() };
-        detector.collect_loops(movements);
-        detector.loops
-    }
-
-    fn collect_loops(&mut self, movements: &MovementsMap) {
-        for source in movements.keys() {
-            self.find_loop_recursive(
-                *source,
-                movements,
-                im::OrdSet::default(),
-                im::Vector::default(),
-            );
->>>>>>> fcafe4e5
         }
         self.perform_movement(current, *free, children, processed);
     }
@@ -249,7 +129,6 @@
     /// Generates a move opcode from 'src' to 'dest'.
     fn perform_movement(
         &mut self,
-<<<<<<< HEAD
         dest: usize,
         src: MemoryAddress,
         children: &mut [usize],
@@ -268,39 +147,6 @@
     match adr {
         MemoryAddress::Relative(size) => size - Stack::start(),
         MemoryAddress::Direct(_) => usize::MAX,
-=======
-        source: MemoryAddress,
-        movements: &MovementsMap,
-        mut sources_in_path: im::OrdSet<MemoryAddress>,
-        mut source_path: im::Vector<MemoryAddress>,
-    ) {
-        // Mark as visited
-        if !self.visited_sources.insert(source) {
-            return;
-        }
-
-        sources_in_path.insert(source);
-        source_path.push_back(source);
-
-        // Get all destinations (this can be empty when we treat destinations as sources during recursion).
-        if let Some(destinations) = movements.get(&source) {
-            for destination in destinations {
-                if sources_in_path.contains(destination) {
-                    // Found a loop; find the suffix that is contained in the loop.
-                    let idx = source_path.index_of(destination).unwrap();
-                    let loop_sources = AddressLoop::from_iter(source_path.skip(idx));
-                    self.loops.push(loop_sources);
-                } else {
-                    self.find_loop_recursive(
-                        *destination,
-                        movements,
-                        sources_in_path.clone(),
-                        source_path.clone(),
-                    );
-                }
-            }
-        }
->>>>>>> fcafe4e5
     }
 }
 
@@ -312,16 +158,12 @@
 
 #[cfg(test)]
 mod tests {
-    use std::collections::BTreeMap;
 
     use acvm::{
         FieldElement,
         acir::brillig::{MemoryAddress, Opcode},
     };
-<<<<<<< HEAD
-=======
     use iter_extended::vecmap;
->>>>>>> fcafe4e5
 
     use crate::{
         brillig::{
@@ -329,82 +171,12 @@
             brillig_ir::{
                 BrilligContext, LayoutConfig,
                 artifact::Label,
-<<<<<<< HEAD
                 registers::{RegisterAllocator, Stack},
-=======
-                codegen_stack::{LoopDetector, MovementsMap},
-                registers::Stack,
->>>>>>> fcafe4e5
             },
         },
         ssa::ir::function::FunctionId,
     };
 
-<<<<<<< HEAD
-=======
-    // Tests for the loop finder
-
-    /// Generate a movements map from test data, turning numbers into relative addresses.
-    fn generate_movements_map(movements: Vec<(usize, usize)>) -> MovementsMap {
-        movements.into_iter().fold(BTreeMap::default(), |mut map, (source, destination)| {
-            map.entry(MemoryAddress::relative(source))
-                .or_default()
-                .insert(MemoryAddress::relative(destination));
-            map
-        })
-    }
-
-    #[test]
-    fn test_loop_detector_basic_loop() {
-        let movements = vec![(0, 1), (1, 2), (2, 3), (3, 0)];
-        let movements_map = generate_movements_map(movements);
-        let loops = LoopDetector::detect_loops(&movements_map);
-        assert_eq!(loops.len(), 1);
-        assert_eq!(loops[0].len(), 4);
-    }
-
-    #[test]
-    fn test_loop_detector_loop_with_init() {
-        // 0->1->2->3->1
-        let movements = vec![(0, 1), (1, 2), (2, 3), (3, 1)];
-        let movements_map = generate_movements_map(movements);
-        let loops = LoopDetector::detect_loops(&movements_map);
-        assert_eq!(loops.len(), 1);
-        assert_eq!(
-            loops[0],
-            im::OrdSet::from_iter([1, 2, 3].map(MemoryAddress::relative)),
-            "Only the blocks actually in the loop should be included"
-        );
-    }
-
-    #[test]
-    fn test_loop_detector_no_loop() {
-        let movements = vec![(0, 1), (1, 2), (2, 3), (3, 4)];
-        let movements_map = generate_movements_map(movements);
-        let loops = LoopDetector::detect_loops(&movements_map);
-        assert_eq!(loops.len(), 0);
-    }
-
-    #[test]
-    fn test_loop_detector_loop_with_branch() {
-        let movements = vec![(0, 1), (1, 2), (2, 0), (0, 3), (3, 4)];
-        let movements_map = generate_movements_map(movements);
-        let loops = LoopDetector::detect_loops(&movements_map);
-        assert_eq!(loops.len(), 1);
-        assert_eq!(loops[0].len(), 3);
-    }
-
-    #[test]
-    fn test_loop_detector_two_loops() {
-        let movements = vec![(0, 1), (1, 2), (2, 0), (3, 4), (4, 5), (5, 3)];
-        let movements_map = generate_movements_map(movements);
-        let loops = LoopDetector::detect_loops(&movements_map);
-        assert_eq!(loops.len(), 2);
-        assert_eq!(loops[0].len(), 3);
-        assert_eq!(loops[1].len(), 3);
-    }
-
->>>>>>> fcafe4e5
     // Tests for mov_registers_to_registers
 
     /// Generate `Opcode::Mov` for a sequence of expected `src -> dst` moves.
@@ -449,247 +221,75 @@
         movements: Vec<(usize, usize)>,
         expected_moves: Vec<(usize, usize)>,
     ) {
-        let (sources, destinations) = movements_to_source_and_destinations(movements);
-
-        let mut context = create_context();
-        context.codegen_mov_registers_to_registers(&sources, &destinations);
-
-        let opcodes = context.artifact().byte_code;
-
-        assert_eq!(opcodes, generate_opcodes(expected_moves));
-    }
-
-    #[test]
-    fn test_no_op() {
-        let movements = vec![(1, 1), (2, 2), (1, 3), (2, 4)];
-        let (sources, destinations) = movements_to_source_and_destinations(movements);
-        let mut context = create_context();
-
-        context.codegen_mov_registers_to_registers(sources, destinations);
-        let opcodes = context.artifact().byte_code;
-        assert_eq!(opcodes.len(), 2);
-    }
-
-    #[test]
-    #[should_panic]
-    fn test_mov_registers_to_registers_overwrite() {
-<<<<<<< HEAD
-        let movements = vec![(10, 1), (12, 1), (10, 3)];
-        let (sources, destinations) = movements_to_source_and_destinations(movements);
-        let mut context = create_context();
-
-        context.codegen_mov_registers_to_registers(sources, destinations);
-    }
-
-    #[test]
-    fn test_basic_no_loop() {
-        let movements = vec![(2, 1), (3, 2), (4, 3), (5, 4)];
-        let (sources, destinations) = movements_to_source_and_destinations(movements);
-        let mut context = create_context();
-
-        context.codegen_mov_registers_to_registers(sources, destinations);
-        let opcodes = context.artifact().byte_code;
-        assert_eq!(
-            opcodes,
-            vec![
-                Opcode::Mov {
-                    destination: MemoryAddress::relative(1),
-                    source: MemoryAddress::relative(2)
-                },
-                Opcode::Mov {
-                    destination: MemoryAddress::relative(2),
-                    source: MemoryAddress::relative(3)
-                },
-                Opcode::Mov {
-                    destination: MemoryAddress::relative(3),
-                    source: MemoryAddress::relative(4)
-                },
-                Opcode::Mov {
-                    destination: MemoryAddress::relative(4),
-                    source: MemoryAddress::relative(5)
-                }
-            ]
-        );
-=======
-        let movements = vec![(10, 11), (12, 11), (10, 13)];
-        assert_generated_opcodes(movements, vec![]);
-    }
-
-    #[test]
-    fn test_mov_registers_to_registers_no_loop() {
-        let movements = vec![(10, 11), (11, 12), (12, 13), (13, 14)];
-        let expected_moves = vec![(13, 14), (12, 13), (11, 12), (10, 11)];
-        assert_generated_opcodes(movements, expected_moves);
->>>>>>> fcafe4e5
-    }
-
-    #[test]
-<<<<<<< HEAD
-    fn test_basic_loop() {
-        let movements = vec![(4, 1), (1, 2), (2, 3), (3, 4)];
         let mut context = create_context();
         for _ in 0..movements.len() {
             context.registers_mut().allocate_register();
         }
         let (sources, destinations) = movements_to_source_and_destinations(movements);
-
-        context.codegen_mov_registers_to_registers(sources, destinations);
+        context.codegen_mov_registers_to_registers(&sources, &destinations);
+
         let opcodes = context.artifact().byte_code;
-        assert_eq!(opcodes.len(), 5);
+
+        assert_eq!(opcodes, generate_opcodes(expected_moves));
+    }
+
+    #[test]
+    fn test_no_op() {
+        let movements = vec![(1, 1), (2, 2), (1, 3), (2, 4)];
+        assert_generated_opcodes(movements, vec![(1, 3), (2, 4)]);
+    }
+
+    #[test]
+    #[should_panic]
+    fn test_mov_registers_to_registers_overwrite() {
+        let movements = vec![(10, 1), (12, 1), (10, 3)];
+        assert_generated_opcodes(movements, vec![]);
+    }
+
+    #[test]
+    fn test_basic_no_loop() {
+        let movements = vec![(2, 1), (3, 2), (4, 3), (5, 4)];
+        assert_generated_opcodes(movements, vec![(2, 1), (3, 2), (4, 3), (5, 4)]);
+    }
+
+    #[test]
+    fn test_basic_loop() {
+        let movements = vec![(4, 1), (1, 2), (2, 3), (3, 4)];
+        assert_generated_opcodes(movements, vec![(1, 5), (4, 1), (3, 4), (2, 3), (5, 2)]);
     }
 
     #[test]
     fn test_no_loop() {
         let movements = vec![(6, 1), (1, 2), (2, 3), (3, 4), (4, 5)];
-        let mut context = create_context();
-
-        let (sources, destinations) = movements_to_source_and_destinations(movements);
-
-        context.codegen_mov_registers_to_registers(sources, destinations);
-        let opcodes = context.artifact().byte_code;
-        assert_eq!(opcodes.len(), 5);
+        assert_generated_opcodes(movements, vec![(4, 5), (3, 4), (2, 3), (1, 2), (6, 1)]);
     }
 
     #[test]
     fn test_loop_with_branch() {
         let movements = vec![(3, 1), (1, 2), (2, 3), (1, 4), (4, 5)];
-        let mut context = create_context();
-
-        let (sources, destinations) = movements_to_source_and_destinations(movements);
-
-        context.codegen_mov_registers_to_registers(sources, destinations);
-        let opcodes = context.artifact().byte_code;
-        assert_eq!(opcodes.len(), 5);
+        assert_generated_opcodes(movements, vec![(4, 5), (1, 4), (3, 1), (2, 3), (4, 2)]);
     }
 
     #[test]
     fn test_two_loops() {
         let movements = vec![(3, 1), (1, 2), (2, 3), (6, 4), (4, 5), (5, 6)];
-
-        let mut context = create_context();
-        for _ in 0..movements.len() {
-            context.registers_mut().allocate_register();
-        }
-        let (sources, destinations) = movements_to_source_and_destinations(movements);
-
-        context.codegen_mov_registers_to_registers(sources, destinations);
-        let opcodes = context.artifact().byte_code;
-        assert_eq!(opcodes.len(), 8);
+        assert_generated_opcodes(
+            movements,
+            vec![(1, 7), (3, 1), (2, 3), (7, 2), (4, 7), (6, 4), (5, 6), (7, 5)],
+        );
     }
 
     #[test]
     fn test_another_loop_with_branch() {
         let movements = vec![(2, 1), (1, 2), (2, 3), (3, 4), (4, 5)];
-        let mut context = create_context();
-
-        let (sources, destinations) = movements_to_source_and_destinations(movements);
-
-        context.codegen_mov_registers_to_registers(sources, destinations);
-        let opcodes = context.artifact().byte_code;
-        assert_eq!(
-            opcodes,
-            vec![
-                Opcode::Mov {
-                    destination: MemoryAddress::relative(5),
-                    source: MemoryAddress::relative(4)
-                },
-                Opcode::Mov {
-                    destination: MemoryAddress::relative(4),
-                    source: MemoryAddress::relative(3)
-                },
-                Opcode::Mov {
-                    destination: MemoryAddress::relative(3),
-                    source: MemoryAddress::relative(2)
-                },
-                Opcode::Mov {
-                    destination: MemoryAddress::relative(2),
-                    source: MemoryAddress::relative(1)
-                },
-                Opcode::Mov {
-                    destination: MemoryAddress::relative(1),
-                    source: MemoryAddress::relative(3)
-                }
-            ]
-        );
-=======
-    fn test_mov_registers_to_registers_no_op_filter() {
-        let movements = vec![(10, 11), (11, 11), (11, 12)];
-        let expected_moves = vec![(11, 12), (10, 11)];
-        assert_generated_opcodes(movements, expected_moves);
-    }
-
-    #[test]
-    fn test_mov_registers_to_registers_loop() {
-        let movements = vec![(10, 11), (11, 12), (12, 13), (13, 10)];
-        let expected_moves = vec![(10, 1), (13, 10), (12, 13), (11, 12), (1, 11)];
-        assert_generated_opcodes(movements, expected_moves);
->>>>>>> fcafe4e5
-    }
-    #[test]
-<<<<<<< HEAD
+        assert_generated_opcodes(movements, vec![(4, 5), (3, 4), (2, 3), (1, 2), (3, 1)]);
+    }
+    #[test]
     fn test_one_loop() {
         let movements = vec![(2, 1), (4, 2), (5, 3), (3, 4), (1, 5)];
-        let mut context = create_context();
-        for _ in 0..movements.len() {
-            context.registers_mut().allocate_register();
-        }
-        let (sources, destinations) = movements_to_source_and_destinations(movements);
-
-        context.codegen_mov_registers_to_registers(sources, destinations);
-        let opcodes = context.artifact().byte_code;
-        assert_eq!(
-            opcodes,
-            vec![
-                // Save to a temporary register (6) before processing the loop.
-                Opcode::Mov {
-                    destination: MemoryAddress::relative(6),
-                    source: MemoryAddress::relative(1)
-                },
-                Opcode::Mov {
-                    destination: MemoryAddress::relative(1),
-                    source: MemoryAddress::relative(2)
-                },
-                Opcode::Mov {
-                    destination: MemoryAddress::relative(2),
-                    source: MemoryAddress::relative(4)
-                },
-                Opcode::Mov {
-                    destination: MemoryAddress::relative(4),
-                    source: MemoryAddress::relative(3)
-                },
-                Opcode::Mov {
-                    destination: MemoryAddress::relative(3),
-                    source: MemoryAddress::relative(5)
-                },
-                // Copy back from the temporary register at the end of the loop.
-                Opcode::Mov {
-                    destination: MemoryAddress::relative(5),
-                    source: MemoryAddress::relative(6)
-                }
-            ]
-        );
-=======
-    fn test_mov_registers_to_registers_loop_and_branch() {
-        let movements = vec![(10, 11), (11, 12), (12, 10), (10, 13), (13, 14)];
-        let expected_moves = vec![
-            (10, 1),  // Temporary
-            (12, 10), // Branch
-            (11, 12), // Loop
-            (13, 14), // Loop
-            (1, 11),  // Finish branch
-            (1, 13),  // Finish loop
-        ];
-        assert_generated_opcodes(movements, expected_moves);
-    }
-
-    #[test]
-    #[should_panic(expected = "Multiple moves to the same register found")]
-    fn test_mov_registers_to_registers_loop_with_init() {
-        let movements = vec![(0, 1), (1, 2), (2, 3), (3, 2)];
-        assert_generated_opcodes(movements, vec![]);
-    }
-
-    /// Test that random movements have the expected effect.
+        assert_generated_opcodes(movements, vec![(1, 6), (2, 1), (4, 2), (3, 4), (5, 3), (6, 5)]);
+    }
+
     #[test]
     fn prop_mov_registers_to_registers() {
         const MEM_SIZE: usize = 10;
@@ -706,13 +306,8 @@
 
             // All potential memory slots; we can't address before the stack start.
             let all_indexes = (0..MEM_SIZE).map(|i| i + Stack::start()).collect::<Vec<_>>();
-            let mut destinations = all_indexes.clone();
-
-            // Shuffle the destinations; using the random numbers in memory as key.
-            destinations.sort_by_key(|i| memory[*i]);
-
-            // Keep the first N destinations.
-            destinations.truncate(num_destinations);
+
+            let destinations: Vec<usize> = (1..num_destinations + 1).collect();
 
             // Pick random sources for each destination (same source can be repeated).
             let mut sources = Vec::with_capacity(num_destinations);
@@ -756,6 +351,5 @@
             Ok(())
         })
         .run();
->>>>>>> fcafe4e5
     }
 }