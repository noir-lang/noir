use acvm::{acir::brillig::MemoryAddress, AcirField};
use fxhash::{FxHashMap as HashMap, FxHashSet as HashSet};

use super::{debug_show::DebugToString, registers::RegisterAllocator, BrilligContext};

impl<F: AcirField + DebugToString, Registers: RegisterAllocator> BrilligContext<F, Registers> {
    /// This function moves values from a set of registers to another set of registers.
    /// The only requirement is that every destination needs to be written at most once.
    pub(crate) fn codegen_mov_registers_to_registers(
        &mut self,
        sources: Vec<MemoryAddress>,
        destinations: Vec<MemoryAddress>,
    ) {
        assert_eq!(sources.len(), destinations.len());
        // Remove all no-ops
        let movements: Vec<_> = sources
            .into_iter()
            .zip(destinations)
            .filter(|(source, destination)| source != destination)
            .collect();

        // Now we need to detect all cycles.
        // First build a map of the movements. Note that a source could have multiple destinations
        let mut movements_map: HashMap<MemoryAddress, HashSet<_>> =
            movements.into_iter().fold(HashMap::default(), |mut map, (source, destination)| {
                map.entry(source).or_default().insert(destination);
                map
            });

        let destinations_set: HashSet<_> = movements_map.values().flatten().copied().collect();
        assert_eq!(
            destinations_set.len(),
            movements_map.values().flatten().count(),
            "Multiple moves to the same register found"
        );

        let mut loop_detector = LoopDetector::default();
        loop_detector.collect_loops(&movements_map);
        let loops = loop_detector.loops;
        // In order to break the loops we need to store one register from each in a temporary and then use that temporary as source.
        let mut temporaries = Vec::with_capacity(loops.len());
        for loop_found in loops {
            let temp_register = self.allocate_register();
            temporaries.push(temp_register);
            let first_source = loop_found.iter().next().unwrap();
            self.mov_instruction(temp_register, *first_source);
            let destinations_of_temp = movements_map.remove(first_source).unwrap();
            movements_map.insert(temp_register, destinations_of_temp);
        }

        // After removing loops we should have an DAG with each node having only one ancestor (but could have multiple successors)
        // Now we should be able to move the registers just by performing a DFS on the movements map
        let heads: Vec<_> = movements_map
            .keys()
            .filter(|source| !destinations_set.contains(source))
            .copied()
            .collect();

        for head in heads {
            self.perform_movements(&movements_map, head);
        }

        // Deallocate all temporaries
        for temp in temporaries {
            self.deallocate_register(temp);
        }
    }

    fn perform_movements(
        &mut self,
        movements: &HashMap<MemoryAddress, HashSet<MemoryAddress>>,
        current_source: MemoryAddress,
    ) {
        if let Some(destinations) = movements.get(&current_source) {
            for destination in destinations {
                self.perform_movements(movements, *destination);
            }
            for destination in destinations {
                self.mov_instruction(*destination, current_source);
            }
        }
    }
}

#[derive(Default)]
struct LoopDetector {
    visited_sources: HashSet<MemoryAddress>,
    loops: Vec<im::OrdSet<MemoryAddress>>,
}

impl LoopDetector {
    fn collect_loops(&mut self, movements: &HashMap<MemoryAddress, HashSet<MemoryAddress>>) {
        for source in movements.keys() {
            self.find_loop_recursive(*source, movements, im::OrdSet::default());
        }
    }

    fn find_loop_recursive(
        &mut self,
        source: MemoryAddress,
        movements: &HashMap<MemoryAddress, HashSet<MemoryAddress>>,
        mut previous_sources: im::OrdSet<MemoryAddress>,
    ) {
        if self.visited_sources.contains(&source) {
            return;
        }
        // Mark as visited
        self.visited_sources.insert(source);

        previous_sources.insert(source);
        // Get all destinations
        if let Some(destinations) = movements.get(&source) {
            for destination in destinations {
                if previous_sources.contains(destination) {
                    // Found a loop
                    let loop_sources = previous_sources.clone();
                    self.loops.push(loop_sources);
                } else {
                    self.find_loop_recursive(*destination, movements, previous_sources.clone());
                }
            }
        }
    }
}

#[cfg(test)]
mod tests {
    use acvm::{
        acir::brillig::{MemoryAddress, Opcode},
        FieldElement,
    };
    use fxhash::{FxHashMap as HashMap, FxHashSet as HashSet};

    use crate::{
        brillig::{
            brillig_ir::{artifact::Label, registers::Stack, BrilligContext},
            BrilligOptions,
        },
        ssa::ir::function::FunctionId,
    };

    // Tests for the loop finder

    fn generate_movements_map(
        movements: Vec<(usize, usize)>,
    ) -> HashMap<MemoryAddress, HashSet<MemoryAddress>> {
        movements.into_iter().fold(HashMap::default(), |mut map, (source, destination)| {
            map.entry(MemoryAddress::relative(source))
                .or_default()
                .insert(MemoryAddress::relative(destination));
            map
        })
    }

    #[test]
    fn test_loop_detector_basic_loop() {
        let movements = vec![(0, 1), (1, 2), (2, 3), (3, 0)];
        let movements_map = generate_movements_map(movements);
        let mut loop_detector = super::LoopDetector::default();
        loop_detector.collect_loops(&movements_map);
        assert_eq!(loop_detector.loops.len(), 1);
        assert_eq!(loop_detector.loops[0].len(), 4);
    }

    #[test]
    fn test_loop_detector_no_loop() {
        let movements = vec![(0, 1), (1, 2), (2, 3), (3, 4)];
        let movements_map = generate_movements_map(movements);
        let mut loop_detector = super::LoopDetector::default();
        loop_detector.collect_loops(&movements_map);
        assert_eq!(loop_detector.loops.len(), 0);
    }

    #[test]
    fn test_loop_detector_loop_with_branch() {
        let movements = vec![(0, 1), (1, 2), (2, 0), (0, 3), (3, 4)];
        let movements_map = generate_movements_map(movements);
        let mut loop_detector = super::LoopDetector::default();
        loop_detector.collect_loops(&movements_map);
        assert_eq!(loop_detector.loops.len(), 1);
        assert_eq!(loop_detector.loops[0].len(), 3);
    }

    #[test]
    fn test_loop_detector_two_loops() {
        let movements = vec![(0, 1), (1, 2), (2, 0), (3, 4), (4, 5), (5, 3)];
        let movements_map = generate_movements_map(movements);
        let mut loop_detector = super::LoopDetector::default();
        loop_detector.collect_loops(&movements_map);
        assert_eq!(loop_detector.loops.len(), 2);
        assert_eq!(loop_detector.loops[0].len(), 3);
        assert_eq!(loop_detector.loops[1].len(), 3);
    }

    // Tests for mov_registers_to_registers

    fn movements_to_source_and_destinations(
        movements: Vec<(usize, usize)>,
    ) -> (Vec<MemoryAddress>, Vec<MemoryAddress>) {
        let sources =
            movements.iter().map(|(source, _)| MemoryAddress::relative(*source)).collect();
        let destinations = movements
            .iter()
            .map(|(_, destination)| MemoryAddress::relative(*destination))
            .collect();
        (sources, destinations)
    }

<<<<<<< HEAD
    pub(crate) fn create_test_context() -> BrilligContext<FieldElement, Stack> {
        let mut context = BrilligContext::new(true);
=======
    pub(crate) fn create_context() -> BrilligContext<FieldElement, Stack> {
        let options = BrilligOptions { enable_debug_trace: true, enable_debug_assertions: true };
        let mut context = BrilligContext::new(&options);
>>>>>>> 6f788483
        context.enter_context(Label::function(FunctionId::test_new(0)));
        context
    }

    #[test]
    #[should_panic(expected = "Multiple moves to the same register found")]
    fn test_mov_registers_to_registers_overwrite() {
        let movements = vec![(10, 11), (12, 11), (10, 13)];
        let (sources, destinations) = movements_to_source_and_destinations(movements);
        let mut context = create_test_context();

        context.codegen_mov_registers_to_registers(sources, destinations);
    }

    #[test]
    fn test_mov_registers_to_registers_no_loop() {
        let movements = vec![(10, 11), (11, 12), (12, 13), (13, 14)];
        let (sources, destinations) = movements_to_source_and_destinations(movements);
        let mut context = create_test_context();

        context.codegen_mov_registers_to_registers(sources, destinations);
        let opcodes = context.artifact().byte_code;
        assert_eq!(
            opcodes,
            vec![
                Opcode::Mov {
                    destination: MemoryAddress::relative(14),
                    source: MemoryAddress::relative(13)
                },
                Opcode::Mov {
                    destination: MemoryAddress::relative(13),
                    source: MemoryAddress::relative(12)
                },
                Opcode::Mov {
                    destination: MemoryAddress::relative(12),
                    source: MemoryAddress::relative(11)
                },
                Opcode::Mov {
                    destination: MemoryAddress::relative(11),
                    source: MemoryAddress::relative(10)
                },
            ]
        );
    }
    #[test]
    fn test_mov_registers_to_registers_no_op_filter() {
        let movements = vec![(10, 11), (11, 11), (11, 12)];
        let (sources, destinations) = movements_to_source_and_destinations(movements);
        let mut context = create_test_context();

        context.codegen_mov_registers_to_registers(sources, destinations);
        let opcodes = context.artifact().byte_code;
        assert_eq!(
            opcodes,
            vec![
                Opcode::Mov {
                    destination: MemoryAddress::relative(12),
                    source: MemoryAddress::relative(11)
                },
                Opcode::Mov {
                    destination: MemoryAddress::relative(11),
                    source: MemoryAddress::relative(10)
                },
            ]
        );
    }

    #[test]
    fn test_mov_registers_to_registers_loop() {
        let movements = vec![(10, 11), (11, 12), (12, 13), (13, 10)];
        let (sources, destinations) = movements_to_source_and_destinations(movements);
        let mut context = create_test_context();

        context.codegen_mov_registers_to_registers(sources, destinations);
        let opcodes = context.artifact().byte_code;
        assert_eq!(
            opcodes,
            vec![
                Opcode::Mov {
                    destination: MemoryAddress::relative(1),
                    source: MemoryAddress::relative(10)
                },
                Opcode::Mov {
                    destination: MemoryAddress::relative(10),
                    source: MemoryAddress::relative(13)
                },
                Opcode::Mov {
                    destination: MemoryAddress::relative(13),
                    source: MemoryAddress::relative(12)
                },
                Opcode::Mov {
                    destination: MemoryAddress::relative(12),
                    source: MemoryAddress::relative(11)
                },
                Opcode::Mov {
                    destination: MemoryAddress::relative(11),
                    source: MemoryAddress::relative(1)
                }
            ]
        );
    }

    #[test]
    fn test_mov_registers_to_registers_loop_and_branch() {
        let movements = vec![(10, 11), (11, 12), (12, 10), (10, 13), (13, 14)];
        let (sources, destinations) = movements_to_source_and_destinations(movements);
        let mut context = create_test_context();

        context.codegen_mov_registers_to_registers(sources, destinations);
        let opcodes = context.artifact().byte_code;
        assert_eq!(
            opcodes,
            vec![
                Opcode::Mov {
                    destination: MemoryAddress::relative(1),
                    source: MemoryAddress::relative(10)
                }, // Temporary
                Opcode::Mov {
                    destination: MemoryAddress::relative(10),
                    source: MemoryAddress::relative(12)
                }, // Branch
                Opcode::Mov {
                    destination: MemoryAddress::relative(12),
                    source: MemoryAddress::relative(11)
                }, // Loop
                Opcode::Mov {
                    destination: MemoryAddress::relative(14),
                    source: MemoryAddress::relative(13)
                }, // Loop
                Opcode::Mov {
                    destination: MemoryAddress::relative(11),
                    source: MemoryAddress::relative(1)
                }, // Finish branch
                Opcode::Mov {
                    destination: MemoryAddress::relative(13),
                    source: MemoryAddress::relative(1)
                } // Finish loop
            ]
        );
    }
}<|MERGE_RESOLUTION|>--- conflicted
+++ resolved
@@ -206,14 +206,9 @@
         (sources, destinations)
     }
 
-<<<<<<< HEAD
-    pub(crate) fn create_test_context() -> BrilligContext<FieldElement, Stack> {
-        let mut context = BrilligContext::new(true);
-=======
     pub(crate) fn create_context() -> BrilligContext<FieldElement, Stack> {
         let options = BrilligOptions { enable_debug_trace: true, enable_debug_assertions: true };
         let mut context = BrilligContext::new(&options);
->>>>>>> 6f788483
         context.enter_context(Label::function(FunctionId::test_new(0)));
         context
     }
@@ -223,7 +218,7 @@
     fn test_mov_registers_to_registers_overwrite() {
         let movements = vec![(10, 11), (12, 11), (10, 13)];
         let (sources, destinations) = movements_to_source_and_destinations(movements);
-        let mut context = create_test_context();
+        let mut context = create_context();
 
         context.codegen_mov_registers_to_registers(sources, destinations);
     }
@@ -232,7 +227,7 @@
     fn test_mov_registers_to_registers_no_loop() {
         let movements = vec![(10, 11), (11, 12), (12, 13), (13, 14)];
         let (sources, destinations) = movements_to_source_and_destinations(movements);
-        let mut context = create_test_context();
+        let mut context = create_context();
 
         context.codegen_mov_registers_to_registers(sources, destinations);
         let opcodes = context.artifact().byte_code;
@@ -262,7 +257,7 @@
     fn test_mov_registers_to_registers_no_op_filter() {
         let movements = vec![(10, 11), (11, 11), (11, 12)];
         let (sources, destinations) = movements_to_source_and_destinations(movements);
-        let mut context = create_test_context();
+        let mut context = create_context();
 
         context.codegen_mov_registers_to_registers(sources, destinations);
         let opcodes = context.artifact().byte_code;
@@ -285,7 +280,7 @@
     fn test_mov_registers_to_registers_loop() {
         let movements = vec![(10, 11), (11, 12), (12, 13), (13, 10)];
         let (sources, destinations) = movements_to_source_and_destinations(movements);
-        let mut context = create_test_context();
+        let mut context = create_context();
 
         context.codegen_mov_registers_to_registers(sources, destinations);
         let opcodes = context.artifact().byte_code;
@@ -320,7 +315,7 @@
     fn test_mov_registers_to_registers_loop_and_branch() {
         let movements = vec![(10, 11), (11, 12), (12, 10), (10, 13), (13, 14)];
         let (sources, destinations) = movements_to_source_and_destinations(movements);
-        let mut context = create_test_context();
+        let mut context = create_context();
 
         context.codegen_mov_registers_to_registers(sources, destinations);
         let opcodes = context.artifact().byte_code;
