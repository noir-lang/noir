use acvm::{AcirField, acir::brillig::MemoryAddress};

use crate::brillig::brillig_ir::registers::Stack;

use super::{BrilligContext, debug_show::DebugToString, registers::RegisterAllocator};

impl<F: AcirField + DebugToString, Registers: RegisterAllocator> BrilligContext<F, Registers> {
    fn to_index(adr: &MemoryAddress) -> usize {
        match adr {
            MemoryAddress::Relative(size) => size - Stack::start(),
            MemoryAddress::Direct(_) => usize::MAX,
        }
    }
    fn from_index(idx: usize) -> MemoryAddress {
        assert!(idx != usize::MAX, "invalid index");
        MemoryAddress::Relative(idx + Stack::start())
    }

    /// This function moves values from a set of registers to another set of registers.
    /// It assumes that:
    /// - every destination needs to be written at most once. Will panic if not.
    /// - destinations are relative addresses, starting from 0 and with 1 increment. Will panic if not
    /// - sources are any relative addresses, and can also be direct address to the global space. TODO: panic if not
    /// - sources and destinations have same length. Will panic if not.
    pub(crate) fn codegen_mov_registers_to_registers(
        &mut self,
        sources: Vec<MemoryAddress>,
        destinations: Vec<MemoryAddress>,
    ) {
        assert_eq!(sources.len(), destinations.len());
<<<<<<< HEAD
        let n = sources.len();
        let start = Stack::start();
        let mut free_register = None;
        let mut processed = 0;
        // Compute the number of children for each node in the movement graph
        let mut children = vec![0; n];
        for i in 0..n {
            // Check that destinations are relatives to 0,..,n-1
            assert_eq!(destinations[i].unwrap_relative() - start, i);
            let index = Self::to_index(&sources[i]);
            if index < n && index != i {
                children[index] += 1;
            }
=======
        // Remove all no-ops
        let movements: Vec<_> = sources
            .into_iter()
            .zip(destinations)
            .filter(|(source, destination)| source != destination)
            .collect();

        // Now we need to detect all cycles.
        // First build a map of the movements. Note that a source could have multiple destinations
        let mut movements_map: HashMap<MemoryAddress, HashSet<_>> =
            movements.into_iter().fold(HashMap::default(), |mut map, (source, destination)| {
                map.entry(source).or_default().insert(destination);
                map
            });

        let destinations_set: HashSet<_> = movements_map.values().flatten().copied().collect();
        assert_eq!(
            destinations_set.len(),
            movements_map.values().flatten().count(),
            "Multiple moves to the same register found"
        );

        let mut loop_detector = LoopDetector::default();
        loop_detector.collect_loops(&movements_map);
        let loops = loop_detector.loops;

        // In order to break the loops we need to store one register from each in a temporary and then use that temporary as source.
        let mut temporaries = Vec::with_capacity(loops.len());

        for loop_found in loops {
            let temp_register = self.allocate_register();
            let first_source = loop_found.iter().next().unwrap();
            self.mov_instruction(*temp_register, *first_source);
            let destinations_of_temp = movements_map.remove(first_source).unwrap();
            movements_map.insert(*temp_register, destinations_of_temp);
            temporaries.push(temp_register);
>>>>>>> dd8b7e81
        }

        // Process all sinks in the graph and follow their parents.
        // Keep track of nodes having more than 2 children, in case they belong to a loop.
        let mut tail_candidates = Vec::new();
        for i in 0..n {
            // Generate a movement for each sink in the graph
            if children[i] == 0 {
                // A sink has no child
                let mut node = i;
                while children[node] == 0 {
                    if Self::to_index(&sources[node]) == node {
                        //no-op: mark the node as processed
                        children[node] = usize::MAX;
                        processed += 1;
                        break;
                    }
                    // Generates a move instruction
                    self.perform_movement(node, sources[node], &mut children, &mut processed);
                    // Follow the parent
                    let index = Self::to_index(&sources[node]);
                    if index < n {
                        children[index] -= 1;
                        if children[index] > 0 {
                            // The parent node has another child, so we cannot process it yet.
                            tail_candidates.push((sources[node], node));
                            break;
                        }
                        // process the parent node
                        node = index;
                    } else {
                        // End of the path; when all the sinks will be processed, this register will be 'free' for re-use.
                        free_register = Some(sources[i]);
                        break;
                    }
                }
                if processed == n {
                    return;
                }
            }
        }
<<<<<<< HEAD
        // All sinks and their parents have been processed, remaining nodes are part of a loop
        // Check if a tail_candidate is a branch to a loop
        for (entry, free) in tail_candidates {
            let entry_idx = Self::to_index(&entry);
            if entry_idx < n && children[entry_idx] == 1 {
                // Use the branch as the temporary register for the loop
                self.process_loop(
                    entry_idx,
                    &Self::from_index(free),
                    &mut children,
                    &sources,
                    &mut processed,
                );
            }
        }
        if processed == n {
            return;
        }
        // Now process all the remaining loops with a temporary register if needed.
        let temp_register =
            if free_register.is_none() { Some(self.allocate_register()) } else { None };
        let register = free_register.unwrap_or(temp_register.unwrap());
        for i in 0..n {
            if children[i] == 1 {
                let src = Self::from_index(i);
                // Copy the loop entry to the free register
                self.mov_instruction(register, src);
                self.process_loop(i, &register, &mut children, &sources, &mut processed);
            }
        }
        if let Some(temp) = temp_register {
            self.deallocate_register(temp);
        }
=======
>>>>>>> dd8b7e81
    }

    /// Generates mov opcodes corresponding to a loop, given a node from the loop (entry)
    /// and a register not in the loop that contains its value (free)
    fn process_loop(
        &mut self,
        entry: usize,
        free: &MemoryAddress,
        children: &mut [usize],
        source: &[MemoryAddress],
        processed: &mut usize,
    ) {
        let mut current = entry;
        while Self::to_index(&source[current]) != entry {
            self.perform_movement(current, source[current], children, processed);
            current = Self::to_index(&source[current]);
        }
        self.perform_movement(current, *free, children, processed);
        children[current] = usize::MAX;
    }

    /// Generates a move opcode from 'src' to 'dest'.
    fn perform_movement(
        &mut self,
        dest: usize,
        src: MemoryAddress,
        children: &mut [usize],
        processed: &mut usize,
    ) {
        let destination = Self::from_index(dest);
        self.mov_instruction(destination, src);
        // set the node as 'processed'
        children[dest] = usize::MAX;
        *processed += 1;
    }
}

#[cfg(test)]
mod tests {
    use acvm::{
        FieldElement,
        acir::brillig::{MemoryAddress, Opcode},
    };

    use crate::{
        brillig::{
            BrilligOptions,
            brillig_ir::{
                BrilligContext, LayoutConfig,
                artifact::Label,
                registers::{RegisterAllocator, Stack},
            },
        },
        ssa::ir::function::FunctionId,
    };

    // Tests for mov_registers_to_registers

    fn movements_to_source_and_destinations(
        movements: Vec<(usize, usize)>,
    ) -> (Vec<MemoryAddress>, Vec<MemoryAddress>) {
        let sources =
            movements.iter().map(|(source, _)| MemoryAddress::relative(*source)).collect();
        let destinations = movements
            .iter()
            .map(|(_, destination)| MemoryAddress::relative(*destination))
            .collect();
        (sources, destinations)
    }

    pub(crate) fn create_context() -> BrilligContext<FieldElement, Stack> {
        let options = BrilligOptions {
            enable_debug_trace: true,
            enable_debug_assertions: true,
            enable_array_copy_counter: false,
            layout: LayoutConfig::default(),
        };
        let mut context = BrilligContext::new("test", &options);
        context.enter_context(Label::function(FunctionId::test_new(0)));
        context
    }

    #[test]
    fn test_no_op() {
        let movements = vec![(1, 1), (2, 2), (1, 3), (2, 4)];
        let (sources, destinations) = movements_to_source_and_destinations(movements);
        let mut context = create_context();

        context.codegen_mov_registers_to_registers(sources, destinations);
        let opcodes = context.artifact().byte_code;
        assert_eq!(opcodes.len(), 2);
    }

    #[test]
    #[should_panic]
    fn test_mov_registers_to_registers_overwrite() {
        let movements = vec![(10, 1), (12, 1), (10, 3)];
        let (sources, destinations) = movements_to_source_and_destinations(movements);
        let mut context = create_context();

        context.codegen_mov_registers_to_registers(sources, destinations);
    }

    #[test]
    fn test_basic_no_loop() {
        let movements = vec![(2, 1), (3, 2), (4, 3), (5, 4)];
        // let movements_map = generate_movements_map(movements);
        let (sources, destinations) = movements_to_source_and_destinations(movements);
        let mut context = create_context();

        context.codegen_mov_registers_to_registers(sources, destinations);
        let opcodes = context.artifact().byte_code;
        assert_eq!(
            opcodes,
            vec![
                Opcode::Mov {
                    destination: MemoryAddress::relative(1),
                    source: MemoryAddress::relative(2)
                },
                Opcode::Mov {
                    destination: MemoryAddress::relative(2),
                    source: MemoryAddress::relative(3)
                },
                Opcode::Mov {
                    destination: MemoryAddress::relative(3),
                    source: MemoryAddress::relative(4)
                },
                Opcode::Mov {
                    destination: MemoryAddress::relative(4),
                    source: MemoryAddress::relative(5)
                }
            ]
        );
    }

    #[test]
    fn test_basic_loop() {
        let movements = vec![(4, 1), (1, 2), (2, 3), (3, 4)];
        let mut context = create_context();
        for _ in 0..movements.len() {
            context.registers.allocate_register();
        }
        let (sources, destinations) = movements_to_source_and_destinations(movements);

        context.codegen_mov_registers_to_registers(sources, destinations);
        let opcodes = context.artifact().byte_code;
        assert_eq!(opcodes.len(), 5);
    }

    #[test]
    fn test_no_loop() {
        let movements = vec![(6, 1), (1, 2), (2, 3), (3, 4), (4, 5)];
        let mut context = create_context();

        let (sources, destinations) = movements_to_source_and_destinations(movements);

        context.codegen_mov_registers_to_registers(sources, destinations);
        let opcodes = context.artifact().byte_code;
        assert_eq!(opcodes.len(), 5);
    }

    #[test]
    fn test_loop_with_branch() {
        let movements = vec![(3, 1), (1, 2), (2, 3), (1, 4), (4, 5)];
        let mut context = create_context();

        let (sources, destinations) = movements_to_source_and_destinations(movements);

        context.codegen_mov_registers_to_registers(sources, destinations);
        let opcodes = context.artifact().byte_code;
        assert_eq!(opcodes.len(), 5);
    }

    #[test]
    fn test_two_loops() {
        let movements = vec![(3, 1), (1, 2), (2, 3), (6, 4), (4, 5), (5, 6)];

        let mut context = create_context();
        for _ in 0..movements.len() {
            context.registers.allocate_register();
        }
        let (sources, destinations) = movements_to_source_and_destinations(movements);

        context.codegen_mov_registers_to_registers(sources, destinations);
        let opcodes = context.artifact().byte_code;
        assert_eq!(opcodes.len(), 8);
    }

    #[test]
    fn test_another_loop_with_branch() {
        let movements = vec![(2, 1), (1, 2), (2, 3), (3, 4), (4, 5)];
        let mut context = create_context();

        let (sources, destinations) = movements_to_source_and_destinations(movements);

        context.codegen_mov_registers_to_registers(sources, destinations);
        let opcodes = context.artifact().byte_code;
        assert_eq!(
            opcodes,
            vec![
                Opcode::Mov {
                    destination: MemoryAddress::relative(5),
                    source: MemoryAddress::relative(4)
                },
                Opcode::Mov {
                    destination: MemoryAddress::relative(4),
                    source: MemoryAddress::relative(3)
                },
                Opcode::Mov {
                    destination: MemoryAddress::relative(3),
                    source: MemoryAddress::relative(2)
                },
                Opcode::Mov {
                    destination: MemoryAddress::relative(2),
                    source: MemoryAddress::relative(1)
                },
                Opcode::Mov {
                    destination: MemoryAddress::relative(1),
                    source: MemoryAddress::relative(3)
                }
            ]
        );
    }
    #[test]
    fn test_one_loop() {
        let movements = vec![(2, 1), (4, 2), (5, 3), (3, 4), (1, 5)];
        let mut context = create_context();
        for _ in 0..movements.len() {
            context.registers.allocate_register();
        }
        let (sources, destinations) = movements_to_source_and_destinations(movements);

        context.codegen_mov_registers_to_registers(sources, destinations);
        let opcodes = context.artifact().byte_code;
        assert_eq!(
            opcodes,
            vec![
                Opcode::Mov {
                    destination: MemoryAddress::relative(6),
                    source: MemoryAddress::relative(1)
                },
                Opcode::Mov {
                    destination: MemoryAddress::relative(1),
                    source: MemoryAddress::relative(2)
                },
                Opcode::Mov {
                    destination: MemoryAddress::relative(2),
                    source: MemoryAddress::relative(4)
                },
                Opcode::Mov {
                    destination: MemoryAddress::relative(4),
                    source: MemoryAddress::relative(3)
                },
                Opcode::Mov {
                    destination: MemoryAddress::relative(3),
                    source: MemoryAddress::relative(5)
                },
                Opcode::Mov {
                    destination: MemoryAddress::relative(5),
                    source: MemoryAddress::relative(6)
                }
            ]
        );
    }
}<|MERGE_RESOLUTION|>--- conflicted
+++ resolved
@@ -28,7 +28,6 @@
         destinations: Vec<MemoryAddress>,
     ) {
         assert_eq!(sources.len(), destinations.len());
-<<<<<<< HEAD
         let n = sources.len();
         let start = Stack::start();
         let mut free_register = None;
@@ -42,44 +41,6 @@
             if index < n && index != i {
                 children[index] += 1;
             }
-=======
-        // Remove all no-ops
-        let movements: Vec<_> = sources
-            .into_iter()
-            .zip(destinations)
-            .filter(|(source, destination)| source != destination)
-            .collect();
-
-        // Now we need to detect all cycles.
-        // First build a map of the movements. Note that a source could have multiple destinations
-        let mut movements_map: HashMap<MemoryAddress, HashSet<_>> =
-            movements.into_iter().fold(HashMap::default(), |mut map, (source, destination)| {
-                map.entry(source).or_default().insert(destination);
-                map
-            });
-
-        let destinations_set: HashSet<_> = movements_map.values().flatten().copied().collect();
-        assert_eq!(
-            destinations_set.len(),
-            movements_map.values().flatten().count(),
-            "Multiple moves to the same register found"
-        );
-
-        let mut loop_detector = LoopDetector::default();
-        loop_detector.collect_loops(&movements_map);
-        let loops = loop_detector.loops;
-
-        // In order to break the loops we need to store one register from each in a temporary and then use that temporary as source.
-        let mut temporaries = Vec::with_capacity(loops.len());
-
-        for loop_found in loops {
-            let temp_register = self.allocate_register();
-            let first_source = loop_found.iter().next().unwrap();
-            self.mov_instruction(*temp_register, *first_source);
-            let destinations_of_temp = movements_map.remove(first_source).unwrap();
-            movements_map.insert(*temp_register, destinations_of_temp);
-            temporaries.push(temp_register);
->>>>>>> dd8b7e81
         }
 
         // Process all sinks in the graph and follow their parents.
@@ -121,7 +82,6 @@
                 }
             }
         }
-<<<<<<< HEAD
         // All sinks and their parents have been processed, remaining nodes are part of a loop
         // Check if a tail_candidate is a branch to a loop
         for (entry, free) in tail_candidates {
@@ -141,9 +101,7 @@
             return;
         }
         // Now process all the remaining loops with a temporary register if needed.
-        let temp_register =
-            if free_register.is_none() { Some(self.allocate_register()) } else { None };
-        let register = free_register.unwrap_or(temp_register.unwrap());
+        let register = free_register.unwrap_or(*self.allocate_register());
         for i in 0..n {
             if children[i] == 1 {
                 let src = Self::from_index(i);
@@ -152,11 +110,9 @@
                 self.process_loop(i, &register, &mut children, &sources, &mut processed);
             }
         }
-        if let Some(temp) = temp_register {
-            self.deallocate_register(temp);
-        }
-=======
->>>>>>> dd8b7e81
+        if free_register.is_none() {
+            self.deallocate_register(register);
+        }
     }
 
     /// Generates mov opcodes corresponding to a loop, given a node from the loop (entry)
