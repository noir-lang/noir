--- conflicted
+++ resolved
@@ -37,11 +37,7 @@
 };
 use debug_show::DebugShow;
 
-<<<<<<< HEAD
-use super::{GlobalSpace, ProcedureId};
-=======
 use super::{FunctionId, GlobalSpace, ProcedureId};
->>>>>>> 49d1b13a
 
 /// The Brillig VM does not apply a limit to the memory address space,
 /// As a convention, we take use 32 bits. This means that we assume that
@@ -219,8 +215,6 @@
             debug_show: DebugShow::new(enable_debug_trace),
             can_call_procedures: false,
             globals_memory_size: None,
-<<<<<<< HEAD
-=======
         }
     }
 }
@@ -235,28 +229,6 @@
             obj: BrilligArtifact::default(),
             registers: GlobalSpace::new(),
             context_label: Label::globals_init(entry_point),
-            current_section: 0,
-            next_section: 1,
-            debug_show: DebugShow::new(enable_debug_trace),
-            can_call_procedures: false,
-            globals_memory_size: None,
->>>>>>> 49d1b13a
-        }
-    }
-
-    pub(crate) fn global_space_size(&self) -> usize {
-        // `GlobalSpace::start()` is inclusive so we must add one to get the accurate total global memory size
-        (self.registers.max_memory_address() + 1) - GlobalSpace::start()
-    }
-}
-
-/// Special brillig context to codegen global values initialization
-impl<F: AcirField + DebugToString> BrilligContext<F, GlobalSpace> {
-    pub(crate) fn new_for_global_init(enable_debug_trace: bool) -> BrilligContext<F, GlobalSpace> {
-        BrilligContext {
-            obj: BrilligArtifact::default(),
-            registers: GlobalSpace::new(),
-            context_label: Label::globals_init(),
             current_section: 0,
             next_section: 1,
             debug_show: DebugShow::new(enable_debug_trace),
