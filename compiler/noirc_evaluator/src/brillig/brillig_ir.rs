//! This module is an abstraction layer over `Brillig`
//! To allow for separation of concerns, it knows nothing
//! about SSA types, and can therefore be tested independently.
//! `brillig_gen` is therefore the module which combines both
//! ssa types and types in this module.
//! A similar paradigm can be seen with the `acir_ir` module.
pub(crate) mod artifact;
pub(crate) mod brillig_variable;
pub(crate) mod debug_show;
pub(crate) mod registers;

mod entry_point;

use crate::ssa::ir::dfg::CallStack;

use self::{
    artifact::{BrilligArtifact, UnresolvedJumpLocation},
    brillig_variable::{BrilligArray, BrilligVariable, BrilligVector, SingleAddrVariable},
    registers::BrilligRegistersContext,
};
use acvm::{
    acir::brillig::{
        BinaryFieldOp, BinaryIntOp, BlackBoxOp, MemoryAddress, Opcode as BrilligOpcode, Value,
        ValueOrArray,
    },
    brillig_vm::brillig::HeapValueType,
    FieldElement,
};
use debug_show::DebugShow;

/// The Brillig VM does not apply a limit to the memory address space,
/// As a convention, we take use 64 bits. This means that we assume that
/// memory has 2^64 memory slots.
pub(crate) const BRILLIG_MEMORY_ADDRESSING_BIT_SIZE: u32 = 64;

// Registers reserved in runtime for special purposes.
pub(crate) enum ReservedRegisters {
    /// This register stores the stack pointer. Allocations must be done after this pointer.
    StackPointer = 0,
    /// This register stores the previous stack pointer. The registers of the caller are stored here.
    PreviousStackPointer = 1,
}

impl ReservedRegisters {
    /// The number of reserved registers.
    ///
    /// This is used to offset the general registers
    /// which should not overwrite the special register
    const NUM_RESERVED_REGISTERS: usize = 2;

    /// Returns the length of the reserved registers
    pub(crate) fn len() -> usize {
        Self::NUM_RESERVED_REGISTERS
    }

    /// Returns the stack pointer register. This will get used to allocate memory in runtime.
    pub(crate) fn stack_pointer() -> MemoryAddress {
        MemoryAddress::from(ReservedRegisters::StackPointer as usize)
    }

    /// Returns the previous stack pointer register. This will be used to restore the registers after a fn call.
    pub(crate) fn previous_stack_pointer() -> MemoryAddress {
        MemoryAddress::from(ReservedRegisters::PreviousStackPointer as usize)
    }

    /// Returns a user defined (non-reserved) register index.
    fn user_register_index(index: usize) -> MemoryAddress {
        MemoryAddress::from(index + ReservedRegisters::len())
    }
}

/// Brillig context object that is used while constructing the
/// Brillig bytecode.
pub(crate) struct BrilligContext {
    obj: BrilligArtifact,
    /// Tracks register allocations
    registers: BrilligRegistersContext,
    /// Context label, must be unique with respect to the function
    /// being linked.
    context_label: String,
    /// Section label, used to separate sections of code
    section_label: usize,
    /// Stores the next available section
    next_section: usize,
    /// IR printer
    debug_show: DebugShow,
}

impl BrilligContext {
    /// Initial context state
    pub(crate) fn new(enable_debug_trace: bool) -> BrilligContext {
        BrilligContext {
            obj: BrilligArtifact::default(),
            registers: BrilligRegistersContext::new(),
            context_label: String::default(),
            section_label: 0,
            next_section: 1,
            debug_show: DebugShow::new(enable_debug_trace),
        }
    }

    pub(crate) fn set_allocated_registers(&mut self, allocated_registers: Vec<MemoryAddress>) {
        self.registers = BrilligRegistersContext::from_preallocated_registers(allocated_registers);
    }

    /// Adds a brillig instruction to the brillig byte code
    pub(crate) fn push_opcode(&mut self, opcode: BrilligOpcode) {
        self.obj.push_opcode(opcode);
    }

    /// Returns the artifact
    pub(crate) fn artifact(self) -> BrilligArtifact {
        self.obj
    }

    /// Allocates an array of size `size` and stores the pointer to the array
    /// in `pointer_register`
    pub(crate) fn allocate_fixed_length_array(
        &mut self,
        pointer_register: MemoryAddress,
        size: usize,
    ) {
        // debug_show handled by allocate_array_instruction
        let size_register = self.make_usize_constant(size.into());
        self.allocate_array_instruction(pointer_register, size_register.address);
        self.deallocate_single_addr(size_register);
    }

    /// Allocates an array of size contained in size_register and stores the
    /// pointer to the array in `pointer_register`
    pub(crate) fn allocate_array_instruction(
        &mut self,
        pointer_register: MemoryAddress,
        size_register: MemoryAddress,
    ) {
        self.debug_show.allocate_array_instruction(pointer_register, size_register);
        self.set_array_pointer(pointer_register);
        self.update_stack_pointer(size_register);
    }

    pub(crate) fn set_array_pointer(&mut self, pointer_register: MemoryAddress) {
        self.debug_show.mov_instruction(pointer_register, ReservedRegisters::stack_pointer());
        self.push_opcode(BrilligOpcode::Mov {
            destination: pointer_register,
            source: ReservedRegisters::stack_pointer(),
        });
    }

    pub(crate) fn update_stack_pointer(&mut self, size_register: MemoryAddress) {
        self.memory_op(
            ReservedRegisters::stack_pointer(),
            size_register,
            ReservedRegisters::stack_pointer(),
            BinaryIntOp::Add,
        );
    }

    /// Allocates a variable in memory and stores the
    /// pointer to the array in `pointer_register`
    fn allocate_variable_reference_instruction(
        &mut self,
        pointer_register: MemoryAddress,
        size: usize,
    ) {
        self.debug_show.allocate_instruction(pointer_register);
        // A variable can be stored in up to three values, so we reserve three values for that.
        let size_register = self.make_usize_constant(size.into());
        self.push_opcode(BrilligOpcode::Mov {
            destination: pointer_register,
            source: ReservedRegisters::stack_pointer(),
        });
        self.memory_op(
            ReservedRegisters::stack_pointer(),
            size_register.address,
            ReservedRegisters::stack_pointer(),
            BinaryIntOp::Add,
        );
        self.deallocate_single_addr(size_register);
    }

    pub(crate) fn allocate_single_addr_reference_instruction(
        &mut self,
        pointer_register: MemoryAddress,
    ) {
        self.allocate_variable_reference_instruction(pointer_register, 1);
    }

    pub(crate) fn allocate_array_reference_instruction(&mut self, pointer_register: MemoryAddress) {
        self.allocate_variable_reference_instruction(
            pointer_register,
            BrilligArray::registers_count(),
        );
    }

    pub(crate) fn allocate_vector_reference_instruction(
        &mut self,
        pointer_register: MemoryAddress,
    ) {
        self.allocate_variable_reference_instruction(
            pointer_register,
            BrilligVector::registers_count(),
        );
    }

    /// Gets the value in the array at index `index` and stores it in `result`
    pub(crate) fn array_get(
        &mut self,
        array_ptr: MemoryAddress,
        index: SingleAddrVariable,
        result: MemoryAddress,
    ) {
        assert!(index.bit_size == BRILLIG_MEMORY_ADDRESSING_BIT_SIZE);
        self.debug_show.array_get(array_ptr, index.address, result);
        // Computes array_ptr + index, ie array[index]
        let index_of_element_in_memory = self.allocate_register();
<<<<<<< HEAD
        self.memory_op(array_ptr, index, index_of_element_in_memory, BinaryIntOp::Add);
=======
        self.memory_op(array_ptr, index.address, index_of_element_in_memory, BinaryIntOp::Add);

>>>>>>> f3243b76
        self.load_instruction(result, index_of_element_in_memory);
        // Free up temporary register
        self.deallocate_register(index_of_element_in_memory);
    }

    /// Sets the item in the array at index `index` to `value`
    pub(crate) fn array_set(
        &mut self,
        array_ptr: MemoryAddress,
        index: SingleAddrVariable,
        value: MemoryAddress,
    ) {
        assert!(index.bit_size == BRILLIG_MEMORY_ADDRESSING_BIT_SIZE);
        self.debug_show.array_set(array_ptr, index.address, value);
        // Computes array_ptr + index, ie array[index]
        let index_of_element_in_memory = self.allocate_register();
<<<<<<< HEAD
        self.binary_instruction(
            array_ptr,
            index,
            index_of_element_in_memory,
            BrilligBinaryOp::Integer {
                op: BinaryIntOp::Add,
                bit_size: BRILLIG_MEMORY_ADDRESSING_BIT_SIZE,
            },
        );
=======
        self.memory_op(array_ptr, index.address, index_of_element_in_memory, BinaryIntOp::Add);
>>>>>>> f3243b76

        self.store_instruction(index_of_element_in_memory, value);
        // Free up temporary register
        self.deallocate_register(index_of_element_in_memory);
    }

    /// Copies the values of an array pointed by source with length stored in `num_elements_register`
    /// Into the array pointed by destination
    pub(crate) fn copy_array_instruction(
        &mut self,
        source_pointer: MemoryAddress,
        destination_pointer: MemoryAddress,
        num_elements_variable: SingleAddrVariable,
    ) {
        assert!(num_elements_variable.bit_size == BRILLIG_MEMORY_ADDRESSING_BIT_SIZE);
        self.debug_show.copy_array_instruction(
            source_pointer,
            destination_pointer,
            num_elements_variable.address,
        );

        let value_register = self.allocate_register();

        self.loop_instruction(num_elements_variable.address, |ctx, iterator| {
            ctx.array_get(source_pointer, iterator, value_register);
            ctx.array_set(destination_pointer, iterator, value_register);
        });

        self.deallocate_register(value_register);
    }

    /// This instruction will issue a loop that will iterate iteration_count times
    /// The body of the loop should be issued by the caller in the on_iteration closure.
    pub(crate) fn loop_instruction<F>(&mut self, iteration_count: MemoryAddress, on_iteration: F)
    where
        F: FnOnce(&mut BrilligContext, SingleAddrVariable),
    {
        let iterator_register = self.make_usize_constant(0_u128.into());

        let (loop_section, loop_label) = self.reserve_next_section_label();
        self.enter_section(loop_section);

        // Loop body

        // Check if iterator < iteration_count
        let iterator_less_than_iterations =
            SingleAddrVariable { address: self.allocate_register(), bit_size: 1 };

        self.memory_op(
            iterator_register.address,
            iteration_count,
            iterator_less_than_iterations.address,
            BinaryIntOp::LessThan,
        );

        let (exit_loop_section, exit_loop_label) = self.reserve_next_section_label();

        self.not_instruction(iterator_less_than_iterations, iterator_less_than_iterations);

        self.jump_if_instruction(iterator_less_than_iterations.address, exit_loop_label);

        // Call the on iteration function
        on_iteration(self, iterator_register);

        // Increment the iterator register
        self.usize_op_in_place(iterator_register.address, BinaryIntOp::Add, 1);

        self.jump_instruction(loop_label);

        // Exit the loop
        self.enter_section(exit_loop_section);

        // Deallocate our temporary registers
        self.deallocate_single_addr(iterator_less_than_iterations);
        self.deallocate_single_addr(iterator_register);
    }

    /// This instruction will issue an if-then branch that will check if the condition is true
    /// and if so, perform the instructions given in `f(self, true)` and otherwise perform the
    /// instructions given in `f(self, false)`. A boolean is passed instead of two separate
    /// functions to allow the given function to mutably alias its environment.
    pub(crate) fn branch_instruction(
        &mut self,
        condition: MemoryAddress,
        mut f: impl FnMut(&mut BrilligContext, bool),
    ) {
        // Reserve 3 sections
        let (then_section, then_label) = self.reserve_next_section_label();
        let (otherwise_section, otherwise_label) = self.reserve_next_section_label();
        let (end_section, end_label) = self.reserve_next_section_label();

        self.jump_if_instruction(condition, then_label.clone());
        self.jump_instruction(otherwise_label.clone());

        self.enter_section(then_section);
        f(self, true);
        self.jump_instruction(end_label.clone());

        self.enter_section(otherwise_section);
        f(self, false);
        self.jump_instruction(end_label.clone());

        self.enter_section(end_section);
    }

    /// This instruction issues a branch that jumps over the code generated by the given function if the condition is truthy
    pub(crate) fn if_not_instruction(
        &mut self,
        condition: MemoryAddress,
        f: impl FnOnce(&mut BrilligContext),
    ) {
        let (end_section, end_label) = self.reserve_next_section_label();

        self.jump_if_instruction(condition, end_label.clone());

        f(self);

        self.enter_section(end_section);
    }

    /// Adds a label to the next opcode
    pub(crate) fn enter_context<T: ToString>(&mut self, label: T) {
        self.debug_show.enter_context(label.to_string());
        self.context_label = label.to_string();
        self.section_label = 0;
        // Add a context label to the next opcode
        self.obj.add_label_at_position(label.to_string(), self.obj.index_of_next_opcode());
        // Add a section label to the next opcode
        self.obj
            .add_label_at_position(self.current_section_label(), self.obj.index_of_next_opcode());
    }

    /// Enter the given section
    fn enter_section(&mut self, section: usize) {
        self.section_label = section;
        self.obj
            .add_label_at_position(self.current_section_label(), self.obj.index_of_next_opcode());
    }

    /// Create, reserve, and return a new section label.
    fn reserve_next_section_label(&mut self) -> (usize, String) {
        let section = self.next_section;
        self.next_section += 1;
        (section, self.compute_section_label(section))
    }

    /// Internal function used to compute the section labels
    fn compute_section_label(&self, section: usize) -> String {
        format!("{}-{}", self.context_label, section)
    }

    /// Returns the current section label
    fn current_section_label(&self) -> String {
        self.compute_section_label(self.section_label)
    }

    /// Adds a unresolved `Jump` instruction to the bytecode.
    pub(crate) fn jump_instruction<T: ToString>(&mut self, target_label: T) {
        self.debug_show.jump_instruction(target_label.to_string());
        self.add_unresolved_jump(BrilligOpcode::Jump { location: 0 }, target_label.to_string());
    }

    /// Adds a unresolved `JumpIf` instruction to the bytecode.
    pub(crate) fn jump_if_instruction<T: ToString>(
        &mut self,
        condition: MemoryAddress,
        target_label: T,
    ) {
        self.debug_show.jump_if_instruction(condition, target_label.to_string());
        self.add_unresolved_jump(
            BrilligOpcode::JumpIf { condition, location: 0 },
            target_label.to_string(),
        );
    }

    /// Adds a unresolved `Jump` instruction to the bytecode.
    fn add_unresolved_jump(
        &mut self,
        jmp_instruction: BrilligOpcode,
        destination: UnresolvedJumpLocation,
    ) {
        self.obj.add_unresolved_jump(jmp_instruction, destination);
    }

    /// Allocates an unused register.
    pub(crate) fn allocate_register(&mut self) -> MemoryAddress {
        self.registers.allocate_register()
    }

    /// Push a register to the deallocation list, ready for reuse.
    pub(crate) fn deallocate_register(&mut self, register_index: MemoryAddress) {
        self.registers.deallocate_register(register_index);
    }

    /// Deallocates the address where the single address variable is stored
    pub(crate) fn deallocate_single_addr(&mut self, var: SingleAddrVariable) {
        self.deallocate_register(var.address);
    }
}

impl BrilligContext {
    /// Emits brillig bytecode to jump to a trap condition if `condition`
    /// is false.
    pub(crate) fn constrain_instruction(
        &mut self,
        condition: SingleAddrVariable,
        assert_message: Option<String>,
    ) {
        assert!(condition.bit_size == 1);
        self.debug_show.constrain_instruction(condition.address);
        let (next_section, next_label) = self.reserve_next_section_label();
        self.add_unresolved_jump(
            BrilligOpcode::JumpIf { condition: condition.address, location: 0 },
            next_label,
        );
        self.push_opcode(BrilligOpcode::Trap);
        if let Some(assert_message) = assert_message {
            self.obj.add_assert_message_to_last_opcode(assert_message);
        }
        self.enter_section(next_section);
    }

    /// Processes a return instruction.
    ///
    /// For Brillig, the return is implicit, since there is no explicit return instruction.
    /// The caller will take `N` values from the Register starting at register index 0.
    /// `N` indicates the number of return values expected.
    ///
    /// Brillig does not have an explicit return instruction, so this
    /// method will move all register values to the first `N` values in
    /// the VM.
    pub(crate) fn return_instruction(&mut self, return_registers: &[MemoryAddress]) {
        self.debug_show.return_instruction(return_registers);
        let mut sources = Vec::with_capacity(return_registers.len());
        let mut destinations = Vec::with_capacity(return_registers.len());

        for (destination_index, return_register) in return_registers.iter().enumerate() {
            // In case we have fewer return registers than indices to write to, ensure we've allocated this register
            let destination_register = ReservedRegisters::user_register_index(destination_index);
            self.registers.ensure_register_is_allocated(destination_register);
            sources.push(*return_register);
            destinations.push(destination_register);
        }
        destinations
            .iter()
            .for_each(|destination| self.registers.ensure_register_is_allocated(*destination));
        self.mov_registers_to_registers_instruction(sources, destinations);
        self.stop_instruction();
    }

    /// This function moves values from a set of registers to another set of registers.
    /// It first moves all sources to new allocated registers to avoid overwriting.
    pub(crate) fn mov_registers_to_registers_instruction(
        &mut self,
        sources: Vec<MemoryAddress>,
        destinations: Vec<MemoryAddress>,
    ) {
        let new_sources: Vec<_> = sources
            .iter()
            .map(|source| {
                let new_source = self.allocate_register();
                self.mov_instruction(new_source, *source);
                new_source
            })
            .collect();
        for (new_source, destination) in new_sources.iter().zip(destinations.iter()) {
            self.mov_instruction(*destination, *new_source);
            self.deallocate_register(*new_source);
        }
    }

    /// Emits a `mov` instruction.
    ///
    /// Copies the value at `source` into `destination`
    pub(crate) fn mov_instruction(&mut self, destination: MemoryAddress, source: MemoryAddress) {
        self.debug_show.mov_instruction(destination, source);
        self.push_opcode(BrilligOpcode::Mov { destination, source });
    }

    /// Cast truncates the value to the given bit size and converts the type of the value in memory to that bit size.
    pub(crate) fn cast_instruction(
        &mut self,
        destination: SingleAddrVariable,
        source: SingleAddrVariable,
    ) {
        self.debug_show.cast_instruction(destination.address, source.address, destination.bit_size);
        self.push_opcode(BrilligOpcode::Cast {
            destination: destination.address,
            source: source.address,
            bit_size: destination.bit_size,
        });
    }

    fn binary_result_bit_size(operation: BrilligBinaryOp, arguments_bit_size: u32) -> u32 {
        match operation {
            BrilligBinaryOp::Field(BinaryFieldOp::Equals)
            | BrilligBinaryOp::Integer(BinaryIntOp::Equals)
            | BrilligBinaryOp::Integer(BinaryIntOp::LessThan)
            | BrilligBinaryOp::Integer(BinaryIntOp::LessThanEquals) => 1,
            _ => arguments_bit_size,
        }
    }

    /// Processes a binary instruction according `operation`.
    ///
    /// This method will compute lhs <operation> rhs
    /// and store the result in the `result` register.
    pub(crate) fn binary_instruction(
        &mut self,
        lhs: SingleAddrVariable,
        rhs: SingleAddrVariable,
        result: SingleAddrVariable,
        operation: BrilligBinaryOp,
    ) {
        assert!(
            lhs.bit_size == rhs.bit_size,
            "Not equal bit size for lhs and rhs: lhs {}, rhs {}",
            lhs.bit_size,
            rhs.bit_size
        );
        let expected_result_bit_size =
            BrilligContext::binary_result_bit_size(operation, lhs.bit_size);
        assert!(
            result.bit_size == expected_result_bit_size,
            "Expected result bit size to be {}, got {} for operation {:?}",
            expected_result_bit_size,
            result.bit_size,
            operation
        );
        self.debug_show.binary_instruction(lhs.address, rhs.address, result.address, operation);
        match operation {
            BrilligBinaryOp::Field(op) => {
                let opcode = BrilligOpcode::BinaryFieldOp {
                    op,
                    destination: result.address,
                    lhs: lhs.address,
                    rhs: rhs.address,
                };
                self.push_opcode(opcode);
            }
            BrilligBinaryOp::Integer(op) => {
                let opcode = BrilligOpcode::BinaryIntOp {
                    op,
                    destination: result.address,
                    bit_size: lhs.bit_size,
                    lhs: lhs.address,
                    rhs: rhs.address,
                };
                self.push_opcode(opcode);
            }
            BrilligBinaryOp::Modulo { is_signed_integer } => {
                self.modulo_instruction(result, lhs, rhs, is_signed_integer);
            }
        }
    }

    /// Stores the value of `constant` in the `result` register
<<<<<<< HEAD
    pub(crate) fn const_instruction(
        &mut self,
        result: MemoryAddress,
        constant: Value,
        bit_size: u32,
    ) {
        self.debug_show.const_instruction(result, constant);

        self.push_opcode(BrilligOpcode::Const { destination: result, value: constant, bit_size });
=======
    pub(crate) fn const_instruction(&mut self, result: SingleAddrVariable, constant: Value) {
        self.debug_show.const_instruction(result.address, constant);
        self.push_opcode(BrilligOpcode::Const {
            destination: result.address,
            value: constant,
            bit_size: result.bit_size,
        });
>>>>>>> f3243b76
    }

    pub(crate) fn usize_const(&mut self, result: MemoryAddress, constant: Value) {
        self.const_instruction(SingleAddrVariable::new_usize(result), constant);
    }

    /// Processes a not instruction.
    ///
    /// Not is computed using a subtraction operation as there is no native not instruction
    /// in Brillig.
    pub(crate) fn not_instruction(
        &mut self,
        input: SingleAddrVariable,
        result: SingleAddrVariable,
    ) {
        self.debug_show.not_instruction(input.address, input.bit_size, result.address);
        // Compile !x as ((-1) - x)
        let u_max = FieldElement::from(2_i128).pow(&FieldElement::from(input.bit_size as i128))
            - FieldElement::one();
        let max = self.make_constant(Value::from(u_max), input.bit_size);

        let opcode = BrilligOpcode::BinaryIntOp {
            destination: result.address,
            op: BinaryIntOp::Sub,
            bit_size: input.bit_size,
            lhs: max.address,
            rhs: input.address,
        };
        self.push_opcode(opcode);
        self.deallocate_single_addr(max);
    }

    /// Processes a foreign call instruction.
    ///
    /// Note: the function being called is external and will
    /// not be linked during brillig generation.
    pub(crate) fn foreign_call_instruction(
        &mut self,
        func_name: String,
        inputs: &[ValueOrArray],
        input_value_types: &[HeapValueType],
        outputs: &[ValueOrArray],
        output_value_types: &[HeapValueType],
    ) {
        assert!(inputs.len() == input_value_types.len());
        assert!(outputs.len() == output_value_types.len());
        self.debug_show.foreign_call_instruction(func_name.clone(), inputs, outputs);
        let opcode = BrilligOpcode::ForeignCall {
            function: func_name,
            destinations: outputs.to_vec(),
            destination_value_types: output_value_types.to_vec(),
            inputs: inputs.to_vec(),
            input_value_types: input_value_types.to_vec(),
        };
        self.push_opcode(opcode);
    }

    /// Emits a load instruction
    pub(crate) fn load_instruction(
        &mut self,
        destination: MemoryAddress,
        source_pointer: MemoryAddress,
    ) {
        self.debug_show.load_instruction(destination, source_pointer);
        self.push_opcode(BrilligOpcode::Load { destination, source_pointer });
    }

    /// Loads a variable stored previously
    pub(crate) fn load_variable_instruction(
        &mut self,
        destination: BrilligVariable,
        variable_pointer: MemoryAddress,
    ) {
        match destination {
            BrilligVariable::SingleAddr(single_addr) => {
                self.load_instruction(single_addr.address, variable_pointer);
            }
            BrilligVariable::BrilligArray(BrilligArray { pointer, size: _, rc }) => {
                self.load_instruction(pointer, variable_pointer);

                let rc_pointer = self.allocate_register();
                self.mov_instruction(rc_pointer, variable_pointer);
                self.usize_op_in_place(rc_pointer, BinaryIntOp::Add, 1_usize);

                self.load_instruction(rc, rc_pointer);
                self.deallocate_register(rc_pointer);
            }
            BrilligVariable::BrilligVector(BrilligVector { pointer, size, rc }) => {
                self.load_instruction(pointer, variable_pointer);

                let size_pointer = self.allocate_register();
                self.mov_instruction(size_pointer, variable_pointer);
                self.usize_op_in_place(size_pointer, BinaryIntOp::Add, 1_usize);

                self.load_instruction(size, size_pointer);
                self.deallocate_register(size_pointer);

                let rc_pointer = self.allocate_register();
                self.mov_instruction(rc_pointer, variable_pointer);
                self.usize_op_in_place(rc_pointer, BinaryIntOp::Add, 2_usize);

                self.load_instruction(rc, rc_pointer);
                self.deallocate_register(rc_pointer);
            }
        }
    }

    /// Emits a store instruction
    pub(crate) fn store_instruction(
        &mut self,
        destination_pointer: MemoryAddress,
        source: MemoryAddress,
    ) {
        self.debug_show.store_instruction(destination_pointer, source);
        self.push_opcode(BrilligOpcode::Store { destination_pointer, source });
    }

    /// Stores a variable by saving its registers to memory
    pub(crate) fn store_variable_instruction(
        &mut self,
        variable_pointer: MemoryAddress,
        source: BrilligVariable,
    ) {
        match source {
            BrilligVariable::SingleAddr(single_addr) => {
                self.store_instruction(variable_pointer, single_addr.address);
            }
            BrilligVariable::BrilligArray(BrilligArray { pointer, size: _, rc }) => {
                self.store_instruction(variable_pointer, pointer);

                let rc_pointer: MemoryAddress = self.allocate_register();
                self.mov_instruction(rc_pointer, variable_pointer);
                self.usize_op_in_place(rc_pointer, BinaryIntOp::Add, 1_usize);
                self.store_instruction(rc_pointer, rc);
                self.deallocate_register(rc_pointer);
            }
            BrilligVariable::BrilligVector(BrilligVector { pointer, size, rc }) => {
                self.store_instruction(variable_pointer, pointer);

                let size_pointer = self.allocate_register();
                self.mov_instruction(size_pointer, variable_pointer);
                self.usize_op_in_place(size_pointer, BinaryIntOp::Add, 1_usize);
                self.store_instruction(size_pointer, size);

                let rc_pointer: MemoryAddress = self.allocate_register();
                self.mov_instruction(rc_pointer, variable_pointer);
                self.usize_op_in_place(rc_pointer, BinaryIntOp::Add, 2_usize);
                self.store_instruction(rc_pointer, rc);

                self.deallocate_register(size_pointer);
                self.deallocate_register(rc_pointer);
            }
        }
    }

    /// Emits a truncate instruction.
    ///
    /// Note: Truncation is used as an optimization in the SSA IR
    /// for the ACIR generation pass; ACIR gen does not overflow
    /// on every integer operation since it would be in-efficient.
    /// Instead truncation instructions are emitted as to when a
    /// truncation should be done.
    /// For Brillig, all integer operations will overflow as its cheap.
    /// We currently use cast to truncate: we cast to the required bit size
    /// and back to the original bit size.
    pub(crate) fn truncate_instruction(
        &mut self,
        destination_of_truncated_value: SingleAddrVariable,
        value_to_truncate: SingleAddrVariable,
        bit_size: u32,
    ) {
        self.debug_show.truncate_instruction(
            destination_of_truncated_value.address,
            value_to_truncate.address,
            bit_size,
        );
        assert!(
            bit_size <= value_to_truncate.bit_size,
            "tried to truncate to a bit size {} greater than the variable size {}",
            bit_size,
            value_to_truncate.bit_size
        );

<<<<<<< HEAD
        // We cast back and forth to ensure that the value is truncated.
        let intermediate_register =
            SingleAddrVariable { address: self.allocate_register(), bit_size };
        self.cast_instruction(intermediate_register, value_to_truncate);
        self.cast_instruction(destination_of_truncated_value, intermediate_register);
        self.deallocate_register(intermediate_register.address);
=======
        let mask = BigUint::from(2_u32).pow(bit_size) - BigUint::from(1_u32);
        let mask_constant = self.make_constant(
            FieldElement::from_be_bytes_reduce(&mask.to_bytes_be()).into(),
            value_to_truncate.bit_size,
        );

        self.binary_instruction(
            value_to_truncate,
            mask_constant,
            destination_of_truncated_value,
            BrilligBinaryOp::Integer(BinaryIntOp::And),
        );

        self.deallocate_single_addr(mask_constant);
>>>>>>> f3243b76
    }

    /// Emits a stop instruction
    pub(crate) fn stop_instruction(&mut self) {
        self.debug_show.stop_instruction();
        self.push_opcode(BrilligOpcode::Stop { return_data_offset: 0, return_data_size: 0 });
    }

    /// Returns a register which holds the value of a constant
    pub(crate) fn make_constant(&mut self, constant: Value, bit_size: u32) -> SingleAddrVariable {
        let var = SingleAddrVariable::new(self.allocate_register(), bit_size);
        self.const_instruction(var, constant);
        var
    }

    /// Returns a register which holds the value of an usize constant
    pub(crate) fn make_usize_constant(&mut self, constant: Value) -> SingleAddrVariable {
        let register = self.allocate_register();
        self.usize_const(register, constant);
        SingleAddrVariable::new_usize(register)
    }

    /// Computes left % right by emitting the necessary Brillig opcodes.
    ///
    /// This is done by using the following formula:
    ///
    /// a % b = a - (b * (a / b))
    ///
    /// Brillig does not have an explicit modulo operation,
    /// so we must emit multiple opcodes and process it differently
    /// to other binary instructions.
    pub(crate) fn modulo_instruction(
        &mut self,
        result: SingleAddrVariable,
        left: SingleAddrVariable,
        right: SingleAddrVariable,
        signed: bool,
    ) {
        // no debug_show, shown in binary instruction
        let scratch_register_i = self.allocate_register();
        let scratch_register_j = self.allocate_register();

        assert!(
            left.bit_size == right.bit_size,
            "Not equal bitsize: lhs {}, rhs {}",
            left.bit_size,
            right.bit_size
        );
        let bit_size = left.bit_size;
        // i = left / right
        self.push_opcode(BrilligOpcode::BinaryIntOp {
            op: match signed {
                true => BinaryIntOp::SignedDiv,
                false => BinaryIntOp::UnsignedDiv,
            },
            destination: scratch_register_i,
            bit_size,
            lhs: left.address,
            rhs: right.address,
        });

        // j = i * right
        self.push_opcode(BrilligOpcode::BinaryIntOp {
            op: BinaryIntOp::Mul,
            destination: scratch_register_j,
            bit_size,
            lhs: scratch_register_i,
            rhs: right.address,
        });

        // result_register = left - j
        self.push_opcode(BrilligOpcode::BinaryIntOp {
            op: BinaryIntOp::Sub,
            destination: result.address,
            bit_size,
            lhs: left.address,
            rhs: scratch_register_j,
        });
        // Free scratch registers
        self.deallocate_register(scratch_register_i);
        self.deallocate_register(scratch_register_j);
    }

    /// Adds a unresolved external `Call` instruction to the bytecode.
    /// This calls into another function compiled into this brillig artifact.
    pub(crate) fn add_external_call_instruction<T: ToString>(&mut self, func_label: T) {
        self.debug_show.add_external_call_instruction(func_label.to_string());
        self.obj.add_unresolved_external_call(
            BrilligOpcode::Call { location: 0 },
            func_label.to_string(),
        );
    }

    /// Returns the i'th register after the reserved ones
    pub(crate) fn register(&self, i: usize) -> MemoryAddress {
        MemoryAddress::from(ReservedRegisters::NUM_RESERVED_REGISTERS + i)
    }

    /// Saves all of the registers that have been used up until this point.
    fn save_registers_of_vars(&mut self, vars: &[BrilligVariable]) -> Vec<MemoryAddress> {
        // Save all of the used registers at this point in memory
        // because the function call will/may overwrite them.
        //
        // Note that here it is important that the stack pointer register is at register 0,
        // as after the first register save we add to the pointer.
        let mut used_registers: Vec<_> =
            vars.iter().flat_map(|var| var.extract_registers()).collect();

        // Also dump the previous stack pointer
        used_registers.push(ReservedRegisters::previous_stack_pointer());
        for register in used_registers.iter() {
            self.store_instruction(ReservedRegisters::stack_pointer(), *register);
            // Add one to our stack pointer
            self.usize_op_in_place(ReservedRegisters::stack_pointer(), BinaryIntOp::Add, 1);
        }

        // Store the location of our registers in the previous stack pointer
        self.mov_instruction(
            ReservedRegisters::previous_stack_pointer(),
            ReservedRegisters::stack_pointer(),
        );
        used_registers
    }

    /// Loads all of the registers that have been save by save_all_used_registers.
    fn load_all_saved_registers(&mut self, used_registers: &[MemoryAddress]) {
        // Load all of the used registers that we saved.
        // We do all the reverse operations of save_all_used_registers.
        // Iterate our registers in reverse
        let iterator_register = self.allocate_register();
        self.mov_instruction(iterator_register, ReservedRegisters::previous_stack_pointer());

        for register in used_registers.iter().rev() {
            // Subtract one from our stack pointer
            self.usize_op_in_place(iterator_register, BinaryIntOp::Sub, 1);
            self.load_instruction(*register, iterator_register);
        }
    }

    /// Utility method to perform a binary instruction with a constant value in place
    pub(crate) fn usize_op_in_place(
        &mut self,
        destination: MemoryAddress,
        op: BinaryIntOp,
        constant: usize,
    ) {
        self.usize_op(destination, destination, op, constant);
    }

    /// Utility method to perform a binary instruction with a constant value
    pub(crate) fn usize_op(
        &mut self,
        operand: MemoryAddress,
        destination: MemoryAddress,
        op: BinaryIntOp,
        constant: usize,
    ) {
        let const_register = self.make_usize_constant(Value::from(constant));
        self.memory_op(operand, const_register.address, destination, op);
        // Mark as no longer used for this purpose, frees for reuse
        self.deallocate_single_addr(const_register);
    }

    /// Utility method to perform a binary instruction with a memory address
    pub(crate) fn memory_op(
        &mut self,
        lhs: MemoryAddress,
        rhs: MemoryAddress,
        destination: MemoryAddress,
        op: BinaryIntOp,
    ) {
        self.binary_instruction(
            SingleAddrVariable::new_usize(lhs),
            SingleAddrVariable::new_usize(rhs),
            SingleAddrVariable::new(
                destination,
                BrilligContext::binary_result_bit_size(
                    BrilligBinaryOp::Integer(op),
                    BRILLIG_MEMORY_ADDRESSING_BIT_SIZE,
                ),
            ),
            BrilligBinaryOp::Integer(op),
        );
    }

    // Used before a call instruction.
    // Save all the registers we have used to the stack.
    // Move argument values to the front of the register indices.
    pub(crate) fn pre_call_save_registers_prep_args(
        &mut self,
        arguments: &[MemoryAddress],
        variables_to_save: &[BrilligVariable],
    ) -> Vec<MemoryAddress> {
        // Save all the registers we have used to the stack.
        let saved_registers = self.save_registers_of_vars(variables_to_save);

        // Move argument values to the front of the registers
        //
        // This means that the arguments will be in the first `n` registers after
        // the number of reserved registers.
        let (sources, destinations): (Vec<_>, Vec<_>) =
            arguments.iter().enumerate().map(|(i, argument)| (*argument, self.register(i))).unzip();
        destinations
            .iter()
            .for_each(|destination| self.registers.ensure_register_is_allocated(*destination));
        self.mov_registers_to_registers_instruction(sources, destinations);
        saved_registers
    }

    // Used after a call instruction.
    // Move return values to the front of the register indices.
    // Load all the registers we have previous saved in save_registers_prep_args.
    pub(crate) fn post_call_prep_returns_load_registers(
        &mut self,
        result_registers: &[MemoryAddress],
        saved_registers: &[MemoryAddress],
    ) {
        // Allocate our result registers and write into them
        // We assume the return values of our call are held in 0..num results register indices
        let (sources, destinations): (Vec<_>, Vec<_>) = result_registers
            .iter()
            .enumerate()
            .map(|(i, result_register)| (self.register(i), *result_register))
            .unzip();
        sources.iter().for_each(|source| self.registers.ensure_register_is_allocated(*source));
        self.mov_registers_to_registers_instruction(sources, destinations);

        // Restore all the same registers we have, in exact reverse order.
        // Note that we have allocated some registers above, which we will not be handling here,
        // only restoring registers that were used prior to the call finishing.
        // After the call instruction, the stack frame pointer should be back to where we left off,
        // so we do our instructions in reverse order.
        self.load_all_saved_registers(saved_registers);
    }

    /// Utility method to transform a HeapArray to a HeapVector by making a runtime constant with the size.
    pub(crate) fn array_to_vector(&mut self, array: &BrilligArray) -> BrilligVector {
        let size_register = self.make_usize_constant(array.size.into());
        BrilligVector { size: size_register.address, pointer: array.pointer, rc: array.rc }
    }

    /// Issues a blackbox operation.
    pub(crate) fn black_box_op_instruction(&mut self, op: BlackBoxOp) {
        self.debug_show.black_box_op_instruction(&op);
        self.push_opcode(BrilligOpcode::BlackBox(op));
    }

    /// Issues a to_radix instruction. This instruction will write the modulus of the source register
    /// And the radix register limb_count times to the target vector.
    pub(crate) fn radix_instruction(
        &mut self,
        source_field: SingleAddrVariable,
        target_vector: BrilligVector,
        radix: SingleAddrVariable,
        limb_count: SingleAddrVariable,
        big_endian: bool,
    ) {
        assert!(source_field.bit_size == FieldElement::max_num_bits());
        assert!(radix.bit_size == 32);
        assert!(limb_count.bit_size == 32);
        let radix_as_field =
            SingleAddrVariable::new(self.allocate_register(), FieldElement::max_num_bits());
        self.cast_instruction(radix_as_field, radix);

        self.cast_instruction(SingleAddrVariable::new_usize(target_vector.size), limb_count);
        self.usize_const(target_vector.rc, 1_usize.into());
        self.allocate_array_instruction(target_vector.pointer, target_vector.size);

        let shifted_field =
            SingleAddrVariable::new(self.allocate_register(), FieldElement::max_num_bits());
        self.mov_instruction(shifted_field.address, source_field.address);

        let modulus_field =
            SingleAddrVariable::new(self.allocate_register(), FieldElement::max_num_bits());

        self.loop_instruction(target_vector.size, |ctx, iterator_register| {
            // Compute the modulus
            ctx.modulo_instruction(modulus_field, shifted_field, radix_as_field, false);
            // Write it
            ctx.array_set(target_vector.pointer, iterator_register, modulus_field.address);
            // Integer div the field
            ctx.binary_instruction(
                shifted_field,
                radix_as_field,
                shifted_field,
                BrilligBinaryOp::Integer(BinaryIntOp::UnsignedDiv),
            );
        });

        // Deallocate our temporary registers
        self.deallocate_single_addr(shifted_field);
        self.deallocate_single_addr(modulus_field);
        self.deallocate_single_addr(radix_as_field);

        if big_endian {
            self.reverse_vector_in_place_instruction(target_vector);
        }
    }

    /// This instruction will reverse the order of the elements in a vector.
    pub(crate) fn reverse_vector_in_place_instruction(&mut self, vector: BrilligVector) {
        let iteration_count = self.allocate_register();
        self.usize_op(vector.size, iteration_count, BinaryIntOp::UnsignedDiv, 2);

        let start_value_register = self.allocate_register();
        let index_at_end_of_array = self.allocate_register();
        let end_value_register = self.allocate_register();

        self.loop_instruction(iteration_count, |ctx, iterator_register| {
            // Load both values
            ctx.array_get(vector.pointer, iterator_register, start_value_register);

            // The index at the end of array is size - 1 - iterator
            ctx.mov_instruction(index_at_end_of_array, vector.size);
            ctx.usize_op_in_place(index_at_end_of_array, BinaryIntOp::Sub, 1);
            ctx.memory_op(
                index_at_end_of_array,
                iterator_register.address,
                index_at_end_of_array,
                BinaryIntOp::Sub,
            );

            ctx.array_get(
                vector.pointer,
                SingleAddrVariable::new_usize(index_at_end_of_array),
                end_value_register,
            );

            // Write both values
            ctx.array_set(vector.pointer, iterator_register, end_value_register);
            ctx.array_set(
                vector.pointer,
                SingleAddrVariable::new_usize(index_at_end_of_array),
                start_value_register,
            );
        });

        self.deallocate_register(iteration_count);
        self.deallocate_register(start_value_register);
        self.deallocate_register(end_value_register);
        self.deallocate_register(index_at_end_of_array);
    }

    /// Sets a current call stack that the next pushed opcodes will be associated with.
    pub(crate) fn set_call_stack(&mut self, call_stack: CallStack) {
        self.obj.set_call_stack(call_stack);
    }
}

/// Type to encapsulate the binary operation types in Brillig
#[derive(Clone, Copy, Debug)]
pub(crate) enum BrilligBinaryOp {
    Field(BinaryFieldOp),
    Integer(BinaryIntOp),
    // Modulo operation requires more than one brillig opcode
    Modulo { is_signed_integer: bool },
}

#[cfg(test)]
pub(crate) mod tests {
    use std::vec;

    use acvm::acir::brillig::{
        BinaryIntOp, ForeignCallParam, ForeignCallResult, HeapVector, MemoryAddress, Value,
        ValueOrArray,
    };
    use acvm::brillig_vm::brillig::HeapValueType;
    use acvm::brillig_vm::{VMStatus, VM};
    use acvm::{BlackBoxFunctionSolver, BlackBoxResolutionError, FieldElement};

    use crate::brillig::brillig_ir::BrilligContext;

    use super::artifact::{BrilligParameter, GeneratedBrillig};
    use super::{BrilligOpcode, ReservedRegisters};

    pub(crate) struct DummyBlackBoxSolver;

    impl BlackBoxFunctionSolver for DummyBlackBoxSolver {
        fn schnorr_verify(
            &self,
            _public_key_x: &FieldElement,
            _public_key_y: &FieldElement,
            _signature: &[u8],
            _message: &[u8],
        ) -> Result<bool, BlackBoxResolutionError> {
            Ok(true)
        }
        fn pedersen_commitment(
            &self,
            _inputs: &[FieldElement],
            _domain_separator: u32,
        ) -> Result<(FieldElement, FieldElement), BlackBoxResolutionError> {
            Ok((2_u128.into(), 3_u128.into()))
        }
        fn pedersen_hash(
            &self,
            _inputs: &[FieldElement],
            _domain_separator: u32,
        ) -> Result<FieldElement, BlackBoxResolutionError> {
            Ok(6_u128.into())
        }
        fn fixed_base_scalar_mul(
            &self,
            _low: &FieldElement,
            _high: &FieldElement,
        ) -> Result<(FieldElement, FieldElement), BlackBoxResolutionError> {
            Ok((4_u128.into(), 5_u128.into()))
        }

        fn ec_add(
            &self,
            _input1_x: &FieldElement,
            _input1_y: &FieldElement,
            _input2_x: &FieldElement,
            _input2_y: &FieldElement,
        ) -> Result<(FieldElement, FieldElement), BlackBoxResolutionError> {
            panic!("Path not trodden by this test")
        }

        fn poseidon2_permutation(
            &self,
            _inputs: &[FieldElement],
            _len: u32,
        ) -> Result<Vec<FieldElement>, BlackBoxResolutionError> {
            Ok(vec![0_u128.into(), 1_u128.into(), 2_u128.into(), 3_u128.into()])
        }
    }

    pub(crate) fn create_context() -> BrilligContext {
        let mut context = BrilligContext::new(true);
        context.enter_context("test");
        context
    }

    pub(crate) fn create_entry_point_bytecode(
        context: BrilligContext,
        arguments: Vec<BrilligParameter>,
        returns: Vec<BrilligParameter>,
    ) -> GeneratedBrillig {
        let artifact = context.artifact();
        let mut entry_point_artifact =
            BrilligContext::new_entry_point_artifact(arguments, returns, "test".to_string());
        entry_point_artifact.link_with(&artifact);
        entry_point_artifact.finish()
    }

    pub(crate) fn create_and_run_vm(
        calldata: Vec<Value>,
        bytecode: &[BrilligOpcode],
    ) -> (VM<'_, DummyBlackBoxSolver>, usize, usize) {
        let mut vm = VM::new(calldata, bytecode, vec![], &DummyBlackBoxSolver);

        let status = vm.process_opcodes();
        if let VMStatus::Finished { return_data_offset, return_data_size } = status {
            (vm, return_data_offset, return_data_size)
        } else {
            panic!("VM did not finish")
        }
    }

    /// Test a Brillig foreign call returning a vector
    #[test]
    fn test_brillig_ir_foreign_call_return_vector() {
        // pseudo-noir:
        //
        // #[oracle(get_number_sequence)]
        // unconstrained fn get_number_sequence(size: u32) -> Vec<u32> {
        // }
        //
        // unconstrained fn main() -> Vec<u32> {
        //   let the_sequence = get_number_sequence(12);
        //   assert(the_sequence.len() == 12);
        // }
        let mut context = BrilligContext::new(true);
        let r_stack = ReservedRegisters::stack_pointer();
        // Start stack pointer at 0
        context.usize_const(r_stack, Value::from(ReservedRegisters::len() + 3));
        let r_input_size = MemoryAddress::from(ReservedRegisters::len());
        let r_array_ptr = MemoryAddress::from(ReservedRegisters::len() + 1);
        let r_output_size = MemoryAddress::from(ReservedRegisters::len() + 2);
        let r_equality = MemoryAddress::from(ReservedRegisters::len() + 3);
        context.usize_const(r_input_size, Value::from(12_usize));
        // copy our stack frame to r_array_ptr
        context.mov_instruction(r_array_ptr, r_stack);
        context.foreign_call_instruction(
            "make_number_sequence".into(),
            &[ValueOrArray::MemoryAddress(r_input_size)],
            &[HeapValueType::Simple],
            &[ValueOrArray::HeapVector(HeapVector { pointer: r_stack, size: r_output_size })],
            &[HeapValueType::Vector { value_types: vec![HeapValueType::Simple] }],
        );
        // push stack frame by r_returned_size
        context.memory_op(r_stack, r_output_size, r_stack, BinaryIntOp::Add);
        // check r_input_size == r_output_size
        context.memory_op(r_input_size, r_output_size, r_equality, BinaryIntOp::Equals);
        // We push a JumpIf and Trap opcode directly as the constrain instruction
        // uses unresolved jumps which requires a block to be constructed in SSA and
        // we don't need this for Brillig IR tests
        context.push_opcode(BrilligOpcode::JumpIf { condition: r_equality, location: 8 });
        context.push_opcode(BrilligOpcode::Trap);

        context.stop_instruction();

        let bytecode = context.artifact().finish().byte_code;
        let number_sequence: Vec<Value> = (0_usize..12_usize).map(Value::from).collect();
        let mut vm = VM::new(
            vec![],
            &bytecode,
            vec![ForeignCallResult { values: vec![ForeignCallParam::Array(number_sequence)] }],
            &DummyBlackBoxSolver,
        );
        let status = vm.process_opcodes();
        assert_eq!(status, VMStatus::Finished { return_data_offset: 0, return_data_size: 0 });
    }
}<|MERGE_RESOLUTION|>--- conflicted
+++ resolved
@@ -213,12 +213,7 @@
         self.debug_show.array_get(array_ptr, index.address, result);
         // Computes array_ptr + index, ie array[index]
         let index_of_element_in_memory = self.allocate_register();
-<<<<<<< HEAD
-        self.memory_op(array_ptr, index, index_of_element_in_memory, BinaryIntOp::Add);
-=======
         self.memory_op(array_ptr, index.address, index_of_element_in_memory, BinaryIntOp::Add);
-
->>>>>>> f3243b76
         self.load_instruction(result, index_of_element_in_memory);
         // Free up temporary register
         self.deallocate_register(index_of_element_in_memory);
@@ -235,19 +230,12 @@
         self.debug_show.array_set(array_ptr, index.address, value);
         // Computes array_ptr + index, ie array[index]
         let index_of_element_in_memory = self.allocate_register();
-<<<<<<< HEAD
         self.binary_instruction(
-            array_ptr,
+            SingleAddrVariable::new_usize(array_ptr),
             index,
-            index_of_element_in_memory,
-            BrilligBinaryOp::Integer {
-                op: BinaryIntOp::Add,
-                bit_size: BRILLIG_MEMORY_ADDRESSING_BIT_SIZE,
-            },
-        );
-=======
-        self.memory_op(array_ptr, index.address, index_of_element_in_memory, BinaryIntOp::Add);
->>>>>>> f3243b76
+            SingleAddrVariable::new_usize(index_of_element_in_memory),
+            BrilligBinaryOp::Integer(BinaryIntOp::Add),
+        );
 
         self.store_instruction(index_of_element_in_memory, value);
         // Free up temporary register
@@ -605,25 +593,14 @@
     }
 
     /// Stores the value of `constant` in the `result` register
-<<<<<<< HEAD
-    pub(crate) fn const_instruction(
-        &mut self,
-        result: MemoryAddress,
-        constant: Value,
-        bit_size: u32,
-    ) {
-        self.debug_show.const_instruction(result, constant);
-
-        self.push_opcode(BrilligOpcode::Const { destination: result, value: constant, bit_size });
-=======
     pub(crate) fn const_instruction(&mut self, result: SingleAddrVariable, constant: Value) {
         self.debug_show.const_instruction(result.address, constant);
+
         self.push_opcode(BrilligOpcode::Const {
             destination: result.address,
             value: constant,
             bit_size: result.bit_size,
         });
->>>>>>> f3243b76
     }
 
     pub(crate) fn usize_const(&mut self, result: MemoryAddress, constant: Value) {
@@ -807,29 +784,12 @@
             value_to_truncate.bit_size
         );
 
-<<<<<<< HEAD
         // We cast back and forth to ensure that the value is truncated.
         let intermediate_register =
             SingleAddrVariable { address: self.allocate_register(), bit_size };
         self.cast_instruction(intermediate_register, value_to_truncate);
         self.cast_instruction(destination_of_truncated_value, intermediate_register);
         self.deallocate_register(intermediate_register.address);
-=======
-        let mask = BigUint::from(2_u32).pow(bit_size) - BigUint::from(1_u32);
-        let mask_constant = self.make_constant(
-            FieldElement::from_be_bytes_reduce(&mask.to_bytes_be()).into(),
-            value_to_truncate.bit_size,
-        );
-
-        self.binary_instruction(
-            value_to_truncate,
-            mask_constant,
-            destination_of_truncated_value,
-            BrilligBinaryOp::Integer(BinaryIntOp::And),
-        );
-
-        self.deallocate_single_addr(mask_constant);
->>>>>>> f3243b76
     }
 
     /// Emits a stop instruction
