//! This module is an abstraction layer over `Brillig`
//! To allow for separation of concerns, it knows nothing
//! about SSA types, and can therefore be tested independently.
//! `brillig_gen` is therefore the module which combines both
//! ssa types and types in this module.
//! A similar paradigm can be seen with the `acir_ir` module.
//!
//! The brillig ir provides instructions and codegens.
//! The instructions are low level operations that are printed via debug_show.
//! They should emit few opcodes. Codegens on the other hand orchestrate the
//! low level instructions to emit the desired high level operation.
pub(crate) mod artifact;
pub(crate) mod brillig_variable;
pub(crate) mod debug_show;
pub(crate) mod registers;

mod codegen_binary;
mod codegen_calls;
mod codegen_control_flow;
mod codegen_intrinsic;
mod codegen_memory;
mod codegen_stack;
mod entry_point;
mod instructions;

pub(crate) use instructions::BrilligBinaryOp;

use self::{artifact::BrilligArtifact, registers::BrilligRegistersContext};
use crate::ssa::ir::dfg::CallStack;
use acvm::acir::brillig::{MemoryAddress, Opcode as BrilligOpcode};
use debug_show::DebugShow;

/// The Brillig VM does not apply a limit to the memory address space,
/// As a convention, we take use 64 bits. This means that we assume that
/// memory has 2^64 memory slots.
pub(crate) const BRILLIG_MEMORY_ADDRESSING_BIT_SIZE: u32 = 64;

// Registers reserved in runtime for special purposes.
pub(crate) enum ReservedRegisters {
    /// This register stores the free memory pointer. Allocations must be done after this pointer.
    FreeMemoryPointer = 0,
    /// This register stores the previous stack pointer. The registers of the caller are stored here.
    PreviousStackPointer = 1,
}

impl ReservedRegisters {
    /// The number of reserved registers.
    ///
    /// This is used to offset the general registers
    /// which should not overwrite the special register
    const NUM_RESERVED_REGISTERS: usize = 2;

    /// Returns the length of the reserved registers
    pub(crate) fn len() -> usize {
        Self::NUM_RESERVED_REGISTERS
    }

    /// Returns the free memory pointer register. This will get used to allocate memory in runtime.
    pub(crate) fn free_memory_pointer() -> MemoryAddress {
        MemoryAddress::from(ReservedRegisters::FreeMemoryPointer as usize)
    }

    /// Returns the previous stack pointer register. This will be used to restore the registers after a fn call.
    pub(crate) fn previous_stack_pointer() -> MemoryAddress {
        MemoryAddress::from(ReservedRegisters::PreviousStackPointer as usize)
    }

    /// Returns a user defined (non-reserved) register index.
    fn user_register_index(index: usize) -> MemoryAddress {
        MemoryAddress::from(index + ReservedRegisters::len())
    }
}

/// Brillig context object that is used while constructing the
/// Brillig bytecode.
pub(crate) struct BrilligContext {
    obj: BrilligArtifact,
    /// Tracks register allocations
    registers: BrilligRegistersContext,
    /// Context label, must be unique with respect to the function
    /// being linked.
    context_label: String,
    /// Section label, used to separate sections of code
    section_label: usize,
    /// Stores the next available section
    next_section: usize,
    /// IR printer
    debug_show: DebugShow,
}

impl BrilligContext {
    /// Initial context state
    pub(crate) fn new(enable_debug_trace: bool) -> BrilligContext {
        BrilligContext {
            obj: BrilligArtifact::default(),
            registers: BrilligRegistersContext::new(),
            context_label: String::default(),
            section_label: 0,
            next_section: 1,
            debug_show: DebugShow::new(enable_debug_trace),
        }
    }

    /// Adds a brillig instruction to the brillig byte code
    fn push_opcode(&mut self, opcode: BrilligOpcode) {
        self.obj.push_opcode(opcode);
    }

    /// Returns the artifact
    pub(crate) fn artifact(self) -> BrilligArtifact {
        self.obj
    }

<<<<<<< HEAD
    /// Allocates an array of size `size` and stores the pointer to the array
    /// in `pointer_register`
    pub(crate) fn allocate_fixed_length_array(
        &mut self,
        pointer_register: MemoryAddress,
        size: usize,
    ) {
        // debug_show handled by allocate_array_instruction
        let size_register = self.make_usize_constant(size.into());
        self.allocate_array_instruction(pointer_register, size_register.address);
        self.deallocate_single_addr(size_register);
    }

    /// Allocates an array of size contained in size_register and stores the
    /// pointer to the array in `pointer_register`
    pub(crate) fn allocate_array_instruction(
        &mut self,
        pointer_register: MemoryAddress,
        size_register: MemoryAddress,
    ) {
        self.debug_show.allocate_array_instruction(pointer_register, size_register);
        self.set_array_pointer(pointer_register);
        self.update_stack_pointer(size_register);
    }

    pub(crate) fn set_array_pointer(&mut self, pointer_register: MemoryAddress) {
        self.debug_show.mov_instruction(pointer_register, ReservedRegisters::stack_pointer());
        self.push_opcode(BrilligOpcode::Mov {
            destination: pointer_register,
            source: ReservedRegisters::stack_pointer(),
        });
    }

    pub(crate) fn update_stack_pointer(&mut self, size_register: MemoryAddress) {
        self.memory_op(
            ReservedRegisters::stack_pointer(),
            size_register,
            ReservedRegisters::stack_pointer(),
            BrilligBinaryOp::Add,
        );
    }

    /// Allocates a variable in memory and stores the
    /// pointer to the array in `pointer_register`
    fn allocate_variable_reference_instruction(
        &mut self,
        pointer_register: MemoryAddress,
        size: usize,
    ) {
        self.debug_show.allocate_instruction(pointer_register);
        // A variable can be stored in up to three values, so we reserve three values for that.
        let size_register = self.make_usize_constant(size.into());
        self.push_opcode(BrilligOpcode::Mov {
            destination: pointer_register,
            source: ReservedRegisters::stack_pointer(),
        });
        self.memory_op(
            ReservedRegisters::stack_pointer(),
            size_register.address,
            ReservedRegisters::stack_pointer(),
            BrilligBinaryOp::Add,
        );
        self.deallocate_single_addr(size_register);
    }

    pub(crate) fn allocate_single_addr_reference_instruction(
        &mut self,
        pointer_register: MemoryAddress,
    ) {
        self.allocate_variable_reference_instruction(pointer_register, 1);
    }

    pub(crate) fn allocate_array_reference_instruction(&mut self, pointer_register: MemoryAddress) {
        self.allocate_variable_reference_instruction(
            pointer_register,
            BrilligArray::registers_count(),
        );
    }

    pub(crate) fn allocate_vector_reference_instruction(
        &mut self,
        pointer_register: MemoryAddress,
    ) {
        self.allocate_variable_reference_instruction(
            pointer_register,
            BrilligVector::registers_count(),
        );
    }

    /// Gets the value in the array at index `index` and stores it in `result`
    pub(crate) fn array_get(
        &mut self,
        array_ptr: MemoryAddress,
        index: SingleAddrVariable,
        result: MemoryAddress,
    ) {
        assert!(index.bit_size == BRILLIG_MEMORY_ADDRESSING_BIT_SIZE);
        self.debug_show.array_get(array_ptr, index.address, result);
        // Computes array_ptr + index, ie array[index]
        let index_of_element_in_memory = self.allocate_register();
        self.memory_op(array_ptr, index.address, index_of_element_in_memory, BrilligBinaryOp::Add);
        self.load_instruction(result, index_of_element_in_memory);
        // Free up temporary register
        self.deallocate_register(index_of_element_in_memory);
    }

    /// Sets the item in the array at index `index` to `value`
    pub(crate) fn array_set(
        &mut self,
        array_ptr: MemoryAddress,
        index: SingleAddrVariable,
        value: MemoryAddress,
    ) {
        assert!(index.bit_size == BRILLIG_MEMORY_ADDRESSING_BIT_SIZE);
        self.debug_show.array_set(array_ptr, index.address, value);
        // Computes array_ptr + index, ie array[index]
        let index_of_element_in_memory = self.allocate_register();
        self.binary_instruction(
            SingleAddrVariable::new_usize(array_ptr),
            index,
            SingleAddrVariable::new_usize(index_of_element_in_memory),
            BrilligBinaryOp::Add,
        );

        self.store_instruction(index_of_element_in_memory, value);
        // Free up temporary register
        self.deallocate_register(index_of_element_in_memory);
    }

    /// Copies the values of an array pointed by source with length stored in `num_elements_register`
    /// Into the array pointed by destination
    pub(crate) fn copy_array_instruction(
        &mut self,
        source_pointer: MemoryAddress,
        destination_pointer: MemoryAddress,
        num_elements_variable: SingleAddrVariable,
    ) {
        assert!(num_elements_variable.bit_size == BRILLIG_MEMORY_ADDRESSING_BIT_SIZE);
        self.debug_show.copy_array_instruction(
            source_pointer,
            destination_pointer,
            num_elements_variable.address,
        );

        let value_register = self.allocate_register();

        self.loop_instruction(num_elements_variable.address, |ctx, iterator| {
            ctx.array_get(source_pointer, iterator, value_register);
            ctx.array_set(destination_pointer, iterator, value_register);
        });

        self.deallocate_register(value_register);
    }

    /// This instruction will issue a loop that will iterate iteration_count times
    /// The body of the loop should be issued by the caller in the on_iteration closure.
    pub(crate) fn loop_instruction<F>(&mut self, iteration_count: MemoryAddress, on_iteration: F)
    where
        F: FnOnce(&mut BrilligContext, SingleAddrVariable),
    {
        let iterator_register = self.make_usize_constant(0_u128.into());

        let (loop_section, loop_label) = self.reserve_next_section_label();
        self.enter_section(loop_section);

        // Loop body

        // Check if iterator < iteration_count
        let iterator_less_than_iterations =
            SingleAddrVariable { address: self.allocate_register(), bit_size: 1 };

        self.memory_op(
            iterator_register.address,
            iteration_count,
            iterator_less_than_iterations.address,
            BrilligBinaryOp::LessThan,
        );

        let (exit_loop_section, exit_loop_label) = self.reserve_next_section_label();

        self.not_instruction(iterator_less_than_iterations, iterator_less_than_iterations);

        self.jump_if_instruction(iterator_less_than_iterations.address, exit_loop_label);

        // Call the on iteration function
        on_iteration(self, iterator_register);

        // Increment the iterator register
        self.usize_op_in_place(iterator_register.address, BrilligBinaryOp::Add, 1);

        self.jump_instruction(loop_label);

        // Exit the loop
        self.enter_section(exit_loop_section);

        // Deallocate our temporary registers
        self.deallocate_single_addr(iterator_less_than_iterations);
        self.deallocate_single_addr(iterator_register);
    }

    /// This instruction will issue an if-then branch that will check if the condition is true
    /// and if so, perform the instructions given in `f(self, true)` and otherwise perform the
    /// instructions given in `f(self, false)`. A boolean is passed instead of two separate
    /// functions to allow the given function to mutably alias its environment.
    pub(crate) fn branch_instruction(
        &mut self,
        condition: MemoryAddress,
        mut f: impl FnMut(&mut BrilligContext, bool),
    ) {
        // Reserve 3 sections
        let (then_section, then_label) = self.reserve_next_section_label();
        let (otherwise_section, otherwise_label) = self.reserve_next_section_label();
        let (end_section, end_label) = self.reserve_next_section_label();

        self.jump_if_instruction(condition, then_label.clone());
        self.jump_instruction(otherwise_label.clone());

        self.enter_section(then_section);
        f(self, true);
        self.jump_instruction(end_label.clone());

        self.enter_section(otherwise_section);
        f(self, false);
        self.jump_instruction(end_label.clone());

        self.enter_section(end_section);
    }

    /// This instruction issues a branch that jumps over the code generated by the given function if the condition is truthy
    pub(crate) fn if_not_instruction(
        &mut self,
        condition: MemoryAddress,
        f: impl FnOnce(&mut BrilligContext),
    ) {
        let (end_section, end_label) = self.reserve_next_section_label();

        self.jump_if_instruction(condition, end_label.clone());

        f(self);

        self.enter_section(end_section);
    }

    /// Adds a label to the next opcode
    pub(crate) fn enter_context<T: ToString>(&mut self, label: T) {
        self.debug_show.enter_context(label.to_string());
        self.context_label = label.to_string();
        self.section_label = 0;
        // Add a context label to the next opcode
        self.obj.add_label_at_position(label.to_string(), self.obj.index_of_next_opcode());
        // Add a section label to the next opcode
        self.obj
            .add_label_at_position(self.current_section_label(), self.obj.index_of_next_opcode());
    }

    /// Enter the given section
    fn enter_section(&mut self, section: usize) {
        self.section_label = section;
        self.obj
            .add_label_at_position(self.current_section_label(), self.obj.index_of_next_opcode());
    }

    /// Create, reserve, and return a new section label.
    fn reserve_next_section_label(&mut self) -> (usize, String) {
        let section = self.next_section;
        self.next_section += 1;
        (section, self.compute_section_label(section))
    }

    /// Internal function used to compute the section labels
    fn compute_section_label(&self, section: usize) -> String {
        format!("{}-{}", self.context_label, section)
    }

    /// Returns the current section label
    fn current_section_label(&self) -> String {
        self.compute_section_label(self.section_label)
    }

    /// Adds a unresolved `Jump` instruction to the bytecode.
    pub(crate) fn jump_instruction<T: ToString>(&mut self, target_label: T) {
        self.debug_show.jump_instruction(target_label.to_string());
        self.add_unresolved_jump(BrilligOpcode::Jump { location: 0 }, target_label.to_string());
    }

    /// Adds a unresolved `JumpIf` instruction to the bytecode.
    pub(crate) fn jump_if_instruction<T: ToString>(
        &mut self,
        condition: MemoryAddress,
        target_label: T,
    ) {
        self.debug_show.jump_if_instruction(condition, target_label.to_string());
        self.add_unresolved_jump(
            BrilligOpcode::JumpIf { condition, location: 0 },
            target_label.to_string(),
        );
    }

    /// Adds a unresolved `Jump` instruction to the bytecode.
    fn add_unresolved_jump(
        &mut self,
        jmp_instruction: BrilligOpcode,
        destination: UnresolvedJumpLocation,
    ) {
        self.obj.add_unresolved_jump(jmp_instruction, destination);
    }

    /// Allocates an unused register.
    pub(crate) fn allocate_register(&mut self) -> MemoryAddress {
        self.registers.allocate_register()
    }

    /// Push a register to the deallocation list, ready for reuse.
    pub(crate) fn deallocate_register(&mut self, register_index: MemoryAddress) {
        self.registers.deallocate_register(register_index);
    }

    /// Deallocates the address where the single address variable is stored
    pub(crate) fn deallocate_single_addr(&mut self, var: SingleAddrVariable) {
        self.deallocate_register(var.address);
    }
}

impl BrilligContext {
    /// Emits brillig bytecode to jump to a trap condition if `condition`
    /// is false.
    pub(crate) fn constrain_instruction(
        &mut self,
        condition: SingleAddrVariable,
        assert_message: Option<String>,
    ) {
        assert!(condition.bit_size == 1);
        self.debug_show.constrain_instruction(condition.address);
        let (next_section, next_label) = self.reserve_next_section_label();
        self.add_unresolved_jump(
            BrilligOpcode::JumpIf { condition: condition.address, location: 0 },
            next_label,
        );
        self.push_opcode(BrilligOpcode::Trap);
        if let Some(assert_message) = assert_message {
            self.obj.add_assert_message_to_last_opcode(assert_message);
        }
        self.enter_section(next_section);
    }

    /// Processes a return instruction.
    ///
    /// For Brillig, the return is implicit, since there is no explicit return instruction.
    /// The caller will take `N` values from the Register starting at register index 0.
    /// `N` indicates the number of return values expected.
    ///
    /// Brillig does not have an explicit return instruction, so this
    /// method will move all register values to the first `N` values in
    /// the VM.
    pub(crate) fn return_instruction(&mut self, return_registers: &[MemoryAddress]) {
        self.debug_show.return_instruction(return_registers);
        let mut sources = Vec::with_capacity(return_registers.len());
        let mut destinations = Vec::with_capacity(return_registers.len());

        for (destination_index, return_register) in return_registers.iter().enumerate() {
            // In case we have fewer return registers than indices to write to, ensure we've allocated this register
            let destination_register = ReservedRegisters::user_register_index(destination_index);
            self.registers.ensure_register_is_allocated(destination_register);
            sources.push(*return_register);
            destinations.push(destination_register);
        }
        destinations
            .iter()
            .for_each(|destination| self.registers.ensure_register_is_allocated(*destination));
        self.mov_registers_to_registers_instruction(sources, destinations);
        self.stop_instruction();
    }

    /// This function moves values from a set of registers to another set of registers.
    /// It first moves all sources to new allocated registers to avoid overwriting.
    pub(crate) fn mov_registers_to_registers_instruction(
        &mut self,
        sources: Vec<MemoryAddress>,
        destinations: Vec<MemoryAddress>,
    ) {
        let new_sources: Vec<_> = sources
            .iter()
            .map(|source| {
                let new_source = self.allocate_register();
                self.mov_instruction(new_source, *source);
                new_source
            })
            .collect();
        for (new_source, destination) in new_sources.iter().zip(destinations.iter()) {
            self.mov_instruction(*destination, *new_source);
            self.deallocate_register(*new_source);
        }
    }

    /// Emits a `mov` instruction.
    ///
    /// Copies the value at `source` into `destination`
    pub(crate) fn mov_instruction(&mut self, destination: MemoryAddress, source: MemoryAddress) {
        self.debug_show.mov_instruction(destination, source);
        self.push_opcode(BrilligOpcode::Mov { destination, source });
    }

    /// Cast truncates the value to the given bit size and converts the type of the value in memory to that bit size.
    pub(crate) fn cast_instruction(
        &mut self,
        destination: SingleAddrVariable,
        source: SingleAddrVariable,
    ) {
        self.debug_show.cast_instruction(destination.address, source.address, destination.bit_size);
        self.push_opcode(BrilligOpcode::Cast {
            destination: destination.address,
            source: source.address,
            bit_size: destination.bit_size,
        });
    }

    fn binary_result_bit_size(operation: BrilligBinaryOp, arguments_bit_size: u32) -> u32 {
        match operation {
            BrilligBinaryOp::Equals
            | BrilligBinaryOp::LessThan
            | BrilligBinaryOp::LessThanEquals => 1,
            _ => arguments_bit_size,
        }
    }

    /// Processes a binary instruction according `operation`.
    ///
    /// This method will compute lhs <operation> rhs
    /// and store the result in the `result` register.
    pub(crate) fn binary_instruction(
        &mut self,
        lhs: SingleAddrVariable,
        rhs: SingleAddrVariable,
        result: SingleAddrVariable,
        operation: BrilligBinaryOp,
    ) {
        assert!(
            lhs.bit_size == rhs.bit_size,
            "Not equal bit size for lhs and rhs: lhs {}, rhs {}",
            lhs.bit_size,
            rhs.bit_size
        );
        let is_field_op = lhs.bit_size == FieldElement::max_num_bits();
        let expected_result_bit_size =
            BrilligContext::binary_result_bit_size(operation, lhs.bit_size);
        assert!(
            result.bit_size == expected_result_bit_size,
            "Expected result bit size to be {}, got {} for operation {:?}",
            expected_result_bit_size,
            result.bit_size,
            operation
        );
        self.debug_show.binary_instruction(lhs.address, rhs.address, result.address, operation);

        if let BrilligBinaryOp::Modulo { is_signed_integer } = operation {
            self.modulo_instruction(result, lhs, rhs, is_signed_integer);
        } else if is_field_op {
            let opcode = BrilligOpcode::BinaryFieldOp {
                op: operation.into(),
                destination: result.address,
                lhs: lhs.address,
                rhs: rhs.address,
            };
            self.push_opcode(opcode);
        } else {
            let opcode = BrilligOpcode::BinaryIntOp {
                op: operation.into(),
                destination: result.address,
                bit_size: lhs.bit_size,
                lhs: lhs.address,
                rhs: rhs.address,
            };
            self.push_opcode(opcode);
        }
    }

    /// Stores the value of `constant` in the `result` register
    pub(crate) fn const_instruction(&mut self, result: SingleAddrVariable, constant: Value) {
        self.debug_show.const_instruction(result.address, constant);

        if result.bit_size > 128 && !constant.to_field().fits_in_u128() {
            let high = Value::from(FieldElement::from_be_bytes_reduce(
                constant
                    .to_field()
                    .to_be_bytes()
                    .get(0..16)
                    .expect("FieldElement::to_be_bytes() too short!"),
            ));
            let low = Value::from(constant.to_u128());
            let high_register = SingleAddrVariable::new(self.allocate_register(), 254);
            let low_register = SingleAddrVariable::new(self.allocate_register(), 254);
            let intermediate_register = SingleAddrVariable::new(self.allocate_register(), 254);
            self.const_instruction(high_register, high);
            self.const_instruction(low_register, low);
            // I want to multiply high by 2^128, but I can't get that big constant in.
            // So I'll multiply by 2^64 twice.
            self.const_instruction(intermediate_register, Value::from(1_u128 << 64));
            self.binary_instruction(
                high_register,
                intermediate_register,
                high_register,
                BrilligBinaryOp::Mul,
            );
            self.binary_instruction(
                high_register,
                intermediate_register,
                high_register,
                BrilligBinaryOp::Mul,
            );
            // Now we can add.
            self.binary_instruction(
                high_register,
                low_register,
                intermediate_register,
                BrilligBinaryOp::Add,
            );
            self.cast_instruction(result, intermediate_register);
            self.deallocate_single_addr(high_register);
            self.deallocate_single_addr(low_register);
            self.deallocate_single_addr(intermediate_register);
        } else {
            self.push_opcode(BrilligOpcode::Const {
                destination: result.address,
                value: constant,
                bit_size: result.bit_size,
            });
        }
    }

    pub(crate) fn usize_const(&mut self, result: MemoryAddress, constant: Value) {
        self.const_instruction(SingleAddrVariable::new_usize(result), constant);
    }

    /// Processes a not instruction.
    ///
    /// Not is computed using a subtraction operation as there is no native not instruction
    /// in Brillig.
    pub(crate) fn not_instruction(
        &mut self,
        input: SingleAddrVariable,
        result: SingleAddrVariable,
    ) {
        self.debug_show.not_instruction(input.address, input.bit_size, result.address);
        // Compile !x as ((-1) - x)
        let u_max = FieldElement::from(2_i128).pow(&FieldElement::from(input.bit_size as i128))
            - FieldElement::one();
        let max = self.make_constant(Value::from(u_max), input.bit_size);

        let opcode = BrilligOpcode::BinaryIntOp {
            destination: result.address,
            op: BinaryIntOp::Sub,
            bit_size: input.bit_size,
            lhs: max.address,
            rhs: input.address,
        };
        self.push_opcode(opcode);
        self.deallocate_single_addr(max);
    }

    /// Processes a foreign call instruction.
    ///
    /// Note: the function being called is external and will
    /// not be linked during brillig generation.
    pub(crate) fn foreign_call_instruction(
        &mut self,
        func_name: String,
        inputs: &[ValueOrArray],
        input_value_types: &[HeapValueType],
        outputs: &[ValueOrArray],
        output_value_types: &[HeapValueType],
    ) {
        assert!(inputs.len() == input_value_types.len());
        assert!(outputs.len() == output_value_types.len());
        self.debug_show.foreign_call_instruction(func_name.clone(), inputs, outputs);
        let opcode = BrilligOpcode::ForeignCall {
            function: func_name,
            destinations: outputs.to_vec(),
            destination_value_types: output_value_types.to_vec(),
            inputs: inputs.to_vec(),
            input_value_types: input_value_types.to_vec(),
        };
        self.push_opcode(opcode);
    }

    /// Emits a load instruction
    pub(crate) fn load_instruction(
        &mut self,
        destination: MemoryAddress,
        source_pointer: MemoryAddress,
    ) {
        self.debug_show.load_instruction(destination, source_pointer);
        self.push_opcode(BrilligOpcode::Load { destination, source_pointer });
    }

    /// Loads a variable stored previously
    pub(crate) fn load_variable_instruction(
        &mut self,
        destination: BrilligVariable,
        variable_pointer: MemoryAddress,
    ) {
        match destination {
            BrilligVariable::SingleAddr(single_addr) => {
                self.load_instruction(single_addr.address, variable_pointer);
            }
            BrilligVariable::BrilligArray(BrilligArray { pointer, size: _, rc }) => {
                self.load_instruction(pointer, variable_pointer);

                let rc_pointer = self.allocate_register();
                self.mov_instruction(rc_pointer, variable_pointer);
                self.usize_op_in_place(rc_pointer, BrilligBinaryOp::Add, 1_usize);

                self.load_instruction(rc, rc_pointer);
                self.deallocate_register(rc_pointer);
            }
            BrilligVariable::BrilligVector(BrilligVector { pointer, size, rc }) => {
                self.load_instruction(pointer, variable_pointer);

                let size_pointer = self.allocate_register();
                self.mov_instruction(size_pointer, variable_pointer);
                self.usize_op_in_place(size_pointer, BrilligBinaryOp::Add, 1_usize);

                self.load_instruction(size, size_pointer);
                self.deallocate_register(size_pointer);

                let rc_pointer = self.allocate_register();
                self.mov_instruction(rc_pointer, variable_pointer);
                self.usize_op_in_place(rc_pointer, BrilligBinaryOp::Add, 2_usize);

                self.load_instruction(rc, rc_pointer);
                self.deallocate_register(rc_pointer);
            }
        }
    }

    /// Emits a store instruction
    pub(crate) fn store_instruction(
        &mut self,
        destination_pointer: MemoryAddress,
        source: MemoryAddress,
    ) {
        self.debug_show.store_instruction(destination_pointer, source);
        self.push_opcode(BrilligOpcode::Store { destination_pointer, source });
    }

    /// Stores a variable by saving its registers to memory
    pub(crate) fn store_variable_instruction(
        &mut self,
        variable_pointer: MemoryAddress,
        source: BrilligVariable,
    ) {
        match source {
            BrilligVariable::SingleAddr(single_addr) => {
                self.store_instruction(variable_pointer, single_addr.address);
            }
            BrilligVariable::BrilligArray(BrilligArray { pointer, size: _, rc }) => {
                self.store_instruction(variable_pointer, pointer);

                let rc_pointer: MemoryAddress = self.allocate_register();
                self.mov_instruction(rc_pointer, variable_pointer);
                self.usize_op_in_place(rc_pointer, BrilligBinaryOp::Add, 1_usize);
                self.store_instruction(rc_pointer, rc);
                self.deallocate_register(rc_pointer);
            }
            BrilligVariable::BrilligVector(BrilligVector { pointer, size, rc }) => {
                self.store_instruction(variable_pointer, pointer);

                let size_pointer = self.allocate_register();
                self.mov_instruction(size_pointer, variable_pointer);
                self.usize_op_in_place(size_pointer, BrilligBinaryOp::Add, 1_usize);
                self.store_instruction(size_pointer, size);

                let rc_pointer: MemoryAddress = self.allocate_register();
                self.mov_instruction(rc_pointer, variable_pointer);
                self.usize_op_in_place(rc_pointer, BrilligBinaryOp::Add, 2_usize);
                self.store_instruction(rc_pointer, rc);

                self.deallocate_register(size_pointer);
                self.deallocate_register(rc_pointer);
            }
        }
    }

    /// Emits a truncate instruction.
    ///
    /// Note: Truncation is used as an optimization in the SSA IR
    /// for the ACIR generation pass; ACIR gen does not overflow
    /// on every integer operation since it would be in-efficient.
    /// Instead truncation instructions are emitted as to when a
    /// truncation should be done.
    /// For Brillig, all integer operations will overflow as its cheap.
    /// We currently use cast to truncate: we cast to the required bit size
    /// and back to the original bit size.
    pub(crate) fn truncate_instruction(
        &mut self,
        destination_of_truncated_value: SingleAddrVariable,
        value_to_truncate: SingleAddrVariable,
        bit_size: u32,
    ) {
        self.debug_show.truncate_instruction(
            destination_of_truncated_value.address,
            value_to_truncate.address,
            bit_size,
        );
        assert!(
            bit_size <= value_to_truncate.bit_size,
            "tried to truncate to a bit size {} greater than the variable size {}",
            bit_size,
            value_to_truncate.bit_size
        );

        // We cast back and forth to ensure that the value is truncated.
        let intermediate_register =
            SingleAddrVariable { address: self.allocate_register(), bit_size };
        self.cast_instruction(intermediate_register, value_to_truncate);
        self.cast_instruction(destination_of_truncated_value, intermediate_register);
        self.deallocate_register(intermediate_register.address);
    }

    /// Emits a stop instruction
    pub(crate) fn stop_instruction(&mut self) {
        self.debug_show.stop_instruction();
        self.push_opcode(BrilligOpcode::Stop { return_data_offset: 0, return_data_size: 0 });
    }

    /// Returns a register which holds the value of a constant
    pub(crate) fn make_constant(&mut self, constant: Value, bit_size: u32) -> SingleAddrVariable {
        let var = SingleAddrVariable::new(self.allocate_register(), bit_size);
        self.const_instruction(var, constant);
        var
    }

    /// Returns a register which holds the value of an usize constant
    pub(crate) fn make_usize_constant(&mut self, constant: Value) -> SingleAddrVariable {
        let register = self.allocate_register();
        self.usize_const(register, constant);
        SingleAddrVariable::new_usize(register)
    }

    /// Computes left % right by emitting the necessary Brillig opcodes.
    ///
    /// This is done by using the following formula:
    ///
    /// a % b = a - (b * (a / b))
    ///
    /// Brillig does not have an explicit modulo operation,
    /// so we must emit multiple opcodes and process it differently
    /// to other binary instructions.
    pub(crate) fn modulo_instruction(
        &mut self,
        result: SingleAddrVariable,
        left: SingleAddrVariable,
        right: SingleAddrVariable,
        signed: bool,
    ) {
        assert!(
            left.bit_size == right.bit_size,
            "Not equal bitsize: lhs {}, rhs {}",
            left.bit_size,
            right.bit_size
        );
        let bit_size = left.bit_size;

        let scratch_var_i = SingleAddrVariable::new(self.allocate_register(), bit_size);
        let scratch_var_j = SingleAddrVariable::new(self.allocate_register(), bit_size);

        // i = left / right
        self.binary_instruction(
            left,
            right,
            scratch_var_i,
            match signed {
                true => BrilligBinaryOp::SignedDiv,
                false => BrilligBinaryOp::UnsignedDiv,
            },
        );

        // j = i * right
        self.binary_instruction(scratch_var_i, right, scratch_var_j, BrilligBinaryOp::Mul);

        // result_register = left - j
        self.binary_instruction(left, scratch_var_j, result, BrilligBinaryOp::Sub);
        // Free scratch registers
        self.deallocate_register(scratch_var_i.address);
        self.deallocate_register(scratch_var_j.address);
    }

    /// Adds a unresolved external `Call` instruction to the bytecode.
    /// This calls into another function compiled into this brillig artifact.
    pub(crate) fn add_external_call_instruction<T: ToString>(&mut self, func_label: T) {
        self.debug_show.add_external_call_instruction(func_label.to_string());
        self.obj.add_unresolved_external_call(
            BrilligOpcode::Call { location: 0 },
            func_label.to_string(),
        );
    }

    /// Returns the i'th register after the reserved ones
    pub(crate) fn register(&self, i: usize) -> MemoryAddress {
        MemoryAddress::from(ReservedRegisters::NUM_RESERVED_REGISTERS + i)
    }

    /// Saves all of the registers that have been used up until this point.
    fn save_registers_of_vars(&mut self, vars: &[BrilligVariable]) -> Vec<MemoryAddress> {
        // Save all of the used registers at this point in memory
        // because the function call will/may overwrite them.
        //
        // Note that here it is important that the stack pointer register is at register 0,
        // as after the first register save we add to the pointer.
        let mut used_registers: Vec<_> =
            vars.iter().flat_map(|var| var.extract_registers()).collect();

        // Also dump the previous stack pointer
        used_registers.push(ReservedRegisters::previous_stack_pointer());
        for register in used_registers.iter() {
            self.store_instruction(ReservedRegisters::stack_pointer(), *register);
            // Add one to our stack pointer
            self.usize_op_in_place(ReservedRegisters::stack_pointer(), BrilligBinaryOp::Add, 1);
        }

        // Store the location of our registers in the previous stack pointer
        self.mov_instruction(
            ReservedRegisters::previous_stack_pointer(),
            ReservedRegisters::stack_pointer(),
        );
        used_registers
    }

    /// Loads all of the registers that have been save by save_all_used_registers.
    fn load_all_saved_registers(&mut self, used_registers: &[MemoryAddress]) {
        // Load all of the used registers that we saved.
        // We do all the reverse operations of save_all_used_registers.
        // Iterate our registers in reverse
        let iterator_register = self.allocate_register();
        self.mov_instruction(iterator_register, ReservedRegisters::previous_stack_pointer());

        for register in used_registers.iter().rev() {
            // Subtract one from our stack pointer
            self.usize_op_in_place(iterator_register, BrilligBinaryOp::Sub, 1);
            self.load_instruction(*register, iterator_register);
        }
    }

    /// Utility method to perform a binary instruction with a constant value in place
    pub(crate) fn usize_op_in_place(
        &mut self,
        destination: MemoryAddress,
        op: BrilligBinaryOp,
        constant: usize,
    ) {
        self.usize_op(destination, destination, op, constant);
    }

    /// Utility method to perform a binary instruction with a constant value
    pub(crate) fn usize_op(
        &mut self,
        operand: MemoryAddress,
        destination: MemoryAddress,
        op: BrilligBinaryOp,
        constant: usize,
    ) {
        let const_register = self.make_usize_constant(Value::from(constant));
        self.memory_op(operand, const_register.address, destination, op);
        // Mark as no longer used for this purpose, frees for reuse
        self.deallocate_single_addr(const_register);
    }

    /// Utility method to perform a binary instruction with a memory address
    pub(crate) fn memory_op(
        &mut self,
        lhs: MemoryAddress,
        rhs: MemoryAddress,
        destination: MemoryAddress,
        op: BrilligBinaryOp,
    ) {
        self.binary_instruction(
            SingleAddrVariable::new_usize(lhs),
            SingleAddrVariable::new_usize(rhs),
            SingleAddrVariable::new(
                destination,
                BrilligContext::binary_result_bit_size(op, BRILLIG_MEMORY_ADDRESSING_BIT_SIZE),
            ),
            op,
        );
    }

    // Used before a call instruction.
    // Save all the registers we have used to the stack.
    // Move argument values to the front of the register indices.
    pub(crate) fn pre_call_save_registers_prep_args(
        &mut self,
        arguments: &[MemoryAddress],
        variables_to_save: &[BrilligVariable],
    ) -> Vec<MemoryAddress> {
        // Save all the registers we have used to the stack.
        let saved_registers = self.save_registers_of_vars(variables_to_save);

        // Move argument values to the front of the registers
        //
        // This means that the arguments will be in the first `n` registers after
        // the number of reserved registers.
        let (sources, destinations): (Vec<_>, Vec<_>) =
            arguments.iter().enumerate().map(|(i, argument)| (*argument, self.register(i))).unzip();
        destinations
            .iter()
            .for_each(|destination| self.registers.ensure_register_is_allocated(*destination));
        self.mov_registers_to_registers_instruction(sources, destinations);
        saved_registers
    }

    // Used after a call instruction.
    // Move return values to the front of the register indices.
    // Load all the registers we have previous saved in save_registers_prep_args.
    pub(crate) fn post_call_prep_returns_load_registers(
        &mut self,
        result_registers: &[MemoryAddress],
        saved_registers: &[MemoryAddress],
    ) {
        // Allocate our result registers and write into them
        // We assume the return values of our call are held in 0..num results register indices
        let (sources, destinations): (Vec<_>, Vec<_>) = result_registers
            .iter()
            .enumerate()
            .map(|(i, result_register)| (self.register(i), *result_register))
            .unzip();
        sources.iter().for_each(|source| self.registers.ensure_register_is_allocated(*source));
        self.mov_registers_to_registers_instruction(sources, destinations);

        // Restore all the same registers we have, in exact reverse order.
        // Note that we have allocated some registers above, which we will not be handling here,
        // only restoring registers that were used prior to the call finishing.
        // After the call instruction, the stack frame pointer should be back to where we left off,
        // so we do our instructions in reverse order.
        self.load_all_saved_registers(saved_registers);
    }

    /// Utility method to transform a HeapArray to a HeapVector by making a runtime constant with the size.
    pub(crate) fn array_to_vector(&mut self, array: &BrilligArray) -> BrilligVector {
        let size_register = self.make_usize_constant(array.size.into());
        BrilligVector { size: size_register.address, pointer: array.pointer, rc: array.rc }
    }

    /// Issues a blackbox operation.
    pub(crate) fn black_box_op_instruction(&mut self, op: BlackBoxOp) {
        self.debug_show.black_box_op_instruction(&op);
        self.push_opcode(BrilligOpcode::BlackBox(op));
    }

    /// Issues a to_radix instruction. This instruction will write the modulus of the source register
    /// And the radix register limb_count times to the target vector.
    pub(crate) fn radix_instruction(
        &mut self,
        source_field: SingleAddrVariable,
        target_vector: BrilligVector,
        radix: SingleAddrVariable,
        limb_count: SingleAddrVariable,
        big_endian: bool,
    ) {
        assert!(source_field.bit_size == FieldElement::max_num_bits());
        assert!(radix.bit_size == 32);
        assert!(limb_count.bit_size == 32);
        let radix_as_field =
            SingleAddrVariable::new(self.allocate_register(), FieldElement::max_num_bits());
        self.cast_instruction(radix_as_field, radix);

        self.cast_instruction(SingleAddrVariable::new_usize(target_vector.size), limb_count);
        self.usize_const(target_vector.rc, 1_usize.into());
        self.allocate_array_instruction(target_vector.pointer, target_vector.size);

        let shifted_field =
            SingleAddrVariable::new(self.allocate_register(), FieldElement::max_num_bits());
        self.mov_instruction(shifted_field.address, source_field.address);

        let modulus_field =
            SingleAddrVariable::new(self.allocate_register(), FieldElement::max_num_bits());

        self.loop_instruction(target_vector.size, |ctx, iterator_register| {
            // Compute the modulus
            ctx.modulo_instruction(modulus_field, shifted_field, radix_as_field, false);
            // Write it
            ctx.array_set(target_vector.pointer, iterator_register, modulus_field.address);
            // Integer div the field
            ctx.binary_instruction(
                shifted_field,
                radix_as_field,
                shifted_field,
                BrilligBinaryOp::UnsignedDiv,
            );
        });

        // Deallocate our temporary registers
        self.deallocate_single_addr(shifted_field);
        self.deallocate_single_addr(modulus_field);
        self.deallocate_single_addr(radix_as_field);

        if big_endian {
            self.reverse_vector_in_place_instruction(target_vector);
        }
    }

    /// This instruction will reverse the order of the elements in a vector.
    pub(crate) fn reverse_vector_in_place_instruction(&mut self, vector: BrilligVector) {
        let iteration_count = self.allocate_register();
        self.usize_op(vector.size, iteration_count, BrilligBinaryOp::UnsignedDiv, 2);

        let start_value_register = self.allocate_register();
        let index_at_end_of_array = self.allocate_register();
        let end_value_register = self.allocate_register();

        self.loop_instruction(iteration_count, |ctx, iterator_register| {
            // Load both values
            ctx.array_get(vector.pointer, iterator_register, start_value_register);

            // The index at the end of array is size - 1 - iterator
            ctx.mov_instruction(index_at_end_of_array, vector.size);
            ctx.usize_op_in_place(index_at_end_of_array, BrilligBinaryOp::Sub, 1);
            ctx.memory_op(
                index_at_end_of_array,
                iterator_register.address,
                index_at_end_of_array,
                BrilligBinaryOp::Sub,
            );

            ctx.array_get(
                vector.pointer,
                SingleAddrVariable::new_usize(index_at_end_of_array),
                end_value_register,
            );

            // Write both values
            ctx.array_set(vector.pointer, iterator_register, end_value_register);
            ctx.array_set(
                vector.pointer,
                SingleAddrVariable::new_usize(index_at_end_of_array),
                start_value_register,
            );
        });

        self.deallocate_register(iteration_count);
        self.deallocate_register(start_value_register);
        self.deallocate_register(end_value_register);
        self.deallocate_register(index_at_end_of_array);
    }

=======
>>>>>>> 21af4fd4
    /// Sets a current call stack that the next pushed opcodes will be associated with.
    pub(crate) fn set_call_stack(&mut self, call_stack: CallStack) {
        self.obj.set_call_stack(call_stack);
    }
}

<<<<<<< HEAD
/// Type to encapsulate the binary operation types in Brillig
#[derive(Clone, Copy, Debug)]
pub(crate) enum BrilligBinaryOp {
    Add,
    Sub,
    Mul,
    FieldDiv,
    SignedDiv,
    UnsignedDiv,
    Equals,
    LessThan,
    LessThanEquals,
    And,
    Or,
    Xor,
    Shl,
    Shr,
    // Modulo operation requires more than one brillig opcode
    Modulo { is_signed_integer: bool },
}

impl From<BrilligBinaryOp> for BinaryFieldOp {
    fn from(operation: BrilligBinaryOp) -> BinaryFieldOp {
        match operation {
            BrilligBinaryOp::Add => BinaryFieldOp::Add,
            BrilligBinaryOp::Sub => BinaryFieldOp::Sub,
            BrilligBinaryOp::Mul => BinaryFieldOp::Mul,
            BrilligBinaryOp::FieldDiv => BinaryFieldOp::Div,
            BrilligBinaryOp::UnsignedDiv => BinaryFieldOp::IntegerDiv,
            BrilligBinaryOp::Equals => BinaryFieldOp::Equals,
            BrilligBinaryOp::LessThan => BinaryFieldOp::LessThan,
            BrilligBinaryOp::LessThanEquals => BinaryFieldOp::LessThanEquals,
            _ => panic!("Unsupported operation: {:?} on a field", operation),
        }
    }
}

impl From<BrilligBinaryOp> for BinaryIntOp {
    fn from(operation: BrilligBinaryOp) -> BinaryIntOp {
        match operation {
            BrilligBinaryOp::Add => BinaryIntOp::Add,
            BrilligBinaryOp::Sub => BinaryIntOp::Sub,
            BrilligBinaryOp::Mul => BinaryIntOp::Mul,
            BrilligBinaryOp::UnsignedDiv => BinaryIntOp::UnsignedDiv,
            BrilligBinaryOp::SignedDiv => BinaryIntOp::SignedDiv,
            BrilligBinaryOp::Equals => BinaryIntOp::Equals,
            BrilligBinaryOp::LessThan => BinaryIntOp::LessThan,
            BrilligBinaryOp::LessThanEquals => BinaryIntOp::LessThanEquals,
            BrilligBinaryOp::And => BinaryIntOp::And,
            BrilligBinaryOp::Or => BinaryIntOp::Or,
            BrilligBinaryOp::Xor => BinaryIntOp::Xor,
            BrilligBinaryOp::Shl => BinaryIntOp::Shl,
            BrilligBinaryOp::Shr => BinaryIntOp::Shr,
            _ => panic!("Unsupported operation: {:?} on an integer", operation),
        }
    }
}

=======
>>>>>>> 21af4fd4
#[cfg(test)]
pub(crate) mod tests {
    use std::vec;

    use acvm::acir::brillig::{
        ForeignCallParam, ForeignCallResult, HeapVector, MemoryAddress, Value, ValueOrArray,
    };
    use acvm::brillig_vm::brillig::HeapValueType;
    use acvm::brillig_vm::{VMStatus, VM};
    use acvm::{BlackBoxFunctionSolver, BlackBoxResolutionError, FieldElement};

    use crate::brillig::brillig_ir::{BrilligBinaryOp, BrilligContext};

    use super::artifact::{BrilligParameter, GeneratedBrillig};
    use super::{BrilligOpcode, ReservedRegisters};

    pub(crate) struct DummyBlackBoxSolver;

    impl BlackBoxFunctionSolver for DummyBlackBoxSolver {
        fn schnorr_verify(
            &self,
            _public_key_x: &FieldElement,
            _public_key_y: &FieldElement,
            _signature: &[u8],
            _message: &[u8],
        ) -> Result<bool, BlackBoxResolutionError> {
            Ok(true)
        }
        fn pedersen_commitment(
            &self,
            _inputs: &[FieldElement],
            _domain_separator: u32,
        ) -> Result<(FieldElement, FieldElement), BlackBoxResolutionError> {
            Ok((2_u128.into(), 3_u128.into()))
        }
        fn pedersen_hash(
            &self,
            _inputs: &[FieldElement],
            _domain_separator: u32,
        ) -> Result<FieldElement, BlackBoxResolutionError> {
            Ok(6_u128.into())
        }
        fn fixed_base_scalar_mul(
            &self,
            _low: &FieldElement,
            _high: &FieldElement,
        ) -> Result<(FieldElement, FieldElement), BlackBoxResolutionError> {
            Ok((4_u128.into(), 5_u128.into()))
        }

        fn ec_add(
            &self,
            _input1_x: &FieldElement,
            _input1_y: &FieldElement,
            _input2_x: &FieldElement,
            _input2_y: &FieldElement,
        ) -> Result<(FieldElement, FieldElement), BlackBoxResolutionError> {
            panic!("Path not trodden by this test")
        }

        fn poseidon2_permutation(
            &self,
            _inputs: &[FieldElement],
            _len: u32,
        ) -> Result<Vec<FieldElement>, BlackBoxResolutionError> {
            Ok(vec![0_u128.into(), 1_u128.into(), 2_u128.into(), 3_u128.into()])
        }
    }

    pub(crate) fn create_context() -> BrilligContext {
        let mut context = BrilligContext::new(true);
        context.enter_context("test");
        context
    }

    pub(crate) fn create_entry_point_bytecode(
        context: BrilligContext,
        arguments: Vec<BrilligParameter>,
        returns: Vec<BrilligParameter>,
    ) -> GeneratedBrillig {
        let artifact = context.artifact();
        let mut entry_point_artifact =
            BrilligContext::new_entry_point_artifact(arguments, returns, "test".to_string());
        entry_point_artifact.link_with(&artifact);
        entry_point_artifact.finish()
    }

    pub(crate) fn create_and_run_vm(
        calldata: Vec<Value>,
        bytecode: &[BrilligOpcode],
    ) -> (VM<'_, DummyBlackBoxSolver>, usize, usize) {
        let mut vm = VM::new(calldata, bytecode, vec![], &DummyBlackBoxSolver);

        let status = vm.process_opcodes();
        if let VMStatus::Finished { return_data_offset, return_data_size } = status {
            (vm, return_data_offset, return_data_size)
        } else {
            panic!("VM did not finish")
        }
    }

    /// Test a Brillig foreign call returning a vector
    #[test]
    fn test_brillig_ir_foreign_call_return_vector() {
        // pseudo-noir:
        //
        // #[oracle(get_number_sequence)]
        // unconstrained fn get_number_sequence(size: u32) -> Vec<u32> {
        // }
        //
        // unconstrained fn main() -> Vec<u32> {
        //   let the_sequence = get_number_sequence(12);
        //   assert(the_sequence.len() == 12);
        // }
        let mut context = BrilligContext::new(true);
        let r_stack = ReservedRegisters::free_memory_pointer();
        // Start stack pointer at 0
        context.usize_const_instruction(r_stack, Value::from(ReservedRegisters::len() + 3));
        let r_input_size = MemoryAddress::from(ReservedRegisters::len());
        let r_array_ptr = MemoryAddress::from(ReservedRegisters::len() + 1);
        let r_output_size = MemoryAddress::from(ReservedRegisters::len() + 2);
        let r_equality = MemoryAddress::from(ReservedRegisters::len() + 3);
        context.usize_const_instruction(r_input_size, Value::from(12_usize));
        // copy our stack frame to r_array_ptr
        context.mov_instruction(r_array_ptr, r_stack);
        context.foreign_call_instruction(
            "make_number_sequence".into(),
            &[ValueOrArray::MemoryAddress(r_input_size)],
            &[HeapValueType::Simple],
            &[ValueOrArray::HeapVector(HeapVector { pointer: r_stack, size: r_output_size })],
            &[HeapValueType::Vector { value_types: vec![HeapValueType::Simple] }],
        );
        // push stack frame by r_returned_size
<<<<<<< HEAD
        context.memory_op(r_stack, r_output_size, r_stack, BrilligBinaryOp::Add);
        // check r_input_size == r_output_size
        context.memory_op(r_input_size, r_output_size, r_equality, BrilligBinaryOp::Equals);
=======
        context.memory_op_instruction(r_stack, r_output_size, r_stack, BrilligBinaryOp::Add);
        // check r_input_size == r_output_size
        context.memory_op_instruction(
            r_input_size,
            r_output_size,
            r_equality,
            BrilligBinaryOp::Equals,
        );
>>>>>>> 21af4fd4
        // We push a JumpIf and Trap opcode directly as the constrain instruction
        // uses unresolved jumps which requires a block to be constructed in SSA and
        // we don't need this for Brillig IR tests
        context.push_opcode(BrilligOpcode::JumpIf { condition: r_equality, location: 8 });
        context.push_opcode(BrilligOpcode::Trap);

        context.stop_instruction();

        let bytecode = context.artifact().finish().byte_code;
        let number_sequence: Vec<Value> = (0_usize..12_usize).map(Value::from).collect();
        let mut vm = VM::new(
            vec![],
            &bytecode,
            vec![ForeignCallResult { values: vec![ForeignCallParam::Array(number_sequence)] }],
            &DummyBlackBoxSolver,
        );
        let status = vm.process_opcodes();
        assert_eq!(status, VMStatus::Finished { return_data_offset: 0, return_data_size: 0 });
    }
}<|MERGE_RESOLUTION|>--- conflicted
+++ resolved
@@ -111,7 +111,6 @@
         self.obj
     }
 
-<<<<<<< HEAD
     /// Allocates an array of size `size` and stores the pointer to the array
     /// in `pointer_register`
     pub(crate) fn allocate_fixed_length_array(
@@ -1155,15 +1154,12 @@
         self.deallocate_register(index_at_end_of_array);
     }
 
-=======
->>>>>>> 21af4fd4
     /// Sets a current call stack that the next pushed opcodes will be associated with.
     pub(crate) fn set_call_stack(&mut self, call_stack: CallStack) {
         self.obj.set_call_stack(call_stack);
     }
 }
 
-<<<<<<< HEAD
 /// Type to encapsulate the binary operation types in Brillig
 #[derive(Clone, Copy, Debug)]
 pub(crate) enum BrilligBinaryOp {
@@ -1222,8 +1218,6 @@
     }
 }
 
-=======
->>>>>>> 21af4fd4
 #[cfg(test)]
 pub(crate) mod tests {
     use std::vec;
@@ -1357,20 +1351,9 @@
             &[HeapValueType::Vector { value_types: vec![HeapValueType::Simple] }],
         );
         // push stack frame by r_returned_size
-<<<<<<< HEAD
         context.memory_op(r_stack, r_output_size, r_stack, BrilligBinaryOp::Add);
         // check r_input_size == r_output_size
         context.memory_op(r_input_size, r_output_size, r_equality, BrilligBinaryOp::Equals);
-=======
-        context.memory_op_instruction(r_stack, r_output_size, r_stack, BrilligBinaryOp::Add);
-        // check r_input_size == r_output_size
-        context.memory_op_instruction(
-            r_input_size,
-            r_output_size,
-            r_equality,
-            BrilligBinaryOp::Equals,
-        );
->>>>>>> 21af4fd4
         // We push a JumpIf and Trap opcode directly as the constrain instruction
         // uses unresolved jumps which requires a block to be constructed in SSA and
         // we don't need this for Brillig IR tests
