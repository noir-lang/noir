pub(crate) mod brillig_black_box;
pub(crate) mod brillig_block;
pub(crate) mod brillig_block_variables;
pub(crate) mod brillig_fn;
pub(crate) mod brillig_globals;
pub(crate) mod brillig_slice_ops;
pub(crate) mod constant_allocation;
mod variable_liveness;

use acvm::FieldElement;
use noirc_errors::call_stack::CallStack;

use self::brillig_fn::FunctionContext;
use super::{
    brillig_ir::{
        artifact::{BrilligParameter, GeneratedBrillig},
        BrilligContext,
    },
    Brillig, BrilligOptions, BrilligVariable, ValueId,
};
<<<<<<< HEAD
use crate::{errors::InternalError, ssa::ir::function::Function};
=======
use crate::{
    errors::InternalError,
    ssa::ir::{call_stack::CallStack, function::Function, types::NumericType},
};

/// Converting an SSA function into Brillig bytecode.
pub(crate) fn convert_ssa_function(
    func: &Function,
    options: &BrilligOptions,
    globals: &HashMap<ValueId, BrilligVariable>,
    hoisted_global_constants: &HashMap<(FieldElement, NumericType), BrilligVariable>,
) -> BrilligArtifact<FieldElement> {
    let mut brillig_context = BrilligContext::new(options);

    let mut function_context = FunctionContext::new(func);

    brillig_context.enter_context(Label::function(func.id()));

    brillig_context.call_check_max_stack_depth_procedure();

    for block in function_context.blocks.clone() {
        BrilligBlock::compile(
            &mut function_context,
            &mut brillig_context,
            block,
            &func.dfg,
            globals,
            hoisted_global_constants,
        );
    }

    let mut artifact = brillig_context.artifact();
    artifact.name = func.name().to_string();
    artifact
}
>>>>>>> 6f788483

pub(crate) fn gen_brillig_for(
    func: &Function,
    arguments: Vec<BrilligParameter>,
    brillig: &Brillig,
    options: &BrilligOptions,
) -> Result<GeneratedBrillig<FieldElement>, InternalError> {
    // Create the entry point artifact
    let globals_memory_size = brillig
        .globals_memory_size
        .get(&func.id())
        .copied()
        .expect("Should have the globals memory size specified for an entry point");

    let options = BrilligOptions { enable_debug_trace: false, ..*options };

    let mut entry_point = BrilligContext::new_entry_point_artifact(
        arguments,
        FunctionContext::return_values(func),
        func.id(),
        true,
        globals_memory_size,
        &options,
    );
    entry_point.name = func.name().to_string();

    // Link the entry point with all dependencies
    while let Some(unresolved_fn_label) = entry_point.first_unresolved_function_call() {
        let artifact = &brillig.find_by_label(unresolved_fn_label.clone(), &options);
        let artifact = match artifact {
            Some(artifact) => artifact,
            None => {
                return Err(InternalError::General {
                    message: format!("Cannot find linked fn {unresolved_fn_label}"),
                    call_stack: CallStack::new(),
                })
            }
        };
        entry_point.link_with(artifact);
        // Insert the range of opcode locations occupied by a procedure
        if let Some(procedure_id) = &artifact.procedure {
            let num_opcodes = entry_point.byte_code.len();
            let previous_num_opcodes = entry_point.byte_code.len() - artifact.byte_code.len();
            // We subtract one as to keep the range inclusive on both ends
            entry_point
                .procedure_locations
                .insert(procedure_id.clone(), (previous_num_opcodes, num_opcodes - 1));
        }
    }
    // Generate the final bytecode
    Ok(entry_point.finish())
}<|MERGE_RESOLUTION|>--- conflicted
+++ resolved
@@ -18,45 +18,7 @@
     },
     Brillig, BrilligOptions, BrilligVariable, ValueId,
 };
-<<<<<<< HEAD
 use crate::{errors::InternalError, ssa::ir::function::Function};
-=======
-use crate::{
-    errors::InternalError,
-    ssa::ir::{call_stack::CallStack, function::Function, types::NumericType},
-};
-
-/// Converting an SSA function into Brillig bytecode.
-pub(crate) fn convert_ssa_function(
-    func: &Function,
-    options: &BrilligOptions,
-    globals: &HashMap<ValueId, BrilligVariable>,
-    hoisted_global_constants: &HashMap<(FieldElement, NumericType), BrilligVariable>,
-) -> BrilligArtifact<FieldElement> {
-    let mut brillig_context = BrilligContext::new(options);
-
-    let mut function_context = FunctionContext::new(func);
-
-    brillig_context.enter_context(Label::function(func.id()));
-
-    brillig_context.call_check_max_stack_depth_procedure();
-
-    for block in function_context.blocks.clone() {
-        BrilligBlock::compile(
-            &mut function_context,
-            &mut brillig_context,
-            block,
-            &func.dfg,
-            globals,
-            hoisted_global_constants,
-        );
-    }
-
-    let mut artifact = brillig_context.artifact();
-    artifact.name = func.name().to_string();
-    artifact
-}
->>>>>>> 6f788483
 
 pub(crate) fn gen_brillig_for(
     func: &Function,
