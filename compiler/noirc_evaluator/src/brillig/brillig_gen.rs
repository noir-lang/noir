--- conflicted
+++ resolved
@@ -8,11 +8,7 @@
 mod variable_liveness;
 
 use acvm::FieldElement;
-<<<<<<< HEAD
 use noirc_errors::call_stack::CallStack;
-=======
-use fxhash::FxHashMap as HashMap;
->>>>>>> dd708454
 
 use self::brillig_fn::FunctionContext;
 use super::{
@@ -22,43 +18,7 @@
     },
     Brillig, BrilligVariable, ValueId,
 };
-<<<<<<< HEAD
 use crate::{errors::InternalError, ssa::ir::function::Function};
-=======
-use crate::{
-    errors::InternalError,
-    ssa::ir::{call_stack::CallStack, function::Function},
-};
-
-/// Converting an SSA function into Brillig bytecode.
-pub(crate) fn convert_ssa_function(
-    func: &Function,
-    enable_debug_trace: bool,
-    globals: &HashMap<ValueId, BrilligVariable>,
-) -> BrilligArtifact<FieldElement> {
-    let mut brillig_context = BrilligContext::new(enable_debug_trace);
-
-    let mut function_context = FunctionContext::new(func);
-
-    brillig_context.enter_context(Label::function(func.id()));
-
-    brillig_context.call_check_max_stack_depth_procedure();
-
-    for block in function_context.blocks.clone() {
-        BrilligBlock::compile(
-            &mut function_context,
-            &mut brillig_context,
-            block,
-            &func.dfg,
-            globals,
-        );
-    }
-
-    let mut artifact = brillig_context.artifact();
-    artifact.name = func.name().to_string();
-    artifact
-}
->>>>>>> dd708454
 
 pub(crate) fn gen_brillig_for(
     func: &Function,
