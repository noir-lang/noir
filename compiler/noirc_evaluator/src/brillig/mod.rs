pub(crate) mod brillig_gen;
pub mod brillig_ir;

use acvm::FieldElement;
use brillig_gen::brillig_block::BrilligBlock;
use brillig_gen::constant_allocation::ConstantAllocation;
use brillig_gen::{brillig_fn::FunctionContext, brillig_globals::BrilligGlobals};
use brillig_ir::BrilligContext;
use brillig_ir::{artifact::LabelType, brillig_variable::BrilligVariable, registers::GlobalSpace};
use noirc_errors::call_stack::CallStackHelper;

use self::brillig_ir::{
    artifact::{BrilligArtifact, Label},
    procedures::compile_procedure,
};

use crate::ssa::{
    ir::{
        dfg::DataFlowGraph,
        function::{Function, FunctionId},
        types::NumericType,
        value::ValueId,
    },
    ssa_gen::Ssa,
};
use fxhash::{FxHashMap as HashMap, FxHashSet as HashSet};
use std::{borrow::Cow, collections::BTreeSet};

pub use self::brillig_ir::procedures::ProcedureId;

/// Options that affect Brillig code generation.
#[derive(Default, Clone, Debug)]
pub struct BrilligOptions {
    pub enable_debug_trace: bool,
    pub enable_debug_assertions: bool,
    pub enable_array_copy_counter: bool,
}

/// Context structure for the brillig pass.
/// It stores brillig-related data required for brillig generation.
#[derive(Default, Clone)]
pub struct Brillig {
    /// Maps SSA function labels to their brillig artifact
    ssa_function_to_brillig: HashMap<FunctionId, BrilligArtifact<FieldElement>>,
    pub call_stacks: CallStackHelper,
    globals: HashMap<FunctionId, BrilligArtifact<FieldElement>>,
    globals_memory_size: HashMap<FunctionId, usize>,
}

impl Brillig {
    /// Compiles a function into brillig and store the compilation artifacts
    pub(crate) fn compile(
        &mut self,
        func: &Function,
        options: &BrilligOptions,
        globals: &HashMap<ValueId, BrilligVariable>,
        hoisted_global_constants: &HashMap<(FieldElement, NumericType), BrilligVariable>,
        is_entry_point: bool,
    ) {
<<<<<<< HEAD
        let obj = self.convert_ssa_function(func, options, globals, hoisted_global_constants);
=======
        let obj =
            convert_ssa_function(func, options, globals, hoisted_global_constants, is_entry_point);
>>>>>>> 3f80cf2a
        self.ssa_function_to_brillig.insert(func.id(), obj);
    }

    /// Finds a brillig artifact by its label
    pub(crate) fn find_by_label(
        &self,
        function_label: Label,
        options: &BrilligOptions,
    ) -> Option<Cow<BrilligArtifact<FieldElement>>> {
        match function_label.label_type {
            LabelType::Function(function_id, _) => {
                self.ssa_function_to_brillig.get(&function_id).map(Cow::Borrowed)
            }
            // Procedures are compiled as needed
            LabelType::Procedure(procedure_id) => {
                Some(Cow::Owned(compile_procedure(procedure_id, options)))
            }
            LabelType::GlobalInit(function_id) => self.globals.get(&function_id).map(Cow::Borrowed),
            _ => unreachable!("ICE: Expected a function or procedure label"),
        }
    }

    /// Converting an SSA function into Brillig bytecode.
    pub(crate) fn convert_ssa_function(
        &mut self,
        func: &Function,
        options: &BrilligOptions,
        globals: &HashMap<ValueId, BrilligVariable>,
        hoisted_global_constants: &HashMap<(FieldElement, NumericType), BrilligVariable>,
    ) -> BrilligArtifact<FieldElement> {
        let mut brillig_context = BrilligContext::new(options);

        let mut function_context = FunctionContext::new(func);

        brillig_context.enter_context(Label::function(func.id()));

        brillig_context.call_check_max_stack_depth_procedure();

        for block in function_context.blocks.clone() {
            BrilligBlock::compile(
                &mut function_context,
                &mut brillig_context,
                block,
                &func.dfg,
                &mut self.call_stacks,
                globals,
                hoisted_global_constants,
            );
        }

        let mut artifact = brillig_context.artifact();
        artifact.name = func.name().to_string();
        artifact
    }
}

impl std::ops::Index<FunctionId> for Brillig {
    type Output = BrilligArtifact<FieldElement>;
    fn index(&self, id: FunctionId) -> &Self::Output {
        &self.ssa_function_to_brillig[&id]
    }
}

impl Ssa {
    #[tracing::instrument(level = "trace", skip_all)]
    pub fn to_brillig(&self, options: &BrilligOptions) -> Brillig {
        self.to_brillig_with_globals(options, HashMap::default())
    }

    /// Compile Brillig functions and ACIR functions reachable from them
    #[tracing::instrument(level = "trace", skip_all)]
    pub(crate) fn to_brillig_with_globals(
        &self,
        options: &BrilligOptions,
        used_globals_map: HashMap<FunctionId, HashSet<ValueId>>,
    ) -> Brillig {
        // Collect all the function ids that are reachable from brillig
        // That means all the functions marked as brillig and ACIR functions called by them
        let brillig_reachable_function_ids = self
            .functions
            .iter()
            .filter_map(|(id, func)| func.runtime().is_brillig().then_some(*id))
            .collect::<BTreeSet<_>>();

        let mut brillig = Brillig::default();

        if brillig_reachable_function_ids.is_empty() {
            return brillig;
        }

        let mut brillig_globals =
            BrilligGlobals::new(&self.functions, used_globals_map, self.main_id);

        // SSA Globals are computed once at compile time and shared across all functions,
        // thus we can just fetch globals from the main function.
        // This same globals graph will then be used to declare Brillig globals for the respective entry points.
        let globals = (*self.functions[&self.main_id].dfg.globals).clone();
        let globals_dfg = DataFlowGraph::from(globals);
        brillig_globals.declare_globals(&globals_dfg, &mut brillig, options);

        for brillig_function_id in brillig_reachable_function_ids {
            let empty_allocations = HashMap::default();
            let empty_const_allocations = HashMap::default();
            let (globals_allocations, hoisted_constant_allocations) = brillig_globals
                .get_brillig_globals(brillig_function_id)
                .unwrap_or((&empty_allocations, &empty_const_allocations));

            let func = &self.functions[&brillig_function_id];
            let is_entry_point = brillig_globals.entry_points().contains_key(&brillig_function_id);

            brillig.compile(
                func,
                options,
                globals_allocations,
                hoisted_constant_allocations,
                is_entry_point,
            );
        }

        brillig
    }
}<|MERGE_RESOLUTION|>--- conflicted
+++ resolved
@@ -57,12 +57,13 @@
         hoisted_global_constants: &HashMap<(FieldElement, NumericType), BrilligVariable>,
         is_entry_point: bool,
     ) {
-<<<<<<< HEAD
-        let obj = self.convert_ssa_function(func, options, globals, hoisted_global_constants);
-=======
-        let obj =
-            convert_ssa_function(func, options, globals, hoisted_global_constants, is_entry_point);
->>>>>>> 3f80cf2a
+        let obj = self.convert_ssa_function(
+            func,
+            options,
+            globals,
+            hoisted_global_constants,
+            is_entry_point,
+        );
         self.ssa_function_to_brillig.insert(func.id(), obj);
     }
 
@@ -92,10 +93,11 @@
         options: &BrilligOptions,
         globals: &HashMap<ValueId, BrilligVariable>,
         hoisted_global_constants: &HashMap<(FieldElement, NumericType), BrilligVariable>,
+        is_entry_point: bool,
     ) -> BrilligArtifact<FieldElement> {
         let mut brillig_context = BrilligContext::new(options);
 
-        let mut function_context = FunctionContext::new(func);
+        let mut function_context = FunctionContext::new(func, is_entry_point);
 
         brillig_context.enter_context(Label::function(func.id()));
 
