--- conflicted
+++ resolved
@@ -85,7 +85,6 @@
 
         let mut brillig = Brillig::default();
 
-<<<<<<< HEAD
         if brillig_reachable_function_ids.is_empty() {
             return brillig;
         }
@@ -94,12 +93,8 @@
             .first()
             .expect("ICE: Should have a reachable function at this point");
         let globals = (*self.functions[func_id].dfg.globals).clone();
-        let (artifact, brillig_globals) =
+        let (artifact, brillig_globals, globals_size) =
             convert_ssa_globals(enable_debug_trace, globals, &self.used_global_values);
-=======
-        let (artifact, brillig_globals, globals_size) =
-            convert_ssa_globals(enable_debug_trace, &self.globals, &self.used_global_values);
->>>>>>> 7f9525df
         brillig.globals = artifact;
         brillig.globals_memory_size = globals_size;
 
