--- conflicted
+++ resolved
@@ -18,13 +18,8 @@
     ir::{
         dfg::DataFlowGraph,
         function::{Function, FunctionId},
-<<<<<<< HEAD
-        instruction::Instruction,
         types::NumericType,
-        value::{Value, ValueId},
-=======
         value::ValueId,
->>>>>>> 119bf620
     },
     ssa_gen::Ssa,
 };
@@ -59,11 +54,7 @@
         globals: &HashMap<ValueId, BrilligVariable>,
         hoisted_global_constants: &HashMap<(FieldElement, NumericType), BrilligVariable>,
     ) {
-<<<<<<< HEAD
-        let obj = convert_ssa_function(func, enable_debug_trace, globals, hoisted_global_constants);
-=======
-        let obj = convert_ssa_function(func, options, globals);
->>>>>>> 119bf620
+        let obj = convert_ssa_function(func, options, globals, hoisted_global_constants);
         self.ssa_function_to_brillig.insert(func.id(), obj);
     }
 
@@ -132,26 +123,14 @@
         brillig_globals.declare_globals(&globals_dfg, &mut brillig, options);
 
         for brillig_function_id in brillig_reachable_function_ids {
-<<<<<<< HEAD
-            let (globals_allocations, hoisted_constant_allocations) =
-                brillig_globals.get_brillig_globals(brillig_function_id);
+            let empty_allocations = HashMap::default();
+            let empty_const_allocations = HashMap::default();
+            let (globals_allocations, hoisted_constant_allocations) = brillig_globals
+                .get_brillig_globals(brillig_function_id)
+                .unwrap_or((&empty_allocations, &empty_const_allocations));
 
             let func = &self.functions[&brillig_function_id];
-            brillig.compile(
-                func,
-                enable_debug_trace,
-                &globals_allocations,
-                &hoisted_constant_allocations,
-            );
-=======
-            let empty_allocations = HashMap::default();
-            let globals_allocations = brillig_globals
-                .get_brillig_globals(brillig_function_id)
-                .unwrap_or(&empty_allocations);
-
-            let func = &self.functions[&brillig_function_id];
-            brillig.compile(func, options, globals_allocations);
->>>>>>> 119bf620
+            brillig.compile(func, options, globals_allocations, hoisted_constant_allocations);
         }
 
         brillig
