pub(crate) mod brillig_gen;
pub(crate) mod brillig_ir;

use acvm::FieldElement;
<<<<<<< HEAD
use brillig_gen::{brillig_block::BrilligBlock, brillig_fn::FunctionContext};
use brillig_ir::{artifact::LabelType, BrilligContext};
use noirc_errors::call_stack::CallStackHelper;

use self::brillig_ir::{
    artifact::{BrilligArtifact, Label},
    procedures::compile_procedure,
=======
use brillig_gen::brillig_globals::convert_ssa_globals;
use brillig_ir::{artifact::LabelType, brillig_variable::BrilligVariable, registers::GlobalSpace};

use self::{
    brillig_gen::convert_ssa_function,
    brillig_ir::{
        artifact::{BrilligArtifact, Label},
        procedures::compile_procedure,
    },
>>>>>>> dd708454
};
use crate::ssa::{
    ir::{
        dfg::DataFlowGraph,
        function::{Function, FunctionId},
        value::ValueId,
    },
    ssa_gen::Ssa,
};
use fxhash::FxHashMap as HashMap;
use std::{borrow::Cow, collections::BTreeSet};

pub use self::brillig_ir::procedures::ProcedureId;

/// Context structure for the brillig pass.
/// It stores brillig-related data required for brillig generation.
#[derive(Default)]
pub struct Brillig {
    /// Maps SSA function labels to their brillig artifact
    ssa_function_to_brillig: HashMap<FunctionId, BrilligArtifact<FieldElement>>,
<<<<<<< HEAD

    pub call_stacks: CallStackHelper,
=======
    globals: BrilligArtifact<FieldElement>,
>>>>>>> dd708454
}

impl Brillig {
    /// Compiles a function into brillig and store the compilation artifacts
<<<<<<< HEAD
    pub(crate) fn compile(&mut self, func: &Function, enable_debug_trace: bool) {
        let obj = self.convert_ssa_function(func, enable_debug_trace);
=======
    pub(crate) fn compile(
        &mut self,
        func: &Function,
        enable_debug_trace: bool,
        globals: &HashMap<ValueId, BrilligVariable>,
    ) {
        let obj = convert_ssa_function(func, enable_debug_trace, globals);
>>>>>>> dd708454
        self.ssa_function_to_brillig.insert(func.id(), obj);
    }

    /// Finds a brillig artifact by its label
    pub(crate) fn find_by_label(
        &self,
        function_label: Label,
    ) -> Option<Cow<BrilligArtifact<FieldElement>>> {
        match function_label.label_type {
            LabelType::Function(function_id, _) => {
                self.ssa_function_to_brillig.get(&function_id).map(Cow::Borrowed)
            }
            // Procedures are compiled as needed
            LabelType::Procedure(procedure_id) => Some(Cow::Owned(compile_procedure(procedure_id))),
            LabelType::GlobalInit => Some(Cow::Borrowed(&self.globals)),
            _ => unreachable!("ICE: Expected a function or procedure label"),
        }
    }

    /// Converting an SSA function into Brillig bytecode.
    pub(crate) fn convert_ssa_function(
        &mut self,
        func: &Function,
        enable_debug_trace: bool,
    ) -> BrilligArtifact<FieldElement> {
        let mut brillig_context = BrilligContext::new(enable_debug_trace);

        let mut function_context = FunctionContext::new(func);

        brillig_context.enter_context(Label::function(func.id()));

        brillig_context.call_check_max_stack_depth_procedure();

        for block in function_context.blocks.clone() {
            BrilligBlock::compile(
                &mut function_context,
                &mut brillig_context,
                block,
                &func.dfg,
                &mut self.call_stacks,
            );
        }
        let mut artifact = brillig_context.artifact();
        artifact.name = func.name().to_string();
        artifact.location_tree = func.dfg.call_stack_data.to_location_tree();

        artifact
    }
}

impl std::ops::Index<FunctionId> for Brillig {
    type Output = BrilligArtifact<FieldElement>;
    fn index(&self, id: FunctionId) -> &Self::Output {
        &self.ssa_function_to_brillig[&id]
    }
}

impl Ssa {
    /// Compile Brillig functions and ACIR functions reachable from them
    #[tracing::instrument(level = "trace", skip_all)]
    pub(crate) fn to_brillig(&self, enable_debug_trace: bool) -> Brillig {
        // Collect all the function ids that are reachable from brillig
        // That means all the functions marked as brillig and ACIR functions called by them
        let brillig_reachable_function_ids = self
            .functions
            .iter()
            .filter_map(|(id, func)| func.runtime().is_brillig().then_some(*id))
            .collect::<BTreeSet<_>>();

        let mut brillig = Brillig::default();

        let (artifact, brillig_globals) =
            convert_ssa_globals(enable_debug_trace, &self.globals, &self.used_global_values);
        brillig.globals = artifact;

        for brillig_function_id in brillig_reachable_function_ids {
            let func = &self.functions[&brillig_function_id];
            brillig.compile(func, enable_debug_trace, &brillig_globals);
        }

        brillig
    }
}<|MERGE_RESOLUTION|>--- conflicted
+++ resolved
@@ -2,25 +2,15 @@
 pub(crate) mod brillig_ir;
 
 use acvm::FieldElement;
-<<<<<<< HEAD
 use brillig_gen::{brillig_block::BrilligBlock, brillig_fn::FunctionContext};
-use brillig_ir::{artifact::LabelType, BrilligContext};
+use brillig_ir::{
+    artifact::LabelType, brillig_variable::BrilligVariable, registers::GlobalSpace, BrilligContext,
+};
 use noirc_errors::call_stack::CallStackHelper;
 
 use self::brillig_ir::{
     artifact::{BrilligArtifact, Label},
     procedures::compile_procedure,
-=======
-use brillig_gen::brillig_globals::convert_ssa_globals;
-use brillig_ir::{artifact::LabelType, brillig_variable::BrilligVariable, registers::GlobalSpace};
-
-use self::{
-    brillig_gen::convert_ssa_function,
-    brillig_ir::{
-        artifact::{BrilligArtifact, Label},
-        procedures::compile_procedure,
-    },
->>>>>>> dd708454
 };
 use crate::ssa::{
     ir::{
@@ -41,28 +31,20 @@
 pub struct Brillig {
     /// Maps SSA function labels to their brillig artifact
     ssa_function_to_brillig: HashMap<FunctionId, BrilligArtifact<FieldElement>>,
-<<<<<<< HEAD
 
     pub call_stacks: CallStackHelper,
-=======
     globals: BrilligArtifact<FieldElement>,
->>>>>>> dd708454
 }
 
 impl Brillig {
     /// Compiles a function into brillig and store the compilation artifacts
-<<<<<<< HEAD
-    pub(crate) fn compile(&mut self, func: &Function, enable_debug_trace: bool) {
-        let obj = self.convert_ssa_function(func, enable_debug_trace);
-=======
     pub(crate) fn compile(
         &mut self,
         func: &Function,
         enable_debug_trace: bool,
         globals: &HashMap<ValueId, BrilligVariable>,
     ) {
-        let obj = convert_ssa_function(func, enable_debug_trace, globals);
->>>>>>> dd708454
+        let obj = self.convert_ssa_function(func, enable_debug_trace, globals);
         self.ssa_function_to_brillig.insert(func.id(), obj);
     }
 
@@ -87,6 +69,7 @@
         &mut self,
         func: &Function,
         enable_debug_trace: bool,
+        globals: &HashMap<ValueId, BrilligVariable>,
     ) -> BrilligArtifact<FieldElement> {
         let mut brillig_context = BrilligContext::new(enable_debug_trace);
 
@@ -103,6 +86,7 @@
                 block,
                 &func.dfg,
                 &mut self.call_stacks,
+                globals,
             );
         }
         let mut artifact = brillig_context.artifact();
@@ -134,8 +118,11 @@
 
         let mut brillig = Brillig::default();
 
-        let (artifact, brillig_globals) =
-            convert_ssa_globals(enable_debug_trace, &self.globals, &self.used_global_values);
+        let (artifact, brillig_globals) = brillig.convert_ssa_globals(
+            enable_debug_trace,
+            &self.globals,
+            &self.used_global_values,
+        );
         brillig.globals = artifact;
 
         for brillig_function_id in brillig_reachable_function_ids {
