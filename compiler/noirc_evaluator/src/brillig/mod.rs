--- conflicted
+++ resolved
@@ -126,11 +126,7 @@
                 .unwrap_or(&empty_allocations);
 
             let func = &self.functions[&brillig_function_id];
-<<<<<<< HEAD
-            brillig.compile(func, enable_debug_trace, globals_allocations);
-=======
-            brillig.compile(func, options, &globals_allocations);
->>>>>>> 5b509c5e
+            brillig.compile(func, options, globals_allocations);
         }
 
         brillig
