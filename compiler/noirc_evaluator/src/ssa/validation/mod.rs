--- conflicted
+++ resolved
@@ -30,13 +30,7 @@
 /// during instruction visitation to track patterns that span multiple instructions.
 struct Validator<'f> {
     function: &'f Function,
-<<<<<<< HEAD
-=======
     ssa: &'f Ssa,
-    // State for truncate-after-signed-sub validation
-    // Stores: Option<(bit_size, result)>
-    signed_binary_op: Option<PendingSignedOverflowOp>,
->>>>>>> d31ebb91
 
     // State for valid Field to integer casts
     // Range checks are laid down in isolation and can make for safe casts
@@ -46,108 +40,8 @@
 }
 
 impl<'f> Validator<'f> {
-<<<<<<< HEAD
-    fn new(function: &'f Function) -> Self {
-        Self { function, range_checks: HashMap::default() }
-=======
     fn new(function: &'f Function, ssa: &'f Ssa) -> Self {
-        Self { function, ssa, signed_binary_op: None, range_checks: HashMap::default() }
-    }
-
-    /// Validates that any checked signed add/sub/mul are followed by the appropriate instructions.
-    /// Signed overflow is many instructions but we validate up to the initial truncate.
-    ///
-    /// Expects the following SSA form for signed checked operations:
-    /// Add/Sub -> Truncate
-    /// Mul -> Cast -> Truncate
-    fn validate_signed_op_overflow_pattern(&mut self, instruction: InstructionId) {
-        let dfg = &self.function.dfg;
-        match &dfg[instruction] {
-            Instruction::Binary(binary) => {
-                // Only reset if we are starting a new tracked op.
-                // We do not reset on unrelated ops. If we already an op pending, we have an ill formed signed op.
-                if self.signed_binary_op.is_some() {
-                    panic!("Signed binary operation does not follow overflow pattern");
-                }
-
-                // Assumes rhs_type is the same as lhs_type
-                let lhs_type = dfg.type_of_value(binary.lhs);
-                let Type::Numeric(NumericType::Signed { bit_size }) = lhs_type else {
-                    return;
-                };
-
-                let result = dfg.instruction_results(instruction)[0];
-                match binary.operator {
-                    BinaryOp::Mul { unchecked: false } => {
-                        self.signed_binary_op = Some(PendingSignedOverflowOp::Mul {
-                            bit_size,
-                            mul_result: result,
-                            cast_result: None,
-                        });
-                    }
-                    BinaryOp::Add { unchecked: false } | BinaryOp::Sub { unchecked: false } => {
-                        self.signed_binary_op =
-                            Some(PendingSignedOverflowOp::AddOrSub { bit_size, result });
-                    }
-                    _ => {}
-                }
-            }
-            Instruction::Truncate { value, bit_size, max_bit_size } => {
-                // Only a truncate can reset the signed binary op state
-                match self.signed_binary_op.take() {
-                    Some(PendingSignedOverflowOp::AddOrSub {
-                        bit_size: expected_bit_size,
-                        result,
-                    }) => {
-                        assert_eq!(*bit_size, expected_bit_size);
-                        assert_eq!(*max_bit_size, expected_bit_size + 1);
-                        assert_eq!(*value, result);
-                    }
-                    Some(PendingSignedOverflowOp::Mul {
-                        bit_size: expected_bit_size,
-                        cast_result: Some(cast),
-                        ..
-                    }) => {
-                        assert_eq!(*bit_size, expected_bit_size);
-                        assert_eq!(*max_bit_size, 2 * expected_bit_size);
-                        assert_eq!(*value, cast);
-                    }
-                    Some(PendingSignedOverflowOp::Mul { cast_result: None, .. }) => {
-                        panic!("Truncate not matched to signed overflow pattern");
-                    }
-                    None => {
-                        // Do nothing as there is no overflow op pending
-                    }
-                }
-            }
-            Instruction::Cast(value, typ) => {
-                match &mut self.signed_binary_op {
-                    Some(PendingSignedOverflowOp::AddOrSub { .. }) => {
-                        panic!(
-                            "Invalid cast inserted after signed checked Add/Sub. It must be followed immediately by truncate"
-                        );
-                    }
-                    Some(PendingSignedOverflowOp::Mul {
-                        bit_size: expected_bit_size,
-                        mul_result,
-                        cast_result,
-                    }) => {
-                        assert_eq!(typ.bit_size(), 2 * *expected_bit_size);
-                        assert_eq!(*value, *mul_result);
-                        *cast_result = Some(dfg.instruction_results(instruction)[0]);
-                    }
-                    None => {
-                        // Do nothing as there is no overflow op pending
-                    }
-                }
-            }
-            _ => {
-                if self.signed_binary_op.is_some() {
-                    panic!("Signed binary operation does not follow overflow pattern");
-                }
-            }
-        }
->>>>>>> d31ebb91
+        Self { function, ssa, range_checks: HashMap::default() }
     }
 
     /// Enforces that every cast from Field -> unsigned/signed integer must obey the following invariants:
