--- conflicted
+++ resolved
@@ -59,13 +59,9 @@
         let main_function = parsed_ssa.functions.remove(0);
         let main_id = FunctionId::test_new(0);
         let mut builder = FunctionBuilder::new(main_function.external_name.clone(), main_id);
-<<<<<<< HEAD
         let separated = false; // Allow the builder to do anything it wants.
         builder.set_runtime(main_function.runtime_type, separated);
-=======
         builder.simplify = simplify;
-        builder.set_runtime(main_function.runtime_type);
->>>>>>> da94c2b4
 
         // Map function names to their IDs so calls can be resolved
         let mut function_id_counter = 1;
