use std::collections::HashMap;

use acvm::acir::circuit::ErrorSelector;

use crate::ssa::{
    function_builder::FunctionBuilder,
    ir::{
        basic_block::BasicBlockId,
        call_stack::CallStackId,
        function::{Function, FunctionId},
        instruction::{ConstrainError, Instruction},
        value::ValueId,
    },
};

use super::{
    ast::AssertMessage, Identifier, ParsedBlock, ParsedFunction, ParsedGlobal, ParsedGlobalValue,
    ParsedInstruction, ParsedSsa, ParsedTerminator, ParsedValue, RuntimeType, Ssa, SsaError,
};

impl ParsedSsa {
    pub(crate) fn into_ssa(self, simplify: bool) -> Result<Ssa, SsaError> {
        Translator::translate(self, simplify)
    }
}

struct Translator {
    builder: FunctionBuilder,

    /// Maps internal function names (e.g. "f1") to their IDs
    functions: HashMap<String, FunctionId>,

    /// Maps block names to their IDs
    blocks: HashMap<FunctionId, HashMap<String, BasicBlockId>>,

    /// Maps variable names to their IDs.
    ///
    /// This is necessary because the SSA we parse might have undergone some
    /// passes already which replaced some of the original IDs. The translator
    /// will recreate the SSA step by step, which can result in a new ID layout.
    variables: HashMap<FunctionId, HashMap<String, ValueId>>,

    /// The function that will hold the actual SSA globals.
    globals_function: Function,

    /// Maps names like g0, g1, etc., in the parsed SSA to global IDs.
    globals: HashMap<String, ValueId>,

    error_selector_counter: u64,
}

impl Translator {
    fn translate(mut parsed_ssa: ParsedSsa, simplify: bool) -> Result<Ssa, SsaError> {
        let mut translator = Self::new(&mut parsed_ssa, simplify)?;

        // Note that the `new` call above removed the main function,
        // so all we are left with are non-main functions.
        for function in parsed_ssa.functions {
            translator.translate_non_main_function(function)?;
        }

        for global in parsed_ssa.globals {
            translator.translate_global(global)?;
        }

        Ok(translator.finish())
    }

    fn new(parsed_ssa: &mut ParsedSsa, simplify: bool) -> Result<Self, SsaError> {
        // A FunctionBuilder must be created with a main Function, so here wer remove it
        // from the parsed SSA to avoid adding it twice later on.
        let main_function = parsed_ssa.functions.remove(0);
        let main_id = FunctionId::test_new(0);
        let mut builder = FunctionBuilder::new(main_function.external_name.clone(), main_id);
        builder.set_runtime(main_function.runtime_type);
        builder.simplify = simplify;

        // Map function names to their IDs so calls can be resolved
        let mut function_id_counter = 1;
        let mut functions = HashMap::new();
        for function in &parsed_ssa.functions {
            let function_id = FunctionId::test_new(function_id_counter);
            function_id_counter += 1;

            functions.insert(function.internal_name.clone(), function_id);
        }

        // Does not matter what ID we use here.
        let globals = Function::new("globals".to_owned(), main_id);

        let mut translator = Self {
            builder,
            functions,
            variables: HashMap::new(),
            blocks: HashMap::new(),
            globals_function: globals,
            globals: HashMap::new(),
            error_selector_counter: 0,
        };
        translator.translate_function_body(main_function)?;

        Ok(translator)
    }

    fn translate_non_main_function(&mut self, function: ParsedFunction) -> Result<(), SsaError> {
        let function_id = self.functions[&function.internal_name];
        let external_name = function.external_name.clone();

        match function.runtime_type {
            RuntimeType::Acir(inline_type) => {
                self.builder.new_function(external_name, function_id, inline_type);
            }
            RuntimeType::Brillig(inline_type) => {
                self.builder.new_brillig_function(external_name, function_id, inline_type);
            }
        }

        self.translate_function_body(function)
    }

    fn translate_function_body(&mut self, function: ParsedFunction) -> Result<(), SsaError> {
        // First define all blocks so that they are known (a block might jump to a block that comes next)
        for (index, block) in function.blocks.iter().enumerate() {
            // The first block is the entry block and it was automatically created by the builder
            let block_id = if index == 0 {
                self.builder.current_function.entry_block()
            } else {
                self.builder.insert_block()
            };
            let entry = self.blocks.entry(self.current_function_id()).or_default();
            entry.insert(block.name.clone(), block_id);
        }

        for block in function.blocks {
            self.translate_block(block)?;
        }

        Ok(())
    }

    fn translate_block(&mut self, block: ParsedBlock) -> Result<(), SsaError> {
        let block_id = self.blocks[&self.current_function_id()][&block.name];
        self.builder.switch_to_block(block_id);

        for parameter in block.parameters {
            let parameter_value_id = self.builder.add_block_parameter(block_id, parameter.typ);
            self.define_variable(parameter.identifier, parameter_value_id)?;
        }

        for instruction in block.instructions {
            self.translate_instruction(instruction)?;
        }

        match block.terminator {
            ParsedTerminator::Jmp { destination, arguments } => {
                let block_id = self.lookup_block(&destination)?;
                let arguments = self.translate_values(arguments)?;
                self.builder.terminate_with_jmp(block_id, arguments);
            }
            ParsedTerminator::Jmpif { condition, then_block, else_block } => {
                let condition = self.translate_value(condition)?;
                let then_destination = self.lookup_block(&then_block)?;
                let else_destination = self.lookup_block(&else_block)?;
                self.builder.terminate_with_jmpif(condition, then_destination, else_destination);
            }
            ParsedTerminator::Return(values) => {
                let return_values = self.translate_values(values)?;
                self.builder.terminate_with_return(return_values);
            }
        }

        Ok(())
    }

    fn translate_instruction(&mut self, instruction: ParsedInstruction) -> Result<(), SsaError> {
        match instruction {
            ParsedInstruction::Allocate { target, typ } => {
                let value_id = self.builder.insert_allocate(typ);
                self.define_variable(target, value_id)?;
            }
            ParsedInstruction::ArrayGet { target, element_type, array, index } => {
                let array = self.translate_value(array)?;
                let index = self.translate_value(index)?;
                let value_id = self.builder.insert_array_get(array, index, element_type);
                self.define_variable(target, value_id)?;
            }
            ParsedInstruction::ArraySet { target, array, index, value, mutable } => {
                let array = self.translate_value(array)?;
                let index = self.translate_value(index)?;
                let value = self.translate_value(value)?;
                let value_id = if mutable {
                    self.builder.insert_mutable_array_set(array, index, value)
                } else {
                    self.builder.insert_array_set(array, index, value)
                };
                self.define_variable(target, value_id)?;
            }
            ParsedInstruction::BinaryOp { target, lhs, op, rhs } => {
                let lhs = self.translate_value(lhs)?;
                let rhs = self.translate_value(rhs)?;
                let value_id = self.builder.insert_binary(lhs, op, rhs);
                self.define_variable(target, value_id)?;
            }
            ParsedInstruction::Call { targets, function, arguments, types } => {
                let function_id = if let Some(id) = self.builder.import_intrinsic(&function.name) {
                    id
                } else {
                    let maybe_func =
                        self.lookup_function(&function).map(|f| self.builder.import_function(f));

                    maybe_func.or_else(|e| {
                        // e.g. `v2 = call v0(v1) -> u32`, a lambda passed as a parameter
                        self.lookup_variable(&function).map_err(|_| e)
                    })?
                };

                let arguments = self.translate_values(arguments)?;

                let value_ids = self.builder.insert_call(function_id, arguments, types).to_vec();

                if value_ids.len() != targets.len() {
                    return Err(SsaError::MismatchedReturnValues {
                        returns: targets,
                        expected: value_ids.len(),
                    });
                }

                for (target, value_id) in targets.into_iter().zip(value_ids.into_iter()) {
                    self.define_variable(target, value_id)?;
                }
            }
            ParsedInstruction::Cast { target, lhs, typ } => {
                let lhs = self.translate_value(lhs)?;
                let value_id = self.builder.insert_cast(lhs, typ.unwrap_numeric());
                self.define_variable(target, value_id)?;
            }
            ParsedInstruction::Constrain { lhs, rhs, assert_message } => {
                let lhs = self.translate_value(lhs)?;
                let rhs = self.translate_value(rhs)?;
                let assert_message = match assert_message {
                    Some(AssertMessage::Static(string)) => {
                        Some(ConstrainError::StaticString(string))
                    }
                    Some(AssertMessage::Dynamic(values)) => {
                        let error_selector = ErrorSelector::new(self.error_selector_counter);
                        self.error_selector_counter += 1;

                        let is_string_type = false;
                        let values = self.translate_values(values)?;

                        Some(ConstrainError::Dynamic(error_selector, is_string_type, values))
                    }
                    None => None,
                };
                self.builder.insert_constrain(lhs, rhs, assert_message);
            }
            ParsedInstruction::DecrementRc { value } => {
                let value = self.translate_value(value)?;
                self.builder.decrement_array_reference_count(value);
            }
            ParsedInstruction::EnableSideEffectsIf { condition } => {
                let condition = self.translate_value(condition)?;
                self.builder.insert_enable_side_effects_if(condition);
            }
            ParsedInstruction::IncrementRc { value } => {
                let value = self.translate_value(value)?;
                self.builder.increment_array_reference_count(value);
            }
            ParsedInstruction::MakeArray { target, elements, typ } => {
                let elements = elements
                    .into_iter()
                    .map(|element| self.translate_value(element))
                    .collect::<Result<_, _>>()?;
                let value_id = self.builder.insert_make_array(elements, typ);
                self.define_variable(target, value_id)?;
            }
            ParsedInstruction::Load { target, value, typ } => {
                let value = self.translate_value(value)?;
                let value_id = self.builder.insert_load(value, typ);
                self.define_variable(target, value_id)?;
            }
            ParsedInstruction::Not { target, value } => {
                let value = self.translate_value(value)?;
                let value_id = self.builder.insert_not(value);
                self.define_variable(target, value_id)?;
            }
            ParsedInstruction::RangeCheck { value, max_bit_size } => {
                let value = self.translate_value(value)?;
                self.builder.insert_range_check(value, max_bit_size, None);
            }
            ParsedInstruction::Store { value, address } => {
                let value = self.translate_value(value)?;
                let address = self.translate_value(address)?;
                self.builder.insert_store(address, value);
            }
            ParsedInstruction::Truncate { target, value, bit_size, max_bit_size } => {
                let value = self.translate_value(value)?;
                let value_id = self.builder.insert_truncate(value, bit_size, max_bit_size);
                self.define_variable(target, value_id)?;
            }
        }

        Ok(())
    }

    fn translate_values(&mut self, values: Vec<ParsedValue>) -> Result<Vec<ValueId>, SsaError> {
        let mut translated_values = Vec::with_capacity(values.len());
        for value in values {
            translated_values.push(self.translate_value(value)?);
        }
        Ok(translated_values)
    }

    fn translate_value(&mut self, value: ParsedValue) -> Result<ValueId, SsaError> {
        match value {
            ParsedValue::NumericConstant(constant) => {
                Ok(self.builder.numeric_constant(constant.value, constant.typ.unwrap_numeric()))
            }
            ParsedValue::Variable(identifier) => self.lookup_variable(&identifier).or_else(|e| {
                self.lookup_function(&identifier)
                    .map(|f| {
                        // e.g. `v3 = call f1(f2, v0) -> u32`
                        self.builder.import_function(f)
                    })
                    .map_err(|_| e)
            }),
        }
    }

    fn translate_global(&mut self, global: ParsedGlobal) -> Result<(), SsaError> {
        let value_id = match global.value {
            ParsedGlobalValue::NumericConstant(constant) => self
                .globals_function
                .dfg
                .make_constant(constant.value, constant.typ.unwrap_numeric()),
            ParsedGlobalValue::MakeArray(make_array) => {
                let mut elements = im::Vector::new();
                for element in make_array.elements {
                    let element_id = match element {
                        ParsedValue::NumericConstant(constant) => self
                            .globals_function
                            .dfg
                            .make_constant(constant.value, constant.typ.unwrap_numeric()),
                        ParsedValue::Variable(identifier) => self.lookup_global(identifier)?,
                    };
                    elements.push_back(element_id);
                }

                let instruction = Instruction::MakeArray { elements, typ: make_array.typ };
                let block = self.globals_function.entry_block();
                let call_stack = CallStackId::root();
                self.globals_function
                    .dfg
                    .insert_instruction_and_results(instruction, block, None, call_stack)
                    .first()
            }
        };

        self.define_global(global.name, value_id)
    }

    fn define_variable(
        &mut self,
        identifier: Identifier,
        value_id: ValueId,
    ) -> Result<(), SsaError> {
        if let Some(vars) = self.variables.get(&self.current_function_id()) {
            if vars.contains_key(&identifier.name) {
                return Err(SsaError::VariableAlreadyDefined(identifier));
            }
        }

        let entry = self.variables.entry(self.current_function_id()).or_default();
        entry.insert(identifier.name, value_id);

        Ok(())
    }

    fn lookup_variable(&mut self, identifier: &Identifier) -> Result<ValueId, SsaError> {
        if let Some(value_id) = self.variables[&self.current_function_id()].get(&identifier.name) {
            Ok(*value_id)
        } else {
            Err(SsaError::UnknownVariable(identifier.clone()))
        }
    }

<<<<<<< HEAD
    fn define_global(&mut self, identifier: Identifier, value_id: ValueId) -> Result<(), SsaError> {
        if self.globals.contains_key(&identifier.name) {
            return Err(SsaError::GlobalAlreadyDefined(identifier));
        }

        self.globals.insert(identifier.name, value_id);

        Ok(())
    }

    fn lookup_global(&mut self, identifier: Identifier) -> Result<ValueId, SsaError> {
        if let Some(value_id) = self.globals.get(&identifier.name) {
            Ok(*value_id)
        } else {
            Err(SsaError::UnknownGlobal(identifier))
        }
    }

    fn lookup_block(&mut self, identifier: Identifier) -> Result<BasicBlockId, SsaError> {
=======
    fn lookup_block(&mut self, identifier: &Identifier) -> Result<BasicBlockId, SsaError> {
>>>>>>> dd708454
        if let Some(block_id) = self.blocks[&self.current_function_id()].get(&identifier.name) {
            Ok(*block_id)
        } else {
            Err(SsaError::UnknownBlock(identifier.clone()))
        }
    }

    fn lookup_function(&mut self, identifier: &Identifier) -> Result<FunctionId, SsaError> {
        if let Some(function_id) = self.functions.get(&identifier.name) {
            Ok(*function_id)
        } else {
            Err(SsaError::UnknownFunction(identifier.clone()))
        }
    }

    fn finish(self) -> Ssa {
        let mut ssa = self.builder.finish();
        // Normalize the IDs so we have a better chance of matching the SSA we parsed
        // after the step-by-step reconstruction done during translation. This assumes
        // that the SSA we parsed was printed by the `SsaBuilder`, which normalizes
        // before each print.
        ssa.normalize_ids();
        ssa.globals = self.globals_function;
        ssa
    }

    fn current_function_id(&self) -> FunctionId {
        self.builder.current_function.id()
    }
}<|MERGE_RESOLUTION|>--- conflicted
+++ resolved
@@ -384,7 +384,6 @@
         }
     }
 
-<<<<<<< HEAD
     fn define_global(&mut self, identifier: Identifier, value_id: ValueId) -> Result<(), SsaError> {
         if self.globals.contains_key(&identifier.name) {
             return Err(SsaError::GlobalAlreadyDefined(identifier));
@@ -403,10 +402,7 @@
         }
     }
 
-    fn lookup_block(&mut self, identifier: Identifier) -> Result<BasicBlockId, SsaError> {
-=======
     fn lookup_block(&mut self, identifier: &Identifier) -> Result<BasicBlockId, SsaError> {
->>>>>>> dd708454
         if let Some(block_id) = self.blocks[&self.current_function_id()].get(&identifier.name) {
             Ok(*block_id)
         } else {
