//! The goal of the mem2reg SSA optimization pass is to replace any `Load` instructions to known
//! addresses with the value stored at that address, if it is also known. This pass will also remove
//! any `Store` instructions within a block that are no longer needed because no more loads occur in
//! between the Store in question and the next Store.
//!
//! The pass works as follows:
//! - Each block in each function is iterated in forward-order.
//! - The starting value of each reference in the block is the unification of the same references
//!   at the end of each direct predecessor block to the current block.
//! - At each step, the value of each reference is either Known(ValueId) or Unknown.
//! - Two reference values unify to each other if they are exactly equal, or to Unknown otherwise.
//! - If a block has no predecessors, the starting value of each reference is Unknown.
//! - Throughout this pass, aliases of each reference are also tracked.
//!   - References typically have 1 alias - themselves.
//!   - A reference with multiple aliases means we will not be able to optimize out loads if the
//!     reference is stored to. Note that this means we can still optimize out loads if these
//!     aliased references are never stored to, or the store occurs after a load.
//!   - A reference with 0 aliases means we were unable to find which reference this reference
//!     refers to. If such a reference is stored to, we must conservatively invalidate every
//!     reference in the current block.
//!
//! From there, to figure out the value of each reference at the end of block, iterate each instruction:
//! - On `Instruction::Allocate`:
//!   - Register a new reference was made with itself as its only alias
//! - On `Instruction::Load { address }`:
//!   - If `address` is known to only have a single alias (including itself) and if the value of
//!     that alias is known, replace the value of the load with the known value.
//!   - Furthermore, if the result of the load is a reference, mark the result as an alias
//!     of the reference it dereferences to (if known).
//!     - If which reference it dereferences to is not known, this load result has no aliases.
//! - On `Instruction::Store { address, value }`:
//!   - If the address of the store is known:
//!     - If the address has exactly 1 alias:
//!       - Set the value of the address to `Known(value)`.
//!     - If the address has more than 1 alias:
//!       - Set the value of every possible alias to `Unknown`.
//!     - If the address has 0 aliases:
//!       - Conservatively mark every alias in the block to `Unknown`.
//!   - If the address of the store is not known:
//!     - Conservatively mark every alias in the block to `Unknown`.
//!   - Additionally, if there were no Loads to any alias of the address between this Store and
//!     the previous Store to the same address, the previous store can be removed.
//! - On `Instruction::Call { arguments }`:
//!   - If any argument of the call is a reference, set the value of each alias of that
//!     reference to `Unknown`
//!   - Any builtin functions that may return aliases if their input also contains a
//!     reference should be tracked. Examples: `slice_push_back`, `slice_insert`, `slice_remove`, etc.
//!
//! On a terminator instruction:
//! - If the terminator is a `Jmp`:
//!   - For each reference argument of the jmp, mark the corresponding block parameter it is passed
//!     to as an alias for the jmp argument.
//!
//! Finally, if this is the only block in the function, we can remove any Stores that were not
//! referenced by the terminator instruction.
//!
//! Repeating this algorithm for each block in the function in program order should result in
//! optimizing out most known loads. However, identifying all aliases correctly has been proven
//! undecidable in general (Landi, 1992). So this pass will not always optimize out all loads
//! that could theoretically be optimized out. This pass can be performed at any time in the
//! SSA optimization pipeline, although it will be more successful the simpler the program's CFG is.
//! This pass is currently performed several times to enable other passes - most notably being
//! performed before loop unrolling to try to allow for mutable variables used for loop indices.
mod alias_set;
mod block;

use std::collections::{BTreeMap, BTreeSet};

use fxhash::{FxHashMap as HashMap, FxHashSet as HashSet};

use crate::ssa::{
    ir::{
        basic_block::BasicBlockId,
        cfg::ControlFlowGraph,
        function::Function,
        function_inserter::FunctionInserter,
        instruction::{Instruction, InstructionId, TerminatorInstruction},
        post_order::PostOrder,
        types::Type,
        value::ValueId,
    },
    ssa_gen::Ssa,
};

use self::alias_set::AliasSet;
use self::block::{Block, Expression};

impl Ssa {
    /// Attempts to remove any load instructions that recover values that are already available in
    /// scope, and attempts to remove stores that are subsequently redundant.
    #[tracing::instrument(level = "trace", skip(self))]
    pub(crate) fn mem2reg(mut self) -> Ssa {
        for function in self.functions.values_mut() {
            function.mem2reg();
        }
        self
    }
}

impl Function {
    pub(crate) fn mem2reg(&mut self) {
        let mut context = PerFunctionContext::new(self);
        context.mem2reg();
        context.remove_instructions();
        context.update_data_bus();
    }
}

struct PerFunctionContext<'f> {
    cfg: ControlFlowGraph,
    post_order: PostOrder,

    blocks: BTreeMap<BasicBlockId, Block>,

    inserter: FunctionInserter<'f>,

    /// Load and Store instructions that should be removed at the end of the pass.
    ///
    /// We avoid removing individual instructions as we go since removing elements
    /// from the middle of Vecs many times will be slower than a single call to `retain`.
    instructions_to_remove: HashSet<InstructionId>,

    /// Track a value's last load across all blocks.
    /// If a value is not used in anymore loads we can remove the last store to that value.
    last_loads: HashMap<ValueId, (InstructionId, BasicBlockId)>,

    /// Track whether a reference was passed into another entry point
    /// This is needed to determine whether we can remove a store.
    calls_reference_input: HashSet<ValueId>,

    /// Track whether a reference has been aliased, and store the respective
    /// instruction that aliased that reference.
    /// If that store has been set for removal, we can also remove this instruction.
    aliased_references: HashMap<ValueId, HashSet<InstructionId>>,
}

impl<'f> PerFunctionContext<'f> {
    fn new(function: &'f mut Function) -> Self {
        let cfg = ControlFlowGraph::with_function(function);
        let post_order = PostOrder::with_function(function);

        PerFunctionContext {
            cfg,
            post_order,
            inserter: FunctionInserter::new(function),
            blocks: BTreeMap::new(),
            instructions_to_remove: HashSet::default(),
            last_loads: HashMap::default(),
            calls_reference_input: HashSet::default(),
            aliased_references: HashMap::default(),
        }
    }

    /// Apply the mem2reg pass to the given function.
    ///
    /// This function is expected to be the same one that the internal cfg, post_order, and
    /// dom_tree were created from.
    fn mem2reg(&mut self) {
        // Iterate each block in reverse post order = forward order
        let mut block_order = PostOrder::with_function(self.inserter.function).into_vec();
        block_order.reverse();

        for block in block_order {
            let references = self.find_starting_references(block);
            self.analyze_block(block, references);
        }

        let mut all_terminator_values = HashSet::default();
        let mut per_func_block_params: HashSet<ValueId> = HashSet::default();
        for (block_id, _) in self.blocks.iter() {
            let block_params = self.inserter.function.dfg.block_parameters(*block_id);
            per_func_block_params.extend(block_params.iter());
            let terminator = self.inserter.function.dfg[*block_id].unwrap_terminator();
            terminator.for_each_value(|value| all_terminator_values.insert(value));
        }

        // If we never load from an address within a function we can remove all stores to that address.
        // This rule does not apply to reference parameters, which we must also check for before removing these stores.
        for (_, block) in self.blocks.iter() {
            for (store_address, store_instruction) in block.last_stores.iter() {
                let store_alias_used = self.is_store_alias_used(
                    store_address,
                    block,
                    &all_terminator_values,
                    &per_func_block_params,
                );

                let is_dereference = block
                    .expressions
                    .get(store_address)
                    .map_or(false, |expression| matches!(expression, Expression::Dereference(_)));

                if self.last_loads.get(store_address).is_none()
                    && !store_alias_used
                    && !is_dereference
                {
                    self.instructions_to_remove.insert(*store_instruction);
                }
            }
        }
    }

    // Extra checks on where a reference can be used aside a load instruction.
    // Even if all loads to a reference have been removed we need to make sure that
    // an allocation did not come from an entry point or was passed to an entry point.
    fn is_store_alias_used(
        &self,
        store_address: &ValueId,
        block: &Block,
        all_terminator_values: &HashSet<ValueId>,
        per_func_block_params: &HashSet<ValueId>,
    ) -> bool {
        let reference_parameters = self.reference_parameters();

        if let Some(expression) = block.expressions.get(store_address) {
            if let Some(aliases) = block.aliases.get(expression) {
                let allocation_aliases_parameter =
                    aliases.any(|alias| reference_parameters.contains(&alias));
                if allocation_aliases_parameter == Some(true) {
                    return true;
                }

                let allocation_aliases_parameter =
                    aliases.any(|alias| per_func_block_params.contains(&alias));
                if allocation_aliases_parameter == Some(true) {
                    return true;
                }

                let allocation_aliases_parameter =
                    aliases.any(|alias| self.calls_reference_input.contains(&alias));
                if allocation_aliases_parameter == Some(true) {
                    return true;
                }

                let allocation_aliases_parameter =
                    aliases.any(|alias| all_terminator_values.contains(&alias));
                if allocation_aliases_parameter == Some(true) {
                    return true;
                }

                let allocation_aliases_parameter = aliases.any(|alias| {
                    if let Some(alias_instructions) = self.aliased_references.get(&alias) {
                        self.instructions_to_remove.is_disjoint(alias_instructions)
                    } else {
                        false
                    }
                });
                if allocation_aliases_parameter == Some(true) {
                    return true;
                }
            }
        }

        false
<<<<<<< HEAD
    }

    /// Collect the input parameters of the function which are of reference type.
    /// All references are mutable, so these inputs are shared with the function caller
    /// and thus stores should not be eliminated, even if the blocks in this function
    /// don't use them anywhere.
    fn reference_parameters(&self) -> BTreeSet<ValueId> {
        let parameters = self.inserter.function.parameters().iter();
        parameters
            .filter(|param| self.inserter.function.dfg.value_is_reference(**param))
            .copied()
            .collect()
=======
>>>>>>> 5f730e82
    }

    /// Collect the input parameters of the function which are of reference type.
    /// All references are mutable, so these inputs are shared with the function caller
    /// and thus stores should not be eliminated, even if the blocks in this function
    /// don't use them anywhere.
    fn reference_parameters(&self) -> BTreeSet<ValueId> {
        let parameters = self.inserter.function.parameters().iter();
        parameters
            .filter(|param| self.inserter.function.dfg.value_is_reference(**param))
            .copied()
            .collect()
    }

    /// The value of each reference at the start of the given block is the unification
    /// of the value of the same reference at the end of its predecessor blocks.
    fn find_starting_references(&mut self, block: BasicBlockId) -> Block {
        let mut predecessors = self.cfg.predecessors(block);

        if let Some(first_predecessor) = predecessors.next() {
            let mut first = self.blocks.get(&first_predecessor).cloned().unwrap_or_default();
            first.last_stores.clear();

            // Note that we have to start folding with the first block as the accumulator.
            // If we started with an empty block, an empty block union'd with any other block
            // is always also empty so we'd never be able to track any references across blocks.
            predecessors.fold(first, |block, predecessor| {
                let predecessor = self.blocks.entry(predecessor).or_default();
                block.unify(predecessor)
            })
        } else {
            Block::default()
        }
    }

    /// Analyze a block with the given starting reference values.
    ///
    /// This will remove any known loads in the block and track the value of references
    /// as they are stored to. When this function is finished, the value of each reference
    /// at the end of this block will be remembered in `self.blocks`.
    fn analyze_block(&mut self, block: BasicBlockId, mut references: Block) {
        let instructions = self.inserter.function.dfg[block].take_instructions();

        // If this is the entry block, take all the block parameters and assume they may
        // be aliased to each other
        if block == self.inserter.function.entry_block() {
            self.add_aliases_for_reference_parameters(block, &mut references);
        }

        for instruction in instructions {
            self.analyze_instruction(block, &mut references, instruction);
        }

        self.handle_terminator(block, &mut references);

        // If there's only 1 block in the function total, we can remove any remaining last stores
        // as well. We can't do this if there are multiple blocks since subsequent blocks may
        // reference these stores.
        if self.post_order.as_slice().len() == 1 {
            self.remove_stores_that_do_not_alias_parameters(&references);
        }

        self.blocks.insert(block, references);
    }

    /// Go through each parameter and register that all reference parameters of the same type are
    /// possibly aliased to each other. If there are parameters with nested references (arrays of
    /// references or references containing other references) we give up and assume all parameter
    /// references are `AliasSet::unknown()`.
    fn add_aliases_for_reference_parameters(&self, block: BasicBlockId, references: &mut Block) {
        let dfg = &self.inserter.function.dfg;
        let params = dfg.block_parameters(block);

        let mut aliases: HashMap<Type, AliasSet> = HashMap::default();

        for param in params {
            match dfg.type_of_value(*param) {
                // If the type indirectly contains a reference we have to assume all references
                // are unknown since we don't have any ValueIds to use.
                Type::Reference(element) if element.contains_reference() => return,
                Type::Reference(element) => {
                    let empty_aliases = AliasSet::known_empty();
                    let alias_set =
                        aliases.entry(element.as_ref().clone()).or_insert(empty_aliases);
                    alias_set.insert(*param);
                }
                typ if typ.contains_reference() => return,
                _ => continue,
            }
        }

        for aliases in aliases.into_values() {
            let first = aliases.first();
            let first = first.expect("All parameters alias at least themselves or we early return");

            let expression = Expression::Other(first);
            let previous = references.aliases.insert(expression.clone(), aliases.clone());
            assert!(previous.is_none());

            aliases.for_each(|alias| {
                let previous = references.expressions.insert(alias, expression.clone());
                assert!(previous.is_none());
            });
        }
    }

    /// Add all instructions in `last_stores` to `self.instructions_to_remove` which do not
    /// possibly alias any parameters of the given function.
    fn remove_stores_that_do_not_alias_parameters(&mut self, references: &Block) {
        let reference_parameters = self.reference_parameters();

        for (allocation, instruction) in &references.last_stores {
            if let Some(expression) = references.expressions.get(allocation) {
                if let Some(aliases) = references.aliases.get(expression) {
                    let allocation_aliases_parameter =
                        aliases.any(|alias| reference_parameters.contains(&alias));

                    // If `allocation_aliases_parameter` is known to be false
                    if allocation_aliases_parameter == Some(false) {
                        self.instructions_to_remove.insert(*instruction);
                    }
                }
            }
        }
    }

    fn analyze_instruction(
        &mut self,
        block_id: BasicBlockId,
        references: &mut Block,
        mut instruction: InstructionId,
    ) {
        // If the instruction was simplified and optimized out of the program we shouldn't analyze
        // it. Analyzing it could make tracking aliases less accurate if it is e.g. an ArrayGet
        // call that used to hold references but has since been optimized out to a known result.
        if let Some(new_id) = self.inserter.push_instruction(instruction, block_id) {
            instruction = new_id;
        } else {
            return;
        }

        match &self.inserter.function.dfg[instruction] {
            Instruction::Load { address } => {
                let address = self.inserter.function.dfg.resolve(*address);

                let result = self.inserter.function.dfg.instruction_results(instruction)[0];
                references.remember_dereference(self.inserter.function, address, result);

                // If the load is known, replace it with the known value and remove the load
                if let Some(value) = references.get_known_value(address) {
                    let result = self.inserter.function.dfg.instruction_results(instruction)[0];
                    self.inserter.map_value(result, value);
                    self.instructions_to_remove.insert(instruction);
                } else {
                    references.mark_value_used(address, self.inserter.function);

                    self.last_loads.insert(address, (instruction, block_id));
                }
            }
            Instruction::Store { address, value } => {
                let address = self.inserter.function.dfg.resolve(*address);
                let value = self.inserter.function.dfg.resolve(*value);

                // FIXME: This causes errors in the sha256 tests
                //
                // If there was another store to this instruction without any (unremoved) loads or
                // function calls in-between, we can remove the previous store.
                // if let Some(last_store) = references.last_stores.get(&address) {
                //     self.instructions_to_remove.insert(*last_store);
                // }

                if self.inserter.function.dfg.value_is_reference(value) {
                    if let Some(expression) = references.expressions.get(&value) {
                        if let Some(aliases) = references.aliases.get(expression) {
                            aliases.for_each(|alias| {
                                self.aliased_references
                                    .entry(alias)
                                    .or_default()
                                    .insert(instruction);
                            });
                        }
                    }
                }

                references.set_known_value(address, value);
                references.last_stores.insert(address, instruction);
            }
            Instruction::Allocate => {
                // Register the new reference
                let result = self.inserter.function.dfg.instruction_results(instruction)[0];
                references.expressions.insert(result, Expression::Other(result));
                references.aliases.insert(Expression::Other(result), AliasSet::known(result));
            }
            Instruction::ArrayGet { array, .. } => {
                let result = self.inserter.function.dfg.instruction_results(instruction)[0];
                references.mark_value_used(*array, self.inserter.function);

                if self.inserter.function.dfg.value_is_reference(result) {
                    let array = self.inserter.function.dfg.resolve(*array);
                    let expression = Expression::ArrayElement(Box::new(Expression::Other(array)));

                    if let Some(aliases) = references.aliases.get_mut(&expression) {
                        aliases.insert(result);
                    }
                }
            }
            Instruction::ArraySet { array, value, .. } => {
                references.mark_value_used(*array, self.inserter.function);
                let element_type = self.inserter.function.dfg.type_of_value(*value);

                if Self::contains_references(&element_type) {
                    let result = self.inserter.function.dfg.instruction_results(instruction)[0];
                    let array = self.inserter.function.dfg.resolve(*array);

                    let expression = Expression::ArrayElement(Box::new(Expression::Other(array)));

                    let mut aliases = if let Some(aliases) = references.aliases.get_mut(&expression)
                    {
                        aliases.clone()
                    } else if let Some((elements, _)) =
                        self.inserter.function.dfg.get_array_constant(array)
                    {
                        let aliases = references.collect_all_aliases(elements);
                        self.set_aliases(references, array, aliases.clone());
                        aliases
                    } else {
                        AliasSet::unknown()
                    };

                    aliases.unify(&references.get_aliases_for_value(*value));

                    references.expressions.insert(result, expression.clone());
                    references.aliases.insert(expression, aliases);
                }
            }
            Instruction::Call { arguments, .. } => {
                for arg in arguments {
                    if self.inserter.function.dfg.value_is_reference(*arg) {
                        if let Some(expression) = references.expressions.get(arg) {
                            if let Some(aliases) = references.aliases.get(expression) {
                                aliases.for_each(|alias| {
                                    self.calls_reference_input.insert(alias);
                                });
                            }
                        }
                    }
                }
                self.mark_all_unknown(arguments, references);
            }
<<<<<<< HEAD
            _ => (),
        }
    }

    /// If `array` is an array constant that contains reference types, then insert each element
    /// as a potential alias to the array itself.
    fn check_array_aliasing(&self, references: &mut Block, array: ValueId) {
        if let Some((elements, typ)) = self.inserter.function.dfg.get_array_constant(array) {
            if Self::contains_references(&typ) {
                // TODO: Check if type directly holds references or holds arrays that hold references
                let expr = Expression::ArrayElement(Box::new(Expression::Other(array)));
                references.expressions.insert(array, expr.clone());
                let aliases = references.aliases.entry(expr).or_default();

                for element in elements {
                    aliases.insert(element);
=======
            Instruction::MakeArray { elements, typ } => {
                // If `array` is an array constant that contains reference types, then insert each element
                // as a potential alias to the array itself.
                if Self::contains_references(typ) {
                    let array = self.inserter.function.dfg.instruction_results(instruction)[0];

                    let expr = Expression::ArrayElement(Box::new(Expression::Other(array)));
                    references.expressions.insert(array, expr.clone());
                    let aliases = references.aliases.entry(expr).or_default();

                    for element in elements {
                        aliases.insert(*element);
                    }
>>>>>>> 5f730e82
                }
            }
            _ => (),
        }
    }

    fn contains_references(typ: &Type) -> bool {
        match typ {
            Type::Numeric(_) => false,
            Type::Function => false,
            Type::Reference(_) => true,
            Type::Array(elements, _) | Type::Slice(elements) => {
                elements.iter().any(Self::contains_references)
            }
        }
    }

    fn set_aliases(&self, references: &mut Block, address: ValueId, new_aliases: AliasSet) {
        let expression =
            references.expressions.entry(address).or_insert(Expression::Other(address));
        let aliases = references.aliases.entry(expression.clone()).or_default();
        *aliases = new_aliases;
    }

    fn mark_all_unknown(&self, values: &[ValueId], references: &mut Block) {
        for value in values {
            if self.inserter.function.dfg.value_is_reference(*value) {
                let value = self.inserter.function.dfg.resolve(*value);
                references.set_unknown(value);
                references.mark_value_used(value, self.inserter.function);
            }
        }
    }

    /// Remove any instructions in `self.instructions_to_remove` from the current function.
    /// This is expected to contain any loads which were replaced and any stores which are
    /// no longer needed.
    fn remove_instructions(&mut self) {
        // The order we iterate blocks in is not important
        for block in self.post_order.as_slice() {
            self.inserter.function.dfg[*block]
                .instructions_mut()
                .retain(|instruction| !self.instructions_to_remove.contains(instruction));
        }
    }

    fn update_data_bus(&mut self) {
        let databus = self.inserter.function.dfg.data_bus.clone();
        self.inserter.function.dfg.data_bus = databus.map_values(|t| self.inserter.resolve(t));
    }

    fn handle_terminator(&mut self, block: BasicBlockId, references: &mut Block) {
        self.inserter.map_terminator_in_place(block);

        match self.inserter.function.dfg[block].unwrap_terminator() {
            TerminatorInstruction::JmpIf { .. } => (), // Nothing to do
            TerminatorInstruction::Jmp { destination, arguments, .. } => {
                let destination_parameters = self.inserter.function.dfg[*destination].parameters();
                assert_eq!(destination_parameters.len(), arguments.len());

                // Add an alias for each reference parameter
                for (parameter, argument) in destination_parameters.iter().zip(arguments) {
                    if self.inserter.function.dfg.value_is_reference(*parameter) {
                        let argument = self.inserter.function.dfg.resolve(*argument);

                        if let Some(expression) = references.expressions.get(&argument) {
                            if let Some(aliases) = references.aliases.get_mut(expression) {
                                // The argument reference is possibly aliased by this block parameter
                                aliases.insert(*parameter);
                            }
                        }
                    }
                }
            }
            TerminatorInstruction::Return { return_values, .. } => {
                // Removing all `last_stores` for each returned reference is more important here
                // than setting them all to ReferenceValue::Unknown since no other block should
                // have a block with a Return terminator as a predecessor anyway.
                self.mark_all_unknown(return_values, references);
            }
        }
    }
}

#[cfg(test)]
mod tests {
    use std::sync::Arc;

    use acvm::{acir::AcirField, FieldElement};
    use im::vector;

    use crate::ssa::{
        function_builder::FunctionBuilder,
        ir::{
            basic_block::BasicBlockId,
            dfg::DataFlowGraph,
            instruction::{BinaryOp, Instruction, Intrinsic, TerminatorInstruction},
            map::Id,
            types::Type,
        },
    };

    #[test]
    fn test_simple() {
        // fn func() {
        //   b0():
        //     v0 = allocate
        //     v1 = make_array [Field 1, Field 2]
        //     store v1 in v0
        //     v2 = load v0
        //     v3 = array_get v2, index 1
        //     return v3
        // }

        let func_id = Id::test_new(0);
        let mut builder = FunctionBuilder::new("func".into(), func_id);
        let v0 = builder.insert_allocate(Type::Array(Arc::new(vec![Type::field()]), 2));
        let one = builder.field_constant(FieldElement::one());
        let two = builder.field_constant(FieldElement::one());

        let element_type = Arc::new(vec![Type::field()]);
        let array_type = Type::Array(element_type, 2);
        let v1 = builder.insert_make_array(vector![one, two], array_type.clone());

        builder.insert_store(v0, v1);
        let v2 = builder.insert_load(v0, array_type);
        let v3 = builder.insert_array_get(v2, one, Type::field());
        builder.terminate_with_return(vec![v3]);

        let ssa = builder.finish().mem2reg().fold_constants();

        let func = ssa.main();
        let block_id = func.entry_block();

        assert_eq!(count_loads(block_id, &func.dfg), 0);
        assert_eq!(count_stores(block_id, &func.dfg), 0);

        let ret_val_id = match func.dfg[block_id].terminator().unwrap() {
            TerminatorInstruction::Return { return_values, .. } => return_values.first().unwrap(),
            _ => unreachable!(),
        };
        assert_eq!(func.dfg[*ret_val_id], func.dfg[two]);
    }

    #[test]
    fn test_simple_with_call() {
        // fn func {
        //   b0():
        //     v0 = allocate
        //     store v0, Field 1
        //     v1 = load v0
        //     call f0(v0)
        //     return v1
        // }

        let func_id = Id::test_new(0);
        let mut builder = FunctionBuilder::new("func".into(), func_id);
        let v0 = builder.insert_allocate(Type::field());
        let one = builder.field_constant(FieldElement::one());
        builder.insert_store(v0, one);
        let v1 = builder.insert_load(v0, Type::field());
        let f0 = builder.import_intrinsic_id(Intrinsic::AssertConstant);
        builder.insert_call(f0, vec![v0], vec![]);
        builder.terminate_with_return(vec![v1]);

        let ssa = builder.finish().mem2reg();

        let func = ssa.main();
        let block_id = func.entry_block();

        assert_eq!(count_loads(block_id, &func.dfg), 0);
        assert_eq!(count_stores(block_id, &func.dfg), 1);

        let ret_val_id = match func.dfg[block_id].terminator().unwrap() {
            TerminatorInstruction::Return { return_values, .. } => return_values.first().unwrap(),
            _ => unreachable!(),
        };
        assert_eq!(func.dfg[*ret_val_id], func.dfg[one]);
    }

    #[test]
    fn test_simple_with_return() {
        // fn func {
        //   b0():
        //     v0 = allocate
        //     store v0, Field 1
        //     return v0
        // }

        let func_id = Id::test_new(0);
        let mut builder = FunctionBuilder::new("func".into(), func_id);
        let v0 = builder.insert_allocate(Type::field());
        let const_one = builder.field_constant(FieldElement::one());
        builder.insert_store(v0, const_one);
        builder.terminate_with_return(vec![v0]);

        let ssa = builder.finish().mem2reg();

        let func = ssa.main();
        let block_id = func.entry_block();

        // Store is needed by the return value, and can't be removed
        assert_eq!(count_stores(block_id, &func.dfg), 1);
        let instructions = func.dfg[block_id].instructions();
        assert_eq!(instructions.len(), 2);

        let ret_val_id = match func.dfg[block_id].terminator().unwrap() {
            TerminatorInstruction::Return { return_values, .. } => *return_values.first().unwrap(),
            _ => unreachable!(),
        };

        // Since the mem2reg pass simplifies as it goes, the id of the allocate instruction result
        // is most likely no longer v0. We have to retrieve the new id here.
        let allocate_id = func.dfg.instruction_results(instructions[0])[0];
        assert_eq!(ret_val_id, allocate_id);
    }

    fn count_stores(block: BasicBlockId, dfg: &DataFlowGraph) -> usize {
        dfg[block]
            .instructions()
            .iter()
            .filter(|instruction_id| matches!(dfg[**instruction_id], Instruction::Store { .. }))
            .count()
    }

    fn count_loads(block: BasicBlockId, dfg: &DataFlowGraph) -> usize {
        dfg[block]
            .instructions()
            .iter()
            .filter(|instruction_id| matches!(dfg[**instruction_id], Instruction::Load { .. }))
            .count()
    }

    // Test that loads across multiple blocks are removed
    #[test]
    fn multiple_blocks() {
        // fn main {
        //   b0():
        //     v0 = allocate
        //     store Field 5 in v0
        //     v1 = load v0
        //     jmp b1(v1):
        //   b1(v2: Field):
        //     v3 = load v0
        //     store Field 6 in v0
        //     v4 = load v0
        //     return v2, v3, v4
        // }
        let main_id = Id::test_new(0);
        let mut builder = FunctionBuilder::new("main".into(), main_id);

        let v0 = builder.insert_allocate(Type::field());

        let five = builder.field_constant(5u128);
        builder.insert_store(v0, five);

        let v1 = builder.insert_load(v0, Type::field());
        let b1 = builder.insert_block();
        builder.terminate_with_jmp(b1, vec![v1]);

        builder.switch_to_block(b1);
        let v2 = builder.add_block_parameter(b1, Type::field());
        let v3 = builder.insert_load(v0, Type::field());

        let six = builder.field_constant(6u128);
        builder.insert_store(v0, six);
        let v4 = builder.insert_load(v0, Type::field());

        builder.terminate_with_return(vec![v2, v3, v4]);

        let ssa = builder.finish();
        assert_eq!(ssa.main().reachable_blocks().len(), 2);

        // Expected result:
        // acir fn main f0 {
        //   b0():
        //     v7 = allocate
        //     jmp b1(Field 5)
        //   b1(v3: Field):
        //     return v3, Field 5, Field 6
        // }
        let ssa = ssa.mem2reg();

        let main = ssa.main();
        assert_eq!(main.reachable_blocks().len(), 2);

        // The loads should be removed
        assert_eq!(count_loads(main.entry_block(), &main.dfg), 0);
        assert_eq!(count_loads(b1, &main.dfg), 0);

        // All stores are removed as there are no loads to the values being stored anywhere in the function.
        assert_eq!(count_stores(main.entry_block(), &main.dfg), 0);
        assert_eq!(count_stores(b1, &main.dfg), 0);

        // The jmp to b1 should also be a constant 5 now
        match main.dfg[main.entry_block()].terminator() {
            Some(TerminatorInstruction::Jmp { arguments, .. }) => {
                assert_eq!(arguments.len(), 1);
                let argument =
                    main.dfg.get_numeric_constant(arguments[0]).expect("Expected constant value");
                assert_eq!(argument.to_u128(), 5);
            }
            _ => unreachable!(),
        };
    }

    // Test that a load in a predecessor block has been removed if the value
    // is later stored in a successor block
    #[test]
    fn load_aliases_in_predecessor_block() {
        // fn main {
        //     b0():
        //       v0 = allocate
        //       store Field 0 at v0
        //       v2 = allocate
        //       store v0 at v2
        //       v3 = load v2
        //       v4 = load v2
        //       jmp b1()
        //     b1():
        //       store Field 1 at v3
        //       store Field 2 at v4
        //       v7 = load v3
        //       v8 = eq v7, Field 2
        //       return
        // }
        let main_id = Id::test_new(0);
        let mut builder = FunctionBuilder::new("main".into(), main_id);

        let v0 = builder.insert_allocate(Type::field());

        let zero = builder.field_constant(0u128);
        builder.insert_store(v0, zero);

        let v2 = builder.insert_allocate(Type::Reference(Arc::new(Type::field())));
        builder.insert_store(v2, v0);

        let v3 = builder.insert_load(v2, Type::field());
        let v4 = builder.insert_load(v2, Type::field());
        let b1 = builder.insert_block();
        builder.terminate_with_jmp(b1, vec![]);

        builder.switch_to_block(b1);

        let one = builder.field_constant(1u128);
        builder.insert_store(v3, one);

        let two = builder.field_constant(2u128);
        builder.insert_store(v4, two);

        let v8 = builder.insert_load(v3, Type::field());
        let _ = builder.insert_binary(v8, BinaryOp::Eq, two);

        builder.terminate_with_return(vec![]);

        let ssa = builder.finish();
        assert_eq!(ssa.main().reachable_blocks().len(), 2);

        // Expected result:
        // acir fn main f0 {
        //   b0():
        //     v9 = allocate
        //     store Field 0 at v9
        //     v10 = allocate
        //     jmp b1()
        //   b1():
        //     return
        // }
        let ssa = ssa.mem2reg();
        println!("{}", ssa);

        let main = ssa.main();
        assert_eq!(main.reachable_blocks().len(), 2);

        // All loads should be removed
        assert_eq!(count_loads(main.entry_block(), &main.dfg), 0);
        assert_eq!(count_loads(b1, &main.dfg), 0);

        // The first store is not removed as it is used as a nested reference in another store.
        // We would need to track whether the store where `v9` is the store value gets removed to know whether
        // to remove it.
        assert_eq!(count_stores(main.entry_block(), &main.dfg), 1);

        // The first store in b1 is removed since there is another store to the same reference
        // in the same block, and the store is not needed before the later store.
        // The rest of the stores are also removed as no loads are done within any blocks
        // to the stored values.
        //
        // NOTE: This store is not removed due to the FIXME when handling Instruction::Store.
        assert_eq!(count_stores(b1, &main.dfg), 1);

        let b1_instructions = main.dfg[b1].instructions();

        // We expect the last eq to be optimized out, only the store from above remains
        assert_eq!(b1_instructions.len(), 1);
    }

    #[test]
    fn keep_store_to_alias_in_loop_block() {
        // This test makes sure the instruction `store Field 2 at v5` in b2 remains after mem2reg.
        // Although the only instruction on v5 is a lone store without any loads,
        // v5 is an alias of the reference v0 which is stored in v2.
        // This test makes sure that we are not inadvertently removing stores to aliases across blocks.
        //
        // acir(inline) fn main f0 {
        //     b0():
        //       v0 = allocate
        //       store Field 0 at v0
        //       v2 = allocate
        //       store v0 at v2
        //       jmp b1(Field 0)
        //     b1(v3: Field):
        //       v4 = eq v3, Field 0
        //       jmpif v4 then: b2, else: b3
        //     b2():
        //       v5 = load v2
        //       store Field 2 at v5
        //       v8 = add v3, Field 1
        //       jmp b1(v8)
        //     b3():
        //       v9 = load v0
        //       v10 = eq v9, Field 2
        //       constrain v9 == Field 2
        //       v11 = load v2
        //       v12 = load v10
        //       v13 = eq v12, Field 2
        //       constrain v11 == Field 2
        //       return
        //   }
        let main_id = Id::test_new(0);
        let mut builder = FunctionBuilder::new("main".into(), main_id);

        let v0 = builder.insert_allocate(Type::field());
        let zero = builder.field_constant(0u128);
        builder.insert_store(v0, zero);

        let v2 = builder.insert_allocate(Type::field());
        // Construct alias
        builder.insert_store(v2, v0);
        let v2_type = builder.current_function.dfg.type_of_value(v2);
        assert!(builder.current_function.dfg.value_is_reference(v2));

        let b1 = builder.insert_block();
        builder.terminate_with_jmp(b1, vec![zero]);

        // Loop header
        builder.switch_to_block(b1);
        let v3 = builder.add_block_parameter(b1, Type::field());
        let is_zero = builder.insert_binary(v3, BinaryOp::Eq, zero);

        let b2 = builder.insert_block();
        let b3 = builder.insert_block();
        builder.terminate_with_jmpif(is_zero, b2, b3);

        // Loop body
        builder.switch_to_block(b2);
        let v5 = builder.insert_load(v2, v2_type.clone());
        let two = builder.field_constant(2u128);
        builder.insert_store(v5, two);
        let one = builder.field_constant(1u128);
        let v3_plus_one = builder.insert_binary(v3, BinaryOp::Add, one);
        builder.terminate_with_jmp(b1, vec![v3_plus_one]);

        builder.switch_to_block(b3);
        let v9 = builder.insert_load(v0, Type::field());
        let _ = builder.insert_binary(v9, BinaryOp::Eq, two);

        builder.insert_constrain(v9, two, None);
        let v11 = builder.insert_load(v2, v2_type);
        let v12 = builder.insert_load(v11, Type::field());
        let _ = builder.insert_binary(v12, BinaryOp::Eq, two);

        builder.insert_constrain(v11, two, None);
        builder.terminate_with_return(vec![]);

        let ssa = builder.finish();

        // We expect the same result as above.
        let ssa = ssa.mem2reg();

        let main = ssa.main();
        assert_eq!(main.reachable_blocks().len(), 4);

        // The store from the original SSA should remain
        assert_eq!(count_stores(main.entry_block(), &main.dfg), 2);
        assert_eq!(count_stores(b2, &main.dfg), 1);

        assert_eq!(count_loads(b2, &main.dfg), 1);
        assert_eq!(count_loads(b3, &main.dfg), 3);
    }

    #[test]
    fn parameter_alias() {
        // Do not assume parameters are not aliased to each other.
        // The load below shouldn't be removed since `v0` could
        // be aliased to `v1`.
        //
        // fn main f0 {
        //   b0(v0: &mut Field, v1: &mut Field):
        //     store Field 0 at v0
        //     store Field 1 at v1
        //     v4 = load v0
        //     constrain v4 == Field 1
        //     return
        // }
        let main_id = Id::test_new(0);
        let mut builder = FunctionBuilder::new("main".into(), main_id);

        let field_ref = Type::Reference(Arc::new(Type::field()));
        let v0 = builder.add_parameter(field_ref.clone());
        let v1 = builder.add_parameter(field_ref.clone());

        let zero = builder.field_constant(0u128);
        let one = builder.field_constant(0u128);
        builder.insert_store(v0, zero);
        builder.insert_store(v1, one);

        let v4 = builder.insert_load(v0, Type::field());
        builder.insert_constrain(v4, one, None);
        builder.terminate_with_return(Vec::new());

        let ssa = builder.finish();
        let main = ssa.main();
        assert_eq!(count_loads(main.entry_block(), &main.dfg), 1);

        // No change expected
        let ssa = ssa.mem2reg();
        let main = ssa.main();
        assert_eq!(count_loads(main.entry_block(), &main.dfg), 1);
    }
}<|MERGE_RESOLUTION|>--- conflicted
+++ resolved
@@ -252,21 +252,6 @@
         }
 
         false
-<<<<<<< HEAD
-    }
-
-    /// Collect the input parameters of the function which are of reference type.
-    /// All references are mutable, so these inputs are shared with the function caller
-    /// and thus stores should not be eliminated, even if the blocks in this function
-    /// don't use them anywhere.
-    fn reference_parameters(&self) -> BTreeSet<ValueId> {
-        let parameters = self.inserter.function.parameters().iter();
-        parameters
-            .filter(|param| self.inserter.function.dfg.value_is_reference(**param))
-            .copied()
-            .collect()
-=======
->>>>>>> 5f730e82
     }
 
     /// Collect the input parameters of the function which are of reference type.
@@ -516,24 +501,6 @@
                 }
                 self.mark_all_unknown(arguments, references);
             }
-<<<<<<< HEAD
-            _ => (),
-        }
-    }
-
-    /// If `array` is an array constant that contains reference types, then insert each element
-    /// as a potential alias to the array itself.
-    fn check_array_aliasing(&self, references: &mut Block, array: ValueId) {
-        if let Some((elements, typ)) = self.inserter.function.dfg.get_array_constant(array) {
-            if Self::contains_references(&typ) {
-                // TODO: Check if type directly holds references or holds arrays that hold references
-                let expr = Expression::ArrayElement(Box::new(Expression::Other(array)));
-                references.expressions.insert(array, expr.clone());
-                let aliases = references.aliases.entry(expr).or_default();
-
-                for element in elements {
-                    aliases.insert(element);
-=======
             Instruction::MakeArray { elements, typ } => {
                 // If `array` is an array constant that contains reference types, then insert each element
                 // as a potential alias to the array itself.
@@ -547,7 +514,6 @@
                     for element in elements {
                         aliases.insert(*element);
                     }
->>>>>>> 5f730e82
                 }
             }
             _ => (),
