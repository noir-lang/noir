--- conflicted
+++ resolved
@@ -1648,8 +1648,6 @@
     }
 
     #[test]
-<<<<<<< HEAD
-=======
     fn if_aliases_each_branch() {
         let src = "
             brillig(inline) predicate_pure fn main f0 {
@@ -1890,7 +1888,6 @@
     }
 
     #[test]
->>>>>>> 5fe0c502
     fn does_not_remove_store_used_in_if_then() {
         let src = "
         brillig(inline) fn func f0 {
@@ -1905,15 +1902,7 @@
             return v6
         }
         ";
-<<<<<<< HEAD
-
-        let ssa = Ssa::from_str(src).unwrap();
-
-        let ssa = ssa.mem2reg();
-        assert_normalized_ssa_equals(ssa, src);
-=======
-        assert_ssa_does_not_change(src, Ssa::mem2reg);
->>>>>>> 5fe0c502
+        assert_ssa_does_not_change(src, Ssa::mem2reg);
     }
 
     #[test]
@@ -1931,15 +1920,7 @@
             return v2
         }
         ";
-<<<<<<< HEAD
-
-        let ssa = Ssa::from_str(src).unwrap();
-
-        let ssa = ssa.mem2reg();
-        assert_normalized_ssa_equals(ssa, src);
-=======
-        assert_ssa_does_not_change(src, Ssa::mem2reg);
->>>>>>> 5fe0c502
+        assert_ssa_does_not_change(src, Ssa::mem2reg);
     }
 
     #[test]
@@ -1958,13 +1939,6 @@
             return v2
         }
         ";
-<<<<<<< HEAD
-
-        let ssa = Ssa::from_str(src).unwrap();
-
-        let ssa = ssa.mem2reg();
-        assert_normalized_ssa_equals(ssa, src);
-=======
         assert_ssa_does_not_change(src, Ssa::mem2reg);
     }
 
@@ -2150,6 +2124,5 @@
         }
         ";
         assert_ssa_does_not_change(src, Ssa::mem2reg);
->>>>>>> 5fe0c502
     }
 }