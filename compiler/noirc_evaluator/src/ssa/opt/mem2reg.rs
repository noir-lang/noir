--- conflicted
+++ resolved
@@ -2511,7 +2511,35 @@
     }
 
     #[test]
-<<<<<<< HEAD
+    fn keep_last_store() {
+        // This test check that used Store instructions are not simplified:
+        // - Allocate v1 and v3 and store into them
+        // - Put them in array v4 = [v1, v3]
+        // - Store v4 at v5
+        // - Pass v5 a function as an argument, so that v5 is used
+        // - This should keep the store to v5, and recursively to v1 and v3
+        let src = "
+    brillig(inline) fn main f0 {
+      b0():
+        v1 = allocate -> &mut Field
+        store Field 99 at v1
+        v3 = allocate -> &mut Field
+        store Field 88 at v3
+        v4 = make_array [v1, v3] : [&mut Field; 2]
+        v5 = allocate -> &mut [&mut Field; 2]
+        store v4 at v5
+        v6 = call f1(v5) -> Field
+        return v6
+    }
+    brillig(inline) fn helper f1 {
+      b0(v0: &mut [&mut Field; 2]):
+        return Field 0
+    }
+        ";
+        assert_ssa_does_not_change(src, Ssa::mem2reg);
+    }
+
+    #[test]
     fn regression_10070() {
         // Here v6 and v7 aliases v2 expression.
         // When storing to v3 we may modify value referenced by v2 depending on the taken branch
@@ -2571,33 +2599,6 @@
             v8 = load v5 -> Field
             return v8
         }";
-=======
-    fn keep_last_store() {
-        // This test check that used Store instructions are not simplified:
-        // - Allocate v1 and v3 and store into them
-        // - Put them in array v4 = [v1, v3]
-        // - Store v4 at v5
-        // - Pass v5 a function as an argument, so that v5 is used
-        // - This should keep the store to v5, and recursively to v1 and v3
-        let src = "
-    brillig(inline) fn main f0 {
-      b0():
-        v1 = allocate -> &mut Field
-        store Field 99 at v1
-        v3 = allocate -> &mut Field
-        store Field 88 at v3
-        v4 = make_array [v1, v3] : [&mut Field; 2]
-        v5 = allocate -> &mut [&mut Field; 2]
-        store v4 at v5
-        v6 = call f1(v5) -> Field
-        return v6
-    }
-    brillig(inline) fn helper f1 {
-      b0(v0: &mut [&mut Field; 2]):
-        return Field 0
-    }
-        ";
->>>>>>> f73824e2
         assert_ssa_does_not_change(src, Ssa::mem2reg);
     }
 }