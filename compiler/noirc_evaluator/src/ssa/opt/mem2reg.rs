//! The goal of the mem2reg SSA optimization pass is to replace any `Load` instructions to known
//! addresses with the value stored at that address, if it is also known. This pass will also remove
//! any `Store` instructions within a block that are no longer needed because no more loads occur in
//! between the Store in question and the next Store.
//!
//! ## How the pass works:
//! - Each block in each function is iterated in forward-order.
//! - The starting value of each reference in the block is the unification of the same references
//!   at the end of each direct predecessor block to the current block.
//! - At each step, the value of each reference is either Known(ValueId) or Unknown.
//! - Two reference values unify to each other if they are exactly equal, or to Unknown otherwise.
//! - If a block has no predecessors, the starting value of each reference is Unknown.
//! - Throughout this pass, aliases of each reference are also tracked.
//!   - References typically have 1 alias - themselves.
//!   - A reference with multiple aliases means we will not be able to optimize out loads if the
//!     reference is stored to. Note that this means we can still optimize out loads if these
//!     aliased references are never stored to, or the store occurs after a load.
//!   - A reference with 0 aliases means we were unable to find which reference this reference
//!     refers to. If such a reference is stored to, we must conservatively invalidate every
//!     reference in the current block.
//! - We also track the last load instruction to each address per block.
//!
//! From there, to figure out the value of each reference at the end of block, iterate each instruction:
//! - On `Instruction::Allocate`:
//!   - Register a new reference was made with itself as its only alias
//! - On `Instruction::Load { address }`:
//!   - If `address` is known to only have a single alias (including itself) and if the value of
//!     that alias is known, replace the value of the load with the known value.
//!   - Furthermore, if the result of the load is a reference, mark the result as an alias
//!     of the reference it dereferences to (if known).
//!     - If which reference it dereferences to is not known, this load result has no aliases.
//!   - We also track the last instance of a load instruction to each address in a block.
//!     If we see that the last load instruction was from the same address as the current load instruction,
//!     we move to replace the result of the current load with the result of the previous load.
//!
//!     This removal requires a couple conditions:
//!       - No store occurs to that address before the next load,
//!       - The address is not used as an argument to a call
//!
//!     This optimization helps us remove repeated loads for which there are not known values.
//! - On `Instruction::Store { address, value }`:
//!   - If the address of the store is known:
//!     - If the address has exactly 1 alias:
//!       - Set the value of the address to `Known(value)`.
//!     - If the address has more than 1 alias:
//!       - Set the value of every possible alias to `Unknown`.
//!     - If the address has 0 aliases:
//!       - Conservatively mark every alias in the block to `Unknown`.
//!   - If the address of the store is not known:
//!     - Conservatively mark every alias in the block to `Unknown`.
//!   - Additionally, if there were no Loads to any alias of the address between this Store and
//!     the previous Store to the same address, the previous store can be removed.
//!   - Remove the instance of the last load instruction to the address and its aliases
//! - On `Instruction::Call { arguments }`:
//!   - If any argument of the call is a reference, set the value of each alias of that
//!     reference to `Unknown`
//!   - Any builtin functions that may return aliases if their input also contains a
//!     reference should be tracked. Examples: `slice_push_back`, `slice_insert`, `slice_remove`, etc.
//!   - Remove the instance of the last load instruction for any reference arguments and their aliases
//!
//! On a terminator instruction:
//! - If the terminator is a `Jmp`:
//!   - For each reference argument of the jmp, mark the corresponding block parameter it is passed
//!     to as an alias for the jmp argument.
//!
//! Finally, if this is the only block in the function, we can remove any Stores that were not
//! referenced by the terminator instruction.
//!
//! Repeating this algorithm for each block in the function in program order should result in
//! optimizing out most known loads. However, identifying all aliases correctly has been proven
//! undecidable in general (Landi, 1992). So this pass will not always optimize out all loads
//! that could theoretically be optimized out. This pass can be performed at any time in the
//! SSA optimization pipeline, although it will be more successful the simpler the program's CFG is.
//! This pass is currently performed several times to enable other passes - most notably being
//! performed before loop unrolling to try to allow for mutable variables used for loop indices.
mod alias_set;
mod block;

use std::collections::{BTreeMap, BTreeSet};

use fxhash::{FxHashMap as HashMap, FxHashSet as HashSet};
use vec_collections::VecSet;

use crate::ssa::{
    ir::{
        basic_block::BasicBlockId,
        cfg::ControlFlowGraph,
        dfg::InsertInstructionResult,
        function::Function,
        function_inserter::FunctionInserter,
        instruction::{Instruction, InstructionId, TerminatorInstruction},
        post_order::PostOrder,
        types::Type,
        value::{Value, ValueId},
    },
    ssa_gen::Ssa,
};

use self::alias_set::AliasSet;
use self::block::{Block, Expression};

impl Ssa {
    /// Attempts to remove any load instructions that recover values that are already available in
    /// scope, and attempts to remove stores that are subsequently redundant.
    #[tracing::instrument(level = "trace", skip(self))]
    pub(crate) fn mem2reg(mut self) -> Ssa {
        for function in self.functions.values_mut() {
            function.mem2reg();
        }
        self
    }
}

impl Function {
    pub(crate) fn mem2reg(&mut self) {
        let mut context = PerFunctionContext::new(self);
        context.mem2reg();
        context.remove_instructions();
        context.update_data_bus();
    }
}

struct PerFunctionContext<'f> {
    cfg: ControlFlowGraph,
    post_order: PostOrder,

    blocks: BTreeMap<BasicBlockId, Block>,

    inserter: FunctionInserter<'f>,

    /// Load and Store instructions that should be removed at the end of the pass.
    ///
    /// We avoid removing individual instructions as we go since removing elements
    /// from the middle of Vecs many times will be slower than a single call to `retain`.
    instructions_to_remove: HashSet<InstructionId>,

    /// Track a value's last load across all blocks.
    /// If a value is not used in anymore loads we can remove the last store to that value.
    last_loads: HashSet<ValueId>,

    /// Track whether a reference was passed into another instruction (e.g. Call)
    /// This is needed to determine whether we can remove a store.
    instruction_input_references: HashSet<ValueId>,

    /// Track whether a reference has been aliased, and store the respective
    /// instruction that aliased that reference.
    /// If that store has been set for removal, we can also remove this instruction.
    aliased_references: HashMap<ValueId, HashSet<InstructionId>>,
}

impl<'f> PerFunctionContext<'f> {
    fn new(function: &'f mut Function) -> Self {
        let cfg = ControlFlowGraph::with_function(function);
        let post_order = PostOrder::with_cfg(&cfg);

        PerFunctionContext {
            cfg,
            post_order,
            inserter: FunctionInserter::new(function),
            blocks: BTreeMap::new(),
            instructions_to_remove: HashSet::default(),
            last_loads: HashSet::default(),
            aliased_references: HashMap::default(),
            instruction_input_references: HashSet::default(),
        }
    }

    /// Apply the mem2reg pass to the given function.
    ///
    /// This function is expected to be the same one that the internal cfg, post_order, and
    /// dom_tree were created from.
    fn mem2reg(&mut self) {
        // Iterate each block in reverse post order = forward order
        let mut block_order = self.post_order.as_slice().to_vec();
        block_order.reverse();

        for block in block_order {
            let references = self.find_starting_references(block);
            self.analyze_block(block, references);
        }

        let mut all_terminator_values = HashSet::default();
        let mut per_func_block_params: HashSet<ValueId> = HashSet::default();
        for (block_id, references) in self.blocks.iter_mut() {
            let block_params = self.inserter.function.dfg.block_parameters(*block_id);
            per_func_block_params.extend(block_params.iter());
            let terminator = self.inserter.function.dfg[*block_id].unwrap_terminator();
            terminator.for_each_value(|value| {
                all_terminator_values.insert(value);
                // Also insert all the aliases of this value as being used in the terminator,
                // so that for example if the value is an array and contains a reference,
                // then that reference gets to keep its last store.
                let typ = self.inserter.function.dfg.type_of_value(value);
                if typ.contains_reference() {
                    all_terminator_values.extend(references.get_aliases_for_value(value).iter());
                }
            });
        }

        // Add all the aliases of values used in the terminators.

        // If we never load from an address within a function we can remove all stores to that address.
        // This rule does not apply to reference parameters, which we must also check for before removing these stores.
        for (_, block) in self.blocks.iter() {
            for (store_address, store_instruction) in block.last_stores.iter() {
                let store_alias_used = self.is_store_alias_used(
                    store_address,
                    block,
                    &all_terminator_values,
                    &per_func_block_params,
                );

                let is_dereference = block
                    .expressions
                    .get(store_address)
                    .is_some_and(|expression| matches!(expression, Expression::Dereference(_)));

                if !self.last_loads.contains(store_address) && !store_alias_used && !is_dereference
                {
                    self.instructions_to_remove.insert(*store_instruction);
                }
            }
        }
    }

    // Extra checks on where a reference can be used aside a load instruction.
    // Even if all loads to a reference have been removed we need to make sure that
    // an allocation did not come from an entry point or was passed to an entry point.
    fn is_store_alias_used(
        &self,
        store_address: &ValueId,
        block: &Block,
        all_terminator_values: &HashSet<ValueId>,
        per_func_block_params: &HashSet<ValueId>,
    ) -> bool {
        let reference_parameters = self.reference_parameters();

        let aliases = block.get_aliases_for_value(*store_address);
        if aliases.is_unknown() {
            return true;
        }
        // Check whether the store address has an alias that crosses an entry point boundary (e.g. a Call or Return)
        for alias in aliases.iter() {
            if reference_parameters.contains(&alias) {
                return true;
            }

            if per_func_block_params.contains(&alias) {
                return true;
            }

            // Is any alias of this address an input to some function call, or a return value?
            if self.instruction_input_references.contains(&alias) {
                return true;
            }

            // Is any alias of this address used in a block terminator?
            if all_terminator_values.contains(&alias) {
                return true;
            }

            // Check whether there are any aliases whose instructions are not all marked for removal.
            // If there is any alias marked to survive, we should not remove its last store.
            if let Some(alias_instructions) = self.aliased_references.get(&alias) {
                if !alias_instructions.is_subset(&self.instructions_to_remove) {
                    return true;
                }
            }
        }

        false
    }

    /// Collect the input parameters of the function which are of reference type.
    /// All references are mutable, so these inputs are shared with the function caller
    /// and thus stores should not be eliminated, even if the blocks in this function
    /// don't use them anywhere.
    fn reference_parameters(&self) -> BTreeSet<ValueId> {
        let parameters = self.inserter.function.parameters().iter();
        parameters
            .filter(|param| self.inserter.function.dfg.value_is_reference(**param))
            .copied()
            .collect()
    }

    /// The value of each reference at the start of the given block is the unification
    /// of the value of the same reference at the end of its predecessor blocks.
    fn find_starting_references(&mut self, block: BasicBlockId) -> Block {
        let mut predecessors = self.cfg.predecessors(block);

        if let Some(first_predecessor) = predecessors.next() {
            let mut first = self.blocks.get(&first_predecessor).cloned().unwrap_or_default();

            first.last_stores.clear();

            // Note that we have to start folding with the first block as the accumulator.
            // If we started with an empty block, an empty block union'd with any other block
            // is always also empty so we'd never be able to track any references across blocks.
            predecessors.fold(first, |block, predecessor| {
                let predecessor = self.blocks.entry(predecessor).or_default();
                block.unify(predecessor)
            })
        } else {
            Block::default()
        }
    }

    /// Analyze a block with the given starting reference values.
    ///
    /// This will remove any known loads in the block and track the value of references
    /// as they are stored to. When this function is finished, the value of each reference
    /// at the end of this block will be remembered in `self.blocks`.
    fn analyze_block(&mut self, block: BasicBlockId, mut references: Block) {
        let instructions = self.inserter.function.dfg[block].take_instructions();

        // If this is the entry block, take all the block parameters and assume they may
        // be aliased to each other
        if block == self.inserter.function.entry_block() {
            self.add_aliases_for_reference_parameters(block, &mut references);
        }

        for instruction in instructions {
            self.analyze_instruction(block, &mut references, instruction);
        }

        self.handle_terminator(block, &mut references);

        // If there's only 1 block in the function total, we can remove any remaining last stores
        // as well. We can't do this if there are multiple blocks since subsequent blocks may
        // reference these stores.
        if self.post_order.as_slice().len() == 1 {
            self.remove_stores_that_do_not_alias_parameters(&references);
        }

        self.blocks.insert(block, references);
    }

    /// Go through each parameter and register that all reference parameters of the same type are
    /// possibly aliased to each other. If there are parameters with nested references (arrays of
    /// references or references containing other references) we give up and assume all parameter
    /// references are `AliasSet::unknown()`.
    fn add_aliases_for_reference_parameters(&self, block: BasicBlockId, references: &mut Block) {
        let dfg = &self.inserter.function.dfg;
        let params = dfg.block_parameters(block);

        let mut aliases: HashMap<Type, AliasSet> = HashMap::default();

        for param in params {
            match dfg.type_of_value(*param) {
                // If the type indirectly contains a reference we have to assume all references
                // are unknown since we don't have any ValueIds to use.
                Type::Reference(element) if element.contains_reference() => {
                    self.mark_all_unknown(params, references);
                    return;
                }
                Type::Reference(element) => {
                    let empty_aliases = AliasSet::known_empty();
                    let alias_set =
                        aliases.entry(element.as_ref().clone()).or_insert(empty_aliases);
                    alias_set.insert(*param);
                }
                typ if typ.contains_reference() => {
                    self.mark_all_unknown(params, references);
                    return;
                }
                _ => continue,
            }
        }

        for aliases in aliases.into_values() {
            let first = aliases.first();
            let first = first.expect("All parameters alias at least themselves or we early return");

            let expression = Expression::Other(first);
            let previous = references.aliases.insert(expression, aliases.clone());
            assert!(previous.is_none());

            for alias in aliases.iter() {
                let previous = references.expressions.insert(alias, expression);
                assert!(previous.is_none());
            }
        }
    }

    /// Add all instructions in `last_stores` to `self.instructions_to_remove` which do not
    /// possibly alias any parameters of the given function.
    fn remove_stores_that_do_not_alias_parameters(&mut self, references: &Block) {
        let reference_parameters = self.reference_parameters();

        for (allocation, instruction) in &references.last_stores {
            let aliases = references.get_aliases_for_value(*allocation);
            let allocation_aliases_parameter =
                aliases.any(|alias| reference_parameters.contains(&alias));
            // If `allocation_aliases_parameter` is known to be false
            if allocation_aliases_parameter == Some(false) {
                self.instructions_to_remove.insert(*instruction);
            }
        }
    }

    fn analyze_instruction(
        &mut self,
        block_id: BasicBlockId,
        references: &mut Block,
        instruction: InstructionId,
    ) {
        // If the instruction was simplified and optimized out of the program we shouldn't analyze it.
        // Analyzing it could make tracking aliases less accurate if it is e.g. an ArrayGet
        // call that used to hold references but has since been optimized out to a known result.
        // However, if we don't analyze it, then it may be a MakeArray replacing an ArraySet containing references,
        // and we need to mark those references as used to keep their stores alive.
        let (instruction, simplified) = {
            let (ins, loc) = self.inserter.map_instruction(instruction);
            match self.inserter.push_instruction_value(ins, instruction, block_id, loc) {
                InsertInstructionResult::Results(id, _) => (id, false),
                InsertInstructionResult::SimplifiedTo(value) => {
                    let value = &self.inserter.function.dfg[value];
                    let Value::Instruction { instruction, .. } = value else {
                        return;
                    };
                    (*instruction, true)
                }
                _ => return,
            }
        };

        let ins = &self.inserter.function.dfg[instruction];

        // Some instructions, when simplified, cause problems if processed again.
        // We do need it for MakeArray in some cases, and at the moment that is not problematic.
        if simplified && !matches!(ins, Instruction::MakeArray { .. }) {
            return;
        }

        match ins {
            Instruction::Load { address } => {
                let address = *address;

                let result = self.inserter.function.dfg.instruction_results(instruction)[0];
                references.remember_dereference(self.inserter.function, address, result);

                // If the load is known, replace it with the known value and remove the load.
                if let Some(value) = references.get_known_value(address) {
                    let result = self.inserter.function.dfg.instruction_results(instruction)[0];
                    self.inserter.map_value(result, value);
                    self.instructions_to_remove.insert(instruction);
<<<<<<< HEAD
=======
                } else {
                    // We don't know the exact value of the address, so we must keep the stores to it.
                    references.mark_value_used(address, self.inserter.function);

                    // Remember that this address has been loaded, so stores to it should not be removed.
                    self.last_loads.insert(address);
                    // Stores to any of its aliases should also be considered loaded.
                    self.last_loads.extend(references.get_aliases_for_value(address).iter());
>>>>>>> 6870579e
                }
                // Check whether the block has a repeat load from the same address (w/ no calls or stores in between the loads).
                // If we do have a repeat load, we can remove the current load and map its result to the previous load's result.
                else if let Some(last_load) = references.last_loads.get(&address) {
                    let Instruction::Load { address: previous_address } =
                        &self.inserter.function.dfg[*last_load]
                    else {
                        panic!("Expected a Load instruction here");
                    };
                    let result = self.inserter.function.dfg.instruction_results(instruction)[0];
                    let previous_result =
                        self.inserter.function.dfg.instruction_results(*last_load)[0];
                    if *previous_address == address {
                        self.inserter.map_value(result, previous_result);
                        self.instructions_to_remove.insert(instruction);
                    }
                } else {
                    // We don't know the exact value of the address, so we must keep the stores to it.
                    references.mark_value_used(address, self.inserter.function);
                    // Remember that this address has been loaded, so stores to it should not be removed.
                    self.last_loads.insert(address);
                    // Stores to any of its aliases should also be considered loaded.
                    self.last_loads.extend(references.get_aliases_for_value(address).iter());
                }

                // We want to set the load for every load even if the address has a known value
                // and the previous load instruction was removed.
                // We are safe to still remove a repeat load in this case as we are mapping from the current load's
                // result to the previous load, which if it was removed should already have a mapping to the known value.
                references.set_last_load(address, instruction);
            }
            Instruction::Store { address, value } => {
                let address = *address;
                let value = *value;

                let address_aliases = references.get_aliases_for_value(address);

                // If there was another store to this instruction without any (unremoved) loads or
                // function calls in-between, we can remove the previous store.
                if !self.aliased_references.contains_key(&address) && !address_aliases.is_unknown()
                {
                    if let Some(last_store) = references.last_stores.get(&address) {
                        self.instructions_to_remove.insert(*last_store);
                    }
                }

                // Remember that we used the value in this instruction. If this instruction
                // isn't removed at the end, we need to keep the stores to the value as well.
                for alias in references.get_aliases_for_value(value).iter() {
                    self.aliased_references.entry(alias).or_default().insert(instruction);
                }

                references.set_known_value(address, value);
                // If we see a store to an address, the last load to that address needs to remain.
                references.keep_last_load_for(address);
                references.last_stores.insert(address, instruction);
            }
            Instruction::Allocate => {
                // Register the new reference
                let result = self.inserter.function.dfg.instruction_results(instruction)[0];
                references.expressions.insert(result, Expression::Other(result));
                references.aliases.insert(Expression::Other(result), AliasSet::known(result));
            }
            Instruction::ArrayGet { array, .. } => {
                let result = self.inserter.function.dfg.instruction_results(instruction)[0];

                let array = *array;
                let array_typ = self.inserter.function.dfg.type_of_value(array);
                if array_typ.contains_reference() {
                    self.instruction_input_references
                        .extend(references.get_aliases_for_value(array).iter());
                    references.mark_value_used(array, self.inserter.function);

                    let expression = Expression::ArrayElement(array);

                    if let Some(aliases) = references.aliases.get_mut(&expression) {
                        aliases.insert(result);
                    }
                }
            }
            Instruction::ArraySet { array, value, .. } => {
                references.mark_value_used(*array, self.inserter.function);
                let element_type = self.inserter.function.dfg.type_of_value(*value);

                if element_type.contains_reference() {
                    let result = self.inserter.function.dfg.instruction_results(instruction)[0];
                    let array = *array;

                    let expression = Expression::ArrayElement(array);

                    let mut aliases = if let Some(aliases) = references.aliases.get_mut(&expression)
                    {
                        aliases.clone()
                    } else if let Some((elements, _)) =
                        self.inserter.function.dfg.get_array_constant(array)
                    {
                        let aliases = references.collect_all_aliases(elements);
                        self.set_aliases(references, array, aliases.clone());
                        aliases
                    } else {
                        AliasSet::unknown()
                    };

                    aliases.unify(&references.get_aliases_for_value(*value));

                    references.expressions.insert(result, expression);
                    references.aliases.insert(expression, aliases);

                    // Similar to how we remember that we used a value in a `Store` instruction,
                    // take note that it was used in the `ArraySet`. If this instruction is not
                    // going to be removed at the end, we shall keep the stores to this value as well.
                    for alias in references.get_aliases_for_value(*value).iter() {
                        self.aliased_references.entry(alias).or_default().insert(instruction);
                    }
                }
            }
            Instruction::Call { arguments, .. } => {
                // We need to appropriately mark each alias of a reference as being used as a call argument.
                // This prevents us potentially removing a last store from a preceding block or is altered within another function.
                for arg in arguments {
                    self.instruction_input_references
                        .extend(references.get_aliases_for_value(*arg).iter());
                }
                self.mark_all_unknown(arguments, references);
            }
            Instruction::MakeArray { elements, typ } => {
                // If `array` is an array constant that contains reference types, then insert each element
                // as a potential alias to the array itself.
                if typ.contains_reference() {
                    let array = self.inserter.function.dfg.instruction_results(instruction)[0];

                    let expr = Expression::ArrayElement(array);
                    references.expressions.insert(array, expr);
                    let aliases = references.aliases.entry(expr).or_insert(AliasSet::known_empty());

                    self.add_array_aliases(elements, aliases);
                }
            }
            Instruction::IfElse { then_value, else_value, .. } => {
                let result = self.inserter.function.dfg.instruction_results(instruction)[0];
                let result_type = self.inserter.function.dfg.type_of_value(result);

                if result_type.contains_reference() {
                    let expr = Expression::Other(result);
                    references.expressions.insert(result, expr);
                    references.aliases.insert(
                        expr,
                        AliasSet::known_multiple(vec![*then_value, *else_value].into()),
                    );

                    // `then_value` and `else_value` are now aliased by `result`
                    if let Some(then_expr) = references.expressions.get_mut(then_value) {
                        if let Some(then_aliases) = references.aliases.get_mut(then_expr) {
                            then_aliases.insert(result);
                        }
                    }

                    if let Some(else_expr) = references.expressions.get_mut(else_value) {
                        if let Some(else_aliases) = references.aliases.get_mut(else_expr) {
                            else_aliases.insert(result);
                        }
                    }
                }
            }
            _ => (),
        }
    }

    /// In order to handle nested arrays we need to recursively search whether there are any references
    /// contained within an array's elements.
    fn add_array_aliases(&self, elements: &im::Vector<ValueId>, aliases: &mut AliasSet) {
        for &element in elements {
            if let Some((elements, _)) = self.inserter.function.dfg.get_array_constant(element) {
                self.add_array_aliases(&elements, aliases);
            } else if self.inserter.function.dfg.value_is_reference(element) {
                aliases.insert(element);
            }
        }
    }

    fn set_aliases(&self, references: &mut Block, address: ValueId, new_aliases: AliasSet) {
        let expression =
            references.expressions.entry(address).or_insert(Expression::Other(address));
        let aliases = references.aliases.entry(*expression).or_default();
        *aliases = new_aliases;
    }

    fn mark_all_unknown(&self, values: &[ValueId], references: &mut Block) {
        for value in values {
            let typ = self.inserter.function.dfg.type_of_value(*value);
            if typ.contains_reference() {
                let value = *value;
                references.set_unknown(value);
                references.mark_value_used(value, self.inserter.function);

                // If a reference is an argument to a call, the last load to that address and its aliases needs to remain.
                references.keep_last_load_for(value);
            }
        }
    }

    /// Remove any instructions in `self.instructions_to_remove` from the current function.
    /// This is expected to contain any loads which were replaced and any stores which are
    /// no longer needed.
    fn remove_instructions(&mut self) {
        // The order we iterate blocks in is not important
        for block in self.post_order.as_slice() {
            self.inserter.function.dfg[*block]
                .instructions_mut()
                .retain(|instruction| !self.instructions_to_remove.contains(instruction));
        }
    }

    fn update_data_bus(&mut self) {
        let mut databus = self.inserter.function.dfg.data_bus.clone();
        databus.map_values_mut(|t| self.inserter.resolve(t));
        self.inserter.function.dfg.data_bus = databus;
    }

    fn handle_terminator(&mut self, block: BasicBlockId, references: &mut Block) {
        self.inserter.map_terminator_in_place(block);

        match self.inserter.function.dfg[block].unwrap_terminator() {
            TerminatorInstruction::JmpIf { .. } | TerminatorInstruction::Unreachable { .. } => (), // Nothing to do
            TerminatorInstruction::Jmp { destination, arguments, .. } => {
                let destination_parameters = self.inserter.function.dfg[*destination].parameters();
                assert_eq!(destination_parameters.len(), arguments.len());

                // If we have multiple parameters that alias that same argument value,
                // then those parameters also alias each other.
                // We save parameters with repeat arguments to later mark those
                // parameters as aliasing one another.
                let mut arg_set: HashMap<ValueId, VecSet<[ValueId; 1]>> = HashMap::default();

                // Add an alias for each reference parameter
                for (parameter, argument) in destination_parameters.iter().zip(arguments) {
                    match self.inserter.function.dfg.type_of_value(*parameter) {
                        // If the type indirectly contains a reference we have to assume all references
                        // are unknown since we don't have any ValueIds to use.
                        Type::Reference(element) if element.contains_reference() => {
                            self.mark_all_unknown(destination_parameters, references);
                            return;
                        }
                        Type::Reference(_) => {
                            if let Some(expression) = references.expressions.get(argument) {
                                if let Some(aliases) = references.aliases.get_mut(expression) {
                                    let argument = *argument;

                                    // The argument reference is possibly aliased by this block parameter
                                    aliases.insert(*parameter);

                                    // Check if we have seen the same argument
                                    let seen_parameters = arg_set
                                        .entry(argument)
                                        .or_insert_with(|| VecSet::single(argument));
                                    // Add the current parameter to the parameters we have seen for this argument.
                                    // The previous parameters and the current one alias one another.
                                    seen_parameters.insert(*parameter);
                                }
                            }
                        }
                        typ if typ.contains_reference() => {
                            self.mark_all_unknown(destination_parameters, references);
                            return;
                        }
                        _ => continue,
                    }
                }

                // Set the aliases of the parameters
                for (_, aliased_params) in arg_set {
                    for param in aliased_params.iter() {
                        self.set_aliases(
                            references,
                            *param,
                            AliasSet::known_multiple(aliased_params.clone()),
                        );
                    }
                }
            }
            TerminatorInstruction::Return { return_values, .. } => {
                // We need to appropriately mark each alias of a reference as being used as a return terminator argument.
                // This prevents us potentially removing a last store from a preceding block or is altered within another function.
                for return_value in return_values {
                    self.instruction_input_references
                        .extend(references.get_aliases_for_value(*return_value).iter());
                }
                // Removing all `last_stores` for each returned reference is more important here
                // than setting them all to ReferenceValue::Unknown since no other block should
                // have a block with a Return terminator as a predecessor anyway.
                self.mark_all_unknown(return_values, references);
            }
        }
    }
}

#[cfg(test)]
mod tests {
    use crate::{
        assert_ssa_snapshot,
        ssa::{Ssa, opt::assert_ssa_does_not_change},
    };

    #[test]
    fn test_simple() {
        let src = "
        acir(inline) fn func f0 {
          b0():
            v0 = allocate -> &mut [Field; 2]
            v3 = make_array [Field 1, Field 1] : [Field; 2]
            store v3 at v0
            v4 = load v0 -> [Field; 2]
            v5 = array_get v4, index u32 1 -> Field
            return v5
        }
        ";
        let ssa = Ssa::from_str(src).unwrap();
        let ssa = ssa.mem2reg();

        assert_ssa_snapshot!(ssa, @r"
        acir(inline) fn func f0 {
          b0():
            v0 = allocate -> &mut [Field; 2]
            v2 = make_array [Field 1, Field 1] : [Field; 2]
            return Field 1
        }
        ");
    }

    #[test]
    fn test_simple_with_call() {
        let src = "
        acir(inline) fn func f0 {
          b0():
            v0 = allocate -> &mut Field
            store Field 1 at v0
            v2 = load v0 -> Field
            call assert_constant(v0)
            return v2
        }
        ";
        let ssa = Ssa::from_str(src).unwrap();
        let ssa = ssa.mem2reg();

        assert_ssa_snapshot!(ssa, @r"
        acir(inline) fn func f0 {
          b0():
            v0 = allocate -> &mut Field
            store Field 1 at v0
            call assert_constant(v0)
            return Field 1
        }
        ");
    }

    #[test]
    fn test_simple_with_return() {
        let src = "
        acir(inline) fn func f0 {
          b0():
            v0 = allocate -> &mut Field
            store Field 1 at v0
            v1 = load v0 -> Field
            return v1
        }
        ";
        let ssa = Ssa::from_str(src).unwrap();
        let ssa = ssa.mem2reg();

        assert_ssa_snapshot!(ssa, @r"
        acir(inline) fn func f0 {
          b0():
            v0 = allocate -> &mut Field
            return Field 1
        }
        ");
    }

    #[test]
    fn multiple_blocks() {
        // Test that loads across multiple blocks are removed
        let src = "
         acir(inline) fn main f0 {
           b0():
             v0 = allocate -> &mut Field
             store Field 5 at v0
             v2 = load v0 -> Field
             jmp b1(v2)
           b1(v3: Field):
             v4 = load v0 -> Field
             store Field 6 at v0
             v6 = load v0 -> Field
             return v3, v4, v6
         }
        ";
        let ssa = Ssa::from_str(src).unwrap();
        let ssa = ssa.mem2reg();

        assert_ssa_snapshot!(ssa, @r"
        acir(inline) fn main f0 {
          b0():
            v1 = allocate -> &mut Field
            jmp b1(Field 5)
          b1(v0: Field):
            return v0, Field 5, Field 6
        }
        ");
    }

    #[test]
    fn load_aliases_in_predecessor_block() {
        // Test that a load in a predecessor block has been removed if the value
        // is later stored in a successor block
        let src = "
        acir(inline) fn main f0 {
          b0():
            v0 = allocate -> &mut Field
            store Field 0 at v0
            v2 = allocate -> &mut &mut Field
            store v0 at v2
            v3 = load v2 -> &mut Field
            v4 = load v2 -> &mut Field
            jmp b1()
          b1():
            store Field 1 at v3
            store Field 2 at v4
            v7 = load v3 -> Field
            v8 = eq v7, Field 2
            return
        }
        ";

        let ssa = Ssa::from_str(src).unwrap();

        // All loads should be removed
        // The first store is not removed as it is used as a nested reference in another store.
        // We would need to track whether the store where `v0` is the store value gets removed to know whether
        // to remove it.
        // The final store in b1 is removed as no loads are done within any blocks
        // to the stored values.
        let ssa = ssa.mem2reg();
        assert_ssa_snapshot!(ssa, @r"
        acir(inline) fn main f0 {
          b0():
            v0 = allocate -> &mut Field
            store Field 0 at v0
            v2 = allocate -> &mut &mut Field
            jmp b1()
          b1():
            store Field 1 at v0
            return
        }
        ");
    }

    #[test]
    fn keep_store_to_alias_in_loop_block() {
        // This test makes sure the instruction `store Field 2 at v5` in b2 remains after mem2reg.
        // Although the only instruction on v5 is a lone store without any loads,
        // v5 is an alias of the reference v0 which is stored in v2.
        // This test makes sure that we are not inadvertently removing stores to aliases across blocks.
        let src = "
        acir(inline) fn main f0 {
          b0():
            v0 = allocate -> &mut Field
            store Field 0 at v0
            v2 = allocate -> &mut &mut Field
            store v0 at v2
            jmp b1(Field 0)
          b1(v3: Field):
            v4 = eq v3, Field 0
            jmpif v4 then: b2, else: b3
          b2():
            v5 = load v2 -> &mut Field
            store Field 2 at v5
            v8 = add v3, Field 1
            jmp b1(v8)
          b3():
            v9 = load v0 -> Field
            v10 = eq v9, Field 2
            constrain v9 == Field 2
            v11 = load v2 -> &mut Field
            v12 = load v11 -> Field
            constrain v12 == Field 2
            return
        }
        ";
        assert_ssa_does_not_change(src, Ssa::mem2reg);
    }

    #[test]
    fn parameter_alias() {
        // Do not assume parameters are not aliased to each other.
        // The load below shouldn't be removed since `v0` could
        // be aliased to `v1`.
        let src = "
        acir(inline) fn main f0 {
          b0(v0: &mut Field, v1: &mut Field):
            store Field 0 at v0
            store Field 0 at v1
            v3 = load v0 -> Field
            constrain v3 == Field 0
            return
        }
        ";
        assert_ssa_does_not_change(src, Ssa::mem2reg);
    }

    #[test]
    fn parameter_alias_nested_reference() {
        let src = "
        acir(inline) fn main f0 {
          b0(v0: &mut Field, v1: &mut Field, v2: &mut &mut Field):
            store Field 0 at v0
            store Field 0 at v1
            v3 = load v0 -> Field
            constrain v3 == Field 0
            return
        }
        ";
        assert_ssa_does_not_change(src, Ssa::mem2reg);
    }

    #[test]
    fn remove_repeat_loads() {
        // This tests starts with two loads from the same unknown load.
        // Specifically you should look for `load v2` in `b3`.
        // We should be able to remove the second repeated load.
        let src = "
        acir(inline) fn main f0 {
          b0():
            v0 = allocate -> &mut Field
            store Field 0 at v0
            v2 = allocate -> &mut &mut Field
            store v0 at v2
            jmp b1(Field 0)
          b1(v3: Field):
            v4 = eq v3, Field 0
            jmpif v4 then: b2, else: b3
          b2():
            v5 = load v2 -> &mut Field
            store Field 2 at v5
            v8 = add v3, Field 1
            jmp b1(v8)
          b3():
            v9 = load v0 -> Field
            v10 = eq v9, Field 2
            constrain v9 == Field 2
            v11 = load v2 -> &mut Field
            v12 = load v2 -> &mut Field
            v13 = load v12 -> Field
            v14 = eq v13, Field 2
            constrain v13 == Field 2
            return
        }
        ";

        let ssa = Ssa::from_str(src).unwrap();

        let ssa = ssa.mem2reg();

        // The repeated load from v3 should be removed
        // b3 should only have three loads now rather than four previously
        //
        // All stores are expected to remain.
        assert_ssa_snapshot!(ssa, @r"
        acir(inline) fn main f0 {
          b0():
            v1 = allocate -> &mut Field
            store Field 0 at v1
            v3 = allocate -> &mut &mut Field
            store v1 at v3
            jmp b1(Field 0)
          b1(v0: Field):
            v4 = eq v0, Field 0
            jmpif v4 then: b2, else: b3
          b2():
            v11 = load v3 -> &mut Field
            store Field 2 at v11
            v13 = add v0, Field 1
            jmp b1(v13)
          b3():
            v5 = load v1 -> Field
            v7 = eq v5, Field 2
            constrain v5 == Field 2
            v8 = load v3 -> &mut Field
            v9 = load v8 -> Field
            v10 = eq v9, Field 2
            constrain v9 == Field 2
            return
        }
        ");
    }

    #[test]
    fn keep_repeat_loads_passed_to_a_call() {
        // The test is the exact same as `remove_repeat_loads` above except with the call
        // to `f1` between the repeated loads.
        let src = "
        acir(inline) fn main f0 {
          b0():
            v1 = allocate -> &mut Field
            store Field 0 at v1
            v3 = allocate -> &mut &mut Field
            store v1 at v3
            jmp b1(Field 0)
          b1(v0: Field):
            v4 = eq v0, Field 0
            jmpif v4 then: b3, else: b2
          b2():
            v9 = load v1 -> Field
            v10 = eq v9, Field 2
            constrain v9 == Field 2
            v11 = load v3 -> &mut Field
            call f1(v3)
            v13 = load v3 -> &mut Field
            v14 = load v13 -> Field
            v15 = eq v14, Field 2
            constrain v14 == Field 2
            return
          b3():
            v5 = load v3 -> &mut Field
            store Field 2 at v5
            v8 = add v0, Field 1
            jmp b1(v8)
        }
        acir(inline) fn foo f1 {
          b0(v0: &mut Field):
            return
        }
        ";
        assert_ssa_does_not_change(src, Ssa::mem2reg);
    }

    #[test]
    fn keep_repeat_loads_with_alias_store() {
        // v1, v2, and v3 alias one another. We want to make sure that a repeat load to v1 with a store
        // to its aliases in between the repeat loads does not remove those loads.
        let src = "
        acir(inline) fn main f0 {
          b0(v0: u1):
            jmpif v0 then: b2, else: b1
          b1():
            v6 = allocate -> &mut Field
            store Field 1 at v6
            jmp b3(v6, v6, v6)
          b2():
            v4 = allocate -> &mut Field
            store Field 0 at v4
            jmp b3(v4, v4, v4)
          b3(v1: &mut Field, v2: &mut Field, v3: &mut Field):
            v8 = load v1 -> Field
            store Field 2 at v2
            v10 = load v1 -> Field
            store Field 1 at v3
            v11 = load v1 -> Field
            store Field 3 at v3
            v13 = load v1 -> Field
            constrain v8 == Field 0
            constrain v10 == Field 2
            constrain v11 == Field 1
            constrain v13 == Field 3
            return
        }
        ";
        assert_ssa_does_not_change(src, Ssa::mem2reg);
    }

    #[test]
    fn keep_repeat_loads_with_alias_store_nested() {
        // v1, v2, and v3's inner reference alias one another. We want to make sure that a repeat load to v3 with a store
        // to its aliases in between the repeat loads does not remove those loads.
        let src = "
        acir(inline) fn main f0 {
          b0(v0: u1):
            jmpif v0 then: b2, else: b1
          b1():
            v8 = allocate -> &mut Field
            store Field 1 at v8
            v10 = allocate -> &mut Field
            store Field 2 at v10
            v12 = allocate -> &mut &mut Field
            store v10 at v12
            jmp b3(v8, v8, v12)
          b2():
            v4 = allocate -> &mut Field
            store Field 0 at v4
            v6 = allocate -> &mut Field
            v7 = allocate -> &mut &mut Field
            store v4 at v7
            jmp b3(v4, v4, v7)
          b3(v1: &mut Field, v2: &mut Field, v3: &mut &mut Field):
            v13 = load v1 -> Field
            store Field 2 at v2
            v14 = load v1 -> Field
            store Field 1 at v2
            v15 = load v1 -> Field
            store Field 3 at v2
            v17 = load v1 -> Field
            constrain v13 == Field 0
            constrain v14 == Field 2
            constrain v15 == Field 1
            constrain v17 == Field 3
            v18 = load v3 -> &mut Field
            v19 = load v18 -> Field
            store Field 5 at v2
            v21 = load v3 -> &mut Field
            v22 = load v21 -> Field
            constrain v19 == Field 3
            constrain v22 == Field 5
            return
        }
        ";

        assert_ssa_does_not_change(src, Ssa::mem2reg);
    }

    #[test]
    fn keep_last_store_in_make_array_used_in_call_single_block() {
        // This checks that when an array containing references is used in a call
        // that we do not remove the original stores to those internal references
        let src = r"
        brillig(inline) fn main f0 {
          b0():
            v0 = allocate -> &mut Field
            store Field 1 at v0
            v3 = make_array [u32 0, v0] : [(u32, &mut Field); 1]
            v5 = call f1(v3) -> Field
            v6 = load v0 -> Field   // make sure this isn't optimized to Field 1
            return v3
        }
        brillig(inline) fn foo f1 {
          b0(v0: [(u32, &mut Field); 1]):
            v2 = array_get v0, index u32 1 -> &mut Field
            v3 = load v2 -> Field
            store Field 77 at v2
            return v3
        }
        ";
        assert_ssa_does_not_change(src, Ssa::mem2reg);
    }

    #[test]
    fn keep_last_store_used_in_make_array_used_as_reference() {
        let src = r"
        acir(inline) fn main f0 {
          b0():
            v2 = allocate -> &mut u1
            store u1 0 at v2
            v4 = make_array [v2] : [&mut u1; 1]
            v5 = allocate -> &mut [&mut u1; 1]
            store v4 at v5
            jmp b1(u32 0)
          b1(v0: u32):
            v7 = eq v0, u32 0
            jmpif v7 then: b2, else: b3
          b2():
            v14 = unchecked_add v0, u32 1
            jmp b1(v14)
          b3():
            v8 = load v5 -> [&mut u1; 1]
            v9 = array_get v8, index u32 0 -> &mut u1
            v10 = load v9 -> u1
            jmpif v10 then: b4, else: b5
          b4():
            jmp b6(Field 0)
          b5():
            jmp b6(Field 1)
          b6(v1: Field):
            return v1
        }
        ";
        assert_ssa_does_not_change(src, Ssa::mem2reg);
    }

    #[test]
    fn keep_last_store_in_make_array_returned_from_function() {
        let src = "
        brillig(inline) fn main f0 {
          b0():
            v0 = call f1() -> [&mut u1; 2]
            return
        }
        brillig(inline) fn foo f1 {
          b0():
            v0 = allocate -> &mut u1
            store u1 1 at v0
            v2 = allocate -> &mut u1
            store u1 0 at v2
            v4 = make_array [v0, v2] : [&mut u1; 2]
            return v4
        }
        ";
        assert_ssa_does_not_change(src, Ssa::mem2reg);
    }

    #[test]
    fn keep_last_store_in_make_array_used_in_array_get_that_returns_result() {
        let src = "
        brillig(inline) fn main f0 {
          b0():
            v1 = allocate -> &mut u1
            store u1 0 at v1
            v3 = make_array [v1] : [&mut u1]
            jmpif u1 1 then: b1, else: b2
          b1():
            jmp b3(u32 0)
          b2():
            jmp b3(u32 0)
          b3(v0: u32):
            constrain v0 == u32 0
            v6 = array_get v3, index v0 -> &mut u1
            v7 = load v6 -> u1
            return v7
        }
        ";
        assert_ssa_does_not_change(src, Ssa::mem2reg);
    }

    #[test]
    fn keep_last_store_in_diff_block_from_make_array_used_in_array_get_that_returns_result() {
        let src = "
        brillig(inline) fn main f0 {
          b0():
            v1 = allocate -> &mut u1
            store u1 0 at v1
            jmpif u1 1 then: b1, else: b2
          b1():
            v3 = make_array [v1] : [&mut u1]
            jmp b3(u32 0)
          b2():
            jmp b3(u32 0)
          b3(v0: u32):
            constrain v0 == u32 0
            v6 = array_get v3, index v0 -> &mut u1
            v7 = load v6 -> u1
            return v7
        }
        ";
        assert_ssa_does_not_change(src, Ssa::mem2reg);
    }

    #[test]
    fn remove_last_store_in_make_array_that_is_never_used() {
        let src = "
        brillig(inline) fn main f0 {
          b0():
            v0 = allocate -> &mut u1
            store u1 1 at v0
            jmp b1()
          b1():
            v2 = make_array [v0] : [&mut u1]
            return
        }
        ";

        let ssa = Ssa::from_str(src).unwrap();
        let ssa = ssa.mem2reg();

        assert_ssa_snapshot!(ssa, @r"
        brillig(inline) fn main f0 {
          b0():
            v0 = allocate -> &mut u1
            jmp b1()
          b1():
            v1 = make_array [v0] : [&mut u1]
            return
        }
        ");
    }

    #[test]
    fn keep_last_store_in_make_array_returned_from_function_separate_blocks() {
        let src = "
        brillig(inline) fn main f0 {
          b0(v0: u32):
            v1 = call f1(v0) -> [&mut u32; 1]
            v3 = array_get v1, index u32 0 -> &mut u32
            store u32 1 at v3
            v5 = load v3 -> u1
            return v5
        }
        brillig(inline_always) fn foo f1 {
          b0(v0: u32):
            v1 = allocate -> &mut u32
            store v0 at v1
            v2 = allocate -> &mut u32
            store u32 0 at v2
            jmp b1()
          b1():
            v4 = load v2 -> u32
            v6 = eq v4, u32 1
            jmpif v6 then: b2, else: b3
          b2():
            jmp b4()
          b3():
            v7 = load v2 -> u32
            v8 = add v7, u32 1
            store v8 at v2
            jmp b5()
          b4():
            v9 = make_array [v1] : [&mut u32; 1]
            return v9
          b5():
            jmp b1()
        }
        ";

        let ssa = Ssa::from_str(src).unwrap();
        let ssa = ssa.mem2reg();
        assert_ssa_snapshot!(ssa, @r"
        brillig(inline) fn main f0 {
          b0(v0: u32):
            v2 = call f1(v0) -> [&mut u32; 1]
            v4 = array_get v2, index u32 0 -> &mut u32
            store u32 1 at v4
            v6 = load v4 -> u1
            return v6
        }
        brillig(inline_always) fn foo f1 {
          b0(v0: u32):
            v1 = allocate -> &mut u32
            store v0 at v1
            v2 = allocate -> &mut u32
            store u32 0 at v2
            jmp b1()
          b1():
            v4 = load v2 -> u32
            v6 = eq v4, u32 1
            jmpif v6 then: b2, else: b3
          b2():
            jmp b4()
          b3():
            v7 = add v4, u32 1
            store v7 at v2
            jmp b5()
          b4():
            v8 = make_array [v1] : [&mut u32; 1]
            return v8
          b5():
            jmp b1()
        }
        ");
    }

    #[test]
    fn keep_last_store_in_make_array_where_aliases_are_none() {
        let src = "
        brillig(inline) fn foo f1 {
          b0(v0: &mut u1):
            v1 = call f2() -> &mut u1
            store u1 1 at v1
            v3 = make_array [v1] : [&mut u1; 1]
            return v3
        }
        brillig(inline) fn get_ref f2 {
          b0():
            v0 = allocate -> &mut u1
            store u1 1 at v0
            return v0
        }
        ";
        assert_ssa_does_not_change(src, Ssa::mem2reg);
    }

    #[test]
    fn keep_last_store_nested_array_used_in_array_get_in_separate_block() {
        let src = "
        acir(inline) fn main f0 {
          b0():
            v2 = allocate -> &mut u1
            store u1 1 at v2
            v4 = make_array [v2] : [&mut u1; 1]
            v5 = allocate -> &mut u1
            store u1 1 at v5
            v6 = make_array [v5] : [&mut u1; 1]
            v7 = make_array [v4, v6] : [[&mut u1; 1]; 2]
            jmpif u1 1 then: b1, else: b2
          b1():
            jmp b3(u32 0)
          b2():
            jmp b3(u32 1)
          b3(v0: u32):
            v11 = lt v0, u32 2
            constrain v11 == u1 1
            v12 = array_get v7, index v0 -> [&mut u1; 1]
            v13 = array_get v12, index u32 0 -> &mut u1
            v14 = load v13 -> u1
            jmpif v14 then: b4, else: b5
          b4():
            jmp b6(u1 1)
          b5():
            jmp b6(u1 0)
          b6(v1: u1):
            return v1
        }
        ";
        assert_ssa_does_not_change(src, Ssa::mem2reg);
    }

    #[test]
    fn keep_last_stores_with_aliased_references() {
        // Ensure `store v8 at v1` is not removed from the program
        // just because there is a subsequent `store v10 at v1`.
        // In this case `v1` is aliased to `*v3` so the store is significant.
        let src = "
            acir(inline) fn main f0 {
              b0():
                v1 = allocate -> &mut Field
                store Field 0 at v1
                v3 = allocate -> &mut &mut Field
                store v1 at v3
                jmp b1(u32 10)
              b1(v0: u32):
                v6 = lt v0, u32 11
                jmpif v6 then: b2, else: b3
              b2():
                v8 = cast v0 as Field
                store v8 at v1
                v9 = load v3 -> &mut Field
                v10 = load v9 -> Field
                store v10 at v1
                v12 = unchecked_add v0, u32 1
                jmp b1(v12)
              b3():
                v7 = load v1 -> Field
                return v7
            }
        ";
        assert_ssa_does_not_change(src, Ssa::mem2reg);
    }

    #[test]
    fn unknown_aliases() {
        // This is just a test to ensure the case where `aliases.is_unknown()` is tested.
        // Here, `v8 = load v0 -> Field` cannot be removed and replaced with `Field 10`
        // because `v6` is passed to another function and we don't know what that reference
        // points to, and it could potentially change the value of `v0`.
        let src = "
        brillig(inline) fn foo f0 {
          b0(v0: &mut Field):
            v2 = allocate -> &mut &mut Field
            store v0 at v2
            jmp b1(Field 0)
          b1(v1: Field):
            jmpif u1 0 then: b2, else: b3
          b2():
            store Field 10 at v0
            v6 = load v2 -> &mut Field
            call f0(v6)
            v8 = load v0 -> Field
            jmp b1(v8)
          b3():
            return
        }
        ";
        assert_ssa_does_not_change(src, Ssa::mem2reg);
    }

    #[test]
    fn does_not_remove_store_to_function_parameter() {
        // The last store can't be removed as it stores a value in a function parameter
        let src = "
        acir(inline) fn main f0 {
          b0(v0: &mut Field):
            jmp b1()
          b1():
            store Field 4 at v0
            return
        }
        ";
        assert_ssa_does_not_change(src, Ssa::mem2reg);
    }

    #[test]
    fn does_not_remove_store_to_return_value() {
        // The last store can't be removed as it stores into a reference that is returned
        let src = "
        acir(inline) fn main f0 {
          b0():
            v0 = allocate -> &mut Field
            store Field 4 at v0
            jmp b1()
          b1():
            return v0
        }
        ";
        assert_ssa_does_not_change(src, Ssa::mem2reg);
    }

    #[test]
    fn does_not_remove_store_to_address_used_in_terminator() {
        // The store here shouldn't be removed as its address is eventually put inside
        // an array that's used in a terminator value, `b1(v7)`.
        let src = "
        brillig(inline) fn main f0 {
          b0():
            v6 = allocate -> &mut u1
            store u1 1 at v6
            v7 = make_array [v6, Field 1] : [(&mut u1, Field); 1]
            jmp b1(v7)
          b1(v1: [(&mut u1, Field); 1]):
            return
        }
        ";
        assert_ssa_does_not_change(src, Ssa::mem2reg);
    }

    #[test]
    fn removes_last_store_in_single_block() {
        // Even though v0 is a reference passed to a function, the store that comes next
        // can be removed as it is later never read, and this is the only block in the function.
        let src = "
        brillig(inline) impure fn main f0 {
          b0():
            v0 = allocate -> &mut [Field; 2]
            call f1(v0)
            v1 = load v0 -> [Field; 2]
            store v1 at v0
            return
        }

        brillig(inline) impure fn append_note_hashes_with_logs f1 {
          b0(v0: &mut [Field; 2]):
            return
        }
        ";

        let ssa = Ssa::from_str(src).unwrap();

        let ssa = ssa.mem2reg();
        assert_ssa_snapshot!(ssa, @r"
        brillig(inline) impure fn main f0 {
          b0():
            v0 = allocate -> &mut [Field; 2]
            call f1(v0)
            v2 = load v0 -> [Field; 2]
            return
        }
        brillig(inline) impure fn append_note_hashes_with_logs f1 {
          b0(v0: &mut [Field; 2]):
            return
        }
        ");
    }

    #[test]
    fn if_aliases_each_branch() {
        let src = "
            brillig(inline) predicate_pure fn main f0 {
              b0(v0: u1):
                v1 = allocate -> &mut Field
                store Field 0 at v1
                v3 = allocate -> &mut Field
                store Field 1 at v3
                v5 = not v0
                v6 = if v0 then v1 else (if v5) v3
                store Field 9 at v6
                v8 = load v1 -> Field
                constrain v8 == Field 9
                v9 = load v3 -> Field
                constrain v9 == Field 1
                return
            }
        ";
        assert_ssa_does_not_change(src, Ssa::mem2reg);
    }

    #[test]
    fn reuses_last_load_from_single_predecessor_block() {
        let src = r#"
        brillig(inline) fn main f0 {
          b0(v0: &mut Field):
            v2 = load v0 -> Field
            jmp b1()
          b1():
            v18 = load v0 -> Field
            return v18
        }
        "#;

        let ssa = Ssa::from_str(src).unwrap();

        let ssa = ssa.mem2reg();
        assert_ssa_snapshot!(ssa, @r"
        brillig(inline) fn main f0 {
          b0(v0: &mut Field):
            v1 = load v0 -> Field
            jmp b1()
          b1():
            return v1
        }
        ");
    }

    #[test]
    fn reuses_last_load_from_multiple_indirect_predecessor_block() {
        let src = r#"
        brillig(inline) fn main f0 {
          b0(v0: &mut Field, v1: u1):
            v2 = load v0 -> Field
            jmpif v1 then: b1, else: b2
          b1():
            jmp b3()
          b2():
            jmp b3()
          b3():
            v18 = load v0 -> Field
            return v18
        }
        "#;

        let ssa = Ssa::from_str(src).unwrap();

        let ssa = ssa.mem2reg();
        assert_ssa_snapshot!(ssa, @r"
        brillig(inline) fn main f0 {
          b0(v0: &mut Field, v1: u1):
            v2 = load v0 -> Field
            jmpif v1 then: b1, else: b2
          b1():
            jmp b3()
          b2():
            jmp b3()
          b3():
            return v2
        }
        ");
    }

    #[test]
    fn does_not_remove_store_to_potentially_aliased_address() {
        // This is a regression test for https://github.com/noir-lang/noir/pull/9613
        // In that PR all tests passed but the sync to Aztec-Packages failed.
        // That PR had `store v3 at v1` incorrectly removed.
        // Even though v3 is what was in v1 and it might seem that there's no
        // need to put v3 back in v1, v0 and v1 might be aliases so `store v2 at v0`
        // might change the value at v1, so the next store to v1 must be preserved.
        let src = r#"
        acir(inline) fn create_note f0 {
          b0(v0: &mut [Field; 1], v1: &mut [Field; 1]):
            v2 = load v0 -> [Field; 1]
            v3 = load v1 -> [Field; 1]
            store v2 at v0
            store v3 at v1
            v4 = load v1 -> [Field; 1]
            v6 = make_array [Field 0] : [Field; 1]
            store v6 at v1
            return v1
        }
        "#;
        assert_ssa_does_not_change(src, Ssa::mem2reg);
    }

    #[test]
    fn does_not_replace_load_with_value_when_one_of_its_predecessors_changes_it() {
        // This is another regression test for https://github.com/noir-lang/noir/pull/9613
        // There, in `v5 = load v0 -> Field` it was incorrectly assumed that v5 could
        // be replaced with `Field 0`, but another predecessor, through an alias
        // (v1) conditionally changes its value to `Field 1`.
        let src = r#"
        acir(inline) fn create_note f0 {
          b0(v0: &mut Field):
            store Field 0 at v0
            jmpif u1 0 then: b1, else: b2
          b1():
            v5 = load v0 -> Field
            return v5
          b2():
            jmp b3(v0)
          b3(v1: &mut Field):
            store Field 1 at v1
            jmp b1()
        }
        "#;
        assert_ssa_does_not_change(src, Ssa::mem2reg);
    }

    #[test]
    fn aliases_block_parameter_to_its_argument() {
        // Here:
        // - v0 and v1 are potentially aliases of each other
        // - v2 must be an alias of v0 (there was a bug around this)
        // - v3 must be an alias of v1 (same as previous point)
        // - `v4 = load v2` cannot be replaced with `Field 2` because
        //   v2 and v3 are also potentially aliases of each other
        let src = r#"
        acir(inline) fn create_note f0 {
          b0(v0: &mut Field, v1: &mut Field):
            jmp b1(v0, v1)
          b1(v2: &mut Field, v3: &mut Field):
            store Field 2 at v2
            store Field 3 at v3
            v4 = load v2 -> Field
            return v4
        }
        "#;
        assert_ssa_does_not_change(src, Ssa::mem2reg);
    }
}<|MERGE_RESOLUTION|>--- conflicted
+++ resolved
@@ -444,17 +444,6 @@
                     let result = self.inserter.function.dfg.instruction_results(instruction)[0];
                     self.inserter.map_value(result, value);
                     self.instructions_to_remove.insert(instruction);
-<<<<<<< HEAD
-=======
-                } else {
-                    // We don't know the exact value of the address, so we must keep the stores to it.
-                    references.mark_value_used(address, self.inserter.function);
-
-                    // Remember that this address has been loaded, so stores to it should not be removed.
-                    self.last_loads.insert(address);
-                    // Stores to any of its aliases should also be considered loaded.
-                    self.last_loads.extend(references.get_aliases_for_value(address).iter());
->>>>>>> 6870579e
                 }
                 // Check whether the block has a repeat load from the same address (w/ no calls or stores in between the loads).
                 // If we do have a repeat load, we can remove the current load and map its result to the previous load's result.
