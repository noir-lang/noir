--- conflicted
+++ resolved
@@ -1585,7 +1585,6 @@
     }
 
     #[test]
-<<<<<<< HEAD
     fn if_aliases_each_branch() {
         let src = "
             brillig(inline) predicate_pure fn main f0 {
@@ -1608,7 +1607,8 @@
         let ssa = Ssa::from_str(src).unwrap();
         let ssa = ssa.mem2reg();
         assert_normalized_ssa_equals(ssa, src);
-=======
+    }
+
     fn reuses_last_load_from_single_predecessor_block() {
         let src = r#"
         brillig(inline) fn main f0 {
@@ -1668,6 +1668,5 @@
             return v2
         }
         ");
->>>>>>> 10a597f4
     }
 }