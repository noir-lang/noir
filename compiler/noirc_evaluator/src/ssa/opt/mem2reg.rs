--- conflicted
+++ resolved
@@ -464,17 +464,12 @@
                 } else {
                     // We don't know the exact value of the address, so we must keep the stores to it.
                     references.mark_value_used(address, self.inserter.function);
-<<<<<<< HEAD
-
+                    // Remember that this address has been loaded, so stores to it should not be removed.
                     self.last_loads.insert(address);
-=======
-                    // Remember that this address has been loaded, so stores to it should not be removed.
-                    self.last_loads.insert(address, (instruction, block_id));
                     // Stores to any of its aliases should also be considered loaded.
                     references.for_each_alias_of(address, |_, alias| {
-                        self.last_loads.insert(alias, (instruction, block_id));
+                        self.last_loads.insert(alias);
                     });
->>>>>>> d31b7242
                 }
 
                 // Check whether the block has a repeat load from the same address (w/ no calls or stores in between the loads).
