--- conflicted
+++ resolved
@@ -444,22 +444,7 @@
                     let result = self.inserter.function.dfg.instruction_results(instruction)[0];
                     self.inserter.map_value(result, value);
                     self.instructions_to_remove.insert(instruction);
-<<<<<<< HEAD
-                } else {
-                    // Remember that this address has been loaded, so stores to it should not be removed.
-                    self.last_loads.insert(address);
-                    // Stores to any of its aliases should also be considered loaded.
-                    self.last_loads.extend(references.get_aliases_for_value(address).iter());
-                }
-
-                // If the address is potentially aliased we must keep the stores to it
-                if references.get_aliases_for_value(address).single_alias().is_none() {
-                    references.mark_value_used(address, self.inserter.function);
-                }
-
-=======
-                }
->>>>>>> 7c31a63b
+                }
                 // Check whether the block has a repeat load from the same address (w/ no calls or stores in between the loads).
                 // If we do have a repeat load, we can remove the current load and map its result to the previous load's result.
                 else if let Some(last_load) = references.last_loads.get(&address) {
@@ -476,12 +461,15 @@
                         self.instructions_to_remove.insert(instruction);
                     }
                 } else {
-                    // We don't know the exact value of the address, so we must keep the stores to it.
-                    references.mark_value_used(address, self.inserter.function);
                     // Remember that this address has been loaded, so stores to it should not be removed.
                     self.last_loads.insert(address);
                     // Stores to any of its aliases should also be considered loaded.
                     self.last_loads.extend(references.get_aliases_for_value(address).iter());
+                }
+
+                // If the address is potentially aliased we must keep the stores to it
+                if references.get_aliases_for_value(address).single_alias().is_none() {
+                    references.mark_value_used(address, self.inserter.function);
                 }
 
                 // We want to set the load for every load even if the address has a known value
@@ -717,6 +705,8 @@
                                     // Add the current parameter to the parameters we have seen for this argument.
                                     // The previous parameters and the current one alias one another.
                                     seen_parameters.insert(*parameter);
+                                    // Also add all of the argument aliases
+                                    seen_parameters.extend(aliases.iter());
                                 }
                             }
                         }
