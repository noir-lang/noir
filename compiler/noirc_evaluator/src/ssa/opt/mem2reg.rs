//! The goal of the mem2reg SSA optimization pass is to replace any `Load` instructions to known
//! addresses with the value stored at that address, if it is also known. This pass will also remove
//! any `Store` instructions within a block that are no longer needed because no more loads occur in
//! between the Store in question and the next Store.
//!
//! ## How the pass works:
//! - Each block in each function is iterated in forward-order.
//! - The starting value of each reference in the block is the unification of the same references
//!   at the end of each direct predecessor block to the current block.
//! - At each step, the value of each reference is either Known(ValueId) or Unknown.
//! - Two reference values unify to each other if they are exactly equal, or to Unknown otherwise.
//! - If a block has no predecessors, the starting value of each reference is Unknown.
//! - Throughout this pass, aliases of each reference are also tracked.
//!   - References typically have 1 alias - themselves.
//!   - A reference with multiple aliases means we will not be able to optimize out loads if the
//!     reference is stored to. Note that this means we can still optimize out loads if these
//!     aliased references are never stored to, or the store occurs after a load.
//!   - A reference with 0 aliases means we were unable to find which reference this reference
//!     refers to. If such a reference is stored to, we must conservatively invalidate every
//!     reference in the current block.
//! - We also track the last load instruction to each address per block.
//!
//! From there, to figure out the value of each reference at the end of block, iterate each instruction:
//! - On `Instruction::Allocate`:
//!   - Register a new reference was made with itself as its only alias
//! - On `Instruction::Load { address }`:
//!   - If `address` is known to only have a single alias (including itself) and if the value of
//!     that alias is known, replace the value of the load with the known value.
//!   - Furthermore, if the result of the load is a reference, mark the result as an alias
//!     of the reference it dereferences to (if known).
//!     - If which reference it dereferences to is not known, this load result has no aliases.
//!   - We also track the last instance of a load instruction to each address in a block.
//!     If we see that the last load instruction was from the same address as the current load instruction,
//!     we move to replace the result of the current load with the result of the previous load.
//!
//!     This removal requires a couple conditions:
//!       - No store occurs to that address before the next load,
//!       - The address is not used as an argument to a call
//!
//!     This optimization helps us remove repeated loads for which there are not known values.
//! - On `Instruction::Store { address, value }`:
//!   - If the address of the store is known:
//!     - If the address has exactly 1 alias:
//!       - Set the value of the address to `Known(value)`.
//!     - If the address has more than 1 alias:
//!       - Set the value of every possible alias to `Unknown`.
//!     - If the address has 0 aliases:
//!       - Conservatively mark every alias in the block to `Unknown`.
//!   - If the address of the store is not known:
//!     - Conservatively mark every alias in the block to `Unknown`.
//!   - Additionally, if there were no Loads to any alias of the address between this Store and
//!     the previous Store to the same address, the previous store can be removed.
//!   - Remove the instance of the last load instruction to the address and its aliases
//! - On `Instruction::Call { arguments }`:
//!   - If any argument of the call is a reference, set the value of each alias of that
//!     reference to `Unknown`
//!   - Any builtin functions that may return aliases if their input also contains a
//!     reference should be tracked. Examples: `slice_push_back`, `slice_insert`, `slice_remove`, etc.
//!   - Remove the instance of the last load instruction for any reference arguments and their aliases
//!
//! On a terminator instruction:
//! - If the terminator is a `Jmp`:
//!   - For each reference argument of the jmp, mark the corresponding block parameter it is passed
//!     to as an alias for the jmp argument.
//!
//! Finally, if this is the only block in the function, we can remove any Stores that were not
//! referenced by the terminator instruction.
//!
//! Repeating this algorithm for each block in the function in program order should result in
//! optimizing out most known loads. However, identifying all aliases correctly has been proven
//! undecidable in general (Landi, 1992). So this pass will not always optimize out all loads
//! that could theoretically be optimized out. This pass can be performed at any time in the
//! SSA optimization pipeline, although it will be more successful the simpler the program's CFG is.
//! This pass is currently performed several times to enable other passes - most notably being
//! performed before loop unrolling to try to allow for mutable variables used for loop indices.
mod alias_set;
mod block;

use std::collections::{BTreeMap, BTreeSet};

use fxhash::{FxHashMap as HashMap, FxHashSet as HashSet};
use vec_collections::VecSet;

use crate::ssa::{
    ir::{
        basic_block::BasicBlockId,
        cfg::ControlFlowGraph,
        dfg::InsertInstructionResult,
        function::Function,
        function_inserter::FunctionInserter,
        instruction::{Instruction, InstructionId, TerminatorInstruction},
        post_order::PostOrder,
        types::Type,
        value::{Value, ValueId},
    },
    ssa_gen::Ssa,
};

use self::alias_set::AliasSet;
use self::block::{Block, Expression};

impl Ssa {
    /// Attempts to remove any load instructions that recover values that are already available in
    /// scope, and attempts to remove stores that are subsequently redundant.
    #[tracing::instrument(level = "trace", skip(self))]
    pub(crate) fn mem2reg(mut self) -> Ssa {
        for function in self.functions.values_mut() {
            function.mem2reg();
        }
        self
    }
}

impl Function {
    pub(crate) fn mem2reg(&mut self) {
        let mut context = PerFunctionContext::new(self);
        context.mem2reg();
        context.remove_instructions();
        context.update_data_bus();
    }
}

struct PerFunctionContext<'f> {
    cfg: ControlFlowGraph,
    post_order: PostOrder,

    blocks: BTreeMap<BasicBlockId, Block>,

    inserter: FunctionInserter<'f>,

    /// Load and Store instructions that should be removed at the end of the pass.
    ///
    /// We avoid removing individual instructions as we go since removing elements
    /// from the middle of Vecs many times will be slower than a single call to `retain`.
    instructions_to_remove: HashSet<InstructionId>,

    /// Track a value's last load across all blocks.
    /// If a value is not used in anymore loads we can remove the last store to that value.
    last_loads: HashSet<ValueId>,

    /// Track whether a reference was passed into another instruction (e.g. Call)
    /// This is needed to determine whether we can remove a store.
    instruction_input_references: HashSet<ValueId>,

    /// Track whether a reference has been aliased, and store the respective
    /// instruction that aliased that reference.
    /// If that store has been set for removal, we can also remove this instruction.
    aliased_references: HashMap<ValueId, HashSet<InstructionId>>,
}

impl<'f> PerFunctionContext<'f> {
    fn new(function: &'f mut Function) -> Self {
        let cfg = ControlFlowGraph::with_function(function);
        let post_order = PostOrder::with_function(function);

        PerFunctionContext {
            cfg,
            post_order,
            inserter: FunctionInserter::new(function),
            blocks: BTreeMap::new(),
            instructions_to_remove: HashSet::default(),
            last_loads: HashSet::default(),
            aliased_references: HashMap::default(),
            instruction_input_references: HashSet::default(),
        }
    }

    /// Apply the mem2reg pass to the given function.
    ///
    /// This function is expected to be the same one that the internal cfg, post_order, and
    /// dom_tree were created from.
    fn mem2reg(&mut self) {
        // Iterate each block in reverse post order = forward order
        let mut block_order = PostOrder::with_function(self.inserter.function).into_vec();
        block_order.reverse();

        for block in block_order {
            let references = self.find_starting_references(block);
            self.analyze_block(block, references);
        }

        let mut all_terminator_values = HashSet::default();
        let mut per_func_block_params: HashSet<ValueId> = HashSet::default();
        for (block_id, references) in self.blocks.iter_mut() {
            let block_params = self.inserter.function.dfg.block_parameters(*block_id);
            per_func_block_params.extend(block_params.iter());
            let terminator = self.inserter.function.dfg[*block_id].unwrap_terminator();
            terminator.for_each_value(|value| {
                all_terminator_values.insert(value);
                // Also insert all the aliases of this value as being used in the terminator,
                // so that for example if the value is an array and contains a reference,
                // then that reference gets to keep its last store.
                let typ = self.inserter.function.dfg.type_of_value(value);
<<<<<<< HEAD
                if Self::contains_references(&typ) {
                    all_terminator_values.extend(references.get_aliases_for_value(value).iter());
=======
                if typ.contains_reference() {
                    if let Some(expression) = references.expressions.get(&value) {
                        if let Some(aliases) = references.aliases.get(expression) {
                            aliases.for_each(|alias| {
                                all_terminator_values.insert(alias);
                            });
                        }
                    }
>>>>>>> 5cc5e135
                }
            });
        }

        // Add all the aliases of values used in the terminators.

        // If we never load from an address within a function we can remove all stores to that address.
        // This rule does not apply to reference parameters, which we must also check for before removing these stores.
        for (_, block) in self.blocks.iter() {
            for (store_address, store_instruction) in block.last_stores.iter() {
                let store_alias_used = self.is_store_alias_used(
                    store_address,
                    block,
                    &all_terminator_values,
                    &per_func_block_params,
                );

                let is_dereference = block
                    .expressions
                    .get(store_address)
                    .is_some_and(|expression| matches!(expression, Expression::Dereference(_)));

                if !self.last_loads.contains(store_address) && !store_alias_used && !is_dereference
                {
                    self.instructions_to_remove.insert(*store_instruction);
                }
            }
        }
    }

    // Extra checks on where a reference can be used aside a load instruction.
    // Even if all loads to a reference have been removed we need to make sure that
    // an allocation did not come from an entry point or was passed to an entry point.
    fn is_store_alias_used(
        &self,
        store_address: &ValueId,
        block: &Block,
        all_terminator_values: &HashSet<ValueId>,
        per_func_block_params: &HashSet<ValueId>,
    ) -> bool {
        let reference_parameters = self.reference_parameters();

        // Check whether the store address has an alias that crosses an entry point boundary (e.g. a Call or Return)
        for alias in block.get_aliases_for_value(*store_address).iter() {
            if reference_parameters.contains(&alias) {
                return true;
            }

            if per_func_block_params.contains(&alias) {
                return true;
            }

            // Is any alias of this address an input to some function call, or a return value?
            if self.instruction_input_references.contains(&alias) {
                return true;
            }

            // Is any alias of this address used in a block terminator?
            if all_terminator_values.contains(&alias) {
                return true;
            }

            // Check whether there are any aliases whose instructions are not all marked for removal.
            // If there is any alias marked to survive, we should not remove its last store.
            if let Some(alias_instructions) = self.aliased_references.get(&alias) {
                if !alias_instructions.is_subset(&self.instructions_to_remove) {
                    return true;
                }
            }
        }

        false
    }

    /// Collect the input parameters of the function which are of reference type.
    /// All references are mutable, so these inputs are shared with the function caller
    /// and thus stores should not be eliminated, even if the blocks in this function
    /// don't use them anywhere.
    fn reference_parameters(&self) -> BTreeSet<ValueId> {
        let parameters = self.inserter.function.parameters().iter();
        parameters
            .filter(|param| self.inserter.function.dfg.value_is_reference(**param))
            .copied()
            .collect()
    }

    /// The value of each reference at the start of the given block is the unification
    /// of the value of the same reference at the end of its predecessor blocks.
    fn find_starting_references(&mut self, block: BasicBlockId) -> Block {
        let mut predecessors = self.cfg.predecessors(block);

        if let Some(first_predecessor) = predecessors.next() {
            let mut first = self.blocks.get(&first_predecessor).cloned().unwrap_or_default();
            first.last_stores.clear();
            // Last loads are tracked per block. During unification we are creating a new block from the current one,
            // so we must clear the last loads of the current block before we return the new block.
            first.last_loads.clear();

            // Note that we have to start folding with the first block as the accumulator.
            // If we started with an empty block, an empty block union'd with any other block
            // is always also empty so we'd never be able to track any references across blocks.
            predecessors.fold(first, |block, predecessor| {
                let predecessor = self.blocks.entry(predecessor).or_default();
                block.unify(predecessor)
            })
        } else {
            Block::default()
        }
    }

    /// Analyze a block with the given starting reference values.
    ///
    /// This will remove any known loads in the block and track the value of references
    /// as they are stored to. When this function is finished, the value of each reference
    /// at the end of this block will be remembered in `self.blocks`.
    fn analyze_block(&mut self, block: BasicBlockId, mut references: Block) {
        let instructions = self.inserter.function.dfg[block].take_instructions();

        // If this is the entry block, take all the block parameters and assume they may
        // be aliased to each other
        if block == self.inserter.function.entry_block() {
            self.add_aliases_for_reference_parameters(block, &mut references);
        }

        for instruction in instructions {
            self.analyze_instruction(block, &mut references, instruction);
        }

        self.handle_terminator(block, &mut references);

        // If there's only 1 block in the function total, we can remove any remaining last stores
        // as well. We can't do this if there are multiple blocks since subsequent blocks may
        // reference these stores.
        if self.post_order.as_slice().len() == 1 {
            self.remove_stores_that_do_not_alias_parameters(&references);
        }

        self.blocks.insert(block, references);
    }

    /// Go through each parameter and register that all reference parameters of the same type are
    /// possibly aliased to each other. If there are parameters with nested references (arrays of
    /// references or references containing other references) we give up and assume all parameter
    /// references are `AliasSet::unknown()`.
    fn add_aliases_for_reference_parameters(&self, block: BasicBlockId, references: &mut Block) {
        let dfg = &self.inserter.function.dfg;
        let params = dfg.block_parameters(block);

        let mut aliases: HashMap<Type, AliasSet> = HashMap::default();

        for param in params {
            match dfg.type_of_value(*param) {
                // If the type indirectly contains a reference we have to assume all references
                // are unknown since we don't have any ValueIds to use.
                Type::Reference(element) if element.contains_reference() => return,
                Type::Reference(element) => {
                    let empty_aliases = AliasSet::known_empty();
                    let alias_set =
                        aliases.entry(element.as_ref().clone()).or_insert(empty_aliases);
                    alias_set.insert(*param);
                }
                typ if typ.contains_reference() => return,
                _ => continue,
            }
        }

        for aliases in aliases.into_values() {
            let first = aliases.first();
            let first = first.expect("All parameters alias at least themselves or we early return");

            let expression = Expression::Other(first);
            let previous = references.aliases.insert(expression, aliases.clone());
            assert!(previous.is_none());

<<<<<<< HEAD
            for alias in aliases.iter() {
=======
            aliases.for_each(|alias| {
>>>>>>> 5cc5e135
                let previous = references.expressions.insert(alias, expression);
                assert!(previous.is_none());
            }
        }
    }

    /// Add all instructions in `last_stores` to `self.instructions_to_remove` which do not
    /// possibly alias any parameters of the given function.
    fn remove_stores_that_do_not_alias_parameters(&mut self, references: &Block) {
        let reference_parameters = self.reference_parameters();

        for (allocation, instruction) in &references.last_stores {
            let aliases = references.get_aliases_for_value(*allocation);
            let allocation_aliases_parameter =
                aliases.any(|alias| reference_parameters.contains(&alias));
            // If `allocation_aliases_parameter` is known to be false
            if allocation_aliases_parameter == Some(false) {
                self.instructions_to_remove.insert(*instruction);
            }
        }
    }

    fn analyze_instruction(
        &mut self,
        block_id: BasicBlockId,
        references: &mut Block,
        instruction: InstructionId,
    ) {
        // If the instruction was simplified and optimized out of the program we shouldn't analyze it.
        // Analyzing it could make tracking aliases less accurate if it is e.g. an ArrayGet
        // call that used to hold references but has since been optimized out to a known result.
        // However, if we don't analyze it, then it may be a MakeArray replacing an ArraySet containing references,
        // and we need to mark those references as used to keep their stores alive.
        let (instruction, simplified) = {
            let (ins, loc) = self.inserter.map_instruction(instruction);
            match self.inserter.push_instruction_value(ins, instruction, block_id, loc) {
                InsertInstructionResult::Results(id, _) => (id, false),
                InsertInstructionResult::SimplifiedTo(value) => {
                    let value = &self.inserter.function.dfg[value];
                    let Value::Instruction { instruction, .. } = value else {
                        return;
                    };
                    (*instruction, true)
                }
                _ => return,
            }
        };

        let ins = &self.inserter.function.dfg[instruction];

        // Some instructions, when simplified, cause problems if processed again.
        // We do need it for MakeArray in some cases, and at the moment that is not problematic.
        if simplified && !matches!(ins, Instruction::MakeArray { .. }) {
            return;
        }

        match ins {
            Instruction::Load { address } => {
                let address = *address;

                let result = self.inserter.function.dfg.instruction_results(instruction)[0];
                references.remember_dereference(self.inserter.function, address, result);

                // If the load is known, replace it with the known value and remove the load.
                if let Some(value) = references.get_known_value(address) {
                    let result = self.inserter.function.dfg.instruction_results(instruction)[0];
                    self.inserter.map_value(result, value);
                    self.instructions_to_remove.insert(instruction);
                } else {
                    // We don't know the exact value of the address, so we must keep the stores to it.
                    references.mark_value_used(address, self.inserter.function);
                    // Remember that this address has been loaded, so stores to it should not be removed.
                    self.last_loads.insert(address);
                    // Stores to any of its aliases should also be considered loaded.
                    self.last_loads.extend(references.get_aliases_for_value(address).iter());
                }

                // Check whether the block has a repeat load from the same address (w/ no calls or stores in between the loads).
                // If we do have a repeat load, we can remove the current load and map its result to the previous load's result.
                if let Some(last_load) = references.last_loads.get(&address) {
                    let Instruction::Load { address: previous_address } =
                        &self.inserter.function.dfg[*last_load]
                    else {
                        panic!("Expected a Load instruction here");
                    };
                    let result = self.inserter.function.dfg.instruction_results(instruction)[0];
                    let previous_result =
                        self.inserter.function.dfg.instruction_results(*last_load)[0];
                    if *previous_address == address {
                        self.inserter.map_value(result, previous_result);
                        self.instructions_to_remove.insert(instruction);
                    }
                }
                // We want to set the load for every load even if the address has a known value
                // and the previous load instruction was removed.
                // We are safe to still remove a repeat load in this case as we are mapping from the current load's
                // result to the previous load, which if it was removed should already have a mapping to the known value.
                references.set_last_load(address, instruction);
            }
            Instruction::Store { address, value } => {
                let address = *address;
                let value = *value;

                // If there was another store to this instruction without any (unremoved) loads or
                // function calls in-between, we can remove the previous store.
                if !self.aliased_references.contains_key(&address) {
                    if let Some(last_store) = references.last_stores.get(&address) {
                        self.instructions_to_remove.insert(*last_store);
                    }
                }

                // Remember that we used the value in this instruction. If this instruction
                // isn't removed at the end, we need to keep the stores to the value as well.
                for alias in references.get_aliases_for_value(value).iter() {
                    self.aliased_references.entry(alias).or_default().insert(instruction);
                }

                references.set_known_value(address, value);
                // If we see a store to an address, the last load to that address needs to remain.
                references.keep_last_load_for(address);
                references.last_stores.insert(address, instruction);
            }
            Instruction::Allocate => {
                // Register the new reference
                let result = self.inserter.function.dfg.instruction_results(instruction)[0];
                references.expressions.insert(result, Expression::Other(result));
                references.aliases.insert(Expression::Other(result), AliasSet::known(result));
            }
            Instruction::ArrayGet { array, .. } => {
                let result = self.inserter.function.dfg.instruction_results(instruction)[0];

                let array = *array;
                let array_typ = self.inserter.function.dfg.type_of_value(array);
<<<<<<< HEAD
                if Self::contains_references(&array_typ) {
                    self.instruction_input_references
                        .extend(references.get_aliases_for_value(array).iter());
=======
                if array_typ.contains_reference() {
                    references.for_each_alias_of(array, |_, alias| {
                        self.instruction_input_references.insert(alias);
                    });
>>>>>>> 5cc5e135
                    references.mark_value_used(array, self.inserter.function);

                    let expression = Expression::ArrayElement(array);

                    if let Some(aliases) = references.aliases.get_mut(&expression) {
                        aliases.insert(result);
                    }
                }
            }
            Instruction::ArraySet { array, value, .. } => {
                references.mark_value_used(*array, self.inserter.function);
                let element_type = self.inserter.function.dfg.type_of_value(*value);

                if element_type.contains_reference() {
                    let result = self.inserter.function.dfg.instruction_results(instruction)[0];
                    let array = *array;

                    let expression = Expression::ArrayElement(array);

                    let mut aliases = if let Some(aliases) = references.aliases.get_mut(&expression)
                    {
                        aliases.clone()
                    } else if let Some((elements, _)) =
                        self.inserter.function.dfg.get_array_constant(array)
                    {
                        let aliases = references.collect_all_aliases(elements);
                        self.set_aliases(references, array, aliases.clone());
                        aliases
                    } else {
                        AliasSet::unknown()
                    };

                    aliases.unify(&references.get_aliases_for_value(*value));

                    references.expressions.insert(result, expression);
                    references.aliases.insert(expression, aliases);

                    // Similar to how we remember that we used a value in a `Store` instruction,
                    // take note that it was used in the `ArraySet`. If this instruction is not
                    // going to be removed at the end, we shall keep the stores to this value as well.
                    for alias in references.get_aliases_for_value(*value).iter() {
                        self.aliased_references.entry(alias).or_default().insert(instruction);
                    }
                }
            }
            Instruction::Call { arguments, .. } => {
                // We need to appropriately mark each alias of a reference as being used as a call argument.
                // This prevents us potentially removing a last store from a preceding block or is altered within another function.
                for arg in arguments {
                    self.instruction_input_references
                        .extend(references.get_aliases_for_value(*arg).iter());
                }
                self.mark_all_unknown(arguments, references);
            }
            Instruction::MakeArray { elements, typ } => {
                // If `array` is an array constant that contains reference types, then insert each element
                // as a potential alias to the array itself.
                if typ.contains_reference() {
                    let array = self.inserter.function.dfg.instruction_results(instruction)[0];

                    let expr = Expression::ArrayElement(array);
                    references.expressions.insert(array, expr);
                    let aliases = references.aliases.entry(expr).or_insert(AliasSet::known_empty());

                    self.add_array_aliases(elements, aliases);
                }
            }
            Instruction::IfElse { then_value, else_value, .. } => {
                let result = self.inserter.function.dfg.instruction_results(instruction)[0];
                let result_type = self.inserter.function.dfg.type_of_value(result);

                if result_type.contains_reference() {
                    let expr = Expression::Other(result);
                    references.expressions.insert(result, expr);
                    references.aliases.insert(
                        expr,
                        AliasSet::known_multiple(vec![*then_value, *else_value].into()),
                    );
                }
            }
            _ => (),
        }
    }

    /// In order to handle nested arrays we need to recursively search whether there are any references
    /// contained within an array's elements.
    fn add_array_aliases(&self, elements: &im::Vector<ValueId>, aliases: &mut AliasSet) {
        for &element in elements {
            if let Some((elements, _)) = self.inserter.function.dfg.get_array_constant(element) {
                self.add_array_aliases(&elements, aliases);
            } else if self.inserter.function.dfg.value_is_reference(element) {
                aliases.insert(element);
            }
        }
    }

    fn set_aliases(&self, references: &mut Block, address: ValueId, new_aliases: AliasSet) {
        let expression =
            references.expressions.entry(address).or_insert(Expression::Other(address));
        let aliases = references.aliases.entry(*expression).or_default();
        *aliases = new_aliases;
    }

    fn mark_all_unknown(&self, values: &[ValueId], references: &mut Block) {
        for value in values {
            let typ = self.inserter.function.dfg.type_of_value(*value);
            if typ.contains_reference() {
                let value = *value;
                references.set_unknown(value);
                references.mark_value_used(value, self.inserter.function);

                // If a reference is an argument to a call, the last load to that address and its aliases needs to remain.
                references.keep_last_load_for(value);
            }
        }
    }

    /// Remove any instructions in `self.instructions_to_remove` from the current function.
    /// This is expected to contain any loads which were replaced and any stores which are
    /// no longer needed.
    fn remove_instructions(&mut self) {
        // The order we iterate blocks in is not important
        for block in self.post_order.as_slice() {
            self.inserter.function.dfg[*block]
                .instructions_mut()
                .retain(|instruction| !self.instructions_to_remove.contains(instruction));
        }
    }

    fn update_data_bus(&mut self) {
        let mut databus = self.inserter.function.dfg.data_bus.clone();
        databus.map_values_mut(|t| self.inserter.resolve(t));
        self.inserter.function.dfg.data_bus = databus;
    }

    fn handle_terminator(&mut self, block: BasicBlockId, references: &mut Block) {
        self.inserter.map_terminator_in_place(block);

        match self.inserter.function.dfg[block].unwrap_terminator() {
            TerminatorInstruction::JmpIf { .. } | TerminatorInstruction::Unreachable { .. } => (), // Nothing to do
            TerminatorInstruction::Jmp { destination, arguments, .. } => {
                let destination_parameters = self.inserter.function.dfg[*destination].parameters();
                assert_eq!(destination_parameters.len(), arguments.len());

                // If we have multiple parameters that alias that same argument value,
                // then those parameters also alias each other.
                // We save parameters with repeat arguments to later mark those
                // parameters as aliasing one another.
                let mut arg_set = HashMap::default();

                // Add an alias for each reference parameter
                for (parameter, argument) in destination_parameters.iter().zip(arguments) {
                    if self.inserter.function.dfg.value_is_reference(*parameter) {
                        let argument = *argument;

                        if let Some(expression) = references.expressions.get(&argument) {
                            if let Some(aliases) = references.aliases.get_mut(expression) {
                                // The argument reference is possibly aliased by this block parameter
                                aliases.insert(*parameter);

                                // Check if we have seen the same argument
                                let seen_parameters =
                                    arg_set.entry(argument).or_insert_with(VecSet::empty);
                                // Add the current parameter to the parameters we have seen for this argument.
                                // The previous parameters and the current one alias one another.
                                seen_parameters.insert(*parameter);
                            }
                        }
                    }
                }

                // Set the aliases of the parameters
                for (_, aliased_params) in arg_set {
                    for param in aliased_params.iter() {
                        self.set_aliases(
                            references,
                            *param,
                            AliasSet::known_multiple(aliased_params.clone()),
                        );
                    }
                }
            }
            TerminatorInstruction::Return { return_values, .. } => {
                // We need to appropriately mark each alias of a reference as being used as a return terminator argument.
                // This prevents us potentially removing a last store from a preceding block or is altered within another function.
                for return_value in return_values {
                    self.instruction_input_references
                        .extend(references.get_aliases_for_value(*return_value).iter());
                }
                // Removing all `last_stores` for each returned reference is more important here
                // than setting them all to ReferenceValue::Unknown since no other block should
                // have a block with a Return terminator as a predecessor anyway.
                self.mark_all_unknown(return_values, references);
            }
        }
    }
}

#[cfg(test)]
mod tests {
    use crate::{
        assert_ssa_snapshot,
        ssa::{Ssa, opt::assert_normalized_ssa_equals},
    };

    #[test]
    fn test_simple() {
        let src = "
        acir(inline) fn func f0 {
          b0():
            v0 = allocate -> &mut [Field; 2]
            v3 = make_array [Field 1, Field 1] : [Field; 2]
            store v3 at v0
            v4 = load v0 -> [Field; 2]
            v5 = array_get v4, index u32 1 -> Field
            return v5
        }
        ";
        let ssa = Ssa::from_str(src).unwrap();
        let ssa = ssa.mem2reg();

        assert_ssa_snapshot!(ssa, @r"
        acir(inline) fn func f0 {
          b0():
            v0 = allocate -> &mut [Field; 2]
            v2 = make_array [Field 1, Field 1] : [Field; 2]
            return Field 1
        }
        ");
    }

    #[test]
    fn test_simple_with_call() {
        let src = "
        acir(inline) fn func f0 {
          b0():
            v0 = allocate -> &mut Field
            store Field 1 at v0
            v2 = load v0 -> Field
            call assert_constant(v0)
            return v2
        }
        ";
        let ssa = Ssa::from_str(src).unwrap();
        let ssa = ssa.mem2reg();

        assert_ssa_snapshot!(ssa, @r"
        acir(inline) fn func f0 {
          b0():
            v0 = allocate -> &mut Field
            store Field 1 at v0
            call assert_constant(v0)
            return Field 1
        }
        ");
    }

    #[test]
    fn test_simple_with_return() {
        let src = "
        acir(inline) fn func f0 {
          b0():
            v0 = allocate -> &mut Field
            store Field 1 at v0
            v1 = load v0 -> Field
            return v1
        }
        ";
        let ssa = Ssa::from_str(src).unwrap();
        let ssa = ssa.mem2reg();

        assert_ssa_snapshot!(ssa, @r"
        acir(inline) fn func f0 {
          b0():
            v0 = allocate -> &mut Field
            return Field 1
        }
        ");
    }

    #[test]
    fn multiple_blocks() {
        // Test that loads across multiple blocks are removed
        let src = "
         acir(inline) fn main f0 {
           b0():
             v0 = allocate -> &mut Field
             store Field 5 at v0
             v2 = load v0 -> Field
             jmp b1(v2)
           b1(v3: Field):
             v4 = load v0 -> Field
             store Field 6 at v0
             v6 = load v0 -> Field
             return v3, v4, v6
         }
        ";
        let ssa = Ssa::from_str(src).unwrap();
        let ssa = ssa.mem2reg();

        assert_ssa_snapshot!(ssa, @r"
        acir(inline) fn main f0 {
          b0():
            v1 = allocate -> &mut Field
            jmp b1(Field 5)
          b1(v0: Field):
            return v0, Field 5, Field 6
        }
        ");
    }

    #[test]
    fn load_aliases_in_predecessor_block() {
        // Test that a load in a predecessor block has been removed if the value
        // is later stored in a successor block
        let src = "
        acir(inline) fn main f0 {
          b0():
            v0 = allocate -> &mut Field
            store Field 0 at v0
            v2 = allocate -> &mut &mut Field
            store v0 at v2
            v3 = load v2 -> &mut Field
            v4 = load v2 -> &mut Field
            jmp b1()
          b1():
            store Field 1 at v3
            store Field 2 at v4
            v7 = load v3 -> Field
            v8 = eq v7, Field 2
            return
        }
        ";

        let ssa = Ssa::from_str(src).unwrap();

        // All loads should be removed
        // The first store is not removed as it is used as a nested reference in another store.
        // We would need to track whether the store where `v0` is the store value gets removed to know whether
        // to remove it.
        // The final store in b1 is removed as no loads are done within any blocks
        // to the stored values.
        let expected = "
        acir(inline) fn main f0 {
          b0():
            v0 = allocate -> &mut Field
            store Field 0 at v0
            v2 = allocate -> &mut &mut Field
            jmp b1()
          b1():
            store Field 1 at v0
            return
        }
        ";

        let ssa = ssa.mem2reg();
        assert_normalized_ssa_equals(ssa, expected);
    }

    #[test]
    fn keep_store_to_alias_in_loop_block() {
        // This test makes sure the instruction `store Field 2 at v5` in b2 remains after mem2reg.
        // Although the only instruction on v5 is a lone store without any loads,
        // v5 is an alias of the reference v0 which is stored in v2.
        // This test makes sure that we are not inadvertently removing stores to aliases across blocks.
        let src = "
        acir(inline) fn main f0 {
          b0():
            v0 = allocate -> &mut Field
            store Field 0 at v0
            v2 = allocate -> &mut &mut Field
            store v0 at v2
            jmp b1(Field 0)
          b1(v3: Field):
            v4 = eq v3, Field 0
            jmpif v4 then: b2, else: b3
          b2():
            v5 = load v2 -> &mut Field
            store Field 2 at v5
            v8 = add v3, Field 1
            jmp b1(v8)
          b3():
            v9 = load v0 -> Field
            v10 = eq v9, Field 2
            constrain v9 == Field 2
            v11 = load v2 -> &mut Field
            v12 = load v11 -> Field
            constrain v12 == Field 2
            return
        }
        ";
        let ssa = Ssa::from_str(src).unwrap();
        let ssa = ssa.mem2reg();
        assert_normalized_ssa_equals(ssa, src);
    }

    #[test]
    fn parameter_alias() {
        // Do not assume parameters are not aliased to each other.
        // The load below shouldn't be removed since `v0` could
        // be aliased to `v1`.
        let src = "
        acir(inline) fn main f0 {
          b0(v0: &mut Field, v1: &mut Field):
            store Field 0 at v0
            store Field 0 at v1
            v3 = load v0 -> Field
            constrain v3 == Field 0
            return
        }
        ";
        let ssa = Ssa::from_str(src).unwrap();
        let ssa = ssa.mem2reg();
        assert_normalized_ssa_equals(ssa, src);
    }

    #[test]
    fn remove_repeat_loads() {
        // This tests starts with two loads from the same unknown load.
        // Specifically you should look for `load v2` in `b3`.
        // We should be able to remove the second repeated load.
        let src = "
        acir(inline) fn main f0 {
          b0():
            v0 = allocate -> &mut Field
            store Field 0 at v0
            v2 = allocate -> &mut &mut Field
            store v0 at v2
            jmp b1(Field 0)
          b1(v3: Field):
            v4 = eq v3, Field 0
            jmpif v4 then: b2, else: b3
          b2():
            v5 = load v2 -> &mut Field
            store Field 2 at v5
            v8 = add v3, Field 1
            jmp b1(v8)
          b3():
            v9 = load v0 -> Field
            v10 = eq v9, Field 2
            constrain v9 == Field 2
            v11 = load v2 -> &mut Field
            v12 = load v2 -> &mut Field
            v13 = load v12 -> Field
            v14 = eq v13, Field 2
            constrain v13 == Field 2
            return
        }
        ";

        let ssa = Ssa::from_str(src).unwrap();

        let ssa = ssa.mem2reg();

        // The repeated load from v3 should be removed
        // b3 should only have three loads now rather than four previously
        //
        // All stores are expected to remain.
        assert_ssa_snapshot!(ssa, @r"
        acir(inline) fn main f0 {
          b0():
            v1 = allocate -> &mut Field
            store Field 0 at v1
            v3 = allocate -> &mut &mut Field
            store v1 at v3
            jmp b1(Field 0)
          b1(v0: Field):
            v4 = eq v0, Field 0
            jmpif v4 then: b2, else: b3
          b2():
            v11 = load v3 -> &mut Field
            store Field 2 at v11
            v13 = add v0, Field 1
            jmp b1(v13)
          b3():
            v5 = load v1 -> Field
            v7 = eq v5, Field 2
            constrain v5 == Field 2
            v8 = load v3 -> &mut Field
            v9 = load v8 -> Field
            v10 = eq v9, Field 2
            constrain v9 == Field 2
            return
        }
        ");
    }

    #[test]
    fn keep_repeat_loads_passed_to_a_call() {
        // The test is the exact same as `remove_repeat_loads` above except with the call
        // to `f1` between the repeated loads.
        let src = "
        acir(inline) fn main f0 {
          b0():
            v1 = allocate -> &mut Field
            store Field 0 at v1
            v3 = allocate -> &mut &mut Field
            store v1 at v3
            jmp b1(Field 0)
          b1(v0: Field):
            v4 = eq v0, Field 0
            jmpif v4 then: b3, else: b2
          b2():
            v9 = load v1 -> Field
            v10 = eq v9, Field 2
            constrain v9 == Field 2
            v11 = load v3 -> &mut Field
            call f1(v3)
            v13 = load v3 -> &mut Field
            v14 = load v13 -> Field
            v15 = eq v14, Field 2
            constrain v14 == Field 2
            return
          b3():
            v5 = load v3 -> &mut Field
            store Field 2 at v5
            v8 = add v0, Field 1
            jmp b1(v8)
        }
        acir(inline) fn foo f1 {
          b0(v0: &mut Field):
            return
        }
        ";

        let ssa = Ssa::from_str(src).unwrap();

        let ssa = ssa.mem2reg();
        // We expect the program to be unchanged
        assert_normalized_ssa_equals(ssa, src);
    }

    #[test]
    fn keep_repeat_loads_with_alias_store() {
        // v1, v2, and v3 alias one another. We want to make sure that a repeat load to v1 with a store
        // to its aliases in between the repeat loads does not remove those loads.
        let src = "
        acir(inline) fn main f0 {
          b0(v0: u1):
            jmpif v0 then: b2, else: b1
          b1():
            v6 = allocate -> &mut Field
            store Field 1 at v6
            jmp b3(v6, v6, v6)
          b2():
            v4 = allocate -> &mut Field
            store Field 0 at v4
            jmp b3(v4, v4, v4)
          b3(v1: &mut Field, v2: &mut Field, v3: &mut Field):
            v8 = load v1 -> Field
            store Field 2 at v2
            v10 = load v1 -> Field
            store Field 1 at v3
            v11 = load v1 -> Field
            store Field 3 at v3
            v13 = load v1 -> Field
            constrain v8 == Field 0
            constrain v10 == Field 2
            constrain v11 == Field 1
            constrain v13 == Field 3
            return
        }
        ";

        let ssa = Ssa::from_str(src).unwrap();

        let ssa = ssa.mem2reg();
        // We expect the program to be unchanged
        assert_normalized_ssa_equals(ssa, src);
    }

    #[test]
    fn keep_last_store_in_make_array_used_in_call_single_block() {
        // This checks that when an array containing references is used in a call
        // that we do not remove the original stores to those internal references
        let src = r"
        brillig(inline) fn main f0 {
          b0():
            v0 = allocate -> &mut Field
            store Field 1 at v0
            v3 = make_array [u32 0, v0] : [(u32, &mut Field); 1]
            v5 = call f1(v3) -> Field
            v6 = load v0 -> Field   // make sure this isn't optimized to Field 1
            return v3
        }
        brillig(inline) fn foo f1 {
          b0(v0: [(u32, &mut Field); 1]):
            v2 = array_get v0, index u32 1 -> &mut Field
            v3 = load v2 -> Field
            store Field 77 at v2
            return v3
        }
        ";

        let ssa = Ssa::from_str(src).unwrap();
        let ssa = ssa.mem2reg();
        assert_normalized_ssa_equals(ssa, src);
    }

    #[test]
    fn keep_last_store_used_in_make_array_used_as_reference() {
        let src = r"
        acir(inline) fn main f0 {
          b0():
            v2 = allocate -> &mut u1
            store u1 0 at v2
            v4 = make_array [v2] : [&mut u1; 1]
            v5 = allocate -> &mut [&mut u1; 1]
            store v4 at v5
            jmp b1(u32 0)
          b1(v0: u32):
            v7 = eq v0, u32 0
            jmpif v7 then: b2, else: b3
          b2():
            v14 = unchecked_add v0, u32 1
            jmp b1(v14)
          b3():
            v8 = load v5 -> [&mut u1; 1]
            v9 = array_get v8, index u32 0 -> &mut u1
            v10 = load v9 -> u1
            jmpif v10 then: b4, else: b5
          b4():
            jmp b6(Field 0)
          b5():
            jmp b6(Field 1)
          b6(v1: Field):
            return v1
        }
        ";

        let ssa = Ssa::from_str(src).unwrap();
        let ssa = ssa.mem2reg();

        assert_normalized_ssa_equals(ssa, src);
    }

    #[test]
    fn keep_last_store_in_make_array_returned_from_function() {
        let src = "
        brillig(inline) fn main f0 {
          b0():
            v0 = call f1() -> [&mut u1; 2]
            return
        }
        brillig(inline) fn foo f1 {
          b0():
            v0 = allocate -> &mut u1
            store u1 1 at v0
            v2 = allocate -> &mut u1
            store u1 0 at v2
            v4 = make_array [v0, v2] : [&mut u1; 2]
            return v4
        }
        ";

        let ssa = Ssa::from_str(src).unwrap();
        let ssa = ssa.mem2reg();
        assert_normalized_ssa_equals(ssa, src);
    }

    #[test]
    fn keep_last_store_in_make_array_used_in_array_get_that_returns_result() {
        let src = "
        brillig(inline) fn main f0 {
          b0():
            v1 = allocate -> &mut u1
            store u1 0 at v1
            v3 = make_array [v1] : [&mut u1]
            jmpif u1 1 then: b1, else: b2
          b1():
            jmp b3(u32 0)
          b2():
            jmp b3(u32 0)
          b3(v0: u32):
            constrain v0 == u32 0
            v6 = array_get v3, index v0 -> &mut u1
            v7 = load v6 -> u1
            return v7
        }
        ";

        let ssa = Ssa::from_str(src).unwrap();
        let ssa = ssa.mem2reg();
        assert_normalized_ssa_equals(ssa, src);
    }

    #[test]
    fn keep_last_store_in_diff_block_from_make_array_used_in_array_get_that_returns_result() {
        let src = "
        brillig(inline) fn main f0 {
          b0():
            v1 = allocate -> &mut u1
            store u1 0 at v1
            jmpif u1 1 then: b1, else: b2
          b1():
            v3 = make_array [v1] : [&mut u1]
            jmp b3(u32 0)
          b2():
            jmp b3(u32 0)
          b3(v0: u32):
            constrain v0 == u32 0
            v6 = array_get v3, index v0 -> &mut u1
            v7 = load v6 -> u1
            return v7
        }
        ";

        let ssa = Ssa::from_str(src).unwrap();
        let ssa = ssa.mem2reg();
        assert_normalized_ssa_equals(ssa, src);
    }

    #[test]
    fn remove_last_store_in_make_array_that_is_never_used() {
        let src = "
        brillig(inline) fn main f0 {
          b0():
            v0 = allocate -> &mut u1
            store u1 1 at v0
            jmp b1()
          b1():
            v2 = make_array [v0] : [&mut u1]
            return
        }
        ";

        let ssa = Ssa::from_str(src).unwrap();
        let ssa = ssa.mem2reg();

        assert_ssa_snapshot!(ssa, @r"
        brillig(inline) fn main f0 {
          b0():
            v0 = allocate -> &mut u1
            jmp b1()
          b1():
            v1 = make_array [v0] : [&mut u1]
            return
        }
        ");
    }

    #[test]
    fn keep_last_store_in_make_array_returned_from_function_separate_blocks() {
        let src = "
        brillig(inline) fn main f0 {
          b0(v0: u32):
            v1 = call f1(v0) -> [&mut u32; 1]
            v3 = array_get v1, index u32 0 -> &mut u32
            store u32 1 at v3
            v5 = load v3 -> u1
            return v5
        }
        brillig(inline_always) fn foo f1 {
          b0(v0: u32):
            v1 = allocate -> &mut u32
            store v0 at v1
            v2 = allocate -> &mut u32
            store u32 0 at v2
            jmp b1()
          b1():
            v4 = load v2 -> u32
            v6 = eq v4, u32 1
            jmpif v6 then: b2, else: b3
          b2():
            jmp b4()
          b3():
            v7 = load v2 -> u32
            v8 = add v7, u32 1
            store v8 at v2
            jmp b5()
          b4():
            v9 = make_array [v1] : [&mut u32; 1]
            return v9
          b5():
            jmp b1()
        }
        ";

        let ssa = Ssa::from_str(src).unwrap();
        let ssa = ssa.mem2reg();
        assert_normalized_ssa_equals(ssa, src);
    }

    #[test]
    fn keep_last_store_in_make_array_where_aliases_are_none() {
        let src = "
        brillig(inline) fn foo f1 {
          b0(v0: &mut u1):
            v1 = call f2() -> &mut u1
            store u1 1 at v1
            v3 = make_array [v1] : [&mut u1; 1]
            return v3
        }
        brillig(inline) fn get_ref f2 {
          b0():
            v0 = allocate -> &mut u1
            store u1 1 at v0
            return v0
        }
        ";
        let ssa = Ssa::from_str(src).unwrap();
        let ssa = ssa.mem2reg();
        assert_normalized_ssa_equals(ssa, src);
    }

    #[test]
    fn keep_last_store_nested_array_used_in_array_get_in_separate_block() {
        let src = "
        acir(inline) fn main f0 {
          b0():
            v2 = allocate -> &mut u1
            store u1 1 at v2
            v4 = make_array [v2] : [&mut u1; 1]
            v5 = allocate -> &mut u1
            store u1 1 at v5
            v6 = make_array [v5] : [&mut u1; 1]
            v7 = make_array [v4, v6] : [[&mut u1; 1]; 2]
            jmpif u1 1 then: b1, else: b2
          b1():
            jmp b3(u32 0)
          b2():
            jmp b3(u32 1)
          b3(v0: u32):
            v11 = lt v0, u32 2
            constrain v11 == u1 1
            v12 = array_get v7, index v0 -> [&mut u1; 1]
            v13 = array_get v12, index u32 0 -> &mut u1
            v14 = load v13 -> u1
            jmpif v14 then: b4, else: b5
          b4():
            jmp b6(u1 1)
          b5():
            jmp b6(u1 0)
          b6(v1: u1):
            return v1
        }
        ";
        let ssa = Ssa::from_str(src).unwrap();
        let ssa = ssa.mem2reg();
        assert_normalized_ssa_equals(ssa, src);
    }

    #[test]
    fn keep_last_stores_with_aliased_references() {
        // Ensure `store v8 at v1` is not removed from the program
        // just because there is a subsequent `store v10 at v1`.
        // In this case `v1` is aliased to `*v3` so the store is significant.
        let src = "
            acir(inline) fn main f0 {
              b0():
                v1 = allocate -> &mut Field
                store Field 0 at v1
                v3 = allocate -> &mut &mut Field
                store v1 at v3
                jmp b1(u32 10)
              b1(v0: u32):
                v6 = lt v0, u32 11
                jmpif v6 then: b2, else: b3
              b2():
                v8 = cast v0 as Field
                store v8 at v1
                v9 = load v3 -> &mut Field
                v10 = load v9 -> Field
                store v10 at v1
                v12 = unchecked_add v0, u32 1
                jmp b1(v12)
              b3():
                v7 = load v1 -> Field
                return v7
            }
        ";
        let ssa = Ssa::from_str(src).unwrap();
        let ssa = ssa.mem2reg();
        assert_normalized_ssa_equals(ssa, src);
    }

    #[test]
    fn unknown_aliases() {
        // This is just a test to ensure the case where `aliases.is_unknown()` is tested.
        // Here, `v8 = load v0 -> Field` cannot be removed and replaced with `Field 10`
        // because `v6` is passed to another function and we don't know what that reference
        // points to, and it could potentially change the value of `v0`.
        let src = "
        brillig(inline) fn foo f0 {
          b0(v0: &mut Field):
            v2 = allocate -> &mut &mut Field
            store v0 at v2
            jmp b1(Field 0)
          b1(v1: Field):
            jmpif u1 0 then: b2, else: b3
          b2():
            store Field 10 at v0
            v6 = load v2 -> &mut Field
            call f0(v6)
            v8 = load v0 -> Field
            jmp b1(v8)
          b3():
            return
        }
        ";
        let ssa = Ssa::from_str(src).unwrap();
        let ssa = ssa.mem2reg();
        assert_normalized_ssa_equals(ssa, src);
    }

    #[test]
    fn does_not_remove_store_to_function_parameter() {
        // The last store can't be removed as it stores a value in a function parameter
        let src = "
        acir(inline) fn main f0 {
          b0(v0: &mut Field):
            jmp b1()
          b1():
            store Field 4 at v0
            return
        }
        ";

        let ssa = Ssa::from_str(src).unwrap();

        let ssa = ssa.mem2reg();
        // We expect the program to be unchanged
        assert_normalized_ssa_equals(ssa, src);
    }

    #[test]
    fn does_not_remove_store_to_return_value() {
        // The last store can't be removed as it stores into a reference that is returned
        let src = "
        acir(inline) fn main f0 {
          b0():
            v0 = allocate -> &mut Field
            store Field 4 at v0
            jmp b1()
          b1():
            return v0
        }
        ";

        let ssa = Ssa::from_str(src).unwrap();

        let ssa = ssa.mem2reg();
        // We expect the program to be unchanged
        assert_normalized_ssa_equals(ssa, src);
    }

    #[test]
    fn does_not_remove_store_to_address_used_in_terminator() {
        // The store here shouldn't be removed as its address is eventually put inside
        // an array that's used in a terminator value, `b1(v7)`.
        let src = "
        brillig(inline) fn main f0 {
          b0():
            v6 = allocate -> &mut u1
            store u1 1 at v6
            v7 = make_array [v6, Field 1] : [(&mut u1, Field); 1]
            jmp b1(v7)
          b1(v1: [(&mut u1, Field); 1]):
            return
        }
        ";

        let ssa = Ssa::from_str(src).unwrap();

        let ssa = ssa.mem2reg();
        // We expect the program to be unchanged
        assert_normalized_ssa_equals(ssa, src);
    }

    #[test]
    fn removes_last_store_in_single_block() {
        // Even though v0 is a reference passed to a function, the store that comes next
        // can be removed as it is later never read, and this is the only block in the function.
        let src = "
        brillig(inline) impure fn main f0 {
          b0():
            v0 = allocate -> &mut [Field; 2]
            call f1(v0)
            v1 = load v0 -> [Field; 2]
            store v1 at v0
            return
        }

        brillig(inline) impure fn append_note_hashes_with_logs f1 {
          b0(v0: &mut [Field; 2]):
            return
        }
        ";

        let ssa = Ssa::from_str(src).unwrap();

        let ssa = ssa.mem2reg();
        assert_ssa_snapshot!(ssa, @r"
        brillig(inline) impure fn main f0 {
          b0():
            v0 = allocate -> &mut [Field; 2]
            call f1(v0)
            v2 = load v0 -> [Field; 2]
            return
        }
        brillig(inline) impure fn append_note_hashes_with_logs f1 {
          b0(v0: &mut [Field; 2]):
            return
        }
        ");
    }
}<|MERGE_RESOLUTION|>--- conflicted
+++ resolved
@@ -191,19 +191,8 @@
                 // so that for example if the value is an array and contains a reference,
                 // then that reference gets to keep its last store.
                 let typ = self.inserter.function.dfg.type_of_value(value);
-<<<<<<< HEAD
-                if Self::contains_references(&typ) {
+                if typ.contains_reference() {
                     all_terminator_values.extend(references.get_aliases_for_value(value).iter());
-=======
-                if typ.contains_reference() {
-                    if let Some(expression) = references.expressions.get(&value) {
-                        if let Some(aliases) = references.aliases.get(expression) {
-                            aliases.for_each(|alias| {
-                                all_terminator_values.insert(alias);
-                            });
-                        }
-                    }
->>>>>>> 5cc5e135
                 }
             });
         }
@@ -378,11 +367,7 @@
             let previous = references.aliases.insert(expression, aliases.clone());
             assert!(previous.is_none());
 
-<<<<<<< HEAD
             for alias in aliases.iter() {
-=======
-            aliases.for_each(|alias| {
->>>>>>> 5cc5e135
                 let previous = references.expressions.insert(alias, expression);
                 assert!(previous.is_none());
             }
@@ -516,16 +501,9 @@
 
                 let array = *array;
                 let array_typ = self.inserter.function.dfg.type_of_value(array);
-<<<<<<< HEAD
-                if Self::contains_references(&array_typ) {
+                if array_typ.contains_reference() {
                     self.instruction_input_references
                         .extend(references.get_aliases_for_value(array).iter());
-=======
-                if array_typ.contains_reference() {
-                    references.for_each_alias_of(array, |_, alias| {
-                        self.instruction_input_references.insert(alias);
-                    });
->>>>>>> 5cc5e135
                     references.mark_value_used(array, self.inserter.function);
 
                     let expression = Expression::ArrayElement(array);
