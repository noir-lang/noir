--- conflicted
+++ resolved
@@ -134,9 +134,9 @@
     /// from the middle of Vecs many times will be slower than a single call to `retain`.
     instructions_to_remove: HashSet<InstructionId>,
 
-    /// Track a value's last load across all blocks.
-    /// If a value is not used in anymore loads we can remove the last store to that value.
-    last_loads: HashSet<ValueId>,
+    /// Track values which there are still `Load` instructions for that have not been removed.
+    /// If a value is not used in any more loads we can remove the last store to that value.
+    addresses_loaded_from: HashSet<ValueId>,
 
     /// Track whether a reference was passed into another instruction (e.g. Call)
     /// This is needed to determine whether we can remove a store.
@@ -159,7 +159,7 @@
             inserter: FunctionInserter::new(function),
             blocks: BTreeMap::new(),
             instructions_to_remove: HashSet::default(),
-            last_loads: HashSet::default(),
+            addresses_loaded_from: HashSet::default(),
             aliased_references: HashMap::default(),
             instruction_input_references: HashSet::default(),
         }
@@ -210,14 +210,7 @@
                     &per_func_block_params,
                 );
 
-                // let is_dereference = block
-                //     .containers
-                //     .get(store_address)
-                //     .is_some_and(|expression| matches!(expression, Container::Dereference(_)));
-
-                if !self.last_loads.contains(store_address) && !store_alias_used
-                // && !is_dereference
-                {
+                if !self.addresses_loaded_from.contains(store_address) && !store_alias_used {
                     self.instructions_to_remove.insert(*store_instruction);
                 }
             }
@@ -430,35 +423,16 @@
             Instruction::Load { address } => {
                 let address = *address;
 
-                let result = self.inserter.function.dfg.instruction_results(instruction)[0];
-                references.remember_dereference(self.inserter.function, address, result);
-
                 // If the load is known, replace it with the known value and remove the load.
                 if let Some(value) = references.get_known_value(address) {
                     let result = self.inserter.function.dfg.instruction_results(instruction)[0];
                     self.inserter.map_value(result, value);
                     self.instructions_to_remove.insert(instruction);
-                }
-                // Check whether the block has a repeat load from the same address (w/ no calls or stores in between the loads).
-                // If we do have a repeat load, we can remove the current load and map its result to the previous load's result.
-                else if let Some(last_load) = references.last_loads.get(&address) {
-                    let Instruction::Load { address: previous_address } =
-                        &self.inserter.function.dfg[*last_load]
-                    else {
-                        panic!("Expected a Load instruction here");
-                    };
-                    let result = self.inserter.function.dfg.instruction_results(instruction)[0];
-                    let previous_result =
-                        self.inserter.function.dfg.instruction_results(*last_load)[0];
-                    if *previous_address == address {
-                        self.inserter.map_value(result, previous_result);
-                        self.instructions_to_remove.insert(instruction);
-                    }
                 } else {
                     // Remember that this address has been loaded, so stores to it should not be removed.
-                    self.last_loads.insert(address);
+                    self.addresses_loaded_from.insert(address);
                     // Stores to any of its aliases should also be considered loaded.
-                    self.last_loads.extend(references.get_aliases_for_value(address).iter());
+                    self.addresses_loaded_from.extend(references.get_aliases_for_value(address).iter());
                 }
 
                 // If the address is potentially aliased we must keep the stores to it
@@ -466,11 +440,10 @@
                     references.mark_value_used(address, self.inserter.function);
                 }
 
-                // We want to set the load for every load even if the address has a known value
-                // and the previous load instruction was removed.
-                // We are safe to still remove a repeat load in this case as we are mapping from the current load's
-                // result to the previous load, which if it was removed should already have a mapping to the known value.
-                references.set_last_load(address, instruction);
+                // The result of loading this address is now known to be `result`.
+                // This lets us remove any duplicate loads
+                let result = self.inserter.function.dfg.instruction_results(instruction)[0];
+                references.set_known_value(address, result);
             }
             Instruction::Store { address, value } => {
                 let address = *address;
@@ -495,7 +468,7 @@
 
                 references.set_known_value(address, value);
                 // If we see a store to an address, the last load to that address needs to remain.
-                references.keep_last_load_for(address);
+                // references.keep_last_load_for(address);
                 references.last_stores.insert(address, instruction);
             }
             Instruction::Allocate => {
@@ -580,8 +553,18 @@
                 if typ.contains_reference() {
                     let array = self.inserter.function.dfg.instruction_results(instruction)[0];
                     let mut aliases = AliasSet::known_empty();
-                    self.add_array_aliases(elements, &mut aliases);
+                    self.add_array_aliases(references, elements, &mut aliases);
                     references.containers.insert(array, aliases);
+
+                    // If any type is a reference, mark all elements as used.
+                    // Note that we do not care about nested arrays containing references.
+                    // Their make_array instructions should have already marked their references used.
+                    let element_types = typ.clone().element_types();
+                    if element_types.iter().any(|typ| typ.is_reference()) {
+                        for element in elements {
+                            references.mark_value_used(*element, &self.inserter.function);
+                        }
+                    }
                 }
             }
             Instruction::IfElse { then_value, else_value, .. } => {
@@ -613,12 +596,32 @@
 
     /// In order to handle nested arrays we need to recursively search whether there are any references
     /// contained within an array's elements.
-    fn add_array_aliases(&self, elements: &im::Vector<ValueId>, aliases: &mut AliasSet) {
+    fn add_array_aliases(
+        &self,
+        references: &Block,
+        elements: &im::Vector<ValueId>,
+        aliases: &mut AliasSet,
+    ) {
         for &element in elements {
-            if let Some((elements, _)) = self.inserter.function.dfg.get_array_constant(element) {
-                self.add_array_aliases(&elements, aliases);
-            } else if self.inserter.function.dfg.value_is_reference(element) {
-                aliases.insert(element);
+            let element_type = self.inserter.function.dfg.type_of_value(element);
+
+            // If the element is an alias, mark the array as being potentially aliased to
+            // anything the reference is aliased to.
+            if element_type.is_reference() {
+                let element_aliases = references.get_aliases_for_value(element);
+                aliases.unify(&element_aliases);
+            // element is an array which contains references
+            } else if element_type.is_array_or_slice() && element_type.contains_reference() {
+                match references.containers.get(&element) {
+                    Some(element_aliases) if !element_aliases.is_unknown() => {
+                        aliases.unify(element_aliases)
+                    }
+                    _ => {
+                        *aliases = AliasSet::unknown();
+                        // No need to continue
+                        return;
+                    }
+                }
             }
         }
     }
@@ -632,7 +635,7 @@
                 references.mark_value_used(value, self.inserter.function);
 
                 // If a reference is an argument to a call, the last load to that address and its aliases needs to remain.
-                references.keep_last_load_for(value);
+                // references.keep_last_load_for(value);
             }
         }
     }
@@ -680,7 +683,6 @@
                             return;
                         }
                         Type::Reference(_) => {
-<<<<<<< HEAD
                             if let Some(aliases) = references.aliases.get_mut(&argument) {
                                 let argument = *argument;
 
@@ -691,28 +693,12 @@
                                 let seen_parameters = arg_set
                                     .entry(argument)
                                     .or_insert_with(|| VecSet::single(argument));
+
                                 // Add the current parameter to the parameters we have seen for this argument.
                                 // The previous parameters and the current one alias one another.
                                 seen_parameters.insert(*parameter);
-=======
-                            if let Some(expression) = references.expressions.get(argument) {
-                                if let Some(aliases) = references.aliases.get_mut(expression) {
-                                    let argument = *argument;
-
-                                    // The argument reference is possibly aliased by this block parameter
-                                    aliases.insert(*parameter);
-
-                                    // Check if we have seen the same argument
-                                    let seen_parameters = arg_set
-                                        .entry(argument)
-                                        .or_insert_with(|| VecSet::single(argument));
-                                    // Add the current parameter to the parameters we have seen for this argument.
-                                    // The previous parameters and the current one alias one another.
-                                    seen_parameters.insert(*parameter);
-                                    // Also add all of the argument aliases
-                                    seen_parameters.extend(aliases.iter());
-                                }
->>>>>>> cc0c20d4
+                                // Also add all of the argument aliases
+                                seen_parameters.extend(aliases.iter());
                             }
                         }
                         typ if typ.contains_reference() => {
