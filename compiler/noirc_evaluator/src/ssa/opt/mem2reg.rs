//! The goal of the mem2reg SSA optimization pass is to replace any `Load` instructions to known
//! addresses with the value stored at that address, if it is also known. This pass will also remove
//! any `Store` instructions within a block that are no longer needed because no more loads occur in
//! between the Store in question and the next Store.
//!
//! The pass works as follows:
//! - Each block in each function is iterated in forward-order.
//! - The starting value of each reference in the block is the unification of the same references
//!   at the end of each direct predecessor block to the current block.
//! - At each step, the value of each reference is either Known(ValueId) or Unknown.
//! - Two reference values unify to each other if they are exactly equal, or to Unknown otherwise.
//! - If a block has no predecessors, the starting value of each reference is Unknown.
//! - Throughout this pass, aliases of each reference are also tracked.
//!   - References typically have 1 alias - themselves.
//!   - A reference with multiple aliases means we will not be able to optimize out loads if the
//!     reference is stored to. Note that this means we can still optimize out loads if these
//!     aliased references are never stored to, or the store occurs after a load.
//!   - A reference with 0 aliases means we were unable to find which reference this reference
//!     refers to. If such a reference is stored to, we must conservatively invalidate every
//!     reference in the current block.
//! - We also track the last load instruction to each address per block.
//!
//! From there, to figure out the value of each reference at the end of block, iterate each instruction:
//! - On `Instruction::Allocate`:
//!   - Register a new reference was made with itself as its only alias
//! - On `Instruction::Load { address }`:
//!   - If `address` is known to only have a single alias (including itself) and if the value of
//!     that alias is known, replace the value of the load with the known value.
//!   - Furthermore, if the result of the load is a reference, mark the result as an alias
//!     of the reference it dereferences to (if known).
//!     - If which reference it dereferences to is not known, this load result has no aliases.
//!   - We also track the last instance of a load instruction to each address in a block.
//!     If we see that the last load instruction was from the same address as the current load instruction,
//!     we move to replace the result of the current load with the result of the previous load.
//!     This removal requires a couple conditions:
//!     - No store occurs to that address before the next load,
//!     - The address is not used as an argument to a call
//!     This optimization helps us remove repeated loads for which there are not known values.
//! - On `Instruction::Store { address, value }`:
//!   - If the address of the store is known:
//!     - If the address has exactly 1 alias:
//!       - Set the value of the address to `Known(value)`.
//!     - If the address has more than 1 alias:
//!       - Set the value of every possible alias to `Unknown`.
//!     - If the address has 0 aliases:
//!       - Conservatively mark every alias in the block to `Unknown`.
//!   - If the address of the store is not known:
//!     - Conservatively mark every alias in the block to `Unknown`.
//!   - Additionally, if there were no Loads to any alias of the address between this Store and
//!     the previous Store to the same address, the previous store can be removed.
//!   - Remove the instance of the last load instruction to the address and its aliases
//! - On `Instruction::Call { arguments }`:
//!   - If any argument of the call is a reference, set the value of each alias of that
//!     reference to `Unknown`
//!   - Any builtin functions that may return aliases if their input also contains a
//!     reference should be tracked. Examples: `slice_push_back`, `slice_insert`, `slice_remove`, etc.
//!   - Remove the instance of the last load instruction for any reference arguments and their aliases
//!
//! On a terminator instruction:
//! - If the terminator is a `Jmp`:
//!   - For each reference argument of the jmp, mark the corresponding block parameter it is passed
//!     to as an alias for the jmp argument.
//!
//! Finally, if this is the only block in the function, we can remove any Stores that were not
//! referenced by the terminator instruction.
//!
//! Repeating this algorithm for each block in the function in program order should result in
//! optimizing out most known loads. However, identifying all aliases correctly has been proven
//! undecidable in general (Landi, 1992). So this pass will not always optimize out all loads
//! that could theoretically be optimized out. This pass can be performed at any time in the
//! SSA optimization pipeline, although it will be more successful the simpler the program's CFG is.
//! This pass is currently performed several times to enable other passes - most notably being
//! performed before loop unrolling to try to allow for mutable variables used for loop indices.
mod alias_set;
mod block;

use std::collections::{BTreeMap, BTreeSet};

use fxhash::{FxHashMap as HashMap, FxHashSet as HashSet};

use crate::ssa::{
    ir::{
        basic_block::BasicBlockId,
        cfg::ControlFlowGraph,
        function::Function,
        function_inserter::FunctionInserter,
        instruction::{Instruction, InstructionId, TerminatorInstruction},
        post_order::PostOrder,
        types::Type,
        value::ValueId,
    },
    ssa_gen::Ssa,
};

use self::alias_set::AliasSet;
use self::block::{Block, Expression};

impl Ssa {
    /// Attempts to remove any load instructions that recover values that are already available in
    /// scope, and attempts to remove stores that are subsequently redundant.
    #[tracing::instrument(level = "trace", skip(self))]
    pub(crate) fn mem2reg(mut self) -> Ssa {
        for function in self.functions.values_mut() {
            function.mem2reg();
        }
        self
    }
}

impl Function {
    pub(crate) fn mem2reg(&mut self) {
        let mut context = PerFunctionContext::new(self);
        context.mem2reg();
        context.remove_instructions();
        context.update_data_bus();
    }
}

struct PerFunctionContext<'f> {
    cfg: ControlFlowGraph,
    post_order: PostOrder,

    blocks: BTreeMap<BasicBlockId, Block>,

    inserter: FunctionInserter<'f>,

    /// Load and Store instructions that should be removed at the end of the pass.
    ///
    /// We avoid removing individual instructions as we go since removing elements
    /// from the middle of Vecs many times will be slower than a single call to `retain`.
    instructions_to_remove: HashSet<InstructionId>,

    /// Track a value's last load across all blocks.
    /// If a value is not used in anymore loads we can remove the last store to that value.
    last_loads: HashMap<ValueId, (InstructionId, BasicBlockId)>,

    /// Track whether a reference was passed into another entry point
    /// This is needed to determine whether we can remove a store.
    calls_reference_input: HashSet<ValueId>,

    /// Track whether a reference has been aliased, and store the respective
    /// instruction that aliased that reference.
    /// If that store has been set for removal, we can also remove this instruction.
    aliased_references: HashMap<ValueId, HashSet<InstructionId>>,
}

impl<'f> PerFunctionContext<'f> {
    fn new(function: &'f mut Function) -> Self {
        let cfg = ControlFlowGraph::with_function(function);
        let post_order = PostOrder::with_function(function);

        PerFunctionContext {
            cfg,
            post_order,
            inserter: FunctionInserter::new(function),
            blocks: BTreeMap::new(),
            instructions_to_remove: HashSet::default(),
            last_loads: HashMap::default(),
            calls_reference_input: HashSet::default(),
            aliased_references: HashMap::default(),
        }
    }

    /// Apply the mem2reg pass to the given function.
    ///
    /// This function is expected to be the same one that the internal cfg, post_order, and
    /// dom_tree were created from.
    fn mem2reg(&mut self) {
        // Iterate each block in reverse post order = forward order
        let mut block_order = PostOrder::with_function(self.inserter.function).into_vec();
        block_order.reverse();

        for block in block_order {
            let references = self.find_starting_references(block);
            self.analyze_block(block, references);
        }

        let mut all_terminator_values = HashSet::default();
        let mut per_func_block_params: HashSet<ValueId> = HashSet::default();
        for (block_id, _) in self.blocks.iter() {
            let block_params = self.inserter.function.dfg.block_parameters(*block_id);
            per_func_block_params.extend(block_params.iter());
            let terminator = self.inserter.function.dfg[*block_id].unwrap_terminator();
            terminator.for_each_value(|value| all_terminator_values.insert(value));
        }

        // If we never load from an address within a function we can remove all stores to that address.
        // This rule does not apply to reference parameters, which we must also check for before removing these stores.
        for (_, block) in self.blocks.iter() {
            for (store_address, store_instruction) in block.last_stores.iter() {
                let store_alias_used = self.is_store_alias_used(
                    store_address,
                    block,
                    &all_terminator_values,
                    &per_func_block_params,
                );

                let is_dereference = block
                    .expressions
                    .get(store_address)
                    .map_or(false, |expression| matches!(expression, Expression::Dereference(_)));

                if self.last_loads.get(store_address).is_none()
                    && !store_alias_used
                    && !is_dereference
                {
                    self.instructions_to_remove.insert(*store_instruction);
                }
            }
        }
    }

    // Extra checks on where a reference can be used aside a load instruction.
    // Even if all loads to a reference have been removed we need to make sure that
    // an allocation did not come from an entry point or was passed to an entry point.
    fn is_store_alias_used(
        &self,
        store_address: &ValueId,
        block: &Block,
        all_terminator_values: &HashSet<ValueId>,
        per_func_block_params: &HashSet<ValueId>,
    ) -> bool {
        let reference_parameters = self.reference_parameters();

        if let Some(expression) = block.expressions.get(store_address) {
            if let Some(aliases) = block.aliases.get(expression) {
                let allocation_aliases_parameter =
                    aliases.any(|alias| reference_parameters.contains(&alias));
                if allocation_aliases_parameter == Some(true) {
                    return true;
                }

                let allocation_aliases_parameter =
                    aliases.any(|alias| per_func_block_params.contains(&alias));
                if allocation_aliases_parameter == Some(true) {
                    return true;
                }

                let allocation_aliases_parameter =
                    aliases.any(|alias| self.calls_reference_input.contains(&alias));
                if allocation_aliases_parameter == Some(true) {
                    return true;
                }

                let allocation_aliases_parameter =
                    aliases.any(|alias| all_terminator_values.contains(&alias));
                if allocation_aliases_parameter == Some(true) {
                    return true;
                }

                let allocation_aliases_parameter = aliases.any(|alias| {
                    if let Some(alias_instructions) = self.aliased_references.get(&alias) {
                        self.instructions_to_remove.is_disjoint(alias_instructions)
                    } else {
                        false
                    }
                });
                if allocation_aliases_parameter == Some(true) {
                    return true;
                }
            }
        }

        false
    }

    /// Collect the input parameters of the function which are of reference type.
    /// All references are mutable, so these inputs are shared with the function caller
    /// and thus stores should not be eliminated, even if the blocks in this function
    /// don't use them anywhere.
    fn reference_parameters(&self) -> BTreeSet<ValueId> {
        let parameters = self.inserter.function.parameters().iter();
        parameters
            .filter(|param| self.inserter.function.dfg.value_is_reference(**param))
            .copied()
            .collect()
    }

    /// The value of each reference at the start of the given block is the unification
    /// of the value of the same reference at the end of its predecessor blocks.
    fn find_starting_references(&mut self, block: BasicBlockId) -> Block {
        let mut predecessors = self.cfg.predecessors(block);

        if let Some(first_predecessor) = predecessors.next() {
            let mut first = self.blocks.get(&first_predecessor).cloned().unwrap_or_default();
            first.last_stores.clear();
            // Last loads are tracked per block. During unification we are creating a new block from the current one,
            // so we must clear the last loads of the current block before we return the new block.
            first.last_loads.clear();

            // Note that we have to start folding with the first block as the accumulator.
            // If we started with an empty block, an empty block union'd with any other block
            // is always also empty so we'd never be able to track any references across blocks.
            predecessors.fold(first, |block, predecessor| {
                let predecessor = self.blocks.entry(predecessor).or_default();
                block.unify(predecessor)
            })
        } else {
            Block::default()
        }
    }

    /// Analyze a block with the given starting reference values.
    ///
    /// This will remove any known loads in the block and track the value of references
    /// as they are stored to. When this function is finished, the value of each reference
    /// at the end of this block will be remembered in `self.blocks`.
    fn analyze_block(&mut self, block: BasicBlockId, mut references: Block) {
        let instructions = self.inserter.function.dfg[block].take_instructions();

        // If this is the entry block, take all the block parameters and assume they may
        // be aliased to each other
        if block == self.inserter.function.entry_block() {
            self.add_aliases_for_reference_parameters(block, &mut references);
        }

        for instruction in instructions {
            self.analyze_instruction(block, &mut references, instruction);
        }

        self.handle_terminator(block, &mut references);

        // If there's only 1 block in the function total, we can remove any remaining last stores
        // as well. We can't do this if there are multiple blocks since subsequent blocks may
        // reference these stores.
        if self.post_order.as_slice().len() == 1 {
            self.remove_stores_that_do_not_alias_parameters(&references);
        }

        self.blocks.insert(block, references);
    }

    /// Go through each parameter and register that all reference parameters of the same type are
    /// possibly aliased to each other. If there are parameters with nested references (arrays of
    /// references or references containing other references) we give up and assume all parameter
    /// references are `AliasSet::unknown()`.
    fn add_aliases_for_reference_parameters(&self, block: BasicBlockId, references: &mut Block) {
        let dfg = &self.inserter.function.dfg;
        let params = dfg.block_parameters(block);

        let mut aliases: HashMap<Type, AliasSet> = HashMap::default();

        for param in params {
            match dfg.type_of_value(*param) {
                // If the type indirectly contains a reference we have to assume all references
                // are unknown since we don't have any ValueIds to use.
                Type::Reference(element) if element.contains_reference() => return,
                Type::Reference(element) => {
                    let empty_aliases = AliasSet::known_empty();
                    let alias_set =
                        aliases.entry(element.as_ref().clone()).or_insert(empty_aliases);
                    alias_set.insert(*param);
                }
                typ if typ.contains_reference() => return,
                _ => continue,
            }
        }

        for aliases in aliases.into_values() {
            let first = aliases.first();
            let first = first.expect("All parameters alias at least themselves or we early return");

            let expression = Expression::Other(first);
            let previous = references.aliases.insert(expression.clone(), aliases.clone());
            assert!(previous.is_none());

            aliases.for_each(|alias| {
                let previous = references.expressions.insert(alias, expression.clone());
                assert!(previous.is_none());
            });
        }
    }

    /// Add all instructions in `last_stores` to `self.instructions_to_remove` which do not
    /// possibly alias any parameters of the given function.
    fn remove_stores_that_do_not_alias_parameters(&mut self, references: &Block) {
        let reference_parameters = self.reference_parameters();

        for (allocation, instruction) in &references.last_stores {
            if let Some(expression) = references.expressions.get(allocation) {
                if let Some(aliases) = references.aliases.get(expression) {
                    let allocation_aliases_parameter =
                        aliases.any(|alias| reference_parameters.contains(&alias));

                    // If `allocation_aliases_parameter` is known to be false
                    if allocation_aliases_parameter == Some(false) {
                        self.instructions_to_remove.insert(*instruction);
                    }
                }
            }
        }
    }

    fn analyze_instruction(
        &mut self,
        block_id: BasicBlockId,
        references: &mut Block,
        mut instruction: InstructionId,
    ) {
        // If the instruction was simplified and optimized out of the program we shouldn't analyze
        // it. Analyzing it could make tracking aliases less accurate if it is e.g. an ArrayGet
        // call that used to hold references but has since been optimized out to a known result.
        if let Some(new_id) = self.inserter.push_instruction(instruction, block_id) {
            instruction = new_id;
        } else {
            return;
        }

        match &self.inserter.function.dfg[instruction] {
            Instruction::Load { address } => {
                let address = self.inserter.function.dfg.resolve(*address);

                let result = self.inserter.function.dfg.instruction_results(instruction)[0];
                references.remember_dereference(self.inserter.function, address, result);

                // If the load is known, replace it with the known value and remove the load
                if let Some(value) = references.get_known_value(address) {
                    let result = self.inserter.function.dfg.instruction_results(instruction)[0];
                    self.inserter.map_value(result, value);
                    self.instructions_to_remove.insert(instruction);
                } else {
                    references.mark_value_used(address, self.inserter.function);

                    self.last_loads.insert(address, (instruction, block_id));
                }

                // Check whether the block has a repeat load from the same address (w/ no calls or stores in between the loads).
                // If we do have a repeat load, we can remove the current load and map its result to the previous load's result.
                if let Some(last_load) = references.last_loads.get(&address) {
                    let Instruction::Load { address: previous_address } =
                        &self.inserter.function.dfg[*last_load]
                    else {
                        panic!("Expected a Load instruction here");
                    };
                    let result = self.inserter.function.dfg.instruction_results(instruction)[0];
                    let previous_result =
                        self.inserter.function.dfg.instruction_results(*last_load)[0];
                    if *previous_address == address {
                        self.inserter.map_value(result, previous_result);
                        self.instructions_to_remove.insert(instruction);
                    }
                }
                // We want to set the load for every load even if the address has a known value
                // and the previous load instruction was removed.
                // We are safe to still remove a repeat load in this case as we are mapping from the current load's
                // result to the previous load, which if it was removed should already have a mapping to the known value.
                references.set_last_load(address, instruction);
            }
            Instruction::Store { address, value } => {
                let address = self.inserter.function.dfg.resolve(*address);
                let value = self.inserter.function.dfg.resolve(*value);

                // If there was another store to this instruction without any (unremoved) loads or
                // function calls in-between, we can remove the previous store.
                if let Some(last_store) = references.last_stores.get(&address) {
                    self.instructions_to_remove.insert(*last_store);
                }

                if self.inserter.function.dfg.value_is_reference(value) {
                    if let Some(expression) = references.expressions.get(&value) {
                        if let Some(aliases) = references.aliases.get(expression) {
                            aliases.for_each(|alias| {
                                self.aliased_references
                                    .entry(alias)
                                    .or_default()
                                    .insert(instruction);
                            });
                        }
                    }
                }

                references.set_known_value(address, value);
                // If we see a store to an address, the last load to that address needs to remain.
                references.keep_last_load_for(address, self.inserter.function);
                references.last_stores.insert(address, instruction);
            }
            Instruction::Allocate => {
                // Register the new reference
                let result = self.inserter.function.dfg.instruction_results(instruction)[0];
                references.expressions.insert(result, Expression::Other(result));
                references.aliases.insert(Expression::Other(result), AliasSet::known(result));
            }
            Instruction::ArrayGet { array, .. } => {
                let result = self.inserter.function.dfg.instruction_results(instruction)[0];
                references.mark_value_used(*array, self.inserter.function);

                if self.inserter.function.dfg.value_is_reference(result) {
                    let array = self.inserter.function.dfg.resolve(*array);
                    let expression = Expression::ArrayElement(Box::new(Expression::Other(array)));

                    if let Some(aliases) = references.aliases.get_mut(&expression) {
                        aliases.insert(result);
                    }
                }
            }
            Instruction::ArraySet { array, value, .. } => {
                references.mark_value_used(*array, self.inserter.function);
                let element_type = self.inserter.function.dfg.type_of_value(*value);

                if Self::contains_references(&element_type) {
                    let result = self.inserter.function.dfg.instruction_results(instruction)[0];
                    let array = self.inserter.function.dfg.resolve(*array);

                    let expression = Expression::ArrayElement(Box::new(Expression::Other(array)));

                    let mut aliases = if let Some(aliases) = references.aliases.get_mut(&expression)
                    {
                        aliases.clone()
                    } else if let Some((elements, _)) =
                        self.inserter.function.dfg.get_array_constant(array)
                    {
                        let aliases = references.collect_all_aliases(elements);
                        self.set_aliases(references, array, aliases.clone());
                        aliases
                    } else {
                        AliasSet::unknown()
                    };

                    aliases.unify(&references.get_aliases_for_value(*value));

                    references.expressions.insert(result, expression.clone());
                    references.aliases.insert(expression, aliases);
                }
            }
            Instruction::Call { arguments, .. } => {
                for arg in arguments {
                    if self.inserter.function.dfg.value_is_reference(*arg) {
                        if let Some(expression) = references.expressions.get(arg) {
                            if let Some(aliases) = references.aliases.get(expression) {
                                aliases.for_each(|alias| {
                                    self.calls_reference_input.insert(alias);
                                });
                            }
                        }
                    }
                }
                self.mark_all_unknown(arguments, references);
            }
            Instruction::MakeArray { elements, typ } => {
                // If `array` is an array constant that contains reference types, then insert each element
                // as a potential alias to the array itself.
                if Self::contains_references(typ) {
                    let array = self.inserter.function.dfg.instruction_results(instruction)[0];

                    let expr = Expression::ArrayElement(Box::new(Expression::Other(array)));
                    references.expressions.insert(array, expr.clone());
                    let aliases = references.aliases.entry(expr).or_default();

                    for element in elements {
                        aliases.insert(*element);
                    }
                }
            }
            _ => (),
        }
    }

    fn contains_references(typ: &Type) -> bool {
        match typ {
            Type::Numeric(_) => false,
            Type::Function => false,
            Type::Reference(_) => true,
            Type::Array(elements, _) | Type::Slice(elements) => {
                elements.iter().any(Self::contains_references)
            }
        }
    }

    fn set_aliases(&self, references: &mut Block, address: ValueId, new_aliases: AliasSet) {
        let expression =
            references.expressions.entry(address).or_insert(Expression::Other(address));
        let aliases = references.aliases.entry(expression.clone()).or_default();
        *aliases = new_aliases;
    }

    fn mark_all_unknown(&self, values: &[ValueId], references: &mut Block) {
        for value in values {
            if self.inserter.function.dfg.value_is_reference(*value) {
                let value = self.inserter.function.dfg.resolve(*value);
                references.set_unknown(value);
                references.mark_value_used(value, self.inserter.function);

                // If a reference is an argument to a call, the last load to that address and its aliases needs to remain.
                references.keep_last_load_for(value, self.inserter.function);
            }
        }
    }

    /// Remove any instructions in `self.instructions_to_remove` from the current function.
    /// This is expected to contain any loads which were replaced and any stores which are
    /// no longer needed.
    fn remove_instructions(&mut self) {
        // The order we iterate blocks in is not important
        for block in self.post_order.as_slice() {
            self.inserter.function.dfg[*block]
                .instructions_mut()
                .retain(|instruction| !self.instructions_to_remove.contains(instruction));
        }
    }

    fn update_data_bus(&mut self) {
        let databus = self.inserter.function.dfg.data_bus.clone();
        self.inserter.function.dfg.data_bus = databus.map_values(|t| self.inserter.resolve(t));
    }

    fn handle_terminator(&mut self, block: BasicBlockId, references: &mut Block) {
        self.inserter.map_terminator_in_place(block);

        match self.inserter.function.dfg[block].unwrap_terminator() {
            TerminatorInstruction::JmpIf { .. } => (), // Nothing to do
            TerminatorInstruction::Jmp { destination, arguments, .. } => {
                let destination_parameters = self.inserter.function.dfg[*destination].parameters();
                assert_eq!(destination_parameters.len(), arguments.len());

                // If we have multiple parameters that alias that same argument value,
                // then those parameters also alias each other.
                // We save parameters with repeat arguments to later mark those
                // parameters as aliasing one another.
                let mut arg_set: HashMap<ValueId, BTreeSet<ValueId>> = HashMap::default();

                // Add an alias for each reference parameter
                for (parameter, argument) in destination_parameters.iter().zip(arguments) {
                    if self.inserter.function.dfg.value_is_reference(*parameter) {
                        let argument = self.inserter.function.dfg.resolve(*argument);

                        if let Some(expression) = references.expressions.get(&argument) {
                            if let Some(aliases) = references.aliases.get_mut(expression) {
                                // The argument reference is possibly aliased by this block parameter
                                aliases.insert(*parameter);

                                // Check if we have seen the same argument
                                let seen_parameters = arg_set.entry(argument).or_default();
                                // Add the current parameter to the parameters we have seen for this argument.
                                // The previous parameters and the current one alias one another.
                                seen_parameters.insert(*parameter);
                            }
                        }
                    }
                }

                // Set the aliases of the parameters
                for (_, aliased_params) in arg_set {
                    for param in aliased_params.iter() {
                        self.set_aliases(
                            references,
                            *param,
                            AliasSet::known_multiple(aliased_params.clone()),
                        );
                    }
                }
            }
            TerminatorInstruction::Return { return_values, .. } => {
                // Removing all `last_stores` for each returned reference is more important here
                // than setting them all to ReferenceValue::Unknown since no other block should
                // have a block with a Return terminator as a predecessor anyway.
                self.mark_all_unknown(return_values, references);
            }
        }
    }
}

#[cfg(test)]
mod tests {
    use std::sync::Arc;

    use acvm::{acir::AcirField, FieldElement};
    use im::vector;

    use crate::ssa::{
        function_builder::FunctionBuilder,
        ir::{
            basic_block::BasicBlockId,
            dfg::DataFlowGraph,
            instruction::{BinaryOp, Instruction, Intrinsic, TerminatorInstruction},
            map::Id,
            types::Type,
        },
        opt::assert_normalized_ssa_equals,
<<<<<<< HEAD
=======
        Ssa,
>>>>>>> 64911757
    };

    use super::Ssa;

    #[test]
    fn test_simple() {
        // fn func() {
        //   b0():
        //     v0 = allocate
        //     v1 = make_array [Field 1, Field 2]
        //     store v1 in v0
        //     v2 = load v0
        //     v3 = array_get v2, index 1
        //     return v3
        // }

        let func_id = Id::test_new(0);
        let mut builder = FunctionBuilder::new("func".into(), func_id);
        let v0 = builder.insert_allocate(Type::Array(Arc::new(vec![Type::field()]), 2));
        let one = builder.field_constant(FieldElement::one());
        let two = builder.field_constant(FieldElement::one());

        let element_type = Arc::new(vec![Type::field()]);
        let array_type = Type::Array(element_type, 2);
        let v1 = builder.insert_make_array(vector![one, two], array_type.clone());

        builder.insert_store(v0, v1);
        let v2 = builder.insert_load(v0, array_type);
        let v3 = builder.insert_array_get(v2, one, Type::field());
        builder.terminate_with_return(vec![v3]);

        let ssa = builder.finish().mem2reg().fold_constants();

        let func = ssa.main();
        let block_id = func.entry_block();

        assert_eq!(count_loads(block_id, &func.dfg), 0);
        assert_eq!(count_stores(block_id, &func.dfg), 0);

        let ret_val_id = match func.dfg[block_id].terminator().unwrap() {
            TerminatorInstruction::Return { return_values, .. } => return_values.first().unwrap(),
            _ => unreachable!(),
        };
        assert_eq!(func.dfg[*ret_val_id], func.dfg[two]);
    }

    #[test]
    fn test_simple_with_call() {
        // fn func {
        //   b0():
        //     v0 = allocate
        //     store v0, Field 1
        //     v1 = load v0
        //     call f0(v0)
        //     return v1
        // }

        let func_id = Id::test_new(0);
        let mut builder = FunctionBuilder::new("func".into(), func_id);
        let v0 = builder.insert_allocate(Type::field());
        let one = builder.field_constant(FieldElement::one());
        builder.insert_store(v0, one);
        let v1 = builder.insert_load(v0, Type::field());
        let f0 = builder.import_intrinsic_id(Intrinsic::AssertConstant);
        builder.insert_call(f0, vec![v0], vec![]);
        builder.terminate_with_return(vec![v1]);

        let ssa = builder.finish().mem2reg();

        let func = ssa.main();
        let block_id = func.entry_block();

        assert_eq!(count_loads(block_id, &func.dfg), 0);
        assert_eq!(count_stores(block_id, &func.dfg), 1);

        let ret_val_id = match func.dfg[block_id].terminator().unwrap() {
            TerminatorInstruction::Return { return_values, .. } => return_values.first().unwrap(),
            _ => unreachable!(),
        };
        assert_eq!(func.dfg[*ret_val_id], func.dfg[one]);
    }

    #[test]
    fn test_simple_with_return() {
        // fn func {
        //   b0():
        //     v0 = allocate
        //     store v0, Field 1
        //     return v0
        // }

        let func_id = Id::test_new(0);
        let mut builder = FunctionBuilder::new("func".into(), func_id);
        let v0 = builder.insert_allocate(Type::field());
        let const_one = builder.field_constant(FieldElement::one());
        builder.insert_store(v0, const_one);
        builder.terminate_with_return(vec![v0]);

        let ssa = builder.finish().mem2reg();

        let func = ssa.main();
        let block_id = func.entry_block();

        // Store is needed by the return value, and can't be removed
        assert_eq!(count_stores(block_id, &func.dfg), 1);
        let instructions = func.dfg[block_id].instructions();
        assert_eq!(instructions.len(), 2);

        let ret_val_id = match func.dfg[block_id].terminator().unwrap() {
            TerminatorInstruction::Return { return_values, .. } => *return_values.first().unwrap(),
            _ => unreachable!(),
        };

        // Since the mem2reg pass simplifies as it goes, the id of the allocate instruction result
        // is most likely no longer v0. We have to retrieve the new id here.
        let allocate_id = func.dfg.instruction_results(instructions[0])[0];
        assert_eq!(ret_val_id, allocate_id);
    }

    fn count_stores(block: BasicBlockId, dfg: &DataFlowGraph) -> usize {
        dfg[block]
            .instructions()
            .iter()
            .filter(|instruction_id| matches!(dfg[**instruction_id], Instruction::Store { .. }))
            .count()
    }

    fn count_loads(block: BasicBlockId, dfg: &DataFlowGraph) -> usize {
        dfg[block]
            .instructions()
            .iter()
            .filter(|instruction_id| matches!(dfg[**instruction_id], Instruction::Load { .. }))
            .count()
    }

    // Test that loads across multiple blocks are removed
    #[test]
    fn multiple_blocks() {
        // fn main {
        //   b0():
        //     v0 = allocate
        //     store Field 5 in v0
        //     v1 = load v0
        //     jmp b1(v1):
        //   b1(v2: Field):
        //     v3 = load v0
        //     store Field 6 in v0
        //     v4 = load v0
        //     return v2, v3, v4
        // }
        let main_id = Id::test_new(0);
        let mut builder = FunctionBuilder::new("main".into(), main_id);

        let v0 = builder.insert_allocate(Type::field());

        let five = builder.field_constant(5u128);
        builder.insert_store(v0, five);

        let v1 = builder.insert_load(v0, Type::field());
        let b1 = builder.insert_block();
        builder.terminate_with_jmp(b1, vec![v1]);

        builder.switch_to_block(b1);
        let v2 = builder.add_block_parameter(b1, Type::field());
        let v3 = builder.insert_load(v0, Type::field());

        let six = builder.field_constant(6u128);
        builder.insert_store(v0, six);
        let v4 = builder.insert_load(v0, Type::field());

        builder.terminate_with_return(vec![v2, v3, v4]);

        let ssa = builder.finish();
        assert_eq!(ssa.main().reachable_blocks().len(), 2);

        // Expected result:
        // acir fn main f0 {
        //   b0():
        //     v7 = allocate
        //     jmp b1(Field 5)
        //   b1(v3: Field):
        //     return v3, Field 5, Field 6
        // }
        let ssa = ssa.mem2reg();

        let main = ssa.main();
        assert_eq!(main.reachable_blocks().len(), 2);

        // The loads should be removed
        assert_eq!(count_loads(main.entry_block(), &main.dfg), 0);
        assert_eq!(count_loads(b1, &main.dfg), 0);

        // All stores are removed as there are no loads to the values being stored anywhere in the function.
        assert_eq!(count_stores(main.entry_block(), &main.dfg), 0);
        assert_eq!(count_stores(b1, &main.dfg), 0);

        // The jmp to b1 should also be a constant 5 now
        match main.dfg[main.entry_block()].terminator() {
            Some(TerminatorInstruction::Jmp { arguments, .. }) => {
                assert_eq!(arguments.len(), 1);
                let argument =
                    main.dfg.get_numeric_constant(arguments[0]).expect("Expected constant value");
                assert_eq!(argument.to_u128(), 5);
            }
            _ => unreachable!(),
        };
    }

    // Test that a load in a predecessor block has been removed if the value
    // is later stored in a successor block
    #[test]
    fn load_aliases_in_predecessor_block() {
        let src = "
        acir(inline) fn main f0 {
          b0():
            v0 = allocate -> &mut Field
            store Field 0 at v0
            v2 = allocate -> &mut &mut Field
            store v0 at v2
            v3 = load v2 -> &mut Field
            v4 = load v2 -> &mut Field
            jmp b1()
          b1():
            store Field 1 at v3
            store Field 2 at v4
            v7 = load v3 -> Field
            v8 = eq v7, Field 2
            return
        }
        ";

        let mut ssa = Ssa::from_str(src).unwrap();
        let main = ssa.main_mut();

        let instructions = main.dfg[main.entry_block()].instructions();
        assert_eq!(instructions.len(), 6); // The final return is not counted

        // All loads should be removed
        // The first store is not removed as it is used as a nested reference in another store.
        // We would need to track whether the store where `v0` is the store value gets removed to know whether
        // to remove it.
        // The first store in b1 is removed since there is another store to the same reference
        // in the same block, and the store is not needed before the later store.
        // The rest of the stores are also removed as no loads are done within any blocks
        // to the stored values.
        let expected = "
        acir(inline) fn main f0 {
          b0():
            v0 = allocate -> &mut Field
            store Field 0 at v0
            v2 = allocate -> &mut &mut Field
            jmp b1()
          b1():
            return
        }
        ";

        let ssa = ssa.mem2reg();
        assert_normalized_ssa_equals(ssa, expected);
    }

    #[test]
    fn keep_store_to_alias_in_loop_block() {
        // This test makes sure the instruction `store Field 2 at v5` in b2 remains after mem2reg.
        // Although the only instruction on v5 is a lone store without any loads,
        // v5 is an alias of the reference v0 which is stored in v2.
        // This test makes sure that we are not inadvertently removing stores to aliases across blocks.
        //
        // acir(inline) fn main f0 {
        //     b0():
        //       v0 = allocate
        //       store Field 0 at v0
        //       v2 = allocate
        //       store v0 at v2
        //       jmp b1(Field 0)
        //     b1(v3: Field):
        //       v4 = eq v3, Field 0
        //       jmpif v4 then: b2, else: b3
        //     b2():
        //       v5 = load v2
        //       store Field 2 at v5
        //       v8 = add v3, Field 1
        //       jmp b1(v8)
        //     b3():
        //       v9 = load v0
        //       v10 = eq v9, Field 2
        //       constrain v9 == Field 2
        //       v11 = load v2
        //       v12 = load v11
        //       v13 = eq v12, Field 2
        //       constrain v11 == Field 2
        //       return
        //   }
        let main_id = Id::test_new(0);
        let mut builder = FunctionBuilder::new("main".into(), main_id);

        let v0 = builder.insert_allocate(Type::field());
        let zero = builder.field_constant(0u128);
        builder.insert_store(v0, zero);

        let v2 = builder.insert_allocate(Type::field());
        // Construct alias
        builder.insert_store(v2, v0);
        let v2_type = builder.current_function.dfg.type_of_value(v2);
        assert!(builder.current_function.dfg.value_is_reference(v2));

        let b1 = builder.insert_block();
        builder.terminate_with_jmp(b1, vec![zero]);

        // Loop header
        builder.switch_to_block(b1);
        let v3 = builder.add_block_parameter(b1, Type::field());
        let is_zero = builder.insert_binary(v3, BinaryOp::Eq, zero);

        let b2 = builder.insert_block();
        let b3 = builder.insert_block();
        builder.terminate_with_jmpif(is_zero, b2, b3);

        // Loop body
        builder.switch_to_block(b2);
        let v5 = builder.insert_load(v2, v2_type.clone());
        let two = builder.field_constant(2u128);
        builder.insert_store(v5, two);
        let one = builder.field_constant(1u128);
        let v3_plus_one = builder.insert_binary(v3, BinaryOp::Add, one);
        builder.terminate_with_jmp(b1, vec![v3_plus_one]);

        builder.switch_to_block(b3);
        let v9 = builder.insert_load(v0, Type::field());
        let _ = builder.insert_binary(v9, BinaryOp::Eq, two);

        builder.insert_constrain(v9, two, None);
        let v11 = builder.insert_load(v2, v2_type);
        let v12 = builder.insert_load(v11, Type::field());
        let _ = builder.insert_binary(v12, BinaryOp::Eq, two);

        builder.insert_constrain(v11, two, None);
        builder.terminate_with_return(vec![]);

        let ssa = builder.finish();

        // We expect the same result as above.
        let ssa = ssa.mem2reg();

        let main = ssa.main();
        assert_eq!(main.reachable_blocks().len(), 4);

        // The stores from the original SSA should remain
        assert_eq!(count_stores(main.entry_block(), &main.dfg), 2);
        assert_eq!(count_stores(b2, &main.dfg), 1);

        assert_eq!(count_loads(b2, &main.dfg), 1);
        assert_eq!(count_loads(b3, &main.dfg), 3);
    }

    #[test]
    fn parameter_alias() {
        // Do not assume parameters are not aliased to each other.
        // The load below shouldn't be removed since `v0` could
        // be aliased to `v1`.
        //
        // fn main f0 {
        //   b0(v0: &mut Field, v1: &mut Field):
        //     store Field 0 at v0
        //     store Field 1 at v1
        //     v4 = load v0
        //     constrain v4 == Field 1
        //     return
        // }
        let main_id = Id::test_new(0);
        let mut builder = FunctionBuilder::new("main".into(), main_id);

        let field_ref = Type::Reference(Arc::new(Type::field()));
        let v0 = builder.add_parameter(field_ref.clone());
        let v1 = builder.add_parameter(field_ref.clone());

        let zero = builder.field_constant(0u128);
        let one = builder.field_constant(0u128);
        builder.insert_store(v0, zero);
        builder.insert_store(v1, one);

        let v4 = builder.insert_load(v0, Type::field());
        builder.insert_constrain(v4, one, None);
        builder.terminate_with_return(Vec::new());

        let ssa = builder.finish();
        let main = ssa.main();
        assert_eq!(count_loads(main.entry_block(), &main.dfg), 1);

        // No change expected
        let ssa = ssa.mem2reg();
        let main = ssa.main();
        assert_eq!(count_loads(main.entry_block(), &main.dfg), 1);
    }

    #[test]
    fn remove_repeat_loads() {
        // This tests starts with two loads from the same unknown load.
        // Specifically you should look for `load v2` in `b3`.
        // We should be able to remove the second repeated load.
        let src = "
        acir(inline) fn main f0 {
          b0():
            v0 = allocate -> &mut Field
            store Field 0 at v0
            v2 = allocate -> &mut &mut Field
            store v0 at v2
            jmp b1(Field 0)
          b1(v3: Field):
            v4 = eq v3, Field 0
            jmpif v4 then: b2, else: b3
          b2():
            v5 = load v2 -> &mut Field
            store Field 2 at v5
            v8 = add v3, Field 1
            jmp b1(v8)
          b3():
            v9 = load v0 -> Field
            v10 = eq v9, Field 2
            constrain v9 == Field 2
            v11 = load v2 -> &mut Field
            v12 = load v2 -> &mut Field
            v13 = load v12 -> Field
            v14 = eq v13, Field 2
            constrain v13 == Field 2
            return
        }
        ";

        let ssa = Ssa::from_str(src).unwrap();

        // The repeated load from v3 should be removed
        // b3 should only have three loads now rather than four previously
        //
        // All stores are expected to remain.
        let expected = "
        acir(inline) fn main f0 {
          b0():
            v1 = allocate -> &mut Field
            store Field 0 at v1
            v3 = allocate -> &mut &mut Field
            store v1 at v3
            jmp b1(Field 0)
          b1(v0: Field):
            v4 = eq v0, Field 0
            jmpif v4 then: b3, else: b2
          b3():
            v11 = load v3 -> &mut Field
            store Field 2 at v11
            v13 = add v0, Field 1
            jmp b1(v13)
          b2():
            v5 = load v1 -> Field
            v7 = eq v5, Field 2
            constrain v5 == Field 2
            v8 = load v3 -> &mut Field
            v9 = load v8 -> Field
            v10 = eq v9, Field 2
            constrain v9 == Field 2
            return
        }
        ";

        let ssa = ssa.mem2reg();
        assert_normalized_ssa_equals(ssa, expected);
    }

    #[test]
    fn keep_repeat_loads_passed_to_a_call() {
        // The test is the exact same as `remove_repeat_loads` above except with the call
        // to `f1` between the repeated loads.
        let src = "
        acir(inline) fn main f0 {
          b0():
            v1 = allocate -> &mut Field
            store Field 0 at v1
            v3 = allocate -> &mut &mut Field
            store v1 at v3
            jmp b1(Field 0)
          b1(v0: Field):
            v4 = eq v0, Field 0
            jmpif v4 then: b3, else: b2
          b3():
            v13 = load v3 -> &mut Field
            store Field 2 at v13
            v15 = add v0, Field 1
            jmp b1(v15)
          b2():
            v5 = load v1 -> Field
            v7 = eq v5, Field 2
            constrain v5 == Field 2
            v8 = load v3 -> &mut Field
            call f1(v3)
            v10 = load v3 -> &mut Field
            v11 = load v10 -> Field
            v12 = eq v11, Field 2
            constrain v11 == Field 2
            return
        }
        acir(inline) fn foo f1 {
          b0(v0: &mut Field):
            return
        }  
        ";

        let ssa = Ssa::from_str(src).unwrap();

        let ssa = ssa.mem2reg();
        // We expect the program to be unchanged
        assert_normalized_ssa_equals(ssa, src);
    }

    #[test]
    fn keep_repeat_loads_with_alias_store() {
        // v7, v8, and v9 alias one another. We want to make sure that a repeat load to v7 with a store
        // to its aliases in between the repeat loads does not remove those loads.
        let src = "
        acir(inline) fn main f0 {
          b0(v0: u1):
            jmpif v0 then: b2, else: b1
          b2():
            v6 = allocate -> &mut Field
            store Field 0 at v6
            jmp b3(v6, v6, v6)
          b3(v1: &mut Field, v2: &mut Field, v3: &mut Field):
            v8 = load v1 -> Field
            store Field 2 at v2
            v10 = load v1 -> Field
            store Field 1 at v3
            v11 = load v1 -> Field
            store Field 3 at v3
            v13 = load v1 -> Field
            constrain v8 == Field 0
            constrain v10 == Field 2
            constrain v11 == Field 1
            constrain v13 == Field 3
            return
          b1():
            v4 = allocate -> &mut Field
            store Field 1 at v4
            jmp b3(v4, v4, v4)
        }
        ";

        let ssa = Ssa::from_str(src).unwrap();

        let ssa = ssa.mem2reg();
        // We expect the program to be unchanged
        assert_normalized_ssa_equals(ssa, src);
    }
}<|MERGE_RESOLUTION|>--- conflicted
+++ resolved
@@ -676,13 +676,8 @@
             types::Type,
         },
         opt::assert_normalized_ssa_equals,
-<<<<<<< HEAD
-=======
         Ssa,
->>>>>>> 64911757
     };
-
-    use super::Ssa;
 
     #[test]
     fn test_simple() {
