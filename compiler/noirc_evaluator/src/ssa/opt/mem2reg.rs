--- conflicted
+++ resolved
@@ -681,7 +681,6 @@
 
                 // Add an alias for each reference parameter
                 for (parameter, argument) in destination_parameters.iter().zip(arguments) {
-<<<<<<< HEAD
                     match self.inserter.function.dfg.type_of_value(*parameter) {
                         // If the type indirectly contains a reference we have to assume all references
                         // are unknown since we don't have any ValueIds to use.
@@ -692,32 +691,19 @@
                         Type::Reference(_) => {
                             if let Some(expression) = references.expressions.get(argument) {
                                 if let Some(aliases) = references.aliases.get_mut(expression) {
+                                    let argument = *argument;
+
                                     // The argument reference is possibly aliased by this block parameter
                                     aliases.insert(*parameter);
+
                                     // Check if we have seen the same argument
-                                    let seen_parameters =
-                                        arg_set.entry(*argument).or_insert_with(VecSet::empty);
+                                    let seen_parameters = arg_set
+                                        .entry(argument)
+                                        .or_insert_with(|| VecSet::single(argument));
                                     // Add the current parameter to the parameters we have seen for this argument.
                                     // The previous parameters and the current one alias one another.
                                     seen_parameters.insert(*parameter);
                                 }
-=======
-                    if self.inserter.function.dfg.value_is_reference(*parameter) {
-                        let argument = *argument;
-
-                        if let Some(expression) = references.expressions.get(&argument) {
-                            if let Some(aliases) = references.aliases.get_mut(expression) {
-                                // The argument reference is possibly aliased by this block parameter
-                                aliases.insert(*parameter);
-
-                                // Check if we have seen the same argument
-                                let seen_parameters = arg_set
-                                    .entry(argument)
-                                    .or_insert_with(|| VecSet::single(argument));
-                                // Add the current parameter to the parameters we have seen for this argument.
-                                // The previous parameters and the current one alias one another.
-                                seen_parameters.insert(*parameter);
->>>>>>> b7509f4e
                             }
                         }
                         typ if typ.contains_reference() => {
