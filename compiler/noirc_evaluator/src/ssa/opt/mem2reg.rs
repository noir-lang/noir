--- conflicted
+++ resolved
@@ -670,21 +670,6 @@
 
                 // Add an alias for each reference parameter
                 for (parameter, argument) in destination_parameters.iter().zip(arguments) {
-<<<<<<< HEAD
-                    if self.inserter.function.dfg.value_is_reference(*parameter) {
-                        let argument = *argument;
-
-                        if let Some(aliases) = references.aliases.get_mut(&argument) {
-                            // The argument reference is possibly aliased by this block parameter
-                            aliases.insert(*parameter);
-
-                            // Check if we have seen the same argument
-                            let seen_parameters =
-                                arg_set.entry(argument).or_insert_with(VecSet::empty);
-                            // Add the current parameter to the parameters we have seen for this argument.
-                            // The previous parameters and the current one alias one another.
-                            seen_parameters.insert(*parameter);
-=======
                     match self.inserter.function.dfg.type_of_value(*parameter) {
                         // If the type indirectly contains a reference we have to assume all references
                         // are unknown since we don't have any ValueIds to use.
@@ -693,23 +678,20 @@
                             return;
                         }
                         Type::Reference(_) => {
-                            if let Some(expression) = references.expressions.get(argument) {
-                                if let Some(aliases) = references.aliases.get_mut(expression) {
-                                    let argument = *argument;
-
-                                    // The argument reference is possibly aliased by this block parameter
-                                    aliases.insert(*parameter);
-
-                                    // Check if we have seen the same argument
-                                    let seen_parameters = arg_set
-                                        .entry(argument)
-                                        .or_insert_with(|| VecSet::single(argument));
-                                    // Add the current parameter to the parameters we have seen for this argument.
-                                    // The previous parameters and the current one alias one another.
-                                    seen_parameters.insert(*parameter);
-                                }
+                            if let Some(aliases) = references.aliases.get_mut(&argument) {
+                                let argument = *argument;
+
+                                // The argument reference is possibly aliased by this block parameter
+                                aliases.insert(*parameter);
+
+                                // Check if we have seen the same argument
+                                let seen_parameters = arg_set
+                                    .entry(argument)
+                                    .or_insert_with(|| VecSet::single(argument));
+                                // Add the current parameter to the parameters we have seen for this argument.
+                                // The previous parameters and the current one alias one another.
+                                seen_parameters.insert(*parameter);
                             }
->>>>>>> 6870579e
                         }
                         typ if typ.contains_reference() => {
                             self.mark_all_unknown(destination_parameters, references);
