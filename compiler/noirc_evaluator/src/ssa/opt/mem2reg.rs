--- conflicted
+++ resolved
@@ -1296,12 +1296,8 @@
             v2 = call f1(v0) -> [&mut u32; 1]
             v4 = array_get v2, index u32 0 -> &mut u32
             store u32 1 at v4
-<<<<<<< HEAD
-            return u32 1
-=======
             v6 = load v4 -> u1
             return v6
->>>>>>> 5657704f
         }
         brillig(inline_always) fn foo f1 {
           b0(v0: u32):
@@ -1653,19 +1649,10 @@
             v5 = load v0 -> Field
             return v5
           b2():
-<<<<<<< HEAD
-            jmp b3(u32 0, u32 1)
-          b3(v0: u32, v1: u32):
-            constrain v0 == u32 0
-            v8 = array_get v4, index v0 -> &mut u1
-            store u1 0 at v8
-            return u1 0
-=======
             jmp b3(v0)
           b3(v1: &mut Field):
             store Field 1 at v1
             jmp b1()
->>>>>>> 5657704f
         }
         "#;
         assert_ssa_does_not_change(src, Ssa::mem2reg);
@@ -1695,9 +1682,6 @@
             return
         }
         ";
-
-        let ssa = Ssa::from_str(src).unwrap();
-        let ssa = ssa.mem2reg();
-        assert_normalized_ssa_equals(ssa, src);
+        assert_ssa_does_not_change(src, Ssa::mem2reg);
     }
 }