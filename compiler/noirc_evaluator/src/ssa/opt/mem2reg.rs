--- conflicted
+++ resolved
@@ -194,48 +194,7 @@
             self.analyze_block(block, references);
         }
 
-<<<<<<< HEAD
         self.cleanup_function();
-=======
-        // If we never load from an address within a function we can remove all stores to that address.
-        // This rule does not apply to reference parameters, which we must also check for before removing these stores.
-        for (block_id, block) in self.blocks.iter() {
-            let block_params = self.inserter.function.dfg.block_parameters(*block_id);
-            for (store_address, store_instruction) in block.last_stores.iter() {
-                let is_reference_param = block_params.contains(store_address);
-                let terminator = self.inserter.function.dfg[*block_id].unwrap_terminator();
-
-                let is_return = matches!(terminator, TerminatorInstruction::Return { .. });
-                let remove_load = if is_return {
-                    // Determine whether the last store is used in the return value
-                    let mut is_return_value = false;
-                    terminator.for_each_value(|return_value| {
-                        is_return_value = return_value == *store_address || is_return_value;
-                    });
-
-                    // If the last load of a store is not part of the block with a return terminator,
-                    // we can safely remove this store.
-                    let last_load_not_in_return = self
-                        .last_loads
-                        .get(store_address)
-                        .map(|(_, last_load_block)| *last_load_block != *block_id)
-                        .unwrap_or(true);
-                    !is_return_value && last_load_not_in_return
-                } else {
-                    self.last_loads.get(store_address).is_none()
-                };
-
-                let is_reference_alias = block
-                    .expressions
-                    .get(store_address)
-                    .map_or(false, |expression| matches!(expression, Expression::Dereference(_)));
-
-                if remove_load && !is_reference_param && !is_reference_alias {
-                    self.instructions_to_remove.insert(*store_instruction);
-                }
-            }
-        }
->>>>>>> ec442d45
     }
 
     /// The value of each reference at the start of the given block is the unification
@@ -1083,7 +1042,6 @@
     }
 
     #[test]
-<<<<<<< HEAD
     fn remove_unused_loads_and_stores() {
         // acir(inline) fn main f0 {
         //     b0():
@@ -1243,8 +1201,6 @@
     }
 
     #[test]
-=======
->>>>>>> ec442d45
     fn keep_store_to_alias_in_loop_block() {
         // This test makes sure the instruction `store Field 2 at v5` in b2 remains after mem2reg.
         // Although the only instruction on v5 is a lone store without any loads,
@@ -1337,7 +1293,6 @@
         assert_eq!(count_loads(b2, &main.dfg), 1);
         assert_eq!(count_loads(b3, &main.dfg), 3);
     }
-<<<<<<< HEAD
 
     #[test]
     fn accurate_tracking_of_load_results() {
@@ -1377,8 +1332,8 @@
         let five = builder.numeric_constant(5u128, Type::field());
         builder.insert_store(v0, five);
 
-        let v2 = builder.insert_allocate(Type::field());
-        let ten = builder.numeric_constant(10u128, Type::unsigned(32));
+        let v2 = builder.insert_allocate(Type::unsigned(32));
+        let ten = builder.numeric_constant(5u128, Type::unsigned(32));
         builder.insert_store(v2, ten);
 
         let v4 = builder.insert_load(v0, Type::field());
@@ -1467,6 +1422,4 @@
         assert_eq!(count_loads(b1, &main.dfg), 0);
         assert_eq!(count_loads(b2, &main.dfg), 1);
     }
-=======
->>>>>>> ec442d45
 }