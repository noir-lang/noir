use acvm::{FieldElement, acir::AcirField};
<<<<<<< HEAD
use fxhash::{FxHashMap as HashMap, FxHashSet};
use noirc_errors::call_stack::CallStackId;

use crate::ssa::ir::{
    basic_block::BasicBlockId,
    dfg::{DataFlowGraph, InsertInstructionResult},
=======
use fxhash::FxHashMap as HashMap;

use crate::ssa::ir::{
    basic_block::BasicBlockId,
    call_stack::CallStackId,
    dfg::DataFlowGraph,
>>>>>>> 7d8b3bcc
    instruction::{BinaryOp, Instruction},
    types::{NumericType, Type},
    value::ValueId,
};

pub(crate) struct ValueMerger<'a> {
    dfg: &'a mut DataFlowGraph,
    block: BasicBlockId,

    // Maps SSA array values with a slice type to their size.
    // This must be computed before merging values.
    slice_sizes: &'a mut HashMap<ValueId, u32>,

    call_stack: CallStackId,
}

impl<'a> ValueMerger<'a> {
    pub(crate) fn new(
        dfg: &'a mut DataFlowGraph,
        block: BasicBlockId,
        slice_sizes: &'a mut HashMap<ValueId, u32>,
        call_stack: CallStackId,
    ) -> Self {
        ValueMerger { dfg, block, slice_sizes, call_stack }
    }

    /// Merge two values a and b from separate basic blocks to a single value.
    /// If these two values are numeric, the result will be
    /// `then_condition * (then_value - else_value) + else_value`.
    /// Otherwise, if the values being merged are arrays, a new array will be made
    /// recursively from combining each element of both input arrays.
    ///
    /// It is currently an error to call this function on reference or function values
    /// as it is less clear how to merge these.
    pub(crate) fn merge_values(
        &mut self,
        then_condition: ValueId,
        else_condition: ValueId,
        then_value: ValueId,
        else_value: ValueId,
    ) -> ValueId {
        if then_value == else_value {
            return then_value;
        }

        match self.dfg.type_of_value(then_value) {
            Type::Numeric(_) => Self::merge_numeric_values(
                self.dfg,
                self.block,
                then_condition,
                else_condition,
                then_value,
                else_value,
            ),
            typ @ Type::Array(_, _) => {
                self.merge_array_values(typ, then_condition, else_condition, then_value, else_value)
            }
            typ @ Type::Slice(_) => {
                self.merge_slice_values(typ, then_condition, else_condition, then_value, else_value)
            }
            Type::Reference(_) => panic!("Cannot return references from an if expression"),
            Type::Function => panic!("Cannot return functions from an if expression"),
        }
    }

    /// Merge two numeric values a and b from separate basic blocks to a single value. This
    /// function would return the result of `if c { a } else { b }` as  `c*a + (!c)*b`.
    pub(crate) fn merge_numeric_values(
        dfg: &mut DataFlowGraph,
        block: BasicBlockId,
        then_condition: ValueId,
        else_condition: ValueId,
        then_value: ValueId,
        else_value: ValueId,
    ) -> ValueId {
        let then_type = dfg.type_of_value(then_value).unwrap_numeric();
        let else_type = dfg.type_of_value(else_value).unwrap_numeric();
        assert_eq!(
            then_type, else_type,
            "Expected values merged to be of the same type but found {then_type} and {else_type}"
        );

        if then_value == else_value {
            return then_value;
        }

        let then_call_stack = dfg.get_value_call_stack_id(then_value);
        let else_call_stack = dfg.get_value_call_stack_id(else_value);

        let call_stack = if then_call_stack.is_root() { else_call_stack } else { then_call_stack };

        // We must cast the bool conditions to the actual numeric type used by each value.
        let cast = Instruction::Cast(then_condition, then_type);
        let then_condition =
            dfg.insert_instruction_and_results(cast, block, None, call_stack).first();

        let cast = Instruction::Cast(else_condition, else_type);
        let else_condition =
            dfg.insert_instruction_and_results(cast, block, None, call_stack).first();

        // Unchecked mul because `then_condition` will be 1 or 0
        let mul =
            Instruction::binary(BinaryOp::Mul { unchecked: true }, then_condition, then_value);
        let then_value = dfg.insert_instruction_and_results(mul, block, None, call_stack).first();

        // Unchecked mul because `else_condition` will be 1 or 0
        let mul =
            Instruction::binary(BinaryOp::Mul { unchecked: true }, else_condition, else_value);
        let else_value = dfg.insert_instruction_and_results(mul, block, None, call_stack).first();

        // Unchecked add because one of the values will always be 0
        let add = Instruction::binary(BinaryOp::Add { unchecked: true }, then_value, else_value);
        dfg.insert_instruction_and_results(add, block, None, call_stack).first()
    }

    /// Given an if expression that returns an array: `if c { array1 } else { array2 }`,
    /// this function will recursively merge array1 and array2 into a single resulting array
    /// by creating a new array containing the result of self.merge_values for each element.
    pub(crate) fn merge_array_values(
        &mut self,
        typ: Type,
        then_condition: ValueId,
        else_condition: ValueId,
        then_value: ValueId,
        else_value: ValueId,
    ) -> ValueId {
        let mut merged = im::Vector::new();

        let (element_types, len) = match &typ {
            Type::Array(elements, len) => (elements, *len),
            _ => panic!("Expected array type"),
        };

        for i in 0..len {
            for (element_index, element_type) in element_types.iter().enumerate() {
                let index =
                    ((i * element_types.len() as u32 + element_index as u32) as u128).into();
                let index = self.dfg.make_constant(index, NumericType::NativeField);

                let typevars = Some(vec![element_type.clone()]);

                let mut get_element = |array, typevars| {
                    let get = Instruction::ArrayGet { array, index };
                    self.dfg
                        .insert_instruction_and_results(get, self.block, typevars, self.call_stack)
                        .first()
                };

                let then_element = get_element(then_value, typevars.clone());
                let else_element = get_element(else_value, typevars);

                merged.push_back(self.merge_values(
                    then_condition,
                    else_condition,
                    then_element,
                    else_element,
                ));
            }
        }

        let instruction = Instruction::MakeArray { elements: merged, typ };
        self.dfg
            .insert_instruction_and_results(instruction, self.block, None, self.call_stack)
            .first()
    }

    fn merge_slice_values(
        &mut self,
        typ: Type,
        then_condition: ValueId,
        else_condition: ValueId,
        then_value_id: ValueId,
        else_value_id: ValueId,
    ) -> ValueId {
        let mut merged = im::Vector::new();

        let element_types = match &typ {
            Type::Slice(elements) => elements,
            _ => panic!("Expected slice type"),
        };

        let then_len = self.slice_sizes.get(&then_value_id).copied().unwrap_or_else(|| {
            let (slice, typ) = self.dfg.get_array_constant(then_value_id).unwrap_or_else(|| {
                panic!("ICE: Merging values during flattening encountered slice {then_value_id} without a preset size");
            });
            (slice.len() / typ.element_types().len()) as u32
        });

        let else_len = self.slice_sizes.get(&else_value_id).copied().unwrap_or_else(|| {
            let (slice, typ) = self.dfg.get_array_constant(else_value_id).unwrap_or_else(|| {
                panic!("ICE: Merging values during flattening encountered slice {else_value_id} without a preset size");
            });
            (slice.len() / typ.element_types().len()) as u32
        });

        let len = then_len.max(else_len);

        for i in 0..len {
            for (element_index, element_type) in element_types.iter().enumerate() {
                let index_u32 = i * element_types.len() as u32 + element_index as u32;
                let index_value = (index_u32 as u128).into();
                let index = self.dfg.make_constant(index_value, NumericType::NativeField);

                let typevars = Some(vec![element_type.clone()]);

                let mut get_element = |array, typevars, len| {
                    // The smaller slice is filled with placeholder data. Codegen for slice accesses must
                    // include checks against the dynamic slice length so that this placeholder data is not incorrectly accessed.
                    if len <= index_u32 {
                        self.make_slice_dummy_data(element_type)
                    } else {
                        let get = Instruction::ArrayGet { array, index };
                        self.dfg
                            .insert_instruction_and_results(
                                get,
                                self.block,
                                typevars,
                                self.call_stack,
                            )
                            .first()
                    }
                };

                let then_element = get_element(
                    then_value_id,
                    typevars.clone(),
                    then_len * element_types.len() as u32,
                );
                let else_element =
                    get_element(else_value_id, typevars, else_len * element_types.len() as u32);

                merged.push_back(self.merge_values(
                    then_condition,
                    else_condition,
                    then_element,
                    else_element,
                ));
            }
        }

        let instruction = Instruction::MakeArray { elements: merged, typ };
        let call_stack = self.call_stack;
        self.dfg.insert_instruction_and_results(instruction, self.block, None, call_stack).first()
    }

    /// Construct a dummy value to be attached to the smaller of two slices being merged.
    /// We need to make sure we follow the internal element type structure of the slice type
    /// even for dummy data to ensure that we do not have errors later in the compiler,
    /// such as with dynamic indexing of non-homogenous slices.
    fn make_slice_dummy_data(&mut self, typ: &Type) -> ValueId {
        match typ {
            Type::Numeric(numeric_type) => {
                let zero = FieldElement::zero();
                self.dfg.make_constant(zero, *numeric_type)
            }
            Type::Array(element_types, len) => {
                let mut array = im::Vector::new();
                for _ in 0..*len {
                    for typ in element_types.iter() {
                        array.push_back(self.make_slice_dummy_data(typ));
                    }
                }
                let instruction = Instruction::MakeArray { elements: array, typ: typ.clone() };
                let call_stack = self.call_stack;
                self.dfg
                    .insert_instruction_and_results(instruction, self.block, None, call_stack)
                    .first()
            }
            Type::Slice(_) => {
                // TODO(#3188): Need to update flattening to use true user facing length of slices
                // to accurately construct dummy data
                unreachable!("ICE: Cannot return a slice of slices from an if expression")
            }
            Type::Reference(_) => {
                unreachable!("ICE: Merging references is unsupported")
            }
            Type::Function => {
                unreachable!("ICE: Merging functions is unsupported")
            }
        }
    }
}<|MERGE_RESOLUTION|>--- conflicted
+++ resolved
@@ -1,19 +1,10 @@
 use acvm::{FieldElement, acir::AcirField};
-<<<<<<< HEAD
-use fxhash::{FxHashMap as HashMap, FxHashSet};
+use fxhash::FxHashMap as HashMap;
 use noirc_errors::call_stack::CallStackId;
 
 use crate::ssa::ir::{
     basic_block::BasicBlockId,
-    dfg::{DataFlowGraph, InsertInstructionResult},
-=======
-use fxhash::FxHashMap as HashMap;
-
-use crate::ssa::ir::{
-    basic_block::BasicBlockId,
-    call_stack::CallStackId,
     dfg::DataFlowGraph,
->>>>>>> 7d8b3bcc
     instruction::{BinaryOp, Instruction},
     types::{NumericType, Type},
     value::ValueId,
