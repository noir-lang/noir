--- conflicted
+++ resolved
@@ -1,15 +1,4 @@
 use acvm::{FieldElement, acir::AcirField};
-<<<<<<< HEAD
-use fxhash::{FxHashMap as HashMap, FxHashSet};
-
-use crate::ssa::ir::{
-    basic_block::BasicBlockId,
-    call_stack::CallStackId,
-    dfg::{DataFlowGraph, InsertInstructionResult},
-    instruction::{BinaryOp, Instruction},
-    types::Type,
-    value::{Value, ValueId},
-=======
 use fxhash::FxHashMap as HashMap;
 use noirc_errors::call_stack::CallStackId;
 
@@ -22,29 +11,16 @@
         types::{NumericType, Type},
         value::ValueId,
     },
->>>>>>> 92aa75d2
 };
 
 pub(crate) struct ValueMerger<'a> {
     dfg: &'a mut DataFlowGraph,
     block: BasicBlockId,
 
-<<<<<<< HEAD
-    #[allow(dead_code)]
-    current_condition: Option<ValueId>,
-
-=======
->>>>>>> 92aa75d2
     // Maps SSA array values with a slice type to their size.
     // This must be computed before merging values.
     slice_sizes: &'a mut HashMap<ValueId, u32>,
 
-<<<<<<< HEAD
-    #[allow(dead_code)]
-    array_set_conditionals: &'a mut HashMap<ValueId, ValueId>,
-
-=======
->>>>>>> 92aa75d2
     call_stack: CallStackId,
 }
 
@@ -85,8 +61,7 @@
                 else_condition,
                 then_value,
                 else_value,
-<<<<<<< HEAD
-            ),
+            )),
             typ @ Type::Array(_, _) => self.merge_array_values_flat_nested(
                 typ,
                 then_condition,
@@ -94,12 +69,6 @@
                 then_value,
                 else_value,
             ),
-=======
-            )),
-            typ @ Type::Array(_, _) => {
-                self.merge_array_values(typ, then_condition, else_condition, then_value, else_value)
-            }
->>>>>>> 92aa75d2
             typ @ Type::Slice(_) => {
                 self.merge_slice_values(typ, then_condition, else_condition, then_value, else_value)
             }
@@ -180,7 +149,6 @@
     ) -> Result<ValueId, RuntimeError> {
         let mut merged = im::Vector::new();
 
-<<<<<<< HEAD
         assert!(matches!(&typ, Type::Array(..)));
 
         // TODO: Try to bring this back
@@ -197,16 +165,16 @@
 
         let flat_typ = typ.clone().flatten();
         for (my_index, typ) in flat_typ.into_iter().enumerate() {
-            let index = self.dfg.make_constant(my_index.into(), typ.unwrap_numeric());
+            let index = self.dfg.make_constant(my_index.into(), NumericType::length_type());
             assert!(matches!(typ, Type::Numeric(_)));
             let typevars = Some(vec![typ]);
             let mut get_element = |array, typevars: Option<Vec<Type>>| {
-                let get = Instruction::ArrayGet { array, index };
+                let get = Instruction::ArrayGet { array, index, offset: ArrayOffset::None };
                 let res = self
                     .dfg
                     .insert_instruction_and_results(get, self.block, typevars, self.call_stack)
                     .first();
-                let res = self.dfg.resolve(res);
+
                 let res_typ = self.dfg.type_of_value(res);
                 assert!(
                     matches!(res_typ, Type::Numeric(_)),
@@ -221,40 +189,7 @@
                 else_condition,
                 then_element,
                 else_element,
-            ));
-=======
-        let (element_types, len) = match &typ {
-            Type::Array(elements, len) => (elements, *len),
-            _ => panic!("Expected array type"),
-        };
-
-        for i in 0..len {
-            for (element_index, element_type) in element_types.iter().enumerate() {
-                let index =
-                    ((i * element_types.len() as u32 + element_index as u32) as u128).into();
-                let index = self.dfg.make_constant(index, NumericType::length_type());
-
-                let typevars = Some(vec![element_type.clone()]);
-
-                let mut get_element = |array, typevars| {
-                    let offset = ArrayOffset::None;
-                    let get = Instruction::ArrayGet { array, index, offset };
-                    self.dfg
-                        .insert_instruction_and_results(get, self.block, typevars, self.call_stack)
-                        .first()
-                };
-
-                let then_element = get_element(then_value, typevars.clone());
-                let else_element = get_element(else_value, typevars);
-
-                merged.push_back(self.merge_values(
-                    then_condition,
-                    else_condition,
-                    then_element,
-                    else_element,
-                )?);
-            }
->>>>>>> 92aa75d2
+            )?);
         }
 
         let instruction = Instruction::MakeArray { elements: merged, typ };
@@ -297,13 +232,12 @@
         let len = then_len.max(else_len);
         let composite_len = len / flat_element_types_size;
 
-<<<<<<< HEAD
         let flat_types: Vec<Type> = (0..composite_len)
             .flat_map(|_| element_types.iter().cloned().flat_map(Type::flatten))
             .collect();
 
         for (my_index, typ) in flat_types.into_iter().enumerate() {
-            let index = self.dfg.make_constant(my_index.into(), typ.unwrap_numeric());
+            let index = self.dfg.make_constant(my_index.into(), NumericType::length_type());
             assert!(matches!(typ, Type::Numeric(_)));
             let typevars = Some(vec![typ.clone()]);
 
@@ -313,7 +247,7 @@
                 if len <= my_index as u32 {
                     self.make_slice_dummy_data(&typ)
                 } else {
-                    let get = Instruction::ArrayGet { array, index };
+                    let get = Instruction::ArrayGet { array, index, offset: ArrayOffset::None };
                     let res = self
                         .dfg
                         .insert_instruction_and_results(
@@ -323,7 +257,7 @@
                             self.call_stack,
                         )
                         .first();
-                    let res = self.dfg.resolve(res);
+
                     let res_typ = self.dfg.type_of_value(res);
                     assert!(
                         matches!(res_typ, Type::Numeric(_)),
@@ -340,48 +274,7 @@
                 else_condition,
                 then_element,
                 else_element,
-            ));
-=======
-        for i in 0..len {
-            for (element_index, element_type) in element_types.iter().enumerate() {
-                let index_u32 = i * element_types.len() as u32 + element_index as u32;
-                let index_value = (index_u32 as u128).into();
-                let index = self.dfg.make_constant(index_value, NumericType::length_type());
-
-                let typevars = Some(vec![element_type.clone()]);
-
-                let mut get_element = |array, typevars, len| {
-                    // The smaller slice is filled with placeholder data. Codegen for slice accesses must
-                    // include checks against the dynamic slice length so that this placeholder data is not incorrectly accessed.
-                    if len <= index_u32 {
-                        self.make_slice_dummy_data(element_type)
-                    } else {
-                        let offset = ArrayOffset::None;
-                        let get = Instruction::ArrayGet { array, index, offset };
-                        let results = self.dfg.insert_instruction_and_results(
-                            get,
-                            self.block,
-                            typevars,
-                            self.call_stack,
-                        );
-                        results.first()
-                    }
-                };
-
-                let len = then_len * element_types.len() as u32;
-                let then_element = get_element(then_value_id, typevars.clone(), len);
-
-                let len = else_len * element_types.len() as u32;
-                let else_element = get_element(else_value_id, typevars, len);
-
-                merged.push_back(self.merge_values(
-                    then_condition,
-                    else_condition,
-                    then_element,
-                    else_element,
-                )?);
-            }
->>>>>>> 92aa75d2
+            )?);
         }
 
         let instruction = Instruction::MakeArray { elements: merged, typ };
@@ -427,156 +320,4 @@
             }
         }
     }
-<<<<<<< HEAD
-
-    #[allow(dead_code)]
-    fn try_merge_only_changed_indices(
-        &mut self,
-        then_condition: ValueId,
-        else_condition: ValueId,
-        then_value: ValueId,
-        else_value: ValueId,
-        array_length: u32,
-    ) -> Option<ValueId> {
-        let mut found = false;
-        let current_condition = self.current_condition?;
-
-        let mut current_then = then_value;
-        let mut current_else = else_value;
-
-        // Arbitrarily limit this to looking at most 10 past ArraySet operations.
-        // If there are more than that, we assume 2 completely separate arrays are being merged.
-        let max_iters = 2;
-        let mut seen_then = Vec::with_capacity(max_iters);
-        let mut seen_else = Vec::with_capacity(max_iters);
-
-        // We essentially have a tree of ArraySets and want to find a common
-        // ancestor if it exists, alone with the path to it from each starting node.
-        // This path will be the indices that were changed to create each result array.
-        for _ in 0..max_iters {
-            if current_then == else_value {
-                seen_else.clear();
-                found = true;
-                break;
-            }
-
-            if current_else == then_value {
-                seen_then.clear();
-                found = true;
-                break;
-            }
-
-            if let Some(index) = seen_then.iter().position(|(elem, _, _, _)| *elem == current_else)
-            {
-                seen_else.truncate(index);
-                found = true;
-                break;
-            }
-
-            if let Some(index) = seen_else.iter().position(|(elem, _, _, _)| *elem == current_then)
-            {
-                seen_then.truncate(index);
-                found = true;
-                break;
-            }
-
-            current_then = self.find_previous_array_set(current_then, &mut seen_then);
-            current_else = self.find_previous_array_set(current_else, &mut seen_else);
-        }
-
-        let changed_indices: FxHashSet<_> = seen_then
-            .into_iter()
-            .map(|(_, index, typ, condition)| (index, typ, condition))
-            .chain(seen_else.into_iter().map(|(_, index, typ, condition)| (index, typ, condition)))
-            .collect();
-
-        if !found || changed_indices.len() as u32 >= array_length {
-            return None;
-        }
-
-        let mut array = then_value;
-        for (index, element_type, condition) in changed_indices {
-            let typevars = Some(vec![element_type.clone()]);
-
-            let instruction = Instruction::EnableSideEffectsIf { condition };
-            self.insert_instruction(instruction);
-
-            let mut get_element = |array, typevars| {
-                let get = Instruction::ArrayGet { array, index };
-                self.dfg
-                    .insert_instruction_and_results(get, self.block, typevars, self.call_stack)
-                    .first()
-            };
-
-            let then_element = get_element(then_value, typevars.clone());
-            let else_element = get_element(else_value, typevars);
-
-            let value =
-                self.merge_values(then_condition, else_condition, then_element, else_element);
-
-            array = self.insert_array_set(array, index, value, Some(condition)).first();
-        }
-
-        let instruction = Instruction::EnableSideEffectsIf { condition: current_condition };
-        self.insert_instruction(instruction);
-        Some(array)
-    }
-
-    fn insert_instruction(&mut self, instruction: Instruction) -> InsertInstructionResult {
-        self.dfg.insert_instruction_and_results(instruction, self.block, None, self.call_stack)
-    }
-
-    fn insert_array_set(
-        &mut self,
-        array: ValueId,
-        index: ValueId,
-        value: ValueId,
-        condition: Option<ValueId>,
-    ) -> InsertInstructionResult {
-        let instruction = Instruction::ArraySet { array, index, value, mutable: false };
-        let result =
-            self.dfg.insert_instruction_and_results(instruction, self.block, None, self.call_stack);
-
-        if let Some(condition) = condition {
-            let result_index = if result.len() == 1 {
-                0
-            } else {
-                // Slices return (length, slice)
-                assert_eq!(result.len(), 2);
-                1
-            };
-
-            let result_value = result[result_index];
-            self.array_set_conditionals.insert(result_value, condition);
-        }
-
-        result
-    }
-
-    fn find_previous_array_set(
-        &self,
-        result: ValueId,
-        changed_indices: &mut Vec<(ValueId, ValueId, Type, ValueId)>,
-    ) -> ValueId {
-        match &self.dfg[result] {
-            Value::Instruction { instruction, .. } => match &self.dfg[*instruction] {
-                Instruction::ArraySet { array, index, value, .. } => {
-                    let condition =
-                        *self.array_set_conditionals.get(&result).unwrap_or_else(|| {
-                            panic!(
-                                "Expected to have conditional for array set {result}\n{:?}",
-                                self.array_set_conditionals
-                            )
-                        });
-                    let element_type = self.dfg.type_of_value(*value);
-                    changed_indices.push((result, *index, element_type, condition));
-                    *array
-                }
-                _ => result,
-            },
-            _ => result,
-        }
-    }
-=======
->>>>>>> 92aa75d2
 }