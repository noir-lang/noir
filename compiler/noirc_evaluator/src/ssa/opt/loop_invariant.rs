--- conflicted
+++ resolved
@@ -188,12 +188,8 @@
             is_loop_invariant &=
                 !self.defined_in_loop.contains(&value) || self.loop_invariants.contains(&value);
         });
-<<<<<<< HEAD
-        is_loop_invariant && instruction.can_be_deduplicated(self.inserter.function, false)
-=======
-
-        let can_be_deduplicated = instruction
-            .can_be_deduplicated(&self.inserter.function.dfg, false)
+
+        let can_be_deduplicated = instruction.can_be_deduplicated(self.inserter.function, false)
             || self.can_be_deduplicated_from_upper_bound(&instruction);
 
         is_loop_invariant && can_be_deduplicated
@@ -220,7 +216,6 @@
             }
             _ => false,
         }
->>>>>>> 920077da
     }
 
     /// Loop invariant hoisting only operates over loop instructions.
