//! The loop invariant code motion pass moves code from inside a loop to before the loop
//! if that code will always have the same result on every iteration of the loop.
//!
//! To identify a loop invariant, check whether all of an instruction's values are:
//! - Outside of the loop
//! - Constant
//! - Already marked as loop invariants
//!
//! We also check that we are not hoisting instructions with side effects.
use acvm::{acir::AcirField, FieldElement};
use fxhash::{FxHashMap as HashMap, FxHashSet as HashSet};

use crate::ssa::{
    ir::{
        basic_block::BasicBlockId,
        function::{Function, RuntimeType},
        function_inserter::FunctionInserter,
        instruction::{Instruction, InstructionId},
        types::Type,
        value::ValueId,
    },
    Ssa,
};

use super::unrolling::{Loop, Loops};

impl Ssa {
    #[tracing::instrument(level = "trace", skip(self))]
    pub(crate) fn loop_invariant_code_motion(mut self) -> Ssa {
        let brillig_functions = self
            .functions
            .iter_mut()
            .filter(|(_, func)| matches!(func.runtime(), RuntimeType::Brillig(_)));

        for (_, function) in brillig_functions {
            function.loop_invariant_code_motion();
        }

        self
    }
}

impl Function {
    fn loop_invariant_code_motion(&mut self) {
        Loops::find_all(self).hoist_loop_invariants(self);
    }
}

impl Loops {
    fn hoist_loop_invariants(mut self, function: &mut Function) {
        let mut context = LoopInvariantContext::new(function);

        // The loops should be sorted by the number of blocks.
        // We want to access outer nested loops first, which we do by popping
        // from the top of the list.
        while let Some(loop_) = self.yet_to_unroll.pop() {
            let Ok(pre_header) = loop_.get_pre_header(context.inserter.function, &self.cfg) else {
                // If the loop does not have a preheader we skip hoisting loop invariants for this loop
                continue;
            };

            context.hoist_loop_invariants(&loop_, pre_header);
        }

        context.map_dependent_instructions();
    }
}

impl Loop {
    /// Find the value that controls whether to perform a loop iteration.
    /// This is going to be the block parameter of the loop header.
    ///
    /// Consider the following example of a `for i in 0..4` loop:
    /// ```text
    /// brillig(inline) fn main f0 {
    ///   b0(v0: u32):
    ///     ...
    ///     jmp b1(u32 0)
    ///   b1(v1: u32):                  // Loop header
    ///     v5 = lt v1, u32 4           // Upper bound
    ///     jmpif v5 then: b3, else: b2
    /// ```
    /// In the example above, `v1` is the induction variable
    fn get_induction_variable(&self, function: &Function) -> ValueId {
        function.dfg.block_parameters(self.header)[0]
    }
}

struct LoopInvariantContext<'f> {
    inserter: FunctionInserter<'f>,
    defined_in_loop: HashSet<ValueId>,
    loop_invariants: HashSet<ValueId>,
    // Maps induction variable -> fixed upper loop bound
    outer_induction_variables: HashMap<ValueId, FieldElement>,
}

impl<'f> LoopInvariantContext<'f> {
    fn new(function: &'f mut Function) -> Self {
        Self {
            inserter: FunctionInserter::new(function),
            defined_in_loop: HashSet::default(),
            loop_invariants: HashSet::default(),
            outer_induction_variables: HashMap::default(),
        }
    }

    fn hoist_loop_invariants(&mut self, loop_: &Loop, pre_header: BasicBlockId) {
        self.set_values_defined_in_loop(loop_);

        for block in loop_.blocks.iter() {
            for instruction_id in self.inserter.function.dfg[*block].take_instructions() {
                let hoist_invariant = self.can_hoist_invariant(instruction_id);

                if hoist_invariant {
                    self.inserter.push_instruction(instruction_id, pre_header);
                } else {
                    self.inserter.push_instruction(instruction_id, *block);
                }

                self.extend_values_defined_in_loop_and_invariants(instruction_id, hoist_invariant);
            }
        }

        // Keep track of a loop induction variable and respective upper bound.
        // This will be used by later loops to determine whether they have operations
        // reliant upon the maximum induction variable.
        let upper_bound = loop_.get_const_upper_bound(self.inserter.function);
        if let Some(upper_bound) = upper_bound {
            let induction_variable = loop_.get_induction_variable(self.inserter.function);
            let induction_variable = self.inserter.resolve(induction_variable);
            self.outer_induction_variables.insert(induction_variable, upper_bound);
        }
    }

    /// Gather the variables declared within the loop
    fn set_values_defined_in_loop(&mut self, loop_: &Loop) {
        // Clear any values that may be defined in previous loops, as the context is per function.
        self.defined_in_loop.clear();
        // These are safe to keep per function, but we want to be clear that these values
        // are used per loop.
        self.loop_invariants.clear();

        for block in loop_.blocks.iter() {
            let params = self.inserter.function.dfg.block_parameters(*block);
            self.defined_in_loop.extend(params);
            for instruction_id in self.inserter.function.dfg[*block].instructions() {
                let results = self.inserter.function.dfg.instruction_results(*instruction_id);
                self.defined_in_loop.extend(results);
            }
        }
    }

    /// Update any values defined in the loop and loop invariants after a
    /// analyzing and re-inserting a loop's instruction.
    fn extend_values_defined_in_loop_and_invariants(
        &mut self,
        instruction_id: InstructionId,
        hoist_invariant: bool,
    ) {
        let results = self.inserter.function.dfg.instruction_results(instruction_id).to_vec();
        // We will have new IDs after pushing instructions.
        // We should mark the resolved result IDs as also being defined within the loop.
        let results =
            results.into_iter().map(|value| self.inserter.resolve(value)).collect::<Vec<_>>();
        self.defined_in_loop.extend(results.iter());

        // We also want the update result IDs when we are marking loop invariants as we may not
        // be going through the blocks of the loop in execution order
        if hoist_invariant {
            // Track already found loop invariants
            self.loop_invariants.extend(results.iter());
        }
    }

    fn can_hoist_invariant(&mut self, instruction_id: InstructionId) -> bool {
        let mut is_loop_invariant = true;
        // The list of blocks for a nested loop contain any inner loops as well.
        // We may have already re-inserted new instructions if two loops share blocks
        // so we need to map all the values in the instruction which we want to check.
        let (instruction, _) = self.inserter.map_instruction(instruction_id);
        instruction.for_each_value(|value| {
            // If an instruction value is defined in the loop and not already a loop invariant
            // the instruction results are not loop invariants.
            //
            // We are implicitly checking whether the values are constant as well.
            // The set of values defined in the loop only contains instruction results and block parameters
            // which cannot be constants.
            is_loop_invariant &=
                !self.defined_in_loop.contains(&value) || self.loop_invariants.contains(&value);
        });

        let can_be_deduplicated = instruction.can_be_deduplicated(self.inserter.function, false)
            || self.can_be_deduplicated_from_upper_bound(&instruction);

        is_loop_invariant && can_be_deduplicated
    }

    /// Certain instructions can take advantage of that our induction variable has a fixed maximum.
    ///
    /// For example, an array access can usually only be safely deduplicated when we have a constant
    /// index that is below the length of the array.
    /// Checking an array get where the index is the loop's induction variable on its own
    /// would determine that the instruction is not safe for hoisting.
    /// However, if we know that the induction variable's upper bound will always be in bounds of the array
    /// we can safely hoist the array access.
    fn can_be_deduplicated_from_upper_bound(&self, instruction: &Instruction) -> bool {
        match instruction {
            Instruction::ArrayGet { array, index } => {
                let array_typ = self.inserter.function.dfg.type_of_value(*array);
                let upper_bound = self.outer_induction_variables.get(index);
                if let (Type::Array(_, len), Some(upper_bound)) = (array_typ, upper_bound) {
                    upper_bound.to_u128() <= len.into()
                } else {
                    false
                }
            }
            _ => false,
        }
    }

    /// Loop invariant hoisting only operates over loop instructions.
    /// The `FunctionInserter` is used for mapping old values to new values after
    /// re-inserting loop invariant instructions.
    /// However, there may be instructions which are not within loops that are
    /// still reliant upon the instruction results altered during the pass.
    /// This method re-inserts all instructions so that all instructions have
    /// correct new value IDs based upon the `FunctionInserter` internal map.
    /// Leaving out this mapping could lead to instructions with values that do not exist.
    fn map_dependent_instructions(&mut self) {
        let blocks = self.inserter.function.reachable_blocks();
        for block in blocks {
            for instruction_id in self.inserter.function.dfg[block].take_instructions() {
                self.inserter.push_instruction(instruction_id, block);
            }
            self.inserter.map_terminator_in_place(block);
        }
    }
}

#[cfg(test)]
mod test {
    use crate::ssa::opt::assert_normalized_ssa_equals;
    use crate::ssa::Ssa;

    #[test]
    fn simple_loop_invariant_code_motion() {
        let src = "
        brillig(inline) fn main f0 {
          b0(v0: u32, v1: u32):
              jmp b1(u32 0)
          b1(v2: u32):
              v5 = lt v2, u32 4
              jmpif v5 then: b3, else: b2
          b2():
              return
          b3():
              v6 = mul v0, v1
              constrain v6 == u32 6
              v8 = add v2, u32 1
              jmp b1(v8)
        }
        ";

        let mut ssa = Ssa::from_str(src).unwrap();
        let main = ssa.main_mut();

        let instructions = main.dfg[main.entry_block()].instructions();
        assert_eq!(instructions.len(), 0); // The final return is not counted

        // `v6 = mul v0, v1` in b3 should now be `v3 = mul v0, v1` in b0
        let expected = "
        brillig(inline) fn main f0 {
          b0(v0: u32, v1: u32):
            v3 = mul v0, v1
            jmp b1(u32 0)
          b1(v2: u32):
            v6 = lt v2, u32 4
            jmpif v6 then: b3, else: b2
          b2():
            return
          b3():
            constrain v3 == u32 6
            v9 = add v2, u32 1
            jmp b1(v9)
        }
        ";

        let ssa = ssa.loop_invariant_code_motion();
        assert_normalized_ssa_equals(ssa, expected);
    }

    #[test]
    fn nested_loop_invariant_code_motion() {
        // Check that a loop invariant in the inner loop of a nested loop
        // is hoisted to the parent loop's pre-header block.
        let src = "
        brillig(inline) fn main f0 {
          b0(v0: u32, v1: u32):
            jmp b1(u32 0)
          b1(v2: u32):
            v6 = lt v2, u32 4
            jmpif v6 then: b3, else: b2
          b2():
            return
          b3():
            jmp b4(u32 0)
          b4(v3: u32):
            v7 = lt v3, u32 4
            jmpif v7 then: b6, else: b5
          b5():
            v9 = add v2, u32 1
            jmp b1(v9)
          b6():
            v10 = mul v0, v1
            constrain v10 == u32 6
            v12 = add v3, u32 1
            jmp b4(v12)
        }
        ";

        let mut ssa = Ssa::from_str(src).unwrap();
        let main = ssa.main_mut();

        let instructions = main.dfg[main.entry_block()].instructions();
        assert_eq!(instructions.len(), 0); // The final return is not counted

        // `v10 = mul v0, v1` in b6 should now be `v4 = mul v0, v1` in b0
        let expected = "
        brillig(inline) fn main f0 {
          b0(v0: u32, v1: u32):
            v4 = mul v0, v1
            jmp b1(u32 0)
          b1(v2: u32):
            v7 = lt v2, u32 4
            jmpif v7 then: b3, else: b2
          b2():
            return
          b3():
            jmp b4(u32 0)
          b4(v3: u32):
            v8 = lt v3, u32 4
            jmpif v8 then: b6, else: b5
          b5():
            v10 = add v2, u32 1
            jmp b1(v10)
          b6():
            constrain v4 == u32 6
            v12 = add v3, u32 1
            jmp b4(v12)
        }
        ";

        let ssa = ssa.loop_invariant_code_motion();
        assert_normalized_ssa_equals(ssa, expected);
    }

    #[test]
    fn hoist_invariant_with_invariant_as_argument() {
        // Check that an instruction which has arguments defined in the loop
        // but which are already marked loop invariants is still hoisted to the preheader.
        //
        // For example, in b3 we have the following instructions:
        // ```text
        // v6 = mul v0, v1
        // v7 = mul v6, v0
        // ```
        // `v6` should be marked a loop invariants as `v0` and `v1` are both declared outside of the loop.
        // As we will be hoisting `v6 = mul v0, v1` to the loop preheader we know that we can also
        // hoist `v7 = mul v6, v0`.
        let src = "
        brillig(inline) fn main f0 {
          b0(v0: u32, v1: u32):
            jmp b1(u32 0)
          b1(v2: u32):
            v5 = lt v2, u32 4
            jmpif v5 then: b3, else: b2
          b2():
            return
          b3():
            v6 = mul v0, v1
            v7 = mul v6, v0
            v8 = eq v7, u32 12
            constrain v7 == u32 12
            v9 = add v2, u32 1
            jmp b1(v9)
        }
        ";

        let mut ssa = Ssa::from_str(src).unwrap();
        let main = ssa.main_mut();

        let instructions = main.dfg[main.entry_block()].instructions();
        assert_eq!(instructions.len(), 0); // The final return is not counted

        let expected = "
        brillig(inline) fn main f0 {
          b0(v0: u32, v1: u32):
            v3 = mul v0, v1
            v4 = mul v3, v0
            v6 = eq v4, u32 12
            jmp b1(u32 0)
          b1(v2: u32):
            v9 = lt v2, u32 4
            jmpif v9 then: b3, else: b2
          b2():
            return
          b3():
            constrain v4 == u32 12
            v11 = add v2, u32 1
            jmp b1(v11)
        }
        ";

        let ssa = ssa.loop_invariant_code_motion();
        assert_normalized_ssa_equals(ssa, expected);
    }

    #[test]
    fn do_not_hoist_instructions_with_side_effects() {
        // In `v12 = load v5` in `b3`, `v5` is defined outside the loop.
        // However, as the instruction has side effects, we want to make sure
        // we do not hoist the instruction to the loop preheader.
        let src = "
        brillig(inline) fn main f0 {
          b0(v0: u32, v1: u32):
            v4 = make_array [u32 0, u32 0, u32 0, u32 0, u32 0] : [u32; 5]
            inc_rc v4
            v5 = allocate -> &mut [u32; 5]
            store v4 at v5
            jmp b1(u32 0)
          b1(v2: u32):
            v7 = lt v2, u32 4
            jmpif v7 then: b3, else: b2
          b2():
            v8 = load v5 -> [u32; 5]
            v10 = array_get v8, index u32 2 -> u32
            constrain v10 == u32 3
            return
          b3():
            v12 = load v5 -> [u32; 5]
            v13 = array_set v12, index v0, value v1
            store v13 at v5
            v15 = add v2, u32 1
            jmp b1(v15)
        }
        ";

        let mut ssa = Ssa::from_str(src).unwrap();
        let main = ssa.main_mut();

        let instructions = main.dfg[main.entry_block()].instructions();
        assert_eq!(instructions.len(), 4); // The final return is not counted

        let ssa = ssa.loop_invariant_code_motion();
        // The code should be unchanged
        assert_normalized_ssa_equals(ssa, src);
    }

    #[test]
    fn hoist_array_gets_using_induction_variable_with_const_bound() {
        // SSA for the following program:
        //
        // fn triple_loop(x: u32) {
        //   let arr = [2; 5];
        //   for i in 0..4 {
        //       for j in 0..4 {
        //           for _ in 0..4 {
        //               assert_eq(arr[i], x);
        //               assert_eq(arr[j], x);
        //           }
        //       }
        //   }
        // }
        //
        // `arr[i]` and `arr[j]` are safe to hoist as we know the maximum possible index
        // to be used for both array accesses.
        // We want to make sure `arr[i]` is hoisted to the outermost loop body and that
        // `arr[j]` is hoisted to the second outermost loop body.
        let src = "
        brillig(inline) fn main f0 {
          b0(v0: u32, v1: u32):
            v6 = make_array [u32 2, u32 2, u32 2, u32 2, u32 2] : [u32; 5]
            inc_rc v6
            jmp b1(u32 0)
          b1(v2: u32):
            v9 = lt v2, u32 4
            jmpif v9 then: b3, else: b2
<<<<<<< HEAD
=======
          b2():
            return
>>>>>>> 6d0f86ba
          b3():
            jmp b4(u32 0)
          b4(v3: u32):
            v10 = lt v3, u32 4
            jmpif v10 then: b6, else: b5
<<<<<<< HEAD
=======
          b5():
            v12 = add v2, u32 1
            jmp b1(v12)
>>>>>>> 6d0f86ba
          b6():
            jmp b7(u32 0)
          b7(v4: u32):
            v13 = lt v4, u32 4
            jmpif v13 then: b9, else: b8
<<<<<<< HEAD
=======
          b8():
            v14 = add v3, u32 1
            jmp b4(v14)
>>>>>>> 6d0f86ba
          b9():
            v15 = array_get v6, index v2 -> u32
            v16 = eq v15, v0
            constrain v15 == v0
            v17 = array_get v6, index v3 -> u32
            v18 = eq v17, v0
            constrain v17 == v0
            v19 = add v4, u32 1
            jmp b7(v19)
<<<<<<< HEAD
          b8():
            v14 = add v3, u32 1
            jmp b4(v14)
          b5():
            v12 = add v2, u32 1
            jmp b1(v12)
          b2():
            return
=======
>>>>>>> 6d0f86ba
        }
        ";

        let ssa = Ssa::from_str(src).unwrap();

        let expected = "
        brillig(inline) fn main f0 {
          b0(v0: u32, v1: u32):
            v6 = make_array [u32 2, u32 2, u32 2, u32 2, u32 2] : [u32; 5]
            inc_rc v6
            jmp b1(u32 0)
          b1(v2: u32):
            v9 = lt v2, u32 4
            jmpif v9 then: b3, else: b2
<<<<<<< HEAD
=======
          b2():
            return
>>>>>>> 6d0f86ba
          b3():
            v10 = array_get v6, index v2 -> u32
            v11 = eq v10, v0
            jmp b4(u32 0)
          b4(v3: u32):
            v12 = lt v3, u32 4
            jmpif v12 then: b6, else: b5
<<<<<<< HEAD
=======
          b5():
            v14 = add v2, u32 1
            jmp b1(v14)
>>>>>>> 6d0f86ba
          b6():
            v15 = array_get v6, index v3 -> u32
            v16 = eq v15, v0
            jmp b7(u32 0)
          b7(v4: u32):
            v17 = lt v4, u32 4
            jmpif v17 then: b9, else: b8
<<<<<<< HEAD
=======
          b8():
            v18 = add v3, u32 1
            jmp b4(v18)
>>>>>>> 6d0f86ba
          b9():
            constrain v10 == v0
            constrain v15 == v0
            v19 = add v4, u32 1
            jmp b7(v19)
<<<<<<< HEAD
          b8():
            v18 = add v3, u32 1
            jmp b4(v18)
          b5():
            v14 = add v2, u32 1
            jmp b1(v14)
          b2():
            return
=======
>>>>>>> 6d0f86ba
        }
        ";

        let ssa = ssa.loop_invariant_code_motion();
        assert_normalized_ssa_equals(ssa, expected);
    }
}<|MERGE_RESOLUTION|>--- conflicted
+++ resolved
@@ -485,33 +485,24 @@
           b1(v2: u32):
             v9 = lt v2, u32 4
             jmpif v9 then: b3, else: b2
-<<<<<<< HEAD
-=======
-          b2():
-            return
->>>>>>> 6d0f86ba
+          b2():
+            return
           b3():
             jmp b4(u32 0)
           b4(v3: u32):
             v10 = lt v3, u32 4
             jmpif v10 then: b6, else: b5
-<<<<<<< HEAD
-=======
           b5():
             v12 = add v2, u32 1
             jmp b1(v12)
->>>>>>> 6d0f86ba
           b6():
             jmp b7(u32 0)
           b7(v4: u32):
             v13 = lt v4, u32 4
             jmpif v13 then: b9, else: b8
-<<<<<<< HEAD
-=======
           b8():
             v14 = add v3, u32 1
             jmp b4(v14)
->>>>>>> 6d0f86ba
           b9():
             v15 = array_get v6, index v2 -> u32
             v16 = eq v15, v0
@@ -521,17 +512,6 @@
             constrain v17 == v0
             v19 = add v4, u32 1
             jmp b7(v19)
-<<<<<<< HEAD
-          b8():
-            v14 = add v3, u32 1
-            jmp b4(v14)
-          b5():
-            v12 = add v2, u32 1
-            jmp b1(v12)
-          b2():
-            return
-=======
->>>>>>> 6d0f86ba
         }
         ";
 
@@ -546,11 +526,8 @@
           b1(v2: u32):
             v9 = lt v2, u32 4
             jmpif v9 then: b3, else: b2
-<<<<<<< HEAD
-=======
-          b2():
-            return
->>>>>>> 6d0f86ba
+          b2():
+            return
           b3():
             v10 = array_get v6, index v2 -> u32
             v11 = eq v10, v0
@@ -558,12 +535,9 @@
           b4(v3: u32):
             v12 = lt v3, u32 4
             jmpif v12 then: b6, else: b5
-<<<<<<< HEAD
-=======
           b5():
             v14 = add v2, u32 1
             jmp b1(v14)
->>>>>>> 6d0f86ba
           b6():
             v15 = array_get v6, index v3 -> u32
             v16 = eq v15, v0
@@ -571,28 +545,14 @@
           b7(v4: u32):
             v17 = lt v4, u32 4
             jmpif v17 then: b9, else: b8
-<<<<<<< HEAD
-=======
           b8():
             v18 = add v3, u32 1
             jmp b4(v18)
->>>>>>> 6d0f86ba
           b9():
             constrain v10 == v0
             constrain v15 == v0
             v19 = add v4, u32 1
             jmp b7(v19)
-<<<<<<< HEAD
-          b8():
-            v18 = add v3, u32 1
-            jmp b4(v18)
-          b5():
-            v14 = add v2, u32 1
-            jmp b1(v14)
-          b2():
-            return
-=======
->>>>>>> 6d0f86ba
         }
         ";
 
