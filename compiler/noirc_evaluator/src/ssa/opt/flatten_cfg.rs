//! The flatten cfg optimization pass "flattens" the entire control flow graph into a single block.
//! This includes branches in the CFG with non-constant conditions. Flattening these requires
//! special handling for operations with side-effects and can lead to a loss of information since
//! the jmpif will no longer be in the program. As a result, this pass should usually be towards or
//! at the end of the optimization passes. Note that this pass will also perform unexpectedly if
//! loops are still present in the program. Since the pass sees a normal jmpif, it will attempt to
//! merge both blocks, but no actual looping will occur.
//!
//! This pass is also known to produce some extra instructions which may go unused (usually 'Not')
//! while merging branches. These extra instructions can be cleaned up by a later dead instruction
//! elimination (DIE) pass.
//!
//! Though CFG information is lost during this pass, some key information is retained in the form
//! of `EnableSideEffectsIf` instructions. Each time the flattening pass enters and exits a branch of
//! a jmpif, an instruction is inserted to capture a condition that is analogous to the activeness
//! of the program point. For example:
//!
//! b0(v0: u1):
//!   jmpif v0, then: b1, else: b2
//! b1():
//!   v1 = call f0
//!   jmp b3(v1)
//! ... blocks b2 & b3 ...
//!
//! Would brace the call instruction as such:
//!   enable_side_effects v0
//!   v1 = call f0
//!   enable_side_effects u1 1
//!
//! (Note: we restore to "true" to indicate that this program point is not nested within any
//! other branches.)
//!
//! When we are flattening a block that was reached via a jmpif with a non-constant condition c,
//! the following transformations of certain instructions within the block are expected:
//!
//! 1. A constraint is multiplied by the condition and changes the constraint to
//! an equality with c:
//!
//! constrain v0
//! ============
//! v1 = mul v0, c
//! v2 = eq v1, c
//! constrain v2
//!
//! 2. If we reach the end block of the branch created by the jmpif instruction, its block parameters
//!    will be merged. To merge the jmp arguments of the then and else branches, the formula
//!    `c * then_arg + !c * else_arg` is used for each argument.
//!
//! b0(v0: u1, v1: Field, v2: Field):
//!   jmpif v0, then: b1, else: b2
//! b1():
//!   jmp b3(v1)
//! b2():
//!   jmp b3(v2)
//! b3(v3: Field):
//!   ... b3 instructions ...
//! =========================
//! b0(v0: u1, v1: Field, v2: Field):
//!   v3 = mul v0, v1
//!   v4 = not v0
//!   v5 = mul v4, v2
//!   v6 = add v3, v5
//!   ... b3 instructions ...
//!
//! 3. After being stored to in at least one predecessor of a block with multiple predecessors, the
//!    value of a memory address is the value it had in both branches combined via c * a + !c * b.
//!    Note that the following example is simplified to remove extra load instructions and combine
//!    the separate merged stores for each branch into one store. See the next example for a
//!    non-simplified version with address offsets.
//!
//! b0(v0: u1):
//!   v1 = allocate 1 Field
//!   jmpif v0, then: b1, else: b2
//! b1():
//!   store v1, Field 5
//!   ... b1 instructions ...
//!   jmp b3
//! b2():
//!   store v1, Field 7
//!   ... b2 instructions ...
//!   jmp b3
//! b3():
//!   ... b3 instructions ...
//! =========================
//! b0():
//!   v1 = allocate 1 Field
//!   store v1, Field 5
//!   ... b1 instructions ...
//!   store v1, Field 7
//!   ... b2 instructions ...
//!   v2 = mul v0, Field 5
//!   v3 = not v0
//!   v4 = mul v3, Field 7
//!   v5 = add v2, v4
//!   store v1, v5
//!   ... b3 instructions ...
//!
//! Note that if the ValueId of the address stored to is not the same, two merging store
//! instructions will be made - one to each address. This is the case even if both addresses refer
//! to the same address internally. This can happen when they are equivalent offsets:
//!
//! b0(v0: u1, v1: ref)
//!   jmpif v0, then: b1, else: b2
//! b1():
//!   v2 = add v1, Field 1
//!   store Field 11 in v2
//!   ... b1 instructions ...
//! b2():
//!   v3 = add v1, Field 1
//!   store Field 12 in v3
//!   ... b2 instructions ...
//!
//! In this example, both store instructions store to an offset of 1 from v1, but because the
//! ValueIds differ (v2 and v3), two store instructions will be created:
//!
//! b0(v0: u1, v1: ref)
//!   v2 = add v1, Field 1
//!   v3 = load v2            (new load)
//!   store Field 11 in v2
//!   ... b1 instructions ...
//!   v4 = not v0             (new not)
//!   v5 = add v1, Field 1
//!   v6 = load v5            (new load)
//!   store Field 12 in v5
//!   ... b2 instructions ...
//!   v7 = mul v0, Field 11
//!   v8 = mul v4, v3
//!   v9 = add v7, v8
//!   store v9 at v2          (new store)
//!   v10 = mul v0, v6
//!   v11 = mul v4, Field 12
//!   v12 = add v10, v11
//!   store v12 at v5         (new store)
use fxhash::FxHashMap as HashMap;
use std::collections::{BTreeMap, HashSet};

use acvm::{acir::AcirField, acir::BlackBoxFunc, FieldElement};
use iter_extended::vecmap;

use crate::ssa::{
    ir::{
        basic_block::BasicBlockId,
        cfg::ControlFlowGraph,
        dfg::{CallStack, InsertInstructionResult},
        function::Function,
        function_inserter::FunctionInserter,
        instruction::{BinaryOp, Instruction, InstructionId, Intrinsic, TerminatorInstruction},
        types::Type,
        value::{Value, ValueId},
    },
    ssa_gen::Ssa,
};

mod branch_analysis;
mod capacity_tracker;
pub(crate) mod value_merger;

impl Ssa {
    /// Flattens the control flow graph of main such that the function is left with a
    /// single block containing all instructions and no more control-flow.
    ///
    /// This pass will modify any instructions with side effects in particular, often multiplying
    /// them by jump conditions to maintain correctness even when all branches of a jmpif are inlined.
    /// For more information, see the module-level comment at the top of this file.
    #[tracing::instrument(level = "trace", skip(self))]
    pub(crate) fn flatten_cfg(mut self) -> Ssa {
        for function in self.functions.values_mut() {
            flatten_function_cfg(function);
        }
        self
    }
}

struct Context<'f> {
    inserter: FunctionInserter<'f>,

    /// This ControlFlowGraph is the graph from before the function was modified by this flattening pass.
    cfg: ControlFlowGraph,

    /// Maps start of branch -> end of branch
    branch_ends: HashMap<BasicBlockId, BasicBlockId>,

    /// Maps an address to the old and new value of the element at that address
    /// These only hold stores for one block at a time and is cleared
    /// between inlining of branches.
    store_values: HashMap<ValueId, Store>,

    /// Stores all allocations local to the current branch.
    /// Since these branches are local to the current branch (ie. only defined within one branch of
    /// an if expression), they should not be merged with their previous value or stored value in
    /// the other branch since there is no such value. The ValueId here is that which is returned
    /// by the allocate instruction.
    local_allocations: HashSet<ValueId>,

    /// A stack of each jmpif condition that was taken to reach a particular point in the program.
    /// When two branches are merged back into one, this constitutes a join point, and is analogous
    /// to the rest of the program after an if statement. When such a join point / end block is
    /// found, the top of this conditions stack is popped since we are no longer under that
    /// condition. If we are under multiple conditions (a nested if), the topmost condition is
    /// the most recent condition combined with all previous conditions via `And` instructions.
    condition_stack: Vec<ConditionalContext>,

    /// Maps SSA array values with a slice type to their size.
    /// This is maintained by appropriate calls to the `SliceCapacityTracker` and is used by the `ValueMerger`.
    slice_sizes: HashMap<ValueId, usize>,

    /// Stack of block arguments
    /// When processing a block, we pop this stack to get its arguments
    /// and at the end we push the arguments for his successor
    arguments_stack: Vec<Vec<ValueId>>,
}

#[derive(Clone)]
pub(crate) struct Store {
    old_value: ValueId,
    new_value: ValueId,
    call_stack: CallStack,
}

#[derive(Clone)]
struct ConditionalBranch {
    // Contains the last processed block during the processing of the branch.
    last_block: BasicBlockId,
    // The unresolved condition of the branch
    old_condition: ValueId,
    // The condition of the branch
    condition: ValueId,
    // The store values accumulated when processing the branch
    store_values: HashMap<ValueId, Store>,
    // The allocations accumulated when processing the branch
    local_allocations: HashSet<ValueId>,
}

struct ConditionalContext {
    // Condition from the conditional statement
    condition: ValueId,
    // Block containing the conditional statement
    entry_block: BasicBlockId,
    // First block of the then branch
    then_branch: ConditionalBranch,
    // First block of the else branch
    else_branch: Option<ConditionalBranch>,
    // Call stack where the final location is that of the entire `if` expression
    call_stack: CallStack,
}

fn flatten_function_cfg(function: &mut Function) {
    // This pass may run forever on a brillig function.
    // Analyze will check if the predecessors have been processed and push the block to the back of
    // the queue. This loops forever if there are still any loops present in the program.
    if let crate::ssa::ir::function::RuntimeType::Brillig = function.runtime() {
        return;
    }
    let cfg = ControlFlowGraph::with_function(function);
    let branch_ends = branch_analysis::find_branch_ends(function, &cfg);

    let mut context = Context {
        inserter: FunctionInserter::new(function),
        cfg,
        store_values: HashMap::default(),
        local_allocations: HashSet::new(),
        branch_ends,
        slice_sizes: HashMap::default(),
        condition_stack: Vec::new(),
        arguments_stack: Vec::new(),
    };
    context.flatten();
}

impl<'f> Context<'f> {
    fn flatten(&mut self) {
        // Flatten the CFG by inlining all instructions from the queued blocks
        // until all blocks have been flattened.
        // We follow the terminator of each block to determine which blocks to
        // process next
        let mut queue = vec![self.inserter.function.entry_block()];
        while let Some(block) = queue.pop() {
            self.inline_block(block);
            let to_process = self.handle_terminator(block, &queue);
            for incoming_block in to_process {
                if !queue.contains(&incoming_block) {
                    queue.push(incoming_block);
                }
            }
        }
    }

    /// Returns the updated condition so that
    /// it is 'AND-ed' with the previous condition (if any)
    fn link_condition(&mut self, condition: ValueId) -> ValueId {
        // Retrieve the previous condition
        if let Some(context) = self.condition_stack.last() {
            let previous_branch = context.else_branch.as_ref().unwrap_or(&context.then_branch);
            let and = Instruction::binary(BinaryOp::And, previous_branch.condition, condition);
            let call_stack = self.inserter.function.dfg.get_value_call_stack(condition);
            self.insert_instruction(and, call_stack)
        } else {
            condition
        }
    }

    /// Returns the current condition
    fn get_last_condition(&self) -> Option<ValueId> {
        self.condition_stack.last().map(|context| match &context.else_branch {
            Some(else_branch) => else_branch.condition,
            None => context.then_branch.condition,
        })
    }

    // Inline all instructions from the given block into the entry block, and track slice capacities
    fn inline_block(&mut self, block: BasicBlockId) {
        if self.inserter.function.entry_block() == block {
            // we do not inline the entry block into itself
            // for the outer block before we start inlining
            return;
        }

        let arguments = self.arguments_stack.pop().unwrap();
        self.inserter.remember_block_params(block, &arguments);

        // If this is not a separate variable, clippy gets confused and says the to_vec is
        // unnecessary, when removing it actually causes an aliasing/mutability error.
        let instructions = self.inserter.function.dfg[block].instructions().to_vec();
        for instruction in instructions.iter() {
            self.push_instruction(*instruction);
        }
    }

    /// Returns the list of blocks that need to be processed after the given block
    /// For a normal block, it would be its successor
    /// For blocks related to a conditional statement, we ensure to process
    /// the 'then-branch', then the 'else-branch' (if it exists), and finally the end block
    fn handle_terminator(
        &mut self,
        block: BasicBlockId,
        work_list: &[BasicBlockId],
    ) -> Vec<BasicBlockId> {
        let terminator = self.inserter.function.dfg[block].unwrap_terminator().clone();
        match &terminator {
            TerminatorInstruction::JmpIf {
                condition,
                then_destination,
                else_destination,
                call_stack,
            } => {
                self.arguments_stack.push(vec![]);
                self.if_start(
                    condition,
                    then_destination,
                    else_destination,
                    &block,
                    call_stack.clone(),
                )
            }
            TerminatorInstruction::Jmp { destination, arguments, call_stack: _ } => {
                let arguments = vecmap(arguments.clone(), |value| self.inserter.resolve(value));
                self.arguments_stack.push(arguments);
                if work_list.contains(destination) {
                    if work_list.last() == Some(destination) {
                        self.else_stop(&block)
                    } else {
                        self.then_stop(&block)
                    }
                } else {
                    vec![*destination]
                }
            }
            TerminatorInstruction::Return { return_values, call_stack } => {
                let call_stack = call_stack.clone();
                let return_values =
                    vecmap(return_values.clone(), |value| self.inserter.resolve(value));
                let new_return = TerminatorInstruction::Return { return_values, call_stack };
                let entry = self.inserter.function.entry_block();

                self.inserter.function.dfg.set_block_terminator(entry, new_return);
                vec![]
            }
        }
    }

    /// Process a conditional statement
    fn if_start(
        &mut self,
        condition: &ValueId,
        then_destination: &BasicBlockId,
        else_destination: &BasicBlockId,
        if_entry: &BasicBlockId,
        call_stack: CallStack,
    ) -> Vec<BasicBlockId> {
        // manage conditions
        let old_condition = *condition;
        let then_condition = self.inserter.resolve(old_condition);

        let old_stores = std::mem::take(&mut self.store_values);
        let old_allocations = std::mem::take(&mut self.local_allocations);
        let branch = ConditionalBranch {
            old_condition,
            condition: self.link_condition(then_condition),
            store_values: old_stores,
            local_allocations: old_allocations,
            last_block: *then_destination,
        };
        let cond_context = ConditionalContext {
            condition: then_condition,
            entry_block: *if_entry,
            then_branch: branch,
            else_branch: None,
            call_stack,
        };
        self.condition_stack.push(cond_context);
        self.insert_current_side_effects_enabled();
        vec![self.branch_ends[if_entry], *else_destination, *then_destination]
    }

    /// Switch context to the 'else-branch'
    fn then_stop(&mut self, block: &BasicBlockId) -> Vec<BasicBlockId> {
        let mut cond_context = self.condition_stack.pop().unwrap();
        cond_context.then_branch.last_block = *block;

        let condition_call_stack =
            self.inserter.function.dfg.get_value_call_stack(cond_context.condition);
        let else_condition = self.insert_instruction(
            Instruction::Not(cond_context.condition),
            condition_call_stack.clone(),
        );
        let else_condition = self.link_condition(else_condition);

        // Make sure the else branch sees the previous values of each store
        // rather than any values created in the 'then' branch.
        let old_stores = std::mem::take(&mut cond_context.then_branch.store_values);
        cond_context.then_branch.store_values = std::mem::take(&mut self.store_values);
        self.undo_stores_in_then_branch(&cond_context.then_branch.store_values);

        let old_allocations = std::mem::take(&mut self.local_allocations);
        let else_branch = ConditionalBranch {
            old_condition: cond_context.then_branch.old_condition,
            condition: else_condition,
            store_values: old_stores,
            local_allocations: old_allocations,
            last_block: *block,
        };
        cond_context.then_branch.local_allocations.clear();
        cond_context.else_branch = Some(else_branch);
        self.condition_stack.push(cond_context);

        self.insert_current_side_effects_enabled();

        assert_eq!(self.cfg.successors(*block).len(), 1);
        vec![self.cfg.successors(*block).next().unwrap()]
    }

    /// Process the 'exit' block of a conditional statement
    fn else_stop(&mut self, block: &BasicBlockId) -> Vec<BasicBlockId> {
        let mut cond_context = self.condition_stack.pop().unwrap();
        if cond_context.else_branch.is_none() {
            // then_stop() has not been called, this means that the conditional statement has no else branch
            // so we simply do the then_stop() now
            self.condition_stack.push(cond_context);
            self.then_stop(block);
            cond_context = self.condition_stack.pop().unwrap();
        }

        let mut else_branch = cond_context.else_branch.unwrap();
        let stores_in_branch = std::mem::replace(&mut self.store_values, else_branch.store_values);
        self.local_allocations = std::mem::take(&mut else_branch.local_allocations);
        else_branch.last_block = *block;
        else_branch.store_values = stores_in_branch;
        cond_context.else_branch = Some(else_branch);

        // We must remember to reset whether side effects are enabled when both branches
        // end, in addition to resetting the value of old_condition since it is set to
        // known to be true/false within the then/else branch respectively.
        self.insert_current_side_effects_enabled();

        // While there is a condition on the stack we don't compile outside the condition
        // until it is popped. This ensures we inline the full then and else branches
        // before continuing from the end of the conditional here where they can be merged properly.
        let end = self.branch_ends[&cond_context.entry_block];

        // Merge arguments and stores from the else/end branches
        self.inline_branch_end(end, cond_context);

        vec![self.cfg.successors(*block).next().unwrap()]
    }

    /// Inline the ending block of a branch, the point where all blocks from a jmpif instruction
    /// join back together. In particular this function must handle merging block arguments from
    /// all of the join point's predecessors, and it must handle any differing side effects from
    /// each branch.
    ///
    /// Afterwards, continues inlining recursively until it finds the next end block or finds the
    /// end of the function.
    ///
    /// Returns the final block that was inlined.
    fn inline_branch_end(
        &mut self,
        destination: BasicBlockId,
        cond_context: ConditionalContext,
    ) -> BasicBlockId {
        assert_eq!(self.cfg.predecessors(destination).len(), 2);
        let last_then = cond_context.then_branch.last_block;
        let mut else_args = Vec::new();
        if cond_context.else_branch.is_some() {
            let last_else = cond_context.else_branch.clone().unwrap().last_block;
            else_args = self.inserter.function.dfg[last_else].terminator_arguments().to_vec();
        }

        let then_args = self.inserter.function.dfg[last_then].terminator_arguments().to_vec();

        let params = self.inserter.function.dfg.block_parameters(destination);
        assert_eq!(params.len(), then_args.len());
        assert_eq!(params.len(), else_args.len());

        let args = vecmap(then_args.iter().zip(else_args), |(then_arg, else_arg)| {
            (self.inserter.resolve(*then_arg), self.inserter.resolve(else_arg))
        });

        let block = self.inserter.function.entry_block();

        // Cannot include this in the previous vecmap since it requires exclusive access to self
        let args = vecmap(args, |(then_arg, else_arg)| {
            let instruction = Instruction::IfElse {
                then_condition: cond_context.then_branch.condition,
                then_value: then_arg,
                else_condition: cond_context.else_branch.as_ref().unwrap().condition,
                else_value: else_arg,
            };
            let call_stack = cond_context.call_stack.clone();
            self.inserter
                .function
                .dfg
                .insert_instruction_and_results(instruction, block, None, call_stack)
                .first()
        });

        let call_stack = cond_context.call_stack;
        self.merge_stores(cond_context.then_branch, cond_context.else_branch, call_stack);
        self.arguments_stack.pop();
        self.arguments_stack.pop();
        self.arguments_stack.push(args);
        destination
    }

    /// Insert a new instruction into the function's entry block.
    /// Unlike push_instruction, this function will not map any ValueIds.
    /// within the given instruction, nor will it modify self.values in any way.
    fn insert_instruction(&mut self, instruction: Instruction, call_stack: CallStack) -> ValueId {
        let block = self.inserter.function.entry_block();
        self.inserter
            .function
            .dfg
            .insert_instruction_and_results(instruction, block, None, call_stack)
            .first()
    }

    /// Inserts a new instruction into the function's entry block, using the given
    /// control type variables to specify result types if needed.
    /// Unlike push_instruction, this function will not map any ValueIds.
    /// within the given instruction, nor will it modify self.values in any way.
    fn insert_instruction_with_typevars(
        &mut self,
        instruction: Instruction,
        ctrl_typevars: Option<Vec<Type>>,
        call_stack: CallStack,
    ) -> InsertInstructionResult {
        let block = self.inserter.function.entry_block();
        self.inserter.function.dfg.insert_instruction_and_results(
            instruction,
            block,
            ctrl_typevars,
            call_stack,
        )
    }

    /// Checks the branch condition on the top of the stack and uses it to build and insert an
    /// `EnableSideEffectsIf` instruction into the entry block.
    ///
    /// If the stack is empty, a "true" u1 constant is taken to be the active condition. This is
    /// necessary for re-enabling side-effects when re-emerging to a branch depth of 0.
    fn insert_current_side_effects_enabled(&mut self) {
        let condition = match self.get_last_condition() {
            Some(cond) => cond,
            None => {
                self.inserter.function.dfg.make_constant(FieldElement::one(), Type::unsigned(1))
            }
        };
<<<<<<< HEAD
        let enable_side_effects = Instruction::EnableSideEffectsIf { condition };
        self.insert_instruction_with_typevars(enable_side_effects, None);
=======
        let enable_side_effects = Instruction::EnableSideEffects { condition };
        let call_stack = self.inserter.function.dfg.get_value_call_stack(condition);
        self.insert_instruction_with_typevars(enable_side_effects, None, call_stack);
>>>>>>> 226aeb14
    }

    /// Merge any store instructions found in each branch.
    ///
    /// This function relies on the 'then' branch being merged before the 'else' branch of a jmpif
    /// instruction. If this ordering is changed, the ordering that store values are merged within
    /// this function also needs to be changed to reflect that.
    fn merge_stores(
        &mut self,
        then_branch: ConditionalBranch,
        else_branch: Option<ConditionalBranch>,
        call_stack: CallStack,
    ) {
        // Address -> (then_value, else_value, value_before_the_if)
        let mut new_map = BTreeMap::new();

        for (address, store) in then_branch.store_values {
            new_map.insert(address, (store.new_value, store.old_value, store.old_value));
        }

        if else_branch.is_some() {
            for (address, store) in else_branch.clone().unwrap().store_values {
                if let Some(entry) = new_map.get_mut(&address) {
                    entry.1 = store.new_value;
                } else {
                    new_map.insert(address, (store.old_value, store.new_value, store.old_value));
                }
            }
        }

        let then_condition = then_branch.condition;
        let else_condition = if let Some(branch) = else_branch {
            branch.condition
        } else {
            self.inserter.function.dfg.make_constant(FieldElement::zero(), Type::bool())
        };
        let block = self.inserter.function.entry_block();

        // Merging must occur in a separate loop as we cannot borrow `self` as mutable while `value_merger` does
        let mut new_values = HashMap::default();
        for (address, (then_case, else_case, _)) in &new_map {
            let instruction = Instruction::IfElse {
                then_condition,
                then_value: *then_case,
                else_condition,
                else_value: *else_case,
            };
            let dfg = &mut self.inserter.function.dfg;
            let value = dfg
                .insert_instruction_and_results(instruction, block, None, call_stack.clone())
                .first();

            new_values.insert(address, value);
        }

        // Replace stores with new merged values
        for (address, (_, _, old_value)) in &new_map {
            let value = new_values[address];
            let address = *address;
            self.insert_instruction_with_typevars(
                Instruction::Store { address, value },
                None,
                call_stack.clone(),
            );

            if let Some(store) = self.store_values.get_mut(&address) {
                store.new_value = value;
            } else {
                self.store_values.insert(
                    address,
                    Store {
                        old_value: *old_value,
                        new_value: value,
                        call_stack: call_stack.clone(),
                    },
                );
            }
        }
    }

    fn remember_store(&mut self, address: ValueId, new_value: ValueId, call_stack: CallStack) {
        if !self.local_allocations.contains(&address) {
            if let Some(store_value) = self.store_values.get_mut(&address) {
                store_value.new_value = new_value;
            } else {
                let load = Instruction::Load { address };

                let load_type = Some(vec![self.inserter.function.dfg.type_of_value(new_value)]);
                let old_value = self
                    .insert_instruction_with_typevars(load.clone(), load_type, call_stack.clone())
                    .first();

                self.store_values.insert(address, Store { old_value, new_value, call_stack });
            }
        }
    }

    /// Push the given instruction to the end of the entry block of the current function.
    ///
    /// Note that each ValueId of the instruction will be mapped via self.inserter.resolve.
    /// As a result, the instruction that will be pushed will actually be a new instruction
    /// with a different InstructionId from the original. The results of the given instruction
    /// will also be mapped to the results of the new instruction.
    fn push_instruction(&mut self, id: InstructionId) -> Vec<ValueId> {
        let (instruction, call_stack) = self.inserter.map_instruction(id);
        let instruction = self.handle_instruction_side_effects(instruction, call_stack.clone());
        let is_allocate = matches!(instruction, Instruction::Allocate);

        let entry = self.inserter.function.entry_block();
        let results = self.inserter.push_instruction_value(instruction, id, entry, call_stack);

        // Remember an allocate was created local to this branch so that we do not try to merge store
        // values across branches for it later.
        if is_allocate {
            self.local_allocations.insert(results.first());
        }

        results.results().into_owned()
    }

    /// If we are currently in a branch, we need to modify constrain instructions
    /// to multiply them by the branch's condition (see optimization #1 in the module comment).
    fn handle_instruction_side_effects(
        &mut self,
        instruction: Instruction,
        call_stack: CallStack,
    ) -> Instruction {
        if let Some(condition) = self.get_last_condition() {
            match instruction {
                Instruction::Constrain(lhs, rhs, message) => {
                    // Replace constraint `lhs == rhs` with `condition * lhs == condition * rhs`.

                    // Condition needs to be cast to argument type in order to multiply them together.
                    let argument_type = self.inserter.function.dfg.type_of_value(lhs);
                    // Sanity check that we're not constraining non-primitive types
                    assert!(matches!(argument_type, Type::Numeric(_)));

                    let casted_condition = self.insert_instruction(
                        Instruction::Cast(condition, argument_type),
                        call_stack.clone(),
                    );

                    let lhs = self.insert_instruction(
                        Instruction::binary(BinaryOp::Mul, lhs, casted_condition),
                        call_stack.clone(),
                    );
                    let rhs = self.insert_instruction(
                        Instruction::binary(BinaryOp::Mul, rhs, casted_condition),
                        call_stack,
                    );

                    Instruction::Constrain(lhs, rhs, message)
                }
                Instruction::Store { address, value } => {
                    self.remember_store(address, value, call_stack);
                    Instruction::Store { address, value }
                }
                Instruction::RangeCheck { value, max_bit_size, assert_message } => {
                    // Replace value with `value * predicate` to zero out value when predicate is inactive.

                    // Condition needs to be cast to argument type in order to multiply them together.
                    let argument_type = self.inserter.function.dfg.type_of_value(value);
                    let casted_condition = self.insert_instruction(
                        Instruction::Cast(condition, argument_type),
                        call_stack.clone(),
                    );

                    let value = self.insert_instruction(
                        Instruction::binary(BinaryOp::Mul, value, casted_condition),
                        call_stack.clone(),
                    );
                    Instruction::RangeCheck { value, max_bit_size, assert_message }
                }
                Instruction::Call { func, mut arguments } => match self.inserter.function.dfg[func]
                {
                    Value::Intrinsic(Intrinsic::ToBits(_) | Intrinsic::ToRadix(_)) => {
                        let field = arguments[0];
                        let argument_type = self.inserter.function.dfg.type_of_value(field);

                        let casted_condition = self.insert_instruction(
                            Instruction::Cast(condition, argument_type),
                            call_stack.clone(),
                        );
                        let field = self.insert_instruction(
                            Instruction::binary(BinaryOp::Mul, field, casted_condition),
                            call_stack.clone(),
                        );

                        arguments[0] = field;

                        Instruction::Call { func, arguments }
                    }
                    //Issue #5045: We set curve points to infinity if condition is false
                    Value::Intrinsic(Intrinsic::BlackBox(BlackBoxFunc::EmbeddedCurveAdd)) => {
                        arguments[2] = self.var_or_one(arguments[2], condition, call_stack.clone());
                        arguments[5] = self.var_or_one(arguments[5], condition, call_stack.clone());

                        Instruction::Call { func, arguments }
                    }
                    Value::Intrinsic(Intrinsic::BlackBox(BlackBoxFunc::MultiScalarMul)) => {
                        let points_array_idx = if matches!(
                            self.inserter.function.dfg[arguments[0]],
                            Value::Array { .. }
                        ) {
                            0
                        } else {
                            // if the first argument is not an array, we assume it is a slice
                            // which means the array is the second argument
                            1
                        };
                        let (array_with_predicate, array_typ) = self
                            .apply_predicate_to_msm_argument(
                                arguments[points_array_idx],
                                condition,
                                call_stack.clone(),
                            );

                        arguments[points_array_idx] =
                            self.inserter.function.dfg.make_array(array_with_predicate, array_typ);
                        Instruction::Call { func, arguments }
                    }
                    _ => Instruction::Call { func, arguments },
                },
                other => other,
            }
        } else {
            instruction
        }
    }

    /// When a MSM is done under a predicate, we need to apply the predicate
    /// to the is_infinity property of the input points in order to ensure
    /// that the points will be on the curve no matter what.
    fn apply_predicate_to_msm_argument(
        &mut self,
        argument: ValueId,
        predicate: ValueId,
        call_stack: CallStack,
    ) -> (im::Vector<ValueId>, Type) {
        let array_typ;
        let mut array_with_predicate = im::Vector::new();
        if let Value::Array { array, typ } = &self.inserter.function.dfg[argument] {
            array_typ = typ.clone();
            for (i, value) in array.clone().iter().enumerate() {
                if i % 3 == 2 {
                    array_with_predicate.push_back(self.var_or_one(
                        *value,
                        predicate,
                        call_stack.clone(),
                    ));
                } else {
                    array_with_predicate.push_back(*value);
                }
            }
        } else {
            unreachable!(
                "Expected an array, got {}",
                &self.inserter.function.dfg.type_of_value(argument)
            );
        };

        (array_with_predicate, array_typ)
    }

    // Computes: if condition { var } else { 1 }
    fn var_or_one(&mut self, var: ValueId, condition: ValueId, call_stack: CallStack) -> ValueId {
        let field = self.insert_instruction(
            Instruction::binary(BinaryOp::Mul, var, condition),
            call_stack.clone(),
        );
        let not_condition =
            self.insert_instruction(Instruction::Not(condition), call_stack.clone());
        self.insert_instruction(
            Instruction::binary(BinaryOp::Add, field, not_condition),
            call_stack,
        )
    }

    fn undo_stores_in_then_branch(&mut self, store_values: &HashMap<ValueId, Store>) {
        for (address, store) in store_values {
            let address = *address;
            let value = store.old_value;
            let instruction = Instruction::Store { address, value };
            // Considering the location of undoing a store to be the same as the original store.
            self.insert_instruction_with_typevars(instruction, None, store.call_stack.clone());
        }
    }
}

#[cfg(test)]
mod test {
    use std::rc::Rc;

    use acvm::acir::AcirField;

    use crate::ssa::{
        function_builder::FunctionBuilder,
        ir::{
            dfg::DataFlowGraph,
            function::Function,
            instruction::{BinaryOp, Instruction, Intrinsic, TerminatorInstruction},
            map::Id,
            types::Type,
            value::{Value, ValueId},
        },
    };

    #[test]
    fn basic_jmpif() {
        // fn main f0 {
        //   b0(v0: b1):
        //     jmpif v0, then: b1, else: b2
        //   b1():
        //     jmp b3(Field 3)
        //   b2():
        //     jmp b3(Field 4)
        //   b3(v1: Field):
        //     return v1
        // }
        let main_id = Id::test_new(0);
        let mut builder = FunctionBuilder::new("main".into(), main_id);

        let b1 = builder.insert_block();
        let b2 = builder.insert_block();
        let b3 = builder.insert_block();

        let v0 = builder.add_parameter(Type::bool());
        let v1 = builder.add_block_parameter(b3, Type::field());

        let three = builder.field_constant(3u128);
        let four = builder.field_constant(4u128);

        builder.terminate_with_jmpif(v0, b1, b2);

        builder.switch_to_block(b1);
        builder.terminate_with_jmp(b3, vec![three]);

        builder.switch_to_block(b2);
        builder.terminate_with_jmp(b3, vec![four]);

        builder.switch_to_block(b3);
        builder.terminate_with_return(vec![v1]);

        let ssa = builder.finish();
        assert_eq!(ssa.main().reachable_blocks().len(), 4);

        // Expected output:
        // fn main f0 {
        //   b0(v0: u1):
        //     enable_side_effects v0
        //     v5 = not v0
        //     enable_side_effects v5
        //     enable_side_effects u1 1
        //     v7 = mul v0, Field 3
        //     v8 = mul v5, Field 4
        //     v9 = add v7, v8
        //     return v9
        // }
        let ssa = ssa.flatten_cfg();
        assert_eq!(ssa.main().reachable_blocks().len(), 1);
    }

    #[test]
    fn modify_constrain() {
        // fn main f0 {
        //   b0(v0: u1, v1: u1):
        //     jmpif v0, then: b1, else: b2
        //   b1():
        //     constrain v1
        //     jmp b2()
        //   b2():
        //     return
        // }
        let main_id = Id::test_new(0);
        let mut builder = FunctionBuilder::new("main".into(), main_id);

        let b1 = builder.insert_block();
        let b2 = builder.insert_block();

        let v0 = builder.add_parameter(Type::bool());
        let v1 = builder.add_parameter(Type::bool());
        let v_true = builder.numeric_constant(true, Type::bool());

        builder.terminate_with_jmpif(v0, b1, b2);

        builder.switch_to_block(b1);
        builder.insert_constrain(v1, v_true, None);
        builder.terminate_with_jmp(b2, vec![]);

        builder.switch_to_block(b2);
        builder.terminate_with_return(vec![]);

        let ssa = builder.finish();
        assert_eq!(ssa.main().reachable_blocks().len(), 3);

        // Expected output:
        // fn main f0 {
        //   b0(v0: u1, v1: u1):
        //     enable_side_effects v0
        //     v3 = mul v1, v0
        //     v4 = eq v3, v0
        //     constrain v4
        //     v5 = not v0
        //     enable_side_effects v5
        //     enable_side_effects u1 1
        //     return
        // }
        let ssa = ssa.flatten_cfg();
        assert_eq!(ssa.main().reachable_blocks().len(), 1);
    }

    #[test]
    fn merge_stores() {
        // fn main f0 {
        //   b0(v0: u1, v1: &mut Field):
        //     jmpif v0, then: b1, else: b2
        //   b1():
        //     store v1, Field 5
        //     jmp b2()
        //   b2():
        //     return
        // }
        let main_id = Id::test_new(0);
        let mut builder = FunctionBuilder::new("main".into(), main_id);

        let b1 = builder.insert_block();
        let b2 = builder.insert_block();

        let v0 = builder.add_parameter(Type::bool());
        let v1 = builder.add_parameter(Type::Reference(Rc::new(Type::field())));

        builder.terminate_with_jmpif(v0, b1, b2);

        builder.switch_to_block(b1);
        let five = builder.field_constant(5u128);
        builder.insert_store(v1, five);
        builder.terminate_with_jmp(b2, vec![]);

        builder.switch_to_block(b2);
        builder.terminate_with_return(vec![]);

        let ssa = builder.finish();

        // Expected output:
        // fn main f0 {
        //   b0(v0: u1, v1: reference):
        //     enable_side_effects v0
        //     v4 = load v1
        //     store Field 5 at v1
        //     v5 = not v0
        //     store v4 at v1
        //     enable_side_effects u1 1
        //     v6 = cast v0 as Field
        //     v7 = cast v5 as Field
        //     v8 = mul v6, Field 5
        //     v9 = mul v7, v4
        //     v10 = add v8, v9
        //     store v10 at v1
        //     return
        // }
        let ssa = ssa.flatten_cfg();
        let main = ssa.main();

        assert_eq!(main.reachable_blocks().len(), 1);

        let store_count = count_instruction(main, |ins| matches!(ins, Instruction::Store { .. }));
        assert_eq!(store_count, 3);
    }

    #[test]
    fn merge_stores_with_else_block() {
        // fn main f0 {
        //   b0(v0: u1, v1: ref):
        //     jmpif v0, then: b1, else: b2
        //   b1():
        //     store Field 5 in v1
        //     jmp b3()
        //   b2():
        //     store Field 6 in v1
        //     jmp b3()
        //   b3():
        //     return
        // }
        let main_id = Id::test_new(0);
        let mut builder = FunctionBuilder::new("main".into(), main_id);

        let b1 = builder.insert_block();
        let b2 = builder.insert_block();
        let b3 = builder.insert_block();

        let v0 = builder.add_parameter(Type::bool());
        let v1 = builder.add_parameter(Type::Reference(Rc::new(Type::field())));

        builder.terminate_with_jmpif(v0, b1, b2);

        builder.switch_to_block(b1);
        let five = builder.field_constant(5u128);
        builder.insert_store(v1, five);
        builder.terminate_with_jmp(b3, vec![]);

        builder.switch_to_block(b2);
        let six = builder.field_constant(6u128);
        builder.insert_store(v1, six);
        builder.terminate_with_jmp(b3, vec![]);

        builder.switch_to_block(b3);
        builder.terminate_with_return(vec![]);

        let ssa = builder.finish();

        // Expected output:
        // fn main f0 {
        //   b0(v0: u1, v1: reference):
        //     enable_side_effects v0
        //     v5 = load v1
        //     store Field 5 at v1
        //     v6 = not v0
        //     store v5 at v1
        //     enable_side_effects v6
        //     v8 = load v1
        //     store Field 6 at v1
        //     enable_side_effects u1 1
        //     v9 = cast v0 as Field
        //     v10 = cast v6 as Field
        //     v11 = mul v9, Field 5
        //     v12 = mul v10, Field 6
        //     v13 = add v11, v12
        //     store v13 at v1
        //     return
        // }
        let ssa = ssa.flatten_cfg();
        let main = ssa.main();
        assert_eq!(main.reachable_blocks().len(), 1);

        let store_count = count_instruction(main, |ins| matches!(ins, Instruction::Store { .. }));
        assert_eq!(store_count, 4);
    }

    fn count_instruction(function: &Function, f: impl Fn(&Instruction) -> bool) -> usize {
        function.dfg[function.entry_block()]
            .instructions()
            .iter()
            .filter(|id| f(&function.dfg[**id]))
            .count()
    }

    #[test]
    fn nested_branch_stores() {
        // Here we build some SSA with control flow given by the following graph.
        // To test stores in nested if statements are handled correctly this graph is
        // also nested. To keep things simple, each block stores to the same address
        // an integer that matches its block number. So block 2 stores the value 2,
        // block 3 stores 3 and so on. Note that only blocks { 0, 1, 2, 3, 5, 6 }
        // will store values. Other blocks do not store values so that we can test
        // how these existing values are merged at each join point.
        //
        // For debugging purposes, each block also has a call to test_function with two
        // arguments. The first is the block the test_function was originally in, and the
        // second is the current value stored in the reference.
        //
        //         b0   (0 stored)
        //         ↓
        //         b1   (1 stored)
        //       ↙   ↘
        //     b2     b3  (2 stored in b2) (3 stored in b3)
        //     ↓      |
        //     b4     |
        //   ↙  ↘     |
        // b5    b6   |   (5 stored in b5) (6 stored in b6)
        //   ↘  ↙     ↓
        //    b7      b8
        //      ↘   ↙
        //       b9
        let main_id = Id::test_new(0);
        let mut builder = FunctionBuilder::new("main".into(), main_id);

        let b1 = builder.insert_block();
        let b2 = builder.insert_block();
        let b3 = builder.insert_block();
        let b4 = builder.insert_block();
        let b5 = builder.insert_block();
        let b6 = builder.insert_block();
        let b7 = builder.insert_block();
        let b8 = builder.insert_block();
        let b9 = builder.insert_block();

        let c1 = builder.add_parameter(Type::bool());
        let c4 = builder.add_parameter(Type::bool());

        let r1 = builder.insert_allocate(Type::field());

        let store_value = |builder: &mut FunctionBuilder, value: u128| {
            let value = builder.field_constant(value);
            builder.insert_store(r1, value);
        };

        let test_function = Id::test_new(1);

        let call_test_function = |builder: &mut FunctionBuilder, block: u128| {
            let block = builder.field_constant(block);
            let load = builder.insert_load(r1, Type::field());
            builder.insert_call(test_function, vec![block, load], Vec::new());
        };

        let switch_store_and_test_function =
            |builder: &mut FunctionBuilder, block, block_number: u128| {
                builder.switch_to_block(block);
                store_value(builder, block_number);
                call_test_function(builder, block_number);
            };

        let switch_and_test_function =
            |builder: &mut FunctionBuilder, block, block_number: u128| {
                builder.switch_to_block(block);
                call_test_function(builder, block_number);
            };

        store_value(&mut builder, 0);
        call_test_function(&mut builder, 0);
        builder.terminate_with_jmp(b1, vec![]);

        switch_store_and_test_function(&mut builder, b1, 1);
        builder.terminate_with_jmpif(c1, b2, b3);

        switch_store_and_test_function(&mut builder, b2, 2);
        builder.terminate_with_jmp(b4, vec![]);

        switch_store_and_test_function(&mut builder, b3, 3);
        builder.terminate_with_jmp(b8, vec![]);

        switch_and_test_function(&mut builder, b4, 4);
        builder.terminate_with_jmpif(c4, b5, b6);

        switch_store_and_test_function(&mut builder, b5, 5);
        builder.terminate_with_jmp(b7, vec![]);

        switch_store_and_test_function(&mut builder, b6, 6);
        builder.terminate_with_jmp(b7, vec![]);

        switch_and_test_function(&mut builder, b7, 7);
        builder.terminate_with_jmp(b9, vec![]);

        switch_and_test_function(&mut builder, b8, 8);
        builder.terminate_with_jmp(b9, vec![]);

        switch_and_test_function(&mut builder, b9, 9);
        let load = builder.insert_load(r1, Type::field());
        builder.terminate_with_return(vec![load]);

        let ssa = builder.finish().flatten_cfg().mem2reg();

        // Expected results after mem2reg removes the allocation and each load and store:
        //
        // fn main f0 {
        //   b0(v0: u1, v1: u1):
        //     call test_function(Field 0, Field 0)
        //     call test_function(Field 1, Field 1)
        //     enable_side_effects v0
        //     call test_function(Field 2, Field 2)
        //     call test_function(Field 4, Field 2)
        //     v29 = and v0, v1
        //     enable_side_effects v29
        //     call test_function(Field 5, Field 5)
        //     v32 = not v1
        //     v33 = and v0, v32
        //     enable_side_effects v33
        //     call test_function(Field 6, Field 6)
        //     enable_side_effects v0
        //     v36 = mul v1, Field 5
        //     v37 = mul v32, Field 2
        //     v38 = add v36, v37
        //     v39 = mul v1, Field 5
        //     v40 = mul v32, Field 6
        //     v41 = add v39, v40
        //     call test_function(Field 7, v42)
        //     v43 = not v0
        //     enable_side_effects v43
        //     store Field 3 at v2
        //     call test_function(Field 3, Field 3)
        //     call test_function(Field 8, Field 3)
        //     enable_side_effects Field 1
        //     v47 = mul v0, v41
        //     v48 = mul v43, Field 1
        //     v49 = add v47, v48
        //     v50 = mul v0, v44
        //     v51 = mul v43, Field 3
        //     v52 = add v50, v51
        //     call test_function(Field 9, v53)
        //     return v54
        // }

        let main = ssa.main();
        let ret = match main.dfg[main.entry_block()].terminator() {
            Some(TerminatorInstruction::Return { return_values, .. }) => return_values[0],
            _ => unreachable!("Should have terminator instruction"),
        };

        let merged_values = get_all_constants_reachable_from_instruction(&main.dfg, ret);
        assert_eq!(merged_values, vec![3, 5, 6]);
    }

    #[test]
    fn allocate_in_single_branch() {
        // Regression test for #1756
        // fn foo() -> Field {
        //     let mut x = 0;
        //     x
        // }
        //
        // fn main(cond:bool) {
        //     if cond {
        //         foo();
        //     };
        // }
        //
        // // Translates to the following before the flattening pass:
        // fn main f2 {
        //   b0(v0: u1):
        //     jmpif v0 then: b1, else: b2
        //   b1():
        //     v2 = allocate
        //     store Field 0 at v2
        //     v4 = load v2
        //     jmp b2()
        //   b2():
        //     return
        // }
        // The bug is that the flattening pass previously inserted a load
        // before the first store to allocate, which loaded an uninitialized value.
        // In this test we assert the ordering is strictly Allocate then Store then Load.
        let main_id = Id::test_new(0);
        let mut builder = FunctionBuilder::new("main".into(), main_id);

        let b1 = builder.insert_block();
        let b2 = builder.insert_block();

        let v0 = builder.add_parameter(Type::bool());
        builder.terminate_with_jmpif(v0, b1, b2);

        builder.switch_to_block(b1);
        let v2 = builder.insert_allocate(Type::field());
        let zero = builder.field_constant(0u128);
        builder.insert_store(v2, zero);
        let _v4 = builder.insert_load(v2, Type::field());
        builder.terminate_with_jmp(b2, vec![]);

        builder.switch_to_block(b2);
        builder.terminate_with_return(vec![]);

        let ssa = builder.finish().flatten_cfg();
        let main = ssa.main();

        // Now assert that there is not a load between the allocate and its first store
        // The Expected IR is:
        //
        // fn main f2 {
        //   b0(v0: u1):
        //     enable_side_effects v0
        //     v6 = allocate
        //     store Field 0 at v6
        //     v7 = load v6
        //     v8 = not v0
        //     enable_side_effects u1 1
        //     return
        // }
        let instructions = main.dfg[main.entry_block()].instructions();

        let find_instruction = |predicate: fn(&Instruction) -> bool| {
            instructions.iter().position(|id| predicate(&main.dfg[*id])).unwrap()
        };

        let allocate_index = find_instruction(|i| matches!(i, Instruction::Allocate));
        let store_index = find_instruction(|i| matches!(i, Instruction::Store { .. }));
        let load_index = find_instruction(|i| matches!(i, Instruction::Load { .. }));

        assert!(allocate_index < store_index);
        assert!(store_index < load_index);
    }

    /// Work backwards from an instruction to find all the constant values
    /// that were used to construct it. E.g for:
    ///
    /// b0(v0: Field):
    ///   v1 = add v0, Field 6
    ///   v2 = mul v1, Field 2
    ///   v3 = sub v2, v0
    ///   return v3
    ///
    /// Calling this function on v3 will return [2, 6].
    fn get_all_constants_reachable_from_instruction(
        dfg: &DataFlowGraph,
        value: ValueId,
    ) -> Vec<u128> {
        match dfg[value] {
            Value::Instruction { instruction, .. } => {
                let mut values = vec![];
                dfg[instruction].map_values(|value| {
                    values.push(value);
                    value
                });

                let mut values: Vec<_> = values
                    .into_iter()
                    .flat_map(|value| get_all_constants_reachable_from_instruction(dfg, value))
                    .collect();

                values.sort();
                values.dedup();
                values
            }
            Value::NumericConstant { constant, .. } => vec![constant.to_u128()],
            _ => Vec::new(),
        }
    }

    #[test]
    fn should_not_merge_away_constraints() {
        // Very simplified derived regression test for #1792
        // Tests that it does not simplify to a true constraint an always-false constraint
        // The original function is replaced by the following:
        // fn main f1 {
        //   b0():
        //     jmpif u1 0 then: b1, else: b2
        //   b1():
        //     jmp b2()
        //   b2():
        //     constrain u1 0 // was incorrectly removed
        //     return
        // }
        let main_id = Id::test_new(1);
        let mut builder = FunctionBuilder::new("main".into(), main_id);

        builder.insert_block(); // entry

        let b1 = builder.insert_block();
        let b2 = builder.insert_block();
        let v_true = builder.numeric_constant(true, Type::bool());
        let v_false = builder.numeric_constant(false, Type::bool());
        builder.terminate_with_jmpif(v_false, b1, b2);

        builder.switch_to_block(b1);
        builder.terminate_with_jmp(b2, vec![]);

        builder.switch_to_block(b2);
        builder.insert_constrain(v_false, v_true, None); // should not be removed
        builder.terminate_with_return(vec![]);

        let ssa = builder.finish().flatten_cfg();
        let main = ssa.main();

        // Assert we have not incorrectly removed a constraint:
        use Instruction::Constrain;
        let constrain_count = count_instruction(main, |ins| matches!(ins, Constrain(..)));
        assert_eq!(constrain_count, 1);
    }

    #[test]
    fn should_not_merge_incorrectly_to_false() {
        // Regression test for #1792
        // Tests that it does not simplify a true constraint an always-false constraint
        // acir(inline) fn main f1 {
        //     b0(v0: [u8; 2]):
        //       v4 = call sha256(v0, u8 2)
        //       v5 = array_get v4, index u8 0
        //       v6 = cast v5 as u32
        //       v8 = truncate v6 to 1 bits, max_bit_size: 32
        //       v9 = cast v8 as u1
        //       v10 = allocate
        //       store u8 0 at v10
        //       jmpif v9 then: b2, else: b3
        //     b2():
        //       v12 = cast v5 as Field
        //       v13 = add v12, Field 1
        //       store v13 at v10
        //       jmp b4()
        //     b4():
        //       constrain v9 == u1 1
        //       return
        //     b3():
        //       store u8 0 at v10
        //       jmp b4()
        //   }
        let main_id = Id::test_new(1);
        let mut builder = FunctionBuilder::new("main".into(), main_id);

        builder.insert_block(); // b0
        let b1 = builder.insert_block();
        let b2 = builder.insert_block();
        let b3 = builder.insert_block();

        let element_type = Rc::new(vec![Type::unsigned(8)]);
        let array_type = Type::Array(element_type.clone(), 2);
        let array = builder.add_parameter(array_type);

        let zero = builder.numeric_constant(0_u128, Type::unsigned(8));
        let two = builder.numeric_constant(2_u128, Type::unsigned(8));

        let keccak =
            builder.import_intrinsic_id(Intrinsic::BlackBox(acvm::acir::BlackBoxFunc::SHA256));
        let v4 =
            builder.insert_call(keccak, vec![array, two], vec![Type::Array(element_type, 32)])[0];
        let v5 = builder.insert_array_get(v4, zero, Type::unsigned(8));
        let v6 = builder.insert_cast(v5, Type::unsigned(32));
        let i_two = builder.numeric_constant(2_u128, Type::unsigned(32));
        let v8 = builder.insert_binary(v6, BinaryOp::Mod, i_two);
        let v9 = builder.insert_cast(v8, Type::bool());

        let v10 = builder.insert_allocate(Type::field());
        builder.insert_store(v10, zero);

        builder.terminate_with_jmpif(v9, b1, b2);

        builder.switch_to_block(b1);
        let one = builder.field_constant(1_u128);
        let v5b = builder.insert_cast(v5, Type::field());
        let v13: Id<Value> = builder.insert_binary(v5b, BinaryOp::Add, one);
        let v14 = builder.insert_cast(v13, Type::unsigned(8));
        builder.insert_store(v10, v14);
        builder.terminate_with_jmp(b3, vec![]);

        builder.switch_to_block(b2);
        builder.insert_store(v10, zero);
        builder.terminate_with_jmp(b3, vec![]);

        builder.switch_to_block(b3);
        let v_true = builder.numeric_constant(true, Type::bool());
        let v12 = builder.insert_binary(v9, BinaryOp::Eq, v_true);
        builder.insert_constrain(v12, v_true, None);
        builder.terminate_with_return(vec![]);

        let ssa = builder.finish();
        let flattened_ssa = ssa.flatten_cfg();
        let main = flattened_ssa.main();

        // Now assert that there is not an always-false constraint after flattening:
        let mut constrain_count = 0;
        for instruction in main.dfg[main.entry_block()].instructions() {
            if let Instruction::Constrain(lhs, rhs, ..) = main.dfg[*instruction] {
                if let (Some(lhs), Some(rhs)) =
                    (main.dfg.get_numeric_constant(lhs), main.dfg.get_numeric_constant(rhs))
                {
                    assert_eq!(lhs, rhs);
                }
                constrain_count += 1;
            }
        }
        assert_eq!(constrain_count, 1);
    }

    #[test]
    fn undo_stores() {
        // Regression test for #1826. Ensures the `else` branch does not see the stores of the
        // `then` branch.
        //
        // fn main f1 {
        //   b0():
        //     v0 = allocate
        //     store Field 0 at v0
        //     v2 = allocate
        //     store Field 2 at v2
        //     v4 = load v2
        //     v5 = lt v4, Field 2
        //     jmpif v5 then: b1, else: b2
        //   b1():
        //     v24 = load v0
        //     v25 = load v2
        //     v26 = mul v25, Field 10
        //     v27 = add v24, v26
        //     store v27 at v0
        //     v28 = load v2
        //     v29 = add v28, Field 1
        //     store v29 at v2
        //     jmp b5()
        //   b5():
        //     v14 = load v0
        //     return v14
        //   b2():
        //     v6 = load v2
        //     v8 = lt v6, Field 4
        //     jmpif v8 then: b3, else: b4
        //   b3():
        //     v16 = load v0
        //     v17 = load v2
        //     v19 = mul v17, Field 100
        //     v20 = add v16, v19
        //     store v20 at v0
        //     v21 = load v2
        //     v23 = add v21, Field 1
        //     store v23 at v2
        //     jmp b4()
        //   b4():
        //     jmp b5()
        // }
        let main_id = Id::test_new(0);
        let mut builder = FunctionBuilder::new("main".into(), main_id);

        let b1 = builder.insert_block();
        let b2 = builder.insert_block();
        let b3 = builder.insert_block();
        let b4 = builder.insert_block();
        let b5 = builder.insert_block();

        let zero = builder.field_constant(0u128);
        let one = builder.field_constant(1u128);
        let two = builder.field_constant(2u128);
        let four = builder.field_constant(4u128);
        let ten = builder.field_constant(10u128);
        let one_hundred = builder.field_constant(100u128);

        let v0 = builder.insert_allocate(Type::field());
        builder.insert_store(v0, zero);
        let v2 = builder.insert_allocate(Type::field());
        builder.insert_store(v2, two);
        let v4 = builder.insert_load(v2, Type::field());
        let v5 = builder.insert_binary(v4, BinaryOp::Lt, two);
        builder.terminate_with_jmpif(v5, b1, b2);

        builder.switch_to_block(b1);
        let v24 = builder.insert_load(v0, Type::field());
        let v25 = builder.insert_load(v2, Type::field());
        let v26 = builder.insert_binary(v25, BinaryOp::Mul, ten);
        let v27 = builder.insert_binary(v24, BinaryOp::Add, v26);
        builder.insert_store(v0, v27);
        let v28 = builder.insert_load(v2, Type::field());
        let v29 = builder.insert_binary(v28, BinaryOp::Add, one);
        builder.insert_store(v2, v29);
        builder.terminate_with_jmp(b5, vec![]);

        builder.switch_to_block(b5);
        let v14 = builder.insert_load(v0, Type::field());
        builder.terminate_with_return(vec![v14]);

        builder.switch_to_block(b2);
        let v6 = builder.insert_load(v2, Type::field());
        let v8 = builder.insert_binary(v6, BinaryOp::Lt, four);
        builder.terminate_with_jmpif(v8, b3, b4);

        builder.switch_to_block(b3);
        let v16 = builder.insert_load(v0, Type::field());
        let v17 = builder.insert_load(v2, Type::field());
        let v19 = builder.insert_binary(v17, BinaryOp::Mul, one_hundred);
        let v20 = builder.insert_binary(v16, BinaryOp::Add, v19);
        builder.insert_store(v0, v20);
        let v21 = builder.insert_load(v2, Type::field());
        let v23 = builder.insert_binary(v21, BinaryOp::Add, one);
        builder.insert_store(v2, v23);
        builder.terminate_with_jmp(b4, vec![]);

        builder.switch_to_block(b4);
        builder.terminate_with_jmp(b5, vec![]);

        let ssa = builder.finish().flatten_cfg().mem2reg().fold_constants();

        let main = ssa.main();

        // The return value should be 200, not 310
        match main.dfg[main.entry_block()].terminator() {
            Some(TerminatorInstruction::Return { return_values, .. }) => {
                match main.dfg.get_numeric_constant(return_values[0]) {
                    Some(constant) => {
                        let value = constant.to_u128();
                        assert_eq!(value, 200);
                    }
                    None => unreachable!("Expected constant 200 for return value"),
                }
            }
            _ => unreachable!("Should have terminator instruction"),
        }
    }
}<|MERGE_RESOLUTION|>--- conflicted
+++ resolved
@@ -584,14 +584,9 @@
                 self.inserter.function.dfg.make_constant(FieldElement::one(), Type::unsigned(1))
             }
         };
-<<<<<<< HEAD
         let enable_side_effects = Instruction::EnableSideEffectsIf { condition };
-        self.insert_instruction_with_typevars(enable_side_effects, None);
-=======
-        let enable_side_effects = Instruction::EnableSideEffects { condition };
         let call_stack = self.inserter.function.dfg.get_value_call_stack(condition);
         self.insert_instruction_with_typevars(enable_side_effects, None, call_stack);
->>>>>>> 226aeb14
     }
 
     /// Merge any store instructions found in each branch.
