--- conflicted
+++ resolved
@@ -2055,21 +2055,12 @@
             enable_side_effects v6
             v8 = add u32 3, v3
             enable_side_effects u1 1
-<<<<<<< HEAD
-            v11 = cast v0 as u32
-            v12 = cast v7 as u32
-            v13 = unchecked_mul v11, v6
-            v14 = unchecked_mul v12, v9
-            v15 = unchecked_add v13, v14
-            return v15
-=======
             v10 = cast v0 as u32
             v11 = cast v6 as u32
-            v12 = unchecked_mul v10, v3
+            v12 = unchecked_mul v10, v6
             v13 = unchecked_mul v11, v8
             v14 = unchecked_add v12, v13
             return v14
->>>>>>> fd277645
         }
         ");
     }
