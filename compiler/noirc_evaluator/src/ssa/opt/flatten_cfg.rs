//! The flatten cfg optimization pass "flattens" the entire control flow graph into a single block.
//! This includes branches in the CFG with non-constant conditions. Flattening these requires
//! special handling for operations with side-effects and can lead to a loss of information since
//! the jmpif will no longer be in the program. As a result, this pass should usually be towards or
//! at the end of the optimization passes. Note that this pass will also perform unexpectedly if
//! loops are still present in the program. Since the pass sees a normal jmpif, it will attempt to
//! merge both blocks, but no actual looping will occur.
//!
//! This pass is also known to produce some extra instructions which may go unused (usually 'Not')
//! while merging branches. These extra instructions can be cleaned up by a later dead instruction
//! elimination (DIE) pass.
//!
//! Though CFG information is lost during this pass, some key information is retained in the form
//! of `EnableSideEffectsIf` instructions. Each time the flattening pass enters and exits a branch of
//! a jmpif, an instruction is inserted to capture a condition that is analogous to the activeness
//! of the program point. For example:
//!
//! b0(v0: u1):
//!   jmpif v0, then: b1, else: b2
//! b1():
//!   v1 = call f0
//!   jmp b3(v1)
//! ... blocks b2 & b3 ...
//!
//! Would brace the call instruction as such:
//!   enable_side_effects v0
//!   v1 = call f0
//!   enable_side_effects u1 1
//!
//! (Note: we restore to "true" to indicate that this program point is not nested within any
//! other branches.)
//!
//! When we are flattening a block that was reached via a jmpif with a non-constant condition c,
//! the following transformations of certain instructions within the block are expected:
//!
//! 1. A constraint is multiplied by the condition and changes the constraint to
//! an equality with c:
//!
//! constrain v0
//! ============
//! v1 = mul v0, c
//! v2 = eq v1, c
//! constrain v2
//!
//! 2. If we reach the end block of the branch created by the jmpif instruction, its block parameters
//!    will be merged. To merge the jmp arguments of the then and else branches, the formula
//!    `c * then_arg + !c * else_arg` is used for each argument.
//!
//! b0(v0: u1, v1: Field, v2: Field):
//!   jmpif v0, then: b1, else: b2
//! b1():
//!   jmp b3(v1)
//! b2():
//!   jmp b3(v2)
//! b3(v3: Field):
//!   ... b3 instructions ...
//! =========================
//! b0(v0: u1, v1: Field, v2: Field):
//!   v3 = mul v0, v1
//!   v4 = not v0
//!   v5 = mul v4, v2
//!   v6 = add v3, v5
//!   ... b3 instructions ...
//!
//! 3. After being stored to in at least one predecessor of a block with multiple predecessors, the
//!    value of a memory address is the value it had in both branches combined via c * a + !c * b.
//!    Note that the following example is simplified to remove extra load instructions and combine
//!    the separate merged stores for each branch into one store. See the next example for a
//!    non-simplified version with address offsets.
//!
//! b0(v0: u1):
//!   v1 = allocate 1 Field
//!   jmpif v0, then: b1, else: b2
//! b1():
//!   store v1, Field 5
//!   ... b1 instructions ...
//!   jmp b3
//! b2():
//!   store v1, Field 7
//!   ... b2 instructions ...
//!   jmp b3
//! b3():
//!   ... b3 instructions ...
//! =========================
//! b0():
//!   v1 = allocate 1 Field
//!   store v1, Field 5
//!   ... b1 instructions ...
//!   store v1, Field 7
//!   ... b2 instructions ...
//!   v2 = mul v0, Field 5
//!   v3 = not v0
//!   v4 = mul v3, Field 7
//!   v5 = add v2, v4
//!   store v1, v5
//!   ... b3 instructions ...
//!
//! Note that if the ValueId of the address stored to is not the same, two merging store
//! instructions will be made - one to each address. This is the case even if both addresses refer
//! to the same address internally. This can happen when they are equivalent offsets:
//!
//! b0(v0: u1, v1: ref)
//!   jmpif v0, then: b1, else: b2
//! b1():
//!   v2 = add v1, Field 1
//!   store Field 11 in v2
//!   ... b1 instructions ...
//! b2():
//!   v3 = add v1, Field 1
//!   store Field 12 in v3
//!   ... b2 instructions ...
//!
//! In this example, both store instructions store to an offset of 1 from v1, but because the
//! ValueIds differ (v2 and v3), two store instructions will be created:
//!
//! b0(v0: u1, v1: ref)
//!   v2 = add v1, Field 1
//!   v3 = load v2            (new load)
//!   store Field 11 in v2
//!   ... b1 instructions ...
//!   v4 = not v0             (new not)
//!   v5 = add v1, Field 1
//!   v6 = load v5            (new load)
//!   store Field 12 in v5
//!   ... b2 instructions ...
//!   v7 = mul v0, Field 11
//!   v8 = mul v4, v3
//!   v9 = add v7, v8
//!   store v9 at v2          (new store)
//!   v10 = mul v0, v6
//!   v11 = mul v4, Field 12
//!   v12 = add v10, v11
//!   store v12 at v5         (new store)
<<<<<<< HEAD
use fxhash::FxHashMap as HashMap;
use std::collections::{BTreeMap, HashSet};
=======
use fxhash::{FxHashMap as HashMap, FxHashSet as HashSet};
>>>>>>> 53f16c7f

use acvm::{acir::AcirField, acir::BlackBoxFunc, FieldElement};
use iter_extended::vecmap;

use crate::ssa::{
    ir::{
        basic_block::BasicBlockId,
        cfg::ControlFlowGraph,
        dfg::{CallStack, InsertInstructionResult},
        function::{Function, FunctionId, RuntimeType},
        function_inserter::FunctionInserter,
        instruction::{BinaryOp, Instruction, InstructionId, Intrinsic, TerminatorInstruction},
        types::Type,
        value::{Value, ValueId},
    },
    ssa_gen::Ssa,
};

mod branch_analysis;
mod capacity_tracker;
pub(crate) mod value_merger;

impl Ssa {
    /// Flattens the control flow graph of main such that the function is left with a
    /// single block containing all instructions and no more control-flow.
    ///
    /// This pass will modify any instructions with side effects in particular, often multiplying
    /// them by jump conditions to maintain correctness even when all branches of a jmpif are inlined.
    /// For more information, see the module-level comment at the top of this file.
    #[tracing::instrument(level = "trace", skip(self))]
    pub(crate) fn flatten_cfg(mut self) -> Ssa {
        // Retrieve the 'no_predicates' attribute of the functions in a map, to avoid problems with borrowing
        let mut no_predicates = HashMap::default();
        for function in self.functions.values() {
            no_predicates.insert(function.id(), function.is_no_predicates());
        }

        for function in self.functions.values_mut() {
            flatten_function_cfg(function, &no_predicates);
        }
        self
    }
}

struct Context<'f> {
    inserter: FunctionInserter<'f>,

    /// This ControlFlowGraph is the graph from before the function was modified by this flattening pass.
    cfg: ControlFlowGraph,

    /// Maps start of branch -> end of branch
    branch_ends: HashMap<BasicBlockId, BasicBlockId>,

    /// Maps an address to the old and new value of the element at that address
    /// These only hold stores for one block at a time and is cleared
    /// between inlining of branches.
    store_values: HashMap<ValueId, Store>,

    /// Stores all allocations local to the current branch.
    /// Since these branches are local to the current branch (ie. only defined within one branch of
    /// an if expression), they should not be merged with their previous value or stored value in
    /// the other branch since there is no such value. The ValueId here is that which is returned
    /// by the allocate instruction.
    local_allocations: HashSet<ValueId>,

    /// A stack of each jmpif condition that was taken to reach a particular point in the program.
    /// When two branches are merged back into one, this constitutes a join point, and is analogous
    /// to the rest of the program after an if statement. When such a join point / end block is
    /// found, the top of this conditions stack is popped since we are no longer under that
    /// condition. If we are under multiple conditions (a nested if), the topmost condition is
    /// the most recent condition combined with all previous conditions via `And` instructions.
    condition_stack: Vec<ConditionalContext>,

    /// Maps SSA array values with a slice type to their size.
    /// This is maintained by appropriate calls to the `SliceCapacityTracker` and is used by the `ValueMerger`.
    slice_sizes: HashMap<ValueId, usize>,

    /// Stack of block arguments
    /// When processing a block, we pop this stack to get its arguments
    /// and at the end we push the arguments for his successor
    arguments_stack: Vec<Vec<ValueId>>,

    /// Stores all allocations local to the current branch.
    ///
    /// Since these branches are local to the current branch (i.e. only defined within one branch of
    /// an if expression), they should not be merged with their previous value or stored value in
    /// the other branch since there is no such value.
    ///
    /// The `ValueId` here is that which is returned by the allocate instruction.
    local_allocations: HashSet<ValueId>,
}

#[derive(Clone)]
pub(crate) struct Store {
    old_value: ValueId,
    new_value: ValueId,
    call_stack: CallStack,
}

#[derive(Clone)]
struct ConditionalBranch {
    // Contains the last processed block during the processing of the branch.
    last_block: BasicBlockId,
    // The unresolved condition of the branch
    old_condition: ValueId,
    // The condition of the branch
    condition: ValueId,
<<<<<<< HEAD
    // The store values accumulated when processing the branch
    store_values: HashMap<ValueId, Store>,
=======
>>>>>>> 53f16c7f
    // The allocations accumulated when processing the branch
    local_allocations: HashSet<ValueId>,
}

struct ConditionalContext {
    // Condition from the conditional statement
    condition: ValueId,
    // Block containing the conditional statement
    entry_block: BasicBlockId,
    // First block of the then branch
    then_branch: ConditionalBranch,
    // First block of the else branch
    else_branch: Option<ConditionalBranch>,
    // Call stack where the final location is that of the entire `if` expression
    call_stack: CallStack,
}

fn flatten_function_cfg(function: &mut Function, no_predicates: &HashMap<FunctionId, bool>) {
    // This pass may run forever on a brillig function.
    // Analyze will check if the predecessors have been processed and push the block to the back of
    // the queue. This loops forever if there are still any loops present in the program.
    if matches!(function.runtime(), RuntimeType::Brillig(_)) {
        return;
    }
    let cfg = ControlFlowGraph::with_function(function);
    let branch_ends = branch_analysis::find_branch_ends(function, &cfg);

    let mut context = Context {
        inserter: FunctionInserter::new(function),
        cfg,
        store_values: HashMap::default(),
        local_allocations: HashSet::new(),
        branch_ends,
        slice_sizes: HashMap::default(),
        condition_stack: Vec::new(),
        arguments_stack: Vec::new(),
        local_allocations: HashSet::default(),
    };
    context.flatten(no_predicates);
}

impl<'f> Context<'f> {
    fn flatten(&mut self, no_predicates: &HashMap<FunctionId, bool>) {
        // Flatten the CFG by inlining all instructions from the queued blocks
        // until all blocks have been flattened.
        // We follow the terminator of each block to determine which blocks to
        // process next
        let mut queue = vec![self.inserter.function.entry_block()];
        while let Some(block) = queue.pop() {
            self.inline_block(block, no_predicates);
            let to_process = self.handle_terminator(block, &queue);
            for incoming_block in to_process {
                if !queue.contains(&incoming_block) {
                    queue.push(incoming_block);
                }
            }
        }
        self.inserter.map_data_bus_in_place();
    }

    /// Returns the updated condition so that
    /// it is 'AND-ed' with the previous condition (if any)
    fn link_condition(&mut self, condition: ValueId) -> ValueId {
        // Retrieve the previous condition
        if let Some(context) = self.condition_stack.last() {
            let previous_branch = context.else_branch.as_ref().unwrap_or(&context.then_branch);
            let and = Instruction::binary(BinaryOp::And, previous_branch.condition, condition);
            let call_stack = self.inserter.function.dfg.get_value_call_stack(condition);
            self.insert_instruction(and, call_stack)
        } else {
            condition
        }
    }

    /// Returns the current condition
    fn get_last_condition(&self) -> Option<ValueId> {
        self.condition_stack.last().map(|context| match &context.else_branch {
            Some(else_branch) => else_branch.condition,
            None => context.then_branch.condition,
        })
    }

    /// Use the provided map to say if the instruction is a call to a no_predicates function
    fn is_no_predicate(
        &self,
        no_predicates: &HashMap<FunctionId, bool>,
        instruction: &InstructionId,
    ) -> bool {
        let mut result = false;
        if let Instruction::Call { func, .. } = self.inserter.function.dfg[*instruction] {
            if let Value::Function(fid) = self.inserter.function.dfg[func] {
                result = *no_predicates.get(&fid).unwrap_or(&false);
            }
        }
        result
    }

    // Inline all instructions from the given block into the entry block, and track slice capacities
    fn inline_block(&mut self, block: BasicBlockId, no_predicates: &HashMap<FunctionId, bool>) {
        if self.inserter.function.entry_block() == block {
            // we do not inline the entry block into itself
            // for the outer block before we start inlining
            return;
        }

        let arguments = self.arguments_stack.pop().unwrap();
        self.inserter.remember_block_params(block, &arguments);

        // If this is not a separate variable, clippy gets confused and says the to_vec is
        // unnecessary, when removing it actually causes an aliasing/mutability error.
        let instructions = self.inserter.function.dfg[block].instructions().to_vec();
<<<<<<< HEAD
=======

>>>>>>> 53f16c7f
        for instruction in instructions.iter() {
            if self.is_no_predicate(no_predicates, instruction) {
                // disable side effect for no_predicate functions
                let one = self
                    .inserter
                    .function
                    .dfg
                    .make_constant(FieldElement::one(), Type::unsigned(1));
                self.insert_instruction_with_typevars(
                    Instruction::EnableSideEffectsIf { condition: one },
                    None,
                    im::Vector::new(),
                );
                self.push_instruction(*instruction);
                self.insert_current_side_effects_enabled();
            } else {
                self.push_instruction(*instruction);
            }
        }
    }

    /// Returns the list of blocks that need to be processed after the given block
    /// For a normal block, it would be its successor
    /// For blocks related to a conditional statement, we ensure to process
    /// the 'then-branch', then the 'else-branch' (if it exists), and finally the end block
    fn handle_terminator(
        &mut self,
        block: BasicBlockId,
        work_list: &[BasicBlockId],
    ) -> Vec<BasicBlockId> {
        let terminator = self.inserter.function.dfg[block].unwrap_terminator().clone();
        match &terminator {
            TerminatorInstruction::JmpIf {
                condition,
                then_destination,
                else_destination,
                call_stack,
            } => {
                self.arguments_stack.push(vec![]);
                self.if_start(
                    condition,
                    then_destination,
                    else_destination,
                    &block,
                    call_stack.clone(),
                )
            }
            TerminatorInstruction::Jmp { destination, arguments, call_stack: _ } => {
                let arguments = vecmap(arguments.clone(), |value| self.inserter.resolve(value));
                self.arguments_stack.push(arguments);
                if work_list.contains(destination) {
                    if work_list.last() == Some(destination) {
                        self.else_stop(&block)
                    } else {
                        self.then_stop(&block)
                    }
                } else {
                    vec![*destination]
                }
            }
            TerminatorInstruction::Return { return_values, call_stack } => {
                let call_stack = call_stack.clone();
                let return_values =
                    vecmap(return_values.clone(), |value| self.inserter.resolve(value));
                let new_return = TerminatorInstruction::Return { return_values, call_stack };
                let entry = self.inserter.function.entry_block();

                self.inserter.function.dfg.set_block_terminator(entry, new_return);
                vec![]
            }
        }
    }

    /// Process a conditional statement
    fn if_start(
        &mut self,
        condition: &ValueId,
        then_destination: &BasicBlockId,
        else_destination: &BasicBlockId,
        if_entry: &BasicBlockId,
        call_stack: CallStack,
    ) -> Vec<BasicBlockId> {
        // manage conditions
        let old_condition = *condition;
        let then_condition = self.inserter.resolve(old_condition);

<<<<<<< HEAD
        let old_stores = std::mem::take(&mut self.store_values);
=======
>>>>>>> 53f16c7f
        let old_allocations = std::mem::take(&mut self.local_allocations);
        let branch = ConditionalBranch {
            old_condition,
            condition: self.link_condition(then_condition),
            store_values: old_stores,
            local_allocations: old_allocations,
            last_block: *then_destination,
            local_allocations: old_allocations,
        };
        let cond_context = ConditionalContext {
            condition: then_condition,
            entry_block: *if_entry,
            then_branch: branch,
            else_branch: None,
            call_stack,
        };
        self.condition_stack.push(cond_context);
        self.insert_current_side_effects_enabled();

        // We disallow this case as it results in the `else_destination` block
        // being inlined before the `then_destination` block due to block deduplication in the work queue.
        //
        // The `else_destination` block then gets treated as if it were the `then_destination` block
        // and has the incorrect condition applied to it.
        assert_ne!(
            self.branch_ends[if_entry], *then_destination,
            "ICE: branches merge inside of `then` branch"
        );
        vec![self.branch_ends[if_entry], *else_destination, *then_destination]
    }

    /// Switch context to the 'else-branch'
    fn then_stop(&mut self, block: &BasicBlockId) -> Vec<BasicBlockId> {
        let mut cond_context = self.condition_stack.pop().unwrap();
        cond_context.then_branch.last_block = *block;

        let condition_call_stack =
            self.inserter.function.dfg.get_value_call_stack(cond_context.condition);
        let else_condition = self.insert_instruction(
            Instruction::Not(cond_context.condition),
            condition_call_stack.clone(),
        );
        let else_condition = self.link_condition(else_condition);

<<<<<<< HEAD
        // Make sure the else branch sees the previous values of each store
        // rather than any values created in the 'then' branch.
        let old_stores = std::mem::take(&mut cond_context.then_branch.store_values);
        cond_context.then_branch.store_values = std::mem::take(&mut self.store_values);
        self.undo_stores_in_then_branch(&cond_context.then_branch.store_values);

=======
>>>>>>> 53f16c7f
        let old_allocations = std::mem::take(&mut self.local_allocations);
        let else_branch = ConditionalBranch {
            old_condition: cond_context.then_branch.old_condition,
            condition: else_condition,
            store_values: old_stores,
            local_allocations: old_allocations,
            last_block: *block,
            local_allocations: old_allocations,
        };
        cond_context.then_branch.local_allocations.clear();
        cond_context.else_branch = Some(else_branch);
        self.condition_stack.push(cond_context);

        self.insert_current_side_effects_enabled();

        assert_eq!(self.cfg.successors(*block).len(), 1);
        vec![self.cfg.successors(*block).next().unwrap()]
    }

    /// Process the 'exit' block of a conditional statement
    fn else_stop(&mut self, block: &BasicBlockId) -> Vec<BasicBlockId> {
        let mut cond_context = self.condition_stack.pop().unwrap();
        if cond_context.else_branch.is_none() {
            // then_stop() has not been called, this means that the conditional statement has no else branch
            // so we simply do the then_stop() now
            self.condition_stack.push(cond_context);
            self.then_stop(block);
            cond_context = self.condition_stack.pop().unwrap();
        }

        let mut else_branch = cond_context.else_branch.unwrap();
<<<<<<< HEAD
        let stores_in_branch = std::mem::replace(&mut self.store_values, else_branch.store_values);
=======
>>>>>>> 53f16c7f
        self.local_allocations = std::mem::take(&mut else_branch.local_allocations);
        else_branch.last_block = *block;
        else_branch.store_values = stores_in_branch;
        cond_context.else_branch = Some(else_branch);

        // We must remember to reset whether side effects are enabled when both branches
        // end, in addition to resetting the value of old_condition since it is set to
        // known to be true/false within the then/else branch respectively.
        self.insert_current_side_effects_enabled();

        // While there is a condition on the stack we don't compile outside the condition
        // until it is popped. This ensures we inline the full then and else branches
        // before continuing from the end of the conditional here where they can be merged properly.
        let end = self.branch_ends[&cond_context.entry_block];

        // Merge arguments and stores from the else/end branches
        self.inline_branch_end(end, cond_context);

        vec![self.cfg.successors(*block).next().unwrap()]
    }

    /// Inline the ending block of a branch, the point where all blocks from a jmpif instruction
    /// join back together. In particular this function must handle merging block arguments from
    /// all of the join point's predecessors, and it must handle any differing side effects from
    /// each branch.
    ///
    /// Afterwards, continues inlining recursively until it finds the next end block or finds the
    /// end of the function.
    ///
    /// Returns the final block that was inlined.
    fn inline_branch_end(
        &mut self,
        destination: BasicBlockId,
        cond_context: ConditionalContext,
    ) -> BasicBlockId {
        assert_eq!(self.cfg.predecessors(destination).len(), 2);
        let last_then = cond_context.then_branch.last_block;
        let mut else_args = Vec::new();
        if cond_context.else_branch.is_some() {
            let last_else = cond_context.else_branch.clone().unwrap().last_block;
            else_args = self.inserter.function.dfg[last_else].terminator_arguments().to_vec();
        }

        let then_args = self.inserter.function.dfg[last_then].terminator_arguments().to_vec();

        let params = self.inserter.function.dfg.block_parameters(destination);
        assert_eq!(params.len(), then_args.len());
        assert_eq!(params.len(), else_args.len());

        let args = vecmap(then_args.iter().zip(else_args), |(then_arg, else_arg)| {
            (self.inserter.resolve(*then_arg), self.inserter.resolve(else_arg))
        });

        let block = self.inserter.function.entry_block();

        // Cannot include this in the previous vecmap since it requires exclusive access to self
        let args = vecmap(args, |(then_arg, else_arg)| {
            let instruction = Instruction::IfElse {
                then_condition: cond_context.then_branch.condition,
                then_value: then_arg,
                else_condition: cond_context.else_branch.as_ref().unwrap().condition,
                else_value: else_arg,
            };
            let call_stack = cond_context.call_stack.clone();
            self.inserter
                .function
                .dfg
                .insert_instruction_and_results(instruction, block, None, call_stack)
                .first()
        });

        let call_stack = cond_context.call_stack;
        self.merge_stores(cond_context.then_branch, cond_context.else_branch, call_stack);
        self.arguments_stack.pop();
        self.arguments_stack.pop();
        self.arguments_stack.push(args);
        destination
    }

    /// Insert a new instruction into the function's entry block.
    /// Unlike push_instruction, this function will not map any ValueIds.
    /// within the given instruction, nor will it modify self.values in any way.
    fn insert_instruction(&mut self, instruction: Instruction, call_stack: CallStack) -> ValueId {
        let block = self.inserter.function.entry_block();
        self.inserter
            .function
            .dfg
            .insert_instruction_and_results(instruction, block, None, call_stack)
            .first()
    }

    /// Inserts a new instruction into the function's entry block, using the given
    /// control type variables to specify result types if needed.
    /// Unlike push_instruction, this function will not map any ValueIds.
    /// within the given instruction, nor will it modify self.values in any way.
    fn insert_instruction_with_typevars(
        &mut self,
        instruction: Instruction,
        ctrl_typevars: Option<Vec<Type>>,
        call_stack: CallStack,
    ) -> InsertInstructionResult {
        let block = self.inserter.function.entry_block();
        self.inserter.function.dfg.insert_instruction_and_results(
            instruction,
            block,
            ctrl_typevars,
            call_stack,
        )
    }

    /// Checks the branch condition on the top of the stack and uses it to build and insert an
    /// `EnableSideEffectsIf` instruction into the entry block.
    ///
    /// If the stack is empty, a "true" u1 constant is taken to be the active condition. This is
    /// necessary for re-enabling side-effects when re-emerging to a branch depth of 0.
    fn insert_current_side_effects_enabled(&mut self) {
        let condition = match self.get_last_condition() {
            Some(cond) => cond,
            None => {
                self.inserter.function.dfg.make_constant(FieldElement::one(), Type::unsigned(1))
            }
        };
        let enable_side_effects = Instruction::EnableSideEffectsIf { condition };
        let call_stack = self.inserter.function.dfg.get_value_call_stack(condition);
        self.insert_instruction_with_typevars(enable_side_effects, None, call_stack);
    }

    /// Merge any store instructions found in each branch.
    ///
    /// This function relies on the 'then' branch being merged before the 'else' branch of a jmpif
    /// instruction. If this ordering is changed, the ordering that store values are merged within
    /// this function also needs to be changed to reflect that.
    fn merge_stores(
        &mut self,
        then_branch: ConditionalBranch,
        else_branch: Option<ConditionalBranch>,
        call_stack: CallStack,
    ) {
        // Address -> (then_value, else_value, value_before_the_if)
        let mut new_map = BTreeMap::new();

        for (address, store) in then_branch.store_values {
            new_map.insert(address, (store.new_value, store.old_value, store.old_value));
        }

        if else_branch.is_some() {
            for (address, store) in else_branch.clone().unwrap().store_values {
                if let Some(entry) = new_map.get_mut(&address) {
                    entry.1 = store.new_value;
                } else {
                    new_map.insert(address, (store.old_value, store.new_value, store.old_value));
                }
            }
        }

        let then_condition = then_branch.condition;
        let else_condition = if let Some(branch) = else_branch {
            branch.condition
        } else {
            self.inserter.function.dfg.make_constant(FieldElement::zero(), Type::bool())
        };
        let block = self.inserter.function.entry_block();

        // Merging must occur in a separate loop as we cannot borrow `self` as mutable while `value_merger` does
        let mut new_values = HashMap::default();
        for (address, (then_case, else_case, _)) in &new_map {
            let instruction = Instruction::IfElse {
                then_condition,
                then_value: *then_case,
                else_condition,
                else_value: *else_case,
            };
            let dfg = &mut self.inserter.function.dfg;
            let value = dfg
                .insert_instruction_and_results(instruction, block, None, call_stack.clone())
                .first();

            new_values.insert(address, value);
        }

        // Replace stores with new merged values
        for (address, (_, _, old_value)) in &new_map {
            let value = new_values[address];
            let address = *address;
            self.insert_instruction_with_typevars(
                Instruction::Store { address, value },
                None,
                call_stack.clone(),
            );

            if let Some(store) = self.store_values.get_mut(&address) {
                store.new_value = value;
            } else {
                self.store_values.insert(
                    address,
                    Store {
                        old_value: *old_value,
                        new_value: value,
                        call_stack: call_stack.clone(),
                    },
                );
            }
        }
    }

    fn remember_store(&mut self, address: ValueId, new_value: ValueId, call_stack: CallStack) {
        if !self.local_allocations.contains(&address) {
            if let Some(store_value) = self.store_values.get_mut(&address) {
                store_value.new_value = new_value;
            } else {
                let load = Instruction::Load { address };

                let load_type = Some(vec![self.inserter.function.dfg.type_of_value(new_value)]);
                let old_value = self
                    .insert_instruction_with_typevars(load.clone(), load_type, call_stack.clone())
                    .first();

                self.store_values.insert(address, Store { old_value, new_value, call_stack });
            }
        }
    }

    /// Push the given instruction to the end of the entry block of the current function.
    ///
    /// Note that each ValueId of the instruction will be mapped via self.inserter.resolve.
    /// As a result, the instruction that will be pushed will actually be a new instruction
    /// with a different InstructionId from the original. The results of the given instruction
    /// will also be mapped to the results of the new instruction.
<<<<<<< HEAD
    fn push_instruction(&mut self, id: InstructionId) -> Vec<ValueId> {
        let (instruction, call_stack) = self.inserter.map_instruction(id);
        let instruction = self.handle_instruction_side_effects(instruction, call_stack.clone());
        let is_allocate = matches!(instruction, Instruction::Allocate);
=======
    ///
    /// `previous_allocate_result` should only be set to the result of an allocate instruction
    /// if that instruction was the instruction immediately previous to this one - if there are
    /// any instructions in between it should be None.
    fn push_instruction(&mut self, id: InstructionId) {
        let (instruction, call_stack) = self.inserter.map_instruction(id);
        let instruction = self.handle_instruction_side_effects(instruction, call_stack.clone());
>>>>>>> 53f16c7f

        let entry = self.inserter.function.entry_block();
        let results = self.inserter.push_instruction_value(instruction, id, entry, call_stack);

        // Remember an allocate was created local to this branch so that we do not try to merge store
        // values across branches for it later.
<<<<<<< HEAD
        if is_allocate {
            self.local_allocations.insert(results.first());
        }

        results.results().into_owned()
=======
        if instruction_is_allocate {
            self.local_allocations.insert(results.first());
        }
>>>>>>> 53f16c7f
    }

    /// If we are currently in a branch, we need to modify constrain instructions
    /// to multiply them by the branch's condition (see optimization #1 in the module comment).
    fn handle_instruction_side_effects(
        &mut self,
        instruction: Instruction,
        call_stack: CallStack,
    ) -> Instruction {
        if let Some(condition) = self.get_last_condition() {
            match instruction {
                Instruction::Constrain(lhs, rhs, message) => {
                    // Replace constraint `lhs == rhs` with `condition * lhs == condition * rhs`.

                    // Condition needs to be cast to argument type in order to multiply them together.
                    let argument_type = self.inserter.function.dfg.type_of_value(lhs);
                    // Sanity check that we're not constraining non-primitive types
                    assert!(matches!(argument_type, Type::Numeric(_)));

                    let casted_condition = self.insert_instruction(
                        Instruction::Cast(condition, argument_type),
                        call_stack.clone(),
                    );

                    let lhs = self.insert_instruction(
                        Instruction::binary(BinaryOp::Mul, lhs, casted_condition),
                        call_stack.clone(),
                    );
                    let rhs = self.insert_instruction(
                        Instruction::binary(BinaryOp::Mul, rhs, casted_condition),
                        call_stack,
                    );

                    Instruction::Constrain(lhs, rhs, message)
                }
                Instruction::Store { address, value } => {
<<<<<<< HEAD
                    self.remember_store(address, value, call_stack);
                    Instruction::Store { address, value }
=======
                    // If this instruction immediately follows an allocate, and stores to that
                    // address there is no previous value to load and we don't need a merge anyway.
                    if self.local_allocations.contains(&address) {
                        Instruction::Store { address, value }
                    } else {
                        // Instead of storing `value`, store `if condition { value } else { previous_value }`
                        let typ = self.inserter.function.dfg.type_of_value(value);
                        let load = Instruction::Load { address };
                        let previous_value = self
                            .insert_instruction_with_typevars(
                                load,
                                Some(vec![typ]),
                                call_stack.clone(),
                            )
                            .first();

                        let instruction = Instruction::IfElse {
                            then_condition: condition,
                            then_value: value,

                            else_value: previous_value,
                        };

                        let updated_value = self.insert_instruction(instruction, call_stack);
                        Instruction::Store { address, value: updated_value }
                    }
>>>>>>> 53f16c7f
                }
                Instruction::RangeCheck { value, max_bit_size, assert_message } => {
                    // Replace value with `value * predicate` to zero out value when predicate is inactive.

                    // Condition needs to be cast to argument type in order to multiply them together.
                    let argument_type = self.inserter.function.dfg.type_of_value(value);
                    let casted_condition = self.insert_instruction(
                        Instruction::Cast(condition, argument_type),
                        call_stack.clone(),
                    );

                    let value = self.insert_instruction(
                        Instruction::binary(BinaryOp::Mul, value, casted_condition),
                        call_stack.clone(),
                    );
                    Instruction::RangeCheck { value, max_bit_size, assert_message }
                }
                Instruction::Call { func, mut arguments } => match self.inserter.function.dfg[func]
                {
                    Value::Intrinsic(Intrinsic::ToBits(_) | Intrinsic::ToRadix(_)) => {
                        let field = arguments[0];
                        let argument_type = self.inserter.function.dfg.type_of_value(field);

                        let casted_condition = self.insert_instruction(
                            Instruction::Cast(condition, argument_type),
                            call_stack.clone(),
                        );
                        let field = self.insert_instruction(
                            Instruction::binary(BinaryOp::Mul, field, casted_condition),
                            call_stack.clone(),
                        );

                        arguments[0] = field;

                        Instruction::Call { func, arguments }
                    }
                    //Issue #5045: We set curve points to infinity if condition is false
                    Value::Intrinsic(Intrinsic::BlackBox(BlackBoxFunc::EmbeddedCurveAdd)) => {
                        arguments[2] = self.var_or_one(arguments[2], condition, call_stack.clone());
                        arguments[5] = self.var_or_one(arguments[5], condition, call_stack.clone());

                        Instruction::Call { func, arguments }
                    }
                    Value::Intrinsic(Intrinsic::BlackBox(BlackBoxFunc::MultiScalarMul)) => {
                        let points_array_idx = if matches!(
                            self.inserter.function.dfg.type_of_value(arguments[0]),
                            Type::Array { .. }
                        ) {
                            0
                        } else {
                            // if the first argument is not an array, we assume it is a slice
                            // which means the array is the second argument
                            1
                        };
                        let (elements, typ) = self.apply_predicate_to_msm_argument(
                            arguments[points_array_idx],
                            condition,
                            call_stack.clone(),
                        );

                        let instruction = Instruction::MakeArray { elements, typ };
                        let array = self.insert_instruction(instruction, call_stack);
                        arguments[points_array_idx] = array;
                        Instruction::Call { func, arguments }
                    }
                    _ => Instruction::Call { func, arguments },
                },
                other => other,
            }
        } else {
            instruction
        }
    }

    /// When a MSM is done under a predicate, we need to apply the predicate
    /// to the is_infinity property of the input points in order to ensure
    /// that the points will be on the curve no matter what.
    fn apply_predicate_to_msm_argument(
        &mut self,
        argument: ValueId,
        predicate: ValueId,
        call_stack: CallStack,
    ) -> (im::Vector<ValueId>, Type) {
        let array_typ;
        let mut array_with_predicate = im::Vector::new();
        if let Some((array, typ)) = &self.inserter.function.dfg.get_array_constant(argument) {
            array_typ = typ.clone();
            for (i, value) in array.clone().iter().enumerate() {
                if i % 3 == 2 {
                    array_with_predicate.push_back(self.var_or_one(
                        *value,
                        predicate,
                        call_stack.clone(),
                    ));
                } else {
                    array_with_predicate.push_back(*value);
                }
            }
        } else {
            unreachable!(
                "Expected an array, got {}",
                &self.inserter.function.dfg.type_of_value(argument)
            );
        };

        (array_with_predicate, array_typ)
    }

    // Computes: if condition { var } else { 1 }
    fn var_or_one(&mut self, var: ValueId, condition: ValueId, call_stack: CallStack) -> ValueId {
        let field = self.insert_instruction(
            Instruction::binary(BinaryOp::Mul, var, condition),
            call_stack.clone(),
        );
        let not_condition =
            self.insert_instruction(Instruction::Not(condition), call_stack.clone());
        self.insert_instruction(
            Instruction::binary(BinaryOp::Add, field, not_condition),
            call_stack,
        )
    }

    fn undo_stores_in_then_branch(&mut self, store_values: &HashMap<ValueId, Store>) {
        for (address, store) in store_values {
            let address = *address;
            let value = store.old_value;
            let instruction = Instruction::Store { address, value };
            // Considering the location of undoing a store to be the same as the original store.
            self.insert_instruction_with_typevars(instruction, None, store.call_stack.clone());
        }
    }
}

#[cfg(test)]
mod test {
    use std::sync::Arc;

    use acvm::acir::AcirField;

    use crate::ssa::{
        function_builder::FunctionBuilder,
        ir::{
            dfg::DataFlowGraph,
            function::Function,
            instruction::{BinaryOp, Instruction, TerminatorInstruction},
            map::Id,
            types::Type,
            value::{Value, ValueId},
        },
        opt::assert_normalized_ssa_equals,
        Ssa,
    };

    #[test]
    fn basic_jmpif() {
        let src = "
            acir(inline) fn main f0 {
              b0(v0: u1):
                jmpif v0 then: b1, else: b2
              b1():
                jmp b3(Field 3)
              b3(v1: Field):
                return v1
              b2():
                jmp b3(Field 4)
            }
            ";
        let ssa = Ssa::from_str(src).unwrap();
        assert_eq!(ssa.main().reachable_blocks().len(), 4);

        let expected = "
            acir(inline) fn main f0 {
              b0(v0: u1):
                enable_side_effects v0
                v1 = not v0
                enable_side_effects u1 1
                v3 = cast v0 as Field
                v4 = cast v1 as Field
                v6 = mul v3, Field 3
                v8 = mul v4, Field 4
                v9 = add v6, v8
                return v9
            }
            ";

        let ssa = ssa.flatten_cfg();
        assert_normalized_ssa_equals(ssa, expected);
    }

    #[test]
    fn modify_constrain() {
        let src = "
            acir(inline) fn main f0 {
              b0(v0: u1, v1: u1):
                jmpif v0 then: b1, else: b2
              b1():
                constrain v1 == u1 1
                jmp b2()
              b2():
                return
            }
            ";
        let ssa = Ssa::from_str(src).unwrap();
        assert_eq!(ssa.main().reachable_blocks().len(), 3);

        let expected = "
            acir(inline) fn main f0 {
              b0(v0: u1, v1: u1):
                enable_side_effects v0
                v2 = mul v1, v0
                constrain v2 == v0
                v3 = not v0
                enable_side_effects u1 1
                return
            }
            ";
        let ssa = ssa.flatten_cfg();
        assert_eq!(ssa.main().reachable_blocks().len(), 1);
        assert_normalized_ssa_equals(ssa, expected);
    }

    #[test]
    fn merge_stores() {
        let src = "
            acir(inline) fn main f0 {
              b0(v0: u1, v1: &mut Field):
                jmpif v0 then: b1, else: b2
              b1():
                store Field 5 at v1
                jmp b2()
              b2():
                return
            }
            ";
        let ssa = Ssa::from_str(src).unwrap();

        let expected = "
            acir(inline) fn main f0 {
              b0(v0: u1, v1: &mut Field):
                enable_side_effects v0
                v2 = load v1 -> Field
                store Field 5 at v1
                v4 = not v0
                store v2 at v1
                enable_side_effects u1 1
                v6 = cast v0 as Field
                v7 = cast v4 as Field
                v8 = mul v6, Field 5
                v9 = mul v7, v2
                v10 = add v8, v9
                store v10 at v1
                return
            }
            ";
        let ssa = ssa.flatten_cfg();
        assert_normalized_ssa_equals(ssa, expected);
    }

    #[test]
    fn merge_stores_with_else_block() {
        let src = "
            acir(inline) fn main f0 {
              b0(v0: u1, v1: &mut Field):
                jmpif v0 then: b1, else: b2
              b1():
                store Field 5 at v1
                jmp b3()
              b2():
                store Field 6 at v1
                jmp b3()
              b3():
                return
            }
            ";
        let ssa = Ssa::from_str(src).unwrap();

        let expected = "
            acir(inline) fn main f0 {
              b0(v0: u1, v1: &mut Field):
                enable_side_effects v0
                v2 = load v1 -> Field
                store Field 5 at v1
                v4 = not v0
                store v2 at v1
                enable_side_effects v4
                v5 = load v1 -> Field
                store Field 6 at v1
                enable_side_effects u1 1
                v8 = cast v0 as Field
                v9 = cast v4 as Field
                v10 = mul v8, Field 5
                v11 = mul v9, Field 6
                v12 = add v10, v11
                store v12 at v1
                return
            }
            ";
        let ssa = ssa.flatten_cfg();
        assert_normalized_ssa_equals(ssa, expected);
    }

    fn count_instruction(function: &Function, f: impl Fn(&Instruction) -> bool) -> usize {
        function.dfg[function.entry_block()]
            .instructions()
            .iter()
            .filter(|id| f(&function.dfg[**id]))
            .count()
    }

    #[test]
    fn nested_branch_stores() {
        // Here we build some SSA with control flow given by the following graph.
        // To test stores in nested if statements are handled correctly this graph is
        // also nested. To keep things simple, each block stores to the same address
        // an integer that matches its block number. So block 2 stores the value 2,
        // block 3 stores 3 and so on. Note that only blocks { 0, 1, 2, 3, 5, 6 }
        // will store values. Other blocks do not store values so that we can test
        // how these existing values are merged at each join point.
        //
        // For debugging purposes, each block also has a call to test_function with two
        // arguments. The first is the block the test_function was originally in, and the
        // second is the current value stored in the reference.
        //
        //         b0   (0 stored)
        //         ↓
        //         b1   (1 stored)
        //       ↙   ↘
        //     b2     b3  (2 stored in b2) (3 stored in b3)
        //     ↓      |
        //     b4     |
        //   ↙  ↘     |
        // b5    b6   |   (5 stored in b5) (6 stored in b6)
        //   ↘  ↙     ↓
        //    b7      b8
        //      ↘   ↙
        //       b9
        let main_id = Id::test_new(0);
        let mut builder = FunctionBuilder::new("main".into(), main_id);

        let b1 = builder.insert_block();
        let b2 = builder.insert_block();
        let b3 = builder.insert_block();
        let b4 = builder.insert_block();
        let b5 = builder.insert_block();
        let b6 = builder.insert_block();
        let b7 = builder.insert_block();
        let b8 = builder.insert_block();
        let b9 = builder.insert_block();

        let c1 = builder.add_parameter(Type::bool());
        let c4 = builder.add_parameter(Type::bool());

        let r1 = builder.insert_allocate(Type::field());

        let store_value = |builder: &mut FunctionBuilder, value: u128| {
            let value = builder.field_constant(value);
            builder.insert_store(r1, value);
        };

        let test_function = Id::test_new(1);

        let call_test_function = |builder: &mut FunctionBuilder, block: u128| {
            let block = builder.field_constant(block);
            let load = builder.insert_load(r1, Type::field());
            builder.insert_call(test_function, vec![block, load], Vec::new());
        };

        let switch_store_and_test_function =
            |builder: &mut FunctionBuilder, block, block_number: u128| {
                builder.switch_to_block(block);
                store_value(builder, block_number);
                call_test_function(builder, block_number);
            };

        let switch_and_test_function =
            |builder: &mut FunctionBuilder, block, block_number: u128| {
                builder.switch_to_block(block);
                call_test_function(builder, block_number);
            };

        store_value(&mut builder, 0);
        call_test_function(&mut builder, 0);
        builder.terminate_with_jmp(b1, vec![]);

        switch_store_and_test_function(&mut builder, b1, 1);
        builder.terminate_with_jmpif(c1, b2, b3);

        switch_store_and_test_function(&mut builder, b2, 2);
        builder.terminate_with_jmp(b4, vec![]);

        switch_store_and_test_function(&mut builder, b3, 3);
        builder.terminate_with_jmp(b8, vec![]);

        switch_and_test_function(&mut builder, b4, 4);
        builder.terminate_with_jmpif(c4, b5, b6);

        switch_store_and_test_function(&mut builder, b5, 5);
        builder.terminate_with_jmp(b7, vec![]);

        switch_store_and_test_function(&mut builder, b6, 6);
        builder.terminate_with_jmp(b7, vec![]);

        switch_and_test_function(&mut builder, b7, 7);
        builder.terminate_with_jmp(b9, vec![]);

        switch_and_test_function(&mut builder, b8, 8);
        builder.terminate_with_jmp(b9, vec![]);

        switch_and_test_function(&mut builder, b9, 9);
        let load = builder.insert_load(r1, Type::field());
        builder.terminate_with_return(vec![load]);

        let ssa = builder.finish().flatten_cfg().mem2reg();

        // Expected results after mem2reg removes the allocation and each load and store:
        //
        // fn main f0 {
        //   b0(v0: u1, v1: u1):
        //     call test_function(Field 0, Field 0)
        //     call test_function(Field 1, Field 1)
        //     enable_side_effects v0
        //     call test_function(Field 2, Field 2)
        //     call test_function(Field 4, Field 2)
        //     v29 = and v0, v1
        //     enable_side_effects v29
        //     call test_function(Field 5, Field 5)
        //     v32 = not v1
        //     v33 = and v0, v32
        //     enable_side_effects v33
        //     call test_function(Field 6, Field 6)
        //     enable_side_effects v0
        //     v36 = mul v1, Field 5
        //     v37 = mul v32, Field 2
        //     v38 = add v36, v37
        //     v39 = mul v1, Field 5
        //     v40 = mul v32, Field 6
        //     v41 = add v39, v40
        //     call test_function(Field 7, v42)
        //     v43 = not v0
        //     enable_side_effects v43
        //     store Field 3 at v2
        //     call test_function(Field 3, Field 3)
        //     call test_function(Field 8, Field 3)
        //     enable_side_effects Field 1
        //     v47 = mul v0, v41
        //     v48 = mul v43, Field 1
        //     v49 = add v47, v48
        //     v50 = mul v0, v44
        //     v51 = mul v43, Field 3
        //     v52 = add v50, v51
        //     call test_function(Field 9, v53)
        //     return v54
        // }

        let main = ssa.main();
        let ret = match main.dfg[main.entry_block()].terminator() {
            Some(TerminatorInstruction::Return { return_values, .. }) => return_values[0],
            _ => unreachable!("Should have terminator instruction"),
        };

        let merged_values = get_all_constants_reachable_from_instruction(&main.dfg, ret);
        assert_eq!(merged_values, vec![3, 5, 6]);
    }

    #[test]
    fn allocate_in_single_branch() {
        // Regression test for #1756
        // fn foo() -> Field {
        //     let mut x = 0;
        //     x
        // }
        //
        // fn main(cond:bool) {
        //     if cond {
        //         foo();
        //     };
        // }
        //
        // Translates to the following before the flattening pass:
        let src = "
        acir(inline) fn main f0 {
          b0(v0: u1):
            jmpif v0 then: b1, else: b2
          b1():
            v1 = allocate -> &mut Field
            store Field 0 at v1
            v3 = load v1 -> Field
            jmp b2()
          b2():
            return
        }";
        // The bug is that the flattening pass previously inserted a load
        // before the first store to allocate, which loaded an uninitialized value.
        // In this test we assert the ordering is strictly Allocate then Store then Load.
        let ssa = Ssa::from_str(src).unwrap();
        let flattened_ssa = ssa.flatten_cfg();

        // Now assert that there is not a load between the allocate and its first store
        // The Expected IR is:
        let expected = "
        acir(inline) fn main f0 {
          b0(v0: u1):
            enable_side_effects v0
            v1 = allocate -> &mut Field
            store Field 0 at v1
            v3 = load v1 -> Field
            v4 = not v0
            enable_side_effects u1 1
            return
        }
        ";

        let main = flattened_ssa.main();
        let instructions = main.dfg[main.entry_block()].instructions();

        let find_instruction = |predicate: fn(&Instruction) -> bool| {
            instructions.iter().position(|id| predicate(&main.dfg[*id])).unwrap()
        };

        let allocate_index = find_instruction(|i| matches!(i, Instruction::Allocate));
        let store_index = find_instruction(|i| matches!(i, Instruction::Store { .. }));
        let load_index = find_instruction(|i| matches!(i, Instruction::Load { .. }));

        assert!(allocate_index < store_index);
        assert!(store_index < load_index);

        assert_normalized_ssa_equals(flattened_ssa, expected);
    }

    /// Work backwards from an instruction to find all the constant values
    /// that were used to construct it. E.g for:
    ///
    /// b0(v0: Field):
    ///   v1 = add v0, Field 6
    ///   v2 = mul v1, Field 2
    ///   v3 = sub v2, v0
    ///   return v3
    ///
    /// Calling this function on v3 will return [2, 6].
    fn get_all_constants_reachable_from_instruction(
        dfg: &DataFlowGraph,
        value: ValueId,
    ) -> Vec<u128> {
        match dfg[value] {
            Value::Instruction { instruction, .. } => {
                let mut values = vec![];
                dfg[instruction].map_values(|value| {
                    values.push(value);
                    value
                });

                let mut values: Vec<_> = values
                    .into_iter()
                    .flat_map(|value| get_all_constants_reachable_from_instruction(dfg, value))
                    .collect();

                values.sort();
                values.dedup();
                values
            }
            Value::NumericConstant { constant, .. } => vec![constant.to_u128()],
            _ => Vec::new(),
        }
    }

    #[test]
    fn should_not_merge_away_constraints() {
        // Very simplified derived regression test for #1792
        // Tests that it does not simplify to a true constraint an always-false constraint
        // The original function is replaced by the following:
        let src = "
            acir(inline) fn main f1 {
              b0():
                jmpif u1 0 then: b1, else: b2
              b1():
                jmp b2()
              b2():
                constrain u1 0 == u1 1 // was incorrectly removed
                return
            }
            ";
        let ssa = Ssa::from_str(src).unwrap();

        let expected = "
            acir(inline) fn main f0 {
              b0():
                enable_side_effects u1 1
                constrain u1 0 == u1 1
                return
            }
            ";
        let ssa = ssa.flatten_cfg();
        assert_normalized_ssa_equals(ssa, expected);
    }

    #[test]
    fn should_not_merge_incorrectly_to_false() {
        // Regression test for #1792
        // Tests that it does not simplify a true constraint an always-false constraint
        // acir(inline) fn main f1 {
        //     b0(v0: [u8; 2]):
        //       v5 = array_get v0, index u8 0
        //       v6 = cast v5 as u32
        //       v8 = truncate v6 to 1 bits, max_bit_size: 32
        //       v9 = cast v8 as u1
        //       v10 = allocate
        //       store u8 0 at v10
        //       jmpif v9 then: b2, else: b3
        //     b2():
        //       v12 = cast v5 as Field
        //       v13 = add v12, Field 1
        //       store v13 at v10
        //       jmp b4()
        //     b4():
        //       constrain v9 == u1 1
        //       return
        //     b3():
        //       store u8 0 at v10
        //       jmp b4()
        //   }
        let main_id = Id::test_new(1);
        let mut builder = FunctionBuilder::new("main".into(), main_id);
        builder.insert_block(); // b0
        let b1 = builder.insert_block();
        let b2 = builder.insert_block();
        let b3 = builder.insert_block();
        let element_type = Arc::new(vec![Type::unsigned(8)]);
        let array_type = Type::Array(element_type.clone(), 2);
        let array = builder.add_parameter(array_type);
        let zero = builder.numeric_constant(0_u128, Type::unsigned(8));
        let v5 = builder.insert_array_get(array, zero, Type::unsigned(8));
        let v6 = builder.insert_cast(v5, Type::unsigned(32));
        let i_two = builder.numeric_constant(2_u128, Type::unsigned(32));
        let v8 = builder.insert_binary(v6, BinaryOp::Mod, i_two);
        let v9 = builder.insert_cast(v8, Type::bool());
        let v10 = builder.insert_allocate(Type::field());
        builder.insert_store(v10, zero);
        builder.terminate_with_jmpif(v9, b1, b2);
        builder.switch_to_block(b1);
        let one = builder.field_constant(1_u128);
        let v5b = builder.insert_cast(v5, Type::field());
        let v13: Id<Value> = builder.insert_binary(v5b, BinaryOp::Add, one);
        let v14 = builder.insert_cast(v13, Type::unsigned(8));
        builder.insert_store(v10, v14);
        builder.terminate_with_jmp(b3, vec![]);
        builder.switch_to_block(b2);
        builder.insert_store(v10, zero);
        builder.terminate_with_jmp(b3, vec![]);
        builder.switch_to_block(b3);
        let v_true = builder.numeric_constant(true, Type::bool());
        let v12 = builder.insert_binary(v9, BinaryOp::Eq, v_true);
        builder.insert_constrain(v12, v_true, None);
        builder.terminate_with_return(vec![]);
        let ssa = builder.finish();
        let flattened_ssa = ssa.flatten_cfg();
        let main = flattened_ssa.main();
        // Now assert that there is not an always-false constraint after flattening:
        let mut constrain_count = 0;
        for instruction in main.dfg[main.entry_block()].instructions() {
            if let Instruction::Constrain(lhs, rhs, ..) = main.dfg[*instruction] {
                if let (Some(lhs), Some(rhs)) =
                    (main.dfg.get_numeric_constant(lhs), main.dfg.get_numeric_constant(rhs))
                {
                    assert_eq!(lhs, rhs);
                }
                constrain_count += 1;
            }
        }
        assert_eq!(constrain_count, 1);
    }

    #[test]
    fn undo_stores() {
        // Regression test for #1826. Ensures the `else` branch does not see the stores of the
        // `then` branch.
        //
        // fn main f1 {
        //   b0():
        //     v0 = allocate
        //     store Field 0 at v0
        //     v2 = allocate
        //     store Field 2 at v2
        //     v4 = load v2
        //     v5 = lt v4, Field 2
        //     jmpif v5 then: b1, else: b2
        //   b1():
        //     v24 = load v0
        //     v25 = load v2
        //     v26 = mul v25, Field 10
        //     v27 = add v24, v26
        //     store v27 at v0
        //     v28 = load v2
        //     v29 = add v28, Field 1
        //     store v29 at v2
        //     jmp b5()
        //   b5():
        //     v14 = load v0
        //     return v14
        //   b2():
        //     v6 = load v2
        //     v8 = lt v6, Field 4
        //     jmpif v8 then: b3, else: b4
        //   b3():
        //     v16 = load v0
        //     v17 = load v2
        //     v19 = mul v17, Field 100
        //     v20 = add v16, v19
        //     store v20 at v0
        //     v21 = load v2
        //     v23 = add v21, Field 1
        //     store v23 at v2
        //     jmp b4()
        //   b4():
        //     jmp b5()
        // }
        let main_id = Id::test_new(0);
        let mut builder = FunctionBuilder::new("main".into(), main_id);

        let b1 = builder.insert_block();
        let b2 = builder.insert_block();
        let b3 = builder.insert_block();
        let b4 = builder.insert_block();
        let b5 = builder.insert_block();

        let zero = builder.field_constant(0u128);
        let one = builder.field_constant(1u128);
        let two = builder.field_constant(2u128);
        let four = builder.field_constant(4u128);
        let ten = builder.field_constant(10u128);
        let one_hundred = builder.field_constant(100u128);

        let v0 = builder.insert_allocate(Type::field());
        builder.insert_store(v0, zero);
        let v2 = builder.insert_allocate(Type::field());
        builder.insert_store(v2, two);
        let v4 = builder.insert_load(v2, Type::field());
        let v5 = builder.insert_binary(v4, BinaryOp::Lt, two);
        builder.terminate_with_jmpif(v5, b1, b2);

        builder.switch_to_block(b1);
        let v24 = builder.insert_load(v0, Type::field());
        let v25 = builder.insert_load(v2, Type::field());
        let v26 = builder.insert_binary(v25, BinaryOp::Mul, ten);
        let v27 = builder.insert_binary(v24, BinaryOp::Add, v26);
        builder.insert_store(v0, v27);
        let v28 = builder.insert_load(v2, Type::field());
        let v29 = builder.insert_binary(v28, BinaryOp::Add, one);
        builder.insert_store(v2, v29);
        builder.terminate_with_jmp(b5, vec![]);

        builder.switch_to_block(b5);
        let v14 = builder.insert_load(v0, Type::field());
        builder.terminate_with_return(vec![v14]);

        builder.switch_to_block(b2);
        let v6 = builder.insert_load(v2, Type::field());
        let v8 = builder.insert_binary(v6, BinaryOp::Lt, four);
        builder.terminate_with_jmpif(v8, b3, b4);

        builder.switch_to_block(b3);
        let v16 = builder.insert_load(v0, Type::field());
        let v17 = builder.insert_load(v2, Type::field());
        let v19 = builder.insert_binary(v17, BinaryOp::Mul, one_hundred);
        let v20 = builder.insert_binary(v16, BinaryOp::Add, v19);
        builder.insert_store(v0, v20);
        let v21 = builder.insert_load(v2, Type::field());
        let v23 = builder.insert_binary(v21, BinaryOp::Add, one);
        builder.insert_store(v2, v23);
        builder.terminate_with_jmp(b4, vec![]);

        builder.switch_to_block(b4);
        builder.terminate_with_jmp(b5, vec![]);

        let ssa = builder.finish().flatten_cfg().mem2reg().fold_constants();

        let main = ssa.main();

        // The return value should be 200, not 310
        match main.dfg[main.entry_block()].terminator() {
            Some(TerminatorInstruction::Return { return_values, .. }) => {
                match main.dfg.get_numeric_constant(return_values[0]) {
                    Some(constant) => {
                        let value = constant.to_u128();
                        assert_eq!(value, 200);
                    }
                    None => unreachable!("Expected constant 200 for return value"),
                }
            }
            _ => unreachable!("Should have terminator instruction"),
        }
    }

    #[test]
    #[should_panic = "ICE: branches merge inside of `then` branch"]
    fn panics_if_branches_merge_within_then_branch() {
        //! This is a regression test for https://github.com/noir-lang/noir/issues/6620

        let src = "
        acir(inline) fn main f0 {
          b0(v0: u1):
            jmpif v0 then: b2, else: b1
          b2():
            return
          b1():
            jmp b2()           
        }
        ";
        let merged_ssa = Ssa::from_str(src).unwrap();
        let _ = merged_ssa.flatten_cfg();
    }
}<|MERGE_RESOLUTION|>--- conflicted
+++ resolved
@@ -131,12 +131,7 @@
 //!   v11 = mul v4, Field 12
 //!   v12 = add v10, v11
 //!   store v12 at v5         (new store)
-<<<<<<< HEAD
-use fxhash::FxHashMap as HashMap;
-use std::collections::{BTreeMap, HashSet};
-=======
 use fxhash::{FxHashMap as HashMap, FxHashSet as HashSet};
->>>>>>> 53f16c7f
 
 use acvm::{acir::AcirField, acir::BlackBoxFunc, FieldElement};
 use iter_extended::vecmap;
@@ -244,11 +239,6 @@
     old_condition: ValueId,
     // The condition of the branch
     condition: ValueId,
-<<<<<<< HEAD
-    // The store values accumulated when processing the branch
-    store_values: HashMap<ValueId, Store>,
-=======
->>>>>>> 53f16c7f
     // The allocations accumulated when processing the branch
     local_allocations: HashSet<ValueId>,
 }
@@ -360,10 +350,6 @@
         // If this is not a separate variable, clippy gets confused and says the to_vec is
         // unnecessary, when removing it actually causes an aliasing/mutability error.
         let instructions = self.inserter.function.dfg[block].instructions().to_vec();
-<<<<<<< HEAD
-=======
-
->>>>>>> 53f16c7f
         for instruction in instructions.iter() {
             if self.is_no_predicate(no_predicates, instruction) {
                 // disable side effect for no_predicate functions
@@ -450,10 +436,6 @@
         let old_condition = *condition;
         let then_condition = self.inserter.resolve(old_condition);
 
-<<<<<<< HEAD
-        let old_stores = std::mem::take(&mut self.store_values);
-=======
->>>>>>> 53f16c7f
         let old_allocations = std::mem::take(&mut self.local_allocations);
         let branch = ConditionalBranch {
             old_condition,
@@ -498,15 +480,6 @@
         );
         let else_condition = self.link_condition(else_condition);
 
-<<<<<<< HEAD
-        // Make sure the else branch sees the previous values of each store
-        // rather than any values created in the 'then' branch.
-        let old_stores = std::mem::take(&mut cond_context.then_branch.store_values);
-        cond_context.then_branch.store_values = std::mem::take(&mut self.store_values);
-        self.undo_stores_in_then_branch(&cond_context.then_branch.store_values);
-
-=======
->>>>>>> 53f16c7f
         let old_allocations = std::mem::take(&mut self.local_allocations);
         let else_branch = ConditionalBranch {
             old_condition: cond_context.then_branch.old_condition,
@@ -538,10 +511,6 @@
         }
 
         let mut else_branch = cond_context.else_branch.unwrap();
-<<<<<<< HEAD
-        let stores_in_branch = std::mem::replace(&mut self.store_values, else_branch.store_values);
-=======
->>>>>>> 53f16c7f
         self.local_allocations = std::mem::take(&mut else_branch.local_allocations);
         else_branch.last_block = *block;
         else_branch.store_values = stores_in_branch;
@@ -770,12 +739,6 @@
     /// As a result, the instruction that will be pushed will actually be a new instruction
     /// with a different InstructionId from the original. The results of the given instruction
     /// will also be mapped to the results of the new instruction.
-<<<<<<< HEAD
-    fn push_instruction(&mut self, id: InstructionId) -> Vec<ValueId> {
-        let (instruction, call_stack) = self.inserter.map_instruction(id);
-        let instruction = self.handle_instruction_side_effects(instruction, call_stack.clone());
-        let is_allocate = matches!(instruction, Instruction::Allocate);
-=======
     ///
     /// `previous_allocate_result` should only be set to the result of an allocate instruction
     /// if that instruction was the instruction immediately previous to this one - if there are
@@ -783,24 +746,15 @@
     fn push_instruction(&mut self, id: InstructionId) {
         let (instruction, call_stack) = self.inserter.map_instruction(id);
         let instruction = self.handle_instruction_side_effects(instruction, call_stack.clone());
->>>>>>> 53f16c7f
 
         let entry = self.inserter.function.entry_block();
         let results = self.inserter.push_instruction_value(instruction, id, entry, call_stack);
 
         // Remember an allocate was created local to this branch so that we do not try to merge store
         // values across branches for it later.
-<<<<<<< HEAD
-        if is_allocate {
-            self.local_allocations.insert(results.first());
-        }
-
-        results.results().into_owned()
-=======
         if instruction_is_allocate {
             self.local_allocations.insert(results.first());
         }
->>>>>>> 53f16c7f
     }
 
     /// If we are currently in a branch, we need to modify constrain instructions
@@ -837,10 +791,6 @@
                     Instruction::Constrain(lhs, rhs, message)
                 }
                 Instruction::Store { address, value } => {
-<<<<<<< HEAD
-                    self.remember_store(address, value, call_stack);
-                    Instruction::Store { address, value }
-=======
                     // If this instruction immediately follows an allocate, and stores to that
                     // address there is no previous value to load and we don't need a merge anyway.
                     if self.local_allocations.contains(&address) {
@@ -867,7 +817,6 @@
                         let updated_value = self.insert_instruction(instruction, call_stack);
                         Instruction::Store { address, value: updated_value }
                     }
->>>>>>> 53f16c7f
                 }
                 Instruction::RangeCheck { value, max_bit_size, assert_message } => {
                     // Replace value with `value * predicate` to zero out value when predicate is inactive.
