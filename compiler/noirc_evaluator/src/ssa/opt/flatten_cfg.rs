//! The flatten cfg optimization pass "flattens" the entire control flow graph into a single block.
//! This includes branches in the CFG with non-constant conditions. Flattening these requires
//! special handling for operations with side-effects and can lead to a loss of information since
//! the jmpif will no longer be in the program. As a result, this pass should usually be towards or
//! at the end of the optimization passes. Note that this pass will also perform unexpectedly if
//! loops are still present in the program. Since the pass sees a normal jmpif, it will attempt to
//! merge both blocks, but no actual looping will occur.
//!
//! This pass is also known to produce some extra instructions which may go unused (usually 'Not')
//! while merging branches. These extra instructions can be cleaned up by a later dead instruction
//! elimination (DIE) pass.
//!
//! Though CFG information is lost during this pass, some key information is retained in the form
//! of `EnableSideEffectsIf` instructions. Each time the flattening pass enters and exits a branch of
//! a jmpif, an instruction is inserted to capture a condition that is analogous to the activeness
//! of the program point. For example:
//!
//! b0(v0: u1):
//!   jmpif v0, then: b1, else: b2
//! b1():
//!   v1 = call f0
//!   jmp b3(v1)
//! ... blocks b2 & b3 ...
//!
//! Would brace the call instruction as such:
//!   enable_side_effects v0
//!   v1 = call f0
//!   enable_side_effects u1 1
//!
//! (Note: we restore to "true" to indicate that this program point is not nested within any
//! other branches.)
//!
//! When we are flattening a block that was reached via a jmpif with a non-constant condition c,
//! the following transformations of certain instructions within the block are expected:
//!
//! 1. A constraint is multiplied by the condition and changes the constraint to
//! an equality with c:
//!
//! constrain v0
//! ============
//! v1 = mul v0, c
//! v2 = eq v1, c
//! constrain v2
//!
//! 2. If we reach the end block of the branch created by the jmpif instruction, its block parameters
//!    will be merged. To merge the jmp arguments of the then and else branches, the formula
//!    `c * then_arg + !c * else_arg` is used for each argument.
//!
//! b0(v0: u1, v1: Field, v2: Field):
//!   jmpif v0, then: b1, else: b2
//! b1():
//!   jmp b3(v1)
//! b2():
//!   jmp b3(v2)
//! b3(v3: Field):
//!   ... b3 instructions ...
//! =========================
//! b0(v0: u1, v1: Field, v2: Field):
//!   v3 = mul v0, v1
//!   v4 = not v0
//!   v5 = mul v4, v2
//!   v6 = add v3, v5
//!   ... b3 instructions ...
//!
//! 3. After being stored to in at least one predecessor of a block with multiple predecessors, the
//!    value of a memory address is the value it had in both branches combined via c * a + !c * b.
//!    Note that the following example is simplified to remove extra load instructions and combine
//!    the separate merged stores for each branch into one store. See the next example for a
//!    non-simplified version with address offsets.
//!
//! b0(v0: u1):
//!   v1 = allocate 1 Field
//!   jmpif v0, then: b1, else: b2
//! b1():
//!   store v1, Field 5
//!   ... b1 instructions ...
//!   jmp b3
//! b2():
//!   store v1, Field 7
//!   ... b2 instructions ...
//!   jmp b3
//! b3():
//!   ... b3 instructions ...
//! =========================
//! b0():
//!   v1 = allocate 1 Field
//!   store v1, Field 5
//!   ... b1 instructions ...
//!   store v1, Field 7
//!   ... b2 instructions ...
//!   v2 = mul v0, Field 5
//!   v3 = not v0
//!   v4 = mul v3, Field 7
//!   v5 = add v2, v4
//!   store v1, v5
//!   ... b3 instructions ...
//!
//! Note that if the ValueId of the address stored to is not the same, two merging store
//! instructions will be made - one to each address. This is the case even if both addresses refer
//! to the same address internally. This can happen when they are equivalent offsets:
//!
//! b0(v0: u1, v1: ref)
//!   jmpif v0, then: b1, else: b2
//! b1():
//!   v2 = add v1, Field 1
//!   store Field 11 in v2
//!   ... b1 instructions ...
//! b2():
//!   v3 = add v1, Field 1
//!   store Field 12 in v3
//!   ... b2 instructions ...
//!
//! In this example, both store instructions store to an offset of 1 from v1, but because the
//! ValueIds differ (v2 and v3), two store instructions will be created:
//!
//! b0(v0: u1, v1: ref)
//!   v2 = add v1, Field 1
//!   v3 = load v2            (new load)
//!   store Field 11 in v2
//!   ... b1 instructions ...
//!   v4 = not v0             (new not)
//!   v5 = add v1, Field 1
//!   v6 = load v5            (new load)
//!   store Field 12 in v5
//!   ... b2 instructions ...
//!   v7 = mul v0, Field 11
//!   v8 = mul v4, v3
//!   v9 = add v7, v8
//!   store v9 at v2          (new store)
//!   v10 = mul v0, v6
//!   v11 = mul v4, Field 12
//!   v12 = add v10, v11
//!   store v12 at v5         (new store)
use fxhash::{FxHashMap as HashMap, FxHashSet as HashSet};

use acvm::acir::BlackBoxFunc;
use iter_extended::vecmap;

use crate::ssa::{
    ir::{
        basic_block::BasicBlockId,
        call_stack::CallStackId,
        cfg::ControlFlowGraph,
<<<<<<< HEAD
        dfg::CallStack,
=======
        dfg::InsertInstructionResult,
>>>>>>> 73ccd455
        function::{Function, FunctionId, RuntimeType},
        function_inserter::FunctionInserter,
        instruction::insert_result::InsertInstructionResult,
        instruction::{BinaryOp, Instruction, InstructionId, Intrinsic, TerminatorInstruction},
        types::Type,
        value::Value,
    },
    ssa_gen::Ssa,
};

mod branch_analysis;
mod capacity_tracker;
pub(crate) mod value_merger;

impl Ssa {
    /// Flattens the control flow graph of main such that the function is left with a
    /// single block containing all instructions and no more control-flow.
    ///
    /// This pass will modify any instructions with side effects in particular, often multiplying
    /// them by jump conditions to maintain correctness even when all branches of a jmpif are inlined.
    /// For more information, see the module-level comment at the top of this file.
    #[tracing::instrument(level = "trace", skip(self))]
    pub(crate) fn flatten_cfg(mut self) -> Ssa {
        // Retrieve the 'no_predicates' attribute of the functions in a map, to avoid problems with borrowing
        let mut no_predicates = HashMap::default();
        for function in self.functions.values() {
            no_predicates.insert(function.id(), function.is_no_predicates());
        }

        for function in self.functions.values_mut() {
            flatten_function_cfg(function, &no_predicates);
        }
        self
    }
}

struct Context<'f> {
    inserter: FunctionInserter<'f>,

    /// This ControlFlowGraph is the graph from before the function was modified by this flattening pass.
    cfg: ControlFlowGraph,

    /// Maps start of branch -> end of branch
    branch_ends: HashMap<BasicBlockId, BasicBlockId>,

    /// A stack of each jmpif condition that was taken to reach a particular point in the program.
    /// When two branches are merged back into one, this constitutes a join point, and is analogous
    /// to the rest of the program after an if statement. When such a join point / end block is
    /// found, the top of this conditions stack is popped since we are no longer under that
    /// condition. If we are under multiple conditions (a nested if), the topmost condition is
    /// the most recent condition combined with all previous conditions via `And` instructions.
    condition_stack: Vec<ConditionalContext>,

    /// Maps SSA array values with a slice type to their size.
    /// This is maintained by appropriate calls to the `SliceCapacityTracker` and is used by the `ValueMerger`.
    slice_sizes: HashMap<Value, usize>,

    /// Stack of block arguments
    /// When processing a block, we pop this stack to get its arguments
    /// and at the end we push the arguments for his successor
    arguments_stack: Vec<Vec<Value>>,

    /// Stores all allocations local to the current branch.
    ///
    /// Since these branches are local to the current branch (i.e. only defined within one branch of
    /// an if expression), they should not be merged with their previous value or stored value in
    /// the other branch since there is no such value.
    ///
    /// The `ValueId` here is that which is returned by the allocate instruction.
    local_allocations: HashSet<Value>,
}

#[derive(Clone)]
struct ConditionalBranch {
    // Contains the last processed block during the processing of the branch.
    last_block: BasicBlockId,
    // The unresolved condition of the branch
    old_condition: Value,
    // The condition of the branch
    condition: Value,
    // The allocations accumulated when processing the branch
    local_allocations: HashSet<Value>,
}

struct ConditionalContext {
    // Condition from the conditional statement
    condition: Value,
    // Block containing the conditional statement
    entry_block: BasicBlockId,
    // First block of the then branch
    then_branch: ConditionalBranch,
    // First block of the else branch
    else_branch: Option<ConditionalBranch>,
    // Call stack where the final location is that of the entire `if` expression
    call_stack: CallStackId,
}

fn flatten_function_cfg(function: &mut Function, no_predicates: &HashMap<FunctionId, bool>) {
    // This pass may run forever on a brillig function.
    // Analyze will check if the predecessors have been processed and push the block to the back of
    // the queue. This loops forever if there are still any loops present in the program.
    if matches!(function.runtime(), RuntimeType::Brillig(_)) {
        return;
    }
    let cfg = ControlFlowGraph::with_function(function);
    let branch_ends = branch_analysis::find_branch_ends(function, &cfg);

    let mut context = Context {
        inserter: FunctionInserter::new(function),
        cfg,
        branch_ends,
        slice_sizes: HashMap::default(),
        condition_stack: Vec::new(),
        arguments_stack: Vec::new(),
        local_allocations: HashSet::default(),
    };
    context.flatten(no_predicates);
}

impl<'f> Context<'f> {
    fn flatten(&mut self, no_predicates: &HashMap<FunctionId, bool>) {
        // Flatten the CFG by inlining all instructions from the queued blocks
        // until all blocks have been flattened.
        // We follow the terminator of each block to determine which blocks to
        // process next
        let mut queue = vec![self.inserter.function.entry_block()];
        while let Some(block) = queue.pop() {
            self.inline_block(block, no_predicates);
            let to_process = self.handle_terminator(block, &queue);
            for incoming_block in to_process {
                if !queue.contains(&incoming_block) {
                    queue.push(incoming_block);
                }
            }
        }
        self.inserter.map_data_bus_in_place();
    }

    /// Returns the updated condition so that
    /// it is 'AND-ed' with the previous condition (if any)
    fn link_condition(&mut self, condition: Value) -> Value {
        // Retrieve the previous condition
        if let Some(context) = self.condition_stack.last() {
            let previous_branch = context.else_branch.as_ref().unwrap_or(&context.then_branch);
            let and = Instruction::binary(BinaryOp::And, previous_branch.condition, condition);
<<<<<<< HEAD
            let call_stack = self.inserter.function.dfg.get_value_call_stack(condition);
            self.insert_instruction(and, call_stack).first()
=======
            let call_stack = self.inserter.function.dfg.get_value_call_stack_id(condition);
            self.insert_instruction(and, call_stack)
>>>>>>> 73ccd455
        } else {
            condition
        }
    }

    /// Returns the current condition
    fn get_last_condition(&self) -> Option<Value> {
        self.condition_stack.last().map(|context| match &context.else_branch {
            Some(else_branch) => else_branch.condition,
            None => context.then_branch.condition,
        })
    }

    /// Use the provided map to say if the instruction is a call to a no_predicates function
    fn is_no_predicate(
        &self,
        no_predicates: &HashMap<FunctionId, bool>,
        instruction: &InstructionId,
    ) -> bool {
        let mut result = false;
        if let Instruction::Call { func: Value::Function(fid), .. } =
            &self.inserter.function.dfg[*instruction]
        {
            result = *no_predicates.get(fid).unwrap_or(&false);
        }
        result
    }

    // Inline all instructions from the given block into the entry block, and track slice capacities
    fn inline_block(&mut self, block: BasicBlockId, no_predicates: &HashMap<FunctionId, bool>) {
        if self.inserter.function.entry_block() == block {
            // we do not inline the entry block into itself
            // for the outer block before we start inlining
            return;
        }

        let arguments = self.arguments_stack.pop().unwrap();
        self.inserter.remember_block_params(block, &arguments);

        // If this is not a separate variable, clippy gets confused and says the to_vec is
        // unnecessary, when removing it actually causes an aliasing/mutability error.
        let instructions = self.inserter.function.dfg[block].instructions().to_vec();
        for instruction in instructions.iter() {
            if self.is_no_predicate(no_predicates, instruction) {
                // disable side effect for no_predicate functions
                let one = Value::bool_constant(true);
                self.insert_instruction(
                    Instruction::EnableSideEffectsIf { condition: one },
<<<<<<< HEAD
                    CallStack::new(),
=======
                    None,
                    CallStackId::root(),
>>>>>>> 73ccd455
                );
                self.push_instruction(*instruction);
                self.insert_current_side_effects_enabled();
            } else {
                self.push_instruction(*instruction);
            }
        }
    }

    /// Returns the list of blocks that need to be processed after the given block
    /// For a normal block, it would be its successor
    /// For blocks related to a conditional statement, we ensure to process
    /// the 'then-branch', then the 'else-branch' (if it exists), and finally the end block
    fn handle_terminator(
        &mut self,
        block: BasicBlockId,
        work_list: &[BasicBlockId],
    ) -> Vec<BasicBlockId> {
        let terminator = self.inserter.function.dfg[block].unwrap_terminator().clone();
        match &terminator {
            TerminatorInstruction::JmpIf {
                condition,
                then_destination,
                else_destination,
                call_stack,
            } => {
                self.arguments_stack.push(vec![]);
                self.if_start(condition, then_destination, else_destination, &block, *call_stack)
            }
            TerminatorInstruction::Jmp { destination, arguments, call_stack: _ } => {
                let arguments = vecmap(arguments.clone(), |value| self.inserter.resolve(value));
                self.arguments_stack.push(arguments);
                if work_list.contains(destination) {
                    if work_list.last() == Some(destination) {
                        self.else_stop(&block)
                    } else {
                        self.then_stop(&block)
                    }
                } else {
                    vec![*destination]
                }
            }
            TerminatorInstruction::Return { return_values, call_stack } => {
                let call_stack = *call_stack;
                let return_values =
                    vecmap(return_values.clone(), |value| self.inserter.resolve(value));
                let new_return = TerminatorInstruction::Return { return_values, call_stack };
                let entry = self.inserter.function.entry_block();

                self.inserter.function.dfg.set_block_terminator(entry, new_return);
                vec![]
            }
        }
    }

    /// Process a conditional statement
    fn if_start(
        &mut self,
        condition: &Value,
        then_destination: &BasicBlockId,
        else_destination: &BasicBlockId,
        if_entry: &BasicBlockId,
        call_stack: CallStackId,
    ) -> Vec<BasicBlockId> {
        // manage conditions
        let old_condition = *condition;
        let then_condition = self.inserter.resolve(old_condition);

        let old_allocations = std::mem::take(&mut self.local_allocations);
        let branch = ConditionalBranch {
            old_condition,
            condition: self.link_condition(then_condition),
            last_block: *then_destination,
            local_allocations: old_allocations,
        };
        let cond_context = ConditionalContext {
            condition: then_condition,
            entry_block: *if_entry,
            then_branch: branch,
            else_branch: None,
            call_stack,
        };
        self.condition_stack.push(cond_context);
        self.insert_current_side_effects_enabled();

        // We disallow this case as it results in the `else_destination` block
        // being inlined before the `then_destination` block due to block deduplication in the work queue.
        //
        // The `else_destination` block then gets treated as if it were the `then_destination` block
        // and has the incorrect condition applied to it.
        assert_ne!(
            self.branch_ends[if_entry], *then_destination,
            "ICE: branches merge inside of `then` branch"
        );
        vec![self.branch_ends[if_entry], *else_destination, *then_destination]
    }

    /// Switch context to the 'else-branch'
    fn then_stop(&mut self, block: &BasicBlockId) -> Vec<BasicBlockId> {
        let mut cond_context = self.condition_stack.pop().unwrap();
        cond_context.then_branch.last_block = *block;

        let condition_call_stack =
<<<<<<< HEAD
            self.inserter.function.dfg.get_value_call_stack(cond_context.condition);
        let else_condition = self
            .insert_instruction(
                Instruction::Not(cond_context.condition),
                condition_call_stack.clone(),
            )
            .first();
=======
            self.inserter.function.dfg.get_value_call_stack_id(cond_context.condition);
        let else_condition =
            self.insert_instruction(Instruction::Not(cond_context.condition), condition_call_stack);
>>>>>>> 73ccd455
        let else_condition = self.link_condition(else_condition);

        let old_allocations = std::mem::take(&mut self.local_allocations);
        let else_branch = ConditionalBranch {
            old_condition: cond_context.then_branch.old_condition,
            condition: else_condition,
            last_block: *block,
            local_allocations: old_allocations,
        };
        cond_context.then_branch.local_allocations.clear();
        cond_context.else_branch = Some(else_branch);
        self.condition_stack.push(cond_context);

        self.insert_current_side_effects_enabled();

        assert_eq!(self.cfg.successors(*block).len(), 1);
        vec![self.cfg.successors(*block).next().unwrap()]
    }

    /// Process the 'exit' block of a conditional statement
    fn else_stop(&mut self, block: &BasicBlockId) -> Vec<BasicBlockId> {
        let mut cond_context = self.condition_stack.pop().unwrap();
        if cond_context.else_branch.is_none() {
            // then_stop() has not been called, this means that the conditional statement has no else branch
            // so we simply do the then_stop() now
            self.condition_stack.push(cond_context);
            self.then_stop(block);
            cond_context = self.condition_stack.pop().unwrap();
        }

        let mut else_branch = cond_context.else_branch.unwrap();
        self.local_allocations = std::mem::take(&mut else_branch.local_allocations);
        else_branch.last_block = *block;
        cond_context.else_branch = Some(else_branch);

        // We must remember to reset whether side effects are enabled when both branches
        // end, in addition to resetting the value of old_condition since it is set to
        // known to be true/false within the then/else branch respectively.
        self.insert_current_side_effects_enabled();

        // While there is a condition on the stack we don't compile outside the condition
        // until it is popped. This ensures we inline the full then and else branches
        // before continuing from the end of the conditional here where they can be merged properly.
        let end = self.branch_ends[&cond_context.entry_block];

        // Merge arguments and stores from the else/end branches
        self.inline_branch_end(end, cond_context);

        vec![self.cfg.successors(*block).next().unwrap()]
    }

    /// Inline the ending block of a branch, the point where all blocks from a jmpif instruction
    /// join back together. In particular this function must handle merging block arguments from
    /// all of the join point's predecessors, and it must handle any differing side effects from
    /// each branch.
    ///
    /// Afterwards, continues inlining recursively until it finds the next end block or finds the
    /// end of the function.
    ///
    /// Returns the final block that was inlined.
    fn inline_branch_end(
        &mut self,
        destination: BasicBlockId,
        cond_context: ConditionalContext,
    ) -> BasicBlockId {
        assert_eq!(self.cfg.predecessors(destination).len(), 2);
        let last_then = cond_context.then_branch.last_block;
        let mut else_args = Vec::new();
        if cond_context.else_branch.is_some() {
            let last_else = cond_context.else_branch.clone().unwrap().last_block;
            else_args = self.inserter.function.dfg[last_else].jmp_arguments().to_vec();
        }

        let then_args = self.inserter.function.dfg[last_then].jmp_arguments().to_vec();

        let params = self.inserter.function.dfg.block_parameters(destination);
        assert_eq!(params.len(), then_args.len());
        assert_eq!(params.len(), else_args.len());

        let args = vecmap(then_args.iter().zip(else_args), |(then_arg, else_arg)| {
            (self.inserter.resolve(*then_arg), self.inserter.resolve(else_arg))
        });
        let else_condition = if let Some(branch) = cond_context.else_branch {
            branch.condition
        } else {
            Value::bool_constant(false)
        };
        let block = self.inserter.function.entry_block();

        // Cannot include this in the previous vecmap since it requires exclusive access to self
        let args = vecmap(args, |(then_arg, else_arg)| {
            let instruction = Instruction::IfElse {
                then_condition: cond_context.then_branch.condition,
                then_value: then_arg,
                else_condition,
                else_value: else_arg,
            };
            let call_stack = cond_context.call_stack;
            self.inserter
                .function
                .dfg
                .insert_instruction_and_results(instruction, block, call_stack)
                .first()
        });

        self.arguments_stack.pop();
        self.arguments_stack.pop();
        self.arguments_stack.push(args);
        destination
    }

    /// Insert a new instruction into the function's entry block.
    /// Unlike push_instruction, this function will not map any ValueIds.
    /// within the given instruction, nor will it modify self.values in any way.
<<<<<<< HEAD
    fn insert_instruction(
        &mut self,
        instruction: Instruction,
        call_stack: CallStack,
=======
    fn insert_instruction(&mut self, instruction: Instruction, call_stack: CallStackId) -> ValueId {
        let block = self.inserter.function.entry_block();
        self.inserter
            .function
            .dfg
            .insert_instruction_and_results(instruction, block, None, call_stack)
            .first()
    }

    /// Inserts a new instruction into the function's entry block, using the given
    /// control type variables to specify result types if needed.
    /// Unlike push_instruction, this function will not map any ValueIds.
    /// within the given instruction, nor will it modify self.values in any way.
    fn insert_instruction_with_typevars(
        &mut self,
        instruction: Instruction,
        ctrl_typevars: Option<Vec<Type>>,
        call_stack: CallStackId,
>>>>>>> 73ccd455
    ) -> InsertInstructionResult {
        let block = self.inserter.function.entry_block();
        let dfg = &mut self.inserter.function.dfg;
        dfg.insert_instruction_and_results(instruction, block, call_stack)
    }

    /// Checks the branch condition on the top of the stack and uses it to build and insert an
    /// `EnableSideEffectsIf` instruction into the entry block.
    ///
    /// If the stack is empty, a "true" u1 constant is taken to be the active condition. This is
    /// necessary for re-enabling side-effects when re-emerging to a branch depth of 0.
    fn insert_current_side_effects_enabled(&mut self) {
        let condition = match self.get_last_condition() {
            Some(cond) => cond,
            None => Value::bool_constant(true),
        };
        let enable_side_effects = Instruction::EnableSideEffectsIf { condition };
<<<<<<< HEAD
        let call_stack = self.inserter.function.dfg.get_value_call_stack(condition);
        self.insert_instruction(enable_side_effects, call_stack);
=======
        let call_stack = self.inserter.function.dfg.get_value_call_stack_id(condition);
        self.insert_instruction_with_typevars(enable_side_effects, None, call_stack);
>>>>>>> 73ccd455
    }

    /// Push the given instruction to the end of the entry block of the current function.
    ///
    /// Note that each ValueId of the instruction will be mapped via self.inserter.resolve.
    /// As a result, the instruction that will be pushed will actually be a new instruction
    /// with a different InstructionId from the original. The results of the given instruction
    /// will also be mapped to the results of the new instruction.
    ///
    /// `previous_allocate_result` should only be set to the result of an allocate instruction
    /// if that instruction was the instruction immediately previous to this one - if there are
    /// any instructions in between it should be None.
    fn push_instruction(&mut self, id: InstructionId) {
        let (instruction, call_stack) = self.inserter.map_instruction(id);
        let instruction = self.handle_instruction_side_effects(instruction, call_stack);

        let instruction_is_allocate = matches!(&instruction, Instruction::Allocate { .. });
        let entry = self.inserter.function.entry_block();
        let results = self.inserter.push_instruction_value(instruction, id, entry, call_stack);

        // Remember an allocate was created local to this branch so that we do not try to merge store
        // values across branches for it later.
        if instruction_is_allocate {
            self.local_allocations.insert(results.first());
        }
    }

    /// If we are currently in a branch, we need to modify constrain instructions
    /// to multiply them by the branch's condition (see optimization #1 in the module comment).
    fn handle_instruction_side_effects(
        &mut self,
        instruction: Instruction,
        call_stack: CallStackId,
    ) -> Instruction {
        if let Some(condition) = self.get_last_condition() {
            match instruction {
                Instruction::Constrain(lhs, rhs, message) => {
                    // Replace constraint `lhs == rhs` with `condition * lhs == condition * rhs`.

                    // Condition needs to be cast to argument type in order to multiply them together.
                    let argument_type = self.inserter.function.dfg.type_of_value(lhs);

                    let cast = Instruction::Cast(condition, argument_type.unwrap_numeric());
<<<<<<< HEAD
                    let casted_condition =
                        self.insert_instruction(cast, call_stack.clone()).first();

                    let lhs = self
                        .insert_instruction(
                            Instruction::binary(BinaryOp::Mul, lhs, casted_condition),
                            call_stack.clone(),
                        )
                        .first();
                    let rhs = self
                        .insert_instruction(
                            Instruction::binary(BinaryOp::Mul, rhs, casted_condition),
                            call_stack,
                        )
                        .first();
=======
                    let casted_condition = self.insert_instruction(cast, call_stack);

                    let lhs = self.insert_instruction(
                        Instruction::binary(BinaryOp::Mul, lhs, casted_condition),
                        call_stack,
                    );
                    let rhs = self.insert_instruction(
                        Instruction::binary(BinaryOp::Mul, rhs, casted_condition),
                        call_stack,
                    );
>>>>>>> 73ccd455

                    Instruction::Constrain(lhs, rhs, message)
                }
                Instruction::Store { address, value } => {
                    // If this instruction immediately follows an allocate, and stores to that
                    // address there is no previous value to load and we don't need a merge anyway.
                    if self.local_allocations.contains(&address) {
                        Instruction::Store { address, value }
                    } else {
                        // Instead of storing `value`, store `if condition { value } else { previous_value }`
                        let typ = self.inserter.function.dfg.type_of_value(value);
<<<<<<< HEAD
                        let load = Instruction::Load { address, result_type: typ };
                        let previous_value =
                            self.insert_instruction(load, call_stack.clone()).first();

                        let else_condition = self
                            .insert_instruction(Instruction::Not(condition), call_stack.clone())
                            .first();
=======
                        let load = Instruction::Load { address };
                        let previous_value = self
                            .insert_instruction_with_typevars(load, Some(vec![typ]), call_stack)
                            .first();

                        let else_condition =
                            self.insert_instruction(Instruction::Not(condition), call_stack);
>>>>>>> 73ccd455

                        let instruction = Instruction::IfElse {
                            then_condition: condition,
                            then_value: value,
                            else_condition,
                            else_value: previous_value,
                        };

                        let updated_value =
                            self.insert_instruction(instruction, call_stack).first();
                        Instruction::Store { address, value: updated_value }
                    }
                }
                Instruction::RangeCheck { value, max_bit_size, assert_message } => {
                    // Replace value with `value * predicate` to zero out value when predicate is inactive.

                    // Condition needs to be cast to argument type in order to multiply them together.
                    let argument_type = self.inserter.function.dfg.type_of_value(value);
                    let cast = Instruction::Cast(condition, argument_type.unwrap_numeric());
<<<<<<< HEAD
                    let casted_condition =
                        self.insert_instruction(cast, call_stack.clone()).first();

                    let value = self
                        .insert_instruction(
                            Instruction::binary(BinaryOp::Mul, value, casted_condition),
                            call_stack.clone(),
                        )
                        .first();
                    Instruction::RangeCheck { value, max_bit_size, assert_message }
                }
                Instruction::Call { func, mut arguments, result_types } => {
                    match func {
                        Value::Intrinsic(Intrinsic::ToBits(_) | Intrinsic::ToRadix(_)) => {
                            let field = arguments[0];
                            let argument_type = self.inserter.function.dfg.type_of_value(field);

                            let cast = Instruction::Cast(condition, argument_type.unwrap_numeric());
                            let casted_condition =
                                self.insert_instruction(cast, call_stack.clone()).first();
                            let field = self
                                .insert_instruction(
                                    Instruction::binary(BinaryOp::Mul, field, casted_condition),
                                    call_stack.clone(),
                                )
                                .first();

                            arguments[0] = field;

                            Instruction::Call { func, arguments, result_types }
                        }
                        //Issue #5045: We set curve points to infinity if condition is false
                        Value::Intrinsic(Intrinsic::BlackBox(BlackBoxFunc::EmbeddedCurveAdd)) => {
                            arguments[2] =
                                self.var_or_one(arguments[2], condition, call_stack.clone());
                            arguments[5] =
                                self.var_or_one(arguments[5], condition, call_stack.clone());

                            Instruction::Call { func, arguments, result_types }
                        }
                        Value::Intrinsic(Intrinsic::BlackBox(BlackBoxFunc::MultiScalarMul)) => {
                            let points_array_idx = if matches!(
                                self.inserter.function.dfg.type_of_value(arguments[0]),
                                Type::Array { .. }
                            ) {
                                0
                            } else {
                                // if the first argument is not an array, we assume it is a slice
                                // which means the array is the second argument
                                1
                            };
                            let (elements, typ) = self.apply_predicate_to_msm_argument(
                                arguments[points_array_idx],
                                condition,
                                call_stack.clone(),
                            );

                            let instruction = Instruction::MakeArray { elements, typ };
                            let array = self.insert_instruction(instruction, call_stack).first();
                            arguments[points_array_idx] = array;
                            Instruction::Call { func, arguments, result_types }
                        }
                        _ => Instruction::Call { func, arguments, result_types },
=======
                    let casted_condition = self.insert_instruction(cast, call_stack);

                    let value = self.insert_instruction(
                        Instruction::binary(BinaryOp::Mul, value, casted_condition),
                        call_stack,
                    );
                    Instruction::RangeCheck { value, max_bit_size, assert_message }
                }
                Instruction::Call { func, mut arguments } => match self.inserter.function.dfg[func]
                {
                    Value::Intrinsic(Intrinsic::ToBits(_) | Intrinsic::ToRadix(_)) => {
                        let field = arguments[0];
                        let argument_type = self.inserter.function.dfg.type_of_value(field);

                        let cast = Instruction::Cast(condition, argument_type.unwrap_numeric());
                        let casted_condition = self.insert_instruction(cast, call_stack);
                        let field = self.insert_instruction(
                            Instruction::binary(BinaryOp::Mul, field, casted_condition),
                            call_stack,
                        );

                        arguments[0] = field;

                        Instruction::Call { func, arguments }
                    }
                    //Issue #5045: We set curve points to infinity if condition is false
                    Value::Intrinsic(Intrinsic::BlackBox(BlackBoxFunc::EmbeddedCurveAdd)) => {
                        arguments[2] = self.var_or_one(arguments[2], condition, call_stack);
                        arguments[5] = self.var_or_one(arguments[5], condition, call_stack);

                        Instruction::Call { func, arguments }
                    }
                    Value::Intrinsic(Intrinsic::BlackBox(BlackBoxFunc::MultiScalarMul)) => {
                        let points_array_idx = if matches!(
                            self.inserter.function.dfg.type_of_value(arguments[0]),
                            Type::Array { .. }
                        ) {
                            0
                        } else {
                            // if the first argument is not an array, we assume it is a slice
                            // which means the array is the second argument
                            1
                        };
                        let (elements, typ) = self.apply_predicate_to_msm_argument(
                            arguments[points_array_idx],
                            condition,
                            call_stack,
                        );

                        let instruction = Instruction::MakeArray { elements, typ };
                        let array = self.insert_instruction(instruction, call_stack);
                        arguments[points_array_idx] = array;
                        Instruction::Call { func, arguments }
>>>>>>> 73ccd455
                    }
                }
                other => other,
            }
        } else {
            instruction
        }
    }

    /// When a MSM is done under a predicate, we need to apply the predicate
    /// to the is_infinity property of the input points in order to ensure
    /// that the points will be on the curve no matter what.
    fn apply_predicate_to_msm_argument(
        &mut self,
<<<<<<< HEAD
        argument: Value,
        predicate: Value,
        call_stack: CallStack,
    ) -> (im::Vector<Value>, Type) {
=======
        argument: ValueId,
        predicate: ValueId,
        call_stack: CallStackId,
    ) -> (im::Vector<ValueId>, Type) {
>>>>>>> 73ccd455
        let array_typ;
        let mut array_with_predicate = im::Vector::new();
        if let Some((array, typ)) = &self.inserter.function.dfg.get_array_constant(argument) {
            array_typ = typ.clone();
            for (i, value) in array.clone().iter().enumerate() {
                if i % 3 == 2 {
                    array_with_predicate.push_back(self.var_or_one(*value, predicate, call_stack));
                } else {
                    array_with_predicate.push_back(*value);
                }
            }
        } else {
            unreachable!(
                "Expected an array, got {}",
                &self.inserter.function.dfg.type_of_value(argument)
            );
        };

        (array_with_predicate, array_typ)
    }

    // Computes: if condition { var } else { 1 }
<<<<<<< HEAD
    fn var_or_one(&mut self, var: Value, condition: Value, call_stack: CallStack) -> Value {
        let field = self
            .insert_instruction(
                Instruction::binary(BinaryOp::Mul, var, condition),
                call_stack.clone(),
            )
            .first();
        let not_condition =
            self.insert_instruction(Instruction::Not(condition), call_stack.clone()).first();
=======
    fn var_or_one(&mut self, var: ValueId, condition: ValueId, call_stack: CallStackId) -> ValueId {
        let field =
            self.insert_instruction(Instruction::binary(BinaryOp::Mul, var, condition), call_stack);
        let not_condition = self.insert_instruction(Instruction::Not(condition), call_stack);
>>>>>>> 73ccd455
        self.insert_instruction(
            Instruction::binary(BinaryOp::Add, field, not_condition),
            call_stack,
        )
        .first()
    }
}

#[cfg(test)]
mod test {
    use acvm::acir::AcirField;

    use crate::ssa::{
        function_builder::FunctionBuilder,
        ir::{
            dfg::DataFlowGraph,
            function::Function,
            instruction::{BinaryOp, Instruction, TerminatorInstruction},
            map::Id,
            types::Type,
            value::Value,
        },
        opt::assert_normalized_ssa_equals,
        Ssa,
    };

    #[test]
    fn basic_jmpif() {
        let src = "
            acir(inline) fn main f0 {
              b0(v0: u1):
                jmpif v0 then: b1, else: b2
              b1():
                jmp b3(Field 3)
              b3(v1: Field):
                return v1
              b2():
                jmp b3(Field 4)
            }
            ";
        let ssa = Ssa::from_str(src).unwrap();
        assert_eq!(ssa.main().reachable_blocks().len(), 4);

        let expected = "
            acir(inline) fn main f0 {
              b0(v0: u1):
                enable_side_effects v0
                v1 = not v0
                enable_side_effects u1 1
                v3 = cast v0 as Field
                v4 = cast v1 as Field
                v6 = mul v3, Field 3
                v8 = mul v4, Field 4
                v9 = add v6, v8
                return v9
            }
            ";

        let ssa = ssa.flatten_cfg();
        assert_normalized_ssa_equals(ssa, expected);
    }

    #[test]
    fn modify_constrain() {
        let src = "
            acir(inline) fn main f0 {
              b0(v0: u1, v1: u1):
                jmpif v0 then: b1, else: b2
              b1():
                constrain v1 == u1 1
                jmp b2()
              b2():
                return
            }
            ";
        let ssa = Ssa::from_str(src).unwrap();
        assert_eq!(ssa.main().reachable_blocks().len(), 3);

        let expected = "
            acir(inline) fn main f0 {
              b0(v0: u1, v1: u1):
                enable_side_effects v0
                v2 = mul v1, v0
                constrain v2 == v0
                v3 = not v0
                enable_side_effects u1 1
                return
            }
            ";
        let ssa = ssa.flatten_cfg();
        assert_eq!(ssa.main().reachable_blocks().len(), 1);
        assert_normalized_ssa_equals(ssa, expected);
    }

    #[test]
    fn merge_stores() {
        let src = "
            acir(inline) fn main f0 {
              b0(v0: u1, v1: &mut Field):
                jmpif v0 then: b1, else: b2
              b1():
                store Field 5 at v1
                jmp b2()
              b2():
                return
            }
            ";
        let ssa = Ssa::from_str(src).unwrap();

        let expected = "
            acir(inline) fn main f0 {
              b0(v0: u1, v1: &mut Field):
                enable_side_effects v0
                v2 = load v1 -> Field
                v3 = not v0
                v4 = cast v0 as Field
                v5 = cast v3 as Field
                v7 = mul v4, Field 5
                v8 = mul v5, v2
                v9 = add v7, v8
                store v9 at v1
                v10 = not v0
                enable_side_effects u1 1
                return
            }
            ";
        let ssa = ssa.flatten_cfg();
        assert_normalized_ssa_equals(ssa, expected);
    }

    #[test]
    fn merge_stores_with_else_block() {
        let src = "
            acir(inline) fn main f0 {
              b0(v0: u1, v1: &mut Field):
                jmpif v0 then: b1, else: b2
              b1():
                store Field 5 at v1
                jmp b3()
              b2():
                store Field 6 at v1
                jmp b3()
              b3():
                return
            }
            ";
        let ssa = Ssa::from_str(src).unwrap();

        let expected = "
            acir(inline) fn main f0 {
              b0(v0: u1, v1: &mut Field):
                enable_side_effects v0
                v2 = load v1 -> Field
                v3 = not v0
                v4 = cast v0 as Field
                v5 = cast v3 as Field
                v7 = mul v4, Field 5
                v8 = mul v5, v2
                v9 = add v7, v8
                store v9 at v1
                v10 = not v0
                enable_side_effects v10
                v11 = load v1 -> Field
                v12 = cast v10 as Field
                v13 = cast v0 as Field
                v15 = mul v12, Field 6
                v16 = mul v13, v11
                v17 = add v15, v16
                store v17 at v1
                enable_side_effects u1 1
                return
            }
            ";
        let ssa = ssa.flatten_cfg();
        assert_normalized_ssa_equals(ssa, expected);
    }

    fn count_instruction(function: &Function, f: impl Fn(&Instruction) -> bool) -> usize {
        function.dfg[function.entry_block()]
            .instructions()
            .iter()
            .filter(|id| f(&function.dfg[**id]))
            .count()
    }

    #[test]
    fn nested_branch_stores() {
        // Here we build some SSA with control flow given by the following graph.
        // To test stores in nested if statements are handled correctly this graph is
        // also nested. To keep things simple, each block stores to the same address
        // an integer that matches its block number. So block 2 stores the value 2,
        // block 3 stores 3 and so on. Note that only blocks { 0, 1, 2, 3, 5, 6 }
        // will store values. Other blocks do not store values so that we can test
        // how these existing values are merged at each join point.
        //
        // For debugging purposes, each block also has a call to test_function with two
        // arguments. The first is the block the test_function was originally in, and the
        // second is the current value stored in the reference.
        //
        //         b0   (0 stored)
        //         ↓
        //         b1   (1 stored)
        //       ↙   ↘
        //     b2     b3  (2 stored in b2) (3 stored in b3)
        //     ↓      |
        //     b4     |
        //   ↙  ↘     |
        // b5    b6   |   (5 stored in b5) (6 stored in b6)
        //   ↘  ↙     ↓
        //    b7      b8
        //      ↘   ↙
        //       b9

        let src = "
        acir(inline) fn main f0 {
          b0(v0: u1, v1: u1):
            v2 = allocate -> &mut Field
            store Field 0 at v2
            v4 = load v2 -> Field
            // call v1(Field 0, v4)
            jmp b1()
          b1():
            store Field 1 at v2
            v6 = load v2 -> Field
            // call v1(Field 1, v6)
            jmpif v0 then: b2, else: b3
          b2():
            store Field 2 at v2
            v8 = load v2 -> Field
            // call v1(Field 2, v8)
            jmp b4()
          b4():
            v12 = load v2 -> Field
            // call v1(Field 4, v12)
            jmpif v1 then: b5, else: b6
          b5():
            store Field 5 at v2
            v14 = load v2 -> Field
            // call v1(Field 5, v14)
            jmp b7()
          b7():
            v18 = load v2 -> Field
            // call v1(Field 7, v18)
            jmp b9()
          b9():
            v22 = load v2 -> Field
            // call v1(Field 9, v22)
            v23 = load v2 -> Field
            return v23
          b6():
            store Field 6 at v2
            v16 = load v2 -> Field
            // call v1(Field 6, v16)
            jmp b7()
          b3():
            store Field 3 at v2
            v10 = load v2 -> Field
            // call v1(Field 3, v10)
            jmp b8()
          b8():
            v20 = load v2 -> Field
            // call v1(Field 8, v20)
            jmp b9()
        }";

        let ssa = Ssa::from_str(src).unwrap();

        let ssa = ssa.flatten_cfg().mem2reg();

        let expected = "
        acir(inline) fn main f0 {
          b0(v0: u1, v1: u1):
            v2 = allocate -> &mut Field
            enable_side_effects v0
            v3 = not v0
            v4 = cast v0 as Field
            v5 = cast v3 as Field
            v7 = mul v4, Field 2
            v8 = add v7, v5
            v9 = mul v0, v1
            enable_side_effects v9
            v10 = not v9
            v11 = cast v9 as Field
            v12 = cast v10 as Field
            v14 = mul v11, Field 5
            v15 = mul v12, v8
            v16 = add v14, v15
            v17 = not v1
            v18 = mul v0, v17
            enable_side_effects v18
            v19 = not v18
            v20 = cast v18 as Field
            v21 = cast v19 as Field
            v23 = mul v20, Field 6
            v24 = mul v21, v16
            v25 = add v23, v24
            enable_side_effects v0
            v26 = not v0
            enable_side_effects v26
            v27 = cast v26 as Field
            v28 = cast v0 as Field
            v30 = mul v27, Field 3
            v31 = mul v28, v25
            v32 = add v30, v31
            enable_side_effects u1 1
            return v32
        }";

        let main = ssa.main();
        let ret = match main.dfg[main.entry_block()].terminator() {
            Some(TerminatorInstruction::Return { return_values, .. }) => return_values[0],
            _ => unreachable!("Should have terminator instruction"),
        };

        let merged_values = get_all_constants_reachable_from_instruction(&main.dfg, ret);
        assert_eq!(merged_values, vec![2, 3, 5, 6]);

        assert_normalized_ssa_equals(ssa, expected);
    }

    #[test]
    fn allocate_in_single_branch() {
        // Regression test for #1756
        // fn foo() -> Field {
        //     let mut x = 0;
        //     x
        // }
        //
        // fn main(cond:bool) {
        //     if cond {
        //         foo();
        //     };
        // }
        //
        // Translates to the following before the flattening pass:
        let src = "
        acir(inline) fn main f0 {
          b0(v0: u1):
            jmpif v0 then: b1, else: b2
          b1():
            v1 = allocate -> &mut Field
            store Field 0 at v1
            v3 = load v1 -> Field
            jmp b2()
          b2():
            return
        }";
        // The bug is that the flattening pass previously inserted a load
        // before the first store to allocate, which loaded an uninitialized value.
        // In this test we assert the ordering is strictly Allocate then Store then Load.
        let ssa = Ssa::from_str(src).unwrap();
        let flattened_ssa = ssa.flatten_cfg();

        // Now assert that there is not a load between the allocate and its first store
        // The Expected IR is:
        let expected = "
        acir(inline) fn main f0 {
          b0(v0: u1):
            enable_side_effects v0
            v1 = allocate -> &mut Field
            store Field 0 at v1
            v3 = load v1 -> Field
            v4 = not v0
            enable_side_effects u1 1
            return
        }
        ";

        let main = flattened_ssa.main();
        let instructions = main.dfg[main.entry_block()].instructions();

        let find_instruction = |predicate: fn(&Instruction) -> bool| {
            instructions.iter().position(|id| predicate(&main.dfg[*id])).unwrap()
        };

        let allocate_index = find_instruction(|i| matches!(i, Instruction::Allocate { .. }));
        let store_index = find_instruction(|i| matches!(i, Instruction::Store { .. }));
        let load_index = find_instruction(|i| matches!(i, Instruction::Load { .. }));

        assert!(allocate_index < store_index);
        assert!(store_index < load_index);

        assert_normalized_ssa_equals(flattened_ssa, expected);
    }

    /// Work backwards from an instruction to find all the constant values
    /// that were used to construct it. E.g for:
    ///
    /// b0(v0: Field):
    ///   v1 = add v0, Field 6
    ///   v2 = mul v1, Field 2
    ///   v3 = sub v2, v0
    ///   return v3
    ///
    /// Calling this function on v3 will return [2, 6].
    fn get_all_constants_reachable_from_instruction(
        dfg: &DataFlowGraph,
        value: Value,
    ) -> Vec<u128> {
        match value {
            Value::Instruction { instruction, .. } => {
                let mut constants = vec![];

                dfg[instruction].for_each_value(|value| {
                    constants.extend(get_all_constants_reachable_from_instruction(dfg, value));
                });

                constants.sort();
                constants.dedup();
                constants
            }
            Value::NumericConstant { constant, .. } => vec![constant.to_u128()],
            _ => Vec::new(),
        }
    }

    #[test]
    fn should_not_merge_away_constraints() {
        // Very simplified derived regression test for #1792
        // Tests that it does not simplify to a true constraint an always-false constraint
        // The original function is replaced by the following:
        let src = "
            acir(inline) fn main f1 {
              b0():
                jmpif u1 0 then: b1, else: b2
              b1():
                jmp b2()
              b2():
                constrain u1 0 == u1 1 // was incorrectly removed
                return
            }
            ";
        let ssa = Ssa::from_str(src).unwrap();

        let expected = "
            acir(inline) fn main f0 {
              b0():
                enable_side_effects u1 1
                constrain u1 0 == u1 1
                return
            }
            ";
        let ssa = ssa.flatten_cfg();
        assert_normalized_ssa_equals(ssa, expected);
    }

    #[test]
    fn should_not_merge_incorrectly_to_false() {
        // Regression test for #1792
        // Tests that it does not simplify a true constraint an always-false constraint

        let src = "
        acir(inline) fn main f0 {
          b0(v0: [u8; 2]):
            v2 = array_get v0, index u8 0 -> u8
            v3 = cast v2 as u32
            v4 = truncate v3 to 1 bits, max_bit_size: 32
            v5 = cast v4 as u1
            v6 = allocate -> &mut Field
            store u8 0 at v6
            jmpif v5 then: b2, else: b1
          b2():
            v7 = cast v2 as Field
            v9 = add v7, Field 1
            v10 = cast v9 as u8
            store v10 at v6
            jmp b3()
          b3():
            constrain v5 == u1 1
            return
          b1():
            store u8 0 at v6
            jmp b3()
        }
        ";

        let ssa = Ssa::from_str(src).unwrap();

        let expected = "
        acir(inline) fn main f0 {
          b0(v0: [u8; 2]):
            v2 = array_get v0, index u8 0 -> u8
            v3 = cast v2 as u32
            v4 = truncate v3 to 1 bits, max_bit_size: 32
            v5 = cast v4 as u1
            v6 = allocate -> &mut Field
            store u8 0 at v6
            enable_side_effects v5
            v7 = cast v2 as Field
            v9 = add v7, Field 1
            v10 = cast v9 as u8
            v11 = load v6 -> u8
            v12 = not v5
            v13 = cast v4 as u8
            v14 = cast v12 as u8
            v15 = mul v13, v10
            v16 = mul v14, v11
            v17 = add v15, v16
            store v17 at v6
            v18 = not v5
            enable_side_effects v18
            v19 = load v6 -> u8
            v20 = cast v18 as u8
            v21 = cast v4 as u8
            v22 = mul v21, v19
            store v22 at v6
            enable_side_effects u1 1
            constrain v5 == u1 1
            return
        }
        ";

        let flattened_ssa = ssa.flatten_cfg();
        let main = flattened_ssa.main();

        // Now assert that there is not an always-false constraint after flattening:
        let mut constrain_count = 0;
        for instruction in main.dfg[main.entry_block()].instructions() {
            if let Instruction::Constrain(lhs, rhs, ..) = main.dfg[*instruction] {
                if let (Some(lhs), Some(rhs)) =
                    (main.dfg.get_numeric_constant(lhs), main.dfg.get_numeric_constant(rhs))
                {
                    assert_eq!(lhs, rhs);
                }
                constrain_count += 1;
            }
        }
        assert_eq!(constrain_count, 1);

        assert_normalized_ssa_equals(flattened_ssa, expected);
    }

    #[test]
    fn undo_stores() {
        // Regression test for #1826. Ensures the `else` branch does not see the stores of the
        // `then` branch.
        //
        // fn main f1 {
        //   b0():
        //     v0 = allocate
        //     store Field 0 at v0
        //     v2 = allocate
        //     store Field 2 at v2
        //     v4 = load v2
        //     v5 = lt v4, Field 2
        //     jmpif v5 then: b1, else: b2
        //   b1():
        //     v24 = load v0
        //     v25 = load v2
        //     v26 = mul v25, Field 10
        //     v27 = add v24, v26
        //     store v27 at v0
        //     v28 = load v2
        //     v29 = add v28, Field 1
        //     store v29 at v2
        //     jmp b5()
        //   b5():
        //     v14 = load v0
        //     return v14
        //   b2():
        //     v6 = load v2
        //     v8 = lt v6, Field 4
        //     jmpif v8 then: b3, else: b4
        //   b3():
        //     v16 = load v0
        //     v17 = load v2
        //     v19 = mul v17, Field 100
        //     v20 = add v16, v19
        //     store v20 at v0
        //     v21 = load v2
        //     v23 = add v21, Field 1
        //     store v23 at v2
        //     jmp b4()
        //   b4():
        //     jmp b5()
        // }
        let main_id = Id::test_new(0);
        let mut builder = FunctionBuilder::new("main".into(), main_id);

        let b1 = builder.insert_block();
        let b2 = builder.insert_block();
        let b3 = builder.insert_block();
        let b4 = builder.insert_block();
        let b5 = builder.insert_block();

        let zero = Value::field_constant(0u128.into());
        let one = Value::field_constant(1u128.into());
        let two = Value::field_constant(2u128.into());
        let four = Value::field_constant(4u128.into());
        let ten = Value::field_constant(10u128.into());
        let one_hundred = Value::field_constant(100u128.into());

        let v0 = builder.insert_allocate(Type::field());
        builder.insert_store(v0, zero);
        let v2 = builder.insert_allocate(Type::field());
        builder.insert_store(v2, two);
        let v4 = builder.insert_load(v2, Type::field());
        let v5 = builder.insert_binary(v4, BinaryOp::Lt, two);
        builder.terminate_with_jmpif(v5, b1, b2);

        builder.switch_to_block(b1);
        let v24 = builder.insert_load(v0, Type::field());
        let v25 = builder.insert_load(v2, Type::field());
        let v26 = builder.insert_binary(v25, BinaryOp::Mul, ten);
        let v27 = builder.insert_binary(v24, BinaryOp::Add, v26);
        builder.insert_store(v0, v27);
        let v28 = builder.insert_load(v2, Type::field());
        let v29 = builder.insert_binary(v28, BinaryOp::Add, one);
        builder.insert_store(v2, v29);
        builder.terminate_with_jmp(b5, vec![]);

        builder.switch_to_block(b5);
        let v14 = builder.insert_load(v0, Type::field());
        builder.terminate_with_return(vec![v14]);

        builder.switch_to_block(b2);
        let v6 = builder.insert_load(v2, Type::field());
        let v8 = builder.insert_binary(v6, BinaryOp::Lt, four);
        builder.terminate_with_jmpif(v8, b3, b4);

        builder.switch_to_block(b3);
        let v16 = builder.insert_load(v0, Type::field());
        let v17 = builder.insert_load(v2, Type::field());
        let v19 = builder.insert_binary(v17, BinaryOp::Mul, one_hundred);
        let v20 = builder.insert_binary(v16, BinaryOp::Add, v19);
        builder.insert_store(v0, v20);
        let v21 = builder.insert_load(v2, Type::field());
        let v23 = builder.insert_binary(v21, BinaryOp::Add, one);
        builder.insert_store(v2, v23);
        builder.terminate_with_jmp(b4, vec![]);

        builder.switch_to_block(b4);
        builder.terminate_with_jmp(b5, vec![]);

        let ssa = builder.finish().flatten_cfg().mem2reg().fold_constants();

        let main = ssa.main();

        // The return value should be 200, not 310
        match main.dfg[main.entry_block()].terminator() {
            Some(TerminatorInstruction::Return { return_values, .. }) => {
                match main.dfg.get_numeric_constant(return_values[0]) {
                    Some(constant) => {
                        let value = constant.to_u128();
                        assert_eq!(value, 200);
                    }
                    None => unreachable!("Expected constant 200 for return value"),
                }
            }
            _ => unreachable!("Should have terminator instruction"),
        }
    }

    #[test]
    #[should_panic = "ICE: branches merge inside of `then` branch"]
    fn panics_if_branches_merge_within_then_branch() {
        //! This is a regression test for https://github.com/noir-lang/noir/issues/6620

        let src = "
        acir(inline) fn main f0 {
          b0(v0: u1):
            jmpif v0 then: b2, else: b1
          b2():
            return
          b1():
            jmp b2()
        }
        ";
        let merged_ssa = Ssa::from_str(src).unwrap();
        let _ = merged_ssa.flatten_cfg();
    }
}<|MERGE_RESOLUTION|>--- conflicted
+++ resolved
@@ -141,11 +141,6 @@
         basic_block::BasicBlockId,
         call_stack::CallStackId,
         cfg::ControlFlowGraph,
-<<<<<<< HEAD
-        dfg::CallStack,
-=======
-        dfg::InsertInstructionResult,
->>>>>>> 73ccd455
         function::{Function, FunctionId, RuntimeType},
         function_inserter::FunctionInserter,
         instruction::insert_result::InsertInstructionResult,
@@ -291,13 +286,8 @@
         if let Some(context) = self.condition_stack.last() {
             let previous_branch = context.else_branch.as_ref().unwrap_or(&context.then_branch);
             let and = Instruction::binary(BinaryOp::And, previous_branch.condition, condition);
-<<<<<<< HEAD
-            let call_stack = self.inserter.function.dfg.get_value_call_stack(condition);
+            let call_stack = self.inserter.function.dfg.get_value_call_stack_id(condition);
             self.insert_instruction(and, call_stack).first()
-=======
-            let call_stack = self.inserter.function.dfg.get_value_call_stack_id(condition);
-            self.insert_instruction(and, call_stack)
->>>>>>> 73ccd455
         } else {
             condition
         }
@@ -346,12 +336,7 @@
                 let one = Value::bool_constant(true);
                 self.insert_instruction(
                     Instruction::EnableSideEffectsIf { condition: one },
-<<<<<<< HEAD
-                    CallStack::new(),
-=======
-                    None,
                     CallStackId::root(),
->>>>>>> 73ccd455
                 );
                 self.push_instruction(*instruction);
                 self.insert_current_side_effects_enabled();
@@ -455,19 +440,10 @@
         cond_context.then_branch.last_block = *block;
 
         let condition_call_stack =
-<<<<<<< HEAD
-            self.inserter.function.dfg.get_value_call_stack(cond_context.condition);
+            self.inserter.function.dfg.get_value_call_stack_id(cond_context.condition);
         let else_condition = self
-            .insert_instruction(
-                Instruction::Not(cond_context.condition),
-                condition_call_stack.clone(),
-            )
+            .insert_instruction(Instruction::Not(cond_context.condition), condition_call_stack)
             .first();
-=======
-            self.inserter.function.dfg.get_value_call_stack_id(cond_context.condition);
-        let else_condition =
-            self.insert_instruction(Instruction::Not(cond_context.condition), condition_call_stack);
->>>>>>> 73ccd455
         let else_condition = self.link_condition(else_condition);
 
         let old_allocations = std::mem::take(&mut self.local_allocations);
@@ -582,31 +558,10 @@
     /// Insert a new instruction into the function's entry block.
     /// Unlike push_instruction, this function will not map any ValueIds.
     /// within the given instruction, nor will it modify self.values in any way.
-<<<<<<< HEAD
     fn insert_instruction(
         &mut self,
         instruction: Instruction,
-        call_stack: CallStack,
-=======
-    fn insert_instruction(&mut self, instruction: Instruction, call_stack: CallStackId) -> ValueId {
-        let block = self.inserter.function.entry_block();
-        self.inserter
-            .function
-            .dfg
-            .insert_instruction_and_results(instruction, block, None, call_stack)
-            .first()
-    }
-
-    /// Inserts a new instruction into the function's entry block, using the given
-    /// control type variables to specify result types if needed.
-    /// Unlike push_instruction, this function will not map any ValueIds.
-    /// within the given instruction, nor will it modify self.values in any way.
-    fn insert_instruction_with_typevars(
-        &mut self,
-        instruction: Instruction,
-        ctrl_typevars: Option<Vec<Type>>,
         call_stack: CallStackId,
->>>>>>> 73ccd455
     ) -> InsertInstructionResult {
         let block = self.inserter.function.entry_block();
         let dfg = &mut self.inserter.function.dfg;
@@ -624,13 +579,8 @@
             None => Value::bool_constant(true),
         };
         let enable_side_effects = Instruction::EnableSideEffectsIf { condition };
-<<<<<<< HEAD
-        let call_stack = self.inserter.function.dfg.get_value_call_stack(condition);
+        let call_stack = self.inserter.function.dfg.get_value_call_stack_id(condition);
         self.insert_instruction(enable_side_effects, call_stack);
-=======
-        let call_stack = self.inserter.function.dfg.get_value_call_stack_id(condition);
-        self.insert_instruction_with_typevars(enable_side_effects, None, call_stack);
->>>>>>> 73ccd455
     }
 
     /// Push the given instruction to the end of the entry block of the current function.
@@ -674,14 +624,12 @@
                     let argument_type = self.inserter.function.dfg.type_of_value(lhs);
 
                     let cast = Instruction::Cast(condition, argument_type.unwrap_numeric());
-<<<<<<< HEAD
-                    let casted_condition =
-                        self.insert_instruction(cast, call_stack.clone()).first();
+                    let casted_condition = self.insert_instruction(cast, call_stack).first();
 
                     let lhs = self
                         .insert_instruction(
                             Instruction::binary(BinaryOp::Mul, lhs, casted_condition),
-                            call_stack.clone(),
+                            call_stack,
                         )
                         .first();
                     let rhs = self
@@ -690,18 +638,6 @@
                             call_stack,
                         )
                         .first();
-=======
-                    let casted_condition = self.insert_instruction(cast, call_stack);
-
-                    let lhs = self.insert_instruction(
-                        Instruction::binary(BinaryOp::Mul, lhs, casted_condition),
-                        call_stack,
-                    );
-                    let rhs = self.insert_instruction(
-                        Instruction::binary(BinaryOp::Mul, rhs, casted_condition),
-                        call_stack,
-                    );
->>>>>>> 73ccd455
 
                     Instruction::Constrain(lhs, rhs, message)
                 }
@@ -713,23 +649,12 @@
                     } else {
                         // Instead of storing `value`, store `if condition { value } else { previous_value }`
                         let typ = self.inserter.function.dfg.type_of_value(value);
-<<<<<<< HEAD
                         let load = Instruction::Load { address, result_type: typ };
-                        let previous_value =
-                            self.insert_instruction(load, call_stack.clone()).first();
+                        let previous_value = self.insert_instruction(load, call_stack).first();
 
                         let else_condition = self
-                            .insert_instruction(Instruction::Not(condition), call_stack.clone())
+                            .insert_instruction(Instruction::Not(condition), call_stack)
                             .first();
-=======
-                        let load = Instruction::Load { address };
-                        let previous_value = self
-                            .insert_instruction_with_typevars(load, Some(vec![typ]), call_stack)
-                            .first();
-
-                        let else_condition =
-                            self.insert_instruction(Instruction::Not(condition), call_stack);
->>>>>>> 73ccd455
 
                         let instruction = Instruction::IfElse {
                             then_condition: condition,
@@ -749,14 +674,12 @@
                     // Condition needs to be cast to argument type in order to multiply them together.
                     let argument_type = self.inserter.function.dfg.type_of_value(value);
                     let cast = Instruction::Cast(condition, argument_type.unwrap_numeric());
-<<<<<<< HEAD
-                    let casted_condition =
-                        self.insert_instruction(cast, call_stack.clone()).first();
+                    let casted_condition = self.insert_instruction(cast, call_stack).first();
 
                     let value = self
                         .insert_instruction(
                             Instruction::binary(BinaryOp::Mul, value, casted_condition),
-                            call_stack.clone(),
+                            call_stack,
                         )
                         .first();
                     Instruction::RangeCheck { value, max_bit_size, assert_message }
@@ -769,11 +692,11 @@
 
                             let cast = Instruction::Cast(condition, argument_type.unwrap_numeric());
                             let casted_condition =
-                                self.insert_instruction(cast, call_stack.clone()).first();
+                                self.insert_instruction(cast, call_stack).first();
                             let field = self
                                 .insert_instruction(
                                     Instruction::binary(BinaryOp::Mul, field, casted_condition),
-                                    call_stack.clone(),
+                                    call_stack,
                                 )
                                 .first();
 
@@ -783,10 +706,8 @@
                         }
                         //Issue #5045: We set curve points to infinity if condition is false
                         Value::Intrinsic(Intrinsic::BlackBox(BlackBoxFunc::EmbeddedCurveAdd)) => {
-                            arguments[2] =
-                                self.var_or_one(arguments[2], condition, call_stack.clone());
-                            arguments[5] =
-                                self.var_or_one(arguments[5], condition, call_stack.clone());
+                            arguments[2] = self.var_or_one(arguments[2], condition, call_stack);
+                            arguments[5] = self.var_or_one(arguments[5], condition, call_stack);
 
                             Instruction::Call { func, arguments, result_types }
                         }
@@ -804,7 +725,7 @@
                             let (elements, typ) = self.apply_predicate_to_msm_argument(
                                 arguments[points_array_idx],
                                 condition,
-                                call_stack.clone(),
+                                call_stack,
                             );
 
                             let instruction = Instruction::MakeArray { elements, typ };
@@ -813,61 +734,6 @@
                             Instruction::Call { func, arguments, result_types }
                         }
                         _ => Instruction::Call { func, arguments, result_types },
-=======
-                    let casted_condition = self.insert_instruction(cast, call_stack);
-
-                    let value = self.insert_instruction(
-                        Instruction::binary(BinaryOp::Mul, value, casted_condition),
-                        call_stack,
-                    );
-                    Instruction::RangeCheck { value, max_bit_size, assert_message }
-                }
-                Instruction::Call { func, mut arguments } => match self.inserter.function.dfg[func]
-                {
-                    Value::Intrinsic(Intrinsic::ToBits(_) | Intrinsic::ToRadix(_)) => {
-                        let field = arguments[0];
-                        let argument_type = self.inserter.function.dfg.type_of_value(field);
-
-                        let cast = Instruction::Cast(condition, argument_type.unwrap_numeric());
-                        let casted_condition = self.insert_instruction(cast, call_stack);
-                        let field = self.insert_instruction(
-                            Instruction::binary(BinaryOp::Mul, field, casted_condition),
-                            call_stack,
-                        );
-
-                        arguments[0] = field;
-
-                        Instruction::Call { func, arguments }
-                    }
-                    //Issue #5045: We set curve points to infinity if condition is false
-                    Value::Intrinsic(Intrinsic::BlackBox(BlackBoxFunc::EmbeddedCurveAdd)) => {
-                        arguments[2] = self.var_or_one(arguments[2], condition, call_stack);
-                        arguments[5] = self.var_or_one(arguments[5], condition, call_stack);
-
-                        Instruction::Call { func, arguments }
-                    }
-                    Value::Intrinsic(Intrinsic::BlackBox(BlackBoxFunc::MultiScalarMul)) => {
-                        let points_array_idx = if matches!(
-                            self.inserter.function.dfg.type_of_value(arguments[0]),
-                            Type::Array { .. }
-                        ) {
-                            0
-                        } else {
-                            // if the first argument is not an array, we assume it is a slice
-                            // which means the array is the second argument
-                            1
-                        };
-                        let (elements, typ) = self.apply_predicate_to_msm_argument(
-                            arguments[points_array_idx],
-                            condition,
-                            call_stack,
-                        );
-
-                        let instruction = Instruction::MakeArray { elements, typ };
-                        let array = self.insert_instruction(instruction, call_stack);
-                        arguments[points_array_idx] = array;
-                        Instruction::Call { func, arguments }
->>>>>>> 73ccd455
                     }
                 }
                 other => other,
@@ -882,17 +748,10 @@
     /// that the points will be on the curve no matter what.
     fn apply_predicate_to_msm_argument(
         &mut self,
-<<<<<<< HEAD
         argument: Value,
         predicate: Value,
-        call_stack: CallStack,
+        call_stack: CallStackId,
     ) -> (im::Vector<Value>, Type) {
-=======
-        argument: ValueId,
-        predicate: ValueId,
-        call_stack: CallStackId,
-    ) -> (im::Vector<ValueId>, Type) {
->>>>>>> 73ccd455
         let array_typ;
         let mut array_with_predicate = im::Vector::new();
         if let Some((array, typ)) = &self.inserter.function.dfg.get_array_constant(argument) {
@@ -915,22 +774,11 @@
     }
 
     // Computes: if condition { var } else { 1 }
-<<<<<<< HEAD
-    fn var_or_one(&mut self, var: Value, condition: Value, call_stack: CallStack) -> Value {
-        let field = self
-            .insert_instruction(
-                Instruction::binary(BinaryOp::Mul, var, condition),
-                call_stack.clone(),
-            )
-            .first();
+    fn var_or_one(&mut self, var: Value, condition: Value, call_stack: CallStackId) -> Value {
+        let mul = Instruction::binary(BinaryOp::Mul, var, condition);
+        let field = self.insert_instruction(mul, call_stack).first();
         let not_condition =
-            self.insert_instruction(Instruction::Not(condition), call_stack.clone()).first();
-=======
-    fn var_or_one(&mut self, var: ValueId, condition: ValueId, call_stack: CallStackId) -> ValueId {
-        let field =
-            self.insert_instruction(Instruction::binary(BinaryOp::Mul, var, condition), call_stack);
-        let not_condition = self.insert_instruction(Instruction::Not(condition), call_stack);
->>>>>>> 73ccd455
+            self.insert_instruction(Instruction::Not(condition), call_stack).first();
         self.insert_instruction(
             Instruction::binary(BinaryOp::Add, field, not_condition),
             call_stack,
