//! This file contains the SSA flattening pass - a required pass for ACIR to remove any remaining
//! control-flow in the singular program-function, resulting in a single block containing the
//! program logic.
//!
//! ACIR/Brillig differences within this pass:
//!   - This pass is strictly ACIR-only and never mutates brillig functions.
//!
//! Conditions:
//!   - Precondition: Inlining has been performed which should result in there being no remaining
//!     `call` instructions to acir/constrained functions (unless they are `InlineType::Fold`).
//!     This also means the only acir functions in the program should be `main` (if main is
//!     constrained), or any constrained `InlineType::Fold` functions.
//!   - Precondition: Each constrained function should have no loops (unrolling has been performed).
//!   - Postcondition: Each constrained function should now consist of only one block where the
//!     terminator instruction is always a return.
//!
//! Relevance to other passes:
//!   - Flattening effectively eliminates control-flow entirely which can make it easier for
//!     subsequent passes to optimize code. Mem2reg for example should be able to remove all
//!     references in constrained (ACIR) code.
//!   - Flattening inserts `Instruction::IfElse` to merge the values from an if-expression's "then"
//!     and "else" branches. These are immediately simplified out for numeric values, but for
//!     arrays and slices we require the `remove_if_else` SSA pass to later be run to remove the
//!     remaining `Instruction::IfElse` instructions.
//!
//! Implementation details & examples:
//!
//! The flatten cfg optimization pass "flattens" the entire control flow graph into a single block.
//! This includes branches in the CFG with non-constant conditions. Flattening these requires
//! special handling for operations with side-effects and can lead to a loss of information since
//! the jmpif will no longer be in the program. As a result, this pass should usually be towards or
//! at the end of the optimization passes.
//! Furthermore, this pass assumes that no loops are present in the program and will assume
//! that a jmpif is a branch point and will attempt to merge both blocks. No actual looping will occur.
//!
//! This pass is also known to produce some extra instructions which may go unused (usually 'Not')
//! while merging branches. These extra instructions can be cleaned up by a later dead instruction
//! elimination (DIE) pass.
//!
//! Though CFG information is lost during this pass, some key information is retained in the form
//! of `EnableSideEffectsIf` instructions. Each time the flattening pass enters and exits a branch of
//! a jmpif, an instruction is inserted to capture a condition that is analogous to the activeness
//! of the program point. For example:
//!
//! b0(v0: u1):
//!   jmpif v0, then: b1, else: b2
//! b1():
//!   v1 = call f0
//!   jmp b3(v1)
//! ... blocks b2 & b3 ...
//!
//! Would brace the call instruction as such:
//!   enable_side_effects v0
//!   v1 = call f0
//!   enable_side_effects u1 1
//!
//! (Note: we restore to "true" to indicate that this program point is not nested within any
//! other branches. Each `enable_side_effects` overrides the previous, they do not implicitly stack.)
//!
//! When we are flattening a block that was reached via a jmpif with a non-constant condition c,
//! the following transformations of certain instructions within the block are expected:
//!
//! 1. A constraint is multiplied by the condition and changes the constraint to
//!    an equality with c:
//!
//! constrain v0
//! ============
//! v1 = mul v0, c
//! v2 = eq v1, c
//! constrain v2
//!
//! 2. If we reach the end block of the branch created by the jmpif instruction, its block parameters
//!    will be merged. To merge the jmp arguments of the then and else branches, the formula
//!    `c * then_arg + !c * else_arg` is used for each argument. Note that this is represented by
//!    `Instruction::IfElse` which is often simplified to the above when inserted, but in the case
//!    of complex values (arrays and slices) this simplification is delayed until the
//!    `remove_if_else` SSA pass.
//!
//! b0(v0: u1, v1: Field, v2: Field):
//!   jmpif v0, then: b1, else: b2
//! b1():
//!   jmp b3(v1)
//! b2():
//!   jmp b3(v2)
//! b3(v3: Field):
//!   ... b3 instructions ...
//! =========================
//! b0(v0: u1, v1: Field, v2: Field):
//!   v3 = mul v0, v1
//!   v4 = not v0
//!   v5 = mul v4, v2
//!   v6 = add v3, v5
//!   ... b3 instructions ...
//!
//! 3. Each `store v0 in v1` is replaced with a store of a new value
//!    `v4 = if v3 then v0 else v2` where `v3` is the current condition
//!    given by `enable_side_effects v3` and `v2` is the result of
//!    a newly-given `v2 = load v0` inserted before the store.
//!
//! b0(v0: u1):
//!   v1 = allocate -> &mut Field
//!   store Field 3 at v1
//!   jmpif v0, then: b1, else: b2
//! b1():
//!   store Field 5 at v1
//!   ... b1 instructions ...
//!   jmp b3
//! b2():
//!   store Field 7 at v1
//!   ... b2 instructions ...
//!   jmp b3
//! b3():
//!   ... b3 instructions ...
//! =========================
//! b0():
//!   v1 = allocate -> &mut Field
//!   store Field 3 at v1     // no prior value so we do not load & merge
//!   enable_side_effects v0  // former block b1
//!   v2 = load v1 -> Field
//!   v3 = not v0
//!   v4 = if v0 then Field 5 else (if v3) v2
//!   store v4 at v1
//!   ... b1 instructions ...
//!   enable_side_effects v3  // former block b2
//!   v5 = load v1 -> Field
//!   v6 = if v3 then Field 7 else (if v0) v5
//!   store v6 at v1
//!   ... b2 instructions ...
//!   enable_side_effects u1 1
//!   ... b3 instructions ...
use std::sync::Arc;

use fxhash::{FxHashMap as HashMap, FxHashSet as HashSet};

use acvm::{FieldElement, acir::AcirField, acir::BlackBoxFunc};
use iter_extended::vecmap;
use noirc_errors::call_stack::CallStackId;

use crate::ssa::{
    ir::{
        basic_block::BasicBlockId,
        cfg::ControlFlowGraph,
        dfg::InsertInstructionResult,
        function::{Function, FunctionId, RuntimeType},
        function_inserter::FunctionInserter,
        instruction::{BinaryOp, Instruction, InstructionId, Intrinsic, TerminatorInstruction},
        types::{NumericType, Type},
        value::{Value, ValueId},
    },
    ssa_gen::Ssa,
};

mod branch_analysis;
pub(crate) mod value_merger;

impl Ssa {
    /// Flattens the control flow graph of main such that the function is left with a
    /// single block containing all instructions and no more control-flow.
    ///
    /// This pass will modify any instructions with side effects in particular, often multiplying
    /// them by jump conditions to maintain correctness even when all branches of a jmpif are inlined.
    /// For more information, see the module-level comment at the top of this file.
    #[tracing::instrument(level = "trace", skip(self))]
    pub(crate) fn flatten_cfg(mut self) -> Ssa {
        // Retrieve the 'no_predicates' attribute of the functions in a map, to avoid problems with borrowing
        let mut no_predicates = HashMap::default();
        for function in self.functions.values() {
            no_predicates.insert(function.id(), function.is_no_predicates());
        }

        for function in self.functions.values_mut() {
<<<<<<< HEAD
=======
            // This pass may run forever on a brillig function - we check if block predecessors have
            // been processed and push the block to the back of the queue. This loops forever if
            // there are still any loops present in the program.
            if matches!(function.runtime(), RuntimeType::Brillig(_)) {
                continue;
            }

>>>>>>> 38473c15
            #[cfg(debug_assertions)]
            flatten_cfg_pre_check(function);

            flatten_function_cfg(function, &no_predicates);

            #[cfg(debug_assertions)]
            flatten_cfg_post_check(function);
        }
        self
    }
}

/// Pre-check condition for [Ssa::flatten_cfg].
///
/// Panics if:
///   - Any acir function has at least 1 loop
#[cfg(debug_assertions)]
#[allow(dead_code)]
fn flatten_cfg_pre_check(function: &Function) {
    let loops = super::unrolling::Loops::find_all(function);
    assert_eq!(loops.yet_to_unroll.len(), 0);
}

/// Post-check condition for [Ssa::flatten_cfg].
///
/// Panics if:
///   - Any acir function contains > 1 block
#[cfg(debug_assertions)]
#[allow(dead_code)]
fn flatten_cfg_post_check(function: &Function) {
    let blocks = function.reachable_blocks();
    assert_eq!(blocks.len(), 1);
}

pub(crate) struct Context<'f> {
    pub(crate) inserter: FunctionInserter<'f>,

    /// This ControlFlowGraph is the graph from before the function was modified by this flattening pass.
    cfg: ControlFlowGraph,

    /// Target block of the flattening
    pub(crate) target_block: BasicBlockId,

    /// Maps start of branch -> end of branch
    branch_ends: HashMap<BasicBlockId, BasicBlockId>,

    /// A stack of each jmpif condition that was taken to reach a particular point in the program.
    /// When two branches are merged back into one, this constitutes a join point, and is analogous
    /// to the rest of the program after an if statement. When such a join point / end block is
    /// found, the top of this conditions stack is popped since we are no longer under that
    /// condition. If we are under multiple conditions (a nested if), the topmost condition is
    /// the most recent condition combined with all previous conditions via `And` instructions.
    condition_stack: Vec<ConditionalContext>,

    /// Stack of block arguments
    /// When processing a block, we pop this stack to get its arguments
    /// and at the end we push the arguments for his successor
    arguments_stack: Vec<Vec<ValueId>>,

    /// Stores all allocations local to the current branch.
    ///
    /// Since these branches are local to the current branch (i.e. only defined within one branch of
    /// an if expression), they should not be merged with their previous value or stored value in
    /// the other branch since there is no such value.
    ///
    /// The `ValueId` here is that which is returned by the allocate instruction.
    local_allocations: HashSet<ValueId>,

    /// A map from `cond` to `Not(cond)`
    ///
    /// `Not` instructions are inserted constantly by this pass and this map helps keep
    /// us from unnecessarily inserting extra instructions, and keeps ids unique which
    /// helps simplifications.
    not_instructions: HashMap<ValueId, ValueId>,

    /// Flag to tell the context to not issue 'enable_side_effect' instructions during flattening.
    ///
    /// It is set with an attribute when defining a function that cannot fail whatsoever to avoid
    /// the overhead of handling side effects.
    /// It can also be set to true by flatten_single(), when no instruction is known to fail.
    pub(crate) no_predicate: bool,
}

#[derive(Clone)]
struct ConditionalBranch {
    // Contains the last processed block during the processing of the branch.
    last_block: BasicBlockId,
    // The unresolved condition of the branch
    old_condition: ValueId,
    // The condition of the branch
    condition: ValueId,
    // The allocations accumulated when processing the branch
    local_allocations: HashSet<ValueId>,
}

struct ConditionalContext {
    // Condition from the conditional statement
    condition: ValueId,
    // Block containing the conditional statement
    entry_block: BasicBlockId,
    // First block of the then branch
    then_branch: ConditionalBranch,
    // First block of the else branch
    else_branch: Option<ConditionalBranch>,
    // Call stack where the final location is that of the entire `if` expression
    call_stack: CallStackId,
    // List of predicated values, and their previous mapping
    predicated_values: HashMap<ValueId, ValueId>,
}

/// Flattens the control flow graph of the function such that it is left with a
/// single block containing all instructions and no more control-flow.
fn flatten_function_cfg(function: &mut Function, no_predicates: &HashMap<FunctionId, bool>) {
    // Creates a context that will perform the flattening
    // We give it the map of the conditional branches in the CFG
    // and the target block where the flattened instructions should be added.
    let cfg = ControlFlowGraph::with_function(function);
    let branch_ends = branch_analysis::find_branch_ends(function, &cfg);
    let target_block = function.entry_block();

    let mut context = Context {
        inserter: FunctionInserter::new(function),
        cfg,
        branch_ends,
        condition_stack: Vec::new(),
        arguments_stack: Vec::new(),
        local_allocations: HashSet::default(),
        not_instructions: HashMap::default(),
        target_block,
        no_predicate: false,
    };
    context.flatten(no_predicates);
}

impl<'f> Context<'f> {
    //impl Context<'_> {
    pub(crate) fn new(
        function: &'f mut Function,
        cfg: ControlFlowGraph,
        branch_ends: HashMap<BasicBlockId, BasicBlockId>,
        target_block: BasicBlockId,
    ) -> Self {
        Context {
            inserter: FunctionInserter::new(function),
            cfg,
            branch_ends,
            condition_stack: Vec::new(),
            arguments_stack: Vec::new(),
            local_allocations: HashSet::default(),
            not_instructions: HashMap::default(),
            target_block,
            no_predicate: false,
        }
    }

    /// Flatten the CFG by inlining all instructions from the queued blocks
    /// until all blocks have been flattened.
    /// We follow the terminator of each block to determine which blocks to
    /// process next:
    /// If the terminator is a 'JumpIf', we assume we are entering a conditional statement and
    /// add the start blocks of the 'then_branch', 'else_branch' and the 'exit' block to the queue.
    /// Other blocks will have only one successor, so we will process them iteratively,
    /// until we reach one block already in the queue, i.e added when entering a conditional statement,
    /// i.e the 'else_branch' or the 'exit'. In that case we switch to the next block in the queue, instead
    /// of the successor.
    /// This process ensure that the blocks are always processed in this order:
    /// if_entry -> then_branch -> else_branch -> exit
    /// In case of nested if statements, for instance in the 'then_branch', it will be:
    /// if_entry -> then_branch -> if_entry_2 -> then_branch_2 -> exit_2 -> else_branch -> exit
    /// Information about the nested if statements is stored in the 'condition_stack' which
    /// is pop-ed/push-ed when entering/leaving a conditional statement.
    pub(crate) fn flatten(&mut self, no_predicates: &HashMap<FunctionId, bool>) {
        let mut queue = vec![self.target_block];
        while let Some(block) = queue.pop() {
            self.inline_block(block, no_predicates);
            let to_process = self.handle_terminator(block, &queue);
            for incoming_block in to_process {
                // Do not add blocks already in the queue
                if !queue.contains(&incoming_block) {
                    queue.push(incoming_block);
                }
            }
        }
        self.inserter.map_data_bus_in_place();
    }

    /// Returns the updated condition so that
    /// it is 'AND-ed' with the previous condition (if any)
    fn link_condition(&mut self, condition: ValueId) -> ValueId {
        // Retrieve the previous condition
        if let Some(context) = self.condition_stack.last() {
            let previous_branch = context.else_branch.as_ref().unwrap_or(&context.then_branch);
            let and = Instruction::binary(BinaryOp::And, previous_branch.condition, condition);
            let call_stack = self.inserter.function.dfg.get_value_call_stack_id(condition);
            self.insert_instruction(and, call_stack)
        } else {
            condition
        }
    }

    /// Returns the current condition
    ///
    /// The conditions are in a stack, they are added as conditional branches are encountered
    /// so the last one is the current condition.
    /// When processing a conditional branch, we first follow the 'then' branch and only after we
    /// process the 'else' branch. At that point, the ConditionalContext has the 'else_branch'
    fn get_last_condition(&self) -> Option<ValueId> {
        self.condition_stack.last().map(|context| match &context.else_branch {
            Some(else_branch) => else_branch.condition,
            None => context.then_branch.condition,
        })
    }

    /// Use the provided map to say if the instruction is a call to a no_predicates function
    fn is_no_predicate(
        &self,
        no_predicates: &HashMap<FunctionId, bool>,
        instruction: &InstructionId,
    ) -> bool {
        let mut result = false;
        if let Instruction::Call { func, .. } = self.inserter.function.dfg[*instruction] {
            if let Value::Function(fid) = self.inserter.function.dfg[func] {
                result = *no_predicates.get(&fid).unwrap_or(&false);
            }
        }
        result
    }

    /// Inline all instructions from the given block into the target block, and track slice capacities
    /// This is done by processing every instructions in the block and using the flattening context
    /// to push them in the target block
    ///
    /// - `no_predicates` indicates which functions have no predicates and for which we disable the handling side effects
    pub(crate) fn inline_block(
        &mut self,
        block: BasicBlockId,
        no_predicates: &HashMap<FunctionId, bool>,
    ) {
        if self.target_block == block {
            // we do not inline the target block into itself
            // for the outer block before we start inlining
            return;
        }

        let arguments = self.arguments_stack.pop().unwrap();
        self.inserter.remember_block_params(block, &arguments);

        // If this is not a separate variable, clippy gets confused and says the to_vec is
        // unnecessary, when removing it actually causes an aliasing/mutability error.
        let instructions = self.inserter.function.dfg[block].instructions().to_vec();
        for instruction in instructions.iter() {
            if self.is_no_predicate(no_predicates, instruction) {
                // disable side effect for no_predicate functions
                let bool_type = NumericType::bool();
                let one = self.inserter.function.dfg.make_constant(FieldElement::one(), bool_type);
                self.insert_instruction_with_typevars(
                    Instruction::EnableSideEffectsIf { condition: one },
                    None,
                    CallStackId::root(),
                );
                self.push_instruction(*instruction);
                self.insert_current_side_effects_enabled();
            } else {
                self.push_instruction(*instruction);
            }
        }
    }

    /// Returns the list of blocks that need to be processed after the given block
    /// For a normal block, it would be its successor
    /// For blocks related to a conditional statement, we ensure to process
    /// the 'then-branch', then the 'else-branch' (if it exists), and finally the end block
    /// The update of the context is done by the functions 'if_start', 'then_stop' and 'else_stop'
    /// which perform the business logic when  entering a conditional statement, finishing the 'then-branch'
    /// and the 'else-branch, respectively.
    /// We know if a block is related to the conditional statement if is referenced by the 'work_list'
    /// Indeed, the start blocks of the 'then_branch' and 'else_branch' are added to the 'work_list' when
    /// starting to process a conditional statement.
    pub(crate) fn handle_terminator(
        &mut self,
        block: BasicBlockId,
        work_list: &[BasicBlockId],
    ) -> Vec<BasicBlockId> {
        let terminator = self.inserter.function.dfg[block].unwrap_terminator().clone();
        match &terminator {
            TerminatorInstruction::JmpIf {
                condition,
                then_destination,
                else_destination,
                call_stack,
            } => {
                self.arguments_stack.push(vec![]);
                self.if_start(condition, then_destination, else_destination, &block, *call_stack)
            }
            TerminatorInstruction::Jmp { destination, arguments, call_stack: _ } => {
                let arguments = vecmap(arguments.clone(), |value| self.inserter.resolve(value));
                self.arguments_stack.push(arguments);
                if work_list.contains(destination) {
                    if work_list.last() == Some(destination) {
                        self.else_stop(&block)
                    } else {
                        self.then_stop(&block)
                    }
                } else {
                    vec![*destination]
                }
            }
            TerminatorInstruction::Return { return_values, call_stack } => {
                let call_stack = *call_stack;
                let return_values =
                    vecmap(return_values.clone(), |value| self.inserter.resolve(value));
                let new_return = TerminatorInstruction::Return { return_values, call_stack };
                let target = self.target_block;

                self.inserter.function.dfg.set_block_terminator(target, new_return);
                vec![]
            }
            TerminatorInstruction::Unreachable { .. } => {
                // Nothing to do
                vec![]
            }
        }
    }

    /// Process a conditional statement by creating a 'ConditionalContext'
    /// with information about the branch, and storing it in the dedicated stack.
    /// Local allocations are moved to the 'then_branch' of the ConditionalContext.
    /// Returns the blocks corresponding to the 'then_branch', 'else_branch', and exit block of the conditional statement,
    /// so that they will be processed in this order.
    fn if_start(
        &mut self,
        condition: &ValueId,
        then_destination: &BasicBlockId,
        else_destination: &BasicBlockId,
        if_entry: &BasicBlockId,
        call_stack: CallStackId,
    ) -> Vec<BasicBlockId> {
        // manage conditions
        let old_condition = *condition;
        let then_condition = self.inserter.resolve(old_condition);

        let old_allocations = std::mem::take(&mut self.local_allocations);
        let branch = ConditionalBranch {
            old_condition,
            condition: self.link_condition(then_condition),
            last_block: *then_destination,
            local_allocations: old_allocations,
        };
        let cond_context = ConditionalContext {
            condition: then_condition,
            entry_block: *if_entry,
            then_branch: branch,
            else_branch: None,
            call_stack,
            predicated_values: HashMap::default(),
        };
        self.condition_stack.push(cond_context);
        self.insert_current_side_effects_enabled();

        // We disallow this case as it results in the `else_destination` block
        // being inlined before the `then_destination` block due to block deduplication in the work queue.
        //
        // The `else_destination` block then gets treated as if it were the `then_destination` block
        // and has the incorrect condition applied to it.
        assert_ne!(
            self.branch_ends[if_entry], *then_destination,
            "ICE: branches merge inside of `then` branch"
        );
        vec![self.branch_ends[if_entry], *else_destination, *then_destination]
    }

    /// Switch context to the 'else-branch':
    /// - Negates the condition for the 'else_branch' and set it in the ConditionalContext
    /// - Move the local allocations to the 'else_branch'
    /// - Reset the predicated values to their old mapping in the inserter
    /// - Issues the 'enable_side_effect' instruction
    /// - Returns the exit block of the conditional statement
    fn then_stop(&mut self, block: &BasicBlockId) -> Vec<BasicBlockId> {
        let mut cond_context = self.condition_stack.pop().unwrap();
        cond_context.then_branch.last_block = *block;

        let condition_call_stack =
            self.inserter.function.dfg.get_value_call_stack_id(cond_context.condition);

        let else_condition = self.not_instruction(cond_context.condition, condition_call_stack);
        let else_condition = self.link_condition(else_condition);

        let old_allocations = std::mem::take(&mut self.local_allocations);
        let else_branch = ConditionalBranch {
            old_condition: cond_context.then_branch.old_condition,
            condition: else_condition,
            last_block: *block,
            local_allocations: old_allocations,
        };
        cond_context.then_branch.local_allocations.clear();
        cond_context.else_branch = Some(else_branch);
        self.reset_predicated_values(&mut cond_context);
        self.condition_stack.push(cond_context);

        self.insert_current_side_effects_enabled();

        assert_eq!(self.cfg.successors(*block).len(), 1);
        vec![self.cfg.successors(*block).next().unwrap()]
    }

    /// Negates a boolean value by inserting a Not instruction
    fn not_instruction(&mut self, condition: ValueId, call_stack: CallStackId) -> ValueId {
        if let Some(existing) = self.not_instructions.get(&condition) {
            return *existing;
        }

        let not = self.insert_instruction(Instruction::Not(condition), call_stack);
        self.not_instructions.insert(condition, not);
        not
    }

    /// Process the 'exit' block of a conditional statement:
    /// - Retrieves the local allocations from the Conditional Context
    /// - Reset the predicated values to their old mapping in the inserter
    /// - Issues the 'enable_side_effect' instruction
    /// - Joins the arguments from both branches
    fn else_stop(&mut self, block: &BasicBlockId) -> Vec<BasicBlockId> {
        let mut cond_context = self.condition_stack.pop().unwrap();
        if cond_context.else_branch.is_none() {
            // then_stop() has not been called, this means that the conditional statement has no else branch
            // so we simply do the then_stop() now
            self.condition_stack.push(cond_context);
            self.then_stop(block);
            cond_context = self.condition_stack.pop().unwrap();
        }

        let mut else_branch = cond_context.else_branch.unwrap();
        self.local_allocations = std::mem::take(&mut else_branch.local_allocations);
        else_branch.last_block = *block;
        cond_context.else_branch = Some(else_branch);

        self.reset_predicated_values(&mut cond_context);

        // We must remember to reset whether side effects are enabled when both branches
        // end, in addition to resetting the value of old_condition since it is set to
        // known to be true/false within the then/else branch respectively.
        self.insert_current_side_effects_enabled();

        // While there is a condition on the stack we don't compile outside the condition
        // until it is popped. This ensures we inline the full then and else branches
        // before continuing from the end of the conditional here where they can be merged properly.
        let end = self.branch_ends[&cond_context.entry_block];

        // Merge arguments and stores from the else/end branches
        self.inline_branch_end(end, cond_context);

        vec![self.cfg.successors(*block).next().unwrap()]
    }

    /// Inline the ending block of a branch, the point where all blocks from a jmpif instruction
    /// join back together. In particular this function must handle merging block arguments from
    /// all of the join point's predecessors, and it must handle any differing side effects from
    /// each branch.
    ///
    /// The merge of arguments is done by inserting an 'IfElse' instructions which returns
    /// the argument from the then_branch or the else_branch depending the the condition.
    /// They are added to the 'arguments_stack' instead of the arguments of the 2 branches.
    ///
    /// Returns the final block that was inlined.
    fn inline_branch_end(
        &mut self,
        destination: BasicBlockId,
        cond_context: ConditionalContext,
    ) -> BasicBlockId {
        assert_eq!(self.cfg.predecessors(destination).len(), 2);
        let last_then = cond_context.then_branch.last_block;
        let mut else_args = Vec::new();
        if cond_context.else_branch.is_some() {
            let last_else = cond_context.else_branch.clone().unwrap().last_block;
            else_args = self.inserter.function.dfg[last_else].terminator_arguments().to_vec();
        }

        let then_args = self.inserter.function.dfg[last_then].terminator_arguments().to_vec();

        let params = self.inserter.function.dfg.block_parameters(destination);
        assert_eq!(params.len(), then_args.len());
        assert_eq!(params.len(), else_args.len());

        let args = vecmap(then_args.iter().zip(else_args), |(then_arg, else_arg)| {
            (self.inserter.resolve(*then_arg), self.inserter.resolve(else_arg))
        });
        let else_condition = if let Some(branch) = cond_context.else_branch {
            branch.condition
        } else {
            self.inserter.function.dfg.make_constant(FieldElement::zero(), NumericType::bool())
        };
        let block = self.target_block;

        // Cannot include this in the previous vecmap since it requires exclusive access to self
        let args = vecmap(args, |(then_arg, else_arg)| {
            let instruction = Instruction::IfElse {
                then_condition: cond_context.then_branch.condition,
                then_value: then_arg,
                else_condition,
                else_value: else_arg,
            };
            let call_stack = cond_context.call_stack;
            self.inserter
                .function
                .dfg
                .insert_instruction_and_results(instruction, block, None, call_stack)
                .first()
        });

        self.arguments_stack.pop();
        self.arguments_stack.pop();
        self.arguments_stack.push(args);
        destination
    }

    /// Map the value to its predicated value, and store the previous mapping
    /// to the 'predicated_values' map if not already stored.
    fn predicate_value(&mut self, value: ValueId, predicated_value: ValueId) {
        let conditional_context = self.condition_stack.last_mut().unwrap();

        conditional_context
            .predicated_values
            .entry(value)
            .or_insert_with(|| self.inserter.resolve(value));

        self.inserter.map_value(value, predicated_value);
    }

    /// Restore the previous mapping of predicated values.
    fn reset_predicated_values(&mut self, conditional_context: &mut ConditionalContext) {
        for (value, old_mapping) in conditional_context.predicated_values.drain() {
            self.inserter.map_value(value, old_mapping);
        }
    }

    /// Insert a new instruction into the target block.
    /// Unlike push_instruction, this function will not map any ValueIds.
    /// within the given instruction, nor will it modify self.values in any way.
    fn insert_instruction(&mut self, instruction: Instruction, call_stack: CallStackId) -> ValueId {
        let block = self.target_block;
        self.inserter
            .function
            .dfg
            .insert_instruction_and_results(instruction, block, None, call_stack)
            .first()
    }

    /// Inserts a new instruction into the target block, using the given
    /// control type variables to specify result types if needed.
    /// Unlike push_instruction, this function will not map any ValueIds.
    /// within the given instruction, nor will it modify self.values in any way.
    fn insert_instruction_with_typevars(
        &mut self,
        instruction: Instruction,
        ctrl_typevars: Option<Vec<Type>>,
        call_stack: CallStackId,
    ) -> InsertInstructionResult {
        let block = self.target_block;
        self.inserter.function.dfg.insert_instruction_and_results(
            instruction,
            block,
            ctrl_typevars,
            call_stack,
        )
    }

    /// Checks the branch condition on the top of the stack and uses it to build and insert an
    /// `EnableSideEffectsIf` instruction into the target block.
    ///
    /// If the stack is empty, a "true" u1 constant is taken to be the active condition. This is
    /// necessary for re-enabling side-effects when re-emerging to a branch depth of 0.
    fn insert_current_side_effects_enabled(&mut self) {
        if self.no_predicate {
            return;
        }
        let condition = match self.get_last_condition() {
            Some(cond) => cond,
            None => {
                self.inserter.function.dfg.make_constant(FieldElement::one(), NumericType::bool())
            }
        };
        let enable_side_effects = Instruction::EnableSideEffectsIf { condition };
        let call_stack = self.inserter.function.dfg.get_value_call_stack_id(condition);
        self.insert_instruction_with_typevars(enable_side_effects, None, call_stack);
    }

    /// Push the given instruction to the end of the target block of the current function.
    ///
    /// Note that each ValueId of the instruction will be mapped via self.inserter.resolve.
    /// As a result, the instruction that will be pushed will actually be a new instruction
    /// with a different InstructionId from the original. The results of the given instruction
    /// will also be mapped to the results of the new instruction.
    ///
    /// `previous_allocate_result` should only be set to the result of an allocate instruction
    /// if that instruction was the instruction immediately previous to this one - if there are
    /// any instructions in between it should be None.
    fn push_instruction(&mut self, id: InstructionId) {
        let (instruction, call_stack) = self.inserter.map_instruction(id);
        let instruction = self.handle_instruction_side_effects(instruction, call_stack);

        let instruction_is_allocate = matches!(&instruction, Instruction::Allocate);
        let results =
            self.inserter.push_instruction_value(instruction, id, self.target_block, call_stack);

        // Remember an allocate was created local to this branch so that we do not try to merge store
        // values across branches for it later.
        if instruction_is_allocate {
            self.local_allocations.insert(results.first());
        }
    }

    /// If we are currently in a branch, we need to modify instructions that have side effects
    /// (e.g. constraints, stores, range checks) to ensure that the side effect is only applied
    /// if their branch is taken.
    /// For instance we multiply constrain instructions by the branch's condition (see optimization #1 in the module comment).
    fn handle_instruction_side_effects(
        &mut self,
        instruction: Instruction,
        call_stack: CallStackId,
    ) -> Instruction {
        if let Some(condition) = self.get_last_condition() {
            match instruction {
                Instruction::Constrain(lhs, rhs, message) => {
                    // Replace constraint `lhs == rhs` with `condition * lhs == condition * rhs`.

                    // Condition needs to be cast to argument type in order to multiply them together.
                    let casted_condition =
                        self.cast_condition_to_value_type(condition, lhs, call_stack);
                    let lhs = self.mul_by_condition(lhs, casted_condition, call_stack);
                    let rhs = self.mul_by_condition(rhs, casted_condition, call_stack);
                    Instruction::Constrain(lhs, rhs, message)
                }
                Instruction::Store { address, value } => {
                    // If this instruction immediately follows an allocate, and stores to that
                    // address there is no previous value to load and we don't need a merge anyway.
                    if self.local_allocations.contains(&address) {
                        Instruction::Store { address, value }
                    } else {
                        // Instead of storing `value`, we store: `if condition { value } else { previous_value }`
                        let typ = self.inserter.function.dfg.type_of_value(value);
                        let load = Instruction::Load { address };
                        let previous_value = self
                            .insert_instruction_with_typevars(load, Some(vec![typ]), call_stack)
                            .first();

                        let else_condition = self.not_instruction(condition, call_stack);

                        let instruction = Instruction::IfElse {
                            then_condition: condition,
                            then_value: value,
                            else_condition,
                            else_value: previous_value,
                        };

                        let updated_value = self.insert_instruction(instruction, call_stack);
                        Instruction::Store { address, value: updated_value }
                    }
                }
                Instruction::RangeCheck { value, max_bit_size, assert_message } => {
                    // Replace value with `value * predicate` to zero out value when predicate is inactive.

                    // Condition needs to be cast to argument type in order to multiply them together.
                    let casted_condition =
                        self.cast_condition_to_value_type(condition, value, call_stack);
                    let predicate_value =
                        self.mul_by_condition(value, casted_condition, call_stack);
                    // Issue #8617: update the value to be the predicated value.
                    // This ensures that the value has the correct bit size in all cases.
                    self.predicate_value(value, predicate_value);
                    Instruction::RangeCheck { value: predicate_value, max_bit_size, assert_message }
                }
                Instruction::Call { func, mut arguments } => match self.inserter.function.dfg[func]
                {
                    // A ToBits (or ToRadix in general) can fail if the input has more bits than the target.
                    // We ensure it does not fail by multiplying the input by the condition.
                    Value::Intrinsic(Intrinsic::ToBits(_) | Intrinsic::ToRadix(_)) => {
                        let field = arguments[0];
                        let casted_condition =
                            self.cast_condition_to_value_type(condition, field, call_stack);
                        let field = self.mul_by_condition(field, casted_condition, call_stack);

                        arguments[0] = field;

                        Instruction::Call { func, arguments }
                    }

                    Value::Intrinsic(Intrinsic::BlackBox(blackbox)) => match blackbox {
                        //Issue #5045: We set curve points to g1, g2=2g1 if condition is false, to ensure that they are on the curve, if not the addition may fail.
                        // If inputs are distinct curve points, then so is their predicate version.
                        // If inputs are identical (point doubling), then so is their predicate version
                        // Hence the assumptions for calling EmbeddedCurveAdd are kept by this transformation.
                        BlackBoxFunc::EmbeddedCurveAdd => {
                            #[cfg(feature = "bn254")]
                            {
                                let generators = Self::grumpkin_generators();
                                // Convert the generators to ValueId
                                let generators = generators
                                    .iter()
                                    .map(|v| {
                                        self.inserter
                                            .function
                                            .dfg
                                            .make_constant(*v, NumericType::NativeField)
                                    })
                                    .collect::<Vec<ValueId>>();
                                let (point1_x, point2_x) = self.predicate_argument(
                                    &arguments,
                                    &generators,
                                    true,
                                    condition,
                                    call_stack,
                                );
                                let (point1_y, point2_y) = self.predicate_argument(
                                    &arguments,
                                    &generators,
                                    false,
                                    condition,
                                    call_stack,
                                );
                                arguments[0] = point1_x;
                                arguments[1] = point1_y;
                                arguments[3] = point2_x;
                                arguments[4] = point2_y;
                            }

                            Instruction::Call { func, arguments }
                        }

                        // For MSM, we also ensure the inputs are on the curve if the predicate is false.
                        BlackBoxFunc::MultiScalarMul => {
                            let points_array_idx = if matches!(
                                self.inserter.function.dfg.type_of_value(arguments[0]),
                                Type::Array { .. }
                            ) {
                                0
                            } else {
                                // if the first argument is not an array, we assume it is a slice
                                // which means the array is the second argument
                                1
                            };
                            let (elements, typ) = self.apply_predicate_to_msm_argument(
                                arguments[points_array_idx],
                                condition,
                                call_stack,
                            );

                            let instruction = Instruction::MakeArray { elements, typ };
                            let array = self.insert_instruction(instruction, call_stack);
                            arguments[points_array_idx] = array;
                            Instruction::Call { func, arguments }
                        }

                        // The ECDSA blackbox functions will fail to prove inside barretenberg in the situation where
                        // the public key doesn't not sit on the relevant curve.
                        //
                        // We then replace the public key with the generator point if the constraint is inactive to avoid
                        // invalid public keys from causing constraints to fail.
                        BlackBoxFunc::EcdsaSecp256k1 => {
                            // See: https://github.com/RustCrypto/elliptic-curves/blob/3381a99b6412ef9fa556e32a834e401d569007e3/k256/src/arithmetic/affine.rs#L57-L76
                            const GENERATOR_X: [u8; 32] = [
                                0x79, 0xbe, 0x66, 0x7e, 0xf9, 0xdc, 0xbb, 0xac, 0x55, 0xa0, 0x62,
                                0x95, 0xce, 0x87, 0x0b, 0x07, 0x02, 0x9b, 0xfc, 0xdb, 0x2d, 0xce,
                                0x28, 0xd9, 0x59, 0xf2, 0x81, 0x5b, 0x16, 0xf8, 0x17, 0x98,
                            ];
                            const GENERATOR_Y: [u8; 32] = [
                                0x48, 0x3a, 0xda, 0x77, 0x26, 0xa3, 0xc4, 0x65, 0x5d, 0xa4, 0xfb,
                                0xfc, 0x0e, 0x11, 0x08, 0xa8, 0xfd, 0x17, 0xb4, 0x48, 0xa6, 0x85,
                                0x54, 0x19, 0x9c, 0x47, 0xd0, 0x8f, 0xfb, 0x10, 0xd4, 0xb8,
                            ];

                            arguments[0] = self.merge_with_array_constant(
                                arguments[0],
                                GENERATOR_X,
                                condition,
                                call_stack,
                            );
                            arguments[1] = self.merge_with_array_constant(
                                arguments[1],
                                GENERATOR_Y,
                                condition,
                                call_stack,
                            );

                            Instruction::Call { func, arguments }
                        }
                        BlackBoxFunc::EcdsaSecp256r1 => {
                            // See: https://github.com/RustCrypto/elliptic-curves/blob/3381a99b6412ef9fa556e32a834e401d569007e3/p256/src/arithmetic.rs#L46-L57
                            const GENERATOR_X: [u8; 32] = [
                                0x6b, 0x17, 0xd1, 0xf2, 0xe1, 0x2c, 0x42, 0x47, 0xf8, 0xbc, 0xe6,
                                0xe5, 0x63, 0xa4, 0x40, 0xf2, 0x77, 0x03, 0x7d, 0x81, 0x2d, 0xeb,
                                0x33, 0xa0, 0xf4, 0xa1, 0x39, 0x45, 0xd8, 0x98, 0xc2, 0x96,
                            ];
                            const GENERATOR_Y: [u8; 32] = [
                                0x4f, 0xe3, 0x42, 0xe2, 0xfe, 0x1a, 0x7f, 0x9b, 0x8e, 0xe7, 0xeb,
                                0x4a, 0x7c, 0x0f, 0x9e, 0x16, 0x2b, 0xce, 0x33, 0x57, 0x6b, 0x31,
                                0x5e, 0xce, 0xcb, 0xb6, 0x40, 0x68, 0x37, 0xbf, 0x51, 0xf5,
                            ];

                            arguments[0] = self.merge_with_array_constant(
                                arguments[0],
                                GENERATOR_X,
                                condition,
                                call_stack,
                            );
                            arguments[1] = self.merge_with_array_constant(
                                arguments[1],
                                GENERATOR_Y,
                                condition,
                                call_stack,
                            );

                            Instruction::Call { func, arguments }
                        }

                        // TODO: https://github.com/noir-lang/noir/issues/8998
                        BlackBoxFunc::RecursiveAggregation => Instruction::Call { func, arguments },

                        // These functions will always be satisfiable no matter the input so no modification is needed.
                        BlackBoxFunc::AND
                        | BlackBoxFunc::XOR
                        | BlackBoxFunc::AES128Encrypt
                        | BlackBoxFunc::Blake2s
                        | BlackBoxFunc::Blake3
                        | BlackBoxFunc::Keccakf1600
                        | BlackBoxFunc::Poseidon2Permutation
                        | BlackBoxFunc::Sha256Compression => Instruction::Call { func, arguments },

                        BlackBoxFunc::RANGE => unreachable!(
                            "RANGE should have been converted into `Instruction::RangeCheck`"
                        ),

                        BlackBoxFunc::BigIntAdd
                        | BlackBoxFunc::BigIntSub
                        | BlackBoxFunc::BigIntMul
                        | BlackBoxFunc::BigIntDiv
                        | BlackBoxFunc::BigIntFromLeBytes
                        | BlackBoxFunc::BigIntToLeBytes => {
                            todo!("BigInt opcodes are not supported yet")
                        }
                    },

                    _ => Instruction::Call { func, arguments },
                },
                other => other,
            }
        } else {
            instruction
        }
    }

    #[cfg(feature = "bn254")]
    fn grumpkin_generators() -> Vec<FieldElement> {
        let g1_x = FieldElement::from_hex("0x01").unwrap();
        let g1_y =
            FieldElement::from_hex("0x02cf135e7506a45d632d270d45f1181294833fc48d823f272c").unwrap();
        let g2_x = FieldElement::from_hex(
            "0x06ce1b0827aafa85ddeb49cdaa36306d19a74caa311e13d46d8bc688cdbffffe",
        )
        .unwrap();
        let g2_y = FieldElement::from_hex(
            "0x1c122f81a3a14964909ede0ba2a6855fc93faf6fa1a788bf467be7e7a43f80ac",
        )
        .unwrap();
        vec![g1_x, g1_y, g2_x, g2_y]
    }

    /// Merges the given array with a constant array of 32 elements of type `u8`.
    ///
    /// This is expected to be used for the ECDSA secp256k1 and secp256r1 generators,
    /// where the x and y coordinates of the generators are constant values.
    fn merge_with_array_constant(
        &mut self,
        array: ValueId,
        constant: [u8; 32],
        condition: ValueId,
        call_stack: CallStackId,
    ) -> ValueId {
        let expected_array_type = Type::Array(Arc::new(vec![Type::unsigned(8)]), 32);
        let array_type = self.inserter.function.dfg.type_of_value(array);
        assert_eq!(array_type, expected_array_type);

        let elements = constant
            .iter()
            .map(|elem| {
                self.inserter
                    .function
                    .dfg
                    .make_constant(FieldElement::from(*elem as u32), NumericType::unsigned(8))
            })
            .collect();
        let constant_array = Instruction::MakeArray { elements, typ: expected_array_type };
        let constant_array_value = self.insert_instruction(constant_array, call_stack);
        let not_condition = self.not_instruction(condition, call_stack);

        self.insert_instruction(
            Instruction::IfElse {
                then_condition: condition,
                then_value: array,
                else_condition: not_condition,
                else_value: constant_array_value,
            },
            call_stack,
        )
    }

    /// Returns the values corresponding to the given inputs by doing
    /// 'if condition {inputs} else {generators}'
    /// It is done for the abscissas or the ordinates, depending on 'abscissa'.
    /// Inputs are supposed to be of the form:
    /// - inputs: (point1_x, point1_y, point1_infinite, point2_x, point2_y, point2_infinite)
    /// - generators: [g1_x, g1_y, g2_x, g2_y]
    /// - index: true for abscissa, false for ordinate
    #[cfg(feature = "bn254")]
    fn predicate_argument(
        &mut self,
        inputs: &[ValueId],
        generators: &[ValueId],
        abscissa: bool,
        condition: ValueId,
        call_stack: CallStackId,
    ) -> (ValueId, ValueId) {
        let index = !abscissa as usize;
        if inputs[3] == inputs[0] && inputs[4] == inputs[1] {
            // Point doubling
            let predicated_value =
                self.var_or(inputs[index], condition, generators[index], call_stack);
            (predicated_value, predicated_value)
        } else {
            (
                self.var_or(inputs[index], condition, generators[index], call_stack),
                self.var_or(inputs[3 + index], condition, generators[2 + index], call_stack),
            )
        }
    }

    /// 'Cast' the 'condition' to 'value' type
    ///
    /// This needed because we need to multiply the condition with several values
    /// in order to 'nullify' side-effects when the 'condition' is false (in 'handle_instruction_side_effects()' function).
    /// Since the condition is a boolean, it can be safely casted to any other type.
    fn cast_condition_to_value_type(
        &mut self,
        condition: ValueId,
        value: ValueId,
        call_stack: CallStackId,
    ) -> ValueId {
        let argument_type = self.inserter.function.dfg.type_of_value(value);
        let cast = Instruction::Cast(condition, argument_type.unwrap_numeric());
        self.insert_instruction(cast, call_stack)
    }

    /// Insert a multiplication between 'condition' and 'value'
    fn mul_by_condition(
        &mut self,
        value: ValueId,
        condition: ValueId,
        call_stack: CallStackId,
    ) -> ValueId {
        // Unchecked mul because the condition is always 0 or 1
        let cast_condition = self.cast_condition_to_value_type(condition, value, call_stack);
        self.insert_instruction(
            Instruction::binary(BinaryOp::Mul { unchecked: true }, value, cast_condition),
            call_stack,
        )
    }

    /// When a MSM is done under a predicate, we need to apply the predicate
    /// to the is_infinity property of the input points in order to ensure
    /// that the points will be on the curve no matter what.
    fn apply_predicate_to_msm_argument(
        &mut self,
        argument: ValueId,
        predicate: ValueId,
        call_stack: CallStackId,
    ) -> (im::Vector<ValueId>, Type) {
        let array_typ;
        let mut array_with_predicate = im::Vector::new();
        if let Some((array, typ)) = &self.inserter.function.dfg.get_array_constant(argument) {
            array_typ = typ.clone();
            for (i, value) in array.clone().iter().enumerate() {
                if i % 3 == 2 {
                    array_with_predicate.push_back(self.var_or_one(*value, predicate, call_stack));
                } else {
                    array_with_predicate.push_back(*value);
                }
            }
        } else {
            unreachable!(
                "Expected an array, got {}",
                &self.inserter.function.dfg.type_of_value(argument)
            );
        };

        (array_with_predicate, array_typ)
    }

    // Computes: if condition { var } else { 1 }
    fn var_or_one(&mut self, var: ValueId, condition: ValueId, call_stack: CallStackId) -> ValueId {
        let field = self.mul_by_condition(var, condition, call_stack);
        let not_condition = self.not_instruction(condition, call_stack);
        // Unchecked add because of the values is guaranteed to be 0
        self.insert_instruction(
            Instruction::binary(BinaryOp::Add { unchecked: true }, field, not_condition),
            call_stack,
        )
    }
    // Computes: if condition { var } else { other }
    #[cfg(feature = "bn254")]
    fn var_or(
        &mut self,
        var: ValueId,
        condition: ValueId,
        other: ValueId,
        call_stack: CallStackId,
    ) -> ValueId {
        let field = self.mul_by_condition(var, condition, call_stack);
        let not_condition = self.not_instruction(condition, call_stack);
        let else_field = self.mul_by_condition(other, not_condition, call_stack);
        // Unchecked add because one of the values is guaranteed to be 0
        self.insert_instruction(
            Instruction::binary(BinaryOp::Add { unchecked: true }, field, else_field),
            call_stack,
        )
    }
}

#[cfg(test)]
mod test {
    use acvm::acir::AcirField;

    use crate::{
        assert_ssa_snapshot,
        ssa::{
            Ssa,
            ir::{
                dfg::DataFlowGraph,
                instruction::{Instruction, TerminatorInstruction},
                value::{Value, ValueId},
            },
        },
    };

    #[test]
    fn basic_jmpif() {
        let src = "
            acir(inline) fn main f0 {
              b0(v0: u1):
                jmpif v0 then: b1, else: b2
              b1():
                jmp b3(Field 3)
              b3(v1: Field):
                return v1
              b2():
                jmp b3(Field 4)
            }
            ";
        let ssa = Ssa::from_str(src).unwrap();
        assert_eq!(ssa.main().reachable_blocks().len(), 4);

        let ssa = ssa.flatten_cfg();
        assert_ssa_snapshot!(ssa, @r"
        acir(inline) fn main f0 {
          b0(v0: u1):
            enable_side_effects v0
            v1 = not v0
            enable_side_effects u1 1
            v3 = cast v0 as Field
            v4 = cast v1 as Field
            v6 = mul v3, Field 3
            v8 = mul v4, Field 4
            v9 = add v6, v8
            return v9
        }
        ");
    }

    #[test]
    fn modify_constrain() {
        let src = "
            acir(inline) fn main f0 {
              b0(v0: u1, v1: u1):
                jmpif v0 then: b1, else: b2
              b1():
                constrain v1 == u1 1
                jmp b2()
              b2():
                return
            }
            ";
        let ssa = Ssa::from_str(src).unwrap();
        assert_eq!(ssa.main().reachable_blocks().len(), 3);

        let ssa = ssa.flatten_cfg();
        assert_eq!(ssa.main().reachable_blocks().len(), 1);
        assert_ssa_snapshot!(ssa, @r"
        acir(inline) fn main f0 {
          b0(v0: u1, v1: u1):
            enable_side_effects v0
            v2 = unchecked_mul v1, v0
            constrain v2 == v0
            v3 = not v0
            enable_side_effects u1 1
            return
        }
        ");
    }

    #[test]
    fn merge_stores() {
        let src = "
            acir(inline) fn main f0 {
              b0(v0: u1, v1: &mut Field):
                jmpif v0 then: b1, else: b2
              b1():
                store Field 5 at v1
                jmp b2()
              b2():
                return
            }
            ";
        let ssa = Ssa::from_str(src).unwrap();

        let ssa = ssa.flatten_cfg();
        assert_ssa_snapshot!(ssa, @r"
        acir(inline) fn main f0 {
          b0(v0: u1, v1: &mut Field):
            enable_side_effects v0
            v2 = load v1 -> Field
            v3 = not v0
            v4 = cast v0 as Field
            v5 = cast v3 as Field
            v7 = mul v4, Field 5
            v8 = mul v5, v2
            v9 = add v7, v8
            store v9 at v1
            enable_side_effects u1 1
            return
        }
        ");
    }

    #[test]
    fn merge_stores_with_else_block() {
        let src = "
            acir(inline) fn main f0 {
              b0(v0: u1, v1: &mut Field):
                jmpif v0 then: b1, else: b2
              b1():
                store Field 5 at v1
                jmp b3()
              b2():
                store Field 6 at v1
                jmp b3()
              b3():
                return
            }
            ";
        let ssa = Ssa::from_str(src).unwrap();

        let ssa = ssa.flatten_cfg();
        assert_ssa_snapshot!(ssa, @r"
        acir(inline) fn main f0 {
          b0(v0: u1, v1: &mut Field):
            enable_side_effects v0
            v2 = load v1 -> Field
            v3 = not v0
            v4 = cast v0 as Field
            v5 = cast v3 as Field
            v7 = mul v4, Field 5
            v8 = mul v5, v2
            v9 = add v7, v8
            store v9 at v1
            enable_side_effects v3
            v10 = load v1 -> Field
            v11 = cast v3 as Field
            v12 = cast v0 as Field
            v14 = mul v11, Field 6
            v15 = mul v12, v10
            v16 = add v14, v15
            store v16 at v1
            enable_side_effects u1 1
            return
        }
        ");
    }

    #[test]
    fn nested_branch_stores() {
        // Here we build some SSA with control flow given by the following graph.
        // To test stores in nested if statements are handled correctly this graph is
        // also nested. To keep things simple, each block stores to the same address
        // an integer that matches its block number. So block 2 stores the value 2,
        // block 3 stores 3 and so on. Note that only blocks { 0, 1, 2, 3, 5, 6 }
        // will store values. Other blocks do not store values so that we can test
        // how these existing values are merged at each join point.
        //
        // For debugging purposes, each block also has a call to test_function with two
        // arguments. The first is the block the test_function was originally in, and the
        // second is the current value stored in the reference.
        //
        //         b0   (0 stored)
        //         ↓
        //         b1   (1 stored)
        //       ↙   ↘
        //     b2     b3  (2 stored in b2) (3 stored in b3)
        //     ↓      |
        //     b4     |
        //   ↙  ↘     |
        // b5    b6   |   (5 stored in b5) (6 stored in b6)
        //   ↘  ↙     ↓
        //    b7      b8
        //      ↘   ↙
        //       b9

        let src = "
        acir(inline) fn main f0 {
          b0(v0: u1, v1: u1):
            v2 = allocate -> &mut Field
            store Field 0 at v2
            v4 = load v2 -> Field
            // call v1(Field 0, v4)
            jmp b1()
          b1():
            store Field 1 at v2
            v6 = load v2 -> Field
            // call v1(Field 1, v6)
            jmpif v0 then: b2, else: b3
          b2():
            store Field 2 at v2
            v8 = load v2 -> Field
            // call v1(Field 2, v8)
            jmp b4()
          b4():
            v12 = load v2 -> Field
            // call v1(Field 4, v12)
            jmpif v1 then: b5, else: b6
          b5():
            store Field 5 at v2
            v14 = load v2 -> Field
            // call v1(Field 5, v14)
            jmp b7()
          b7():
            v18 = load v2 -> Field
            // call v1(Field 7, v18)
            jmp b9()
          b9():
            v22 = load v2 -> Field
            // call v1(Field 9, v22)
            v23 = load v2 -> Field
            return v23
          b6():
            store Field 6 at v2
            v16 = load v2 -> Field
            // call v1(Field 6, v16)
            jmp b7()
          b3():
            store Field 3 at v2
            v10 = load v2 -> Field
            // call v1(Field 3, v10)
            jmp b8()
          b8():
            v20 = load v2 -> Field
            // call v1(Field 8, v20)
            jmp b9()
        }";

        let ssa = Ssa::from_str(src).unwrap();

        let ssa = ssa.flatten_cfg().mem2reg();

        let main = ssa.main();
        let ret = match main.dfg[main.entry_block()].terminator() {
            Some(TerminatorInstruction::Return { return_values, .. }) => return_values[0],
            _ => unreachable!("Should have terminator instruction"),
        };

        let merged_values = get_all_constants_reachable_from_instruction(&main.dfg, ret);
        assert_eq!(merged_values, vec![2, 3, 5, 6]);

        assert_ssa_snapshot!(ssa, @r"
        acir(inline) fn main f0 {
          b0(v0: u1, v1: u1):
            v2 = allocate -> &mut Field
            enable_side_effects v0
            v3 = not v0
            v4 = cast v0 as Field
            v5 = cast v3 as Field
            v7 = mul v4, Field 2
            v8 = add v7, v5
            v9 = unchecked_mul v0, v1
            enable_side_effects v9
            v10 = not v9
            v11 = cast v9 as Field
            v12 = cast v10 as Field
            v14 = mul v11, Field 5
            v15 = mul v12, v8
            v16 = add v14, v15
            v17 = not v1
            v18 = unchecked_mul v0, v17
            enable_side_effects v18
            v19 = not v18
            v20 = cast v18 as Field
            v21 = cast v19 as Field
            v23 = mul v20, Field 6
            v24 = mul v21, v16
            v25 = add v23, v24
            enable_side_effects v0
            enable_side_effects v3
            v26 = cast v3 as Field
            v27 = cast v0 as Field
            v29 = mul v26, Field 3
            v30 = mul v27, v25
            v31 = add v29, v30
            enable_side_effects u1 1
            return v31
        }
        ");
    }

    #[test]
    fn allocate_in_single_branch() {
        // Regression test for #1756
        // fn foo() -> Field {
        //     let mut x = 0;
        //     x
        // }
        //
        // fn main(cond:bool) {
        //     if cond {
        //         foo();
        //     };
        // }
        //
        // Translates to the following before the flattening pass:
        let src = "
        acir(inline) fn main f0 {
          b0(v0: u1):
            jmpif v0 then: b1, else: b2
          b1():
            v1 = allocate -> &mut Field
            store Field 0 at v1
            v3 = load v1 -> Field
            jmp b2()
          b2():
            return
        }";
        // The bug is that the flattening pass previously inserted a load
        // before the first store to allocate, which loaded an uninitialized value.
        // In this test we assert the ordering is strictly Allocate then Store then Load.
        let ssa = Ssa::from_str(src).unwrap();
        let flattened_ssa = ssa.flatten_cfg();

        // Now assert that there is not a load between the allocate and its first store

        let main = flattened_ssa.main();
        let instructions = main.dfg[main.entry_block()].instructions();

        let find_instruction = |predicate: fn(&Instruction) -> bool| {
            instructions.iter().position(|id| predicate(&main.dfg[*id])).unwrap()
        };

        let allocate_index = find_instruction(|i| matches!(i, Instruction::Allocate));
        let store_index = find_instruction(|i| matches!(i, Instruction::Store { .. }));
        let load_index = find_instruction(|i| matches!(i, Instruction::Load { .. }));

        assert!(allocate_index < store_index);
        assert!(store_index < load_index);

        assert_ssa_snapshot!(flattened_ssa, @r"
        acir(inline) fn main f0 {
          b0(v0: u1):
            enable_side_effects v0
            v1 = allocate -> &mut Field
            store Field 0 at v1
            v3 = load v1 -> Field
            v4 = not v0
            enable_side_effects u1 1
            return
        }
        ");
    }

    /// Work backwards from an instruction to find all the constant values
    /// that were used to construct it. E.g for:
    ///
    /// b0(v0: Field):
    ///   v1 = add v0, Field 6
    ///   v2 = mul v1, Field 2
    ///   v3 = sub v2, v0
    ///   return v3
    ///
    /// Calling this function on v3 will return [2, 6].
    fn get_all_constants_reachable_from_instruction(
        dfg: &DataFlowGraph,
        value: ValueId,
    ) -> Vec<u128> {
        match dfg[value] {
            Value::Instruction { instruction, .. } => {
                let mut constants = vec![];

                dfg[instruction].for_each_value(|value| {
                    constants.extend(get_all_constants_reachable_from_instruction(dfg, value));
                });

                constants.sort();
                constants.dedup();
                constants
            }
            Value::NumericConstant { constant, .. } => vec![constant.to_u128()],
            _ => Vec::new(),
        }
    }

    #[test]
    fn should_not_merge_away_constraints() {
        // Very simplified derived regression test for #1792
        // Tests that it does not simplify to a true constraint an always-false constraint
        // The original function is replaced by the following:
        let src = "
            acir(inline) fn main f1 {
              b0():
                jmpif u1 0 then: b1, else: b2
              b1():
                jmp b2()
              b2():
                constrain u1 0 == u1 1 // was incorrectly removed
                return
            }
            ";
        let ssa = Ssa::from_str(src).unwrap();

        let ssa = ssa.flatten_cfg();
        assert_ssa_snapshot!(ssa, @r"
        acir(inline) fn main f0 {
          b0():
            enable_side_effects u1 1
            constrain u1 0 == u1 1
            return
        }
        ");
    }

    #[test]
    fn should_not_merge_incorrectly_to_false() {
        // Regression test for #1792
        // Tests that it does not simplify a true constraint an always-false constraint

        let src = "
        acir(inline) fn main f0 {
          b0(v0: [u8; 2]):
            v2 = array_get v0, index u32 0 -> u8
            v3 = cast v2 as u32
            v4 = truncate v3 to 1 bits, max_bit_size: 32
            v5 = cast v4 as u1
            v6 = allocate -> &mut u8
            store u8 0 at v6
            jmpif v5 then: b2, else: b1
          b2():
            v7 = cast v2 as Field
            v9 = add v7, Field 1
            v10 = truncate v9 to 8 bits, max_bit_size: 254
            v11 = cast v10 as u8
            store v11 at v6
            jmp b3()
          b3():
            constrain v5 == u1 1
            return
          b1():
            store u8 0 at v6
            jmp b3()
        }
        ";

        let ssa = Ssa::from_str(src).unwrap();
        let flattened_ssa = ssa.flatten_cfg();
        let main = flattened_ssa.main();

        // Now assert that there is not an always-false constraint after flattening:
        let mut constrain_count = 0;
        for instruction in main.dfg[main.entry_block()].instructions() {
            if let Instruction::Constrain(lhs, rhs, ..) = main.dfg[*instruction] {
                if let (Some(lhs), Some(rhs)) =
                    (main.dfg.get_numeric_constant(lhs), main.dfg.get_numeric_constant(rhs))
                {
                    assert_eq!(lhs, rhs);
                }
                constrain_count += 1;
            }
        }
        assert_eq!(constrain_count, 1);

        assert_ssa_snapshot!(flattened_ssa, @r"
        acir(inline) fn main f0 {
          b0(v0: [u8; 2]):
            v2 = array_get v0, index u32 0 -> u8
            v3 = cast v2 as u32
            v4 = truncate v3 to 1 bits, max_bit_size: 32
            v5 = cast v4 as u1
            v6 = allocate -> &mut u8
            store u8 0 at v6
            enable_side_effects v5
            v8 = cast v2 as Field
            v10 = add v8, Field 1
            v11 = truncate v10 to 8 bits, max_bit_size: 254
            v12 = cast v11 as u8
            v13 = load v6 -> u8
            v14 = not v5
            v15 = cast v4 as u8
            v16 = cast v14 as u8
            v17 = unchecked_mul v15, v12
            v18 = unchecked_mul v16, v13
            v19 = unchecked_add v17, v18
            store v19 at v6
            enable_side_effects v14
            v20 = load v6 -> u8
            v21 = cast v14 as u8
            v22 = cast v4 as u8
            v23 = unchecked_mul v22, v20
            store v23 at v6
            enable_side_effects u1 1
            constrain v5 == u1 1
            return
        }
        ");
    }

    #[test]
    fn undo_stores() {
        // Regression test for #1826. Ensures the `else` branch does not see the stores of the
        // `then` branch.
        //
        let src = "
        acir(inline) fn main f0 {
          b0():
            v0 = allocate -> &mut u32
            store u32 0 at v0
            v2 = allocate -> &mut u32
            store u32 2 at v2
            v4 = load v2 -> u32
            v5 = lt v4, u32 2
            jmpif v5 then: b4, else: b1
          b1():
            v6 = load v2 -> u32
            v8 = lt v6, u32 4
            jmpif v8 then: b2, else: b3
          b2():
            v9 = load v0 -> u32
            v10 = load v2 -> u32
            v12 = mul v10, u32 100
            v13 = add v9, v12
            store v13 at v0
            v14 = load v2 -> u32
            v16 = add v14, u32 1
            store v16 at v2
            jmp b3()
          b3():
            jmp b5()
          b4():
            v17 = load v0 -> u32
            v18 = load v2 -> u32
            v20 = mul v18, u32 10
            v21 = add v17, v20
            store v21 at v0
            v22 = load v2 -> u32
            v23 = add v22, u32 1
            store v23 at v2
            jmp b5()
          b5():
            v24 = load v0 -> u32
            return v24
        }";

        let ssa = Ssa::from_str(src).unwrap();

        let ssa = ssa.flatten_cfg().mem2reg().fold_constants();

        let main = ssa.main();

        // The return value should be 200, not 310
        match main.dfg[main.entry_block()].terminator() {
            Some(TerminatorInstruction::Return { return_values, .. }) => {
                match main.dfg.get_numeric_constant(return_values[0]) {
                    Some(constant) => {
                        let value = constant.to_u128();
                        assert_eq!(value, 200);
                    }
                    None => unreachable!("Expected constant 200 for return value"),
                }
            }
            _ => unreachable!("Should have terminator instruction"),
        }

        assert_ssa_snapshot!(ssa, @r"
        acir(inline) fn main f0 {
          b0():
            v0 = allocate -> &mut u32
            v1 = allocate -> &mut u32
            enable_side_effects u1 1
            return u32 200
        }
        ");
    }

    #[test]
    #[should_panic = "ICE: branches merge inside of `then` branch"]
    fn panics_if_branches_merge_within_then_branch() {
        //! This is a regression test for https://github.com/noir-lang/noir/issues/6620

        let src = "
        acir(inline) fn main f0 {
          b0(v0: u1):
            jmpif v0 then: b2, else: b1
          b2():
            return
          b1():
            jmp b2()
        }
        ";
        let merged_ssa = Ssa::from_str(src).unwrap();
        let _ = merged_ssa.flatten_cfg();
    }

    #[test]
    fn eliminates_unnecessary_if_else_instructions_on_numeric_types() {
        let src = "
        acir(inline) fn main f0 {
          b0(v0: bool):
            v1 = allocate -> &mut Field
            store Field 0 at v1
            jmpif v0 then: b1, else: b2
          b1():
            store Field 1 at v1
            store Field 2 at v1
            jmp b2()
          b2():
            v3 = load v1 -> Field
            return v3
        }";

        let ssa = Ssa::from_str(src).unwrap();

        let ssa = ssa.flatten_cfg().mem2reg().fold_constants();

        assert_ssa_snapshot!(ssa, @r"
        acir(inline) fn main f0 {
          b0(v0: u1):
            v1 = allocate -> &mut Field
            enable_side_effects v0
            v2 = not v0
            v3 = cast v0 as Field
            v4 = cast v2 as Field
            v6 = mul v3, Field 2
            v7 = mul v4, v3
            v8 = add v6, v7
            enable_side_effects u1 1
            return v8
        }
        ");
    }

    #[test]
    fn eliminates_unnecessary_if_else_instructions_on_array_types() {
        let src = "
        acir(inline) fn main f0 {
          b0(v0: bool, v1: bool):
            v2 = make_array [Field 0] : [Field; 1]
            v3 = allocate -> &mut [Field; 1]
            store v2 at v3
            jmpif v0 then: b1, else: b2
          b1():
            v4 = make_array [Field 1] : [Field; 1]
            store v4 at v3
            v5 = make_array [Field 2] : [Field; 1]
            store v5 at v3
            jmp b2()
          b2():
            v24 = load v3 -> Field
            return v24
        }";

        let ssa = Ssa::from_str(src).unwrap();

        let ssa = ssa
            .flatten_cfg()
            .mem2reg()
            .remove_if_else()
            .unwrap()
            .fold_constants()
            .dead_instruction_elimination();

        assert_ssa_snapshot!(ssa, @r"
        acir(inline) fn main f0 {
          b0(v0: u1, v1: u1):
            enable_side_effects v0
            v2 = cast v0 as Field
            v4 = mul v2, Field 2
            v5 = make_array [v4] : [Field; 1]
            enable_side_effects u1 1
            return v5
        }
        ");
    }

    #[test]
    fn do_not_replace_else_condition_with_nested_if_same_then_cond() {
        // When inserting an `IfElse` instruction we will attempt to simplify when the then condition
        // of the inner if-else matches the parent's if-else then condition.
        // e.g. such as the following pseudocode:
        // ```
        // if cond {
        //   if cond { ... } else { ... }
        // } else {
        //   ...
        // }
        // ```
        // In the SSA below we can see how the jmpif condition in b0 matches the jmpif condition in b1.
        let src = "
        acir(inline) pure fn main f0 {
          b0(v0: u1, v1: [[u1; 2]; 3]):
            v4 = not v0
            jmpif v0 then: b1, else: b2
          b1():
            v7 = not v0
            jmpif v0 then: b3, else: b4
          b2():
            v6 = array_get v1, index u32 0 -> [u1; 2]
            jmp b5(v6)
          b3():
            v9 = array_get v1, index u32 0 -> [u1; 2]
            jmp b6(v9)
          b4():
            v8 = array_get v1, index u32 0 -> [u1; 2]
            jmp b6(v8)
          b5(v2: [u1; 2]):
            return v2
          b6(v3: [u1; 2]):
            jmp b5(v3)
        }
        ";

        let ssa = Ssa::from_str(src).unwrap();
        let ssa = ssa.flatten_cfg();

        // You will notice in the expected SSA that there is no nested if statement. This is because the
        // final instruction `v12 = if v0 then v5 else (if v6) v10` used to have `v9` as its then block value.
        // As they share the same then condition we can simplify the then value in the outer if-else statement to the inner if-else
        // statement's then value. This is why the then value is `v5` in both if-else instructions below.
        // We want to make sure that the else condition in the final instruction `v12 = if v0 then v5 else (if v6) v10`
        // remains v6 and is not altered when performing this optimization.
        assert_ssa_snapshot!(ssa, @r"
        acir(inline) pure fn main f0 {
          b0(v0: u1, v1: [[u1; 2]; 3]):
            v2 = not v0
            enable_side_effects v0
            v3 = not v0
            enable_side_effects v0
            v5 = array_get v1, index u32 0 -> [u1; 2]
            v6 = not v0
            v7 = unchecked_mul v0, v6
            enable_side_effects v7
            v8 = array_get v1, index u32 0 -> [u1; 2]
            enable_side_effects v0
            v9 = if v0 then v5 else (if v7) v8
            enable_side_effects v6
            v10 = array_get v1, index u32 0 -> [u1; 2]
            enable_side_effects u1 1
            v12 = if v0 then v5 else (if v6) v10
            return v12
        }
        ");
    }

    #[test]
    #[cfg(feature = "bn254")]
    fn test_grumpkin_points() {
        use crate::ssa::opt::flatten_cfg::Context;
        use acvm::acir::FieldElement;

        let generators = Context::grumpkin_generators();
        let len = generators.len();
        for i in (0..len).step_by(2) {
            let gen_x = generators[i];
            let gen_y = generators[i + 1];
            assert!(
                gen_y * gen_y - gen_x * gen_x * gen_x + FieldElement::from(17_u128)
                    == FieldElement::zero()
            );
        }
    }

    #[test]
    fn use_predicated_value() {
        let src = "
        acir(inline) fn main f0 {
          b0(v0: bool, v1: u32):
            v3 = add u32 42, v1
            jmpif v0 then: b1, else: b2
          b1():
            range_check v3 to 16 bits
            jmp b3(v3)
          b2():
            v4 = add u32 3, v3
            jmp b3(v4)
          b3(v5: u32):
            return v5
        }";

        let ssa = Ssa::from_str(src).unwrap();

        let ssa = ssa.flatten_cfg();

        assert_ssa_snapshot!(ssa, @r"
        acir(inline) fn main f0 {
          b0(v0: u1, v1: u32):
            v3 = add u32 42, v1
            enable_side_effects v0
            v4 = cast v0 as u32
            v5 = cast v0 as u32
            v6 = unchecked_mul v3, v5
            range_check v6 to 16 bits
            v7 = not v0
            enable_side_effects v7
            v9 = add u32 3, v3
            enable_side_effects u1 1
            v11 = cast v0 as u32
            v12 = cast v7 as u32
            v13 = unchecked_mul v11, v3
            v14 = unchecked_mul v12, v9
            v15 = unchecked_add v13, v14
            return v15
        }
        ");
    }
}<|MERGE_RESOLUTION|>--- conflicted
+++ resolved
@@ -169,8 +169,6 @@
         }
 
         for function in self.functions.values_mut() {
-<<<<<<< HEAD
-=======
             // This pass may run forever on a brillig function - we check if block predecessors have
             // been processed and push the block to the back of the queue. This loops forever if
             // there are still any loops present in the program.
@@ -178,7 +176,6 @@
                 continue;
             }
 
->>>>>>> 38473c15
             #[cfg(debug_assertions)]
             flatten_cfg_pre_check(function);
 
@@ -200,6 +197,28 @@
 fn flatten_cfg_pre_check(function: &Function) {
     let loops = super::unrolling::Loops::find_all(function);
     assert_eq!(loops.yet_to_unroll.len(), 0);
+
+    function.reachable_blocks().iter().for_each(|block| {
+        if let TerminatorInstruction::JmpIf { condition, .. } =
+            function.dfg[*block].unwrap_terminator()
+        {
+            if function
+                .dfg
+                .get_numeric_constant(*condition)
+                .is_some_and(|c| c.is_zero() || c.is_one())
+            {
+                // We have this check here as if we do not, the flattening pass will generate groups of opcodes which are
+                // under a zero predicate. These opcodes are not always removed by the die pass and so bloat the code.
+                //
+                // We could add handling for this inside of the pass itself but it's simpler to just run `simplify_cfg`
+                // immediately before flattening.
+                panic!(
+                    "Function {} has a jmpif with a constant condition {condition}",
+                    function.id()
+                );
+            }
+        }
+    });
 }
 
 /// Post-check condition for [Ssa::flatten_cfg].
@@ -211,6 +230,22 @@
 fn flatten_cfg_post_check(function: &Function) {
     let blocks = function.reachable_blocks();
     assert_eq!(blocks.len(), 1);
+
+    // If there are any enable_side_effects instructions with a constant false condition, this implies that
+    // we've flattened a branch that is never taken. This is not an issue for correctness, but it is undesirable
+    // as it indicates that some prior pass has failed to eliminate dead code.
+    function.reachable_blocks().iter().for_each(|block| {
+        function.dfg[*block].instructions().iter().for_each(|instruction| {
+            if let Instruction::EnableSideEffectsIf { condition } = function.dfg[*instruction] {
+                if function.dfg.get_numeric_constant(condition).is_some_and(|c| c.is_zero()) {
+                    panic!(
+                        "Function {} has an enable_side_effects u1 0 instruction",
+                        function.id()
+                    );
+                }
+            }
+        });
+    });
 }
 
 pub(crate) struct Context<'f> {
