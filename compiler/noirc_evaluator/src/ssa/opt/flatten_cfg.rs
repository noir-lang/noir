//! This file contains the SSA flattening pass - a required pass for ACIR to remove any remaining
//! control-flow in the singular program-function, resulting in a single block containing the
//! program logic.
//!
//! ACIR/Brillig differences within this pass:
//!   - This pass is strictly ACIR-only and never mutates brillig functions.
//!
//! Conditions:
//!   - Precondition: Inlining has been performed which should result in there being no remaining
//!     `call` instructions to acir/constrained functions (unless they are `InlineType::Fold`).
//!     This also means the only acir functions in the program should be `main` (if main is
//!     constrained), or any constrained `InlineType::Fold` functions.
//!   - Precondition: Each constrained function should have no loops (unrolling has been performed).
//!   - Precondition: "Equal" constraints have not been turned into "NotEqual".
//!   - Postcondition: Each constrained function should now consist of only one block where the
//!     terminator instruction is always a return.
//!
//! Relevance to other passes:
//!   - Flattening effectively eliminates control-flow entirely which can make it easier for
//!     subsequent passes to optimize code. Mem2reg for example should be able to remove all
//!     references in constrained (ACIR) code.
//!   - Flattening inserts `Instruction::IfElse` to merge the values from an if-expression's "then"
//!     and "else" branches. These are immediately simplified out for numeric values, but for
//!     arrays and slices we require the `remove_if_else` SSA pass to later be run to remove the
//!     remaining `Instruction::IfElse` instructions.
//!
//! Implementation details & examples:
//!
//! The flatten cfg optimization pass "flattens" the entire control flow graph into a single block.
//! This includes branches in the CFG with non-constant conditions. Flattening these requires
//! special handling for operations with side-effects and can lead to a loss of information since
//! the jmpif will no longer be in the program. As a result, this pass should usually be towards or
//! at the end of the optimization passes.
//!
//! Furthermore, this pass assumes that no loops are present in the program and will assume
//! that a jmpif is a branch point and will attempt to merge both blocks. No actual looping will occur.
//!
//! This pass is also known to produce some extra instructions which may go unused (usually 'Not')
//! while merging branches. These extra instructions can be cleaned up by a later dead instruction
//! elimination (DIE) pass.
//!
//! Though CFG information is lost during this pass, some key information is retained in the form
//! of `EnableSideEffectsIf` instructions. Each time the flattening pass enters and exits a branch of
//! a jmpif, an instruction is inserted to capture a condition that is analogous to the activeness
//! of the program point. For example:
//!
//! ```text
//! b0(v0: u1):
//!   jmpif v0, then: b1, else: b2
//! b1():
//!   v1 = call f0
//!   jmp b3(v1)
//! ... blocks b2 & b3 ...
//! ```
//!
//! Would brace the call instruction as such:
//! ```text
//!   enable_side_effects v0
//!   v1 = call f0
//!   enable_side_effects u1 1
//! ```
//!
//! (Note: we restore to "true" to indicate that this program point is not nested within any
//! other branches. Each `enable_side_effects` overrides the previous, they do not implicitly stack.)
//!
//! When we are flattening a block that was reached via a jmpif with a non-constant condition `c`,
//! the following transformations of certain instructions within the block are expected:
//!
//! 1. A constraint is multiplied by the condition and changes the constraint to
//!    an equality with `c`:
//! ```text
//! constrain v0
//! ============
//! v1 = mul v0, c
//! v2 = eq v1, c
//! constrain v2
//! ```
//!
//! 2. If we reach the end block of the branch created by the jmpif instruction, its block parameters
//!    will be merged. To merge the jmp arguments of the then and else branches, the formula
//!    `c * then_arg + !c * else_arg` is used for each argument. Note that this is represented by
//!    `Instruction::IfElse` which is often simplified to the above when inserted, but in the case
//!    of complex values (arrays and slices) this simplification is delayed until the
//!    `remove_if_else` SSA pass.
//!
//! ```text
//! b0(v0: u1, v1: Field, v2: Field):
//!   jmpif v0, then: b1, else: b2
//! b1():
//!   jmp b3(v1)
//! b2():
//!   jmp b3(v2)
//! b3(v3: Field):
//!   ... b3 instructions ...
//! =========================
//! b0(v0: u1, v1: Field, v2: Field):
//!   v3 = mul v0, v1
//!   v4 = not v0
//!   v5 = mul v4, v2
//!   v6 = add v3, v5
//!   ... b3 instructions ...
//! ```
//!
//! 3. Each `store v0 in v1` is replaced with a store of a new value
//!    `v4 = if v3 then v0 else v2` where `v3` is the current condition
//!    given by `enable_side_effects v3` and `v2` is the result of
//!    a newly-given `v2 = load v0` inserted before the store.
//!
//! ```text
//! b0(v0: u1):
//!   v1 = allocate -> &mut Field
//!   store Field 3 at v1
//!   jmpif v0, then: b1, else: b2
//! b1():
//!   store Field 5 at v1
//!   ... b1 instructions ...
//!   jmp b3
//! b2():
//!   store Field 7 at v1
//!   ... b2 instructions ...
//!   jmp b3
//! b3():
//!   ... b3 instructions ...
//! =========================
//! b0():
//!   v1 = allocate -> &mut Field
//!   store Field 3 at v1     // no prior value so we do not load & merge
//!   enable_side_effects v0  // former block b1
//!   v2 = load v1 -> Field
//!   v3 = not v0
//!   v4 = if v0 then Field 5 else (if v3) v2
//!   store v4 at v1
//!   ... b1 instructions ...
//!   enable_side_effects v3  // former block b2
//!   v5 = load v1 -> Field
//!   v6 = if v3 then Field 7 else (if v0) v5
//!   store v6 at v1
//!   ... b2 instructions ...
//!   enable_side_effects u1 1
//!   ... b3 instructions ...
//! ```
use std::sync::Arc;

use fxhash::{FxHashMap as HashMap, FxHashSet as HashSet};

use acvm::{FieldElement, acir::AcirField, acir::BlackBoxFunc};
use indexmap::set::IndexSet;
use iter_extended::vecmap;
use noirc_errors::call_stack::CallStackId;

use crate::ssa::{
    ir::{
        basic_block::BasicBlockId,
        cfg::ControlFlowGraph,
        dfg::InsertInstructionResult,
        function::{Function, FunctionId, RuntimeType},
        function_inserter::FunctionInserter,
        instruction::{BinaryOp, Instruction, InstructionId, Intrinsic, TerminatorInstruction},
        types::{NumericType, Type},
        value::{Value, ValueId},
    },
    ssa_gen::Ssa,
};

mod branch_analysis;
pub(crate) mod value_merger;

impl Ssa {
    /// Flattens the control flow graph of main such that the function is left with a
    /// single block containing all instructions and no more control-flow.
    ///
    /// This pass will modify any instructions with side effects in particular, often multiplying
    /// them by jump conditions to maintain correctness even when all branches of a jmpif are inlined.
    /// For more information, see the module-level comment at the top of this file.
    #[tracing::instrument(level = "trace", skip(self))]
    pub(crate) fn flatten_cfg(mut self) -> Ssa {
        // Retrieve the 'no_predicates' attribute of the functions in a map, to avoid problems with borrowing
        let no_predicates: HashMap<_, _> =
            self.functions.values().map(|f| (f.id(), f.is_no_predicates())).collect();

        for function in self.functions.values_mut() {
            // This pass may run forever on a brillig function - we check if block predecessors have
            // been processed and push the block to the back of the queue. This loops forever if
            // there are still any loops present in the program.
            if matches!(function.runtime(), RuntimeType::Brillig(_)) {
                continue;
            }

            #[cfg(debug_assertions)]
            flatten_cfg_pre_check(function);

            flatten_function_cfg(function, &no_predicates);

            #[cfg(debug_assertions)]
            flatten_cfg_post_check(function);
        }
        self
    }
}

/// Pre-check condition for [Ssa::flatten_cfg].
///
/// Panics if:
///   - Any ACIR function has at least 1 loop
///   - Any ACIR function has a `ConstrainNotEqual` instruction
#[cfg(debug_assertions)]
fn flatten_cfg_pre_check(function: &Function) {
    if !function.runtime().is_acir() {
        return;
    }
    let loops = super::unrolling::Loops::find_all(function);
    assert_eq!(loops.yet_to_unroll.len(), 0);

    for block in function.reachable_blocks() {
        for instruction in function.dfg[block].instructions() {
            if matches!(function.dfg[*instruction], Instruction::ConstrainNotEqual(_, _, _)) {
                panic!("ConstrainNotEqual should not be introduced before flattening");
            }
        }
    }
}

/// Post-check condition for [Ssa::flatten_cfg].
///
/// Panics if:
///   - Any ACIR function contains > 1 block
#[cfg(debug_assertions)]
pub(super) fn flatten_cfg_post_check(function: &Function) {
    if !function.runtime().is_acir() {
        return;
    }
    let blocks = function.reachable_blocks();
    assert_eq!(blocks.len(), 1, "CFG contains more than 1 block");
}

pub(crate) struct Context<'f> {
    pub(crate) inserter: FunctionInserter<'f>,

    /// This `ControlFlowGraph` is the graph from before the function was modified by this flattening pass.
    cfg: ControlFlowGraph,

    /// Target block of the flattening.
    pub(crate) target_block: BasicBlockId,

    /// Maps start of branch -> end of branch.
    branch_ends: HashMap<BasicBlockId, BasicBlockId>,

    /// A stack of each jmpif condition that was taken to reach a particular point in the program.
    /// When two branches are merged back into one, this constitutes a join point, and is analogous
    /// to the rest of the program after an if statement. When such a join point / end block is
    /// found, the top of this conditions stack is popped since we are no longer under that
    /// condition. If we are under multiple conditions (a nested if), the topmost condition is
    /// the most recent condition combined with all previous conditions via `And` instructions.
    condition_stack: Vec<ConditionalContext>,

    /// Arguments prepared by the last inlined block for the next block we are about to process.
    next_arguments: Option<Vec<ValueId>>,

    /// Stores all allocations local to the current branch.
    ///
    /// Since these are local to the current branch (i.e. only defined within one branch of
    /// an if expression), they should not be merged with their previous value or stored value in
    /// the other branch since there is no such value.
    ///
    /// The `ValueId` here is that which is returned by the allocate instruction.
    local_allocations: HashSet<ValueId>,

    /// A map from `cond` to `Not(cond)`.
    ///
    /// `Not` instructions are inserted constantly by this pass and this map helps keep
    /// us from unnecessarily inserting extra instructions, and keeps IDs unique which
    /// helps simplifications.
    not_instructions: HashMap<ValueId, ValueId>,

    /// Flag to tell the context to not issue 'enable_side_effect' instructions during flattening.
    ///
    /// It is set with an attribute when defining a function that cannot fail whatsoever to avoid
    /// the overhead of handling side effects.
    ///
    /// It can also be set to true when no instruction is known to fail.
    pub(crate) no_predicate: bool,
}

#[derive(Clone)]
struct ConditionalBranch {
    /// Contains the last processed block during the processing of the branch.
    ///
    /// It starts out empty, then gets filled in when we finish the branch.
    last_block: Option<BasicBlockId>,
    /// The unresolved condition of the branch
    old_condition: ValueId,
    /// The resolved condition of the branch, AND-ed with all outer branch conditions.
    condition: ValueId,
    /// The allocations accumulated before processing the branch.
    local_allocations: HashSet<ValueId>,
}

struct ConditionalContext {
    /// Condition from the conditional statement
    condition: ValueId,
    /// Block containing the conditional statement
    entry_block: BasicBlockId,
    /// First block of the then branch
    then_branch: ConditionalBranch,
    /// First block of the else branch
    else_branch: Option<ConditionalBranch>,
    /// Call stack where the final location is that of the entire `if` expression
    call_stack: CallStackId,
    /// List of values which have been replaced with a predicated variant,
    /// mapping them to their original value.
    ///
    /// For example if we have `v1 = v2` predicated upon `v0`, then `v1` becomes `v0 * v2`,
    /// and this mapping will contain `v1 -> v2`.
    ///
    /// We use this information to reset the values to their originals when we exit from branches.
    predicated_values: HashMap<ValueId, ValueId>,
}

/// Flattens the control flow graph of the function such that it is left with a
/// single block containing all instructions and no more control-flow.
fn flatten_function_cfg(function: &mut Function, no_predicates: &HashMap<FunctionId, bool>) {
    // Creates a context that will perform the flattening
    // We give it the map of the conditional branches in the CFG
    // and the target block where the flattened instructions should be added.
    let cfg = ControlFlowGraph::with_function(function);
    let branch_ends = branch_analysis::find_branch_ends(function, &cfg);
    let target_block = function.entry_block();

    let mut context = Context::new(function, cfg, branch_ends, target_block);

    context.flatten(no_predicates);
}

/// Blocks enqueued for processing.
///
/// It contains a block at most once.
pub(crate) type WorkList = IndexSet<BasicBlockId>;

impl<'f> Context<'f> {
    pub(crate) fn new(
        function: &'f mut Function,
        cfg: ControlFlowGraph,
        branch_ends: HashMap<BasicBlockId, BasicBlockId>,
        target_block: BasicBlockId,
    ) -> Self {
        Context {
            inserter: FunctionInserter::new(function),
            cfg,
            branch_ends,
            condition_stack: Vec::new(),
            next_arguments: None,
            local_allocations: HashSet::default(),
            not_instructions: HashMap::default(),
            target_block,
            no_predicate: false,
        }
    }

    /// Flatten the CFG by inlining all instructions from the queued blocks
    /// until all blocks have been flattened.
    ///
    /// We follow the terminator of each block to determine which blocks to process next:
    /// * If the terminator is a 'JumpIf', we assume we are entering a conditional statement and
    ///   add the start blocks of the 'then_branch', 'else_branch' and the 'exit' block to the queue.
    /// * Other blocks will have only one successor, so we will process them iteratively,
    ///   until we reach one block already in the queue, added when entering a conditional statement,
    ///   i.e. the 'else_branch' or the 'exit'. In that case we switch to the next block in the queue,
    ///   instead of the successor.
    ///
    /// This process ensures that the blocks are always processed in this order:
    /// * if_entry -> then_branch -> else_branch -> exit
    ///
    /// In case of nested if statements, for instance in the 'then_branch', it will be:
    /// * if_entry -> then_branch -> if_entry_2 -> then_branch_2 -> exit_2 -> else_branch -> exit
    ///
    /// Information about the nested if statements is stored in the 'condition_stack' which
    /// is popped/pushed when entering/leaving a conditional statement.
    pub(crate) fn flatten(&mut self, no_predicates: &HashMap<FunctionId, bool>) {
        let mut work_list = WorkList::new();
        work_list.insert(self.target_block);
        while let Some(block) = work_list.pop() {
            self.inline_block(block, no_predicates);
            let to_process = self.handle_terminator(block, &work_list);
            work_list.extend(to_process);
        }
        assert!(self.next_arguments.is_none(), "no leftover arguments");
        self.inserter.map_data_bus_in_place();
    }

    /// Returns the updated condition so that
    /// it is 'AND-ed' with the previous condition (if any)
    fn link_condition(&mut self, condition: ValueId) -> ValueId {
        // Retrieve the previous condition
        if let Some(context) = self.condition_stack.last() {
            let previous_branch = context.else_branch.as_ref().unwrap_or(&context.then_branch);
            let and = Instruction::binary(BinaryOp::And, previous_branch.condition, condition);
            let call_stack = self.inserter.function.dfg.get_value_call_stack_id(condition);
            self.insert_instruction(and, call_stack)
        } else {
            condition
        }
    }

    /// Returns the current condition
    ///
    /// The conditions are in a stack, they are added as conditional branches are encountered
    /// so the last one is the current condition.
    /// When processing a conditional branch, we first follow the 'then' branch and only after we
    /// process the 'else' branch. At that point, the `ConditionalContext` has the 'else_branch'
    fn get_last_condition(&self) -> Option<ValueId> {
        self.condition_stack
            .last()
            .map(|context| context.else_branch.as_ref().unwrap_or(&context.then_branch))
            .map(|branch| branch.condition)
    }

    /// Use the provided map to say if the instruction is a call to a `no_predicates` function
    fn is_call_to_no_predicate_function(
        &self,
        no_predicates: &HashMap<FunctionId, bool>,
        instruction: &InstructionId,
    ) -> bool {
        if let Instruction::Call { func, .. } = self.inserter.function.dfg[*instruction] {
            if let Value::Function(fid) = self.inserter.function.dfg[func] {
                return no_predicates.get(&fid).copied().unwrap_or_default();
            }
        }
        false
    }

    /// Prepare the arguments for the next block to consume.
    ///
    /// Panics if we already have something prepared.
    fn prepare_args(&mut self, args: Vec<ValueId>) {
        assert!(self.next_arguments.is_none(), "already prepared the arguments");
        assert!(!args.is_empty(), "only prepare args for non-empty parameter list");
        self.next_arguments = Some(args);
    }

    /// Consume the arguments prepared by the previous block.
    ///
    /// Panics if there was nothing prepared.
    fn consume_args(&mut self) -> Vec<ValueId> {
        self.next_arguments.take().expect("there are no arguments prepared")
    }

    /// Inline all instructions from the given block into the target block, and track slice capacities.
    /// This is done by processing every instruction in the block and using the flattening context
    /// to push them in the target block.
    ///
    /// - `no_predicates` indicates which functions have no predicates and for which we disable the handling of side effects.
    pub(crate) fn inline_block(
        &mut self,
        block: BasicBlockId,
        no_predicates: &HashMap<FunctionId, bool>,
    ) {
        // We do not inline the target block into itself.
        // This is the case in the beginning for the entry block.
        if self.target_block == block {
            return;
        }

        // If the block has parameters, they should have been prepared by the last block.
        if !self.inserter.function.dfg.block_parameters(block).is_empty() {
            let arguments = self.consume_args();
            self.inserter.remember_block_params(block, &arguments);
        }

        // If this is not a separate variable, clippy gets confused and says the to_vec is
        // unnecessary, when removing it actually causes an aliasing/mutability error.
        let instructions = self.inserter.function.dfg[block].instructions().to_vec();
        for instruction in instructions {
            if self.is_call_to_no_predicate_function(no_predicates, &instruction) {
                // disable side effect for no_predicate functions
                let bool_type = NumericType::bool();
                let one = self.inserter.function.dfg.make_constant(FieldElement::one(), bool_type);
                self.insert_instruction_with_typevars(
                    Instruction::EnableSideEffectsIf { condition: one },
                    None,
                    CallStackId::root(),
                );
                self.push_instruction(instruction);
                self.insert_current_side_effects_enabled();
            } else {
                self.push_instruction(instruction);
            }
        }
    }

    /// Returns the list of blocks that need to be processed after the given block,
    /// and prepare any arguments for the next-to-be-inlined block to consume.
    ///
    /// For a normal block, it would be its successor.
    ///
    /// For blocks related to a conditional statement, we ensure to process
    /// the 'then_branch', then the 'else_branch' (if it exists), and finally the exit block.
    ///
    /// The update of the context is done by the functions `if_start`, `then_stop` and `else_stop`
    /// which perform the business logic when entering a conditional statement, finishing the 'then_branch'
    /// and the 'else_branch', respectively.
    ///
    /// We know if a block is related to the conditional statement if is referenced by the `work_list`.
    /// Indeed, the start blocks of the 'then_branch' and 'else_branch' are added to the `work_list` when
    /// starting to process a conditional statement.
    pub(crate) fn handle_terminator(
        &mut self,
        block: BasicBlockId,
        work_list: &WorkList,
    ) -> Vec<BasicBlockId> {
        let terminator = self.inserter.function.dfg[block].unwrap_terminator().clone();
        match &terminator {
            TerminatorInstruction::JmpIf {
                condition,
                then_destination,
                else_destination,
                call_stack,
            } => {
                // The 'then' and 'else' blocks have no arguments, so we have nothing to prepare.
                self.if_start(condition, then_destination, else_destination, &block, *call_stack)
            }
            TerminatorInstruction::Jmp { destination, arguments, call_stack: _ } => {
                // If the destination is already on the work list, it means it's an exit block in an if-then-else,
                // and was put there by `if_start` as the last to be processed out of [then, else, exit].
                if work_list.contains(destination) {
                    // Since we enqueued [then, else, exit] after each other, if the next block on the work list
                    // is the exit block, then this must be the else.
                    if work_list.last().unwrap() == destination {
                        // The arguments for the exit block will be prepared here.
                        self.else_stop(&block);
                    } else {
                        // No need to prepare arguments: the eventual `else_stop` will look them up directly.
                        self.then_stop(&block);
                    }
                    // The destination was in the queue, no need to return anything.
                    vec![]
                } else {
                    // The destination is a normal block, not an exit block, so there is no argument merging involved,
                    // we can prepare any arguments for direct consumption.
                    if !arguments.is_empty() {
                        let arguments = vecmap(arguments, |value| self.inserter.resolve(*value));
                        self.prepare_args(arguments);
                    }
                    vec![*destination]
                }
            }
            TerminatorInstruction::Return { return_values, call_stack } => {
                let call_stack = *call_stack;
                let return_values =
                    vecmap(return_values.clone(), |value| self.inserter.resolve(value));
                let new_return = TerminatorInstruction::Return { return_values, call_stack };
                let target = self.target_block;

                self.inserter.function.dfg.set_block_terminator(target, new_return);
                vec![]
            }
            TerminatorInstruction::Unreachable { .. } => {
                // The pass which introduces unreachable terminators must come after flattening, as it destroys the CFG.
                unreachable!("unexpected unreachable terminator in flattening")
            }
        }
    }

    /// Process a conditional statement by creating a `ConditionalContext`
    /// with information about the branch, and storing it in the dedicated stack.
    /// Local allocations are moved to the 'then_branch' of the `ConditionalContext`.
    /// Returns the blocks corresponding to the 'then_branch', 'else_branch',
    /// and exit block of the conditional statement, so that they will be processed in this order.
    fn if_start(
        &mut self,
        condition: &ValueId,
        then_destination: &BasicBlockId,
        else_destination: &BasicBlockId,
        if_entry: &BasicBlockId,
        call_stack: CallStackId,
    ) -> Vec<BasicBlockId> {
        // manage conditions
        let old_condition = *condition;
        let then_condition = self.inserter.resolve(old_condition);

        // Take the current allocations: everything for the new branch is non-local.
        let old_allocations = std::mem::take(&mut self.local_allocations);
        let branch = ConditionalBranch {
            old_condition,
            condition: self.link_condition(then_condition),
            // To be filled in by `then_stop`.
            last_block: None,
            local_allocations: old_allocations,
        };
        let cond_context = ConditionalContext {
            condition: then_condition,
            entry_block: *if_entry,
            then_branch: branch,
            // To be filled in by `then_stop`.
            else_branch: None,
            call_stack,
            predicated_values: HashMap::default(),
        };
        self.condition_stack.push(cond_context);
        self.insert_current_side_effects_enabled();

        // We disallow this case as it results in the `else_destination` block
        // being inlined before the `then_destination` block due to block deduplication in the work queue.
        //
        // The `else_destination` block then gets treated as if it were the `then_destination` block
        // and has the incorrect condition applied to it.
        assert_ne!(
            self.branch_ends[if_entry], *then_destination,
            "ICE: branches merge inside of `then` branch"
        );
        vec![self.branch_ends[if_entry], *else_destination, *then_destination]
    }

    /// Switch context to the 'else_branch':
    /// - Negates the condition for the 'else_branch' and set it in the `ConditionalContext`
    /// - Move the local allocations to the 'else_branch'
    /// - Reset the predicated values to their old mapping in the inserter
    /// - Issues the 'enable_side_effect' instruction
    fn then_stop(&mut self, block: &BasicBlockId) {
        assert_eq!(self.cfg.successors(*block).len(), 1);

        let mut cond_context = self.condition_stack.pop().unwrap();
        cond_context.then_branch.last_block = Some(*block);

        let condition_call_stack =
            self.inserter.function.dfg.get_value_call_stack_id(cond_context.condition);

        let else_condition = self.not_instruction(cond_context.condition, condition_call_stack);
        let else_condition = self.link_condition(else_condition);

        // Pass on the local allocations that came before the 'then_branch' to the 'else_branch'.
        let old_allocations = std::mem::take(&mut cond_context.then_branch.local_allocations);
        let else_branch = ConditionalBranch {
            old_condition: cond_context.then_branch.old_condition,
            condition: else_condition,
            last_block: None,
            local_allocations: old_allocations,
        };
        // All local allocations on the stopped 'then_branch' go out of scope.
        self.local_allocations.clear();
        cond_context.else_branch = Some(else_branch);
        self.reset_predicated_values(&mut cond_context);
        self.condition_stack.push(cond_context);

        self.insert_current_side_effects_enabled();
    }

    /// Negates a boolean value by inserting a Not instruction
    fn not_instruction(&mut self, condition: ValueId, call_stack: CallStackId) -> ValueId {
        if let Some(existing) = self.not_instructions.get(&condition) {
            return *existing;
        }

        let not = self.insert_instruction(Instruction::Not(condition), call_stack);
        self.not_instructions.insert(condition, not);
        not
    }

    /// Switch context the 'exit' block of a conditional statement:
    /// - Retrieves the local allocations from the Conditional Context
    /// - Reset the predicated values to their old mapping in the inserter
    /// - Issues the 'enable_side_effect' instruction
    /// - Joins the arguments from both branches
    fn else_stop(&mut self, block: &BasicBlockId) {
        assert_eq!(self.cfg.successors(*block).len(), 1);

        let mut cond_context = self.condition_stack.pop().unwrap();
        if cond_context.else_branch.is_none() {
            // `then_stop` has not been called, this means that the conditional statement has no else branch
            // so we simply do the `then_stop` now, sandwiched between pushing the context back on the stack,
            // then popping it again after `then_stop` is done popping and pushing.
            self.condition_stack.push(cond_context);
            self.then_stop(block);
            cond_context = self.condition_stack.pop().unwrap();
        }

        let mut else_branch = cond_context.else_branch.unwrap();
        self.reset_local_allocations(&mut else_branch);
        else_branch.last_block = Some(*block);
        cond_context.else_branch = Some(else_branch);

        self.reset_predicated_values(&mut cond_context);

        // We must remember to reset whether side effects are enabled when both branches
        // end, in addition to resetting the value of old_condition since it is set to
        // known to be true/false within the then/else branch respectively.
        self.insert_current_side_effects_enabled();

        // While there is a condition on the stack we don't compile outside the condition
        // until it is popped. This ensures we inline the full then and else branches
        // before continuing from the end of the conditional here where they can be merged properly.
        let end = self.branch_ends[&cond_context.entry_block];

        // Merge arguments and stores from the else/end branches
        self.inline_branch_end(end, cond_context);
    }

    /// Inline the ending block of a branch, the point where all blocks from a jmpif instruction
    /// join back together. In particular this function must handle merging block arguments from
    /// all of the join point's predecessors, and it must handle any differing side effects from
    /// each branch.
    ///
    /// The merge of arguments is done by inserting an 'IfElse' instructions which returns
    /// the argument from the 'then_branch' or the 'else_branch' depending the the condition.
    ///
    /// The arguments are prepared for the destination to consume in the next immediate inlining.
    fn inline_branch_end(&mut self, destination: BasicBlockId, cond_context: ConditionalContext) {
        assert_eq!(self.cfg.predecessors(destination).len(), 2);

        // Look up and resolve the 'else' and 'then' arguments directly in their terminators,
        // rather than rely on argument passing in the context.
        let mut else_args = Vec::new();
        if cond_context.else_branch.is_some() {
            let last_else = cond_context.else_branch.clone().unwrap().last_block.unwrap();
            else_args = self.inserter.function.dfg[last_else].terminator_arguments().to_vec();
        }

        let last_then = cond_context.then_branch.last_block.unwrap();
        let then_args = self.inserter.function.dfg[last_then].terminator_arguments().to_vec();

        let params = self.inserter.function.dfg.block_parameters(destination);
        assert_eq!(params.len(), then_args.len());
        assert_eq!(params.len(), else_args.len());

        if params.is_empty() {
            return;
        }

        let args = vecmap(then_args.iter().zip(else_args), |(then_arg, else_arg)| {
            (self.inserter.resolve(*then_arg), self.inserter.resolve(else_arg))
        });
        let else_condition = if let Some(branch) = cond_context.else_branch {
            branch.condition
        } else {
            self.inserter.function.dfg.make_constant(FieldElement::zero(), NumericType::bool())
        };
        let block = self.target_block;

        // Cannot include this in the previous vecmap since it requires exclusive access to self
        let args = vecmap(args, |(then_arg, else_arg)| {
            let instruction = Instruction::IfElse {
                then_condition: cond_context.then_branch.condition,
                then_value: then_arg,
                else_condition,
                else_value: else_arg,
            };
            let call_stack = cond_context.call_stack;
            self.inserter
                .function
                .dfg
                .insert_instruction_and_results(instruction, block, None, call_stack)
                .first()
        });

        self.prepare_args(args);
    }

    /// Map the value to its predicated value in the current conditional context, and store the previous mapping
    /// to the 'predicated_values' map if not already stored.
    fn predicate_value(&mut self, value: ValueId, predicated_value: ValueId) {
        let conditional_context = self.condition_stack.last_mut().unwrap();

        conditional_context
            .predicated_values
            .entry(value)
            .or_insert_with(|| self.inserter.resolve(value));

        self.inserter.map_value(value, predicated_value);
    }

    /// Restore the previous mapping of predicated values after a branch is finished.
    fn reset_predicated_values(&mut self, conditional_context: &mut ConditionalContext) {
        for (value, old_mapping) in conditional_context.predicated_values.drain() {
            self.inserter.map_value(value, old_mapping);
        }
    }

    /// Restore the previously known local allocations after a branch is finished.
    fn reset_local_allocations(&mut self, conditional_branch: &mut ConditionalBranch) {
        self.local_allocations = std::mem::take(&mut conditional_branch.local_allocations);
    }

    /// Insert a new instruction into the target block.
    /// Unlike push_instruction, this function will not map any ValueIds.
    /// within the given instruction, nor will it modify self.values in any way.
    fn insert_instruction(&mut self, instruction: Instruction, call_stack: CallStackId) -> ValueId {
        let block = self.target_block;
        self.inserter
            .function
            .dfg
            .insert_instruction_and_results(instruction, block, None, call_stack)
            .first()
    }

    /// Inserts a new instruction into the target block, using the given
    /// control type variables to specify result types if needed.
    /// Unlike push_instruction, this function will not map any ValueIds.
    /// within the given instruction, nor will it modify self.values in any way.
    fn insert_instruction_with_typevars(
        &mut self,
        instruction: Instruction,
        ctrl_typevars: Option<Vec<Type>>,
        call_stack: CallStackId,
    ) -> InsertInstructionResult<'_> {
        let block = self.target_block;
        self.inserter.function.dfg.insert_instruction_and_results(
            instruction,
            block,
            ctrl_typevars,
            call_stack,
        )
    }

    /// Checks the branch condition on the top of the stack and uses it to build and insert an
    /// `EnableSideEffectsIf` instruction into the target block.
    ///
    /// If the stack is empty, a "true" u1 constant is taken to be the active condition. This is
    /// necessary for re-enabling side-effects when re-emerging to a branch depth of 0.
    fn insert_current_side_effects_enabled(&mut self) {
        if self.no_predicate {
            return;
        }
        let condition = match self.get_last_condition() {
            Some(cond) => cond,
            None => {
                self.inserter.function.dfg.make_constant(FieldElement::one(), NumericType::bool())
            }
        };
        let enable_side_effects = Instruction::EnableSideEffectsIf { condition };
        let call_stack = self.inserter.function.dfg.get_value_call_stack_id(condition);
        self.insert_instruction_with_typevars(enable_side_effects, None, call_stack);
    }

    /// Push the given instruction to the end of the target block of the current function.
    ///
    /// Note that each ValueId of the instruction will be mapped via `self.inserter.resolve`.
    /// As a result, the instruction that will be pushed will actually be a new instruction
    /// with a different InstructionId from the original. The results of the given instruction
    /// will also be mapped to the results of the new instruction.
    fn push_instruction(&mut self, id: InstructionId) {
        let (instruction, call_stack) = self.inserter.map_instruction(id);
        let instruction = self.handle_instruction_side_effects(instruction, call_stack);

        let instruction_is_allocate = matches!(&instruction, Instruction::Allocate);
        let results =
            self.inserter.push_instruction_value(instruction, id, self.target_block, call_stack);

        // Remember an allocate was created local to this branch so that we do not try to merge store
        // values across branches for it later.
        if instruction_is_allocate {
            self.local_allocations.insert(results.first());
        }
    }

    /// If we are currently in a branch, we need to modify instructions that have side effects
    /// (e.g. constraints, stores, range checks) to ensure that the side effect is only applied
    /// if their branch is taken.
    ///
    /// For instance we multiply constrain instructions by the branch's condition (see optimization #1 in the module comment).
    fn handle_instruction_side_effects(
        &mut self,
        instruction: Instruction,
        call_stack: CallStackId,
    ) -> Instruction {
        let Some(condition) = self.get_last_condition() else { return instruction };

        match instruction {
            Instruction::Constrain(lhs, rhs, message) => {
                // Replace constraint `lhs == rhs` with `condition * lhs == condition * rhs`.

                // Condition needs to be cast to argument type in order to multiply them together.
                let casted_condition =
                    self.cast_condition_to_value_type(condition, lhs, call_stack);
                let lhs = self.mul_by_condition(lhs, casted_condition, call_stack);
                let rhs = self.mul_by_condition(rhs, casted_condition, call_stack);
                Instruction::Constrain(lhs, rhs, message)
            }
            Instruction::ConstrainNotEqual(_, _, _) => {
                unreachable!("flattening cannot handle ConstrainNotEqual");
            }
            Instruction::Store { address, value } => {
                // If this store is to a reference that was allocated on this branch,
                // then we don't have to merge with anything else, we can ignore the condition.
                if self.local_allocations.contains(&address) {
                    Instruction::Store { address, value }
                } else {
                    // If the reference was allocated before this condition took effect, then we must only
                    // overwrite it if the condition is true.
                    // Instead of storing `value`, we store: `if condition { value } else { previous_value }`
                    let typ = self.inserter.function.dfg.type_of_value(value);
                    let load = Instruction::Load { address };
                    let previous_value = self
                        .insert_instruction_with_typevars(load, Some(vec![typ]), call_stack)
                        .first();

                    let else_condition = self.not_instruction(condition, call_stack);

                    let instruction = Instruction::IfElse {
                        then_condition: condition,
                        then_value: value,
                        else_condition,
                        else_value: previous_value,
                    };

                    let updated_value = self.insert_instruction(instruction, call_stack);
                    Instruction::Store { address, value: updated_value }
                }
            }
            Instruction::RangeCheck { value, max_bit_size, assert_message } => {
                // Replace value with `value * predicate` to zero out value when predicate is inactive.

                // Condition needs to be cast to argument type in order to multiply them together.
                let casted_condition =
                    self.cast_condition_to_value_type(condition, value, call_stack);
                let predicate_value = self.mul_by_condition(value, casted_condition, call_stack);
                // Issue #8617: update the value to be the predicated value.
                // This ensures that the value has the correct bit size in all cases.
                self.predicate_value(value, predicate_value);
                Instruction::RangeCheck { value: predicate_value, max_bit_size, assert_message }
            }
            Instruction::Call { func, arguments } => {
                let arguments =
                    self.handle_call_side_effects(condition, func, arguments, call_stack);
                Instruction::Call { func, arguments }
            }
            // The following instructions don't need their arguments nullified:
            Instruction::Binary(_)
            | Instruction::Cast(_, _)
            | Instruction::Not(_)
            | Instruction::Truncate { .. }
            | Instruction::Allocate
            | Instruction::Load { .. }
            | Instruction::EnableSideEffectsIf { .. }
            | Instruction::ArrayGet { .. }
            | Instruction::ArraySet { .. }
            | Instruction::IncrementRc { .. }
            | Instruction::DecrementRc { .. }
            | Instruction::IfElse { .. }
            | Instruction::MakeArray { .. }
            | Instruction::Noop => instruction,
        }
    }

    /// Weave the `condition` into call arguments, returning the modified arguments.
    fn handle_call_side_effects(
        &mut self,
        condition: ValueId,
        func: ValueId,
        arguments: Vec<ValueId>,
        call_stack: CallStackId,
    ) -> Vec<ValueId> {
        match self.inserter.function.dfg[func] {
            Value::Intrinsic(intrinsic) => {
                self.handle_intrinsic_side_effects(condition, intrinsic, arguments, call_stack)
            }
            Value::Function(_) | Value::ForeignFunction(_) => arguments,
            Value::Instruction { .. }
            | Value::Param { .. }
            | Value::NumericConstant { .. }
            | Value::Global(_) => unreachable!("unexpected function value"),
        }
    }

    /// Weave the `condition` into intrinsic call arguments, returning the modified arguments.
    fn handle_intrinsic_side_effects(
        &mut self,
        condition: ValueId,
        intrinsic: Intrinsic,
        mut arguments: Vec<ValueId>,
        call_stack: CallStackId,
    ) -> Vec<ValueId> {
        match intrinsic {
            Intrinsic::ToBits(_) | Intrinsic::ToRadix(_) => {
                let field = arguments[0];
                let casted_condition =
                    self.cast_condition_to_value_type(condition, field, call_stack);
                let field = self.mul_by_condition(field, casted_condition, call_stack);

                arguments[0] = field;

                arguments
            }
            Intrinsic::BlackBox(blackbox) => {
                self.handle_blackbox_side_effects(condition, blackbox, arguments, call_stack)
            }
            // The following intrinsics may have side effects, but we don't deal with them by
            // multiplying their arguments with the condition.
            Intrinsic::ArrayLen
            | Intrinsic::ArrayAsStrUnchecked
            | Intrinsic::AsSlice
            | Intrinsic::AssertConstant
            | Intrinsic::StaticAssert
            | Intrinsic::SlicePushBack
            | Intrinsic::SlicePushFront
            | Intrinsic::SlicePopBack
            | Intrinsic::SlicePopFront
            | Intrinsic::SliceInsert
            | Intrinsic::SliceRemove
            | Intrinsic::ApplyRangeConstraint
            | Intrinsic::StrAsBytes
            | Intrinsic::Hint(_)
            | Intrinsic::AsWitness
            | Intrinsic::IsUnconstrained
            | Intrinsic::DerivePedersenGenerators
            | Intrinsic::FieldLessThan
            | Intrinsic::ArrayRefCount
            | Intrinsic::SliceRefCount => arguments,
        }
    }

    /// Weave the `condition` into blackbox call arguments, returning the modified arguments.
    fn handle_blackbox_side_effects(
        &mut self,
        condition: ValueId,
        blackbox: BlackBoxFunc,
        mut arguments: Vec<ValueId>,
        call_stack: CallStackId,
    ) -> Vec<ValueId> {
        match blackbox {
            //Issue #5045: We set curve points to g1, g2=2g1 if condition is false, to ensure that they are on the curve, if not the addition may fail.
            // If inputs are distinct curve points, then so is their predicate version.
            // If inputs are identical (point doubling), then so is their predicate version
            // Hence the assumptions for calling EmbeddedCurveAdd are kept by this transformation.
            BlackBoxFunc::EmbeddedCurveAdd => {
                #[cfg(feature = "bn254")]
                {
                    let generators = Self::grumpkin_generators();
                    // Convert the generators to ValueId
                    let generators = generators
                        .iter()
                        .map(|v| {
                            self.inserter.function.dfg.make_constant(*v, NumericType::NativeField)
                        })
                        .collect::<Vec<ValueId>>();
                    let (point1_x, point2_x) = self.predicate_argument(
                        &arguments,
                        &generators,
                        true,
                        condition,
                        call_stack,
                    );
                    let (point1_y, point2_y) = self.predicate_argument(
                        &arguments,
                        &generators,
                        false,
                        condition,
                        call_stack,
                    );
                    arguments[0] = point1_x;
                    arguments[1] = point1_y;
                    arguments[3] = point2_x;
                    arguments[4] = point2_y;
                }

                arguments
            }

            // For MSM, we also ensure the inputs are on the curve if the predicate is false.
            BlackBoxFunc::MultiScalarMul => {
                let (elements, typ) =
                    self.apply_predicate_to_msm_argument(arguments[0], condition, call_stack);

<<<<<<< HEAD
                    Value::Intrinsic(Intrinsic::BlackBox(blackbox)) => match blackbox {
                        //Issue #5045: We set curve points to g1, g2=2g1 if condition is false, to ensure that they are on the curve, if not the addition may fail.
                        // If inputs are distinct curve points, then so is their predicate version.
                        // If inputs are identical (point doubling), then so is their predicate version
                        // Hence the assumptions for calling EmbeddedCurveAdd are kept by this transformation.
                        BlackBoxFunc::EmbeddedCurveAdd => {
                            #[cfg(feature = "bn254")]
                            {
                                let generators = Self::grumpkin_generators();
                                // Convert the generators to ValueId
                                let generators = generators
                                    .iter()
                                    .map(|v| {
                                        self.inserter
                                            .function
                                            .dfg
                                            .make_constant(*v, NumericType::NativeField)
                                    })
                                    .collect::<Vec<ValueId>>();
                                let (point1_x, point2_x) = self.predicate_argument(
                                    &arguments,
                                    &generators,
                                    true,
                                    condition,
                                    call_stack,
                                );
                                let (point1_y, point2_y) = self.predicate_argument(
                                    &arguments,
                                    &generators,
                                    false,
                                    condition,
                                    call_stack,
                                );
                                arguments[0] = point1_x;
                                arguments[1] = point1_y;
                                arguments[3] = point2_x;
                                arguments[4] = point2_y;
                            }
                            // TODO: We now use a predicate in order to disable the blackbox on the backend side
                            // the predicates on the inputs above will be removed once the backend is updated
                            arguments[5] =
                                self.mul_by_condition(arguments[5], condition, call_stack);
                            Instruction::Call { func, arguments }
                        }

                        // For MSM, we also ensure the inputs are on the curve if the predicate is false.
                        BlackBoxFunc::MultiScalarMul => {
                            let (elements, typ) = self.apply_predicate_to_msm_argument(
                                arguments[0],
                                condition,
                                call_stack,
                            );
                            let instruction = Instruction::MakeArray { elements, typ };
                            let array = self.insert_instruction(instruction, call_stack);
                            arguments[0] = array;
                            // TODO: We now use a predicate in order to disable the blackbox on the backend side
                            // the predicates on the inputs above will be removed once the backend is updated
                            arguments[2] =
                                self.mul_by_condition(arguments[2], condition, call_stack);
                            Instruction::Call { func, arguments }
                        }

                        // The ECDSA blackbox functions will fail to prove inside barretenberg in the situation where
                        // the public key doesn't not sit on the relevant curve.
                        //
                        // We then replace the public key with the generator point if the constraint is inactive to avoid
                        // invalid public keys from causing constraints to fail.
                        BlackBoxFunc::EcdsaSecp256k1 => {
                            // See: https://github.com/RustCrypto/elliptic-curves/blob/3381a99b6412ef9fa556e32a834e401d569007e3/k256/src/arithmetic/affine.rs#L57-L76
                            const GENERATOR_X: [u8; 32] = [
                                0x79, 0xbe, 0x66, 0x7e, 0xf9, 0xdc, 0xbb, 0xac, 0x55, 0xa0, 0x62,
                                0x95, 0xce, 0x87, 0x0b, 0x07, 0x02, 0x9b, 0xfc, 0xdb, 0x2d, 0xce,
                                0x28, 0xd9, 0x59, 0xf2, 0x81, 0x5b, 0x16, 0xf8, 0x17, 0x98,
                            ];
                            const GENERATOR_Y: [u8; 32] = [
                                0x48, 0x3a, 0xda, 0x77, 0x26, 0xa3, 0xc4, 0x65, 0x5d, 0xa4, 0xfb,
                                0xfc, 0x0e, 0x11, 0x08, 0xa8, 0xfd, 0x17, 0xb4, 0x48, 0xa6, 0x85,
                                0x54, 0x19, 0x9c, 0x47, 0xd0, 0x8f, 0xfb, 0x10, 0xd4, 0xb8,
                            ];

                            arguments[0] = self.merge_with_array_constant(
                                arguments[0],
                                GENERATOR_X,
                                condition,
                                call_stack,
                            );
                            arguments[1] = self.merge_with_array_constant(
                                arguments[1],
                                GENERATOR_Y,
                                condition,
                                call_stack,
                            );
                            // TODO: We now use a predicate in order to disable the blackbox on the backend side
                            // the predicates on the inputs above will be removed once the backend is updated
                            arguments[4] =
                                self.mul_by_condition(arguments[4], condition, call_stack);
                            Instruction::Call { func, arguments }
                        }
                        BlackBoxFunc::EcdsaSecp256r1 => {
                            // See: https://github.com/RustCrypto/elliptic-curves/blob/3381a99b6412ef9fa556e32a834e401d569007e3/p256/src/arithmetic.rs#L46-L57
                            const GENERATOR_X: [u8; 32] = [
                                0x6b, 0x17, 0xd1, 0xf2, 0xe1, 0x2c, 0x42, 0x47, 0xf8, 0xbc, 0xe6,
                                0xe5, 0x63, 0xa4, 0x40, 0xf2, 0x77, 0x03, 0x7d, 0x81, 0x2d, 0xeb,
                                0x33, 0xa0, 0xf4, 0xa1, 0x39, 0x45, 0xd8, 0x98, 0xc2, 0x96,
                            ];
                            const GENERATOR_Y: [u8; 32] = [
                                0x4f, 0xe3, 0x42, 0xe2, 0xfe, 0x1a, 0x7f, 0x9b, 0x8e, 0xe7, 0xeb,
                                0x4a, 0x7c, 0x0f, 0x9e, 0x16, 0x2b, 0xce, 0x33, 0x57, 0x6b, 0x31,
                                0x5e, 0xce, 0xcb, 0xb6, 0x40, 0x68, 0x37, 0xbf, 0x51, 0xf5,
                            ];

                            arguments[0] = self.merge_with_array_constant(
                                arguments[0],
                                GENERATOR_X,
                                condition,
                                call_stack,
                            );
                            arguments[1] = self.merge_with_array_constant(
                                arguments[1],
                                GENERATOR_Y,
                                condition,
                                call_stack,
                            );
                            // TODO: We now use a predicate in order to disable the blackbox on the backend side
                            // the predicates on the inputs above will be removed once the backend is updated
                            arguments[4] =
                                self.mul_by_condition(arguments[4], condition, call_stack);
                            Instruction::Call { func, arguments }
                        }

                        // TODO: https://github.com/noir-lang/noir/issues/8998
                        BlackBoxFunc::RecursiveAggregation => Instruction::Call { func, arguments },

                        // These functions will always be satisfiable no matter the input so no modification is needed.
                        BlackBoxFunc::AND
                        | BlackBoxFunc::XOR
                        | BlackBoxFunc::AES128Encrypt
                        | BlackBoxFunc::Blake2s
                        | BlackBoxFunc::Blake3
                        | BlackBoxFunc::Keccakf1600
                        | BlackBoxFunc::Poseidon2Permutation
                        | BlackBoxFunc::Sha256Compression => Instruction::Call { func, arguments },

                        BlackBoxFunc::RANGE => unreachable!(
                            "RANGE should have been converted into `Instruction::RangeCheck`"
                        ),
                    },

                    _ => Instruction::Call { func, arguments },
                },
                other => other,
=======
                let instruction = Instruction::MakeArray { elements, typ };
                let array = self.insert_instruction(instruction, call_stack);
                arguments[0] = array;
                arguments
            }

            // The ECDSA blackbox functions will fail to prove inside barretenberg in the situation where
            // the public key doesn't not sit on the relevant curve.
            //
            // We then replace the public key with the generator point if the constraint is inactive to avoid
            // invalid public keys from causing constraints to fail.
            BlackBoxFunc::EcdsaSecp256k1 => {
                // See: https://github.com/RustCrypto/elliptic-curves/blob/3381a99b6412ef9fa556e32a834e401d569007e3/k256/src/arithmetic/affine.rs#L57-L76
                const GENERATOR_X: [u8; 32] = [
                    0x79, 0xbe, 0x66, 0x7e, 0xf9, 0xdc, 0xbb, 0xac, 0x55, 0xa0, 0x62, 0x95, 0xce,
                    0x87, 0x0b, 0x07, 0x02, 0x9b, 0xfc, 0xdb, 0x2d, 0xce, 0x28, 0xd9, 0x59, 0xf2,
                    0x81, 0x5b, 0x16, 0xf8, 0x17, 0x98,
                ];
                const GENERATOR_Y: [u8; 32] = [
                    0x48, 0x3a, 0xda, 0x77, 0x26, 0xa3, 0xc4, 0x65, 0x5d, 0xa4, 0xfb, 0xfc, 0x0e,
                    0x11, 0x08, 0xa8, 0xfd, 0x17, 0xb4, 0x48, 0xa6, 0x85, 0x54, 0x19, 0x9c, 0x47,
                    0xd0, 0x8f, 0xfb, 0x10, 0xd4, 0xb8,
                ];

                arguments[0] = self.merge_with_array_constant(
                    arguments[0],
                    GENERATOR_X,
                    condition,
                    call_stack,
                );
                arguments[1] = self.merge_with_array_constant(
                    arguments[1],
                    GENERATOR_Y,
                    condition,
                    call_stack,
                );

                arguments
            }
            BlackBoxFunc::EcdsaSecp256r1 => {
                // See: https://github.com/RustCrypto/elliptic-curves/blob/3381a99b6412ef9fa556e32a834e401d569007e3/p256/src/arithmetic.rs#L46-L57
                const GENERATOR_X: [u8; 32] = [
                    0x6b, 0x17, 0xd1, 0xf2, 0xe1, 0x2c, 0x42, 0x47, 0xf8, 0xbc, 0xe6, 0xe5, 0x63,
                    0xa4, 0x40, 0xf2, 0x77, 0x03, 0x7d, 0x81, 0x2d, 0xeb, 0x33, 0xa0, 0xf4, 0xa1,
                    0x39, 0x45, 0xd8, 0x98, 0xc2, 0x96,
                ];
                const GENERATOR_Y: [u8; 32] = [
                    0x4f, 0xe3, 0x42, 0xe2, 0xfe, 0x1a, 0x7f, 0x9b, 0x8e, 0xe7, 0xeb, 0x4a, 0x7c,
                    0x0f, 0x9e, 0x16, 0x2b, 0xce, 0x33, 0x57, 0x6b, 0x31, 0x5e, 0xce, 0xcb, 0xb6,
                    0x40, 0x68, 0x37, 0xbf, 0x51, 0xf5,
                ];

                arguments[0] = self.merge_with_array_constant(
                    arguments[0],
                    GENERATOR_X,
                    condition,
                    call_stack,
                );
                arguments[1] = self.merge_with_array_constant(
                    arguments[1],
                    GENERATOR_Y,
                    condition,
                    call_stack,
                );

                arguments
            }

            // TODO: https://github.com/noir-lang/noir/issues/8998
            BlackBoxFunc::RecursiveAggregation => arguments,

            // These functions will always be satisfiable no matter the input so no modification is needed.
            BlackBoxFunc::AND
            | BlackBoxFunc::XOR
            | BlackBoxFunc::AES128Encrypt
            | BlackBoxFunc::Blake2s
            | BlackBoxFunc::Blake3
            | BlackBoxFunc::Keccakf1600
            | BlackBoxFunc::Poseidon2Permutation
            | BlackBoxFunc::Sha256Compression => arguments,

            BlackBoxFunc::RANGE => {
                unreachable!("RANGE should have been converted into `Instruction::RangeCheck`")
            }

            BlackBoxFunc::BigIntAdd
            | BlackBoxFunc::BigIntSub
            | BlackBoxFunc::BigIntMul
            | BlackBoxFunc::BigIntDiv
            | BlackBoxFunc::BigIntFromLeBytes
            | BlackBoxFunc::BigIntToLeBytes => {
                todo!("BigInt opcodes are not supported yet")
>>>>>>> 318ff16c
            }
        }
    }

    #[cfg(feature = "bn254")]
    fn grumpkin_generators() -> Vec<FieldElement> {
        let g1_x = FieldElement::from_hex("0x01").unwrap();
        let g1_y =
            FieldElement::from_hex("0x02cf135e7506a45d632d270d45f1181294833fc48d823f272c").unwrap();
        let g2_x = FieldElement::from_hex(
            "0x06ce1b0827aafa85ddeb49cdaa36306d19a74caa311e13d46d8bc688cdbffffe",
        )
        .unwrap();
        let g2_y = FieldElement::from_hex(
            "0x1c122f81a3a14964909ede0ba2a6855fc93faf6fa1a788bf467be7e7a43f80ac",
        )
        .unwrap();
        vec![g1_x, g1_y, g2_x, g2_y]
    }

    /// Merges the given array with a constant array of 32 elements of type `u8`.
    ///
    /// This is expected to be used for the ECDSA secp256k1 and secp256r1 generators,
    /// where the x and y coordinates of the generators are constant values.
    fn merge_with_array_constant(
        &mut self,
        array: ValueId,
        constant: [u8; 32],
        condition: ValueId,
        call_stack: CallStackId,
    ) -> ValueId {
        let expected_array_type = Type::Array(Arc::new(vec![Type::unsigned(8)]), 32);
        let array_type = self.inserter.function.dfg.type_of_value(array);
        assert_eq!(array_type, expected_array_type);

        let elements = constant
            .iter()
            .map(|elem| {
                self.inserter
                    .function
                    .dfg
                    .make_constant(FieldElement::from(*elem as u32), NumericType::unsigned(8))
            })
            .collect();
        let constant_array = Instruction::MakeArray { elements, typ: expected_array_type };
        let constant_array_value = self.insert_instruction(constant_array, call_stack);
        let not_condition = self.not_instruction(condition, call_stack);

        self.insert_instruction(
            Instruction::IfElse {
                then_condition: condition,
                then_value: array,
                else_condition: not_condition,
                else_value: constant_array_value,
            },
            call_stack,
        )
    }

    /// Returns the values corresponding to the given inputs by doing
    /// 'if condition {inputs} else {generators}'
    /// It is done for the abscissas or the ordinates, depending on 'abscissa'.
    /// Inputs are supposed to be of the form:
    /// - inputs: (point1_x, point1_y, point1_infinite, point2_x, point2_y, point2_infinite)
    /// - generators: [g1_x, g1_y, g2_x, g2_y]
    /// - index: true for abscissa, false for ordinate
    #[cfg(feature = "bn254")]
    fn predicate_argument(
        &mut self,
        inputs: &[ValueId],
        generators: &[ValueId],
        abscissa: bool,
        condition: ValueId,
        call_stack: CallStackId,
    ) -> (ValueId, ValueId) {
        let index = !abscissa as usize;
        if inputs[3] == inputs[0] && inputs[4] == inputs[1] {
            // Point doubling
            let predicated_value =
                self.var_or(inputs[index], condition, generators[index], call_stack);
            (predicated_value, predicated_value)
        } else {
            (
                self.var_or(inputs[index], condition, generators[index], call_stack),
                self.var_or(inputs[3 + index], condition, generators[2 + index], call_stack),
            )
        }
    }

    /// 'Cast' the 'condition' to 'value' type
    ///
    /// This is needed because we need to multiply the condition with several values
    /// in order to 'nullify' side-effects when the 'condition' is false (in 'handle_instruction_side_effects' function).
    ///
    /// Since the condition is a boolean, it can be safely casted to any other type.
    fn cast_condition_to_value_type(
        &mut self,
        condition: ValueId,
        value: ValueId,
        call_stack: CallStackId,
    ) -> ValueId {
        let argument_type = self.inserter.function.dfg.type_of_value(value);
        let cast = Instruction::Cast(condition, argument_type.unwrap_numeric());
        self.insert_instruction(cast, call_stack)
    }

    /// Insert a multiplication between 'condition' and 'value'
    fn mul_by_condition(
        &mut self,
        value: ValueId,
        condition: ValueId,
        call_stack: CallStackId,
    ) -> ValueId {
        // Unchecked mul because the condition is always 0 or 1
        let cast_condition = self.cast_condition_to_value_type(condition, value, call_stack);
        self.insert_instruction(
            Instruction::binary(BinaryOp::Mul { unchecked: true }, value, cast_condition),
            call_stack,
        )
    }

    /// When a MSM is done under a predicate, we need to apply the predicate
    /// to the is_infinity property of the input points in order to ensure
    /// that the points will be on the curve no matter what.
    fn apply_predicate_to_msm_argument(
        &mut self,
        argument: ValueId,
        predicate: ValueId,
        call_stack: CallStackId,
    ) -> (im::Vector<ValueId>, Type) {
        let array_typ;
        let mut array_with_predicate = im::Vector::new();
        if let Some((array, typ)) = &self.inserter.function.dfg.get_array_constant(argument) {
            array_typ = typ.clone();
            for (i, value) in array.clone().iter().enumerate() {
                if i % 3 == 2 {
                    array_with_predicate.push_back(self.var_or_one(*value, predicate, call_stack));
                } else {
                    array_with_predicate.push_back(*value);
                }
            }
        } else {
            unreachable!(
                "Expected an array, got {}",
                &self.inserter.function.dfg.type_of_value(argument)
            );
        };

        (array_with_predicate, array_typ)
    }

    /// Computes: `if condition { var } else { 1 }`
    fn var_or_one(&mut self, var: ValueId, condition: ValueId, call_stack: CallStackId) -> ValueId {
        let field = self.mul_by_condition(var, condition, call_stack);
        let not_condition = self.not_instruction(condition, call_stack);
        // Unchecked add because of the values is guaranteed to be 0
        self.insert_instruction(
            Instruction::binary(BinaryOp::Add { unchecked: true }, field, not_condition),
            call_stack,
        )
    }

    /// Computes: `if condition { var } else { other }`
    #[cfg(feature = "bn254")]
    fn var_or(
        &mut self,
        var: ValueId,
        condition: ValueId,
        other: ValueId,
        call_stack: CallStackId,
    ) -> ValueId {
        let field = self.mul_by_condition(var, condition, call_stack);
        let not_condition = self.not_instruction(condition, call_stack);
        let else_field = self.mul_by_condition(other, not_condition, call_stack);
        // Unchecked add because one of the values is guaranteed to be 0
        self.insert_instruction(
            Instruction::binary(BinaryOp::Add { unchecked: true }, field, else_field),
            call_stack,
        )
    }
}

#[cfg(test)]
mod test {
    use acvm::acir::AcirField;

    use crate::{
        assert_ssa_snapshot,
        ssa::{
            Ssa,
            ir::{
                dfg::DataFlowGraph,
                instruction::{Instruction, TerminatorInstruction},
                value::{Value, ValueId},
            },
        },
    };

    #[test]
    fn basic_jmpif() {
        let src = "
            acir(inline) fn main f0 {
              b0(v0: u1):
                jmpif v0 then: b1, else: b2
              b1():
                jmp b3(Field 3)
              b3(v1: Field):
                return v1
              b2():
                jmp b3(Field 4)
            }
            ";
        let ssa = Ssa::from_str(src).unwrap();
        assert_eq!(ssa.main().reachable_blocks().len(), 4);

        let ssa = ssa.flatten_cfg();
        assert_ssa_snapshot!(ssa, @r"
        acir(inline) fn main f0 {
          b0(v0: u1):
            enable_side_effects v0
            v1 = not v0
            enable_side_effects u1 1
            v3 = cast v0 as Field
            v4 = cast v1 as Field
            v6 = mul v3, Field 3
            v8 = mul v4, Field 4
            v9 = add v6, v8
            return v9
        }
        ");
    }

    #[test]
    fn modify_constrain() {
        let src = "
            acir(inline) fn main f0 {
              b0(v0: u1, v1: u1):
                jmpif v0 then: b1, else: b2
              b1():
                constrain v1 == u1 1
                jmp b2()
              b2():
                return
            }
            ";
        let ssa = Ssa::from_str(src).unwrap();
        assert_eq!(ssa.main().reachable_blocks().len(), 3);

        let ssa = ssa.flatten_cfg();
        assert_eq!(ssa.main().reachable_blocks().len(), 1);
        assert_ssa_snapshot!(ssa, @r"
        acir(inline) fn main f0 {
          b0(v0: u1, v1: u1):
            enable_side_effects v0
            v2 = unchecked_mul v1, v0
            constrain v2 == v0
            v3 = not v0
            enable_side_effects u1 1
            return
        }
        ");
    }

    #[test]
    fn merge_stores() {
        let src = "
            acir(inline) fn main f0 {
              b0(v0: u1, v1: &mut Field):
                jmpif v0 then: b1, else: b2
              b1():
                store Field 5 at v1
                jmp b2()
              b2():
                return
            }
            ";
        let ssa = Ssa::from_str(src).unwrap();

        let ssa = ssa.flatten_cfg();
        assert_ssa_snapshot!(ssa, @r"
        acir(inline) fn main f0 {
          b0(v0: u1, v1: &mut Field):
            enable_side_effects v0
            v2 = load v1 -> Field
            v3 = not v0
            v4 = cast v0 as Field
            v5 = cast v3 as Field
            v7 = mul v4, Field 5
            v8 = mul v5, v2
            v9 = add v7, v8
            store v9 at v1
            enable_side_effects u1 1
            return
        }
        ");
    }

    #[test]
    fn merge_stores_with_else_block() {
        let src = "
            acir(inline) fn main f0 {
              b0(v0: u1, v1: &mut Field):
                jmpif v0 then: b1, else: b2
              b1():
                store Field 5 at v1
                jmp b3()
              b2():
                store Field 6 at v1
                jmp b3()
              b3():
                return
            }
            ";
        let ssa = Ssa::from_str(src).unwrap();

        let ssa = ssa.flatten_cfg();
        assert_ssa_snapshot!(ssa, @r"
        acir(inline) fn main f0 {
          b0(v0: u1, v1: &mut Field):
            enable_side_effects v0
            v2 = load v1 -> Field
            v3 = not v0
            v4 = cast v0 as Field
            v5 = cast v3 as Field
            v7 = mul v4, Field 5
            v8 = mul v5, v2
            v9 = add v7, v8
            store v9 at v1
            enable_side_effects v3
            v10 = load v1 -> Field
            v11 = cast v3 as Field
            v12 = cast v0 as Field
            v14 = mul v11, Field 6
            v15 = mul v12, v10
            v16 = add v14, v15
            store v16 at v1
            enable_side_effects u1 1
            return
        }
        ");
    }

    #[test]
    fn not_merge_with_previous_store_if_local_before_branch() {
        // The SSA is for the following graph:
        // * We allocate a reference under the v0 condition in b1
        // * We branch off from b1 under the v1 condition
        // * We store to the reference in the exit block b5:
        //   it should not involve merging store value because it's local to the b1-b6 branch.
        //         b0
        //       ↙   ↘
        //     b1     b2  (allocate and store)
        //   ↙  ↘     |
        // b3    b4   |
        //   ↘  ↙     |
        //    b5      |  (store)
        //    |       |
        //    b6      |  (load)
        //      ↘   ↙
        //       b7
        let src = "
            acir(inline) fn main f0 {
              b0(v0: u1, v1: u1):
                jmpif v0 then: b1, else: b2
              b1():
                v2 = allocate -> &mut Field
                store Field 1 at v2
                jmpif v1 then: b3, else: b4
              b2():
                jmp b7(Field 2)
              b3():
                jmp b5()
              b4():
                jmp b5()
              b5():
                store Field 5 at v2
                jmp b6()
              b6():
                v3 = load v2 -> Field
                jmp b7(v3)
              b7(v4: Field):
                return v4
            }
            ";
        let ssa = Ssa::from_str(src).unwrap();

        let ssa = ssa.flatten_cfg();
        assert_ssa_snapshot!(ssa, @r"
        acir(inline) fn main f0 {
          b0(v0: u1, v1: u1):
            enable_side_effects v0
            v2 = allocate -> &mut Field
            store Field 1 at v2
            v4 = unchecked_mul v0, v1
            enable_side_effects v4
            v5 = not v1
            v6 = unchecked_mul v0, v5
            enable_side_effects v0
            store Field 5 at v2
            v8 = load v2 -> Field
            v9 = not v0
            enable_side_effects u1 1
            v11 = cast v0 as Field
            v12 = cast v9 as Field
            v13 = mul v11, v8
            v15 = mul v12, Field 2
            v16 = add v13, v15
            return v16
        }
        ");
    }

    #[test]
    fn nested_branch_stores() {
        // Here we build some SSA with control flow given by the following graph.
        // To test stores in nested if statements are handled correctly this graph is
        // also nested. To keep things simple, each block stores to the same address
        // an integer that matches its block number. So block 2 stores the value 2,
        // block 3 stores 3 and so on. Note that only blocks { 0, 1, 2, 3, 5, 6 }
        // will store values. Other blocks do not store values so that we can test
        // how these existing values are merged at each join point.
        //
        // For debugging purposes, each block also has a call to test_function with two
        // arguments. The first is the block the test_function was originally in, and the
        // second is the current value stored in the reference.
        //
        //         b0   (0 stored)
        //         ↓
        //         b1   (1 stored)
        //       ↙   ↘
        //     b2     b3  (2 stored in b2) (3 stored in b3)
        //     ↓      |
        //     b4     |
        //   ↙  ↘     |
        // b5    b6   |   (5 stored in b5) (6 stored in b6)
        //   ↘  ↙     ↓
        //    b7      b8
        //      ↘   ↙
        //       b9

        let src = "
        acir(inline) fn main f0 {
          b0(v0: u1, v1: u1):
            v2 = allocate -> &mut Field
            store Field 0 at v2
            v4 = load v2 -> Field
            // call v1(Field 0, v4)
            jmp b1()
          b1():
            store Field 1 at v2
            v6 = load v2 -> Field
            // call v1(Field 1, v6)
            jmpif v0 then: b2, else: b3
          b2():
            store Field 2 at v2
            v8 = load v2 -> Field
            // call v1(Field 2, v8)
            jmp b4()
          b4():
            v12 = load v2 -> Field
            // call v1(Field 4, v12)
            jmpif v1 then: b5, else: b6
          b5():
            store Field 5 at v2
            v14 = load v2 -> Field
            // call v1(Field 5, v14)
            jmp b7()
          b7():
            v18 = load v2 -> Field
            // call v1(Field 7, v18)
            jmp b9()
          b9():
            v22 = load v2 -> Field
            // call v1(Field 9, v22)
            v23 = load v2 -> Field
            return v23
          b6():
            store Field 6 at v2
            v16 = load v2 -> Field
            // call v1(Field 6, v16)
            jmp b7()
          b3():
            store Field 3 at v2
            v10 = load v2 -> Field
            // call v1(Field 3, v10)
            jmp b8()
          b8():
            v20 = load v2 -> Field
            // call v1(Field 8, v20)
            jmp b9()
        }";

        let ssa = Ssa::from_str(src).unwrap();

        let ssa = ssa.flatten_cfg().mem2reg();

        let main = ssa.main();
        let ret = match main.dfg[main.entry_block()].terminator() {
            Some(TerminatorInstruction::Return { return_values, .. }) => return_values[0],
            _ => unreachable!("Should have terminator instruction"),
        };

        let merged_values = get_all_constants_reachable_from_instruction(&main.dfg, ret);
        assert_eq!(merged_values, vec![2, 3, 5, 6]);

        assert_ssa_snapshot!(ssa, @r"
        acir(inline) fn main f0 {
          b0(v0: u1, v1: u1):
            v2 = allocate -> &mut Field
            enable_side_effects v0
            v3 = not v0
            v4 = cast v0 as Field
            v5 = cast v3 as Field
            v7 = mul v4, Field 2
            v8 = add v7, v5
            v9 = unchecked_mul v0, v1
            enable_side_effects v9
            v10 = not v9
            v11 = cast v9 as Field
            v12 = cast v10 as Field
            v14 = mul v11, Field 5
            v15 = mul v12, v8
            v16 = add v14, v15
            v17 = not v1
            v18 = unchecked_mul v0, v17
            enable_side_effects v18
            v19 = not v18
            v20 = cast v18 as Field
            v21 = cast v19 as Field
            v23 = mul v20, Field 6
            v24 = mul v21, v16
            v25 = add v23, v24
            enable_side_effects v0
            enable_side_effects v3
            v26 = cast v3 as Field
            v27 = cast v0 as Field
            v29 = mul v26, Field 3
            v30 = mul v27, v25
            v31 = add v29, v30
            enable_side_effects u1 1
            return v31
        }
        ");
    }

    #[test]
    fn nested_branch_args() {
        // Here we build some SSA with control flow given by the following graph.
        //
        //
        //         b0
        //         ↓
        //         b1
        //       ↙   ↘
        //     b2     b3
        //     ↓      |
        //     b4     |
        //   ↙  ↘     |
        // b5    b6   |
        //   ↘  ↙     ↓
        //    b7      b8
        //      ↘   ↙
        //       b9

        let src = "
        acir(inline) fn main f0 {
          b0(v0: u1, v1: u1):
            jmp b1(u32 0)
          b1(v2: u32):
            jmpif v0 then: b2, else: b3
          b2():
            jmp b4(u32 2)
          b4(v3: u32):
            jmpif v1 then: b5, else: b6
          b5():
            jmp b7(u32 5)
          b7(v4: u32):
            jmp b9(v4)
          b9(v5: u32):
            return v5
          b6():
            jmp b7(u32 6)
          b3():
            jmp b8(u32 3)
          b8(v6: u32):
            jmp b9(v6)
        }";

        let ssa = Ssa::from_str(src).unwrap();

        let ssa = ssa.flatten_cfg();

        assert_ssa_snapshot!(ssa, @r"
        acir(inline) fn main f0 {
          b0(v0: u1, v1: u1):
            enable_side_effects v0
            v2 = unchecked_mul v0, v1
            enable_side_effects v2
            v3 = not v1
            v4 = unchecked_mul v0, v3
            enable_side_effects v0
            v5 = cast v2 as u32
            v6 = cast v4 as u32
            v8 = unchecked_mul v5, u32 5
            v10 = unchecked_mul v6, u32 6
            v11 = unchecked_add v8, v10
            v12 = not v0
            enable_side_effects u1 1
            v14 = cast v0 as u32
            v15 = cast v12 as u32
            v16 = unchecked_mul v14, v11
            v18 = unchecked_mul v15, u32 3
            v19 = unchecked_add v16, v18
            return v19
        }
        ");
        // v19 = v16 + v18
        //     = v14 * v11 + v15 * 3 =
        //     = v0 * (v8 + v10) + !v0 * 3
        //     = v0 * (v5 * 5 + v6 * 6) + !v0 * 3
        //     = v0 * (v0 * v1 * 5 + v0 * !v1 * 6) + !v0 * 3
        //     = v0 * v1 * 5 + v0 * !v1 * 6 + !v0 * 3
    }

    #[test]
    fn allocate_in_single_branch() {
        // Regression test for #1756
        // fn foo() -> Field {
        //     let mut x = 0;
        //     x
        // }
        //
        // fn main(cond:bool) {
        //     if cond {
        //         foo();
        //     };
        // }
        //
        // Translates to the following before the flattening pass:
        let src = "
        acir(inline) fn main f0 {
          b0(v0: u1):
            jmpif v0 then: b1, else: b2
          b1():
            v1 = allocate -> &mut Field
            store Field 0 at v1
            v3 = load v1 -> Field
            jmp b2()
          b2():
            return
        }";
        // The bug is that the flattening pass previously inserted a load
        // before the first store to allocate, which loaded an uninitialized value.
        // In this test we assert the ordering is strictly Allocate then Store then Load.
        let ssa = Ssa::from_str(src).unwrap();
        let flattened_ssa = ssa.flatten_cfg();

        // Now assert that there is not a load between the allocate and its first store

        let main = flattened_ssa.main();
        let instructions = main.dfg[main.entry_block()].instructions();

        let find_instruction = |predicate: fn(&Instruction) -> bool| {
            instructions.iter().position(|id| predicate(&main.dfg[*id])).unwrap()
        };

        let allocate_index = find_instruction(|i| matches!(i, Instruction::Allocate));
        let store_index = find_instruction(|i| matches!(i, Instruction::Store { .. }));
        let load_index = find_instruction(|i| matches!(i, Instruction::Load { .. }));

        assert!(allocate_index < store_index);
        assert!(store_index < load_index);

        assert_ssa_snapshot!(flattened_ssa, @r"
        acir(inline) fn main f0 {
          b0(v0: u1):
            enable_side_effects v0
            v1 = allocate -> &mut Field
            store Field 0 at v1
            v3 = load v1 -> Field
            v4 = not v0
            enable_side_effects u1 1
            return
        }
        ");
    }

    /// Work backwards from an instruction to find all the constant values
    /// that were used to construct it. E.g for:
    ///
    /// b0(v0: Field):
    ///   v1 = add v0, Field 6
    ///   v2 = mul v1, Field 2
    ///   v3 = sub v2, v0
    ///   return v3
    ///
    /// Calling this function on v3 will return [2, 6].
    fn get_all_constants_reachable_from_instruction(
        dfg: &DataFlowGraph,
        value: ValueId,
    ) -> Vec<u128> {
        match dfg[value] {
            Value::Instruction { instruction, .. } => {
                let mut constants = vec![];

                dfg[instruction].for_each_value(|value| {
                    constants.extend(get_all_constants_reachable_from_instruction(dfg, value));
                });

                constants.sort();
                constants.dedup();
                constants
            }
            Value::NumericConstant { constant, .. } => vec![constant.to_u128()],
            _ => Vec::new(),
        }
    }

    #[test]
    fn should_not_merge_away_constraints() {
        // Very simplified derived regression test for #1792
        // Tests that it does not simplify to a true constraint an always-false constraint
        // The original function is replaced by the following:
        let src = "
            acir(inline) fn main f1 {
              b0():
                jmpif u1 0 then: b1, else: b2
              b1():
                jmp b2()
              b2():
                constrain u1 0 == u1 1 // was incorrectly removed
                return
            }
            ";
        let ssa = Ssa::from_str(src).unwrap();

        let ssa = ssa.flatten_cfg();
        assert_ssa_snapshot!(ssa, @r"
        acir(inline) fn main f0 {
          b0():
            enable_side_effects u1 1
            constrain u1 0 == u1 1
            return
        }
        ");
    }

    #[test]
    fn should_not_merge_incorrectly_to_false() {
        // Regression test for #1792
        // Tests that it does not simplify a true constraint an always-false constraint

        let src = "
        acir(inline) fn main f0 {
          b0(v0: [u8; 2]):
            v2 = array_get v0, index u32 0 -> u8
            v3 = cast v2 as u32
            v4 = truncate v3 to 1 bits, max_bit_size: 32
            v5 = cast v4 as u1
            v6 = allocate -> &mut u8
            store u8 0 at v6
            jmpif v5 then: b2, else: b1
          b2():
            v7 = cast v2 as Field
            v9 = add v7, Field 1
            v10 = truncate v9 to 8 bits, max_bit_size: 254
            v11 = cast v10 as u8
            store v11 at v6
            jmp b3()
          b3():
            constrain v5 == u1 1
            return
          b1():
            store u8 0 at v6
            jmp b3()
        }
        ";

        let ssa = Ssa::from_str(src).unwrap();
        let flattened_ssa = ssa.flatten_cfg();
        let main = flattened_ssa.main();

        // Now assert that there is not an always-false constraint after flattening:
        let mut constrain_count = 0;
        for instruction in main.dfg[main.entry_block()].instructions() {
            if let Instruction::Constrain(lhs, rhs, ..) = main.dfg[*instruction] {
                if let (Some(lhs), Some(rhs)) =
                    (main.dfg.get_numeric_constant(lhs), main.dfg.get_numeric_constant(rhs))
                {
                    assert_eq!(lhs, rhs);
                }
                constrain_count += 1;
            }
        }
        assert_eq!(constrain_count, 1);

        assert_ssa_snapshot!(flattened_ssa, @r"
        acir(inline) fn main f0 {
          b0(v0: [u8; 2]):
            v2 = array_get v0, index u32 0 -> u8
            v3 = cast v2 as u32
            v4 = truncate v3 to 1 bits, max_bit_size: 32
            v5 = cast v4 as u1
            v6 = allocate -> &mut u8
            store u8 0 at v6
            enable_side_effects v5
            v8 = cast v2 as Field
            v10 = add v8, Field 1
            v11 = truncate v10 to 8 bits, max_bit_size: 254
            v12 = cast v11 as u8
            v13 = load v6 -> u8
            v14 = not v5
            v15 = cast v4 as u8
            v16 = cast v14 as u8
            v17 = unchecked_mul v15, v12
            v18 = unchecked_mul v16, v13
            v19 = unchecked_add v17, v18
            store v19 at v6
            enable_side_effects v14
            v20 = load v6 -> u8
            v21 = cast v14 as u8
            v22 = cast v4 as u8
            v23 = unchecked_mul v22, v20
            store v23 at v6
            enable_side_effects u1 1
            constrain v5 == u1 1
            return
        }
        ");
    }

    #[test]
    fn undo_stores() {
        // Regression test for #1826. Ensures the `else` branch does not see the stores of the
        // `then` branch.
        //
        let src = "
        acir(inline) fn main f0 {
          b0():
            v0 = allocate -> &mut u32
            store u32 0 at v0
            v2 = allocate -> &mut u32
            store u32 2 at v2
            v4 = load v2 -> u32
            v5 = lt v4, u32 2
            jmpif v5 then: b4, else: b1
          b1():
            v6 = load v2 -> u32
            v8 = lt v6, u32 4
            jmpif v8 then: b2, else: b3
          b2():
            v9 = load v0 -> u32
            v10 = load v2 -> u32
            v12 = mul v10, u32 100
            v13 = add v9, v12
            store v13 at v0
            v14 = load v2 -> u32
            v16 = add v14, u32 1
            store v16 at v2
            jmp b3()
          b3():
            jmp b5()
          b4():
            v17 = load v0 -> u32
            v18 = load v2 -> u32
            v20 = mul v18, u32 10
            v21 = add v17, v20
            store v21 at v0
            v22 = load v2 -> u32
            v23 = add v22, u32 1
            store v23 at v2
            jmp b5()
          b5():
            v24 = load v0 -> u32
            return v24
        }";

        let ssa = Ssa::from_str(src).unwrap();

        let ssa = ssa.flatten_cfg().mem2reg().fold_constants();

        let main = ssa.main();

        // The return value should be 200, not 310
        match main.dfg[main.entry_block()].terminator() {
            Some(TerminatorInstruction::Return { return_values, .. }) => {
                match main.dfg.get_numeric_constant(return_values[0]) {
                    Some(constant) => {
                        let value = constant.to_u128();
                        assert_eq!(value, 200);
                    }
                    None => unreachable!("Expected constant 200 for return value"),
                }
            }
            _ => unreachable!("Should have terminator instruction"),
        }

        assert_ssa_snapshot!(ssa, @r"
        acir(inline) fn main f0 {
          b0():
            v0 = allocate -> &mut u32
            v1 = allocate -> &mut u32
            enable_side_effects u1 1
            return u32 200
        }
        ");
    }

    #[test]
    #[should_panic = "ICE: branches merge inside of `then` branch"]
    fn panics_if_branches_merge_within_then_branch() {
        //! This is a regression test for https://github.com/noir-lang/noir/issues/6620

        let src = "
        acir(inline) fn main f0 {
          b0(v0: u1):
            jmpif v0 then: b2, else: b1
          b2():
            return
          b1():
            jmp b2()
        }
        ";
        let merged_ssa = Ssa::from_str(src).unwrap();
        let _ = merged_ssa.flatten_cfg();
    }

    #[test]
    fn eliminates_unnecessary_if_else_instructions_on_numeric_types() {
        let src = "
        acir(inline) fn main f0 {
          b0(v0: bool):
            v1 = allocate -> &mut Field
            store Field 0 at v1
            jmpif v0 then: b1, else: b2
          b1():
            store Field 1 at v1
            store Field 2 at v1
            jmp b2()
          b2():
            v3 = load v1 -> Field
            return v3
        }";

        let ssa = Ssa::from_str(src).unwrap();

        let ssa = ssa.flatten_cfg().mem2reg().fold_constants();

        assert_ssa_snapshot!(ssa, @r"
        acir(inline) fn main f0 {
          b0(v0: u1):
            v1 = allocate -> &mut Field
            enable_side_effects v0
            v2 = not v0
            v3 = cast v0 as Field
            v4 = cast v2 as Field
            v6 = mul v3, Field 2
            v7 = mul v4, v3
            v8 = add v6, v7
            enable_side_effects u1 1
            return v8
        }
        ");
    }

    #[test]
    fn eliminates_unnecessary_if_else_instructions_on_array_types() {
        let src = "
        acir(inline) fn main f0 {
          b0(v0: bool, v1: bool):
            v2 = make_array [Field 0] : [Field; 1]
            v3 = allocate -> &mut [Field; 1]
            store v2 at v3
            jmpif v0 then: b1, else: b2
          b1():
            v4 = make_array [Field 1] : [Field; 1]
            store v4 at v3
            v5 = make_array [Field 2] : [Field; 1]
            store v5 at v3
            jmp b2()
          b2():
            v24 = load v3 -> Field
            return v24
        }";

        let ssa = Ssa::from_str(src).unwrap();

        let ssa = ssa
            .flatten_cfg()
            .mem2reg()
            .remove_if_else()
            .unwrap()
            .fold_constants()
            .dead_instruction_elimination();

        assert_ssa_snapshot!(ssa, @r"
        acir(inline) fn main f0 {
          b0(v0: u1, v1: u1):
            enable_side_effects v0
            v2 = cast v0 as Field
            v4 = mul v2, Field 2
            v5 = make_array [v4] : [Field; 1]
            enable_side_effects u1 1
            return v5
        }
        ");
    }

    #[test]
    fn do_not_replace_else_condition_with_nested_if_same_then_cond() {
        // When inserting an `IfElse` instruction we will attempt to simplify when the then condition
        // of the inner if-else matches the parent's if-else then condition.
        // e.g. such as the following pseudocode:
        // ```
        // if cond {
        //   if cond { ... } else { ... }
        // } else {
        //   ...
        // }
        // ```
        // In the SSA below we can see how the jmpif condition in b0 matches the jmpif condition in b1.
        let src = "
        acir(inline) pure fn main f0 {
          b0(v0: u1, v1: [[u1; 2]; 3]):
            v4 = not v0
            jmpif v0 then: b1, else: b2
          b1():
            v7 = not v0
            jmpif v0 then: b3, else: b4
          b2():
            v6 = array_get v1, index u32 0 -> [u1; 2]
            jmp b5(v6)
          b3():
            v9 = array_get v1, index u32 0 -> [u1; 2]
            jmp b6(v9)
          b4():
            v8 = array_get v1, index u32 0 -> [u1; 2]
            jmp b6(v8)
          b5(v2: [u1; 2]):
            return v2
          b6(v3: [u1; 2]):
            jmp b5(v3)
        }
        ";

        let ssa = Ssa::from_str(src).unwrap();
        let ssa = ssa.flatten_cfg();

        // You will notice in the expected SSA that there is no nested if statement. This is because the
        // final instruction `v12 = if v0 then v5 else (if v6) v10` used to have `v9` as its then block value.
        // As they share the same then condition we can simplify the then value in the outer if-else statement to the inner if-else
        // statement's then value. This is why the then value is `v5` in both if-else instructions below.
        // We want to make sure that the else condition in the final instruction `v12 = if v0 then v5 else (if v6) v10`
        // remains v6 and is not altered when performing this optimization.
        assert_ssa_snapshot!(ssa, @r"
        acir(inline) pure fn main f0 {
          b0(v0: u1, v1: [[u1; 2]; 3]):
            v2 = not v0
            enable_side_effects v0
            v3 = not v0
            enable_side_effects v0
            v5 = array_get v1, index u32 0 -> [u1; 2]
            v6 = not v0
            v7 = unchecked_mul v0, v6
            enable_side_effects v7
            v8 = array_get v1, index u32 0 -> [u1; 2]
            enable_side_effects v0
            v9 = if v0 then v5 else (if v7) v8
            enable_side_effects v6
            v10 = array_get v1, index u32 0 -> [u1; 2]
            enable_side_effects u1 1
            v12 = if v0 then v5 else (if v6) v10
            return v12
        }
        ");
    }

    #[test]
    #[cfg(feature = "bn254")]
    fn test_grumpkin_points() {
        use crate::ssa::opt::flatten_cfg::Context;
        use acvm::acir::FieldElement;

        let generators = Context::grumpkin_generators();
        let len = generators.len();
        for i in (0..len).step_by(2) {
            let gen_x = generators[i];
            let gen_y = generators[i + 1];
            assert!(
                gen_y * gen_y - gen_x * gen_x * gen_x + FieldElement::from(17_u128)
                    == FieldElement::zero()
            );
        }
    }

    #[test]
    fn use_predicated_value() {
        let src = "
        acir(inline) fn main f0 {
          b0(v0: bool, v1: u32):
            v3 = add u32 42, v1
            jmpif v0 then: b1, else: b2
          b1():
            range_check v3 to 16 bits
            jmp b3(v3)
          b2():
            v4 = add u32 3, v3
            jmp b3(v4)
          b3(v5: u32):
            return v5
        }";

        let ssa = Ssa::from_str(src).unwrap();

        let ssa = ssa.flatten_cfg();

        assert_ssa_snapshot!(ssa, @r"
        acir(inline) fn main f0 {
          b0(v0: u1, v1: u32):
            v3 = add u32 42, v1
            enable_side_effects v0
            v4 = cast v0 as u32
            v5 = cast v0 as u32
            v6 = unchecked_mul v3, v5
            range_check v6 to 16 bits
            v7 = not v0
            enable_side_effects v7
            v9 = add u32 3, v3
            enable_side_effects u1 1
            v11 = cast v0 as u32
            v12 = cast v7 as u32
            v13 = unchecked_mul v11, v3
            v14 = unchecked_mul v12, v9
            v15 = unchecked_add v13, v14
            return v15
        }
        ");
    }

    #[test]
    fn simplifies_during_insertion() {
        // `if v0 { false } else { true }`
        let src = "
            acir(inline) fn main f0 {
              b0(v0: u1):
                jmpif v0 then: b1, else: b2
              b1():
                jmp b3(u1 0)
              b2():
                jmp b3(u1 1)
              b3(v1: u1):
                return v1
            }
            ";
        let ssa = Ssa::from_str(src).unwrap();
        assert_eq!(ssa.main().reachable_blocks().len(), 4);

        let ssa = ssa.flatten_cfg();
        // All the casting an merging should be simplified out and reduced to: `not v0`
        assert_ssa_snapshot!(ssa, @r"
        acir(inline) fn main f0 {
          b0(v0: u1):
            enable_side_effects v0
            v1 = not v0
            enable_side_effects u1 1
            return v1
        }
        ");
    }
}<|MERGE_RESOLUTION|>--- conflicted
+++ resolved
@@ -1050,7 +1050,9 @@
                     arguments[3] = point2_x;
                     arguments[4] = point2_y;
                 }
-
+                // TODO: We now use a predicate in order to disable the blackbox on the backend side
+                // the predicates on the inputs above will be removed once the backend is updated
+                arguments[5] = self.mul_by_condition(arguments[5], condition, call_stack);
                 arguments
             }
 
@@ -1058,163 +1060,12 @@
             BlackBoxFunc::MultiScalarMul => {
                 let (elements, typ) =
                     self.apply_predicate_to_msm_argument(arguments[0], condition, call_stack);
-
-<<<<<<< HEAD
-                    Value::Intrinsic(Intrinsic::BlackBox(blackbox)) => match blackbox {
-                        //Issue #5045: We set curve points to g1, g2=2g1 if condition is false, to ensure that they are on the curve, if not the addition may fail.
-                        // If inputs are distinct curve points, then so is their predicate version.
-                        // If inputs are identical (point doubling), then so is their predicate version
-                        // Hence the assumptions for calling EmbeddedCurveAdd are kept by this transformation.
-                        BlackBoxFunc::EmbeddedCurveAdd => {
-                            #[cfg(feature = "bn254")]
-                            {
-                                let generators = Self::grumpkin_generators();
-                                // Convert the generators to ValueId
-                                let generators = generators
-                                    .iter()
-                                    .map(|v| {
-                                        self.inserter
-                                            .function
-                                            .dfg
-                                            .make_constant(*v, NumericType::NativeField)
-                                    })
-                                    .collect::<Vec<ValueId>>();
-                                let (point1_x, point2_x) = self.predicate_argument(
-                                    &arguments,
-                                    &generators,
-                                    true,
-                                    condition,
-                                    call_stack,
-                                );
-                                let (point1_y, point2_y) = self.predicate_argument(
-                                    &arguments,
-                                    &generators,
-                                    false,
-                                    condition,
-                                    call_stack,
-                                );
-                                arguments[0] = point1_x;
-                                arguments[1] = point1_y;
-                                arguments[3] = point2_x;
-                                arguments[4] = point2_y;
-                            }
-                            // TODO: We now use a predicate in order to disable the blackbox on the backend side
-                            // the predicates on the inputs above will be removed once the backend is updated
-                            arguments[5] =
-                                self.mul_by_condition(arguments[5], condition, call_stack);
-                            Instruction::Call { func, arguments }
-                        }
-
-                        // For MSM, we also ensure the inputs are on the curve if the predicate is false.
-                        BlackBoxFunc::MultiScalarMul => {
-                            let (elements, typ) = self.apply_predicate_to_msm_argument(
-                                arguments[0],
-                                condition,
-                                call_stack,
-                            );
-                            let instruction = Instruction::MakeArray { elements, typ };
-                            let array = self.insert_instruction(instruction, call_stack);
-                            arguments[0] = array;
-                            // TODO: We now use a predicate in order to disable the blackbox on the backend side
-                            // the predicates on the inputs above will be removed once the backend is updated
-                            arguments[2] =
-                                self.mul_by_condition(arguments[2], condition, call_stack);
-                            Instruction::Call { func, arguments }
-                        }
-
-                        // The ECDSA blackbox functions will fail to prove inside barretenberg in the situation where
-                        // the public key doesn't not sit on the relevant curve.
-                        //
-                        // We then replace the public key with the generator point if the constraint is inactive to avoid
-                        // invalid public keys from causing constraints to fail.
-                        BlackBoxFunc::EcdsaSecp256k1 => {
-                            // See: https://github.com/RustCrypto/elliptic-curves/blob/3381a99b6412ef9fa556e32a834e401d569007e3/k256/src/arithmetic/affine.rs#L57-L76
-                            const GENERATOR_X: [u8; 32] = [
-                                0x79, 0xbe, 0x66, 0x7e, 0xf9, 0xdc, 0xbb, 0xac, 0x55, 0xa0, 0x62,
-                                0x95, 0xce, 0x87, 0x0b, 0x07, 0x02, 0x9b, 0xfc, 0xdb, 0x2d, 0xce,
-                                0x28, 0xd9, 0x59, 0xf2, 0x81, 0x5b, 0x16, 0xf8, 0x17, 0x98,
-                            ];
-                            const GENERATOR_Y: [u8; 32] = [
-                                0x48, 0x3a, 0xda, 0x77, 0x26, 0xa3, 0xc4, 0x65, 0x5d, 0xa4, 0xfb,
-                                0xfc, 0x0e, 0x11, 0x08, 0xa8, 0xfd, 0x17, 0xb4, 0x48, 0xa6, 0x85,
-                                0x54, 0x19, 0x9c, 0x47, 0xd0, 0x8f, 0xfb, 0x10, 0xd4, 0xb8,
-                            ];
-
-                            arguments[0] = self.merge_with_array_constant(
-                                arguments[0],
-                                GENERATOR_X,
-                                condition,
-                                call_stack,
-                            );
-                            arguments[1] = self.merge_with_array_constant(
-                                arguments[1],
-                                GENERATOR_Y,
-                                condition,
-                                call_stack,
-                            );
-                            // TODO: We now use a predicate in order to disable the blackbox on the backend side
-                            // the predicates on the inputs above will be removed once the backend is updated
-                            arguments[4] =
-                                self.mul_by_condition(arguments[4], condition, call_stack);
-                            Instruction::Call { func, arguments }
-                        }
-                        BlackBoxFunc::EcdsaSecp256r1 => {
-                            // See: https://github.com/RustCrypto/elliptic-curves/blob/3381a99b6412ef9fa556e32a834e401d569007e3/p256/src/arithmetic.rs#L46-L57
-                            const GENERATOR_X: [u8; 32] = [
-                                0x6b, 0x17, 0xd1, 0xf2, 0xe1, 0x2c, 0x42, 0x47, 0xf8, 0xbc, 0xe6,
-                                0xe5, 0x63, 0xa4, 0x40, 0xf2, 0x77, 0x03, 0x7d, 0x81, 0x2d, 0xeb,
-                                0x33, 0xa0, 0xf4, 0xa1, 0x39, 0x45, 0xd8, 0x98, 0xc2, 0x96,
-                            ];
-                            const GENERATOR_Y: [u8; 32] = [
-                                0x4f, 0xe3, 0x42, 0xe2, 0xfe, 0x1a, 0x7f, 0x9b, 0x8e, 0xe7, 0xeb,
-                                0x4a, 0x7c, 0x0f, 0x9e, 0x16, 0x2b, 0xce, 0x33, 0x57, 0x6b, 0x31,
-                                0x5e, 0xce, 0xcb, 0xb6, 0x40, 0x68, 0x37, 0xbf, 0x51, 0xf5,
-                            ];
-
-                            arguments[0] = self.merge_with_array_constant(
-                                arguments[0],
-                                GENERATOR_X,
-                                condition,
-                                call_stack,
-                            );
-                            arguments[1] = self.merge_with_array_constant(
-                                arguments[1],
-                                GENERATOR_Y,
-                                condition,
-                                call_stack,
-                            );
-                            // TODO: We now use a predicate in order to disable the blackbox on the backend side
-                            // the predicates on the inputs above will be removed once the backend is updated
-                            arguments[4] =
-                                self.mul_by_condition(arguments[4], condition, call_stack);
-                            Instruction::Call { func, arguments }
-                        }
-
-                        // TODO: https://github.com/noir-lang/noir/issues/8998
-                        BlackBoxFunc::RecursiveAggregation => Instruction::Call { func, arguments },
-
-                        // These functions will always be satisfiable no matter the input so no modification is needed.
-                        BlackBoxFunc::AND
-                        | BlackBoxFunc::XOR
-                        | BlackBoxFunc::AES128Encrypt
-                        | BlackBoxFunc::Blake2s
-                        | BlackBoxFunc::Blake3
-                        | BlackBoxFunc::Keccakf1600
-                        | BlackBoxFunc::Poseidon2Permutation
-                        | BlackBoxFunc::Sha256Compression => Instruction::Call { func, arguments },
-
-                        BlackBoxFunc::RANGE => unreachable!(
-                            "RANGE should have been converted into `Instruction::RangeCheck`"
-                        ),
-                    },
-
-                    _ => Instruction::Call { func, arguments },
-                },
-                other => other,
-=======
                 let instruction = Instruction::MakeArray { elements, typ };
                 let array = self.insert_instruction(instruction, call_stack);
                 arguments[0] = array;
+                // TODO: We now use a predicate in order to disable the blackbox on the backend side
+                // the predicates on the inputs above will be removed once the backend is updated
+                arguments[2] = self.mul_by_condition(arguments[2], condition, call_stack);
                 arguments
             }
 
@@ -1248,7 +1099,9 @@
                     condition,
                     call_stack,
                 );
-
+                // TODO: We now use a predicate in order to disable the blackbox on the backend side
+                // the predicates on the inputs above will be removed once the backend is updated
+                arguments[4] = self.mul_by_condition(arguments[4], condition, call_stack);
                 arguments
             }
             BlackBoxFunc::EcdsaSecp256r1 => {
@@ -1276,7 +1129,9 @@
                     condition,
                     call_stack,
                 );
-
+                // TODO: We now use a predicate in order to disable the blackbox on the backend side
+                // the predicates on the inputs above will be removed once the backend is updated
+                arguments[4] = self.mul_by_condition(arguments[4], condition, call_stack);
                 arguments
             }
 
@@ -1295,16 +1150,6 @@
 
             BlackBoxFunc::RANGE => {
                 unreachable!("RANGE should have been converted into `Instruction::RangeCheck`")
-            }
-
-            BlackBoxFunc::BigIntAdd
-            | BlackBoxFunc::BigIntSub
-            | BlackBoxFunc::BigIntMul
-            | BlackBoxFunc::BigIntDiv
-            | BlackBoxFunc::BigIntFromLeBytes
-            | BlackBoxFunc::BigIntToLeBytes => {
-                todo!("BigInt opcodes are not supported yet")
->>>>>>> 318ff16c
             }
         }
     }
