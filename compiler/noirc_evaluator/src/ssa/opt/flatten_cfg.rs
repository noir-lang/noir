//! The flatten cfg optimization pass "flattens" the entire control flow graph into a single block.
//! This includes branches in the CFG with non-constant conditions. Flattening these requires
//! special handling for operations with side-effects and can lead to a loss of information since
//! the jmpif will no longer be in the program. As a result, this pass should usually be towards or
//! at the end of the optimization passes. Note that this pass will also perform unexpectedly if
//! loops are still present in the program. Since the pass sees a normal jmpif, it will attempt to
//! merge both blocks, but no actual looping will occur.
//!
//! This pass is also known to produce some extra instructions which may go unused (usually 'Not')
//! while merging branches. These extra instructions can be cleaned up by a later dead instruction
//! elimination (DIE) pass.
//!
//! Though CFG information is lost during this pass, some key information is retained in the form
//! of `EnableSideEffectsIf` instructions. Each time the flattening pass enters and exits a branch of
//! a jmpif, an instruction is inserted to capture a condition that is analogous to the activeness
//! of the program point. For example:
//!
//! b0(v0: u1):
//!   jmpif v0, then: b1, else: b2
//! b1():
//!   v1 = call f0
//!   jmp b3(v1)
//! ... blocks b2 & b3 ...
//!
//! Would brace the call instruction as such:
//!   enable_side_effects v0
//!   v1 = call f0
//!   enable_side_effects u1 1
//!
//! (Note: we restore to "true" to indicate that this program point is not nested within any
//! other branches.)
//!
//! When we are flattening a block that was reached via a jmpif with a non-constant condition c,
//! the following transformations of certain instructions within the block are expected:
//!
//! 1. A constraint is multiplied by the condition and changes the constraint to
//! an equality with c:
//!
//! constrain v0
//! ============
//! v1 = mul v0, c
//! v2 = eq v1, c
//! constrain v2
//!
//! 2. If we reach the end block of the branch created by the jmpif instruction, its block parameters
//!    will be merged. To merge the jmp arguments of the then and else branches, the formula
//!    `c * then_arg + !c * else_arg` is used for each argument.
//!
//! b0(v0: u1, v1: Field, v2: Field):
//!   jmpif v0, then: b1, else: b2
//! b1():
//!   jmp b3(v1)
//! b2():
//!   jmp b3(v2)
//! b3(v3: Field):
//!   ... b3 instructions ...
//! =========================
//! b0(v0: u1, v1: Field, v2: Field):
//!   v3 = mul v0, v1
//!   v4 = not v0
//!   v5 = mul v4, v2
//!   v6 = add v3, v5
//!   ... b3 instructions ...
//!
//! 3. After being stored to in at least one predecessor of a block with multiple predecessors, the
//!    value of a memory address is the value it had in both branches combined via c * a + !c * b.
//!    Note that the following example is simplified to remove extra load instructions and combine
//!    the separate merged stores for each branch into one store. See the next example for a
//!    non-simplified version with address offsets.
//!
//! b0(v0: u1):
//!   v1 = allocate 1 Field
//!   jmpif v0, then: b1, else: b2
//! b1():
//!   store v1, Field 5
//!   ... b1 instructions ...
//!   jmp b3
//! b2():
//!   store v1, Field 7
//!   ... b2 instructions ...
//!   jmp b3
//! b3():
//!   ... b3 instructions ...
//! =========================
//! b0():
//!   v1 = allocate 1 Field
//!   store v1, Field 5
//!   ... b1 instructions ...
//!   store v1, Field 7
//!   ... b2 instructions ...
//!   v2 = mul v0, Field 5
//!   v3 = not v0
//!   v4 = mul v3, Field 7
//!   v5 = add v2, v4
//!   store v1, v5
//!   ... b3 instructions ...
//!
//! Note that if the ValueId of the address stored to is not the same, two merging store
//! instructions will be made - one to each address. This is the case even if both addresses refer
//! to the same address internally. This can happen when they are equivalent offsets:
//!
//! b0(v0: u1, v1: ref)
//!   jmpif v0, then: b1, else: b2
//! b1():
//!   v2 = add v1, Field 1
//!   store Field 11 in v2
//!   ... b1 instructions ...
//! b2():
//!   v3 = add v1, Field 1
//!   store Field 12 in v3
//!   ... b2 instructions ...
//!
//! In this example, both store instructions store to an offset of 1 from v1, but because the
//! ValueIds differ (v2 and v3), two store instructions will be created:
//!
//! b0(v0: u1, v1: ref)
//!   v2 = add v1, Field 1
//!   v3 = load v2            (new load)
//!   store Field 11 in v2
//!   ... b1 instructions ...
//!   v4 = not v0             (new not)
//!   v5 = add v1, Field 1
//!   v6 = load v5            (new load)
//!   store Field 12 in v5
//!   ... b2 instructions ...
//!   v7 = mul v0, Field 11
//!   v8 = mul v4, v3
//!   v9 = add v7, v8
//!   store v9 at v2          (new store)
//!   v10 = mul v0, v6
//!   v11 = mul v4, Field 12
//!   v12 = add v10, v11
//!   store v12 at v5         (new store)
use fxhash::FxHashMap as HashMap;

use acvm::{acir::AcirField, acir::BlackBoxFunc, FieldElement};
use iter_extended::vecmap;

use crate::ssa::{
    ir::{
        basic_block::BasicBlockId,
        cfg::ControlFlowGraph,
        dfg::{CallStack, InsertInstructionResult},
        function::{Function, FunctionId, RuntimeType},
        function_inserter::FunctionInserter,
        instruction::{BinaryOp, Instruction, InstructionId, Intrinsic, TerminatorInstruction},
        types::Type,
        value::{Value, ValueId},
    },
    ssa_gen::Ssa,
};

mod branch_analysis;
mod capacity_tracker;
pub(crate) mod value_merger;

impl Ssa {
    /// Flattens the control flow graph of main such that the function is left with a
    /// single block containing all instructions and no more control-flow.
    ///
    /// This pass will modify any instructions with side effects in particular, often multiplying
    /// them by jump conditions to maintain correctness even when all branches of a jmpif are inlined.
    /// For more information, see the module-level comment at the top of this file.
    #[tracing::instrument(level = "trace", skip(self))]
    pub(crate) fn flatten_cfg(mut self) -> Ssa {
        // Retrieve the 'no_predicates' attribute of the functions in a map, to avoid problems with borrowing
        let mut no_predicates = HashMap::default();
        for function in self.functions.values() {
            no_predicates.insert(function.id(), function.is_no_predicates());
        }

        for function in self.functions.values_mut() {
            flatten_function_cfg(function, &no_predicates);
        }
        self
    }
}

struct Context<'f> {
    inserter: FunctionInserter<'f>,

    /// This ControlFlowGraph is the graph from before the function was modified by this flattening pass.
    cfg: ControlFlowGraph,

    /// Maps start of branch -> end of branch
    branch_ends: HashMap<BasicBlockId, BasicBlockId>,

    /// A stack of each jmpif condition that was taken to reach a particular point in the program.
    /// When two branches are merged back into one, this constitutes a join point, and is analogous
    /// to the rest of the program after an if statement. When such a join point / end block is
    /// found, the top of this conditions stack is popped since we are no longer under that
    /// condition. If we are under multiple conditions (a nested if), the topmost condition is
    /// the most recent condition combined with all previous conditions via `And` instructions.
    condition_stack: Vec<ConditionalContext>,

    /// Maps SSA array values with a slice type to their size.
    /// This is maintained by appropriate calls to the `SliceCapacityTracker` and is used by the `ValueMerger`.
    slice_sizes: HashMap<ValueId, usize>,

    /// Stack of block arguments
    /// When processing a block, we pop this stack to get its arguments
    /// and at the end we push the arguments for his successor
    arguments_stack: Vec<Vec<ValueId>>,
}

#[derive(Clone)]
struct ConditionalBranch {
    // Contains the last processed block during the processing of the branch.
    last_block: BasicBlockId,
    // The unresolved condition of the branch
    old_condition: ValueId,
    // The condition of the branch
    condition: ValueId,
}

struct ConditionalContext {
    // Condition from the conditional statement
    condition: ValueId,
    // Block containing the conditional statement
    entry_block: BasicBlockId,
    // First block of the then branch
    then_branch: ConditionalBranch,
    // First block of the else branch
    else_branch: Option<ConditionalBranch>,
    // Call stack where the final location is that of the entire `if` expression
    call_stack: CallStack,
}

fn flatten_function_cfg(function: &mut Function, no_predicates: &HashMap<FunctionId, bool>) {
    // This pass may run forever on a brillig function.
    // Analyze will check if the predecessors have been processed and push the block to the back of
    // the queue. This loops forever if there are still any loops present in the program.
    if matches!(function.runtime(), RuntimeType::Brillig(_)) {
        return;
    }
    let cfg = ControlFlowGraph::with_function(function);
    let branch_ends = branch_analysis::find_branch_ends(function, &cfg);

    let mut context = Context {
        inserter: FunctionInserter::new(function),
        cfg,
        branch_ends,
        slice_sizes: HashMap::default(),
        condition_stack: Vec::new(),
        arguments_stack: Vec::new(),
    };
    context.flatten(no_predicates);
}

impl<'f> Context<'f> {
    fn flatten(&mut self, no_predicates: &HashMap<FunctionId, bool>) {
        // Flatten the CFG by inlining all instructions from the queued blocks
        // until all blocks have been flattened.
        // We follow the terminator of each block to determine which blocks to
        // process next
        let mut queue = vec![self.inserter.function.entry_block()];
        while let Some(block) = queue.pop() {
            self.inline_block(block, no_predicates);
            let to_process = self.handle_terminator(block, &queue);
            for incoming_block in to_process {
                if !queue.contains(&incoming_block) {
                    queue.push(incoming_block);
                }
            }
        }
        self.inserter.map_data_bus_in_place();
    }

    /// Returns the updated condition so that
    /// it is 'AND-ed' with the previous condition (if any)
    fn link_condition(&mut self, condition: ValueId) -> ValueId {
        // Retrieve the previous condition
        if let Some(context) = self.condition_stack.last() {
            let previous_branch = context.else_branch.as_ref().unwrap_or(&context.then_branch);
            let and = Instruction::binary(BinaryOp::And, previous_branch.condition, condition);
            let call_stack = self.inserter.function.dfg.get_value_call_stack(condition);
            self.insert_instruction(and, call_stack)
        } else {
            condition
        }
    }

    /// Returns the current condition
    fn get_last_condition(&self) -> Option<ValueId> {
        self.condition_stack.last().map(|context| match &context.else_branch {
            Some(else_branch) => else_branch.condition,
            None => context.then_branch.condition,
        })
    }

    /// Use the provided map to say if the instruction is a call to a no_predicates function
    fn is_no_predicate(
        &self,
        no_predicates: &HashMap<FunctionId, bool>,
        instruction: &InstructionId,
    ) -> bool {
        let mut result = false;
        if let Instruction::Call { func, .. } = self.inserter.function.dfg[*instruction] {
            if let Value::Function(fid) = self.inserter.function.dfg[func] {
                result = *no_predicates.get(&fid).unwrap_or(&false);
            }
        }
        result
    }

    // Inline all instructions from the given block into the entry block, and track slice capacities
    fn inline_block(&mut self, block: BasicBlockId, no_predicates: &HashMap<FunctionId, bool>) {
        if self.inserter.function.entry_block() == block {
            // we do not inline the entry block into itself
            // for the outer block before we start inlining
            return;
        }

        let arguments = self.arguments_stack.pop().unwrap();
        self.inserter.remember_block_params(block, &arguments);

        // If this is not a separate variable, clippy gets confused and says the to_vec is
        // unnecessary, when removing it actually causes an aliasing/mutability error.
        let instructions = self.inserter.function.dfg[block].instructions().to_vec();
        let mut previous_allocate_result = None;

        for instruction in instructions.iter() {
            if self.is_no_predicate(no_predicates, instruction) {
                // disable side effect for no_predicate functions
                let one = self
                    .inserter
                    .function
                    .dfg
                    .make_constant(FieldElement::one(), Type::unsigned(1));
                self.insert_instruction_with_typevars(
                    Instruction::EnableSideEffectsIf { condition: one },
                    None,
                    im::Vector::new(),
                );
                self.push_instruction(*instruction, &mut previous_allocate_result);
                self.insert_current_side_effects_enabled();
            } else {
                self.push_instruction(*instruction, &mut previous_allocate_result);
            }
        }
    }

    /// Returns the list of blocks that need to be processed after the given block
    /// For a normal block, it would be its successor
    /// For blocks related to a conditional statement, we ensure to process
    /// the 'then-branch', then the 'else-branch' (if it exists), and finally the end block
    fn handle_terminator(
        &mut self,
        block: BasicBlockId,
        work_list: &[BasicBlockId],
    ) -> Vec<BasicBlockId> {
        let terminator = self.inserter.function.dfg[block].unwrap_terminator().clone();
        match &terminator {
            TerminatorInstruction::JmpIf {
                condition,
                then_destination,
                else_destination,
                call_stack,
            } => {
                self.arguments_stack.push(vec![]);
                self.if_start(
                    condition,
                    then_destination,
                    else_destination,
                    &block,
                    call_stack.clone(),
                )
            }
            TerminatorInstruction::Jmp { destination, arguments, call_stack: _ } => {
                let arguments = vecmap(arguments.clone(), |value| self.inserter.resolve(value));
                self.arguments_stack.push(arguments);
                if work_list.contains(destination) {
                    if work_list.last() == Some(destination) {
                        self.else_stop(&block)
                    } else {
                        self.then_stop(&block)
                    }
                } else {
                    vec![*destination]
                }
            }
            TerminatorInstruction::Return { return_values, call_stack } => {
                let call_stack = call_stack.clone();
                let return_values =
                    vecmap(return_values.clone(), |value| self.inserter.resolve(value));
                let new_return = TerminatorInstruction::Return { return_values, call_stack };
                let entry = self.inserter.function.entry_block();

                self.inserter.function.dfg.set_block_terminator(entry, new_return);
                vec![]
            }
        }
    }

    /// Process a conditional statement
    fn if_start(
        &mut self,
        condition: &ValueId,
        then_destination: &BasicBlockId,
        else_destination: &BasicBlockId,
        if_entry: &BasicBlockId,
        call_stack: CallStack,
    ) -> Vec<BasicBlockId> {
        // manage conditions
        let old_condition = *condition;
        let then_condition = self.inserter.resolve(old_condition);

        let branch = ConditionalBranch {
            old_condition,
            condition: self.link_condition(then_condition),
            last_block: *then_destination,
        };
        let cond_context = ConditionalContext {
            condition: then_condition,
            entry_block: *if_entry,
            then_branch: branch,
            else_branch: None,
            call_stack,
        };
        self.condition_stack.push(cond_context);
        self.insert_current_side_effects_enabled();
        vec![self.branch_ends[if_entry], *else_destination, *then_destination]
    }

    /// Switch context to the 'else-branch'
    fn then_stop(&mut self, block: &BasicBlockId) -> Vec<BasicBlockId> {
        let mut cond_context = self.condition_stack.pop().unwrap();
        cond_context.then_branch.last_block = *block;

        let condition_call_stack =
            self.inserter.function.dfg.get_value_call_stack(cond_context.condition);
        let else_condition = self.insert_instruction(
            Instruction::Not(cond_context.condition),
            condition_call_stack.clone(),
        );
        let else_condition = self.link_condition(else_condition);

        let else_branch = ConditionalBranch {
            old_condition: cond_context.then_branch.old_condition,
            condition: else_condition,
            last_block: *block,
        };
        cond_context.else_branch = Some(else_branch);
        self.condition_stack.push(cond_context);

        self.insert_current_side_effects_enabled();

        assert_eq!(self.cfg.successors(*block).len(), 1);
        vec![self.cfg.successors(*block).next().unwrap()]
    }

    /// Process the 'exit' block of a conditional statement
    fn else_stop(&mut self, block: &BasicBlockId) -> Vec<BasicBlockId> {
        let mut cond_context = self.condition_stack.pop().unwrap();
        if cond_context.else_branch.is_none() {
            // then_stop() has not been called, this means that the conditional statement has no else branch
            // so we simply do the then_stop() now
            self.condition_stack.push(cond_context);
            self.then_stop(block);
            cond_context = self.condition_stack.pop().unwrap();
        }

        let mut else_branch = cond_context.else_branch.unwrap();
        else_branch.last_block = *block;
        cond_context.else_branch = Some(else_branch);

        // We must remember to reset whether side effects are enabled when both branches
        // end, in addition to resetting the value of old_condition since it is set to
        // known to be true/false within the then/else branch respectively.
        self.insert_current_side_effects_enabled();

        // While there is a condition on the stack we don't compile outside the condition
        // until it is popped. This ensures we inline the full then and else branches
        // before continuing from the end of the conditional here where they can be merged properly.
        let end = self.branch_ends[&cond_context.entry_block];

        // Merge arguments and stores from the else/end branches
        self.inline_branch_end(end, cond_context);

        vec![self.cfg.successors(*block).next().unwrap()]
    }

    /// Inline the ending block of a branch, the point where all blocks from a jmpif instruction
    /// join back together. In particular this function must handle merging block arguments from
    /// all of the join point's predecessors, and it must handle any differing side effects from
    /// each branch.
    ///
    /// Afterwards, continues inlining recursively until it finds the next end block or finds the
    /// end of the function.
    ///
    /// Returns the final block that was inlined.
    fn inline_branch_end(
        &mut self,
        destination: BasicBlockId,
        cond_context: ConditionalContext,
    ) -> BasicBlockId {
        assert_eq!(self.cfg.predecessors(destination).len(), 2);
        let last_then = cond_context.then_branch.last_block;
        let mut else_args = Vec::new();
        if cond_context.else_branch.is_some() {
            let last_else = cond_context.else_branch.clone().unwrap().last_block;
            else_args = self.inserter.function.dfg[last_else].terminator_arguments().to_vec();
        }

        let then_args = self.inserter.function.dfg[last_then].terminator_arguments().to_vec();

        let params = self.inserter.function.dfg.block_parameters(destination);
        assert_eq!(params.len(), then_args.len());
        assert_eq!(params.len(), else_args.len());

        let args = vecmap(then_args.iter().zip(else_args), |(then_arg, else_arg)| {
            (self.inserter.resolve(*then_arg), self.inserter.resolve(else_arg))
        });

        let block = self.inserter.function.entry_block();

        // Cannot include this in the previous vecmap since it requires exclusive access to self
        let args = vecmap(args, |(then_arg, else_arg)| {
            let instruction = Instruction::IfElse {
                then_condition: cond_context.then_branch.condition,
                then_value: then_arg,
                else_condition: cond_context.else_branch.as_ref().unwrap().condition,
                else_value: else_arg,
            };
            let call_stack = cond_context.call_stack.clone();
            self.inserter
                .function
                .dfg
                .insert_instruction_and_results(instruction, block, None, call_stack)
                .first()
        });

        self.arguments_stack.pop();
        self.arguments_stack.pop();
        self.arguments_stack.push(args);
        destination
    }

    /// Insert a new instruction into the function's entry block.
    /// Unlike push_instruction, this function will not map any ValueIds.
    /// within the given instruction, nor will it modify self.values in any way.
    fn insert_instruction(&mut self, instruction: Instruction, call_stack: CallStack) -> ValueId {
        let block = self.inserter.function.entry_block();
        self.inserter
            .function
            .dfg
            .insert_instruction_and_results(instruction, block, None, call_stack)
            .first()
    }

    /// Inserts a new instruction into the function's entry block, using the given
    /// control type variables to specify result types if needed.
    /// Unlike push_instruction, this function will not map any ValueIds.
    /// within the given instruction, nor will it modify self.values in any way.
    fn insert_instruction_with_typevars(
        &mut self,
        instruction: Instruction,
        ctrl_typevars: Option<Vec<Type>>,
        call_stack: CallStack,
    ) -> InsertInstructionResult {
        let block = self.inserter.function.entry_block();
        self.inserter.function.dfg.insert_instruction_and_results(
            instruction,
            block,
            ctrl_typevars,
            call_stack,
        )
    }

    /// Checks the branch condition on the top of the stack and uses it to build and insert an
    /// `EnableSideEffectsIf` instruction into the entry block.
    ///
    /// If the stack is empty, a "true" u1 constant is taken to be the active condition. This is
    /// necessary for re-enabling side-effects when re-emerging to a branch depth of 0.
    fn insert_current_side_effects_enabled(&mut self) {
        let condition = match self.get_last_condition() {
            Some(cond) => cond,
            None => {
                self.inserter.function.dfg.make_constant(FieldElement::one(), Type::unsigned(1))
            }
        };
        let enable_side_effects = Instruction::EnableSideEffectsIf { condition };
        let call_stack = self.inserter.function.dfg.get_value_call_stack(condition);
        self.insert_instruction_with_typevars(enable_side_effects, None, call_stack);
    }

    /// Push the given instruction to the end of the entry block of the current function.
    ///
    /// Note that each ValueId of the instruction will be mapped via self.inserter.resolve.
    /// As a result, the instruction that will be pushed will actually be a new instruction
    /// with a different InstructionId from the original. The results of the given instruction
    /// will also be mapped to the results of the new instruction.
    ///
    /// `previous_allocate_result` should only be set to the result of an allocate instruction
    /// if that instruction was the instruction immediately previous to this one - if there are
    /// any instructions in between it should be None.
    fn push_instruction(
        &mut self,
        id: InstructionId,
        previous_allocate_result: &mut Option<ValueId>,
    ) -> Vec<ValueId> {
        let (instruction, call_stack) = self.inserter.map_instruction(id);
        let instruction = self.handle_instruction_side_effects(
            instruction,
            call_stack.clone(),
            *previous_allocate_result,
        );

        let instruction_is_allocate = matches!(&instruction, Instruction::Allocate);
        let entry = self.inserter.function.entry_block();
        let results = self.inserter.push_instruction_value(instruction, id, entry, call_stack);

        *previous_allocate_result = instruction_is_allocate.then(|| results.first());
        results.results().into_owned()
    }

    /// If we are currently in a branch, we need to modify constrain instructions
    /// to multiply them by the branch's condition (see optimization #1 in the module comment).
    ///
    /// `previous_allocate_result` should only be set to the result of an allocate instruction
    /// if that instruction was the instruction immediately previous to this one - if there are
    /// any instructions in between it should be None.
    fn handle_instruction_side_effects(
        &mut self,
        instruction: Instruction,
        call_stack: CallStack,
        previous_allocate_result: Option<ValueId>,
    ) -> Instruction {
        if let Some(condition) = self.get_last_condition() {
            match instruction {
                Instruction::Constrain(lhs, rhs, message) => {
                    // Replace constraint `lhs == rhs` with `condition * lhs == condition * rhs`.

                    // Condition needs to be cast to argument type in order to multiply them together.
                    let argument_type = self.inserter.function.dfg.type_of_value(lhs);
                    // Sanity check that we're not constraining non-primitive types
                    assert!(matches!(argument_type, Type::Numeric(_)));

                    let casted_condition = self.insert_instruction(
                        Instruction::Cast(condition, argument_type),
                        call_stack.clone(),
                    );

                    let lhs = self.insert_instruction(
                        Instruction::binary(BinaryOp::Mul, lhs, casted_condition),
                        call_stack.clone(),
                    );
                    let rhs = self.insert_instruction(
                        Instruction::binary(BinaryOp::Mul, rhs, casted_condition),
                        call_stack,
                    );

                    Instruction::Constrain(lhs, rhs, message)
                }
                Instruction::Store { address, value } => {
                    // If this instruction immediately follows an allocate, and stores to that
                    // address there is no previous value to load and we don't need a merge anyway.
                    if Some(address) == previous_allocate_result {
                        Instruction::Store { address, value }
                    } else {
                        // Instead of storing `value`, store `if condition { value } else { previous_value }`
                        let typ = self.inserter.function.dfg.type_of_value(value);
                        let load = Instruction::Load { address };
                        let previous_value = self
                            .insert_instruction_with_typevars(
                                load,
                                Some(vec![typ]),
                                call_stack.clone(),
                            )
                            .first();

                        let not = Instruction::Not(condition);
                        let else_condition = self.insert_instruction(not, call_stack.clone());

                        let instruction = Instruction::IfElse {
                            then_condition: condition,
                            then_value: value,
                            else_condition,
                            else_value: previous_value,
                        };

                        let updated_value = self.insert_instruction(instruction, call_stack);
                        Instruction::Store { address, value: updated_value }
                    }
                }
                Instruction::RangeCheck { value, max_bit_size, assert_message } => {
                    // Replace value with `value * predicate` to zero out value when predicate is inactive.

                    // Condition needs to be cast to argument type in order to multiply them together.
                    let argument_type = self.inserter.function.dfg.type_of_value(value);
                    let casted_condition = self.insert_instruction(
                        Instruction::Cast(condition, argument_type),
                        call_stack.clone(),
                    );

                    let value = self.insert_instruction(
                        Instruction::binary(BinaryOp::Mul, value, casted_condition),
                        call_stack.clone(),
                    );
                    Instruction::RangeCheck { value, max_bit_size, assert_message }
                }
                Instruction::Call { func, mut arguments } => match self.inserter.function.dfg[func]
                {
                    Value::Intrinsic(Intrinsic::ToBits(_) | Intrinsic::ToRadix(_)) => {
                        let field = arguments[0];
                        let argument_type = self.inserter.function.dfg.type_of_value(field);

                        let casted_condition = self.insert_instruction(
                            Instruction::Cast(condition, argument_type),
                            call_stack.clone(),
                        );
                        let field = self.insert_instruction(
                            Instruction::binary(BinaryOp::Mul, field, casted_condition),
                            call_stack.clone(),
                        );

                        arguments[0] = field;

                        Instruction::Call { func, arguments }
                    }
                    //Issue #5045: We set curve points to infinity if condition is false
                    Value::Intrinsic(Intrinsic::BlackBox(BlackBoxFunc::EmbeddedCurveAdd)) => {
                        arguments[2] = self.var_or_one(arguments[2], condition, call_stack.clone());
                        arguments[5] = self.var_or_one(arguments[5], condition, call_stack.clone());

                        Instruction::Call { func, arguments }
                    }
                    Value::Intrinsic(Intrinsic::BlackBox(BlackBoxFunc::MultiScalarMul)) => {
                        let points_array_idx = if matches!(
                            self.inserter.function.dfg[arguments[0]],
                            Value::Array { .. }
                        ) {
                            0
                        } else {
                            // if the first argument is not an array, we assume it is a slice
                            // which means the array is the second argument
                            1
                        };
                        let (array_with_predicate, array_typ) = self
                            .apply_predicate_to_msm_argument(
                                arguments[points_array_idx],
                                condition,
                                call_stack.clone(),
                            );

                        arguments[points_array_idx] =
                            self.inserter.function.dfg.make_array(array_with_predicate, array_typ);
                        Instruction::Call { func, arguments }
                    }
                    _ => Instruction::Call { func, arguments },
                },
                other => other,
            }
        } else {
            instruction
        }
    }

    /// When a MSM is done under a predicate, we need to apply the predicate
    /// to the is_infinity property of the input points in order to ensure
    /// that the points will be on the curve no matter what.
    fn apply_predicate_to_msm_argument(
        &mut self,
        argument: ValueId,
        predicate: ValueId,
        call_stack: CallStack,
    ) -> (im::Vector<ValueId>, Type) {
        let array_typ;
        let mut array_with_predicate = im::Vector::new();
        if let Value::Array { array, typ } = &self.inserter.function.dfg[argument] {
            array_typ = typ.clone();
            for (i, value) in array.clone().iter().enumerate() {
                if i % 3 == 2 {
                    array_with_predicate.push_back(self.var_or_one(
                        *value,
                        predicate,
                        call_stack.clone(),
                    ));
                } else {
                    array_with_predicate.push_back(*value);
                }
            }
        } else {
            unreachable!(
                "Expected an array, got {}",
                &self.inserter.function.dfg.type_of_value(argument)
            );
        };

        (array_with_predicate, array_typ)
    }

    // Computes: if condition { var } else { 1 }
    fn var_or_one(&mut self, var: ValueId, condition: ValueId, call_stack: CallStack) -> ValueId {
        let field = self.insert_instruction(
            Instruction::binary(BinaryOp::Mul, var, condition),
            call_stack.clone(),
        );
        let not_condition =
            self.insert_instruction(Instruction::Not(condition), call_stack.clone());
        self.insert_instruction(
            Instruction::binary(BinaryOp::Add, field, not_condition),
            call_stack,
        )
    }
}

#[cfg(test)]
mod test {
    use std::sync::Arc;

    use acvm::acir::AcirField;

    use crate::ssa::{
        function_builder::FunctionBuilder,
        ir::{
            dfg::DataFlowGraph,
            function::Function,
            instruction::{BinaryOp, Instruction, TerminatorInstruction},
            map::Id,
            types::Type,
            value::{Value, ValueId},
        },
        opt::assert_normalized_ssa_equals,
        Ssa,
    };

    #[test]
    fn basic_jmpif() {
        let src = "
            acir(inline) fn main f0 {
              b0(v0: u1):
                jmpif v0 then: b1, else: b2
              b1():
                jmp b3(Field 3)
              b3(v1: Field):
                return v1
              b2():
                jmp b3(Field 4)
            }
            ";
        let ssa = Ssa::from_str(src).unwrap();
        assert_eq!(ssa.main().reachable_blocks().len(), 4);

        let expected = "
            acir(inline) fn main f0 {
              b0(v0: u1):
                enable_side_effects v0
                v1 = not v0
                enable_side_effects u1 1
                v3 = cast v0 as Field
                v4 = cast v1 as Field
                v6 = mul v3, Field 3
                v8 = mul v4, Field 4
                v9 = add v6, v8
                return v9
            }
            ";

        let ssa = ssa.flatten_cfg();
        assert_normalized_ssa_equals(ssa, expected);
    }

    #[test]
    fn modify_constrain() {
        let src = "
            acir(inline) fn main f0 {
              b0(v0: u1, v1: u1):
                jmpif v0 then: b1, else: b2
              b1():
                constrain v1 == u1 1
                jmp b2()
              b2():
                return
            }
            ";
        let ssa = Ssa::from_str(src).unwrap();
        assert_eq!(ssa.main().reachable_blocks().len(), 3);

        let expected = "
            acir(inline) fn main f0 {
              b0(v0: u1, v1: u1):
                enable_side_effects v0
                v2 = mul v1, v0
                constrain v2 == v0
                v3 = not v0
                enable_side_effects u1 1
                return
            }
            ";
        let ssa = ssa.flatten_cfg();
        assert_eq!(ssa.main().reachable_blocks().len(), 1);
        assert_normalized_ssa_equals(ssa, expected);
    }

    #[test]
    fn merge_stores() {
<<<<<<< HEAD
        // fn main f0 {
        //   b0(v0: u1, v1: &mut Field):
        //     jmpif v0, then: b1, else: b2
        //   b1():
        //     store v1, Field 5
        //     jmp b2()
        //   b2():
        //     return
        // }
        let main_id = Id::test_new(0);
        let mut builder = FunctionBuilder::new("main".into(), main_id);

        let b1 = builder.insert_block();
        let b2 = builder.insert_block();

        let v0 = builder.add_parameter(Type::bool());
        let v1 = builder.add_parameter(Type::Reference(Arc::new(Type::field())));

        builder.terminate_with_jmpif(v0, b1, b2);

        builder.switch_to_block(b1);
        let five = builder.field_constant(5u128);
        builder.insert_store(v1, five);
        builder.terminate_with_jmp(b2, vec![]);

        builder.switch_to_block(b2);
        builder.terminate_with_return(vec![]);

        let ssa = builder.finish();

        // Expected output:
        //
        // acir(inline) fn main f0 {
        //   b0(v0: u1, v1: &mut Field):
        //     enable_side_effects v0
        //     v3 = load v1
        //     v4 = not v0
        //     v5 = cast v0 as Field
        //     v6 = sub Field 5, v3
        //     v7 = mul v5, v6
        //     v8 = add v3, v7
        //     store v8 at v1
        //     v9 = not v0
        //     enable_side_effects u1 1
        //     return
        // }
        let ssa = ssa.flatten_cfg();
        let main = ssa.main();

        assert_eq!(main.reachable_blocks().len(), 1);

        let store_count = count_instruction(main, |ins| matches!(ins, Instruction::Store { .. }));
        assert_eq!(store_count, 1);
=======
        let src = "
            acir(inline) fn main f0 {
              b0(v0: u1, v1: &mut Field):
                jmpif v0 then: b1, else: b2
              b1():
                store Field 5 at v1
                jmp b2()
              b2():
                return
            }
            ";
        let ssa = Ssa::from_str(src).unwrap();

        let expected = "
            acir(inline) fn main f0 {
              b0(v0: u1, v1: &mut Field):
                enable_side_effects v0
                v2 = load v1 -> Field
                store Field 5 at v1
                v4 = not v0
                store v2 at v1
                enable_side_effects u1 1
                v6 = cast v0 as Field
                v7 = cast v4 as Field
                v8 = mul v6, Field 5
                v9 = mul v7, v2
                v10 = add v8, v9
                store v10 at v1
                return
            }
            ";
        let ssa = ssa.flatten_cfg();
        assert_normalized_ssa_equals(ssa, expected);
>>>>>>> f81c6497
    }

    #[test]
    fn merge_stores_with_else_block() {
<<<<<<< HEAD
        // fn main f0 {
        //   b0(v0: u1, v1: ref):
        //     jmpif v0, then: b1, else: b2
        //   b1():
        //     store Field 5 in v1
        //     jmp b3()
        //   b2():
        //     store Field 6 in v1
        //     jmp b3()
        //   b3():
        //     return
        // }
        let main_id = Id::test_new(0);
        let mut builder = FunctionBuilder::new("main".into(), main_id);

        let b1 = builder.insert_block();
        let b2 = builder.insert_block();
        let b3 = builder.insert_block();

        let v0 = builder.add_parameter(Type::bool());
        let v1 = builder.add_parameter(Type::Reference(Arc::new(Type::field())));

        builder.terminate_with_jmpif(v0, b1, b2);

        builder.switch_to_block(b1);
        let five = builder.field_constant(5u128);
        builder.insert_store(v1, five);
        builder.terminate_with_jmp(b3, vec![]);

        builder.switch_to_block(b2);
        let six = builder.field_constant(6u128);
        builder.insert_store(v1, six);
        builder.terminate_with_jmp(b3, vec![]);

        builder.switch_to_block(b3);
        builder.terminate_with_return(vec![]);

        let ssa = builder.finish();

        // Expected output:
        // acir(inline) fn main f0 {
        //   b0(v0: u1, v1: &mut Field):
        //     enable_side_effects v0
        //     v4 = load v1
        //     v5 = not v0
        //     v6 = cast v0 as Field
        //     v7 = sub Field 5, v4
        //     v8 = mul v6, v7
        //     v9 = add v4, v8
        //     store v9 at v1
        //     v10 = not v0
        //     enable_side_effects v10
        //     v11 = load v1
        //     v12 = cast v10 as Field
        //     v13 = sub Field 6, v11
        //     v14 = mul v12, v13
        //     v15 = add v11, v14
        //     store v15 at v1
        //     enable_side_effects u1 1
        //     return
        // }
        let ssa = ssa.flatten_cfg();
        let main = ssa.main();
        assert_eq!(main.reachable_blocks().len(), 1);

        eprintln!("{main}");
        let store_count = count_instruction(main, |ins| matches!(ins, Instruction::Store { .. }));
        assert_eq!(store_count, 2);
=======
        let src = "
            acir(inline) fn main f0 {
              b0(v0: u1, v1: &mut Field):
                jmpif v0 then: b1, else: b2
              b1():
                store Field 5 at v1
                jmp b3()
              b2():
                store Field 6 at v1
                jmp b3()
              b3():
                return
            }
            ";
        let ssa = Ssa::from_str(src).unwrap();

        let expected = "
            acir(inline) fn main f0 {
              b0(v0: u1, v1: &mut Field):
                enable_side_effects v0
                v2 = load v1 -> Field
                store Field 5 at v1
                v4 = not v0
                store v2 at v1
                enable_side_effects v4
                v5 = load v1 -> Field
                store Field 6 at v1
                enable_side_effects u1 1
                v8 = cast v0 as Field
                v9 = cast v4 as Field
                v10 = mul v8, Field 5
                v11 = mul v9, Field 6
                v12 = add v10, v11
                store v12 at v1
                return
            }
            ";
        let ssa = ssa.flatten_cfg();
        assert_normalized_ssa_equals(ssa, expected);
>>>>>>> f81c6497
    }

    fn count_instruction(function: &Function, f: impl Fn(&Instruction) -> bool) -> usize {
        function.dfg[function.entry_block()]
            .instructions()
            .iter()
            .filter(|id| f(&function.dfg[**id]))
            .count()
    }

    #[test]
    fn nested_branch_stores() {
        // Here we build some SSA with control flow given by the following graph.
        // To test stores in nested if statements are handled correctly this graph is
        // also nested. To keep things simple, each block stores to the same address
        // an integer that matches its block number. So block 2 stores the value 2,
        // block 3 stores 3 and so on. Note that only blocks { 0, 1, 2, 3, 5, 6 }
        // will store values. Other blocks do not store values so that we can test
        // how these existing values are merged at each join point.
        //
        // For debugging purposes, each block also has a call to test_function with two
        // arguments. The first is the block the test_function was originally in, and the
        // second is the current value stored in the reference.
        //
        //         b0   (0 stored)
        //         ↓
        //         b1   (1 stored)
        //       ↙   ↘
        //     b2     b3  (2 stored in b2) (3 stored in b3)
        //     ↓      |
        //     b4     |
        //   ↙  ↘     |
        // b5    b6   |   (5 stored in b5) (6 stored in b6)
        //   ↘  ↙     ↓
        //    b7      b8
        //      ↘   ↙
        //       b9
        let main_id = Id::test_new(0);
        let mut builder = FunctionBuilder::new("main".into(), main_id);

        let b1 = builder.insert_block();
        let b2 = builder.insert_block();
        let b3 = builder.insert_block();
        let b4 = builder.insert_block();
        let b5 = builder.insert_block();
        let b6 = builder.insert_block();
        let b7 = builder.insert_block();
        let b8 = builder.insert_block();
        let b9 = builder.insert_block();

        let c1 = builder.add_parameter(Type::bool());
        let c4 = builder.add_parameter(Type::bool());

        let r1 = builder.insert_allocate(Type::field());

        let store_value = |builder: &mut FunctionBuilder, value: u128| {
            let value = builder.field_constant(value);
            builder.insert_store(r1, value);
        };

        let test_function = Id::test_new(1);

        let call_test_function = |builder: &mut FunctionBuilder, block: u128| {
            let block = builder.field_constant(block);
            let load = builder.insert_load(r1, Type::field());
            builder.insert_call(test_function, vec![block, load], Vec::new());
        };

        let switch_store_and_test_function =
            |builder: &mut FunctionBuilder, block, block_number: u128| {
                builder.switch_to_block(block);
                store_value(builder, block_number);
                call_test_function(builder, block_number);
            };

        let switch_and_test_function =
            |builder: &mut FunctionBuilder, block, block_number: u128| {
                builder.switch_to_block(block);
                call_test_function(builder, block_number);
            };

        store_value(&mut builder, 0);
        call_test_function(&mut builder, 0);
        builder.terminate_with_jmp(b1, vec![]);

        switch_store_and_test_function(&mut builder, b1, 1);
        builder.terminate_with_jmpif(c1, b2, b3);

        switch_store_and_test_function(&mut builder, b2, 2);
        builder.terminate_with_jmp(b4, vec![]);

        switch_store_and_test_function(&mut builder, b3, 3);
        builder.terminate_with_jmp(b8, vec![]);

        switch_and_test_function(&mut builder, b4, 4);
        builder.terminate_with_jmpif(c4, b5, b6);

        switch_store_and_test_function(&mut builder, b5, 5);
        builder.terminate_with_jmp(b7, vec![]);

        switch_store_and_test_function(&mut builder, b6, 6);
        builder.terminate_with_jmp(b7, vec![]);

        switch_and_test_function(&mut builder, b7, 7);
        builder.terminate_with_jmp(b9, vec![]);

        switch_and_test_function(&mut builder, b8, 8);
        builder.terminate_with_jmp(b9, vec![]);

        switch_and_test_function(&mut builder, b9, 9);
        let load = builder.insert_load(r1, Type::field());
        builder.terminate_with_return(vec![load]);

        let ssa = builder.finish().flatten_cfg().mem2reg();

        // Expected results after mem2reg removes the allocation and each load and store:
        //
        // fn main f0 {
        //   b0(v0: u1, v1: u1):
        //     call test_function(Field 0, Field 0)
        //     call test_function(Field 1, Field 1)
        //     enable_side_effects v0
        //     call test_function(Field 2, Field 2)
        //     call test_function(Field 4, Field 2)
        //     v29 = and v0, v1
        //     enable_side_effects v29
        //     call test_function(Field 5, Field 5)
        //     v32 = not v1
        //     v33 = and v0, v32
        //     enable_side_effects v33
        //     call test_function(Field 6, Field 6)
        //     enable_side_effects v0
        //     v36 = mul v1, Field 5
        //     v37 = mul v32, Field 2
        //     v38 = add v36, v37
        //     v39 = mul v1, Field 5
        //     v40 = mul v32, Field 6
        //     v41 = add v39, v40
        //     call test_function(Field 7, v42)
        //     v43 = not v0
        //     enable_side_effects v43
        //     store Field 3 at v2
        //     call test_function(Field 3, Field 3)
        //     call test_function(Field 8, Field 3)
        //     enable_side_effects Field 1
        //     v47 = mul v0, v41
        //     v48 = mul v43, Field 1
        //     v49 = add v47, v48
        //     v50 = mul v0, v44
        //     v51 = mul v43, Field 3
        //     v52 = add v50, v51
        //     call test_function(Field 9, v53)
        //     return v54
        // }

        let main = ssa.main();
        let ret = match main.dfg[main.entry_block()].terminator() {
            Some(TerminatorInstruction::Return { return_values, .. }) => return_values[0],
            _ => unreachable!("Should have terminator instruction"),
        };

        let merged_values = get_all_constants_reachable_from_instruction(&main.dfg, ret);
        assert_eq!(merged_values, vec![1, 3, 5, 6]);
    }

    #[test]
    fn allocate_in_single_branch() {
        // Regression test for #1756
        // fn foo() -> Field {
        //     let mut x = 0;
        //     x
        // }
        //
        // fn main(cond:bool) {
        //     if cond {
        //         foo();
        //     };
        // }
        //
        // // Translates to the following before the flattening pass:
        // fn main f2 {
        //   b0(v0: u1):
        //     jmpif v0 then: b1, else: b2
        //   b1():
        //     v2 = allocate
        //     store Field 0 at v2
        //     v4 = load v2
        //     jmp b2()
        //   b2():
        //     return
        // }
        // The bug is that the flattening pass previously inserted a load
        // before the first store to allocate, which loaded an uninitialized value.
        // In this test we assert the ordering is strictly Allocate then Store then Load.
        let main_id = Id::test_new(0);
        let mut builder = FunctionBuilder::new("main".into(), main_id);

        let b1 = builder.insert_block();
        let b2 = builder.insert_block();

        let v0 = builder.add_parameter(Type::bool());
        builder.terminate_with_jmpif(v0, b1, b2);

        builder.switch_to_block(b1);
        let v2 = builder.insert_allocate(Type::field());
        let zero = builder.field_constant(0u128);
        builder.insert_store(v2, zero);
        let _v4 = builder.insert_load(v2, Type::field());
        builder.terminate_with_jmp(b2, vec![]);

        builder.switch_to_block(b2);
        builder.terminate_with_return(vec![]);

        let ssa = builder.finish().flatten_cfg();
        let main = ssa.main();

        // Now assert that there is not a load between the allocate and its first store
        // The Expected IR is:
        //
        // fn main f2 {
        //   b0(v0: u1):
        //     enable_side_effects v0
        //     v6 = allocate
        //     store Field 0 at v6
        //     v7 = load v6
        //     v8 = not v0
        //     enable_side_effects u1 1
        //     return
        // }
        let instructions = main.dfg[main.entry_block()].instructions();

        let find_instruction = |predicate: fn(&Instruction) -> bool| {
            instructions.iter().position(|id| predicate(&main.dfg[*id])).unwrap()
        };

        let allocate_index = find_instruction(|i| matches!(i, Instruction::Allocate));
        let store_index = find_instruction(|i| matches!(i, Instruction::Store { .. }));
        let load_index = find_instruction(|i| matches!(i, Instruction::Load { .. }));

        assert!(allocate_index < store_index);
        assert!(store_index < load_index);
    }

    /// Work backwards from an instruction to find all the constant values
    /// that were used to construct it. E.g for:
    ///
    /// b0(v0: Field):
    ///   v1 = add v0, Field 6
    ///   v2 = mul v1, Field 2
    ///   v3 = sub v2, v0
    ///   return v3
    ///
    /// Calling this function on v3 will return [2, 6].
    fn get_all_constants_reachable_from_instruction(
        dfg: &DataFlowGraph,
        value: ValueId,
    ) -> Vec<u128> {
        match dfg[value] {
            Value::Instruction { instruction, .. } => {
                let mut values = vec![];
                dfg[instruction].map_values(|value| {
                    values.push(value);
                    value
                });

                let mut values: Vec<_> = values
                    .into_iter()
                    .flat_map(|value| get_all_constants_reachable_from_instruction(dfg, value))
                    .collect();

                values.sort();
                values.dedup();
                values
            }
            Value::NumericConstant { constant, .. } => vec![constant.to_u128()],
            _ => Vec::new(),
        }
    }

    #[test]
    fn should_not_merge_away_constraints() {
        // Very simplified derived regression test for #1792
        // Tests that it does not simplify to a true constraint an always-false constraint
        // The original function is replaced by the following:
        let src = "
            acir(inline) fn main f1 {
              b0():
                jmpif u1 0 then: b1, else: b2
              b1():
                jmp b2()
              b2():
                constrain u1 0 == u1 1 // was incorrectly removed
                return
            }
            ";
        let ssa = Ssa::from_str(src).unwrap();

        let expected = "
            acir(inline) fn main f0 {
              b0():
                enable_side_effects u1 1
                constrain u1 0 == u1 1
                return
            }
            ";
        let ssa = ssa.flatten_cfg();
        assert_normalized_ssa_equals(ssa, expected);
    }

    #[test]
    fn should_not_merge_incorrectly_to_false() {
        // Regression test for #1792
        // Tests that it does not simplify a true constraint an always-false constraint
        // acir(inline) fn main f1 {
        //     b0(v0: [u8; 2]):
        //       v5 = array_get v0, index u8 0
        //       v6 = cast v5 as u32
        //       v8 = truncate v6 to 1 bits, max_bit_size: 32
        //       v9 = cast v8 as u1
        //       v10 = allocate
        //       store u8 0 at v10
        //       jmpif v9 then: b2, else: b3
        //     b2():
        //       v12 = cast v5 as Field
        //       v13 = add v12, Field 1
        //       store v13 at v10
        //       jmp b4()
        //     b4():
        //       constrain v9 == u1 1
        //       return
        //     b3():
        //       store u8 0 at v10
        //       jmp b4()
        //   }
        let main_id = Id::test_new(1);
        let mut builder = FunctionBuilder::new("main".into(), main_id);

        builder.insert_block(); // b0
        let b1 = builder.insert_block();
        let b2 = builder.insert_block();
        let b3 = builder.insert_block();

        let element_type = Arc::new(vec![Type::unsigned(8)]);
        let array_type = Type::Array(element_type.clone(), 2);
        let array = builder.add_parameter(array_type);

        let zero = builder.numeric_constant(0_u128, Type::unsigned(8));

        let v5 = builder.insert_array_get(array, zero, Type::unsigned(8));
        let v6 = builder.insert_cast(v5, Type::unsigned(32));
        let i_two = builder.numeric_constant(2_u128, Type::unsigned(32));
        let v8 = builder.insert_binary(v6, BinaryOp::Mod, i_two);
        let v9 = builder.insert_cast(v8, Type::bool());

        let v10 = builder.insert_allocate(Type::field());
        builder.insert_store(v10, zero);

        builder.terminate_with_jmpif(v9, b1, b2);

        builder.switch_to_block(b1);
        let one = builder.field_constant(1_u128);
        let v5b = builder.insert_cast(v5, Type::field());
        let v13: Id<Value> = builder.insert_binary(v5b, BinaryOp::Add, one);
        let v14 = builder.insert_cast(v13, Type::unsigned(8));
        builder.insert_store(v10, v14);
        builder.terminate_with_jmp(b3, vec![]);

        builder.switch_to_block(b2);
        builder.insert_store(v10, zero);
        builder.terminate_with_jmp(b3, vec![]);

        builder.switch_to_block(b3);
        let v_true = builder.numeric_constant(true, Type::bool());
        let v12 = builder.insert_binary(v9, BinaryOp::Eq, v_true);
        builder.insert_constrain(v12, v_true, None);
        builder.terminate_with_return(vec![]);

        let ssa = builder.finish();
        let flattened_ssa = ssa.flatten_cfg();
        let main = flattened_ssa.main();

        // Now assert that there is not an always-false constraint after flattening:
        let mut constrain_count = 0;
        for instruction in main.dfg[main.entry_block()].instructions() {
            if let Instruction::Constrain(lhs, rhs, ..) = main.dfg[*instruction] {
                if let (Some(lhs), Some(rhs)) =
                    (main.dfg.get_numeric_constant(lhs), main.dfg.get_numeric_constant(rhs))
                {
                    assert_eq!(lhs, rhs);
                }
                constrain_count += 1;
            }
        }
        assert_eq!(constrain_count, 1);
    }

    #[test]
    fn undo_stores() {
        // Regression test for #1826. Ensures the `else` branch does not see the stores of the
        // `then` branch.
        //
        // fn main f1 {
        //   b0():
        //     v0 = allocate
        //     store Field 0 at v0
        //     v2 = allocate
        //     store Field 2 at v2
        //     v4 = load v2
        //     v5 = lt v4, Field 2
        //     jmpif v5 then: b1, else: b2
        //   b1():
        //     v24 = load v0
        //     v25 = load v2
        //     v26 = mul v25, Field 10
        //     v27 = add v24, v26
        //     store v27 at v0
        //     v28 = load v2
        //     v29 = add v28, Field 1
        //     store v29 at v2
        //     jmp b5()
        //   b5():
        //     v14 = load v0
        //     return v14
        //   b2():
        //     v6 = load v2
        //     v8 = lt v6, Field 4
        //     jmpif v8 then: b3, else: b4
        //   b3():
        //     v16 = load v0
        //     v17 = load v2
        //     v19 = mul v17, Field 100
        //     v20 = add v16, v19
        //     store v20 at v0
        //     v21 = load v2
        //     v23 = add v21, Field 1
        //     store v23 at v2
        //     jmp b4()
        //   b4():
        //     jmp b5()
        // }
        let main_id = Id::test_new(0);
        let mut builder = FunctionBuilder::new("main".into(), main_id);

        let b1 = builder.insert_block();
        let b2 = builder.insert_block();
        let b3 = builder.insert_block();
        let b4 = builder.insert_block();
        let b5 = builder.insert_block();

        let zero = builder.field_constant(0u128);
        let one = builder.field_constant(1u128);
        let two = builder.field_constant(2u128);
        let four = builder.field_constant(4u128);
        let ten = builder.field_constant(10u128);
        let one_hundred = builder.field_constant(100u128);

        let v0 = builder.insert_allocate(Type::field());
        builder.insert_store(v0, zero);
        let v2 = builder.insert_allocate(Type::field());
        builder.insert_store(v2, two);
        let v4 = builder.insert_load(v2, Type::field());
        let v5 = builder.insert_binary(v4, BinaryOp::Lt, two);
        builder.terminate_with_jmpif(v5, b1, b2);

        builder.switch_to_block(b1);
        let v24 = builder.insert_load(v0, Type::field());
        let v25 = builder.insert_load(v2, Type::field());
        let v26 = builder.insert_binary(v25, BinaryOp::Mul, ten);
        let v27 = builder.insert_binary(v24, BinaryOp::Add, v26);
        builder.insert_store(v0, v27);
        let v28 = builder.insert_load(v2, Type::field());
        let v29 = builder.insert_binary(v28, BinaryOp::Add, one);
        builder.insert_store(v2, v29);
        builder.terminate_with_jmp(b5, vec![]);

        builder.switch_to_block(b5);
        let v14 = builder.insert_load(v0, Type::field());
        builder.terminate_with_return(vec![v14]);

        builder.switch_to_block(b2);
        let v6 = builder.insert_load(v2, Type::field());
        let v8 = builder.insert_binary(v6, BinaryOp::Lt, four);
        builder.terminate_with_jmpif(v8, b3, b4);

        builder.switch_to_block(b3);
        let v16 = builder.insert_load(v0, Type::field());
        let v17 = builder.insert_load(v2, Type::field());
        let v19 = builder.insert_binary(v17, BinaryOp::Mul, one_hundred);
        let v20 = builder.insert_binary(v16, BinaryOp::Add, v19);
        builder.insert_store(v0, v20);
        let v21 = builder.insert_load(v2, Type::field());
        let v23 = builder.insert_binary(v21, BinaryOp::Add, one);
        builder.insert_store(v2, v23);
        builder.terminate_with_jmp(b4, vec![]);

        builder.switch_to_block(b4);
        builder.terminate_with_jmp(b5, vec![]);

        let ssa = builder.finish().flatten_cfg().mem2reg().fold_constants();

        let main = ssa.main();

        // The return value should be 200, not 310
        match main.dfg[main.entry_block()].terminator() {
            Some(TerminatorInstruction::Return { return_values, .. }) => {
                match main.dfg.get_numeric_constant(return_values[0]) {
                    Some(constant) => {
                        let value = constant.to_u128();
                        assert_eq!(value, 200);
                    }
                    None => unreachable!("Expected constant 200 for return value"),
                }
            }
            _ => unreachable!("Should have terminator instruction"),
        }
    }
}<|MERGE_RESOLUTION|>--- conflicted
+++ resolved
@@ -849,11 +849,9 @@
                 v1 = not v0
                 enable_side_effects u1 1
                 v3 = cast v0 as Field
-                v4 = cast v1 as Field
-                v6 = mul v3, Field 3
-                v8 = mul v4, Field 4
-                v9 = add v6, v8
-                return v9
+                v5 = mul v3, Field -1
+                v7 = add Field 4, v5
+                return v7
             }
             ";
 
@@ -895,61 +893,6 @@
 
     #[test]
     fn merge_stores() {
-<<<<<<< HEAD
-        // fn main f0 {
-        //   b0(v0: u1, v1: &mut Field):
-        //     jmpif v0, then: b1, else: b2
-        //   b1():
-        //     store v1, Field 5
-        //     jmp b2()
-        //   b2():
-        //     return
-        // }
-        let main_id = Id::test_new(0);
-        let mut builder = FunctionBuilder::new("main".into(), main_id);
-
-        let b1 = builder.insert_block();
-        let b2 = builder.insert_block();
-
-        let v0 = builder.add_parameter(Type::bool());
-        let v1 = builder.add_parameter(Type::Reference(Arc::new(Type::field())));
-
-        builder.terminate_with_jmpif(v0, b1, b2);
-
-        builder.switch_to_block(b1);
-        let five = builder.field_constant(5u128);
-        builder.insert_store(v1, five);
-        builder.terminate_with_jmp(b2, vec![]);
-
-        builder.switch_to_block(b2);
-        builder.terminate_with_return(vec![]);
-
-        let ssa = builder.finish();
-
-        // Expected output:
-        //
-        // acir(inline) fn main f0 {
-        //   b0(v0: u1, v1: &mut Field):
-        //     enable_side_effects v0
-        //     v3 = load v1
-        //     v4 = not v0
-        //     v5 = cast v0 as Field
-        //     v6 = sub Field 5, v3
-        //     v7 = mul v5, v6
-        //     v8 = add v3, v7
-        //     store v8 at v1
-        //     v9 = not v0
-        //     enable_side_effects u1 1
-        //     return
-        // }
-        let ssa = ssa.flatten_cfg();
-        let main = ssa.main();
-
-        assert_eq!(main.reachable_blocks().len(), 1);
-
-        let store_count = count_instruction(main, |ins| matches!(ins, Instruction::Store { .. }));
-        assert_eq!(store_count, 1);
-=======
         let src = "
             acir(inline) fn main f0 {
               b0(v0: u1, v1: &mut Field):
@@ -968,96 +911,23 @@
               b0(v0: u1, v1: &mut Field):
                 enable_side_effects v0
                 v2 = load v1 -> Field
-                store Field 5 at v1
-                v4 = not v0
-                store v2 at v1
+                v3 = not v0
+                v4 = cast v0 as Field
+                v6 = sub Field 5, v2
+                v7 = mul v4, v6
+                v8 = add v2, v7
+                store v8 at v1
+                v9 = not v0
                 enable_side_effects u1 1
-                v6 = cast v0 as Field
-                v7 = cast v4 as Field
-                v8 = mul v6, Field 5
-                v9 = mul v7, v2
-                v10 = add v8, v9
-                store v10 at v1
                 return
             }
             ";
         let ssa = ssa.flatten_cfg();
         assert_normalized_ssa_equals(ssa, expected);
->>>>>>> f81c6497
     }
 
     #[test]
     fn merge_stores_with_else_block() {
-<<<<<<< HEAD
-        // fn main f0 {
-        //   b0(v0: u1, v1: ref):
-        //     jmpif v0, then: b1, else: b2
-        //   b1():
-        //     store Field 5 in v1
-        //     jmp b3()
-        //   b2():
-        //     store Field 6 in v1
-        //     jmp b3()
-        //   b3():
-        //     return
-        // }
-        let main_id = Id::test_new(0);
-        let mut builder = FunctionBuilder::new("main".into(), main_id);
-
-        let b1 = builder.insert_block();
-        let b2 = builder.insert_block();
-        let b3 = builder.insert_block();
-
-        let v0 = builder.add_parameter(Type::bool());
-        let v1 = builder.add_parameter(Type::Reference(Arc::new(Type::field())));
-
-        builder.terminate_with_jmpif(v0, b1, b2);
-
-        builder.switch_to_block(b1);
-        let five = builder.field_constant(5u128);
-        builder.insert_store(v1, five);
-        builder.terminate_with_jmp(b3, vec![]);
-
-        builder.switch_to_block(b2);
-        let six = builder.field_constant(6u128);
-        builder.insert_store(v1, six);
-        builder.terminate_with_jmp(b3, vec![]);
-
-        builder.switch_to_block(b3);
-        builder.terminate_with_return(vec![]);
-
-        let ssa = builder.finish();
-
-        // Expected output:
-        // acir(inline) fn main f0 {
-        //   b0(v0: u1, v1: &mut Field):
-        //     enable_side_effects v0
-        //     v4 = load v1
-        //     v5 = not v0
-        //     v6 = cast v0 as Field
-        //     v7 = sub Field 5, v4
-        //     v8 = mul v6, v7
-        //     v9 = add v4, v8
-        //     store v9 at v1
-        //     v10 = not v0
-        //     enable_side_effects v10
-        //     v11 = load v1
-        //     v12 = cast v10 as Field
-        //     v13 = sub Field 6, v11
-        //     v14 = mul v12, v13
-        //     v15 = add v11, v14
-        //     store v15 at v1
-        //     enable_side_effects u1 1
-        //     return
-        // }
-        let ssa = ssa.flatten_cfg();
-        let main = ssa.main();
-        assert_eq!(main.reachable_blocks().len(), 1);
-
-        eprintln!("{main}");
-        let store_count = count_instruction(main, |ins| matches!(ins, Instruction::Store { .. }));
-        assert_eq!(store_count, 2);
-=======
         let src = "
             acir(inline) fn main f0 {
               b0(v0: u1, v1: &mut Field):
@@ -1079,25 +949,26 @@
               b0(v0: u1, v1: &mut Field):
                 enable_side_effects v0
                 v2 = load v1 -> Field
-                store Field 5 at v1
-                v4 = not v0
-                store v2 at v1
-                enable_side_effects v4
-                v5 = load v1 -> Field
-                store Field 6 at v1
+                v3 = not v0
+                v4 = cast v0 as Field
+                v6 = sub Field 5, v2
+                v7 = mul v4, v6
+                v8 = add v2, v7
+                store v8 at v1
+                v9 = not v0
+                enable_side_effects v9
+                v10 = load v1 -> Field
+                v11 = cast v9 as Field
+                v13 = sub Field 6, v10
+                v14 = mul v11, v13
+                v15 = add v10, v14
+                store v15 at v1
                 enable_side_effects u1 1
-                v8 = cast v0 as Field
-                v9 = cast v4 as Field
-                v10 = mul v8, Field 5
-                v11 = mul v9, Field 6
-                v12 = add v10, v11
-                store v12 at v1
                 return
             }
             ";
         let ssa = ssa.flatten_cfg();
         assert_normalized_ssa_equals(ssa, expected);
->>>>>>> f81c6497
     }
 
     fn count_instruction(function: &Function, f: impl Fn(&Instruction) -> bool) -> usize {
