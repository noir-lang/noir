//! The flatten cfg optimization pass "flattens" the entire control flow graph into a single block.
//! This includes branches in the CFG with non-constant conditions. Flattening these requires
//! special handling for operations with side-effects and can lead to a loss of information since
//! the jmpif will no longer be in the program. As a result, this pass should usually be towards or
//! at the end of the optimization passes. Note that this pass will also perform unexpectedly if
//! loops are still present in the program. Since the pass sees a normal jmpif, it will attempt to
//! merge both blocks, but no actual looping will occur.
//!
//! This pass is also known to produce some extra instructions which may go unused (usually 'Not')
//! while merging branches. These extra instructions can be cleaned up by a later dead instruction
//! elimination (DIE) pass.
//!
//! Though CFG information is lost during this pass, some key information is retained in the form
//! of `EnableSideEffectsIf` instructions. Each time the flattening pass enters and exits a branch of
//! a jmpif, an instruction is inserted to capture a condition that is analogous to the activeness
//! of the program point. For example:
//!
//! b0(v0: u1):
//!   jmpif v0, then: b1, else: b2
//! b1():
//!   v1 = call f0
//!   jmp b3(v1)
//! ... blocks b2 & b3 ...
//!
//! Would brace the call instruction as such:
//!   enable_side_effects v0
//!   v1 = call f0
//!   enable_side_effects u1 1
//!
//! (Note: we restore to "true" to indicate that this program point is not nested within any
//! other branches.)
//!
//! When we are flattening a block that was reached via a jmpif with a non-constant condition c,
//! the following transformations of certain instructions within the block are expected:
//!
//! 1. A constraint is multiplied by the condition and changes the constraint to
//! an equality with c:
//!
//! constrain v0
//! ============
//! v1 = mul v0, c
//! v2 = eq v1, c
//! constrain v2
//!
//! 2. If we reach the end block of the branch created by the jmpif instruction, its block parameters
//!    will be merged. To merge the jmp arguments of the then and else branches, the formula
//!    `c * then_arg + !c * else_arg` is used for each argument.
//!
//! b0(v0: u1, v1: Field, v2: Field):
//!   jmpif v0, then: b1, else: b2
//! b1():
//!   jmp b3(v1)
//! b2():
//!   jmp b3(v2)
//! b3(v3: Field):
//!   ... b3 instructions ...
//! =========================
//! b0(v0: u1, v1: Field, v2: Field):
//!   v3 = mul v0, v1
//!   v4 = not v0
//!   v5 = mul v4, v2
//!   v6 = add v3, v5
//!   ... b3 instructions ...
//!
//! 3. After being stored to in at least one predecessor of a block with multiple predecessors, the
//!    value of a memory address is the value it had in both branches combined via c * a + !c * b.
//!    Note that the following example is simplified to remove extra load instructions and combine
//!    the separate merged stores for each branch into one store. See the next example for a
//!    non-simplified version with address offsets.
//!
//! b0(v0: u1):
//!   v1 = allocate 1 Field
//!   jmpif v0, then: b1, else: b2
//! b1():
//!   store v1, Field 5
//!   ... b1 instructions ...
//!   jmp b3
//! b2():
//!   store v1, Field 7
//!   ... b2 instructions ...
//!   jmp b3
//! b3():
//!   ... b3 instructions ...
//! =========================
//! b0():
//!   v1 = allocate 1 Field
//!   store v1, Field 5
//!   ... b1 instructions ...
//!   store v1, Field 7
//!   ... b2 instructions ...
//!   v2 = mul v0, Field 5
//!   v3 = not v0
//!   v4 = mul v3, Field 7
//!   v5 = add v2, v4
//!   store v1, v5
//!   ... b3 instructions ...
//!
//! Note that if the ValueId of the address stored to is not the same, two merging store
//! instructions will be made - one to each address. This is the case even if both addresses refer
//! to the same address internally. This can happen when they are equivalent offsets:
//!
//! b0(v0: u1, v1: ref)
//!   jmpif v0, then: b1, else: b2
//! b1():
//!   v2 = add v1, Field 1
//!   store Field 11 in v2
//!   ... b1 instructions ...
//! b2():
//!   v3 = add v1, Field 1
//!   store Field 12 in v3
//!   ... b2 instructions ...
//!
//! In this example, both store instructions store to an offset of 1 from v1, but because the
//! ValueIds differ (v2 and v3), two store instructions will be created:
//!
//! b0(v0: u1, v1: ref)
//!   v2 = add v1, Field 1
//!   v3 = load v2            (new load)
//!   store Field 11 in v2
//!   ... b1 instructions ...
//!   v4 = not v0             (new not)
//!   v5 = add v1, Field 1
//!   v6 = load v5            (new load)
//!   store Field 12 in v5
//!   ... b2 instructions ...
//!   v7 = mul v0, Field 11
//!   v8 = mul v4, v3
//!   v9 = add v7, v8
//!   store v9 at v2          (new store)
//!   v10 = mul v0, v6
//!   v11 = mul v4, Field 12
//!   v12 = add v10, v11
//!   store v12 at v5         (new store)
use fxhash::{FxHashMap as HashMap, FxHashSet as HashSet};

use acvm::{acir::AcirField, acir::BlackBoxFunc, FieldElement};
use iter_extended::vecmap;

use crate::ssa::{
    ir::{
        basic_block::BasicBlockId,
        cfg::ControlFlowGraph,
        dfg::{CallStackId, InsertInstructionResult},
        function::{Function, FunctionId, RuntimeType},
        function_inserter::FunctionInserter,
        instruction::{BinaryOp, Instruction, InstructionId, Intrinsic, TerminatorInstruction},
        types::{NumericType, Type},
        value::{Value, ValueId},
    },
    ssa_gen::Ssa,
};

mod branch_analysis;
mod capacity_tracker;
pub(crate) mod value_merger;

impl Ssa {
    /// Flattens the control flow graph of main such that the function is left with a
    /// single block containing all instructions and no more control-flow.
    ///
    /// This pass will modify any instructions with side effects in particular, often multiplying
    /// them by jump conditions to maintain correctness even when all branches of a jmpif are inlined.
    /// For more information, see the module-level comment at the top of this file.
    #[tracing::instrument(level = "trace", skip(self))]
    pub(crate) fn flatten_cfg(mut self) -> Ssa {
        // Retrieve the 'no_predicates' attribute of the functions in a map, to avoid problems with borrowing
        let mut no_predicates = HashMap::default();
        for function in self.functions.values() {
            no_predicates.insert(function.id(), function.is_no_predicates());
        }

        for function in self.functions.values_mut() {
            flatten_function_cfg(function, &no_predicates);
        }
        self
    }
}

struct Context<'f> {
    inserter: FunctionInserter<'f>,

    /// This ControlFlowGraph is the graph from before the function was modified by this flattening pass.
    cfg: ControlFlowGraph,

    /// Maps start of branch -> end of branch
    branch_ends: HashMap<BasicBlockId, BasicBlockId>,

    /// A stack of each jmpif condition that was taken to reach a particular point in the program.
    /// When two branches are merged back into one, this constitutes a join point, and is analogous
    /// to the rest of the program after an if statement. When such a join point / end block is
    /// found, the top of this conditions stack is popped since we are no longer under that
    /// condition. If we are under multiple conditions (a nested if), the topmost condition is
    /// the most recent condition combined with all previous conditions via `And` instructions.
    condition_stack: Vec<ConditionalContext>,

    /// Maps SSA array values with a slice type to their size.
    /// This is maintained by appropriate calls to the `SliceCapacityTracker` and is used by the `ValueMerger`.
    slice_sizes: HashMap<ValueId, usize>,

    /// Stack of block arguments
    /// When processing a block, we pop this stack to get its arguments
    /// and at the end we push the arguments for his successor
    arguments_stack: Vec<Vec<ValueId>>,

    /// Stores all allocations local to the current branch.
    ///
    /// Since these branches are local to the current branch (i.e. only defined within one branch of
    /// an if expression), they should not be merged with their previous value or stored value in
    /// the other branch since there is no such value.
    ///
    /// The `ValueId` here is that which is returned by the allocate instruction.
    local_allocations: HashSet<ValueId>,
}

#[derive(Clone)]
struct ConditionalBranch {
    // Contains the last processed block during the processing of the branch.
    last_block: BasicBlockId,
    // The unresolved condition of the branch
    old_condition: ValueId,
    // The condition of the branch
    condition: ValueId,
    // The allocations accumulated when processing the branch
    local_allocations: HashSet<ValueId>,
}

struct ConditionalContext {
    // Condition from the conditional statement
    condition: ValueId,
    // Block containing the conditional statement
    entry_block: BasicBlockId,
    // First block of the then branch
    then_branch: ConditionalBranch,
    // First block of the else branch
    else_branch: Option<ConditionalBranch>,
    // Call stack where the final location is that of the entire `if` expression
    call_stack: CallStackId,
}

fn flatten_function_cfg(function: &mut Function, no_predicates: &HashMap<FunctionId, bool>) {
    // This pass may run forever on a brillig function.
    // Analyze will check if the predecessors have been processed and push the block to the back of
    // the queue. This loops forever if there are still any loops present in the program.
    if matches!(function.runtime(), RuntimeType::Brillig(_)) {
        return;
    }
    let cfg = ControlFlowGraph::with_function(function);
    let branch_ends = branch_analysis::find_branch_ends(function, &cfg);

    let mut context = Context {
        inserter: FunctionInserter::new(function),
        cfg,
        branch_ends,
        slice_sizes: HashMap::default(),
        condition_stack: Vec::new(),
        arguments_stack: Vec::new(),
        local_allocations: HashSet::default(),
    };
    context.flatten(no_predicates);
}

impl<'f> Context<'f> {
    fn flatten(&mut self, no_predicates: &HashMap<FunctionId, bool>) {
        // Flatten the CFG by inlining all instructions from the queued blocks
        // until all blocks have been flattened.
        // We follow the terminator of each block to determine which blocks to
        // process next
        let mut queue = vec![self.inserter.function.entry_block()];
        while let Some(block) = queue.pop() {
            self.inline_block(block, no_predicates);
            let to_process = self.handle_terminator(block, &queue);
            for incoming_block in to_process {
                if !queue.contains(&incoming_block) {
                    queue.push(incoming_block);
                }
            }
        }
        self.inserter.map_data_bus_in_place();
    }

    /// Returns the updated condition so that
    /// it is 'AND-ed' with the previous condition (if any)
    fn link_condition(&mut self, condition: ValueId) -> ValueId {
        // Retrieve the previous condition
        if let Some(context) = self.condition_stack.last() {
            let previous_branch = context.else_branch.as_ref().unwrap_or(&context.then_branch);
            let and = Instruction::binary(BinaryOp::And, previous_branch.condition, condition);
            let call_stack = self.inserter.function.dfg.get_value_call_stack_id(condition);
            self.insert_instruction(and, call_stack)
        } else {
            condition
        }
    }

    /// Returns the current condition
    fn get_last_condition(&self) -> Option<ValueId> {
        self.condition_stack.last().map(|context| match &context.else_branch {
            Some(else_branch) => else_branch.condition,
            None => context.then_branch.condition,
        })
    }

    /// Use the provided map to say if the instruction is a call to a no_predicates function
    fn is_no_predicate(
        &self,
        no_predicates: &HashMap<FunctionId, bool>,
        instruction: &InstructionId,
    ) -> bool {
        let mut result = false;
        if let Instruction::Call { func, .. } = self.inserter.function.dfg[*instruction] {
            if let Value::Function(fid) = self.inserter.function.dfg[func] {
                result = *no_predicates.get(&fid).unwrap_or(&false);
            }
        }
        result
    }

    // Inline all instructions from the given block into the entry block, and track slice capacities
    fn inline_block(&mut self, block: BasicBlockId, no_predicates: &HashMap<FunctionId, bool>) {
        if self.inserter.function.entry_block() == block {
            // we do not inline the entry block into itself
            // for the outer block before we start inlining
            return;
        }

        let arguments = self.arguments_stack.pop().unwrap();
        self.inserter.remember_block_params(block, &arguments);

        // If this is not a separate variable, clippy gets confused and says the to_vec is
        // unnecessary, when removing it actually causes an aliasing/mutability error.
        let instructions = self.inserter.function.dfg[block].instructions().to_vec();
        for instruction in instructions.iter() {
            if self.is_no_predicate(no_predicates, instruction) {
                // disable side effect for no_predicate functions
                let bool_type = NumericType::bool();
                let one = self.inserter.function.dfg.make_constant(FieldElement::one(), bool_type);
                self.insert_instruction_with_typevars(
                    Instruction::EnableSideEffectsIf { condition: one },
                    None,
<<<<<<< HEAD
                    CallStackId::root(),
=======
                    CallStack::new(),
>>>>>>> 0925a332
                );
                self.push_instruction(*instruction);
                self.insert_current_side_effects_enabled();
            } else {
                self.push_instruction(*instruction);
            }
        }
    }

    /// Returns the list of blocks that need to be processed after the given block
    /// For a normal block, it would be its successor
    /// For blocks related to a conditional statement, we ensure to process
    /// the 'then-branch', then the 'else-branch' (if it exists), and finally the end block
    fn handle_terminator(
        &mut self,
        block: BasicBlockId,
        work_list: &[BasicBlockId],
    ) -> Vec<BasicBlockId> {
        let terminator = self.inserter.function.dfg[block].unwrap_terminator().clone();
        match &terminator {
            TerminatorInstruction::JmpIf {
                condition,
                then_destination,
                else_destination,
                call_stack,
            } => {
                self.arguments_stack.push(vec![]);
                self.if_start(condition, then_destination, else_destination, &block, *call_stack)
            }
            TerminatorInstruction::Jmp { destination, arguments, call_stack: _ } => {
                let arguments = vecmap(arguments.clone(), |value| self.inserter.resolve(value));
                self.arguments_stack.push(arguments);
                if work_list.contains(destination) {
                    if work_list.last() == Some(destination) {
                        self.else_stop(&block)
                    } else {
                        self.then_stop(&block)
                    }
                } else {
                    vec![*destination]
                }
            }
            TerminatorInstruction::Return { return_values, call_stack } => {
                let call_stack = *call_stack;
                let return_values =
                    vecmap(return_values.clone(), |value| self.inserter.resolve(value));
                let new_return = TerminatorInstruction::Return { return_values, call_stack };
                let entry = self.inserter.function.entry_block();

                self.inserter.function.dfg.set_block_terminator(entry, new_return);
                vec![]
            }
        }
    }

    /// Process a conditional statement
    fn if_start(
        &mut self,
        condition: &ValueId,
        then_destination: &BasicBlockId,
        else_destination: &BasicBlockId,
        if_entry: &BasicBlockId,
        call_stack: CallStackId,
    ) -> Vec<BasicBlockId> {
        // manage conditions
        let old_condition = *condition;
        let then_condition = self.inserter.resolve(old_condition);

        let old_allocations = std::mem::take(&mut self.local_allocations);
        let branch = ConditionalBranch {
            old_condition,
            condition: self.link_condition(then_condition),
            last_block: *then_destination,
            local_allocations: old_allocations,
        };
        let cond_context = ConditionalContext {
            condition: then_condition,
            entry_block: *if_entry,
            then_branch: branch,
            else_branch: None,
            call_stack,
        };
        self.condition_stack.push(cond_context);
        self.insert_current_side_effects_enabled();

        // We disallow this case as it results in the `else_destination` block
        // being inlined before the `then_destination` block due to block deduplication in the work queue.
        //
        // The `else_destination` block then gets treated as if it were the `then_destination` block
        // and has the incorrect condition applied to it.
        assert_ne!(
            self.branch_ends[if_entry], *then_destination,
            "ICE: branches merge inside of `then` branch"
        );
        vec![self.branch_ends[if_entry], *else_destination, *then_destination]
    }

    /// Switch context to the 'else-branch'
    fn then_stop(&mut self, block: &BasicBlockId) -> Vec<BasicBlockId> {
        let mut cond_context = self.condition_stack.pop().unwrap();
        cond_context.then_branch.last_block = *block;

        let condition_call_stack =
            self.inserter.function.dfg.get_value_call_stack_id(cond_context.condition);
        let else_condition =
            self.insert_instruction(Instruction::Not(cond_context.condition), condition_call_stack);
        let else_condition = self.link_condition(else_condition);

        let old_allocations = std::mem::take(&mut self.local_allocations);
        let else_branch = ConditionalBranch {
            old_condition: cond_context.then_branch.old_condition,
            condition: else_condition,
            last_block: *block,
            local_allocations: old_allocations,
        };
        cond_context.then_branch.local_allocations.clear();
        cond_context.else_branch = Some(else_branch);
        self.condition_stack.push(cond_context);

        self.insert_current_side_effects_enabled();

        assert_eq!(self.cfg.successors(*block).len(), 1);
        vec![self.cfg.successors(*block).next().unwrap()]
    }

    /// Process the 'exit' block of a conditional statement
    fn else_stop(&mut self, block: &BasicBlockId) -> Vec<BasicBlockId> {
        let mut cond_context = self.condition_stack.pop().unwrap();
        if cond_context.else_branch.is_none() {
            // then_stop() has not been called, this means that the conditional statement has no else branch
            // so we simply do the then_stop() now
            self.condition_stack.push(cond_context);
            self.then_stop(block);
            cond_context = self.condition_stack.pop().unwrap();
        }

        let mut else_branch = cond_context.else_branch.unwrap();
        self.local_allocations = std::mem::take(&mut else_branch.local_allocations);
        else_branch.last_block = *block;
        cond_context.else_branch = Some(else_branch);

        // We must remember to reset whether side effects are enabled when both branches
        // end, in addition to resetting the value of old_condition since it is set to
        // known to be true/false within the then/else branch respectively.
        self.insert_current_side_effects_enabled();

        // While there is a condition on the stack we don't compile outside the condition
        // until it is popped. This ensures we inline the full then and else branches
        // before continuing from the end of the conditional here where they can be merged properly.
        let end = self.branch_ends[&cond_context.entry_block];

        // Merge arguments and stores from the else/end branches
        self.inline_branch_end(end, cond_context);

        vec![self.cfg.successors(*block).next().unwrap()]
    }

    /// Inline the ending block of a branch, the point where all blocks from a jmpif instruction
    /// join back together. In particular this function must handle merging block arguments from
    /// all of the join point's predecessors, and it must handle any differing side effects from
    /// each branch.
    ///
    /// Afterwards, continues inlining recursively until it finds the next end block or finds the
    /// end of the function.
    ///
    /// Returns the final block that was inlined.
    fn inline_branch_end(
        &mut self,
        destination: BasicBlockId,
        cond_context: ConditionalContext,
    ) -> BasicBlockId {
        assert_eq!(self.cfg.predecessors(destination).len(), 2);
        let last_then = cond_context.then_branch.last_block;
        let mut else_args = Vec::new();
        if cond_context.else_branch.is_some() {
            let last_else = cond_context.else_branch.clone().unwrap().last_block;
            else_args = self.inserter.function.dfg[last_else].terminator_arguments().to_vec();
        }

        let then_args = self.inserter.function.dfg[last_then].terminator_arguments().to_vec();

        let params = self.inserter.function.dfg.block_parameters(destination);
        assert_eq!(params.len(), then_args.len());
        assert_eq!(params.len(), else_args.len());

        let args = vecmap(then_args.iter().zip(else_args), |(then_arg, else_arg)| {
            (self.inserter.resolve(*then_arg), self.inserter.resolve(else_arg))
        });
        let else_condition = if let Some(branch) = cond_context.else_branch {
            branch.condition
        } else {
            self.inserter.function.dfg.make_constant(FieldElement::zero(), NumericType::bool())
        };
        let block = self.inserter.function.entry_block();

        // Cannot include this in the previous vecmap since it requires exclusive access to self
        let args = vecmap(args, |(then_arg, else_arg)| {
            let instruction = Instruction::IfElse {
                then_condition: cond_context.then_branch.condition,
                then_value: then_arg,
                else_condition,
                else_value: else_arg,
            };
            let call_stack = cond_context.call_stack;
            self.inserter
                .function
                .dfg
                .insert_instruction_and_results(instruction, block, None, call_stack)
                .first()
        });

        self.arguments_stack.pop();
        self.arguments_stack.pop();
        self.arguments_stack.push(args);
        destination
    }

    /// Insert a new instruction into the function's entry block.
    /// Unlike push_instruction, this function will not map any ValueIds.
    /// within the given instruction, nor will it modify self.values in any way.
    fn insert_instruction(&mut self, instruction: Instruction, call_stack: CallStackId) -> ValueId {
        let block = self.inserter.function.entry_block();
        self.inserter
            .function
            .dfg
            .insert_instruction_and_results(instruction, block, None, call_stack)
            .first()
    }

    /// Inserts a new instruction into the function's entry block, using the given
    /// control type variables to specify result types if needed.
    /// Unlike push_instruction, this function will not map any ValueIds.
    /// within the given instruction, nor will it modify self.values in any way.
    fn insert_instruction_with_typevars(
        &mut self,
        instruction: Instruction,
        ctrl_typevars: Option<Vec<Type>>,
        call_stack: CallStackId,
    ) -> InsertInstructionResult {
        let block = self.inserter.function.entry_block();
        self.inserter.function.dfg.insert_instruction_and_results(
            instruction,
            block,
            ctrl_typevars,
            call_stack,
        )
    }

    /// Checks the branch condition on the top of the stack and uses it to build and insert an
    /// `EnableSideEffectsIf` instruction into the entry block.
    ///
    /// If the stack is empty, a "true" u1 constant is taken to be the active condition. This is
    /// necessary for re-enabling side-effects when re-emerging to a branch depth of 0.
    fn insert_current_side_effects_enabled(&mut self) {
        let condition = match self.get_last_condition() {
            Some(cond) => cond,
            None => {
                self.inserter.function.dfg.make_constant(FieldElement::one(), NumericType::bool())
            }
        };
        let enable_side_effects = Instruction::EnableSideEffectsIf { condition };
        let call_stack = self.inserter.function.dfg.get_value_call_stack_id(condition);
        self.insert_instruction_with_typevars(enable_side_effects, None, call_stack);
    }

    /// Push the given instruction to the end of the entry block of the current function.
    ///
    /// Note that each ValueId of the instruction will be mapped via self.inserter.resolve.
    /// As a result, the instruction that will be pushed will actually be a new instruction
    /// with a different InstructionId from the original. The results of the given instruction
    /// will also be mapped to the results of the new instruction.
    ///
    /// `previous_allocate_result` should only be set to the result of an allocate instruction
    /// if that instruction was the instruction immediately previous to this one - if there are
    /// any instructions in between it should be None.
    fn push_instruction(&mut self, id: InstructionId) {
        let (instruction, call_stack) = self.inserter.map_instruction(id);
        let instruction = self.handle_instruction_side_effects(instruction, call_stack);

        let instruction_is_allocate = matches!(&instruction, Instruction::Allocate);
        let entry = self.inserter.function.entry_block();
        let results = self.inserter.push_instruction_value(instruction, id, entry, call_stack);

        // Remember an allocate was created local to this branch so that we do not try to merge store
        // values across branches for it later.
        if instruction_is_allocate {
            self.local_allocations.insert(results.first());
        }
    }

    /// If we are currently in a branch, we need to modify constrain instructions
    /// to multiply them by the branch's condition (see optimization #1 in the module comment).
    fn handle_instruction_side_effects(
        &mut self,
        instruction: Instruction,
        call_stack: CallStackId,
    ) -> Instruction {
        if let Some(condition) = self.get_last_condition() {
            match instruction {
                Instruction::Constrain(lhs, rhs, message) => {
                    // Replace constraint `lhs == rhs` with `condition * lhs == condition * rhs`.

                    // Condition needs to be cast to argument type in order to multiply them together.
                    let argument_type = self.inserter.function.dfg.type_of_value(lhs);

<<<<<<< HEAD
                    let casted_condition = self.insert_instruction(
                        Instruction::Cast(condition, argument_type),
                        call_stack,
                    );
=======
                    let cast = Instruction::Cast(condition, argument_type.unwrap_numeric());
                    let casted_condition = self.insert_instruction(cast, call_stack.clone());
>>>>>>> 0925a332

                    let lhs = self.insert_instruction(
                        Instruction::binary(BinaryOp::Mul, lhs, casted_condition),
                        call_stack,
                    );
                    let rhs = self.insert_instruction(
                        Instruction::binary(BinaryOp::Mul, rhs, casted_condition),
                        call_stack,
                    );

                    Instruction::Constrain(lhs, rhs, message)
                }
                Instruction::Store { address, value } => {
                    // If this instruction immediately follows an allocate, and stores to that
                    // address there is no previous value to load and we don't need a merge anyway.
                    if self.local_allocations.contains(&address) {
                        Instruction::Store { address, value }
                    } else {
                        // Instead of storing `value`, store `if condition { value } else { previous_value }`
                        let typ = self.inserter.function.dfg.type_of_value(value);
                        let load = Instruction::Load { address };
                        let previous_value = self
                            .insert_instruction_with_typevars(load, Some(vec![typ]), call_stack)
                            .first();

                        let else_condition =
                            self.insert_instruction(Instruction::Not(condition), call_stack);

                        let instruction = Instruction::IfElse {
                            then_condition: condition,
                            then_value: value,
                            else_condition,
                            else_value: previous_value,
                        };

                        let updated_value = self.insert_instruction(instruction, call_stack);
                        Instruction::Store { address, value: updated_value }
                    }
                }
                Instruction::RangeCheck { value, max_bit_size, assert_message } => {
                    // Replace value with `value * predicate` to zero out value when predicate is inactive.

                    // Condition needs to be cast to argument type in order to multiply them together.
                    let argument_type = self.inserter.function.dfg.type_of_value(value);
<<<<<<< HEAD
                    let casted_condition = self.insert_instruction(
                        Instruction::Cast(condition, argument_type),
                        call_stack,
                    );
=======
                    let cast = Instruction::Cast(condition, argument_type.unwrap_numeric());
                    let casted_condition = self.insert_instruction(cast, call_stack.clone());
>>>>>>> 0925a332

                    let value = self.insert_instruction(
                        Instruction::binary(BinaryOp::Mul, value, casted_condition),
                        call_stack,
                    );
                    Instruction::RangeCheck { value, max_bit_size, assert_message }
                }
                Instruction::Call { func, mut arguments } => match self.inserter.function.dfg[func]
                {
                    Value::Intrinsic(Intrinsic::ToBits(_) | Intrinsic::ToRadix(_)) => {
                        let field = arguments[0];
                        let argument_type = self.inserter.function.dfg.type_of_value(field);

<<<<<<< HEAD
                        let casted_condition = self.insert_instruction(
                            Instruction::Cast(condition, argument_type),
                            call_stack,
                        );
=======
                        let cast = Instruction::Cast(condition, argument_type.unwrap_numeric());
                        let casted_condition = self.insert_instruction(cast, call_stack.clone());
>>>>>>> 0925a332
                        let field = self.insert_instruction(
                            Instruction::binary(BinaryOp::Mul, field, casted_condition),
                            call_stack,
                        );

                        arguments[0] = field;

                        Instruction::Call { func, arguments }
                    }
                    //Issue #5045: We set curve points to infinity if condition is false
                    Value::Intrinsic(Intrinsic::BlackBox(BlackBoxFunc::EmbeddedCurveAdd)) => {
                        arguments[2] = self.var_or_one(arguments[2], condition, call_stack);
                        arguments[5] = self.var_or_one(arguments[5], condition, call_stack);

                        Instruction::Call { func, arguments }
                    }
                    Value::Intrinsic(Intrinsic::BlackBox(BlackBoxFunc::MultiScalarMul)) => {
                        let points_array_idx = if matches!(
                            self.inserter.function.dfg.type_of_value(arguments[0]),
                            Type::Array { .. }
                        ) {
                            0
                        } else {
                            // if the first argument is not an array, we assume it is a slice
                            // which means the array is the second argument
                            1
                        };
                        let (elements, typ) = self.apply_predicate_to_msm_argument(
                            arguments[points_array_idx],
                            condition,
                            call_stack,
                        );

                        let instruction = Instruction::MakeArray { elements, typ };
                        let array = self.insert_instruction(instruction, call_stack);
                        arguments[points_array_idx] = array;
                        Instruction::Call { func, arguments }
                    }
                    _ => Instruction::Call { func, arguments },
                },
                other => other,
            }
        } else {
            instruction
        }
    }

    /// When a MSM is done under a predicate, we need to apply the predicate
    /// to the is_infinity property of the input points in order to ensure
    /// that the points will be on the curve no matter what.
    fn apply_predicate_to_msm_argument(
        &mut self,
        argument: ValueId,
        predicate: ValueId,
        call_stack: CallStackId,
    ) -> (im::Vector<ValueId>, Type) {
        let array_typ;
        let mut array_with_predicate = im::Vector::new();
        if let Some((array, typ)) = &self.inserter.function.dfg.get_array_constant(argument) {
            array_typ = typ.clone();
            for (i, value) in array.clone().iter().enumerate() {
                if i % 3 == 2 {
                    array_with_predicate.push_back(self.var_or_one(*value, predicate, call_stack));
                } else {
                    array_with_predicate.push_back(*value);
                }
            }
        } else {
            unreachable!(
                "Expected an array, got {}",
                &self.inserter.function.dfg.type_of_value(argument)
            );
        };

        (array_with_predicate, array_typ)
    }

    // Computes: if condition { var } else { 1 }
    fn var_or_one(&mut self, var: ValueId, condition: ValueId, call_stack: CallStackId) -> ValueId {
        let field =
            self.insert_instruction(Instruction::binary(BinaryOp::Mul, var, condition), call_stack);
        let not_condition = self.insert_instruction(Instruction::Not(condition), call_stack);
        self.insert_instruction(
            Instruction::binary(BinaryOp::Add, field, not_condition),
            call_stack,
        )
    }
}

#[cfg(test)]
mod test {
    use acvm::acir::AcirField;

    use crate::ssa::{
        function_builder::FunctionBuilder,
        ir::{
            dfg::DataFlowGraph,
            function::Function,
            instruction::{BinaryOp, Instruction, TerminatorInstruction},
            map::Id,
            types::Type,
            value::{Value, ValueId},
        },
        opt::assert_normalized_ssa_equals,
        Ssa,
    };

    #[test]
    fn basic_jmpif() {
        let src = "
            acir(inline) fn main f0 {
              b0(v0: u1):
                jmpif v0 then: b1, else: b2
              b1():
                jmp b3(Field 3)
              b3(v1: Field):
                return v1
              b2():
                jmp b3(Field 4)
            }
            ";
        let ssa = Ssa::from_str(src).unwrap();
        assert_eq!(ssa.main().reachable_blocks().len(), 4);

        let expected = "
            acir(inline) fn main f0 {
              b0(v0: u1):
                enable_side_effects v0
                v1 = not v0
                enable_side_effects u1 1
                v3 = cast v0 as Field
                v4 = cast v1 as Field
                v6 = mul v3, Field 3
                v8 = mul v4, Field 4
                v9 = add v6, v8
                return v9
            }
            ";

        let ssa = ssa.flatten_cfg();
        assert_normalized_ssa_equals(ssa, expected);
    }

    #[test]
    fn modify_constrain() {
        let src = "
            acir(inline) fn main f0 {
              b0(v0: u1, v1: u1):
                jmpif v0 then: b1, else: b2
              b1():
                constrain v1 == u1 1
                jmp b2()
              b2():
                return
            }
            ";
        let ssa = Ssa::from_str(src).unwrap();
        assert_eq!(ssa.main().reachable_blocks().len(), 3);

        let expected = "
            acir(inline) fn main f0 {
              b0(v0: u1, v1: u1):
                enable_side_effects v0
                v2 = mul v1, v0
                constrain v2 == v0
                v3 = not v0
                enable_side_effects u1 1
                return
            }
            ";
        let ssa = ssa.flatten_cfg();
        assert_eq!(ssa.main().reachable_blocks().len(), 1);
        assert_normalized_ssa_equals(ssa, expected);
    }

    #[test]
    fn merge_stores() {
        let src = "
            acir(inline) fn main f0 {
              b0(v0: u1, v1: &mut Field):
                jmpif v0 then: b1, else: b2
              b1():
                store Field 5 at v1
                jmp b2()
              b2():
                return
            }
            ";
        let ssa = Ssa::from_str(src).unwrap();

        let expected = "
            acir(inline) fn main f0 {
              b0(v0: u1, v1: &mut Field):
                enable_side_effects v0
                v2 = load v1 -> Field
                v3 = not v0
                v4 = cast v0 as Field
                v5 = cast v3 as Field
                v7 = mul v4, Field 5
                v8 = mul v5, v2
                v9 = add v7, v8
                store v9 at v1
                v10 = not v0
                enable_side_effects u1 1
                return
            }
            ";
        let ssa = ssa.flatten_cfg();
        assert_normalized_ssa_equals(ssa, expected);
    }

    #[test]
    fn merge_stores_with_else_block() {
        let src = "
            acir(inline) fn main f0 {
              b0(v0: u1, v1: &mut Field):
                jmpif v0 then: b1, else: b2
              b1():
                store Field 5 at v1
                jmp b3()
              b2():
                store Field 6 at v1
                jmp b3()
              b3():
                return
            }
            ";
        let ssa = Ssa::from_str(src).unwrap();

        let expected = "
            acir(inline) fn main f0 {
              b0(v0: u1, v1: &mut Field):
                enable_side_effects v0
                v2 = load v1 -> Field
                v3 = not v0
                v4 = cast v0 as Field
                v5 = cast v3 as Field
                v7 = mul v4, Field 5
                v8 = mul v5, v2
                v9 = add v7, v8
                store v9 at v1
                v10 = not v0
                enable_side_effects v10
                v11 = load v1 -> Field
                v12 = cast v10 as Field
                v13 = cast v0 as Field
                v15 = mul v12, Field 6
                v16 = mul v13, v11
                v17 = add v15, v16
                store v17 at v1
                enable_side_effects u1 1
                return
            }
            ";
        let ssa = ssa.flatten_cfg();
        assert_normalized_ssa_equals(ssa, expected);
    }

    fn count_instruction(function: &Function, f: impl Fn(&Instruction) -> bool) -> usize {
        function.dfg[function.entry_block()]
            .instructions()
            .iter()
            .filter(|id| f(&function.dfg[**id]))
            .count()
    }

    #[test]
    fn nested_branch_stores() {
        // Here we build some SSA with control flow given by the following graph.
        // To test stores in nested if statements are handled correctly this graph is
        // also nested. To keep things simple, each block stores to the same address
        // an integer that matches its block number. So block 2 stores the value 2,
        // block 3 stores 3 and so on. Note that only blocks { 0, 1, 2, 3, 5, 6 }
        // will store values. Other blocks do not store values so that we can test
        // how these existing values are merged at each join point.
        //
        // For debugging purposes, each block also has a call to test_function with two
        // arguments. The first is the block the test_function was originally in, and the
        // second is the current value stored in the reference.
        //
        //         b0   (0 stored)
        //         ↓
        //         b1   (1 stored)
        //       ↙   ↘
        //     b2     b3  (2 stored in b2) (3 stored in b3)
        //     ↓      |
        //     b4     |
        //   ↙  ↘     |
        // b5    b6   |   (5 stored in b5) (6 stored in b6)
        //   ↘  ↙     ↓
        //    b7      b8
        //      ↘   ↙
        //       b9

        let src = "
        acir(inline) fn main f0 {
          b0(v0: u1, v1: u1):
            v2 = allocate -> &mut Field
            store Field 0 at v2
            v4 = load v2 -> Field
            // call v1(Field 0, v4)
            jmp b1()
          b1():
            store Field 1 at v2
            v6 = load v2 -> Field
            // call v1(Field 1, v6)
            jmpif v0 then: b2, else: b3
          b2():
            store Field 2 at v2
            v8 = load v2 -> Field
            // call v1(Field 2, v8)
            jmp b4()
          b4():
            v12 = load v2 -> Field
            // call v1(Field 4, v12)
            jmpif v1 then: b5, else: b6
          b5():
            store Field 5 at v2
            v14 = load v2 -> Field
            // call v1(Field 5, v14)
            jmp b7()
          b7():
            v18 = load v2 -> Field
            // call v1(Field 7, v18)
            jmp b9()
          b9():
            v22 = load v2 -> Field
            // call v1(Field 9, v22)
            v23 = load v2 -> Field
            return v23
          b6():
            store Field 6 at v2
            v16 = load v2 -> Field
            // call v1(Field 6, v16)
            jmp b7()
          b3():
            store Field 3 at v2
            v10 = load v2 -> Field
            // call v1(Field 3, v10)
            jmp b8()
          b8():
            v20 = load v2 -> Field
            // call v1(Field 8, v20)
            jmp b9()
        }";

        let ssa = Ssa::from_str(src).unwrap();

        let ssa = ssa.flatten_cfg().mem2reg();

        let expected = "
        acir(inline) fn main f0 {
          b0(v0: u1, v1: u1):
            v2 = allocate -> &mut Field
            enable_side_effects v0
            v3 = not v0
            v4 = cast v0 as Field
            v5 = cast v3 as Field
            v7 = mul v4, Field 2
            v8 = add v7, v5
            v9 = mul v0, v1
            enable_side_effects v9
            v10 = not v9
            v11 = cast v9 as Field
            v12 = cast v10 as Field
            v14 = mul v11, Field 5
            v15 = mul v12, v8
            v16 = add v14, v15
            v17 = not v1
            v18 = mul v0, v17
            enable_side_effects v18
            v19 = not v18
            v20 = cast v18 as Field
            v21 = cast v19 as Field
            v23 = mul v20, Field 6
            v24 = mul v21, v16
            v25 = add v23, v24
            enable_side_effects v0
            v26 = not v0
            enable_side_effects v26
            v27 = cast v26 as Field
            v28 = cast v0 as Field
            v30 = mul v27, Field 3
            v31 = mul v28, v25
            v32 = add v30, v31
            enable_side_effects u1 1
            return v32
        }";

        let main = ssa.main();
        let ret = match main.dfg[main.entry_block()].terminator() {
            Some(TerminatorInstruction::Return { return_values, .. }) => return_values[0],
            _ => unreachable!("Should have terminator instruction"),
        };

        let merged_values = get_all_constants_reachable_from_instruction(&main.dfg, ret);
        assert_eq!(merged_values, vec![2, 3, 5, 6]);

        assert_normalized_ssa_equals(ssa, expected);
    }

    #[test]
    fn allocate_in_single_branch() {
        // Regression test for #1756
        // fn foo() -> Field {
        //     let mut x = 0;
        //     x
        // }
        //
        // fn main(cond:bool) {
        //     if cond {
        //         foo();
        //     };
        // }
        //
        // Translates to the following before the flattening pass:
        let src = "
        acir(inline) fn main f0 {
          b0(v0: u1):
            jmpif v0 then: b1, else: b2
          b1():
            v1 = allocate -> &mut Field
            store Field 0 at v1
            v3 = load v1 -> Field
            jmp b2()
          b2():
            return
        }";
        // The bug is that the flattening pass previously inserted a load
        // before the first store to allocate, which loaded an uninitialized value.
        // In this test we assert the ordering is strictly Allocate then Store then Load.
        let ssa = Ssa::from_str(src).unwrap();
        let flattened_ssa = ssa.flatten_cfg();

        // Now assert that there is not a load between the allocate and its first store
        // The Expected IR is:
        let expected = "
        acir(inline) fn main f0 {
          b0(v0: u1):
            enable_side_effects v0
            v1 = allocate -> &mut Field
            store Field 0 at v1
            v3 = load v1 -> Field
            v4 = not v0
            enable_side_effects u1 1
            return
        }
        ";

        let main = flattened_ssa.main();
        let instructions = main.dfg[main.entry_block()].instructions();

        let find_instruction = |predicate: fn(&Instruction) -> bool| {
            instructions.iter().position(|id| predicate(&main.dfg[*id])).unwrap()
        };

        let allocate_index = find_instruction(|i| matches!(i, Instruction::Allocate));
        let store_index = find_instruction(|i| matches!(i, Instruction::Store { .. }));
        let load_index = find_instruction(|i| matches!(i, Instruction::Load { .. }));

        assert!(allocate_index < store_index);
        assert!(store_index < load_index);

        assert_normalized_ssa_equals(flattened_ssa, expected);
    }

    /// Work backwards from an instruction to find all the constant values
    /// that were used to construct it. E.g for:
    ///
    /// b0(v0: Field):
    ///   v1 = add v0, Field 6
    ///   v2 = mul v1, Field 2
    ///   v3 = sub v2, v0
    ///   return v3
    ///
    /// Calling this function on v3 will return [2, 6].
    fn get_all_constants_reachable_from_instruction(
        dfg: &DataFlowGraph,
        value: ValueId,
    ) -> Vec<u128> {
        match dfg[value] {
            Value::Instruction { instruction, .. } => {
                let mut values = vec![];
                dfg[instruction].map_values(|value| {
                    values.push(value);
                    value
                });

                let mut values: Vec<_> = values
                    .into_iter()
                    .flat_map(|value| get_all_constants_reachable_from_instruction(dfg, value))
                    .collect();

                values.sort();
                values.dedup();
                values
            }
            Value::NumericConstant { constant, .. } => vec![constant.to_u128()],
            _ => Vec::new(),
        }
    }

    #[test]
    fn should_not_merge_away_constraints() {
        // Very simplified derived regression test for #1792
        // Tests that it does not simplify to a true constraint an always-false constraint
        // The original function is replaced by the following:
        let src = "
            acir(inline) fn main f1 {
              b0():
                jmpif u1 0 then: b1, else: b2
              b1():
                jmp b2()
              b2():
                constrain u1 0 == u1 1 // was incorrectly removed
                return
            }
            ";
        let ssa = Ssa::from_str(src).unwrap();

        let expected = "
            acir(inline) fn main f0 {
              b0():
                enable_side_effects u1 1
                constrain u1 0 == u1 1
                return
            }
            ";
        let ssa = ssa.flatten_cfg();
        assert_normalized_ssa_equals(ssa, expected);
    }

    #[test]
    fn should_not_merge_incorrectly_to_false() {
        // Regression test for #1792
        // Tests that it does not simplify a true constraint an always-false constraint

        let src = "
        acir(inline) fn main f0 {
          b0(v0: [u8; 2]):
            v2 = array_get v0, index u8 0 -> u8
            v3 = cast v2 as u32
            v4 = truncate v3 to 1 bits, max_bit_size: 32
            v5 = cast v4 as u1
            v6 = allocate -> &mut Field
            store u8 0 at v6
            jmpif v5 then: b2, else: b1
          b2():
            v7 = cast v2 as Field
            v9 = add v7, Field 1
            v10 = cast v9 as u8
            store v10 at v6
            jmp b3()
          b3():
            constrain v5 == u1 1
            return
          b1():
            store u8 0 at v6
            jmp b3()
        }
        ";

        let ssa = Ssa::from_str(src).unwrap();

        let expected = "
        acir(inline) fn main f0 {
          b0(v0: [u8; 2]):
            v2 = array_get v0, index u8 0 -> u8
            v3 = cast v2 as u32
            v4 = truncate v3 to 1 bits, max_bit_size: 32
            v5 = cast v4 as u1
            v6 = allocate -> &mut Field
            store u8 0 at v6
            enable_side_effects v5
            v7 = cast v2 as Field
            v9 = add v7, Field 1
            v10 = cast v9 as u8
            v11 = load v6 -> u8
            v12 = not v5
            v13 = cast v4 as u8
            v14 = cast v12 as u8
            v15 = mul v13, v10
            v16 = mul v14, v11
            v17 = add v15, v16
            store v17 at v6
            v18 = not v5
            enable_side_effects v18
            v19 = load v6 -> u8
            v20 = cast v18 as u8
            v21 = cast v4 as u8
            v22 = mul v21, v19
            store v22 at v6
            enable_side_effects u1 1
            constrain v5 == u1 1
            return
        }
        ";

        let flattened_ssa = ssa.flatten_cfg();
        let main = flattened_ssa.main();

        // Now assert that there is not an always-false constraint after flattening:
        let mut constrain_count = 0;
        for instruction in main.dfg[main.entry_block()].instructions() {
            if let Instruction::Constrain(lhs, rhs, ..) = main.dfg[*instruction] {
                if let (Some(lhs), Some(rhs)) =
                    (main.dfg.get_numeric_constant(lhs), main.dfg.get_numeric_constant(rhs))
                {
                    assert_eq!(lhs, rhs);
                }
                constrain_count += 1;
            }
        }
        assert_eq!(constrain_count, 1);

        assert_normalized_ssa_equals(flattened_ssa, expected);
    }

    #[test]
    fn undo_stores() {
        // Regression test for #1826. Ensures the `else` branch does not see the stores of the
        // `then` branch.
        //
        // fn main f1 {
        //   b0():
        //     v0 = allocate
        //     store Field 0 at v0
        //     v2 = allocate
        //     store Field 2 at v2
        //     v4 = load v2
        //     v5 = lt v4, Field 2
        //     jmpif v5 then: b1, else: b2
        //   b1():
        //     v24 = load v0
        //     v25 = load v2
        //     v26 = mul v25, Field 10
        //     v27 = add v24, v26
        //     store v27 at v0
        //     v28 = load v2
        //     v29 = add v28, Field 1
        //     store v29 at v2
        //     jmp b5()
        //   b5():
        //     v14 = load v0
        //     return v14
        //   b2():
        //     v6 = load v2
        //     v8 = lt v6, Field 4
        //     jmpif v8 then: b3, else: b4
        //   b3():
        //     v16 = load v0
        //     v17 = load v2
        //     v19 = mul v17, Field 100
        //     v20 = add v16, v19
        //     store v20 at v0
        //     v21 = load v2
        //     v23 = add v21, Field 1
        //     store v23 at v2
        //     jmp b4()
        //   b4():
        //     jmp b5()
        // }
        let main_id = Id::test_new(0);
        let mut builder = FunctionBuilder::new("main".into(), main_id);

        let b1 = builder.insert_block();
        let b2 = builder.insert_block();
        let b3 = builder.insert_block();
        let b4 = builder.insert_block();
        let b5 = builder.insert_block();

        let zero = builder.field_constant(0u128);
        let one = builder.field_constant(1u128);
        let two = builder.field_constant(2u128);
        let four = builder.field_constant(4u128);
        let ten = builder.field_constant(10u128);
        let one_hundred = builder.field_constant(100u128);

        let v0 = builder.insert_allocate(Type::field());
        builder.insert_store(v0, zero);
        let v2 = builder.insert_allocate(Type::field());
        builder.insert_store(v2, two);
        let v4 = builder.insert_load(v2, Type::field());
        let v5 = builder.insert_binary(v4, BinaryOp::Lt, two);
        builder.terminate_with_jmpif(v5, b1, b2);

        builder.switch_to_block(b1);
        let v24 = builder.insert_load(v0, Type::field());
        let v25 = builder.insert_load(v2, Type::field());
        let v26 = builder.insert_binary(v25, BinaryOp::Mul, ten);
        let v27 = builder.insert_binary(v24, BinaryOp::Add, v26);
        builder.insert_store(v0, v27);
        let v28 = builder.insert_load(v2, Type::field());
        let v29 = builder.insert_binary(v28, BinaryOp::Add, one);
        builder.insert_store(v2, v29);
        builder.terminate_with_jmp(b5, vec![]);

        builder.switch_to_block(b5);
        let v14 = builder.insert_load(v0, Type::field());
        builder.terminate_with_return(vec![v14]);

        builder.switch_to_block(b2);
        let v6 = builder.insert_load(v2, Type::field());
        let v8 = builder.insert_binary(v6, BinaryOp::Lt, four);
        builder.terminate_with_jmpif(v8, b3, b4);

        builder.switch_to_block(b3);
        let v16 = builder.insert_load(v0, Type::field());
        let v17 = builder.insert_load(v2, Type::field());
        let v19 = builder.insert_binary(v17, BinaryOp::Mul, one_hundred);
        let v20 = builder.insert_binary(v16, BinaryOp::Add, v19);
        builder.insert_store(v0, v20);
        let v21 = builder.insert_load(v2, Type::field());
        let v23 = builder.insert_binary(v21, BinaryOp::Add, one);
        builder.insert_store(v2, v23);
        builder.terminate_with_jmp(b4, vec![]);

        builder.switch_to_block(b4);
        builder.terminate_with_jmp(b5, vec![]);

        let ssa = builder.finish().flatten_cfg().mem2reg().fold_constants();

        let main = ssa.main();

        // The return value should be 200, not 310
        match main.dfg[main.entry_block()].terminator() {
            Some(TerminatorInstruction::Return { return_values, .. }) => {
                match main.dfg.get_numeric_constant(return_values[0]) {
                    Some(constant) => {
                        let value = constant.to_u128();
                        assert_eq!(value, 200);
                    }
                    None => unreachable!("Expected constant 200 for return value"),
                }
            }
            _ => unreachable!("Should have terminator instruction"),
        }
    }

    #[test]
    #[should_panic = "ICE: branches merge inside of `then` branch"]
    fn panics_if_branches_merge_within_then_branch() {
        //! This is a regression test for https://github.com/noir-lang/noir/issues/6620

        let src = "
        acir(inline) fn main f0 {
          b0(v0: u1):
            jmpif v0 then: b2, else: b1
          b2():
            return
          b1():
            jmp b2()           
        }
        ";
        let merged_ssa = Ssa::from_str(src).unwrap();
        let _ = merged_ssa.flatten_cfg();
    }
}<|MERGE_RESOLUTION|>--- conflicted
+++ resolved
@@ -337,11 +337,7 @@
                 self.insert_instruction_with_typevars(
                     Instruction::EnableSideEffectsIf { condition: one },
                     None,
-<<<<<<< HEAD
                     CallStackId::root(),
-=======
-                    CallStack::new(),
->>>>>>> 0925a332
                 );
                 self.push_instruction(*instruction);
                 self.insert_current_side_effects_enabled();
@@ -647,15 +643,8 @@
                     // Condition needs to be cast to argument type in order to multiply them together.
                     let argument_type = self.inserter.function.dfg.type_of_value(lhs);
 
-<<<<<<< HEAD
-                    let casted_condition = self.insert_instruction(
-                        Instruction::Cast(condition, argument_type),
-                        call_stack,
-                    );
-=======
                     let cast = Instruction::Cast(condition, argument_type.unwrap_numeric());
-                    let casted_condition = self.insert_instruction(cast, call_stack.clone());
->>>>>>> 0925a332
+                    let casted_condition = self.insert_instruction(cast, call_stack);
 
                     let lhs = self.insert_instruction(
                         Instruction::binary(BinaryOp::Mul, lhs, casted_condition),
@@ -700,15 +689,8 @@
 
                     // Condition needs to be cast to argument type in order to multiply them together.
                     let argument_type = self.inserter.function.dfg.type_of_value(value);
-<<<<<<< HEAD
-                    let casted_condition = self.insert_instruction(
-                        Instruction::Cast(condition, argument_type),
-                        call_stack,
-                    );
-=======
                     let cast = Instruction::Cast(condition, argument_type.unwrap_numeric());
-                    let casted_condition = self.insert_instruction(cast, call_stack.clone());
->>>>>>> 0925a332
+                    let casted_condition = self.insert_instruction(cast, call_stack);
 
                     let value = self.insert_instruction(
                         Instruction::binary(BinaryOp::Mul, value, casted_condition),
@@ -722,15 +704,8 @@
                         let field = arguments[0];
                         let argument_type = self.inserter.function.dfg.type_of_value(field);
 
-<<<<<<< HEAD
-                        let casted_condition = self.insert_instruction(
-                            Instruction::Cast(condition, argument_type),
-                            call_stack,
-                        );
-=======
                         let cast = Instruction::Cast(condition, argument_type.unwrap_numeric());
-                        let casted_condition = self.insert_instruction(cast, call_stack.clone());
->>>>>>> 0925a332
+                        let casted_condition = self.insert_instruction(cast, call_stack);
                         let field = self.insert_instruction(
                             Instruction::binary(BinaryOp::Mul, field, casted_condition),
                             call_stack,
