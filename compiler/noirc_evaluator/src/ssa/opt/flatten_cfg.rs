//! The flatten cfg optimization pass "flattens" the entire control flow graph into a single block.
//! This includes branches in the CFG with non-constant conditions. Flattening these requires
//! special handling for operations with side-effects and can lead to a loss of information since
//! the jmpif will no longer be in the program. As a result, this pass should usually be towards or
//! at the end of the optimization passes. Note that this pass will also perform unexpectedly if
//! loops are still present in the program. Since the pass sees a normal jmpif, it will attempt to
//! merge both blocks, but no actual looping will occur.
//!
//! This pass is also known to produce some extra instructions which may go unused (usually 'Not')
//! while merging branches. These extra instructions can be cleaned up by a later dead instruction
//! elimination (DIE) pass.
//!
//! Though CFG information is lost during this pass, some key information is retained in the form
//! of `EnableSideEffect` instructions. Each time the flattening pass enters and exits a branch of
//! a jmpif, an instruction is inserted to capture a condition that is analogous to the activeness
//! of the program point. For example:
//!
//! b0(v0: u1):
//!   jmpif v0, then: b1, else: b2
//! b1():
//!   v1 = call f0
//!   jmp b3(v1)
//! ... blocks b2 & b3 ...
//!
//! Would brace the call instruction as such:
//!   enable_side_effects v0
//!   v1 = call f0
//!   enable_side_effects u1 1
//!
//! (Note: we restore to "true" to indicate that this program point is not nested within any
//! other branches.)
//!
//! When we are flattening a block that was reached via a jmpif with a non-constant condition c,
//! the following transformations of certain instructions within the block are expected:
//!
//! 1. A constraint is multiplied by the condition and changes the constraint to
//! an equality with c:
//!
//! constrain v0
//! ============
//! v1 = mul v0, c
//! v2 = eq v1, c
//! constrain v2
//!
//! 2. If we reach the end block of the branch created by the jmpif instruction, its block parameters
//!    will be merged. To merge the jmp arguments of the then and else branches, the formula
//!    `c * then_arg + !c * else_arg` is used for each argument.
//!
//! b0(v0: u1, v1: Field, v2: Field):
//!   jmpif v0, then: b1, else: b2
//! b1():
//!   jmp b3(v1)
//! b2():
//!   jmp b3(v2)
//! b3(v3: Field):
//!   ... b3 instructions ...
//! =========================
//! b0(v0: u1, v1: Field, v2: Field):
//!   v3 = mul v0, v1
//!   v4 = not v0
//!   v5 = mul v4, v2
//!   v6 = add v3, v5
//!   ... b3 instructions ...
//!
//! 3. After being stored to in at least one predecessor of a block with multiple predecessors, the
//!    value of a memory address is the value it had in both branches combined via c * a + !c * b.
//!    Note that the following example is simplified to remove extra load instructions and combine
//!    the separate merged stores for each branch into one store. See the next example for a
//!    non-simplified version with address offsets.
//!
//! b0(v0: u1):
//!   v1 = allocate 1 Field
//!   jmpif v0, then: b1, else: b2
//! b1():
//!   store v1, Field 5
//!   ... b1 instructions ...
//!   jmp b3
//! b2():
//!   store v1, Field 7
//!   ... b2 instructions ...
//!   jmp b3
//! b3():
//!   ... b3 instructions ...
//! =========================
//! b0():
//!   v1 = allocate 1 Field
//!   store v1, Field 5
//!   ... b1 instructions ...
//!   store v1, Field 7
//!   ... b2 instructions ...
//!   v2 = mul v0, Field 5
//!   v3 = not v0
//!   v4 = mul v3, Field 7
//!   v5 = add v2, v4
//!   store v1, v5
//!   ... b3 instructions ...
//!
//! Note that if the ValueId of the address stored to is not the same, two merging store
//! instructions will be made - one to each address. This is the case even if both addresses refer
//! to the same address internally. This can happen when they are equivalent offsets:
//!
//! b0(v0: u1, v1: ref)
//!   jmpif v0, then: b1, else: b2
//! b1():
//!   v2 = add v1, Field 1
//!   store Field 11 in v2
//!   ... b1 instructions ...
//! b2():
//!   v3 = add v1, Field 1
//!   store Field 12 in v3
//!   ... b2 instructions ...
//!
//! In this example, both store instructions store to an offset of 1 from v1, but because the
//! ValueIds differ (v2 and v3), two store instructions will be created:
//!
//! b0(v0: u1, v1: ref)
//!   v2 = add v1, Field 1
//!   v3 = load v2            (new load)
//!   store Field 11 in v2
//!   ... b1 instructions ...
//!   v4 = not v0             (new not)
//!   v5 = add v1, Field 1
//!   v6 = load v5            (new load)
//!   store Field 12 in v5
//!   ... b2 instructions ...
//!   v7 = mul v0, Field 11
//!   v8 = mul v4, v3
//!   v9 = add v7, v8
//!   store v9 at v2          (new store)
//!   v10 = mul v0, v6
//!   v11 = mul v4, Field 12
//!   v12 = add v10, v11
//!   store v12 at v5         (new store)
use fxhash::FxHashMap as HashMap;
use std::collections::{BTreeMap, HashSet};

use acvm::{acir::AcirField, acir::BlackBoxFunc, FieldElement};
use iter_extended::vecmap;

use crate::ssa::{
    ir::{
        basic_block::BasicBlockId,
        cfg::ControlFlowGraph,
        dfg::{CallStack, InsertInstructionResult},
        function::Function,
        function_inserter::FunctionInserter,
        instruction::{BinaryOp, Instruction, InstructionId, Intrinsic, TerminatorInstruction},
        types::Type,
        value::{Value, ValueId},
    },
    ssa_gen::Ssa,
};

mod branch_analysis;
mod capacity_tracker;
pub(crate) mod value_merger;

impl Ssa {
    /// Flattens the control flow graph of main such that the function is left with a
    /// single block containing all instructions and no more control-flow.
    ///
    /// This pass will modify any instructions with side effects in particular, often multiplying
    /// them by jump conditions to maintain correctness even when all branches of a jmpif are inlined.
    /// For more information, see the module-level comment at the top of this file.
    #[tracing::instrument(level = "trace", skip(self))]
    pub(crate) fn flatten_cfg(mut self) -> Ssa {
        for function in self.functions.values_mut() {
            flatten_function_cfg(function);
        }
        self
    }
}

struct Context<'f> {
    inserter: FunctionInserter<'f>,

    /// This ControlFlowGraph is the graph from before the function was modified by this flattening pass.
    cfg: ControlFlowGraph,

    /// Maps start of branch -> end of branch
    branch_ends: HashMap<BasicBlockId, BasicBlockId>,

    /// Maps an address to the old and new value of the element at that address
    /// These only hold stores for one block at a time and is cleared
    /// between inlining of branches.
    store_values: HashMap<ValueId, Store>,

    /// Stores all allocations local to the current branch.
    /// Since these branches are local to the current branch (ie. only defined within one branch of
    /// an if expression), they should not be merged with their previous value or stored value in
    /// the other branch since there is no such value. The ValueId here is that which is returned
    /// by the allocate instruction.
    local_allocations: HashSet<ValueId>,

    /// A stack of each jmpif condition that was taken to reach a particular point in the program.
    /// When two branches are merged back into one, this constitutes a join point, and is analogous
    /// to the rest of the program after an if statement. When such a join point / end block is
    /// found, the top of this conditions stack is popped since we are no longer under that
    /// condition. If we are under multiple conditions (a nested if), the topmost condition is
    /// the most recent condition combined with all previous conditions via `And` instructions.
    condition_stack: Vec<ConditionalContext>,

    /// Maps SSA array values with a slice type to their size.
    /// This is maintained by appropriate calls to the `SliceCapacityTracker` and is used by the `ValueMerger`.
    slice_sizes: HashMap<ValueId, usize>,

    /// Stack of block arguments
    /// When processing a block, we pop this stack to get its arguments
    /// and at the end we push the arguments for his successor
    arguments_stack: Vec<Vec<ValueId>>,
}

#[derive(Clone)]
pub(crate) struct Store {
    old_value: ValueId,
    new_value: ValueId,
}

#[derive(Clone)]
struct ConditionalBranch {
    // Contains the last processed block during the processing of the branch.
    last_block: BasicBlockId,
    // The unresolved condition of the branch
    old_condition: ValueId,
    // The condition of the branch
    condition: ValueId,
    // The store values accumulated when processing the branch
    store_values: HashMap<ValueId, Store>,
    // The allocations accumulated when processing the branch
    local_allocations: HashSet<ValueId>,
}

struct ConditionalContext {
    // Condition from the conditional statement
    condition: ValueId,
    // Block containing the conditional statement
    entry_block: BasicBlockId,
    // First block of the then branch
    then_branch: ConditionalBranch,
    // First block of the else branch
    else_branch: Option<ConditionalBranch>,
}

fn flatten_function_cfg(function: &mut Function) {
    // This pass may run forever on a brillig function.
    // Analyze will check if the predecessors have been processed and push the block to the back of
    // the queue. This loops forever if there are still any loops present in the program.
    if let crate::ssa::ir::function::RuntimeType::Brillig = function.runtime() {
        return;
    }
    let cfg = ControlFlowGraph::with_function(function);
    let branch_ends = branch_analysis::find_branch_ends(function, &cfg);

    let mut context = Context {
        inserter: FunctionInserter::new(function),
        cfg,
        store_values: HashMap::default(),
        local_allocations: HashSet::new(),
        branch_ends,
        slice_sizes: HashMap::default(),
        condition_stack: Vec::new(),
        arguments_stack: Vec::new(),
    };
    context.flatten();
}

impl<'f> Context<'f> {
    fn flatten(&mut self) {
        // Flatten the CFG by inlining all instructions from the queued blocks
        // until all blocks have been flattened.
        // We follow the terminator of each block to determine which blocks to
        // process next
        let mut queue = vec![self.inserter.function.entry_block()];
        while let Some(block) = queue.pop() {
            self.inline_block(block);
            let to_process = self.handle_terminator(block, &queue);
            for incoming_block in to_process {
                if !queue.contains(&incoming_block) {
                    queue.push(incoming_block);
                }
            }
        }
    }

    /// Returns the updated condition so that
    /// it is 'AND-ed' with the previous condition (if any)
    fn link_condition(&mut self, condition: ValueId) -> ValueId {
        // Retrieve the previous condition
        if let Some(context) = self.condition_stack.last() {
            let previous_branch = context.else_branch.as_ref().unwrap_or(&context.then_branch);
            let and = Instruction::binary(BinaryOp::And, previous_branch.condition, condition);
            self.insert_instruction(and, CallStack::new())
        } else {
            condition
        }
    }

    /// Returns the current condition
    fn get_last_condition(&self) -> Option<ValueId> {
        self.condition_stack.last().map(|context| match &context.else_branch {
            Some(else_branch) => else_branch.condition,
            None => context.then_branch.condition,
        })
    }

    // Inline all instructions from the given block into the entry block, and track slice capacities
    fn inline_block(&mut self, block: BasicBlockId) {
        if self.inserter.function.entry_block() == block {
            // we do not inline the entry block into itself
            // for the outer block before we start inlining
            return;
        }

        let arguments = self.arguments_stack.pop().unwrap();
        self.inserter.remember_block_params(block, &arguments);

        // If this is not a separate variable, clippy gets confused and says the to_vec is
        // unnecessary, when removing it actually causes an aliasing/mutability error.
        let instructions = self.inserter.function.dfg[block].instructions().to_vec();
        for instruction in instructions.iter() {
            self.push_instruction(*instruction);
        }
    }

    /// Returns the list of blocks that need to be processed after the given block
    /// For a normal block, it would be its successor
    /// For blocks related to a conditional statement, we ensure to process
    /// the 'then-branch', then the 'else-branch' (if it exists), and finally the end block
    fn handle_terminator(
        &mut self,
        block: BasicBlockId,
        work_list: &[BasicBlockId],
    ) -> Vec<BasicBlockId> {
        let terminator = self.inserter.function.dfg[block].unwrap_terminator().clone();
        match &terminator {
            TerminatorInstruction::JmpIf { condition, then_destination, else_destination } => {
                self.arguments_stack.push(vec![]);
                self.if_start(condition, then_destination, else_destination, &block)
            }
            TerminatorInstruction::Jmp { destination, arguments, call_stack: _ } => {
                let arguments = vecmap(arguments.clone(), |value| self.inserter.resolve(value));
                self.arguments_stack.push(arguments);
                if work_list.contains(destination) {
                    if work_list.last() == Some(destination) {
                        self.else_stop(&block)
                    } else {
                        self.then_stop(&block)
                    }
                } else {
                    vec![*destination]
                }
            }
            TerminatorInstruction::Return { return_values, call_stack } => {
                let call_stack = call_stack.clone();
                let return_values =
                    vecmap(return_values.clone(), |value| self.inserter.resolve(value));
                let new_return = TerminatorInstruction::Return { return_values, call_stack };
                let entry = self.inserter.function.entry_block();

                self.inserter.function.dfg.set_block_terminator(entry, new_return);
                vec![]
            }
        }
    }

    /// Process a conditional statement
    fn if_start(
        &mut self,
        condition: &ValueId,
        then_destination: &BasicBlockId,
        else_destination: &BasicBlockId,
        if_entry: &BasicBlockId,
    ) -> Vec<BasicBlockId> {
        // manage conditions
        let old_condition = *condition;
        let then_condition = self.inserter.resolve(old_condition);

        let old_stores = std::mem::take(&mut self.store_values);
        let old_allocations = std::mem::take(&mut self.local_allocations);
        let branch = ConditionalBranch {
            old_condition,
            condition: self.link_condition(then_condition),
            store_values: old_stores,
            local_allocations: old_allocations,
            last_block: *then_destination,
        };
        let cond_context = ConditionalContext {
            condition: then_condition,
            entry_block: *if_entry,
            then_branch: branch,
            else_branch: None,
        };
        self.condition_stack.push(cond_context);
        self.insert_current_side_effects_enabled();
        vec![self.branch_ends[if_entry], *else_destination, *then_destination]
    }

    /// Switch context to the 'else-branch'
    fn then_stop(&mut self, block: &BasicBlockId) -> Vec<BasicBlockId> {
        let mut cond_context = self.condition_stack.pop().unwrap();
        cond_context.then_branch.last_block = *block;

        let else_condition =
            self.insert_instruction(Instruction::Not(cond_context.condition), CallStack::new());
        let else_condition = self.link_condition(else_condition);

        // Make sure the else branch sees the previous values of each store
        // rather than any values created in the 'then' branch.
        let old_stores = std::mem::take(&mut cond_context.then_branch.store_values);
        cond_context.then_branch.store_values = std::mem::take(&mut self.store_values);
        self.undo_stores_in_then_branch(&cond_context.then_branch.store_values);

        let old_allocations = std::mem::take(&mut self.local_allocations);
        let else_branch = ConditionalBranch {
            old_condition: cond_context.then_branch.old_condition,
            condition: else_condition,
            store_values: old_stores,
            local_allocations: old_allocations,
            last_block: *block,
        };
        cond_context.then_branch.local_allocations.clear();
        cond_context.else_branch = Some(else_branch);
        self.condition_stack.push(cond_context);

        self.insert_current_side_effects_enabled();

        assert_eq!(self.cfg.successors(*block).len(), 1);
        vec![self.cfg.successors(*block).next().unwrap()]
    }

    /// Process the 'exit' block of a conditional statement
    fn else_stop(&mut self, block: &BasicBlockId) -> Vec<BasicBlockId> {
        let mut cond_context = self.condition_stack.pop().unwrap();
        if cond_context.else_branch.is_none() {
            // then_stop() has not been called, this means that the conditional statement has no else branch
            // so we simply do the then_stop() now
            self.condition_stack.push(cond_context);
            self.then_stop(block);
            cond_context = self.condition_stack.pop().unwrap();
        }

        let mut else_branch = cond_context.else_branch.unwrap();
        let stores_in_branch = std::mem::replace(&mut self.store_values, else_branch.store_values);
        self.local_allocations = std::mem::take(&mut else_branch.local_allocations);
        else_branch.last_block = *block;
        else_branch.store_values = stores_in_branch;
        cond_context.else_branch = Some(else_branch);

        // We must remember to reset whether side effects are enabled when both branches
        // end, in addition to resetting the value of old_condition since it is set to
        // known to be true/false within the then/else branch respectively.
        self.insert_current_side_effects_enabled();

        // While there is a condition on the stack we don't compile outside the condition
        // until it is popped. This ensures we inline the full then and else branches
        // before continuing from the end of the conditional here where they can be merged properly.
        let end = self.branch_ends[&cond_context.entry_block];

        // Merge arguments and stores from the else/end branches
        self.inline_branch_end(end, cond_context);

        vec![self.cfg.successors(*block).next().unwrap()]
    }

    /// Inline the ending block of a branch, the point where all blocks from a jmpif instruction
    /// join back together. In particular this function must handle merging block arguments from
    /// all of the join point's predecessors, and it must handle any differing side effects from
    /// each branch.
    ///
    /// Afterwards, continues inlining recursively until it finds the next end block or finds the
    /// end of the function.
    ///
    /// Returns the final block that was inlined.
    fn inline_branch_end(
        &mut self,
        destination: BasicBlockId,
        cond_context: ConditionalContext,
    ) -> BasicBlockId {
        assert_eq!(self.cfg.predecessors(destination).len(), 2);
        let last_then = cond_context.then_branch.last_block;
        let mut else_args = Vec::new();
        if cond_context.else_branch.is_some() {
            let last_else = cond_context.else_branch.clone().unwrap().last_block;
            else_args = self.inserter.function.dfg[last_else].terminator_arguments().to_vec();
        }

        let then_args = self.inserter.function.dfg[last_then].terminator_arguments().to_vec();

        let params = self.inserter.function.dfg.block_parameters(destination);
        assert_eq!(params.len(), then_args.len());
        assert_eq!(params.len(), else_args.len());

        let args = vecmap(then_args.iter().zip(else_args), |(then_arg, else_arg)| {
            (self.inserter.resolve(*then_arg), self.inserter.resolve(else_arg))
        });

        let block = self.inserter.function.entry_block();

        // Cannot include this in the previous vecmap since it requires exclusive access to self
        let args = vecmap(args, |(then_arg, else_arg)| {
            let instruction = Instruction::IfElse {
                then_condition: cond_context.then_branch.condition,
                then_value: then_arg,
                else_condition: cond_context.else_branch.as_ref().unwrap().condition,
                else_value: else_arg,
            };
            self.inserter
                .function
                .dfg
                .insert_instruction_and_results(instruction, block, None, CallStack::new())
                .first()
        });

        self.merge_stores(cond_context.then_branch, cond_context.else_branch);
        self.arguments_stack.pop();
        self.arguments_stack.pop();
        self.arguments_stack.push(args);
        destination
    }

    /// Insert a new instruction into the function's entry block.
    /// Unlike push_instruction, this function will not map any ValueIds.
    /// within the given instruction, nor will it modify self.values in any way.
    fn insert_instruction(&mut self, instruction: Instruction, call_stack: CallStack) -> ValueId {
        let block = self.inserter.function.entry_block();
        self.inserter
            .function
            .dfg
            .insert_instruction_and_results(instruction, block, None, call_stack)
            .first()
    }

    /// Inserts a new instruction into the function's entry block, using the given
    /// control type variables to specify result types if needed.
    /// Unlike push_instruction, this function will not map any ValueIds.
    /// within the given instruction, nor will it modify self.values in any way.
    fn insert_instruction_with_typevars(
        &mut self,
        instruction: Instruction,
        ctrl_typevars: Option<Vec<Type>>,
    ) -> InsertInstructionResult {
        let block = self.inserter.function.entry_block();
        self.inserter.function.dfg.insert_instruction_and_results(
            instruction,
            block,
            ctrl_typevars,
            CallStack::new(),
        )
    }

    /// Checks the branch condition on the top of the stack and uses it to build and insert an
    /// `EnableSideEffects` instruction into the entry block.
    ///
    /// If the stack is empty, a "true" u1 constant is taken to be the active condition. This is
    /// necessary for re-enabling side-effects when re-emerging to a branch depth of 0.
    fn insert_current_side_effects_enabled(&mut self) {
        let condition = match self.get_last_condition() {
            Some(cond) => cond,
            None => {
                self.inserter.function.dfg.make_constant(FieldElement::one(), Type::unsigned(1))
            }
        };
        let enable_side_effects = Instruction::EnableSideEffects { condition };
        self.insert_instruction_with_typevars(enable_side_effects, None);
    }

    /// Merge any store instructions found in each branch.
    ///
    /// This function relies on the 'then' branch being merged before the 'else' branch of a jmpif
    /// instruction. If this ordering is changed, the ordering that store values are merged within
    /// this function also needs to be changed to reflect that.
    fn merge_stores(
        &mut self,
        then_branch: ConditionalBranch,
        else_branch: Option<ConditionalBranch>,
    ) {
        // Address -> (then_value, else_value, value_before_the_if)
        let mut new_map = BTreeMap::new();

        for (address, store) in then_branch.store_values {
            new_map.insert(address, (store.new_value, store.old_value, store.old_value));
        }

        if else_branch.is_some() {
            for (address, store) in else_branch.clone().unwrap().store_values {
                if let Some(entry) = new_map.get_mut(&address) {
                    entry.1 = store.new_value;
                } else {
                    new_map.insert(address, (store.old_value, store.new_value, store.old_value));
                }
            }
        }

        let then_condition = then_branch.condition;
        let else_condition = if let Some(branch) = else_branch {
            branch.condition
        } else {
            self.inserter.function.dfg.make_constant(FieldElement::zero(), Type::bool())
        };
        let block = self.inserter.function.entry_block();

        // Merging must occur in a separate loop as we cannot borrow `self` as mutable while `value_merger` does
        let mut new_values = HashMap::default();
        for (address, (then_case, else_case, _)) in &new_map {
            let instruction = Instruction::IfElse {
                then_condition,
                then_value: *then_case,
                else_condition,
                else_value: *else_case,
            };
            let value = self
                .inserter
                .function
                .dfg
                .insert_instruction_and_results(instruction, block, None, CallStack::new())
                .first();

            new_values.insert(address, value);
        }

        // Replace stores with new merged values
        for (address, (_, _, old_value)) in &new_map {
            let value = new_values[address];
            let address = *address;
            self.insert_instruction_with_typevars(Instruction::Store { address, value }, None);

            if let Some(store) = self.store_values.get_mut(&address) {
                store.new_value = value;
            } else {
                self.store_values
                    .insert(address, Store { old_value: *old_value, new_value: value });
            }
        }
    }

    fn remember_store(&mut self, address: ValueId, new_value: ValueId) {
        if !self.local_allocations.contains(&address) {
            if let Some(store_value) = self.store_values.get_mut(&address) {
                store_value.new_value = new_value;
            } else {
                let load = Instruction::Load { address };

                let load_type = Some(vec![self.inserter.function.dfg.type_of_value(new_value)]);
                let old_value =
                    self.insert_instruction_with_typevars(load.clone(), load_type).first();

                self.store_values.insert(address, Store { old_value, new_value });
            }
        }
    }

    /// Push the given instruction to the end of the entry block of the current function.
    ///
    /// Note that each ValueId of the instruction will be mapped via self.inserter.resolve.
    /// As a result, the instruction that will be pushed will actually be a new instruction
    /// with a different InstructionId from the original. The results of the given instruction
    /// will also be mapped to the results of the new instruction.
    fn push_instruction(&mut self, id: InstructionId) -> Vec<ValueId> {
        let (instruction, call_stack) = self.inserter.map_instruction(id);
        let instruction = self.handle_instruction_side_effects(instruction, call_stack.clone());
        let is_allocate = matches!(instruction, Instruction::Allocate);

        let entry = self.inserter.function.entry_block();
        let results = self.inserter.push_instruction_value(instruction, id, entry, call_stack);

        // Remember an allocate was created local to this branch so that we do not try to merge store
        // values across branches for it later.
        if is_allocate {
            self.local_allocations.insert(results.first());
        }

        results.results().into_owned()
    }

    /// If we are currently in a branch, we need to modify constrain instructions
    /// to multiply them by the branch's condition (see optimization #1 in the module comment).
    fn handle_instruction_side_effects(
        &mut self,
        instruction: Instruction,
        call_stack: CallStack,
    ) -> Instruction {
        if let Some(condition) = self.get_last_condition() {
            match instruction {
                Instruction::Constrain(lhs, rhs, message) => {
                    // Replace constraint `lhs == rhs` with `condition * lhs == condition * rhs`.

                    // Condition needs to be cast to argument type in order to multiply them together.
                    let argument_type = self.inserter.function.dfg.type_of_value(lhs);
                    // Sanity check that we're not constraining non-primitive types
                    assert!(matches!(argument_type, Type::Numeric(_)));

                    let casted_condition = self.insert_instruction(
                        Instruction::Cast(condition, argument_type),
                        call_stack.clone(),
                    );

                    let lhs = self.insert_instruction(
                        Instruction::binary(BinaryOp::Mul, lhs, casted_condition),
                        call_stack.clone(),
                    );
                    let rhs = self.insert_instruction(
                        Instruction::binary(BinaryOp::Mul, rhs, casted_condition),
                        call_stack,
                    );

                    Instruction::Constrain(lhs, rhs, message)
                }
                Instruction::Store { address, value } => {
                    self.remember_store(address, value);
                    Instruction::Store { address, value }
                }
                Instruction::RangeCheck { value, max_bit_size, assert_message } => {
                    // Replace value with `value * predicate` to zero out value when predicate is inactive.

                    // Condition needs to be cast to argument type in order to multiply them together.
                    let argument_type = self.inserter.function.dfg.type_of_value(value);
                    let casted_condition = self.insert_instruction(
                        Instruction::Cast(condition, argument_type),
                        call_stack.clone(),
                    );

                    let value = self.insert_instruction(
                        Instruction::binary(BinaryOp::Mul, value, casted_condition),
                        call_stack.clone(),
                    );
                    Instruction::RangeCheck { value, max_bit_size, assert_message }
                }
                Instruction::Call { func, mut arguments } => match self.inserter.function.dfg[func]
                {
                    Value::Intrinsic(Intrinsic::ToBits(_) | Intrinsic::ToRadix(_)) => {
                        let field = arguments[0];
                        let argument_type = self.inserter.function.dfg.type_of_value(field);

                        let casted_condition = self.insert_instruction(
                            Instruction::Cast(condition, argument_type),
                            call_stack.clone(),
                        );
                        let field = self.insert_instruction(
                            Instruction::binary(BinaryOp::Mul, field, casted_condition),
                            call_stack.clone(),
                        );

                        arguments[0] = field;

                        Instruction::Call { func, arguments }
                    }
                    //Issue #5045: We set curve points to infinity if condition is false
                    Value::Intrinsic(Intrinsic::BlackBox(BlackBoxFunc::EmbeddedCurveAdd)) => {
                        arguments[2] = self.var_or_one(arguments[2], condition, call_stack.clone());
                        arguments[5] = self.var_or_one(arguments[5], condition, call_stack.clone());

                        Instruction::Call { func, arguments }
                    }
                    Value::Intrinsic(Intrinsic::BlackBox(BlackBoxFunc::MultiScalarMul)) => {
                        let mut array_with_predicate = im::Vector::new();
                        let array_typ;
                        if let Value::Array { array, typ } =
                            &self.inserter.function.dfg[arguments[0]]
                        {
                            array_typ = typ.clone();
                            for (i, value) in array.clone().iter().enumerate() {
                                if i % 3 == 2 {
                                    array_with_predicate.push_back(self.var_or_one(
                                        *value,
                                        condition,
                                        call_stack.clone(),
                                    ));
                                } else {
                                    array_with_predicate.push_back(*value);
                                }
                            }
                        } else {
                            unreachable!();
                        }
                        arguments[0] =
                            self.inserter.function.dfg.make_array(array_with_predicate, array_typ);
                        Instruction::Call { func, arguments }
                    }
                    _ => Instruction::Call { func, arguments },
                },
                other => other,
            }
        } else {
            instruction
        }
    }

    // Computes: if condition { var } else { 1 }
    fn var_or_one(&mut self, var: ValueId, condition: ValueId, call_stack: CallStack) -> ValueId {
        let field = self.insert_instruction(
            Instruction::binary(BinaryOp::Mul, var, condition),
            call_stack.clone(),
        );
        let not_condition =
            self.insert_instruction(Instruction::Not(condition), call_stack.clone());
        self.insert_instruction(
            Instruction::binary(BinaryOp::Add, field, not_condition),
            call_stack,
        )
    }

    fn undo_stores_in_then_branch(&mut self, store_values: &HashMap<ValueId, Store>) {
        for (address, store) in store_values {
            let address = *address;
            let value = store.old_value;
            self.insert_instruction_with_typevars(Instruction::Store { address, value }, None);
        }
    }
}

#[cfg(test)]
mod test {
    use std::rc::Rc;

    use acvm::acir::AcirField;

    use crate::ssa::{
        function_builder::FunctionBuilder,
        ir::{
            dfg::DataFlowGraph,
            function::Function,
            instruction::{BinaryOp, Instruction, TerminatorInstruction},
            map::Id,
            types::Type,
            value::{Value, ValueId},
        },
    };

    #[test]
    fn basic_jmpif() {
        // fn main f0 {
        //   b0(v0: b1):
        //     jmpif v0, then: b1, else: b2
        //   b1():
        //     jmp b3(Field 3)
        //   b2():
        //     jmp b3(Field 4)
        //   b3(v1: Field):
        //     return v1
        // }
        let main_id = Id::test_new(0);
        let mut builder = FunctionBuilder::new("main".into(), main_id);

        let b1 = builder.insert_block();
        let b2 = builder.insert_block();
        let b3 = builder.insert_block();

        let v0 = builder.add_parameter(Type::bool());
        let v1 = builder.add_block_parameter(b3, Type::field());

        let three = builder.field_constant(3u128);
        let four = builder.field_constant(4u128);

        builder.terminate_with_jmpif(v0, b1, b2);

        builder.switch_to_block(b1);
        builder.terminate_with_jmp(b3, vec![three]);

        builder.switch_to_block(b2);
        builder.terminate_with_jmp(b3, vec![four]);

        builder.switch_to_block(b3);
        builder.terminate_with_return(vec![v1]);

        let ssa = builder.finish();
        assert_eq!(ssa.main().reachable_blocks().len(), 4);

        // Expected output:
        // fn main f0 {
        //   b0(v0: u1):
        //     enable_side_effects v0
        //     v5 = not v0
        //     enable_side_effects v5
        //     enable_side_effects u1 1
        //     v7 = mul v0, Field 3
        //     v8 = mul v5, Field 4
        //     v9 = add v7, v8
        //     return v9
        // }
        let ssa = ssa.flatten_cfg();
        assert_eq!(ssa.main().reachable_blocks().len(), 1);
    }

    #[test]
    fn modify_constrain() {
        // fn main f0 {
        //   b0(v0: u1, v1: u1):
        //     jmpif v0, then: b1, else: b2
        //   b1():
        //     constrain v1
        //     jmp b2()
        //   b2():
        //     return
        // }
        let main_id = Id::test_new(0);
        let mut builder = FunctionBuilder::new("main".into(), main_id);

        let b1 = builder.insert_block();
        let b2 = builder.insert_block();

        let v0 = builder.add_parameter(Type::bool());
        let v1 = builder.add_parameter(Type::bool());
        let v_true = builder.numeric_constant(true, Type::bool());

        builder.terminate_with_jmpif(v0, b1, b2);

        builder.switch_to_block(b1);
        builder.insert_constrain(v1, v_true, None);
        builder.terminate_with_jmp(b2, vec![]);

        builder.switch_to_block(b2);
        builder.terminate_with_return(vec![]);

        let ssa = builder.finish();
        assert_eq!(ssa.main().reachable_blocks().len(), 3);

        // Expected output:
        // fn main f0 {
        //   b0(v0: u1, v1: u1):
        //     enable_side_effects v0
        //     v3 = mul v1, v0
        //     v4 = eq v3, v0
        //     constrain v4
        //     v5 = not v0
        //     enable_side_effects v5
        //     enable_side_effects u1 1
        //     return
        // }
        let ssa = ssa.flatten_cfg();
        assert_eq!(ssa.main().reachable_blocks().len(), 1);
    }

    #[test]
    fn merge_stores() {
        // fn main f0 {
        //   b0(v0: u1, v1: &mut Field):
        //     jmpif v0, then: b1, else: b2
        //   b1():
        //     store v1, Field 5
        //     jmp b2()
        //   b2():
        //     return
        // }
        let main_id = Id::test_new(0);
        let mut builder = FunctionBuilder::new("main".into(), main_id);

        let b1 = builder.insert_block();
        let b2 = builder.insert_block();

        let v0 = builder.add_parameter(Type::bool());
        let v1 = builder.add_parameter(Type::Reference(Rc::new(Type::field())));

        builder.terminate_with_jmpif(v0, b1, b2);

        builder.switch_to_block(b1);
        let five = builder.field_constant(5u128);
        builder.insert_store(v1, five);
        builder.terminate_with_jmp(b2, vec![]);

        builder.switch_to_block(b2);
        builder.terminate_with_return(vec![]);

        let ssa = builder.finish();

        // Expected output:
        // fn main f0 {
        //   b0(v0: u1, v1: reference):
        //     enable_side_effects v0
        //     v4 = load v1
        //     store Field 5 at v1
        //     v5 = not v0
        //     store v4 at v1
        //     enable_side_effects u1 1
        //     v6 = cast v0 as Field
        //     v7 = cast v5 as Field
        //     v8 = mul v6, Field 5
        //     v9 = mul v7, v4
        //     v10 = add v8, v9
        //     store v10 at v1
        //     return
        // }
        let ssa = ssa.flatten_cfg();
        let main = ssa.main();

        assert_eq!(main.reachable_blocks().len(), 1);

        let store_count = count_instruction(main, |ins| matches!(ins, Instruction::Store { .. }));
        assert_eq!(store_count, 3);
    }

    #[test]
    fn merge_stores_with_else_block() {
        // fn main f0 {
        //   b0(v0: u1, v1: ref):
        //     jmpif v0, then: b1, else: b2
        //   b1():
        //     store Field 5 in v1
        //     jmp b3()
        //   b2():
        //     store Field 6 in v1
        //     jmp b3()
        //   b3():
        //     return
        // }
        let main_id = Id::test_new(0);
        let mut builder = FunctionBuilder::new("main".into(), main_id);

        let b1 = builder.insert_block();
        let b2 = builder.insert_block();
        let b3 = builder.insert_block();

        let v0 = builder.add_parameter(Type::bool());
        let v1 = builder.add_parameter(Type::Reference(Rc::new(Type::field())));

        builder.terminate_with_jmpif(v0, b1, b2);

        builder.switch_to_block(b1);
        let five = builder.field_constant(5u128);
        builder.insert_store(v1, five);
        builder.terminate_with_jmp(b3, vec![]);

        builder.switch_to_block(b2);
        let six = builder.field_constant(6u128);
        builder.insert_store(v1, six);
        builder.terminate_with_jmp(b3, vec![]);

        builder.switch_to_block(b3);
        builder.terminate_with_return(vec![]);

        let ssa = builder.finish();

        // Expected output:
        // fn main f0 {
        //   b0(v0: u1, v1: reference):
        //     enable_side_effects v0
        //     v5 = load v1
        //     store Field 5 at v1
        //     v6 = not v0
        //     store v5 at v1
        //     enable_side_effects v6
        //     v8 = load v1
        //     store Field 6 at v1
        //     enable_side_effects u1 1
        //     v9 = cast v0 as Field
        //     v10 = cast v6 as Field
        //     v11 = mul v9, Field 5
        //     v12 = mul v10, Field 6
        //     v13 = add v11, v12
        //     store v13 at v1
        //     return
        // }
        let ssa = ssa.flatten_cfg();
        let main = ssa.main();
        assert_eq!(main.reachable_blocks().len(), 1);

        let store_count = count_instruction(main, |ins| matches!(ins, Instruction::Store { .. }));
        assert_eq!(store_count, 4);
    }

    fn count_instruction(function: &Function, f: impl Fn(&Instruction) -> bool) -> usize {
        function.dfg[function.entry_block()]
            .instructions()
            .iter()
            .filter(|id| f(&function.dfg[**id]))
            .count()
    }

    #[test]
    fn nested_branch_stores() {
        // Here we build some SSA with control flow given by the following graph.
        // To test stores in nested if statements are handled correctly this graph is
        // also nested. To keep things simple, each block stores to the same address
        // an integer that matches its block number. So block 2 stores the value 2,
        // block 3 stores 3 and so on. Note that only blocks { 0, 1, 2, 3, 5, 6 }
        // will store values. Other blocks do not store values so that we can test
        // how these existing values are merged at each join point.
        //
        // For debugging purposes, each block also has a call to test_function with two
        // arguments. The first is the block the test_function was originally in, and the
        // second is the current value stored in the reference.
        //
        //         b0   (0 stored)
        //         ↓
        //         b1   (1 stored)
        //       ↙   ↘
        //     b2     b3  (2 stored in b2) (3 stored in b3)
        //     ↓      |
        //     b4     |
        //   ↙  ↘     |
        // b5    b6   |   (5 stored in b5) (6 stored in b6)
        //   ↘  ↙     ↓
        //    b7      b8
        //      ↘   ↙
        //       b9
        let main_id = Id::test_new(0);
        let mut builder = FunctionBuilder::new("main".into(), main_id);

        let b1 = builder.insert_block();
        let b2 = builder.insert_block();
        let b3 = builder.insert_block();
        let b4 = builder.insert_block();
        let b5 = builder.insert_block();
        let b6 = builder.insert_block();
        let b7 = builder.insert_block();
        let b8 = builder.insert_block();
        let b9 = builder.insert_block();

        let c1 = builder.add_parameter(Type::bool());
        let c4 = builder.add_parameter(Type::bool());

        let r1 = builder.insert_allocate(Type::field());

        let store_value = |builder: &mut FunctionBuilder, value: u128| {
            let value = builder.field_constant(value);
            builder.insert_store(r1, value);
        };

        let test_function = Id::test_new(1);

        let call_test_function = |builder: &mut FunctionBuilder, block: u128| {
            let block = builder.field_constant(block);
            let load = builder.insert_load(r1, Type::field());
            builder.insert_call(test_function, vec![block, load], Vec::new());
        };

        let switch_store_and_test_function =
            |builder: &mut FunctionBuilder, block, block_number: u128| {
                builder.switch_to_block(block);
                store_value(builder, block_number);
                call_test_function(builder, block_number);
            };

        let switch_and_test_function =
            |builder: &mut FunctionBuilder, block, block_number: u128| {
                builder.switch_to_block(block);
                call_test_function(builder, block_number);
            };

        store_value(&mut builder, 0);
        call_test_function(&mut builder, 0);
        builder.terminate_with_jmp(b1, vec![]);

        switch_store_and_test_function(&mut builder, b1, 1);
        builder.terminate_with_jmpif(c1, b2, b3);

        switch_store_and_test_function(&mut builder, b2, 2);
        builder.terminate_with_jmp(b4, vec![]);

        switch_store_and_test_function(&mut builder, b3, 3);
        builder.terminate_with_jmp(b8, vec![]);

        switch_and_test_function(&mut builder, b4, 4);
        builder.terminate_with_jmpif(c4, b5, b6);

        switch_store_and_test_function(&mut builder, b5, 5);
        builder.terminate_with_jmp(b7, vec![]);

        switch_store_and_test_function(&mut builder, b6, 6);
        builder.terminate_with_jmp(b7, vec![]);

        switch_and_test_function(&mut builder, b7, 7);
        builder.terminate_with_jmp(b9, vec![]);

        switch_and_test_function(&mut builder, b8, 8);
        builder.terminate_with_jmp(b9, vec![]);

        switch_and_test_function(&mut builder, b9, 9);
        let load = builder.insert_load(r1, Type::field());
        builder.terminate_with_return(vec![load]);

        let ssa = builder.finish().flatten_cfg().mem2reg();

        // Expected results after mem2reg removes the allocation and each load and store:
        //
        // fn main f0 {
        //   b0(v0: u1, v1: u1):
        //     call test_function(Field 0, Field 0)
        //     call test_function(Field 1, Field 1)
        //     enable_side_effects v0
        //     call test_function(Field 2, Field 2)
        //     call test_function(Field 4, Field 2)
        //     v29 = and v0, v1
        //     enable_side_effects v29
        //     call test_function(Field 5, Field 5)
        //     v32 = not v1
        //     v33 = and v0, v32
        //     enable_side_effects v33
        //     call test_function(Field 6, Field 6)
        //     enable_side_effects v0
        //     v36 = mul v1, Field 5
        //     v37 = mul v32, Field 2
        //     v38 = add v36, v37
        //     v39 = mul v1, Field 5
        //     v40 = mul v32, Field 6
        //     v41 = add v39, v40
        //     call test_function(Field 7, v42)
        //     v43 = not v0
        //     enable_side_effects v43
        //     store Field 3 at v2
        //     call test_function(Field 3, Field 3)
        //     call test_function(Field 8, Field 3)
        //     enable_side_effects Field 1
        //     v47 = mul v0, v41
        //     v48 = mul v43, Field 1
        //     v49 = add v47, v48
        //     v50 = mul v0, v44
        //     v51 = mul v43, Field 3
        //     v52 = add v50, v51
        //     call test_function(Field 9, v53)
        //     return v54
        // }

        let main = ssa.main();
        let ret = match main.dfg[main.entry_block()].terminator() {
            Some(TerminatorInstruction::Return { return_values, .. }) => return_values[0],
            _ => unreachable!("Should have terminator instruction"),
        };

        let merged_values = get_all_constants_reachable_from_instruction(&main.dfg, ret);
        assert_eq!(merged_values, vec![3, 5, 6]);
    }

    #[test]
    fn allocate_in_single_branch() {
        // Regression test for #1756
        // fn foo() -> Field {
        //     let mut x = 0;
        //     x
        // }
        //
        // fn main(cond:bool) {
        //     if cond {
        //         foo();
        //     };
        // }
        //
        // // Translates to the following before the flattening pass:
        // fn main f2 {
        //   b0(v0: u1):
        //     jmpif v0 then: b1, else: b2
        //   b1():
        //     v2 = allocate
        //     store Field 0 at v2
        //     v4 = load v2
        //     jmp b2()
        //   b2():
        //     return
        // }
        // The bug is that the flattening pass previously inserted a load
        // before the first store to allocate, which loaded an uninitialized value.
        // In this test we assert the ordering is strictly Allocate then Store then Load.
        let main_id = Id::test_new(0);
        let mut builder = FunctionBuilder::new("main".into(), main_id);

        let b1 = builder.insert_block();
        let b2 = builder.insert_block();

        let v0 = builder.add_parameter(Type::bool());
        builder.terminate_with_jmpif(v0, b1, b2);

        builder.switch_to_block(b1);
        let v2 = builder.insert_allocate(Type::field());
        let zero = builder.field_constant(0u128);
        builder.insert_store(v2, zero);
        let _v4 = builder.insert_load(v2, Type::field());
        builder.terminate_with_jmp(b2, vec![]);

        builder.switch_to_block(b2);
        builder.terminate_with_return(vec![]);

        let ssa = builder.finish().flatten_cfg();
        let main = ssa.main();

        // Now assert that there is not a load between the allocate and its first store
        // The Expected IR is:
        //
        // fn main f2 {
        //   b0(v0: u1):
        //     enable_side_effects v0
        //     v6 = allocate
        //     store Field 0 at v6
        //     v7 = load v6
        //     v8 = not v0
        //     enable_side_effects u1 1
        //     return
        // }
        let instructions = main.dfg[main.entry_block()].instructions();

        let find_instruction = |predicate: fn(&Instruction) -> bool| {
            instructions.iter().position(|id| predicate(&main.dfg[*id])).unwrap()
        };

        let allocate_index = find_instruction(|i| matches!(i, Instruction::Allocate));
        let store_index = find_instruction(|i| matches!(i, Instruction::Store { .. }));
        let load_index = find_instruction(|i| matches!(i, Instruction::Load { .. }));

        assert!(allocate_index < store_index);
        assert!(store_index < load_index);
    }

    /// Work backwards from an instruction to find all the constant values
    /// that were used to construct it. E.g for:
    ///
    /// b0(v0: Field):
    ///   v1 = add v0, Field 6
    ///   v2 = mul v1, Field 2
    ///   v3 = sub v2, v0
    ///   return v3
    ///
    /// Calling this function on v3 will return [2, 6].
    fn get_all_constants_reachable_from_instruction(
        dfg: &DataFlowGraph,
        value: ValueId,
    ) -> Vec<u128> {
        match dfg[value] {
            Value::Instruction { instruction, .. } => {
                let mut values = vec![];
                dfg[instruction].map_values(|value| {
                    values.push(value);
                    value
                });

                let mut values: Vec<_> = values
                    .into_iter()
                    .flat_map(|value| get_all_constants_reachable_from_instruction(dfg, value))
                    .collect();

                values.sort();
                values.dedup();
                values
            }
            Value::NumericConstant { constant, .. } => vec![constant.to_u128()],
            _ => Vec::new(),
        }
    }

    #[test]
    fn should_not_merge_away_constraints() {
        // Very simplified derived regression test for #1792
        // Tests that it does not simplify to a true constraint an always-false constraint
        // The original function is replaced by the following:
        // fn main f1 {
        //   b0():
        //     jmpif u1 0 then: b1, else: b2
        //   b1():
        //     jmp b2()
        //   b2():
        //     constrain u1 0 // was incorrectly removed
        //     return
        // }
        let main_id = Id::test_new(1);
        let mut builder = FunctionBuilder::new("main".into(), main_id);

        builder.insert_block(); // entry

        let b1 = builder.insert_block();
        let b2 = builder.insert_block();
        let v_true = builder.numeric_constant(true, Type::bool());
        let v_false = builder.numeric_constant(false, Type::bool());
        builder.terminate_with_jmpif(v_false, b1, b2);

        builder.switch_to_block(b1);
        builder.terminate_with_jmp(b2, vec![]);

        builder.switch_to_block(b2);
        builder.insert_constrain(v_false, v_true, None); // should not be removed
        builder.terminate_with_return(vec![]);

        let ssa = builder.finish().flatten_cfg();
        let main = ssa.main();

        // Assert we have not incorrectly removed a constraint:
        use Instruction::Constrain;
        let constrain_count = count_instruction(main, |ins| matches!(ins, Constrain(..)));
        assert_eq!(constrain_count, 1);
    }

    #[test]
    fn should_not_merge_incorrectly_to_false() {
        // Regression test for #1792
        // Tests that it does not simplify a true constraint an always-false constraint
<<<<<<< HEAD
        // fn main f1 {
        //   b0(v4: [Field; 2]):
        //     v5 = array_get v4, index Field 0
        //     v6 = cast v5 as u32
        //     v8 = mod v6, u32 2
        //     v9 = cast v8 as u1
        //     v10 = allocate
        //     store Field 0 at v10
        //     jmpif v9 then: b1, else: b2
        //   b1():
        //     v14 = add v5, Field 1
        //     store v14 at v10
        //     jmp b3()
        //   b3():
        //     v12 = eq v9, u1 1
        //     constrain v12
        //     return
        //   b2():
        //     store Field 0 at v10
        //     jmp b3()
        // }
=======
        // acir(inline) fn main f1 {
        //     b0(v0: [u8; 2]):
        //       v4 = call keccak256(v0, u8 2)
        //       v5 = array_get v4, index u8 0
        //       v6 = cast v5 as u32
        //       v8 = truncate v6 to 1 bits, max_bit_size: 32
        //       v9 = cast v8 as u1
        //       v10 = allocate
        //       store u8 0 at v10
        //       jmpif v9 then: b2, else: b3
        //     b2():
        //       v12 = cast v5 as Field
        //       v13 = add v12, Field 1
        //       store v13 at v10
        //       jmp b4()
        //     b4():
        //       constrain v9 == u1 1
        //       return
        //     b3():
        //       store u8 0 at v10
        //       jmp b4()
        //   }
>>>>>>> 1a794e31
        let main_id = Id::test_new(1);
        let mut builder = FunctionBuilder::new("main".into(), main_id);

        builder.insert_block(); // b0
        let b1 = builder.insert_block();
        let b2 = builder.insert_block();
        let b3 = builder.insert_block();

<<<<<<< HEAD
        let element_type = Rc::new(vec![Type::field()]);
        let array_type = Type::Array(element_type.clone(), 1);

        let zero = builder.field_constant(0_u128);
        let v4 = builder.add_parameter(array_type);
        let v5 = builder.insert_array_get(v4, zero, Type::field());
=======
        let element_type = Rc::new(vec![Type::unsigned(8)]);
        let array_type = Type::Array(element_type.clone(), 2);
        let array = builder.add_parameter(array_type);

        let zero = builder.numeric_constant(0_u128, Type::unsigned(8));
        let two = builder.numeric_constant(2_u128, Type::unsigned(8));

        let keccak =
            builder.import_intrinsic_id(Intrinsic::BlackBox(acvm::acir::BlackBoxFunc::Keccak256));
        let v4 =
            builder.insert_call(keccak, vec![array, two], vec![Type::Array(element_type, 32)])[0];
        let v5 = builder.insert_array_get(v4, zero, Type::unsigned(8));
>>>>>>> 1a794e31
        let v6 = builder.insert_cast(v5, Type::unsigned(32));
        let i_two = builder.numeric_constant(2_u128, Type::unsigned(32));
        let v8 = builder.insert_binary(v6, BinaryOp::Mod, i_two);
        let v9 = builder.insert_cast(v8, Type::bool());

        let v10 = builder.insert_allocate(Type::field());
        builder.insert_store(v10, zero);

        builder.terminate_with_jmpif(v9, b1, b2);

        builder.switch_to_block(b1);
        let one = builder.field_constant(1_u128);
        let v5b = builder.insert_cast(v5, Type::field());
        let v13: Id<Value> = builder.insert_binary(v5b, BinaryOp::Add, one);
        let v14 = builder.insert_cast(v13, Type::unsigned(8));
        builder.insert_store(v10, v14);
        builder.terminate_with_jmp(b3, vec![]);

        builder.switch_to_block(b2);
        builder.insert_store(v10, zero);
        builder.terminate_with_jmp(b3, vec![]);

        builder.switch_to_block(b3);
        let v_true = builder.numeric_constant(true, Type::bool());
        let v12 = builder.insert_binary(v9, BinaryOp::Eq, v_true);
        builder.insert_constrain(v12, v_true, None);
        builder.terminate_with_return(vec![]);

        let ssa = builder.finish();
        let flattened_ssa = ssa.flatten_cfg();
        let main = flattened_ssa.main();

        // Now assert that there is not an always-false constraint after flattening:
        let mut constrain_count = 0;
        for instruction in main.dfg[main.entry_block()].instructions() {
            if let Instruction::Constrain(lhs, rhs, ..) = main.dfg[*instruction] {
                if let (Some(lhs), Some(rhs)) =
                    (main.dfg.get_numeric_constant(lhs), main.dfg.get_numeric_constant(rhs))
                {
                    assert_eq!(lhs, rhs);
                }
                constrain_count += 1;
            }
        }
        assert_eq!(constrain_count, 1);
    }

    #[test]
    fn undo_stores() {
        // Regression test for #1826. Ensures the `else` branch does not see the stores of the
        // `then` branch.
        //
        // fn main f1 {
        //   b0():
        //     v0 = allocate
        //     store Field 0 at v0
        //     v2 = allocate
        //     store Field 2 at v2
        //     v4 = load v2
        //     v5 = lt v4, Field 2
        //     jmpif v5 then: b1, else: b2
        //   b1():
        //     v24 = load v0
        //     v25 = load v2
        //     v26 = mul v25, Field 10
        //     v27 = add v24, v26
        //     store v27 at v0
        //     v28 = load v2
        //     v29 = add v28, Field 1
        //     store v29 at v2
        //     jmp b5()
        //   b5():
        //     v14 = load v0
        //     return v14
        //   b2():
        //     v6 = load v2
        //     v8 = lt v6, Field 4
        //     jmpif v8 then: b3, else: b4
        //   b3():
        //     v16 = load v0
        //     v17 = load v2
        //     v19 = mul v17, Field 100
        //     v20 = add v16, v19
        //     store v20 at v0
        //     v21 = load v2
        //     v23 = add v21, Field 1
        //     store v23 at v2
        //     jmp b4()
        //   b4():
        //     jmp b5()
        // }
        let main_id = Id::test_new(0);
        let mut builder = FunctionBuilder::new("main".into(), main_id);

        let b1 = builder.insert_block();
        let b2 = builder.insert_block();
        let b3 = builder.insert_block();
        let b4 = builder.insert_block();
        let b5 = builder.insert_block();

        let zero = builder.field_constant(0u128);
        let one = builder.field_constant(1u128);
        let two = builder.field_constant(2u128);
        let four = builder.field_constant(4u128);
        let ten = builder.field_constant(10u128);
        let one_hundred = builder.field_constant(100u128);

        let v0 = builder.insert_allocate(Type::field());
        builder.insert_store(v0, zero);
        let v2 = builder.insert_allocate(Type::field());
        builder.insert_store(v2, two);
        let v4 = builder.insert_load(v2, Type::field());
        let v5 = builder.insert_binary(v4, BinaryOp::Lt, two);
        builder.terminate_with_jmpif(v5, b1, b2);

        builder.switch_to_block(b1);
        let v24 = builder.insert_load(v0, Type::field());
        let v25 = builder.insert_load(v2, Type::field());
        let v26 = builder.insert_binary(v25, BinaryOp::Mul, ten);
        let v27 = builder.insert_binary(v24, BinaryOp::Add, v26);
        builder.insert_store(v0, v27);
        let v28 = builder.insert_load(v2, Type::field());
        let v29 = builder.insert_binary(v28, BinaryOp::Add, one);
        builder.insert_store(v2, v29);
        builder.terminate_with_jmp(b5, vec![]);

        builder.switch_to_block(b5);
        let v14 = builder.insert_load(v0, Type::field());
        builder.terminate_with_return(vec![v14]);

        builder.switch_to_block(b2);
        let v6 = builder.insert_load(v2, Type::field());
        let v8 = builder.insert_binary(v6, BinaryOp::Lt, four);
        builder.terminate_with_jmpif(v8, b3, b4);

        builder.switch_to_block(b3);
        let v16 = builder.insert_load(v0, Type::field());
        let v17 = builder.insert_load(v2, Type::field());
        let v19 = builder.insert_binary(v17, BinaryOp::Mul, one_hundred);
        let v20 = builder.insert_binary(v16, BinaryOp::Add, v19);
        builder.insert_store(v0, v20);
        let v21 = builder.insert_load(v2, Type::field());
        let v23 = builder.insert_binary(v21, BinaryOp::Add, one);
        builder.insert_store(v2, v23);
        builder.terminate_with_jmp(b4, vec![]);

        builder.switch_to_block(b4);
        builder.terminate_with_jmp(b5, vec![]);

        let ssa = builder.finish().flatten_cfg().mem2reg().fold_constants();

        let main = ssa.main();

        // The return value should be 200, not 310
        match main.dfg[main.entry_block()].terminator() {
            Some(TerminatorInstruction::Return { return_values, .. }) => {
                match main.dfg.get_numeric_constant(return_values[0]) {
                    Some(constant) => {
                        let value = constant.to_u128();
                        assert_eq!(value, 200);
                    }
                    None => unreachable!("Expected constant 200 for return value"),
                }
            }
            _ => unreachable!("Should have terminator instruction"),
        }
    }
}<|MERGE_RESOLUTION|>--- conflicted
+++ resolved
@@ -1379,29 +1379,6 @@
     fn should_not_merge_incorrectly_to_false() {
         // Regression test for #1792
         // Tests that it does not simplify a true constraint an always-false constraint
-<<<<<<< HEAD
-        // fn main f1 {
-        //   b0(v4: [Field; 2]):
-        //     v5 = array_get v4, index Field 0
-        //     v6 = cast v5 as u32
-        //     v8 = mod v6, u32 2
-        //     v9 = cast v8 as u1
-        //     v10 = allocate
-        //     store Field 0 at v10
-        //     jmpif v9 then: b1, else: b2
-        //   b1():
-        //     v14 = add v5, Field 1
-        //     store v14 at v10
-        //     jmp b3()
-        //   b3():
-        //     v12 = eq v9, u1 1
-        //     constrain v12
-        //     return
-        //   b2():
-        //     store Field 0 at v10
-        //     jmp b3()
-        // }
-=======
         // acir(inline) fn main f1 {
         //     b0(v0: [u8; 2]):
         //       v4 = call keccak256(v0, u8 2)
@@ -1424,7 +1401,6 @@
         //       store u8 0 at v10
         //       jmp b4()
         //   }
->>>>>>> 1a794e31
         let main_id = Id::test_new(1);
         let mut builder = FunctionBuilder::new("main".into(), main_id);
 
@@ -1433,14 +1409,6 @@
         let b2 = builder.insert_block();
         let b3 = builder.insert_block();
 
-<<<<<<< HEAD
-        let element_type = Rc::new(vec![Type::field()]);
-        let array_type = Type::Array(element_type.clone(), 1);
-
-        let zero = builder.field_constant(0_u128);
-        let v4 = builder.add_parameter(array_type);
-        let v5 = builder.insert_array_get(v4, zero, Type::field());
-=======
         let element_type = Rc::new(vec![Type::unsigned(8)]);
         let array_type = Type::Array(element_type.clone(), 2);
         let array = builder.add_parameter(array_type);
@@ -1453,7 +1421,6 @@
         let v4 =
             builder.insert_call(keccak, vec![array, two], vec![Type::Array(element_type, 32)])[0];
         let v5 = builder.insert_array_get(v4, zero, Type::unsigned(8));
->>>>>>> 1a794e31
         let v6 = builder.insert_cast(v5, Type::unsigned(32));
         let i_two = builder.numeric_constant(2_u128, Type::unsigned(32));
         let v8 = builder.insert_binary(v6, BinaryOp::Mod, i_two);
