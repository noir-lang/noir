//! This module defines the function inlining pass for the SSA IR.
//! The purpose of this pass is to inline the instructions of each function call
//! within the function caller. If all function calls are known, there will only
//! be a single function remaining when the pass finishes.
use std::collections::{BTreeSet, HashSet, VecDeque};

use acvm::acir::AcirField;
use iter_extended::{btree_map, vecmap};

use crate::ssa::{
    function_builder::FunctionBuilder,
    ir::{
        basic_block::BasicBlockId,
        dfg::{CallStack, InsertInstructionResult},
        function::{Function, FunctionId, RuntimeType},
        instruction::{Instruction, InstructionId, TerminatorInstruction},
        value::{Value, ValueId},
    },
    ssa_gen::Ssa,
};
use fxhash::FxHashMap as HashMap;

/// An arbitrary limit to the maximum number of recursive call
/// frames at any point in time.
const RECURSION_LIMIT: u32 = 1000;

impl Ssa {
    /// Inline all functions within the IR.
    ///
    /// In the case of recursive Acir functions, this will attempt
    /// to recursively inline until the RECURSION_LIMIT is reached.
    ///
    /// Functions are recursively inlined into main until either we finish
    /// inlining all functions or we encounter a function whose function id is not known.
    /// When the later happens, the call instruction is kept in addition to the function
    /// it refers to. The function it refers to is kept unmodified without any inlining
    /// changes. This is because if the function's id later becomes known by a later
    /// pass, we would need to re-run all of inlining anyway to inline it, so we might
    /// as well save the work for later instead of performing it twice.
    ///
    /// There are some attributes that allow inlining a function at a different step of codegen.
    /// Currently this is just `InlineType::NoPredicates` for which we have a flag indicating
    /// whether treating that inline functions. The default is to treat these functions as entry points.
    ///
    /// This step should run after runtime separation, since it relies on the runtime of the called functions being final.
    #[tracing::instrument(level = "trace", skip(self))]
    pub(crate) fn inline_functions(self, aggressiveness: i64) -> Ssa {
        Self::inline_functions_inner(self, aggressiveness, false)
    }

    // Run the inlining pass where functions marked with `InlineType::NoPredicates` as not entry points
    pub(crate) fn inline_functions_with_no_predicates(self, aggressiveness: i64) -> Ssa {
        Self::inline_functions_inner(self, aggressiveness, true)
    }

    fn inline_functions_inner(
        mut self,
        aggressiveness: i64,
        inline_no_predicates_functions: bool,
    ) -> Ssa {
        let inline_sources =
            get_functions_to_inline_into(&self, inline_no_predicates_functions, aggressiveness);
        self.functions = btree_map(&inline_sources, |entry_point| {
            let new_function = InlineContext::new(
                &self,
                *entry_point,
                inline_no_predicates_functions,
                inline_sources.clone(),
            )
            .inline_all(&self);
            (*entry_point, new_function)
        });
        self
    }
}

/// The context for the function inlining pass.
///
/// This works using an internal FunctionBuilder to build a new main function from scratch.
/// Doing it this way properly handles importing instructions between functions and lets us
/// reuse the existing API at the cost of essentially cloning each of main's instructions.
struct InlineContext {
    recursion_level: u32,
    builder: FunctionBuilder,

    call_stack: CallStack,

    // The FunctionId of the entry point function we're inlining into in the old, unmodified Ssa.
    entry_point: FunctionId,

    /// Whether the inlining pass should inline any functions marked with [`InlineType::NoPredicates`]
    /// or whether these should be preserved as entrypoint functions.
    ///
    /// This is done as we delay inlining of functions with the attribute `#[no_predicates]` until after
    /// the control flow graph has been flattened.
    inline_no_predicates_functions: bool,

    // These are the functions of the program that we shouldn't inline.
    functions_not_to_inline: BTreeSet<FunctionId>,
}

/// The per-function inlining context contains information that is only valid for one function.
/// For example, each function has its own DataFlowGraph, and thus each function needs a translation
/// layer to translate between BlockId to BlockId for the current function and the function to
/// inline into. The same goes for ValueIds, InstructionIds, and for storing other data like
/// parameter to argument mappings.
struct PerFunctionContext<'function> {
    /// The source function is the function we're currently inlining into the function being built.
    source_function: &'function Function,

    /// The shared inlining context for all functions. This notably contains the FunctionBuilder used
    /// to build the function we're inlining into.
    context: &'function mut InlineContext,

    /// Maps ValueIds in the function being inlined to the new ValueIds to use in the function
    /// being inlined into. This mapping also contains the mapping from parameter values to
    /// argument values.
    values: HashMap<ValueId, ValueId>,

    /// Maps blocks in the source function to blocks in the function being inlined into, where
    /// each mapping is from the start of a source block to an inlined block in which the
    /// analogous program point occurs.
    ///
    /// Note that the starts of multiple source blocks can map into a single inlined block.
    /// Conversely the whole of a source block is not guaranteed to map into a single inlined
    /// block.
    blocks: HashMap<BasicBlockId, BasicBlockId>,

    /// True if we're currently working on the entry point function.
    inlining_entry: bool,
}

/// Utility function to find out the direct calls of a function.
fn called_functions_vec(func: &Function) -> Vec<FunctionId> {
    let mut called_function_ids = Vec::new();
    for block_id in func.reachable_blocks() {
        for instruction_id in func.dfg[block_id].instructions() {
            let Instruction::Call { func: called_value_id, .. } = &func.dfg[*instruction_id] else {
                continue;
            };

            if let Value::Function(function_id) = func.dfg[*called_value_id] {
                called_function_ids.push(function_id);
            }
        }
    }

    called_function_ids
}

/// Utility function to find out the deduplicated direct calls of a function.
fn called_functions(func: &Function) -> BTreeSet<FunctionId> {
    called_functions_vec(func).into_iter().collect()
}

/// The functions we should inline into (and that should be left in the final program) are:
///  - main
///  - Any Brillig function called from Acir
///  - Some Brillig functions depending on aggressiveness and some metrics
///  - Any Acir functions with a [fold inline type][InlineType::Fold],
fn get_functions_to_inline_into(
    ssa: &Ssa,
    inline_no_predicates_functions: bool,
    aggressiveness: i64,
) -> BTreeSet<FunctionId> {
    let mut brillig_entry_points = BTreeSet::default();
    let mut acir_entry_points = BTreeSet::default();

    if matches!(ssa.main().runtime(), RuntimeType::Brillig(_)) {
        brillig_entry_points.insert(ssa.main_id);
    } else {
        acir_entry_points.insert(ssa.main_id);
    }

    for (func_id, function) in ssa.functions.iter() {
        if matches!(function.runtime(), RuntimeType::Brillig(_)) {
            continue;
        }

        // If we have not already finished the flattening pass, functions marked
        // to not have predicates should be preserved.
        let preserve_function = !inline_no_predicates_functions && function.is_no_predicates();
        if function.runtime().is_entry_point() || preserve_function {
            acir_entry_points.insert(*func_id);
        }

        for called_function_id in called_functions(function) {
            if matches!(ssa.functions[&called_function_id].runtime(), RuntimeType::Brillig(_)) {
                brillig_entry_points.insert(called_function_id);
            }
        }
    }

    let times_called = compute_times_called(ssa);

    let brillig_functions_to_retain: BTreeSet<_> = compute_functions_to_retain(
        ssa,
        &brillig_entry_points,
        &times_called,
        inline_no_predicates_functions,
        aggressiveness,
    );

    acir_entry_points
        .into_iter()
        .chain(brillig_entry_points)
        .chain(brillig_functions_to_retain)
        .collect()
}

fn compute_times_called(ssa: &Ssa) -> HashMap<FunctionId, usize> {
    ssa.functions
        .iter()
        .flat_map(|(_caller_id, function)| {
            let called_functions_vec = called_functions_vec(function);
            called_functions_vec.into_iter()
        })
        .chain(std::iter::once(ssa.main_id))
        .fold(HashMap::default(), |mut map, func_id| {
            *map.entry(func_id).or_insert(0) += 1;
            map
        })
}

fn should_retain_recursive(
    ssa: &Ssa,
    func: FunctionId,
    times_called: &HashMap<FunctionId, usize>,
    should_retain_function: &mut HashMap<FunctionId, (bool, i64)>,
    mut explored_functions: im::HashSet<FunctionId>,
    inline_no_predicates_functions: bool,
    aggressiveness: i64,
) {
    // We have already decided on this function
    if should_retain_function.get(&func).is_some() {
        return;
    }
    // Recursive, this function won't be inlined
    if explored_functions.contains(&func) {
        should_retain_function.insert(func, (true, 0));
        return;
    }
    explored_functions.insert(func);

    // Decide on dependencies first
    let called_functions = called_functions(&ssa.functions[&func]);
    for function in called_functions.iter() {
        should_retain_recursive(
            ssa,
            *function,
            times_called,
            should_retain_function,
            explored_functions.clone(),
            inline_no_predicates_functions,
            aggressiveness,
        );
    }
    // We could have decided on this function while deciding on dependencies
    // If the function is recursive
    if should_retain_function.get(&func).is_some() {
        return;
    }

    // We'll use some heuristics to decide whether to inline or not.
    // We compute the weight (roughly the number of instructions) of the function after inlining
    // And the interface cost of the function (the inherent cost at the callsite, roughly the number of args and returns)
    // We then can compute an approximation of the cost of inlining vs the cost of retaining the function
    // We do this computation using saturating i64s to avoid overflows
    let inlined_function_weights: i64 = called_functions.iter().fold(0, |acc, called_function| {
        let (should_retain, weight) = should_retain_function[called_function];
        if should_retain {
            acc
        } else {
            acc.saturating_add(weight)
        }
    });

    let this_function_weight = inlined_function_weights
        .saturating_add(compute_function_own_weight(&ssa.functions[&func]) as i64);

    let interface_cost = compute_function_interface_cost(&ssa.functions[&func]) as i64;

    let times_called = times_called[&func] as i64;

    let inline_cost = times_called.saturating_mul(this_function_weight);
    let retain_cost = times_called.saturating_mul(interface_cost) + this_function_weight;

    let runtime = ssa.functions[&func].runtime();
    // We inline if the aggressiveness is higher than inline cost minus the retain cost
    // If aggressiveness is infinite, we'll always inline
    // If aggressiveness is 0, we'll inline when the inline cost is lower than the retain cost
    // If aggressiveness is minus infinity, we'll never inline (other than in the mandatory cases)
    let should_inline = ((inline_cost.saturating_sub(retain_cost)) < aggressiveness)
        || runtime.is_inline_always()
        || (runtime.is_no_predicates() && inline_no_predicates_functions);

    should_retain_function.insert(func, (!should_inline, this_function_weight));
}

fn compute_functions_to_retain(
    ssa: &Ssa,
    entry_points: &BTreeSet<FunctionId>,
    times_called: &HashMap<FunctionId, usize>,
    inline_no_predicates_functions: bool,
    aggressiveness: i64,
) -> BTreeSet<FunctionId> {
    let mut should_retain_function = HashMap::default();

    for entry_point in entry_points.iter() {
        should_retain_recursive(
            ssa,
            *entry_point,
            times_called,
            &mut should_retain_function,
            im::HashSet::default(),
            inline_no_predicates_functions,
            aggressiveness,
        );
    }

    should_retain_function
        .into_iter()
        .filter_map(
            |(func_id, (should_retain, _))| {
                if should_retain {
                    Some(func_id)
                } else {
                    None
                }
            },
        )
        .collect()
}

fn compute_function_own_weight(func: &Function) -> usize {
    let mut weight = 0;
    for block_id in func.reachable_blocks() {
        weight += func.dfg[block_id].instructions().len() + 1; // We add one for the terminator
    }
    // We use an approximation of the average increase in instruction ratio from SSA to Brillig
    // In order to get the actual weight we'd need to codegen this function to brillig.
    weight
}

fn compute_function_interface_cost(func: &Function) -> usize {
    func.parameters().len() + func.returns().len()
}

impl InlineContext {
    /// Create a new context object for the function inlining pass.
    /// This starts off with an empty mapping of instructions for main's parameters.
    /// The function being inlined into will always be the main function, although it is
    /// actually a copy that is created in case the original main is still needed from a function
    /// that could not be inlined calling it.
    fn new(
        ssa: &Ssa,
        entry_point: FunctionId,
        inline_no_predicates_functions: bool,
        functions_not_to_inline: BTreeSet<FunctionId>,
    ) -> InlineContext {
        let source = &ssa.functions[&entry_point];
        let mut builder = FunctionBuilder::new(source.name().to_owned(), entry_point);
        builder.set_runtime(source.runtime());
        Self {
            builder,
            recursion_level: 0,
            entry_point,
            call_stack: CallStack::new(),
            inline_no_predicates_functions,
            functions_not_to_inline,
        }
    }

    /// Start inlining the entry point function and all functions reachable from it.
    fn inline_all(mut self, ssa: &Ssa) -> Function {
        let entry_point = &ssa.functions[&self.entry_point];

        let mut context = PerFunctionContext::new(&mut self, entry_point);
        context.inlining_entry = true;

        // The entry block is already inserted so we have to add it to context.blocks and add
        // its parameters here. Failing to do so would cause context.translate_block() to add
        // a fresh block for the entry block rather than use the existing one.
        let entry_block = context.context.builder.current_function.entry_block();
        let original_parameters = context.source_function.parameters();

        for parameter in original_parameters {
            let typ = context.source_function.dfg.type_of_value(*parameter);
            let new_parameter = context.context.builder.add_block_parameter(entry_block, typ);
            context.values.insert(*parameter, new_parameter);
        }

        context.blocks.insert(context.source_function.entry_block(), entry_block);
        context.inline_blocks(ssa);
        // translate databus values
        let databus = entry_point.dfg.data_bus.map_values(|t| context.translate_value(t));

        // Finally, we should have 1 function left representing the inlined version of the target function.
        let mut new_ssa = self.builder.finish();
        assert_eq!(new_ssa.functions.len(), 1);
        let mut new_func = new_ssa.functions.pop_first().unwrap().1;
        new_func.dfg.data_bus = databus;
        new_func
    }

    /// Inlines a function into the current function and returns the translated return values
    /// of the inlined function.
    fn inline_function(
        &mut self,
        ssa: &Ssa,
        id: FunctionId,
        arguments: &[ValueId],
    ) -> Vec<ValueId> {
        self.recursion_level += 1;

        let source_function = &ssa.functions[&id];

        if self.recursion_level > RECURSION_LIMIT {
            panic!(
                "Attempted to recur more than {RECURSION_LIMIT} times during inlining function '{}': {}", source_function.name(), source_function
            );
        }

        let mut context = PerFunctionContext::new(self, source_function);

        let parameters = source_function.parameters();
        assert_eq!(parameters.len(), arguments.len());
        context.values = parameters.iter().copied().zip(arguments.iter().copied()).collect();

        let current_block = context.context.builder.current_block();
        context.blocks.insert(source_function.entry_block(), current_block);

        let return_values = context.inline_blocks(ssa);
        self.recursion_level -= 1;
        return_values
    }
}

impl<'function> PerFunctionContext<'function> {
    /// Create a new PerFunctionContext from the source function.
    /// The value and block mappings for this context are initially empty except
    /// for containing the mapping between parameters in the source_function and
    /// the arguments of the destination function.
    fn new(context: &'function mut InlineContext, source_function: &'function Function) -> Self {
        Self {
            context,
            source_function,
            blocks: HashMap::default(),
            values: HashMap::default(),
            inlining_entry: false,
        }
    }

    /// Translates a ValueId from the function being inlined to a ValueId of the function
    /// being inlined into. Note that this expects value ids for all Value::Instruction and
    /// Value::Param values are already handled as a result of previous inlining of instructions
    /// and blocks respectively. If these assertions trigger it means a value is being used before
    /// the instruction or block that defines the value is inserted.
    fn translate_value(&mut self, id: ValueId) -> ValueId {
        if let Some(value) = self.values.get(&id) {
            return *value;
        }

        let new_value = match &self.source_function.dfg[id] {
            value @ Value::Instruction { .. } => {
                unreachable!("All Value::Instructions should already be known during inlining after creating the original inlined instruction. Unknown value {id} = {value:?}")
            }
            value @ Value::Param { .. } => {
                unreachable!("All Value::Params should already be known from previous calls to translate_block. Unknown value {id} = {value:?}")
            }
            Value::NumericConstant { constant, typ } => {
                self.context.builder.numeric_constant(*constant, typ.clone())
            }
            Value::Function(function) => self.context.builder.import_function(*function),
            Value::Intrinsic(intrinsic) => self.context.builder.import_intrinsic_id(*intrinsic),
            Value::ForeignFunction(function) => {
                self.context.builder.import_foreign_function(function)
            }
            Value::Array { array, typ } => {
                let elements = array.iter().map(|value| self.translate_value(*value)).collect();
                self.context.builder.array_constant(elements, typ.clone())
            }
        };

        self.values.insert(id, new_value);
        new_value
    }

    /// Translates the program point representing the start of the given `source_block` to the
    /// inlined block in which the analogous program point occurs. (Once inlined, the source
    /// block's analogous program region may span multiple inlined blocks.)
    ///
    /// If the block isn't already known, this will insert a new block into the target function
    /// with the same parameter types as the source block.
    fn translate_block(
        &mut self,
        source_block: BasicBlockId,
        block_queue: &mut VecDeque<BasicBlockId>,
    ) -> BasicBlockId {
        if let Some(block) = self.blocks.get(&source_block) {
            return *block;
        }

        // The block is not yet inlined, queue it
        block_queue.push_back(source_block);

        // The block is not already present in the function being inlined into so we must create it.
        // The block's instructions are not copied over as they will be copied later in inlining.
        let new_block = self.context.builder.insert_block();
        let original_parameters = self.source_function.dfg.block_parameters(source_block);

        for parameter in original_parameters {
            let typ = self.source_function.dfg.type_of_value(*parameter);
            let new_parameter = self.context.builder.add_block_parameter(new_block, typ);
            self.values.insert(*parameter, new_parameter);
        }

        self.blocks.insert(source_block, new_block);
        new_block
    }

    /// Try to retrieve the function referred to by the given Id.
    /// Expects that the given ValueId belongs to the source_function.
    ///
    /// Returns None if the id is not known to refer to a function.
    fn get_function(&mut self, mut id: ValueId) -> Option<FunctionId> {
        id = self.translate_value(id);
        match self.context.builder[id] {
            Value::Function(id) => Some(id),
            // We don't set failed_to_inline_a_call for intrinsics since those
            // don't correspond to actual functions in the SSA program that would
            // need to be removed afterward.
            Value::Intrinsic(_) => None,
            _ => None,
        }
    }

    /// Inline all reachable blocks within the source_function into the destination function.
    fn inline_blocks(&mut self, ssa: &Ssa) -> Vec<ValueId> {
        let mut seen_blocks = HashSet::new();
        let mut block_queue = VecDeque::new();
        block_queue.push_back(self.source_function.entry_block());

        // This Vec will contain each block with a Return instruction along with the
        // returned values of that block.
        let mut function_returns = vec![];

        while let Some(source_block_id) = block_queue.pop_front() {
            if seen_blocks.contains(&source_block_id) {
                continue;
            }
            let translated_block_id = self.translate_block(source_block_id, &mut block_queue);
            self.context.builder.switch_to_block(translated_block_id);

            seen_blocks.insert(source_block_id);
            self.inline_block_instructions(ssa, source_block_id);

            if let Some((block, values)) =
                self.handle_terminator_instruction(source_block_id, &mut block_queue)
            {
                function_returns.push((block, values));
            }
        }

        self.handle_function_returns(function_returns)
    }

    /// Handle inlining a function's possibly multiple return instructions.
    /// If there is only 1 return we can just continue inserting into that block.
    /// If there are multiple, we'll need to create a join block to jump to with each value.
    fn handle_function_returns(
        &mut self,
        mut returns: Vec<(BasicBlockId, Vec<ValueId>)>,
    ) -> Vec<ValueId> {
        // Clippy complains if this were written as an if statement
        match returns.len() {
            1 => {
                let (return_block, return_values) = returns.remove(0);
                self.context.builder.switch_to_block(return_block);
                return_values
            }
            n if n > 1 => {
                // If there is more than 1 return instruction we'll need to create a single block we
                // can return to and continue inserting in afterwards.
                let return_block = self.context.builder.insert_block();

                for (block, return_values) in returns {
                    self.context.builder.switch_to_block(block);
                    self.context.builder.terminate_with_jmp(return_block, return_values);
                }

                self.context.builder.switch_to_block(return_block);
                self.context.builder.block_parameters(return_block).to_vec()
            }
            _ => unreachable!("Inlined function had no return values"),
        }
    }

    /// Inline each instruction in the given block into the function being inlined into.
    /// This may recurse if it finds another function to inline if a call instruction is within this block.
    fn inline_block_instructions(&mut self, ssa: &Ssa, block_id: BasicBlockId) {
        let mut side_effects_enabled: Option<ValueId> = None;

        let block = &self.source_function.dfg[block_id];
        for id in block.instructions() {
            match &self.source_function.dfg[*id] {
                Instruction::Call { func, arguments } => match self.get_function(*func) {
                    Some(func_id) => {
                        if self.should_inline_call(ssa, func_id) {
                            self.inline_function(ssa, *id, func_id, arguments);

                            // This is only relevant during handling functions with `InlineType::NoPredicates` as these
                            // can pollute the function they're being inlined into with `Instruction::EnabledSideEffects`,
                            // resulting in predicates not being applied properly.
                            //
                            // Note that this doesn't cover the case in which there exists an `Instruction::EnabledSideEffects`
                            // within the function being inlined whilst the source function has not encountered one yet.
                            // In practice this isn't an issue as the last `Instruction::EnabledSideEffects` in the
                            // function being inlined will be to turn off predicates rather than to create one.
                            if let Some(condition) = side_effects_enabled {
                                self.context.builder.insert_enable_side_effects_if(condition);
                            }
                        } else {
                            self.push_instruction(*id);
                        }
                    }
                    None => self.push_instruction(*id),
                },
                Instruction::EnableSideEffectsIf { condition } => {
                    side_effects_enabled = Some(self.translate_value(*condition));
                    self.push_instruction(*id);
                }
                _ => self.push_instruction(*id),
            }
        }
    }

    fn should_inline_call(&self, ssa: &Ssa, called_func_id: FunctionId) -> bool {
        let function = &ssa.functions[&called_func_id];

        if let RuntimeType::Acir(inline_type) = function.runtime() {
            // If the called function is acir, we inline if it's not an entry point

            // If we have not already finished the flattening pass, functions marked
            // to not have predicates should be preserved.
            let preserve_function =
                !self.context.inline_no_predicates_functions && function.is_no_predicates();
            !inline_type.is_entry_point() && !preserve_function
        } else {
            // If the called function is brillig, we inline only if it's into brillig and the function is not recursive
            matches!(ssa.functions[&self.context.entry_point].runtime(), RuntimeType::Brillig(_))
                && !self.context.functions_not_to_inline.contains(&called_func_id)
        }
    }

    /// Inline a function call and remember the inlined return values in the values map
    fn inline_function(
        &mut self,
        ssa: &Ssa,
        call_id: InstructionId,
        function: FunctionId,
        arguments: &[ValueId],
    ) {
        let old_results = self.source_function.dfg.instruction_results(call_id);
        let arguments = vecmap(arguments, |arg| self.translate_value(*arg));

        let call_stack = self.source_function.dfg.get_call_stack(call_id);
        let call_stack_len = call_stack.len();
        self.context.call_stack.append(call_stack);

        let new_results = self.context.inline_function(ssa, function, &arguments);

        self.context.call_stack.truncate(self.context.call_stack.len() - call_stack_len);

        let new_results = InsertInstructionResult::Results(call_id, &new_results);
        Self::insert_new_instruction_results(&mut self.values, old_results, new_results);
    }

    /// Push the given instruction from the source_function into the current block of the
    /// function being inlined into.
    fn push_instruction(&mut self, id: InstructionId) {
        let instruction = self.source_function.dfg[id].map_values(|id| self.translate_value(id));

        let mut call_stack = self.context.call_stack.clone();
        call_stack.append(self.source_function.dfg.get_call_stack(id));

        let results = self.source_function.dfg.instruction_results(id);
        let results = vecmap(results, |id| self.source_function.dfg.resolve(*id));

        let ctrl_typevars = instruction
            .requires_ctrl_typevars()
            .then(|| vecmap(&results, |result| self.source_function.dfg.type_of_value(*result)));

        self.context.builder.set_call_stack(call_stack);

        let new_results = self.context.builder.insert_instruction(instruction, ctrl_typevars);
        Self::insert_new_instruction_results(&mut self.values, &results, new_results);
    }

    /// Modify the values HashMap to remember the mapping between an instruction result's previous
    /// ValueId (from the source_function) and its new ValueId in the destination function.
    fn insert_new_instruction_results(
        values: &mut HashMap<ValueId, ValueId>,
        old_results: &[ValueId],
        new_results: InsertInstructionResult,
    ) {
        assert_eq!(old_results.len(), new_results.len());

        match new_results {
            InsertInstructionResult::SimplifiedTo(new_result) => {
                values.insert(old_results[0], new_result);
            }
            InsertInstructionResult::SimplifiedToMultiple(new_results) => {
                for (old_result, new_result) in old_results.iter().zip(new_results) {
                    values.insert(*old_result, new_result);
                }
            }
            InsertInstructionResult::Results(_, new_results) => {
                for (old_result, new_result) in old_results.iter().zip(new_results) {
                    values.insert(*old_result, *new_result);
                }
            }
            InsertInstructionResult::InstructionRemoved => (),
        }
    }

    /// Handle the given terminator instruction from the given source function block.
    /// This will push any new blocks to the destination function as needed, add them
    /// to the block queue, and set the terminator instruction for the current block.
    ///
    /// If the terminator instruction was a Return, this will return the block this instruction
    /// was in as well as the values that were returned.
    fn handle_terminator_instruction(
        &mut self,
        block_id: BasicBlockId,
        block_queue: &mut VecDeque<BasicBlockId>,
    ) -> Option<(BasicBlockId, Vec<ValueId>)> {
        match self.source_function.dfg[block_id].unwrap_terminator() {
            TerminatorInstruction::Jmp { destination, arguments, call_stack } => {
                let destination = self.translate_block(*destination, block_queue);
                let arguments = vecmap(arguments, |arg| self.translate_value(*arg));

                let mut new_call_stack = self.context.call_stack.clone();
                new_call_stack.append(call_stack.clone());

                self.context
                    .builder
                    .set_call_stack(new_call_stack)
                    .terminate_with_jmp(destination, arguments);
                None
            }
            TerminatorInstruction::JmpIf {
                condition,
                then_destination,
                else_destination,
                call_stack,
            } => {
                let condition = self.translate_value(*condition);

                let mut new_call_stack = self.context.call_stack.clone();
                new_call_stack.append(call_stack.clone());

                // See if the value of the condition is known, and if so only inline the reachable
                // branch. This lets us inline some recursive functions without recurring forever.
                let dfg = &mut self.context.builder.current_function.dfg;
                match dfg.get_numeric_constant(condition) {
                    Some(constant) => {
                        let next_block =
                            if constant.is_zero() { *else_destination } else { *then_destination };

                        let next_block = self.translate_block(next_block, block_queue);
                        self.context
                            .builder
                            .set_call_stack(new_call_stack)
                            .terminate_with_jmp(next_block, vec![]);
                    }
                    None => {
                        let then_block = self.translate_block(*then_destination, block_queue);
                        let else_block = self.translate_block(*else_destination, block_queue);
                        self.context
                            .builder
                            .set_call_stack(new_call_stack)
                            .terminate_with_jmpif(condition, then_block, else_block);
                    }
                }
                None
            }
            TerminatorInstruction::Return { return_values, call_stack } => {
                let return_values = vecmap(return_values, |value| self.translate_value(*value));

                // Note that `translate_block` would take us back to the point at which the
                // inlining of this source block began. Since additional blocks may have been
                // inlined since, we are interested in the block representing the current program
                // point, obtained via `current_block`.
                let block_id = self.context.builder.current_block();

                if self.inlining_entry {
                    let mut new_call_stack = self.context.call_stack.clone();
                    new_call_stack.append(call_stack.clone());
                    self.context
                        .builder
                        .set_call_stack(new_call_stack)
                        .terminate_with_return(return_values.clone());
                }

                Some((block_id, return_values))
            }
        }
    }
}

#[cfg(test)]
mod test {
    use acvm::{acir::AcirField, FieldElement};
    use noirc_frontend::monomorphization::ast::InlineType;

    use crate::ssa::{
        function_builder::FunctionBuilder,
        ir::{
            basic_block::BasicBlockId,
            function::RuntimeType,
            instruction::{BinaryOp, Intrinsic, TerminatorInstruction},
            map::Id,
            types::{NumericType, Type},
        },
    };

    #[test]
    fn basic_inlining() {
        // fn foo {
        //   b0():
        //     v0 = call bar()
        //     return v0
        // }
        // fn bar {
        //   b0():
        //     return 72
        // }
        let foo_id = Id::test_new(0);
        let mut builder = FunctionBuilder::new("foo".into(), foo_id);

        let bar_id = Id::test_new(1);
        let bar = builder.import_function(bar_id);
        let results = builder.insert_call(bar, Vec::new(), vec![Type::field()]).to_vec();
        builder.terminate_with_return(results);

        builder.new_function("bar".into(), bar_id, InlineType::default());
        let expected_return = 72u128;
        let seventy_two = builder.field_constant(expected_return);
        builder.terminate_with_return(vec![seventy_two]);

        let ssa = builder.finish();
        assert_eq!(ssa.functions.len(), 2);

        let inlined = ssa.inline_functions(i64::MAX);
        assert_eq!(inlined.functions.len(), 1);
    }

    #[test]
    fn complex_inlining() {
        // This SSA is from issue #1327 which previously failed to inline properly
        //
        // fn main f0 {
        //   b0(v0: Field):
        //     v7 = call f2(f1)
        //     v13 = call f3(v7)
        //     v16 = call v13(v0)
        //     return v16
        // }
        // fn square f1 {
        //   b0(v0: Field):
        //     v2 = mul v0, v0
        //     return v2
        // }
        // fn id1 f2 {
        //   b0(v0: function):
        //     return v0
        // }
        // fn id2 f3 {
        //   b0(v0: function):
        //     return v0
        // }
        let main_id = Id::test_new(0);
        let square_id = Id::test_new(1);
        let id1_id = Id::test_new(2);
        let id2_id = Id::test_new(3);

        // Compiling main
        let mut builder = FunctionBuilder::new("main".into(), main_id);
        let main_v0 = builder.add_parameter(Type::field());

        let main_f1 = builder.import_function(square_id);
        let main_f2 = builder.import_function(id1_id);
        let main_f3 = builder.import_function(id2_id);

        let main_v7 = builder.insert_call(main_f2, vec![main_f1], vec![Type::Function])[0];
        let main_v13 = builder.insert_call(main_f3, vec![main_v7], vec![Type::Function])[0];
        let main_v16 = builder.insert_call(main_v13, vec![main_v0], vec![Type::field()])[0];
        builder.terminate_with_return(vec![main_v16]);

        // Compiling square f1
        builder.new_function("square".into(), square_id, InlineType::default());
        let square_v0 = builder.add_parameter(Type::field());
        let square_v2 = builder.insert_binary(square_v0, BinaryOp::Mul, square_v0);
        builder.terminate_with_return(vec![square_v2]);

        // Compiling id1 f2
        builder.new_function("id1".into(), id1_id, InlineType::default());
        let id1_v0 = builder.add_parameter(Type::Function);
        builder.terminate_with_return(vec![id1_v0]);

        // Compiling id2 f3
        builder.new_function("id2".into(), id2_id, InlineType::default());
        let id2_v0 = builder.add_parameter(Type::Function);
        builder.terminate_with_return(vec![id2_v0]);

        // Done, now we test that we can successfully inline all functions.
        let ssa = builder.finish();
        assert_eq!(ssa.functions.len(), 4);

        let inlined = ssa.inline_functions(i64::MAX);
        assert_eq!(inlined.functions.len(), 1);
    }

    #[test]
    fn recursive_functions() {
        // fn main f0 {
        //   b0():
        //     v0 = call factorial(Field 5)
        //     return v0
        // }
        // fn factorial f1 {
        //   b0(v0: Field):
        //     v1 = lt v0, Field 1
        //     jmpif v1, then: b1, else: b2
        //   b1():
        //     return Field 1
        //   b2():
        //     v2 = sub v0, Field 1
        //     v3 = call factorial(v2)
        //     v4 = mul v0, v3
        //     return v4
        // }
        let main_id = Id::test_new(0);
        let mut builder = FunctionBuilder::new("main".into(), main_id);

        let factorial_id = Id::test_new(1);
        let factorial = builder.import_function(factorial_id);

        let five = builder.field_constant(5u128);
        let results = builder.insert_call(factorial, vec![five], vec![Type::field()]).to_vec();
        builder.terminate_with_return(results);

        builder.new_function("factorial".into(), factorial_id, InlineType::default());
        let b1 = builder.insert_block();
        let b2 = builder.insert_block();

        let one = builder.field_constant(1u128);

        let v0 = builder.add_parameter(Type::field());
        let v1 = builder.insert_binary(v0, BinaryOp::Lt, one);
        builder.terminate_with_jmpif(v1, b1, b2);

        builder.switch_to_block(b1);
        builder.terminate_with_return(vec![one]);

        builder.switch_to_block(b2);
        let factorial_id = builder.import_function(factorial_id);
        let v2 = builder.insert_binary(v0, BinaryOp::Sub, one);
        let v3 = builder.insert_call(factorial_id, vec![v2], vec![Type::field()])[0];
        let v4 = builder.insert_binary(v0, BinaryOp::Mul, v3);
        builder.terminate_with_return(vec![v4]);

        let ssa = builder.finish();
        assert_eq!(ssa.functions.len(), 2);

        // Expected SSA:
        //
        // fn main f2 {
        //   b0():
        //     jmp b1()
        //   b1():
        //     jmp b2()
        //   b2():
        //     jmp b3()
        //   b3():
        //     jmp b4()
        //   b4():
        //     jmp b5()
        //   b5():
        //     jmp b6()
        //   b6():
        //     return Field 120
        // }
        let inlined = ssa.inline_functions(i64::MAX);
        assert_eq!(inlined.functions.len(), 1);

        let main = inlined.main();
        let b6_id: BasicBlockId = Id::test_new(6);
        let b6 = &main.dfg[b6_id];

        match b6.terminator() {
            Some(TerminatorInstruction::Return { return_values, .. }) => {
                assert_eq!(return_values.len(), 1);
                let value = main
                    .dfg
                    .get_numeric_constant(return_values[0])
                    .expect("Expected a constant for the return value")
                    .to_u128();
                assert_eq!(value, 120);
            }
            other => unreachable!("Unexpected terminator {other:?}"),
        }
    }

    #[test]
    fn displaced_return_mapping() {
        // This test is designed specifically to catch a regression in which the ids of blocks
        // terminated by returns are badly tracked. As a result, the continuation of a source
        // block after a call instruction could but inlined into a block that's already been
        // terminated, producing an incorrect order and orphaning successors.

        // fn main f0 {
        //   b0(v0: u1):
        //     v2 = call f1(v0)
        //     call assert_constant(v2)
        //     return
        // }
        // fn inner1 f1 {
        //   b0(v0: u1):
        //     v2 = call f2(v0)
        //     return v2
        // }
        // fn inner2 f2 {
        //   b0(v0: u1):
        //     jmpif v0 then: b1, else: b2
        //   b1():
        //     jmp b3(Field 1)
        //   b3(v3: Field):
        //     return v3
        //   b2():
        //     jmp b3(Field 2)
        // }
        let main_id = Id::test_new(0);
        let mut builder = FunctionBuilder::new("main".into(), main_id);

        let main_cond = builder.add_parameter(Type::bool());
        let inner1_id = Id::test_new(1);
        let inner1 = builder.import_function(inner1_id);
        let main_v2 = builder.insert_call(inner1, vec![main_cond], vec![Type::field()])[0];
        let assert_constant = builder.import_intrinsic_id(Intrinsic::AssertConstant);
        builder.insert_call(assert_constant, vec![main_v2], vec![]);
        builder.terminate_with_return(vec![]);

        builder.new_function("inner1".into(), inner1_id, InlineType::default());
        let inner1_cond = builder.add_parameter(Type::bool());
        let inner2_id = Id::test_new(2);
        let inner2 = builder.import_function(inner2_id);
        let inner1_v2 = builder.insert_call(inner2, vec![inner1_cond], vec![Type::field()])[0];
        builder.terminate_with_return(vec![inner1_v2]);

        builder.new_function("inner2".into(), inner2_id, InlineType::default());
        let inner2_cond = builder.add_parameter(Type::bool());
        let then_block = builder.insert_block();
        let else_block = builder.insert_block();
        let join_block = builder.insert_block();
        builder.terminate_with_jmpif(inner2_cond, then_block, else_block);
        builder.switch_to_block(then_block);
        let one = builder.numeric_constant(FieldElement::one(), Type::field());
        builder.terminate_with_jmp(join_block, vec![one]);
        builder.switch_to_block(else_block);
        let two = builder.numeric_constant(FieldElement::from(2_u128), Type::field());
        builder.terminate_with_jmp(join_block, vec![two]);
        let join_param = builder.add_block_parameter(join_block, Type::field());
        builder.switch_to_block(join_block);
        builder.terminate_with_return(vec![join_param]);

        let ssa = builder.finish().inline_functions(i64::MAX);
        // Expected result:
        // fn main f3 {
        //   b0(v0: u1):
        //     jmpif v0 then: b1, else: b2
        //   b1():
        //     jmp b3(Field 1)
        //   b3(v3: Field):
        //     call assert_constant(v3)
        //     return
        //   b2():
        //     jmp b3(Field 2)
        // }
        let main = ssa.main();
        assert_eq!(main.reachable_blocks().len(), 4);
    }

    #[test]
<<<<<<< HEAD
    fn inliner_disabled() {
        // brillig fn foo {
        //   b0():
        //     v0 = call bar()
        //     return v0
        // }
        // brillig fn bar {
        //   b0():
        //     return 72
        // }
        let foo_id = Id::test_new(0);
        let mut builder = FunctionBuilder::new("foo".into(), foo_id);
        builder.set_runtime(RuntimeType::Brillig(InlineType::default()));

        let bar_id = Id::test_new(1);
        let bar = builder.import_function(bar_id);
        let results = builder.insert_call(bar, Vec::new(), vec![Type::field()]).to_vec();
        builder.terminate_with_return(results);

        builder.new_brillig_function("bar".into(), bar_id, InlineType::default());
        let expected_return = 72u128;
        let seventy_two = builder.field_constant(expected_return);
        builder.terminate_with_return(vec![seventy_two]);

        let ssa = builder.finish();
        assert_eq!(ssa.functions.len(), 2);

        let inlined = ssa.inline_functions(i64::MIN);
        // No inlining has happened
        assert_eq!(inlined.functions.len(), 2);
    }

    #[test]
    fn conditional_inlining() {
        // In this example we call a larger brillig function 3 times so the inliner refuses to inline the function.
        // brillig fn foo {
        //   b0():
        //     v0 = call bar()
        //     v1 = call bar()
        //     v2 = call bar()
        //     return v0
        // }
        // brillig fn bar {
        //   b0():
        //     jmpif 1 then: b1, else: b2
        //   b1():
        //     jmp b3(Field 1)
        //   b3(v3: Field):
        //     return v3
        //   b2():
        //     jmp b3(Field 2)
        // }
        let foo_id = Id::test_new(0);
        let mut builder = FunctionBuilder::new("foo".into(), foo_id);
        builder.set_runtime(RuntimeType::Brillig(InlineType::default()));

        let bar_id = Id::test_new(1);
        let bar = builder.import_function(bar_id);
        let v0 = builder.insert_call(bar, Vec::new(), vec![Type::field()]).to_vec();
        let _v1 = builder.insert_call(bar, Vec::new(), vec![Type::field()]).to_vec();
        let _v2 = builder.insert_call(bar, Vec::new(), vec![Type::field()]).to_vec();
        builder.terminate_with_return(v0);

        builder.new_brillig_function("bar".into(), bar_id, InlineType::default());
        let bar_v0 =
            builder.numeric_constant(1_usize, Type::Numeric(NumericType::Unsigned { bit_size: 1 }));
        let then_block = builder.insert_block();
        let else_block = builder.insert_block();
        let join_block = builder.insert_block();
        builder.terminate_with_jmpif(bar_v0, then_block, else_block);
        builder.switch_to_block(then_block);
        let one = builder.numeric_constant(FieldElement::one(), Type::field());
        builder.terminate_with_jmp(join_block, vec![one]);
        builder.switch_to_block(else_block);
        let two = builder.numeric_constant(FieldElement::from(2_u128), Type::field());
        builder.terminate_with_jmp(join_block, vec![two]);
        let join_param = builder.add_block_parameter(join_block, Type::field());
        builder.switch_to_block(join_block);
        builder.terminate_with_return(vec![join_param]);

        let ssa = builder.finish();
        assert_eq!(ssa.functions.len(), 2);

        let inlined = ssa.inline_functions(0);
        // No inlining has happened
        assert_eq!(inlined.functions.len(), 2);
=======
    #[should_panic(
        expected = "Attempted to recur more than 1000 times during inlining function 'main': acir(inline) fn main f0 {"
    )]
    fn unconditional_recursion() {
        // fn main f1 {
        //   b0():
        //     call f1()
        //     return
        // }
        let main_id = Id::test_new(0);
        let mut builder = FunctionBuilder::new("main".into(), main_id);

        let main = builder.import_function(main_id);
        let results = builder.insert_call(main, Vec::new(), vec![]).to_vec();
        builder.terminate_with_return(results);

        let ssa = builder.finish();
        assert_eq!(ssa.functions.len(), 1);

        let inlined = ssa.inline_functions();
        assert_eq!(inlined.functions.len(), 0);
>>>>>>> 51ae1b32
    }
}<|MERGE_RESOLUTION|>--- conflicted
+++ resolved
@@ -1093,7 +1093,30 @@
     }
 
     #[test]
-<<<<<<< HEAD
+    #[should_panic(
+        expected = "Attempted to recur more than 1000 times during inlining function 'main': acir(inline) fn main f0 {"
+    )]
+    fn unconditional_recursion() {
+        // fn main f1 {
+        //   b0():
+        //     call f1()
+        //     return
+        // }
+        let main_id = Id::test_new(0);
+        let mut builder = FunctionBuilder::new("main".into(), main_id);
+
+        let main = builder.import_function(main_id);
+        let results = builder.insert_call(main, Vec::new(), vec![]).to_vec();
+        builder.terminate_with_return(results);
+
+        let ssa = builder.finish();
+        assert_eq!(ssa.functions.len(), 1);
+
+        let inlined = ssa.inline_functions();
+        assert_eq!(inlined.functions.len(), 0);
+    }
+
+    #[test]
     fn inliner_disabled() {
         // brillig fn foo {
         //   b0():
@@ -1180,28 +1203,5 @@
         let inlined = ssa.inline_functions(0);
         // No inlining has happened
         assert_eq!(inlined.functions.len(), 2);
-=======
-    #[should_panic(
-        expected = "Attempted to recur more than 1000 times during inlining function 'main': acir(inline) fn main f0 {"
-    )]
-    fn unconditional_recursion() {
-        // fn main f1 {
-        //   b0():
-        //     call f1()
-        //     return
-        // }
-        let main_id = Id::test_new(0);
-        let mut builder = FunctionBuilder::new("main".into(), main_id);
-
-        let main = builder.import_function(main_id);
-        let results = builder.insert_call(main, Vec::new(), vec![]).to_vec();
-        builder.terminate_with_return(results);
-
-        let ssa = builder.finish();
-        assert_eq!(ssa.functions.len(), 1);
-
-        let inlined = ssa.inline_functions();
-        assert_eq!(inlined.functions.len(), 0);
->>>>>>> 51ae1b32
     }
 }