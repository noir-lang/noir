//! This module defines the function inlining pass for the SSA IR.
//! The purpose of this pass is to inline the instructions of each function call
//! within the function caller. If all function calls are known, there will only
//! be a single function remaining when the pass finishes.
use std::collections::{BTreeMap, BTreeSet, HashSet, VecDeque};

use acvm::acir::AcirField;
use im::HashMap;
use iter_extended::{btree_map, vecmap};

use crate::ssa::{
    function_builder::FunctionBuilder,
    ir::{
        basic_block::BasicBlockId,
        call_stack::CallStackId,
        dfg::{GlobalsGraph, InsertInstructionResult},
        function::{Function, FunctionId, RuntimeType},
        instruction::{Instruction, InstructionId, TerminatorInstruction},
        value::{Value, ValueId},
    },
    ssa_gen::Ssa,
};

/// An arbitrary limit to the maximum number of recursive call
/// frames at any point in time.
const RECURSION_LIMIT: u32 = 1000;

impl Ssa {
    /// Inline all functions within the IR.
    ///
    /// In the case of recursive Acir functions, this will attempt
    /// to recursively inline until the RECURSION_LIMIT is reached.
    ///
    /// Functions are recursively inlined into main until either we finish
    /// inlining all functions or we encounter a function whose function id is not known.
    /// When the later happens, the call instruction is kept in addition to the function
    /// it refers to. The function it refers to is kept unmodified without any inlining
    /// changes. This is because if the function's id later becomes known by a later
    /// pass, we would need to re-run all of inlining anyway to inline it, so we might
    /// as well save the work for later instead of performing it twice.
    ///
    /// There are some attributes that allow inlining a function at a different step of codegen.
    /// Currently this is just `InlineType::NoPredicates` for which we have a flag indicating
    /// whether treating that inline functions. The default is to treat these functions as entry points.
    ///
    /// This step should run after runtime separation, since it relies on the runtime of the called functions being final.
    #[tracing::instrument(level = "trace", skip(self))]
    pub(crate) fn inline_functions(self, aggressiveness: i64) -> Ssa {
        let inline_infos = compute_inline_infos(&self, false, aggressiveness);
        Self::inline_functions_inner(self, &inline_infos, false)
    }

    /// Run the inlining pass where functions marked with `InlineType::NoPredicates` as not entry points
    pub(crate) fn inline_functions_with_no_predicates(self, aggressiveness: i64) -> Ssa {
        let inline_infos = compute_inline_infos(&self, true, aggressiveness);
        Self::inline_functions_inner(self, &inline_infos, true)
    }

    fn inline_functions_inner(
        mut self,
        inline_infos: &InlineInfos,
        inline_no_predicates_functions: bool,
    ) -> Ssa {
        let inline_targets =
            inline_infos.iter().filter_map(|(id, info)| info.is_inline_target().then_some(*id));

        let should_inline_call = |callee: &Function| -> bool {
            match callee.runtime() {
                RuntimeType::Acir(_) => {
                    // If we have not already finished the flattening pass, functions marked
                    // to not have predicates should be preserved.
                    let preserve_function =
                        !inline_no_predicates_functions && callee.is_no_predicates();
                    !preserve_function
                }
                RuntimeType::Brillig(_) => {
                    // We inline inline if the function called wasn't ruled out as too costly or recursive.
                    InlineInfo::should_inline(inline_infos, callee.id())
                }
            }
        };

        // NOTE: Functions are processed independently of each other, with the final mapping replacing the original,
        // instead of inlining the "leaf" functions, moving up towards the entry point.
        self.functions = btree_map(inline_targets, |entry_point| {
            let function = &self.functions[&entry_point];
            let new_function = function.inlined(&self, &should_inline_call);
            (entry_point, new_function)
        });
        self
    }
}

impl Function {
    /// Create a new function which has the functions called by this one inlined into its body.
    pub(super) fn inlined(
        &self,
        ssa: &Ssa,
        should_inline_call: &impl Fn(&Function) -> bool,
    ) -> Function {
        InlineContext::new(ssa, self.id()).inline_all(ssa, &should_inline_call)
    }
}

/// The context for the function inlining pass.
///
/// This works using an internal FunctionBuilder to build a new main function from scratch.
/// Doing it this way properly handles importing instructions between functions and lets us
/// reuse the existing API at the cost of essentially cloning each of main's instructions.
struct InlineContext {
    recursion_level: u32,
    builder: FunctionBuilder,

    call_stack: CallStackId,

    // The FunctionId of the entry point function we're inlining into in the old, unmodified Ssa.
    entry_point: FunctionId,
}

/// The per-function inlining context contains information that is only valid for one function.
/// For example, each function has its own DataFlowGraph, and thus each function needs a translation
/// layer to translate between BlockId to BlockId for the current function and the function to
/// inline into. The same goes for ValueIds, InstructionIds, and for storing other data like
/// parameter to argument mappings.
struct PerFunctionContext<'function> {
    /// The function that we are inlining calls into.
    entry_function: &'function Function,

    /// The source function is the function we're currently inlining into the function being built.
    source_function: &'function Function,

    /// The shared inlining context for all functions. This notably contains the FunctionBuilder used
    /// to build the function we're inlining into.
    context: &'function mut InlineContext,

    /// Maps ValueIds in the function being inlined to the new ValueIds to use in the function
    /// being inlined into. This mapping also contains the mapping from parameter values to
    /// argument values.
    values: HashMap<ValueId, ValueId>,

    /// Maps blocks in the source function to blocks in the function being inlined into, where
    /// each mapping is from the start of a source block to an inlined block in which the
    /// analogous program point occurs.
    ///
    /// Note that the starts of multiple source blocks can map into a single inlined block.
    /// Conversely the whole of a source block is not guaranteed to map into a single inlined
    /// block.
    blocks: HashMap<BasicBlockId, BasicBlockId>,

    /// True if we're currently working on the entry point function.
    inlining_entry: bool,

    globals: &'function GlobalsGraph,
}

/// Utility function to find out the direct calls of a function.
///
/// Returns the function IDs from all `Call` instructions without deduplication.
fn called_functions_vec(func: &Function) -> Vec<FunctionId> {
    let mut called_function_ids = Vec::new();
    for block_id in func.reachable_blocks() {
        for instruction_id in func.dfg[block_id].instructions() {
            let Instruction::Call { func: called_value_id, .. } = &func.dfg[*instruction_id] else {
                continue;
            };

            if let Value::Function(function_id) = func.dfg[*called_value_id] {
                called_function_ids.push(function_id);
            }
        }
    }

    called_function_ids
}

/// Utility function to find out the deduplicated direct calls made from a function.
fn called_functions(func: &Function) -> BTreeSet<FunctionId> {
    called_functions_vec(func).into_iter().collect()
}

/// Information about a function to aid the decision about whether to inline it or not.
/// The final decision depends on what we're inlining it into.
#[derive(Default, Debug)]
pub(super) struct InlineInfo {
    is_brillig_entry_point: bool,
    is_acir_entry_point: bool,
    is_recursive: bool,
    should_inline: bool,
    weight: i64,
    cost: i64,
}

impl InlineInfo {
    /// Functions which are to be retained, not inlined.
    pub(super) fn is_inline_target(&self) -> bool {
        self.is_brillig_entry_point
            || self.is_acir_entry_point
            || self.is_recursive
            || !self.should_inline
    }

    pub(super) fn should_inline(inline_infos: &InlineInfos, called_func_id: FunctionId) -> bool {
        inline_infos.get(&called_func_id).map(|info| info.should_inline).unwrap_or_default()
    }
}

type InlineInfos = BTreeMap<FunctionId, InlineInfo>;

/// The functions we should inline into (and that should be left in the final program) are:
///  - main
///  - Any Brillig function called from Acir
///  - Some Brillig functions depending on aggressiveness and some metrics
///  - Any Acir functions with a [fold inline type][InlineType::Fold],
///
/// The returned `InlineInfos` won't have every function in it, only the ones which the algorithm visited.
pub(super) fn compute_inline_infos(
    ssa: &Ssa,
    inline_no_predicates_functions: bool,
    aggressiveness: i64,
) -> InlineInfos {
    let mut inline_infos = InlineInfos::default();

    inline_infos.insert(
        ssa.main_id,
        InlineInfo {
            is_acir_entry_point: ssa.main().runtime().is_acir(),
            is_brillig_entry_point: ssa.main().runtime().is_brillig(),
            ..Default::default()
        },
    );

    // Handle ACIR functions.
    for (func_id, function) in ssa.functions.iter() {
        if function.runtime().is_brillig() {
            continue;
        }

        // If we have not already finished the flattening pass, functions marked
        // to not have predicates should be preserved.
        let preserve_function = !inline_no_predicates_functions && function.is_no_predicates();
        if function.runtime().is_entry_point() || preserve_function {
            inline_infos.entry(*func_id).or_default().is_acir_entry_point = true;
        }

        // Any Brillig function called from ACIR is an entry into the Brillig VM.
        for called_func_id in called_functions(function) {
            if ssa.functions[&called_func_id].runtime().is_brillig() {
                inline_infos.entry(called_func_id).or_default().is_brillig_entry_point = true;
            }
        }
    }

    let callers = compute_callers(ssa);
    let times_called = compute_times_called(&callers);

    mark_brillig_functions_to_retain(
        ssa,
        inline_no_predicates_functions,
        aggressiveness,
        &times_called,
        &mut inline_infos,
    );

    inline_infos
}

/// Compute the time each function is called from any other function.
fn compute_times_called(
    callers: &BTreeMap<FunctionId, BTreeMap<FunctionId, usize>>,
) -> HashMap<FunctionId, usize> {
    callers
        .iter()
        .map(|(callee, callers)| {
            let total_calls = callers.values().sum();
            (*callee, total_calls)
        })
        .collect()
}

/// Compute for each function the set of functions that call it, and how many times they do so.
fn compute_callers(ssa: &Ssa) -> BTreeMap<FunctionId, BTreeMap<FunctionId, usize>> {
    ssa.functions
        .iter()
        .flat_map(|(caller_id, function)| {
            let called_functions = called_functions_vec(function);
            called_functions.into_iter().map(|callee_id| (*caller_id, callee_id))
        })
        .fold(
            // Make sure an entry exists even for ones that don't get called.
            ssa.functions.keys().map(|id| (*id, BTreeMap::new())).collect(),
            |mut acc, (caller_id, callee_id)| {
                let callers = acc.entry(callee_id).or_default();
                *callers.entry(caller_id).or_default() += 1;
                acc
            },
        )
}

/// Compute for each function the set of functions called by it, and how many times it does so.
fn compute_callees(ssa: &Ssa) -> BTreeMap<FunctionId, BTreeMap<FunctionId, usize>> {
    ssa.functions
        .iter()
        .flat_map(|(caller_id, function)| {
            let called_functions = called_functions_vec(function);
            called_functions.into_iter().map(|callee_id| (*caller_id, callee_id))
        })
        .fold(
            // Make sure an entry exists even for ones that don't call anything.
            ssa.functions.keys().map(|id| (*id, BTreeMap::new())).collect(),
            |mut acc, (caller_id, callee_id)| {
                let callees = acc.entry(caller_id).or_default();
                *callees.entry(callee_id).or_default() += 1;
                acc
            },
        )
}

/// Compute something like a topological order of the functions, starting with the ones
/// that do not call any other functions, going towards the entry points. When cycles
/// are detected, take the one which are called by the most to break the ties.
///
/// This can be used to simplify the most often called functions first.
///
/// Returns the functions paired with their own as well as transitive weight,
/// which accumulates the weight of all the functions they call, as well as own.
pub(super) fn compute_bottom_up_order(ssa: &Ssa) -> Vec<(FunctionId, (usize, usize))> {
    let mut order = Vec::new();
    let mut visited = HashSet::new();

    // Call graph which we'll repeatedly prune to find the "leaves".
    let mut callees = compute_callees(ssa);
    let callers = compute_callers(ssa);

    // Number of times a function is called, used to break cycles in the call graph by popping the next candidate.
    let mut times_called = compute_times_called(&callers).into_iter().collect::<Vec<_>>();
    times_called.sort_by_key(|(id, cnt)| {
        // Sort by called the *least* by others, as these are less likely to cut the graph when removed.
        let called_desc = -(*cnt as i64);
        // Sort entries first (last to be popped).
        let is_entry_asc = -called_desc.signum();
        // Finally break ties by ID.
        (is_entry_asc, called_desc, *id)
    });

    // Start with the weight of the functions in isolation, then accumulate as we pop off the ones they call.
    let own_weights = ssa
        .functions
        .iter()
        .map(|(id, f)| (*id, compute_function_own_weight(f)))
        .collect::<HashMap<_, _>>();
    let mut weights = own_weights.clone();

    // Seed the queue with functions that don't call anything.
    let mut queue = callees
        .iter()
        .filter_map(|(id, callees)| callees.is_empty().then_some(*id))
        .collect::<VecDeque<_>>();

    loop {
        while let Some(id) = queue.pop_front() {
            // Pull the current weight of yet-to-be emitted callees (a nod to mutual recursion).
            for (callee, cnt) in &callees[&id] {
                if *callee != id {
                    weights[&id] = weights[&id].saturating_add(cnt.saturating_mul(weights[callee]));
                }
            }
            // Own weight plus the weights accumulated from callees.
            let weight = weights[&id];
            let own_weight = own_weights[&id];

            // Emit the function.
            order.push((id, (own_weight, weight)));
            visited.insert(id);

            // Update the callers of this function.
            for (caller, cnt) in &callers[&id] {
                // Update the weight of the caller with the weight of this function.
                weights[caller] = weights[caller].saturating_add(cnt.saturating_mul(weight));
                // Remove this function from the callees of the caller.
                let callees = callees.get_mut(caller).unwrap();
                callees.remove(&id);
                // If the caller doesn't call any other function, enqueue it,
                // unless it's the entry function, which is never called by anything, so it should be last.
                if callees.is_empty() && !visited.contains(caller) && !callers[caller].is_empty() {
                    queue.push_back(*caller);
                }
            }
        }
        // If we ran out of the queue, maybe there is a cycle; take the next most called function.
        while let Some((id, _)) = times_called.pop() {
            if !visited.contains(&id) {
                queue.push_back(id);
                break;
            }
        }
        if times_called.is_empty() && queue.is_empty() {
            assert_eq!(order.len(), callers.len());
            return order;
        }
    }
}

/// Traverse the call graph starting from a given function, marking function to be retained if they are:
/// * recursive functions, or
/// * the cost of inlining outweighs the cost of not doing so
fn mark_functions_to_retain_recursive(
    ssa: &Ssa,
    inline_no_predicates_functions: bool,
    aggressiveness: i64,
    times_called: &HashMap<FunctionId, usize>,
    inline_infos: &mut InlineInfos,
    mut explored_functions: im::HashSet<FunctionId>,
    func: FunctionId,
) {
    // Check if we have set any of the fields this method touches.
    let decided = |inline_infos: &InlineInfos| {
        inline_infos
            .get(&func)
            .map(|info| info.is_recursive || info.should_inline || info.weight != 0)
            .unwrap_or_default()
    };

    // Check if we have already decided on this function
    if decided(inline_infos) {
        return;
    }

    // If recursive, this function won't be inlined
    if explored_functions.contains(&func) {
        inline_infos.entry(func).or_default().is_recursive = true;
        return;
    }
    explored_functions.insert(func);

    // Decide on dependencies first, so we know their weight.
    let called_functions = called_functions_vec(&ssa.functions[&func]);
    for callee in &called_functions {
        mark_functions_to_retain_recursive(
            ssa,
            inline_no_predicates_functions,
            aggressiveness,
            times_called,
            inline_infos,
            explored_functions.clone(),
            *callee,
        );
    }

    // We could have decided on this function while deciding on dependencies
    // if the function is recursive.
    if decided(inline_infos) {
        return;
    }

    // We'll use some heuristics to decide whether to inline or not.
    // We compute the weight (roughly the number of instructions) of the function after inlining
    // And the interface cost of the function (the inherent cost at the callsite, roughly the number of args and returns)
    // We then can compute an approximation of the cost of inlining vs the cost of retaining the function
    // We do this computation using saturating i64s to avoid overflows,
    // and because we want to calculate a difference which can be negative.

    // Total weight of functions called by this one, unless we decided not to inline them.
    // Callees which appear multiple times would be inlined multiple times.
    let inlined_function_weights: i64 = called_functions.iter().fold(0, |acc, callee| {
        let info = &inline_infos[callee];
        // If the callee is not going to be inlined then we can ignore its cost.
        if info.should_inline {
            acc.saturating_add(info.weight)
        } else {
            acc
        }
    });

    let this_function_weight = inlined_function_weights
        .saturating_add(compute_function_own_weight(&ssa.functions[&func]) as i64);

    let interface_cost = compute_function_interface_cost(&ssa.functions[&func]) as i64;

    let times_called = times_called[&func] as i64;

    let inline_cost = times_called.saturating_mul(this_function_weight);
    let retain_cost = times_called.saturating_mul(interface_cost) + this_function_weight;
    let net_cost = inline_cost.saturating_sub(retain_cost);

    let runtime = ssa.functions[&func].runtime();
    // We inline if the aggressiveness is higher than inline cost minus the retain cost
    // If aggressiveness is infinite, we'll always inline
    // If aggressiveness is 0, we'll inline when the inline cost is lower than the retain cost
    // If aggressiveness is minus infinity, we'll never inline (other than in the mandatory cases)
    let should_inline = (net_cost < aggressiveness)
        || runtime.is_inline_always()
        || (runtime.is_no_predicates() && inline_no_predicates_functions);

    let info = inline_infos.entry(func).or_default();
    info.should_inline = should_inline;
    info.weight = this_function_weight;
    info.cost = net_cost;
}

/// Mark Brillig functions that should not be inlined because they are recursive or expensive.
fn mark_brillig_functions_to_retain(
    ssa: &Ssa,
    inline_no_predicates_functions: bool,
    aggressiveness: i64,
    times_called: &HashMap<FunctionId, usize>,
    inline_infos: &mut InlineInfos,
) {
    let brillig_entry_points = inline_infos
        .iter()
        .filter_map(|(id, info)| info.is_brillig_entry_point.then_some(*id))
        .collect::<Vec<_>>();

    for entry_point in brillig_entry_points {
        mark_functions_to_retain_recursive(
            ssa,
            inline_no_predicates_functions,
            aggressiveness,
            times_called,
            inline_infos,
            im::HashSet::default(),
            entry_point,
        );
    }
}

/// Compute a weight of a function based on the number of instructions in its reachable blocks.
fn compute_function_own_weight(func: &Function) -> usize {
    let mut weight = 0;
    for block_id in func.reachable_blocks() {
        weight += func.dfg[block_id].instructions().len() + 1; // We add one for the terminator
    }
    // We use an approximation of the average increase in instruction ratio from SSA to Brillig
    // In order to get the actual weight we'd need to codegen this function to brillig.
    weight
}

/// Compute interface cost of a function based on the number of inputs and outputs.
fn compute_function_interface_cost(func: &Function) -> usize {
    func.parameters().len() + func.returns().len()
}

impl InlineContext {
    /// Create a new context object for the function inlining pass.
    /// This starts off with an empty mapping of instructions for main's parameters.
    /// The function being inlined into will always be the main function, although it is
    /// actually a copy that is created in case the original main is still needed from a function
    /// that could not be inlined calling it.
    fn new(ssa: &Ssa, entry_point: FunctionId) -> Self {
        let source = &ssa.functions[&entry_point];
        let mut builder = FunctionBuilder::new(source.name().to_owned(), entry_point);
        builder.set_runtime(source.runtime());
        builder.current_function.set_globals(source.dfg.globals.clone());

        Self { builder, recursion_level: 0, entry_point, call_stack: CallStackId::root() }
    }

    /// Start inlining the entry point function and all functions reachable from it.
    fn inline_all(
        mut self,
        ssa: &Ssa,
        should_inline_call: &impl Fn(&Function) -> bool,
    ) -> Function {
        let entry_point = &ssa.functions[&self.entry_point];

<<<<<<< HEAD
        let globals = &entry_point.dfg.globals;
        let mut context = PerFunctionContext::new(&mut self, entry_point, globals);
=======
        let mut context =
            PerFunctionContext::new(&mut self, entry_point, entry_point, &ssa.globals);
>>>>>>> 2da0a4f1
        context.inlining_entry = true;

        for (_, value) in entry_point.dfg.globals.values_iter() {
            context.context.builder.current_function.dfg.make_global(value.get_type().into_owned());
        }

        // The entry block is already inserted so we have to add it to context.blocks and add
        // its parameters here. Failing to do so would cause context.translate_block() to add
        // a fresh block for the entry block rather than use the existing one.
        let entry_block = context.context.builder.current_function.entry_block();
        let original_parameters = context.source_function.parameters();

        for parameter in original_parameters {
            let typ = context.source_function.dfg.type_of_value(*parameter);
            let new_parameter = context.context.builder.add_block_parameter(entry_block, typ);
            context.values.insert(*parameter, new_parameter);
        }

        context.blocks.insert(context.source_function.entry_block(), entry_block);
        context.inline_blocks(ssa, should_inline_call);
        // translate databus values
        let databus = entry_point.dfg.data_bus.map_values(|t| context.translate_value(t));

        // Finally, we should have 1 function left representing the inlined version of the target function.
        let mut new_ssa = self.builder.finish();
        assert_eq!(new_ssa.functions.len(), 1);
        let mut new_func = new_ssa.functions.pop_first().unwrap().1;
        new_func.dfg.data_bus = databus;
        new_func
    }

    /// Inlines a function into the current function and returns the translated return values
    /// of the inlined function.
    fn inline_function(
        &mut self,
        ssa: &Ssa,
        id: FunctionId,
        arguments: &[ValueId],
        should_inline_call: &impl Fn(&Function) -> bool,
    ) -> Vec<ValueId> {
        self.recursion_level += 1;

        let source_function = &ssa.functions[&id];

        if self.recursion_level > RECURSION_LIMIT {
            panic!(
                "Attempted to recur more than {RECURSION_LIMIT} times during inlining function '{}':\n{}", source_function.name(), source_function
            );
        }

<<<<<<< HEAD
        let globals = &source_function.dfg.globals;
        let mut context = PerFunctionContext::new(self, source_function, globals);
=======
        let entry_point = &ssa.functions[&self.entry_point];
        let mut context = PerFunctionContext::new(self, entry_point, source_function, &ssa.globals);
>>>>>>> 2da0a4f1

        let parameters = source_function.parameters();
        assert_eq!(parameters.len(), arguments.len());
        context.values = parameters.iter().copied().zip(arguments.iter().copied()).collect();

        let current_block = context.context.builder.current_block();
        context.blocks.insert(source_function.entry_block(), current_block);

        let return_values = context.inline_blocks(ssa, should_inline_call);
        self.recursion_level -= 1;
        return_values
    }
}

impl<'function> PerFunctionContext<'function> {
    /// Create a new PerFunctionContext from the source function.
    /// The value and block mappings for this context are initially empty except
    /// for containing the mapping between parameters in the source_function and
    /// the arguments of the destination function.
    fn new(
        context: &'function mut InlineContext,
        entry_function: &'function Function,
        source_function: &'function Function,
        globals: &'function GlobalsGraph,
    ) -> Self {
        Self {
            context,
            entry_function,
            source_function,
            blocks: HashMap::default(),
            values: HashMap::default(),
            inlining_entry: false,
            globals,
        }
    }

    /// Translates a ValueId from the function being inlined to a ValueId of the function
    /// being inlined into. Note that this expects value ids for all Value::Instruction and
    /// Value::Param values are already handled as a result of previous inlining of instructions
    /// and blocks respectively. If these assertions trigger it means a value is being used before
    /// the instruction or block that defines the value is inserted.
    fn translate_value(&mut self, id: ValueId) -> ValueId {
        let id = self.source_function.dfg.resolve(id);
        if let Some(value) = self.values.get(&id) {
            return *value;
        }

        let new_value = match &self.source_function.dfg[id] {
            value @ Value::Instruction { instruction, .. } => {
                if self.source_function.dfg.is_global(id) {
                    if self.context.builder.current_function.dfg.runtime().is_acir() {
                        let Instruction::MakeArray { elements, typ } = &self.globals[*instruction]
                        else {
                            panic!("Only expect Instruction::MakeArray for a global");
                        };
                        let elements = elements
                            .iter()
                            .map(|element| self.translate_value(*element))
                            .collect::<im::Vector<_>>();
                        return self.context.builder.insert_make_array(elements, typ.clone());
                    } else {
                        return id;
                    }
                }
                unreachable!("All Value::Instructions should already be known during inlining after creating the original inlined instruction. Unknown value {id} = {value:?}")
            }
            value @ Value::Param { .. } => {
                unreachable!("All Value::Params should already be known from previous calls to translate_block. Unknown value {id} = {value:?}")
            }
            Value::NumericConstant { constant, typ } => {
                // The dfg indexes a global's inner value directly, so we need to check here
                // whether we have a global.
                // We also only keep a global and do not inline it in a Brillig runtime.
                if self.source_function.dfg.is_global(id)
                    && self.context.builder.current_function.dfg.runtime().is_brillig()
                {
                    id
                } else {
                    self.context.builder.numeric_constant(*constant, *typ)
                }
            }
            Value::Function(function) => self.context.builder.import_function(*function),
            Value::Intrinsic(intrinsic) => self.context.builder.import_intrinsic_id(*intrinsic),
            Value::ForeignFunction(function) => {
                self.context.builder.import_foreign_function(function)
            }
            Value::Global(_) => {
                panic!("Expected a global to be resolved to its inner value");
            }
        };

        self.values.insert(id, new_value);
        new_value
    }

    /// Translates the program point representing the start of the given `source_block` to the
    /// inlined block in which the analogous program point occurs. (Once inlined, the source
    /// block's analogous program region may span multiple inlined blocks.)
    ///
    /// If the block isn't already known, this will insert a new block into the target function
    /// with the same parameter types as the source block.
    fn translate_block(
        &mut self,
        source_block: BasicBlockId,
        block_queue: &mut VecDeque<BasicBlockId>,
    ) -> BasicBlockId {
        if let Some(block) = self.blocks.get(&source_block) {
            return *block;
        }

        // The block is not yet inlined, queue it
        block_queue.push_back(source_block);

        // The block is not already present in the function being inlined into so we must create it.
        // The block's instructions are not copied over as they will be copied later in inlining.
        let new_block = self.context.builder.insert_block();
        let original_parameters = self.source_function.dfg.block_parameters(source_block);

        for parameter in original_parameters {
            let typ = self.source_function.dfg.type_of_value(*parameter);
            let new_parameter = self.context.builder.add_block_parameter(new_block, typ);
            self.values.insert(*parameter, new_parameter);
        }

        self.blocks.insert(source_block, new_block);
        new_block
    }

    /// Try to retrieve the function referred to by the given Id.
    /// Expects that the given ValueId belongs to the source_function.
    ///
    /// Returns None if the id is not known to refer to a function.
    fn get_function(&mut self, mut id: ValueId) -> Option<FunctionId> {
        id = self.translate_value(id);
        match self.context.builder[id] {
            Value::Function(id) => Some(id),
            // We don't set failed_to_inline_a_call for intrinsics since those
            // don't correspond to actual functions in the SSA program that would
            // need to be removed afterward.
            Value::Intrinsic(_) => None,
            _ => None,
        }
    }

    /// Inline all reachable blocks within the source_function into the destination function.
    fn inline_blocks(
        &mut self,
        ssa: &Ssa,
        should_inline_call: &impl Fn(&Function) -> bool,
    ) -> Vec<ValueId> {
        let mut seen_blocks = HashSet::new();
        let mut block_queue = VecDeque::new();
        block_queue.push_back(self.source_function.entry_block());

        // This Vec will contain each block with a Return instruction along with the
        // returned values of that block.
        let mut function_returns = vec![];

        while let Some(source_block_id) = block_queue.pop_front() {
            if seen_blocks.contains(&source_block_id) {
                continue;
            }
            let translated_block_id = self.translate_block(source_block_id, &mut block_queue);
            self.context.builder.switch_to_block(translated_block_id);

            seen_blocks.insert(source_block_id);
            self.inline_block_instructions(ssa, source_block_id, should_inline_call);

            if let Some((block, values)) =
                self.handle_terminator_instruction(source_block_id, &mut block_queue)
            {
                function_returns.push((block, values));
            }
        }

        self.handle_function_returns(function_returns)
    }

    /// Handle inlining a function's possibly multiple return instructions.
    /// If there is only 1 return we can just continue inserting into that block.
    /// If there are multiple, we'll need to create a join block to jump to with each value.
    fn handle_function_returns(
        &mut self,
        mut returns: Vec<(BasicBlockId, Vec<ValueId>)>,
    ) -> Vec<ValueId> {
        // Clippy complains if this were written as an if statement
        match returns.len() {
            1 => {
                let (return_block, return_values) = returns.remove(0);
                self.context.builder.switch_to_block(return_block);
                return_values
            }
            n if n > 1 => {
                // If there is more than 1 return instruction we'll need to create a single block we
                // can return to and continue inserting in afterwards.
                let return_block = self.context.builder.insert_block();

                for (block, return_values) in returns {
                    self.context.builder.switch_to_block(block);
                    self.context.builder.terminate_with_jmp(return_block, return_values);
                }

                self.context.builder.switch_to_block(return_block);
                self.context.builder.block_parameters(return_block).to_vec()
            }
            _ => unreachable!("Inlined function had no return values"),
        }
    }

    /// Inline each instruction in the given block into the function being inlined into.
    /// This may recurse if it finds another function to inline if a call instruction is within this block.
    fn inline_block_instructions(
        &mut self,
        ssa: &Ssa,
        block_id: BasicBlockId,
        should_inline_call: &impl Fn(&Function) -> bool,
    ) {
        let mut side_effects_enabled: Option<ValueId> = None;

        let block = &self.source_function.dfg[block_id];
        for id in block.instructions() {
            match &self.source_function.dfg[*id] {
                Instruction::Call { func, arguments } => match self.get_function(*func) {
                    Some(func_id) => {
                        if let Some(callee) = self.should_inline_call(ssa, func_id) {
                            if should_inline_call(callee) {
                                self.inline_function(
                                    ssa,
                                    *id,
                                    func_id,
                                    arguments,
                                    should_inline_call,
                                );

                                // This is only relevant during handling functions with `InlineType::NoPredicates` as these
                                // can pollute the function they're being inlined into with `Instruction::EnabledSideEffects`,
                                // resulting in predicates not being applied properly.
                                //
                                // Note that this doesn't cover the case in which there exists an `Instruction::EnabledSideEffects`
                                // within the function being inlined whilst the source function has not encountered one yet.
                                // In practice this isn't an issue as the last `Instruction::EnabledSideEffects` in the
                                // function being inlined will be to turn off predicates rather than to create one.
                                if let Some(condition) = side_effects_enabled {
                                    self.context.builder.insert_enable_side_effects_if(condition);
                                }
                            } else {
                                self.push_instruction(*id);
                            }
                        } else {
                            self.push_instruction(*id);
                        }
                    }
                    None => self.push_instruction(*id),
                },
                Instruction::EnableSideEffectsIf { condition } => {
                    side_effects_enabled = Some(self.translate_value(*condition));
                    self.push_instruction(*id);
                }
                _ => self.push_instruction(*id),
            }
        }
    }

    fn should_inline_call<'a>(
        &self,
        ssa: &'a Ssa,
        called_func_id: FunctionId,
    ) -> Option<&'a Function> {
        // Do not inline self-recursive functions on the top level.
        // Inlining a self-recursive function works when there is something to inline into
        // by importing all the recursive blocks, but for the entry function there is no wrapper.
        if self.entry_function.id() == called_func_id {
            return None;
        }

        let callee = &ssa.functions[&called_func_id];

        match callee.runtime() {
            RuntimeType::Acir(inline_type) => {
                // If the called function is acir, we inline if it's not an entry point
                if inline_type.is_entry_point() {
                    return None;
                }
            }
            RuntimeType::Brillig(_) => {
                if self.entry_function.runtime().is_acir() {
                    // We never inline a brillig function into an ACIR function.
                    return None;
                }
            }
        }

        Some(callee)
    }

    /// Inline a function call and remember the inlined return values in the values map
    fn inline_function(
        &mut self,
        ssa: &Ssa,
        call_id: InstructionId,
        function: FunctionId,
        arguments: &[ValueId],
        should_inline_call: &impl Fn(&Function) -> bool,
    ) {
        let old_results = self.source_function.dfg.instruction_results(call_id);
        let arguments = vecmap(arguments, |arg| self.translate_value(*arg));

        let call_stack = self.source_function.dfg.get_instruction_call_stack(call_id);
        let call_stack_len = call_stack.len();
        let new_call_stack = self
            .context
            .builder
            .current_function
            .dfg
            .call_stack_data
            .extend_call_stack(self.context.call_stack, &call_stack);

        self.context.call_stack = new_call_stack;
        let new_results =
            self.context.inline_function(ssa, function, &arguments, should_inline_call);
        self.context.call_stack = self
            .context
            .builder
            .current_function
            .dfg
            .call_stack_data
            .unwind_call_stack(self.context.call_stack, call_stack_len);

        let new_results = InsertInstructionResult::Results(call_id, &new_results);
        Self::insert_new_instruction_results(&mut self.values, old_results, new_results);
    }

    /// Push the given instruction from the source_function into the current block of the
    /// function being inlined into.
    fn push_instruction(&mut self, id: InstructionId) {
        let instruction = self.source_function.dfg[id].map_values(|id| self.translate_value(id));

        let mut call_stack = self.context.call_stack;
        let source_call_stack = self.source_function.dfg.get_instruction_call_stack(id);
        call_stack = self
            .context
            .builder
            .current_function
            .dfg
            .call_stack_data
            .extend_call_stack(call_stack, &source_call_stack);
        let results = self.source_function.dfg.instruction_results(id);
        let results = vecmap(results, |id| self.source_function.dfg.resolve(*id));

        let ctrl_typevars = instruction
            .requires_ctrl_typevars()
            .then(|| vecmap(&results, |result| self.source_function.dfg.type_of_value(*result)));

        self.context.builder.set_call_stack(call_stack);

        let new_results = self.context.builder.insert_instruction(instruction, ctrl_typevars);
        Self::insert_new_instruction_results(&mut self.values, &results, new_results);
    }

    /// Modify the values HashMap to remember the mapping between an instruction result's previous
    /// ValueId (from the source_function) and its new ValueId in the destination function.
    fn insert_new_instruction_results(
        values: &mut HashMap<ValueId, ValueId>,
        old_results: &[ValueId],
        new_results: InsertInstructionResult,
    ) {
        assert_eq!(old_results.len(), new_results.len());

        match new_results {
            InsertInstructionResult::SimplifiedTo(new_result) => {
                values.insert(old_results[0], new_result);
            }
            InsertInstructionResult::SimplifiedToMultiple(new_results) => {
                for (old_result, new_result) in old_results.iter().zip(new_results) {
                    values.insert(*old_result, new_result);
                }
            }
            InsertInstructionResult::Results(_, new_results) => {
                for (old_result, new_result) in old_results.iter().zip(new_results) {
                    values.insert(*old_result, *new_result);
                }
            }
            InsertInstructionResult::InstructionRemoved => (),
        }
    }

    /// Handle the given terminator instruction from the given source function block.
    /// This will push any new blocks to the destination function as needed, add them
    /// to the block queue, and set the terminator instruction for the current block.
    ///
    /// If the terminator instruction was a Return, this will return the block this instruction
    /// was in as well as the values that were returned.
    fn handle_terminator_instruction(
        &mut self,
        block_id: BasicBlockId,
        block_queue: &mut VecDeque<BasicBlockId>,
    ) -> Option<(BasicBlockId, Vec<ValueId>)> {
        match self.source_function.dfg[block_id].unwrap_terminator() {
            TerminatorInstruction::Jmp { destination, arguments, call_stack } => {
                let destination = self.translate_block(*destination, block_queue);
                let arguments = vecmap(arguments, |arg| self.translate_value(*arg));

                let call_stack = self.source_function.dfg.get_call_stack(*call_stack);
                let new_call_stack = self
                    .context
                    .builder
                    .current_function
                    .dfg
                    .call_stack_data
                    .extend_call_stack(self.context.call_stack, &call_stack);

                self.context
                    .builder
                    .set_call_stack(new_call_stack)
                    .terminate_with_jmp(destination, arguments);
                None
            }
            TerminatorInstruction::JmpIf {
                condition,
                then_destination,
                else_destination,
                call_stack,
            } => {
                let condition = self.translate_value(*condition);
                let call_stack = self.source_function.dfg.get_call_stack(*call_stack);
                let new_call_stack = self
                    .context
                    .builder
                    .current_function
                    .dfg
                    .call_stack_data
                    .extend_call_stack(self.context.call_stack, &call_stack);

                // See if the value of the condition is known, and if so only inline the reachable
                // branch. This lets us inline some recursive functions without recurring forever.
                let dfg = &mut self.context.builder.current_function.dfg;
                match dfg.get_numeric_constant(condition) {
                    Some(constant) => {
                        let next_block =
                            if constant.is_zero() { *else_destination } else { *then_destination };

                        let next_block = self.translate_block(next_block, block_queue);
                        self.context
                            .builder
                            .set_call_stack(new_call_stack)
                            .terminate_with_jmp(next_block, vec![]);
                    }
                    None => {
                        let then_block = self.translate_block(*then_destination, block_queue);
                        let else_block = self.translate_block(*else_destination, block_queue);
                        self.context
                            .builder
                            .set_call_stack(new_call_stack)
                            .terminate_with_jmpif(condition, then_block, else_block);
                    }
                }
                None
            }
            TerminatorInstruction::Return { return_values, call_stack } => {
                let return_values = vecmap(return_values, |value| self.translate_value(*value));

                // Note that `translate_block` would take us back to the point at which the
                // inlining of this source block began. Since additional blocks may have been
                // inlined since, we are interested in the block representing the current program
                // point, obtained via `current_block`.
                let block_id = self.context.builder.current_block();

                if self.inlining_entry {
                    let call_stack =
                        self.source_function.dfg.call_stack_data.get_call_stack(*call_stack);
                    let new_call_stack = self
                        .context
                        .builder
                        .current_function
                        .dfg
                        .call_stack_data
                        .extend_call_stack(self.context.call_stack, &call_stack);

                    self.context
                        .builder
                        .set_call_stack(new_call_stack)
                        .terminate_with_return(return_values.clone());
                }

                Some((block_id, return_values))
            }
        }
    }
}

#[cfg(test)]
mod test {
    use std::cmp::max;

    use acvm::{acir::AcirField, FieldElement};
    use noirc_frontend::monomorphization::ast::InlineType;

    use crate::ssa::{
        function_builder::FunctionBuilder,
        ir::{
            basic_block::BasicBlockId,
            function::RuntimeType,
            instruction::{BinaryOp, Intrinsic, TerminatorInstruction},
            map::Id,
            types::{NumericType, Type},
        },
        Ssa,
    };

    use super::compute_bottom_up_order;

    #[test]
    fn basic_inlining() {
        // fn foo {
        //   b0():
        //     v0 = call bar()
        //     return v0
        // }
        // fn bar {
        //   b0():
        //     return 72
        // }
        let foo_id = Id::test_new(0);
        let mut builder = FunctionBuilder::new("foo".into(), foo_id);

        let bar_id = Id::test_new(1);
        let bar = builder.import_function(bar_id);
        let results = builder.insert_call(bar, Vec::new(), vec![Type::field()]).to_vec();
        builder.terminate_with_return(results);

        builder.new_function("bar".into(), bar_id, InlineType::default());
        let expected_return = 72u128;
        let seventy_two = builder.field_constant(expected_return);
        builder.terminate_with_return(vec![seventy_two]);

        let ssa = builder.finish();
        assert_eq!(ssa.functions.len(), 2);

        let inlined = ssa.inline_functions(i64::MAX);
        assert_eq!(inlined.functions.len(), 1);
    }

    #[test]
    fn complex_inlining() {
        // This SSA is from issue #1327 which previously failed to inline properly
        //
        // fn main f0 {
        //   b0(v0: Field):
        //     v7 = call f2(f1)
        //     v13 = call f3(v7)
        //     v16 = call v13(v0)
        //     return v16
        // }
        // fn square f1 {
        //   b0(v0: Field):
        //     v2 = mul v0, v0
        //     return v2
        // }
        // fn id1 f2 {
        //   b0(v0: function):
        //     return v0
        // }
        // fn id2 f3 {
        //   b0(v0: function):
        //     return v0
        // }
        let main_id = Id::test_new(0);
        let square_id = Id::test_new(1);
        let id1_id = Id::test_new(2);
        let id2_id = Id::test_new(3);

        // Compiling main
        let mut builder = FunctionBuilder::new("main".into(), main_id);
        let main_v0 = builder.add_parameter(Type::field());

        let main_f1 = builder.import_function(square_id);
        let main_f2 = builder.import_function(id1_id);
        let main_f3 = builder.import_function(id2_id);

        let main_v7 = builder.insert_call(main_f2, vec![main_f1], vec![Type::Function])[0];
        let main_v13 = builder.insert_call(main_f3, vec![main_v7], vec![Type::Function])[0];
        let main_v16 = builder.insert_call(main_v13, vec![main_v0], vec![Type::field()])[0];
        builder.terminate_with_return(vec![main_v16]);

        // Compiling square f1
        builder.new_function("square".into(), square_id, InlineType::default());
        let square_v0 = builder.add_parameter(Type::field());
        let square_v2 =
            builder.insert_binary(square_v0, BinaryOp::Mul { unchecked: false }, square_v0);
        builder.terminate_with_return(vec![square_v2]);

        // Compiling id1 f2
        builder.new_function("id1".into(), id1_id, InlineType::default());
        let id1_v0 = builder.add_parameter(Type::Function);
        builder.terminate_with_return(vec![id1_v0]);

        // Compiling id2 f3
        builder.new_function("id2".into(), id2_id, InlineType::default());
        let id2_v0 = builder.add_parameter(Type::Function);
        builder.terminate_with_return(vec![id2_v0]);

        // Done, now we test that we can successfully inline all functions.
        let ssa = builder.finish();
        assert_eq!(ssa.functions.len(), 4);

        let inlined = ssa.inline_functions(i64::MAX);
        assert_eq!(inlined.functions.len(), 1);
    }

    #[test]
    fn recursive_functions() {
        // fn main f0 {
        //   b0():
        //     v0 = call factorial(Field 5)
        //     return v0
        // }
        // fn factorial f1 {
        //   b0(v0: Field):
        //     v1 = lt v0, Field 1
        //     jmpif v1, then: b1, else: b2
        //   b1():
        //     return Field 1
        //   b2():
        //     v2 = sub v0, Field 1
        //     v3 = call factorial(v2)
        //     v4 = mul v0, v3
        //     return v4
        // }
        let main_id = Id::test_new(0);
        let mut builder = FunctionBuilder::new("main".into(), main_id);

        let factorial_id = Id::test_new(1);
        let factorial = builder.import_function(factorial_id);

        let five = builder.field_constant(5u128);
        let results = builder.insert_call(factorial, vec![five], vec![Type::field()]).to_vec();
        builder.terminate_with_return(results);

        builder.new_function("factorial".into(), factorial_id, InlineType::default());
        let b1 = builder.insert_block();
        let b2 = builder.insert_block();

        let one = builder.field_constant(1u128);

        let v0 = builder.add_parameter(Type::field());
        let v1 = builder.insert_binary(v0, BinaryOp::Lt, one);
        builder.terminate_with_jmpif(v1, b1, b2);

        builder.switch_to_block(b1);
        builder.terminate_with_return(vec![one]);

        builder.switch_to_block(b2);
        let factorial_id = builder.import_function(factorial_id);
        let v2 = builder.insert_binary(v0, BinaryOp::Sub { unchecked: false }, one);
        let v3 = builder.insert_call(factorial_id, vec![v2], vec![Type::field()])[0];
        let v4 = builder.insert_binary(v0, BinaryOp::Mul { unchecked: false }, v3);
        builder.terminate_with_return(vec![v4]);

        let ssa = builder.finish();
        assert_eq!(ssa.functions.len(), 2);

        // Expected SSA:
        //
        // fn main f2 {
        //   b0():
        //     jmp b1()
        //   b1():
        //     jmp b2()
        //   b2():
        //     jmp b3()
        //   b3():
        //     jmp b4()
        //   b4():
        //     jmp b5()
        //   b5():
        //     jmp b6()
        //   b6():
        //     return Field 120
        // }
        let inlined = ssa.inline_functions(i64::MAX);
        assert_eq!(inlined.functions.len(), 1);

        let main = inlined.main();
        let b6_id: BasicBlockId = Id::test_new(6);
        let b6 = &main.dfg[b6_id];

        match b6.terminator() {
            Some(TerminatorInstruction::Return { return_values, .. }) => {
                assert_eq!(return_values.len(), 1);
                let value = main
                    .dfg
                    .get_numeric_constant(return_values[0])
                    .expect("Expected a constant for the return value")
                    .to_u128();
                assert_eq!(value, 120);
            }
            other => unreachable!("Unexpected terminator {other:?}"),
        }
    }

    #[test]
    fn displaced_return_mapping() {
        // This test is designed specifically to catch a regression in which the ids of blocks
        // terminated by returns are badly tracked. As a result, the continuation of a source
        // block after a call instruction could but inlined into a block that's already been
        // terminated, producing an incorrect order and orphaning successors.

        // fn main f0 {
        //   b0(v0: u1):
        //     v2 = call f1(v0)
        //     call assert_constant(v2)
        //     return
        // }
        // fn inner1 f1 {
        //   b0(v0: u1):
        //     v2 = call f2(v0)
        //     return v2
        // }
        // fn inner2 f2 {
        //   b0(v0: u1):
        //     jmpif v0 then: b1, else: b2
        //   b1():
        //     jmp b3(Field 1)
        //   b3(v3: Field):
        //     return v3
        //   b2():
        //     jmp b3(Field 2)
        // }
        let main_id = Id::test_new(0);
        let mut builder = FunctionBuilder::new("main".into(), main_id);

        let main_cond = builder.add_parameter(Type::bool());
        let inner1_id = Id::test_new(1);
        let inner1 = builder.import_function(inner1_id);
        let main_v2 = builder.insert_call(inner1, vec![main_cond], vec![Type::field()])[0];
        let assert_constant = builder.import_intrinsic_id(Intrinsic::AssertConstant);
        builder.insert_call(assert_constant, vec![main_v2], vec![]);
        builder.terminate_with_return(vec![]);

        builder.new_function("inner1".into(), inner1_id, InlineType::default());
        let inner1_cond = builder.add_parameter(Type::bool());
        let inner2_id = Id::test_new(2);
        let inner2 = builder.import_function(inner2_id);
        let inner1_v2 = builder.insert_call(inner2, vec![inner1_cond], vec![Type::field()])[0];
        builder.terminate_with_return(vec![inner1_v2]);

        builder.new_function("inner2".into(), inner2_id, InlineType::default());
        let inner2_cond = builder.add_parameter(Type::bool());
        let then_block = builder.insert_block();
        let else_block = builder.insert_block();
        let join_block = builder.insert_block();
        builder.terminate_with_jmpif(inner2_cond, then_block, else_block);
        builder.switch_to_block(then_block);
        let one = builder.field_constant(FieldElement::one());
        builder.terminate_with_jmp(join_block, vec![one]);
        builder.switch_to_block(else_block);
        let two = builder.field_constant(FieldElement::from(2_u128));
        builder.terminate_with_jmp(join_block, vec![two]);
        let join_param = builder.add_block_parameter(join_block, Type::field());
        builder.switch_to_block(join_block);
        builder.terminate_with_return(vec![join_param]);

        let ssa = builder.finish().inline_functions(i64::MAX);
        // Expected result:
        // fn main f3 {
        //   b0(v0: u1):
        //     jmpif v0 then: b1, else: b2
        //   b1():
        //     jmp b3(Field 1)
        //   b3(v3: Field):
        //     call assert_constant(v3)
        //     return
        //   b2():
        //     jmp b3(Field 2)
        // }
        let main = ssa.main();
        assert_eq!(main.reachable_blocks().len(), 4);
    }

    #[test]
    #[should_panic(
        expected = "Attempted to recur more than 1000 times during inlining function 'foo':\nacir(inline) fn foo f1 {"
    )]
    fn unconditional_recursion() {
        let src = "
        acir(inline) fn main f0 {
          b0():
            call f1()
            return
        }
        acir(inline) fn foo f1 {
          b0():
            call f1()
            return
        }
        ";
        let ssa = Ssa::from_str(src).unwrap();
        assert_eq!(ssa.functions.len(), 2);

        let _ = ssa.inline_functions(i64::MAX);
    }

    #[test]
    fn inliner_disabled() {
        // brillig fn foo {
        //   b0():
        //     v0 = call bar()
        //     return v0
        // }
        // brillig fn bar {
        //   b0():
        //     return 72
        // }
        let foo_id = Id::test_new(0);
        let mut builder = FunctionBuilder::new("foo".into(), foo_id);
        builder.set_runtime(RuntimeType::Brillig(InlineType::default()));

        let bar_id = Id::test_new(1);
        let bar = builder.import_function(bar_id);
        let results = builder.insert_call(bar, Vec::new(), vec![Type::field()]).to_vec();
        builder.terminate_with_return(results);

        builder.new_brillig_function("bar".into(), bar_id, InlineType::default());
        let expected_return = 72u128;
        let seventy_two = builder.field_constant(expected_return);
        builder.terminate_with_return(vec![seventy_two]);

        let ssa = builder.finish();
        assert_eq!(ssa.functions.len(), 2);

        let inlined = ssa.inline_functions(i64::MIN);
        // No inlining has happened
        assert_eq!(inlined.functions.len(), 2);
    }

    #[test]
    fn conditional_inlining() {
        // In this example we call a larger brillig function 3 times so the inliner refuses to inline the function.
        // brillig fn foo {
        //   b0():
        //     v0 = call bar()
        //     v1 = call bar()
        //     v2 = call bar()
        //     return v0
        // }
        // brillig fn bar {
        //   b0():
        //     jmpif 1 then: b1, else: b2
        //   b1():
        //     jmp b3(Field 1)
        //   b3(v3: Field):
        //     return v3
        //   b2():
        //     jmp b3(Field 2)
        // }
        let foo_id = Id::test_new(0);
        let mut builder = FunctionBuilder::new("foo".into(), foo_id);
        builder.set_runtime(RuntimeType::Brillig(InlineType::default()));

        let bar_id = Id::test_new(1);
        let bar = builder.import_function(bar_id);
        let v0 = builder.insert_call(bar, Vec::new(), vec![Type::field()]).to_vec();
        let _v1 = builder.insert_call(bar, Vec::new(), vec![Type::field()]).to_vec();
        let _v2 = builder.insert_call(bar, Vec::new(), vec![Type::field()]).to_vec();
        builder.terminate_with_return(v0);

        builder.new_brillig_function("bar".into(), bar_id, InlineType::default());
        let bar_v0 = builder.numeric_constant(1_usize, NumericType::bool());
        let then_block = builder.insert_block();
        let else_block = builder.insert_block();
        let join_block = builder.insert_block();
        builder.terminate_with_jmpif(bar_v0, then_block, else_block);
        builder.switch_to_block(then_block);
        let one = builder.field_constant(FieldElement::one());
        builder.terminate_with_jmp(join_block, vec![one]);
        builder.switch_to_block(else_block);
        let two = builder.field_constant(FieldElement::from(2_u128));
        builder.terminate_with_jmp(join_block, vec![two]);
        let join_param = builder.add_block_parameter(join_block, Type::field());
        builder.switch_to_block(join_block);
        builder.terminate_with_return(vec![join_param]);

        let ssa = builder.finish();
        assert_eq!(ssa.functions.len(), 2);

        let inlined = ssa.inline_functions(0);
        // No inlining has happened
        assert_eq!(inlined.functions.len(), 2);
    }

    #[test]
    fn bottom_up_order_and_weights() {
        let src = "
          brillig(inline) fn main f0 {
            b0(v0: u32, v1: u1):
              v3 = call f2(v0) -> u1
              v4 = eq v3, v1
              constrain v3 == v1
              return
          }
          brillig(inline) fn is_even f1 {
            b0(v0: u32):
              v3 = eq v0, u32 0
              jmpif v3 then: b2, else: b1
            b1():
              v5 = call f3(v0) -> u32
              v7 = call f2(v5) -> u1
              jmp b3(v7)
            b2():
              jmp b3(u1 1)
            b3(v1: u1):
              return v1
          }
          brillig(inline) fn is_odd f2 {
            b0(v0: u32):
              v3 = eq v0, u32 0
              jmpif v3 then: b2, else: b1
            b1():
              v5 = call f3(v0) -> u32
              v7 = call f1(v5) -> u1
              jmp b3(v7)
            b2():
              jmp b3(u1 0)
            b3(v1: u1):
              return v1
          }
          brillig(inline) fn decrement f3 {
            b0(v0: u32):
              v2 = sub v0, u32 1
              return v2
          }
        ";
        // main
        //   |
        //   V
        // is_odd <-> is_even
        //      |     |
        //      V     V
        //      decrement

        let ssa = Ssa::from_str(src).unwrap();
        let order = compute_bottom_up_order(&ssa);

        assert_eq!(order.len(), 4);
        let (ids, ws): (Vec<_>, Vec<_>) = order.into_iter().map(|(id, w)| (id.to_u32(), w)).unzip();
        let (ows, tws): (Vec<_>, Vec<_>) = ws.into_iter().unzip();

        // Check order
        assert_eq!(ids[0], 3, "decrement: first, it doesn't call anything");
        assert_eq!(ids[1], 1, "is_even: called by is_odd; removing first avoids cutting the graph");
        assert_eq!(ids[2], 2, "is_odd: called by is_odd and main");
        assert_eq!(ids[3], 0, "main: last, it's the entry");

        // Check own weights
        assert_eq!(ows, [2, 7, 7, 4]);

        // Check transitive weights
        assert_eq!(tws[0], ows[0], "decrement");
        assert_eq!(
            tws[1],
            ows[1] + // own
            tws[0] + // pushed from decrement
            (ows[2] + tws[0]), // pulled from is_odd at the time is_even is emitted
            "is_even"
        );
        assert_eq!(
            tws[2],
            ows[2] + // own
            tws[0] + // pushed from decrement
            tws[1], // pushed from is_even
            "is_odd"
        );
        assert_eq!(
            tws[3],
            ows[3] + // own
            tws[2], // pushed from is_odd
            "main"
        );
        assert!(tws[3] > max(tws[1], tws[2]), "ideally 'main' has the most weight");
    }
}<|MERGE_RESOLUTION|>--- conflicted
+++ resolved
@@ -562,13 +562,8 @@
     ) -> Function {
         let entry_point = &ssa.functions[&self.entry_point];
 
-<<<<<<< HEAD
         let globals = &entry_point.dfg.globals;
-        let mut context = PerFunctionContext::new(&mut self, entry_point, globals);
-=======
-        let mut context =
-            PerFunctionContext::new(&mut self, entry_point, entry_point, &ssa.globals);
->>>>>>> 2da0a4f1
+        let mut context = PerFunctionContext::new(&mut self, entry_point, entry_point, globals);
         context.inlining_entry = true;
 
         for (_, value) in entry_point.dfg.globals.values_iter() {
@@ -619,13 +614,9 @@
             );
         }
 
-<<<<<<< HEAD
+        let entry_point = &ssa.functions[&self.entry_point];
         let globals = &source_function.dfg.globals;
-        let mut context = PerFunctionContext::new(self, source_function, globals);
-=======
-        let entry_point = &ssa.functions[&self.entry_point];
-        let mut context = PerFunctionContext::new(self, entry_point, source_function, &ssa.globals);
->>>>>>> 2da0a4f1
+        let mut context = PerFunctionContext::new(self, entry_point, source_function, globals);
 
         let parameters = source_function.parameters();
         assert_eq!(parameters.len(), arguments.len());
