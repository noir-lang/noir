//! This module defines the function inlining pass for the SSA IR.
//! The purpose of this pass is to inline the instructions of each function call
//! within the function caller. If all function calls are known, there will only
//! be a single function remaining when the pass finishes.
use std::collections::{HashSet, VecDeque};

use crate::errors::RuntimeError;
use acvm::acir::AcirField;
use im::HashMap;
use iter_extended::vecmap;
use noirc_errors::{Location, call_stack::CallStackId};

use crate::ssa::{
    function_builder::FunctionBuilder,
    ir::{
        basic_block::BasicBlockId,
        call_graph::CallGraph,
        dfg::{GlobalsGraph, InsertInstructionResult},
        function::{Function, FunctionId, RuntimeType},
        instruction::{Instruction, InstructionId, TerminatorInstruction},
        value::{Value, ValueId},
    },
    ssa_gen::Ssa,
};

pub(super) mod inline_info;

pub(super) use inline_info::{InlineInfo, InlineInfos, compute_inline_infos};

/// An arbitrary limit to the maximum number of recursive call
/// frames at any point in time.
const RECURSION_LIMIT: u32 = 1000;

impl Ssa {
    /// Inline all functions within the IR.
    ///
    /// In the case of recursive Acir functions, this will attempt
    /// to recursively inline until the RECURSION_LIMIT is reached.
    ///
    /// Functions are recursively inlined into main until either we finish
    /// inlining all functions or we encounter a function whose function id is not known.
    /// When the later happens, the call instruction is kept in addition to the function
    /// it refers to. The function it refers to is kept unmodified without any inlining
    /// changes. This is because if the function's id later becomes known by a later
    /// pass, we would need to re-run all of inlining anyway to inline it, so we might
    /// as well save the work for later instead of performing it twice.
    ///
    /// There are some attributes that allow inlining a function at a different step of codegen.
    /// Currently this is just `InlineType::NoPredicates` for which we have a flag indicating
    /// whether treating that inline functions. The default is to treat these functions as entry points.
    ///
    /// This step should run after runtime separation, since it relies on the runtime of the called functions being final.
    #[tracing::instrument(level = "trace", skip(self))]
    pub(crate) fn inline_functions(self, aggressiveness: i64) -> Result<Ssa, RuntimeError> {
        self.inline_until_fixed_point(aggressiveness, false)
    }

    /// Run the inlining pass where functions marked with `InlineType::NoPredicates` as not entry points
    pub(crate) fn inline_functions_with_no_predicates(
        self,
        aggressiveness: i64,
    ) -> Result<Ssa, RuntimeError> {
        self.inline_until_fixed_point(aggressiveness, true)
    }

    /// Inline functions repeatedly until no new functions are inlined.
    pub(crate) fn inline_until_fixed_point(
        mut self,
        aggressiveness: i64,
        inline_no_predicates_functions: bool,
    ) -> Result<Ssa, RuntimeError> {
        loop {
            let num_functions_before = self.functions.len();

            let call_graph = CallGraph::from_ssa_weighted(&self);
            let inline_infos = compute_inline_infos(
                &self,
                &call_graph,
                inline_no_predicates_functions,
                aggressiveness,
            );
            self =
                Self::inline_functions_inner(self, &inline_infos, inline_no_predicates_functions)?;

            let num_functions_after = self.functions.len();
            if num_functions_after == num_functions_before {
                break;
            }
        }

        Ok(self)
    }

    fn inline_functions_inner(
        mut self,
        inline_infos: &InlineInfos,
        inline_no_predicates_functions: bool,
    ) -> Result<Ssa, RuntimeError> {
        let inline_targets = inline_infos.iter().filter_map(|(id, info)| {
            let dfg = &self.functions[id].dfg;
            info.is_inline_target(dfg).then_some(*id)
        });

        let should_inline_call = |callee: &Function| -> bool {
            match callee.runtime() {
                RuntimeType::Acir(_) => {
                    // If we have not already finished the flattening pass, functions marked
                    // to not have predicates should be preserved.
                    let preserve_function =
                        !inline_no_predicates_functions && callee.is_no_predicates();
                    !preserve_function
                }
                RuntimeType::Brillig(_) => {
                    // We inline inline if the function called wasn't ruled out as too costly or recursive.
                    InlineInfo::should_inline(inline_infos, callee.id())
                }
            }
        };

        // NOTE: Functions are processed independently of each other, with the final mapping replacing the original,
        // instead of inlining the "leaf" functions, moving up towards the entry point.
        let mut new_functions = std::collections::BTreeMap::new();
        for entry_point in inline_targets {
            let function = &self.functions[&entry_point];
            let inlined = function.inlined(&self, &should_inline_call)?;
            new_functions.insert(entry_point, inlined);
        }

        self.functions = new_functions;
        Ok(self)
    }
}

impl Function {
    /// Create a new function which has the functions called by this one inlined into its body.
    pub(super) fn inlined(
        &self,
        ssa: &Ssa,
        should_inline_call: &impl Fn(&Function) -> bool,
    ) -> Result<Function, RuntimeError> {
        InlineContext::new(ssa, self.id()).inline_all(ssa, &should_inline_call)
    }
}

/// The context for the function inlining pass.
///
/// This works using an internal FunctionBuilder to build a new main function from scratch.
/// Doing it this way properly handles importing instructions between functions and lets us
/// reuse the existing API at the cost of essentially cloning each of main's instructions.
struct InlineContext {
    recursion_level: u32,
    builder: FunctionBuilder,

    call_stack: CallStackId,

    // The FunctionId of the entry point function we're inlining into in the old, unmodified Ssa.
    entry_point: FunctionId,
}

/// The per-function inlining context contains information that is only valid for one function.
/// For example, each function has its own DataFlowGraph, and thus each function needs a translation
/// layer to translate between BlockId to BlockId for the current function and the function to
/// inline into. The same goes for ValueIds, InstructionIds, and for storing other data like
/// parameter to argument mappings.
struct PerFunctionContext<'function> {
    /// The function that we are inlining calls into.
    entry_function: &'function Function,

    /// The source function is the function we're currently inlining into the function being built.
    source_function: &'function Function,

    /// The shared inlining context for all functions. This notably contains the FunctionBuilder used
    /// to build the function we're inlining into.
    context: &'function mut InlineContext,

    /// Maps ValueIds in the function being inlined to the new ValueIds to use in the function
    /// being inlined into. This mapping also contains the mapping from parameter values to
    /// argument values.
    values: HashMap<ValueId, ValueId>,

    /// Maps blocks in the source function to blocks in the function being inlined into, where
    /// each mapping is from the start of a source block to an inlined block in which the
    /// analogous program point occurs.
    ///
    /// Note that the starts of multiple source blocks can map into a single inlined block.
    /// Conversely the whole of a source block is not guaranteed to map into a single inlined
    /// block.
    blocks: HashMap<BasicBlockId, BasicBlockId>,

    /// True if we're currently working on the entry point function.
    inlining_entry: bool,

    globals: &'function GlobalsGraph,
}

impl InlineContext {
    /// Create a new context object for the function inlining pass.
    /// This starts off with an empty mapping of instructions for main's parameters.
    /// The function being inlined into will always be the main function, although it is
    /// actually a copy that is created in case the original main is still needed from a function
    /// that could not be inlined calling it.
    fn new(ssa: &Ssa, entry_point: FunctionId) -> Self {
        let source = &ssa.functions[&entry_point];
        let builder = FunctionBuilder::from_existing(source, entry_point);
        Self { builder, recursion_level: 0, entry_point, call_stack: CallStackId::root() }
    }

    /// Start inlining the entry point function and all functions reachable from it.
    fn inline_all(
        mut self,
        ssa: &Ssa,
        should_inline_call: &impl Fn(&Function) -> bool,
    ) -> Result<Function, RuntimeError> {
        let entry_point = &ssa.functions[&self.entry_point];

        let globals = &entry_point.dfg.globals;
        let mut context = PerFunctionContext::new(&mut self, entry_point, entry_point, globals);
        context.inlining_entry = true;

        for (_, value) in entry_point.dfg.globals.values_iter() {
            context.context.builder.current_function.dfg.make_global(value.get_type().into_owned());
        }

        // The entry block is already inserted so we have to add it to context.blocks and add
        // its parameters here. Failing to do so would cause context.translate_block() to add
        // a fresh block for the entry block rather than use the existing one.
        let entry_block = context.context.builder.current_function.entry_block();
        let original_parameters = context.source_function.parameters();

        for parameter in original_parameters {
            let typ = context.source_function.dfg.type_of_value(*parameter);
            let new_parameter = context.context.builder.add_block_parameter(entry_block, typ);
            context.values.insert(*parameter, new_parameter);
        }

        context.blocks.insert(context.source_function.entry_block(), entry_block);
        context.inline_blocks(ssa, should_inline_call)?;
        // translate databus values
        let databus = entry_point.dfg.data_bus.map_values(|t| context.translate_value(t));

        // Finally, we should have 1 function left representing the inlined version of the target function.
        let mut new_ssa = self.builder.finish();
        assert_eq!(new_ssa.functions.len(), 1);
        let mut new_func = new_ssa.functions.pop_first().unwrap().1;
        new_func.dfg.data_bus = databus;
        Ok(new_func)
    }

    /// Inlines a function into the current function and returns the translated return values
    /// of the inlined function.
    fn inline_function(
        &mut self,
        ssa: &Ssa,
        id: FunctionId,
        arguments: &[ValueId],
        should_inline_call: &impl Fn(&Function) -> bool,
    ) -> Result<Vec<ValueId>, RuntimeError> {
        self.recursion_level += 1;

        let source_function = &ssa.functions[&id];
        if self.recursion_level > RECURSION_LIMIT {
            return Err(RuntimeError::RecursionLimit {
                function_name: source_function.name().to_string(),
                limit: RECURSION_LIMIT,
                call_stack: self.builder.current_function.dfg.get_call_stack(self.call_stack),
            });
        }

        let entry_point = &ssa.functions[&self.entry_point];
        let globals = &source_function.dfg.globals;
        let mut context = PerFunctionContext::new(self, entry_point, source_function, globals);

        let parameters = source_function.parameters();
        assert_eq!(parameters.len(), arguments.len());
        context.values = parameters.iter().copied().zip(arguments.iter().copied()).collect();

        let current_block = context.context.builder.current_block();
        context.blocks.insert(source_function.entry_block(), current_block);

        let return_values = context.inline_blocks(ssa, should_inline_call)?;
        self.recursion_level -= 1;
        Ok(return_values)
    }
}

impl<'function> PerFunctionContext<'function> {
    /// Create a new PerFunctionContext from the source function.
    /// The value and block mappings for this context are initially empty except
    /// for containing the mapping between parameters in the source_function and
    /// the arguments of the destination function.
    fn new(
        context: &'function mut InlineContext,
        entry_function: &'function Function,
        source_function: &'function Function,
        globals: &'function GlobalsGraph,
    ) -> Self {
        Self {
            context,
            entry_function,
            source_function,
            blocks: HashMap::default(),
            values: HashMap::default(),
            inlining_entry: false,
            globals,
        }
    }

    /// Translates a ValueId from the function being inlined to a ValueId of the function
    /// being inlined into. Note that this expects value ids for all Value::Instruction and
    /// Value::Param values are already handled as a result of previous inlining of instructions
    /// and blocks respectively. If these assertions trigger it means a value is being used before
    /// the instruction or block that defines the value is inserted.
    fn translate_value(&mut self, id: ValueId) -> ValueId {
        if let Some(value) = self.values.get(&id) {
            return *value;
        }

        let new_value = match &self.source_function.dfg[id] {
            value @ Value::Instruction { instruction, .. } => {
                if self.source_function.dfg.is_global(id) {
                    if self.context.builder.current_function.dfg.runtime().is_acir() {
                        let Instruction::MakeArray { elements, typ } = &self.globals[*instruction]
                        else {
                            panic!("Only expect Instruction::MakeArray for a global");
                        };
                        let elements = elements
                            .iter()
                            .map(|element| self.translate_value(*element))
                            .collect::<im::Vector<_>>();
                        return self.context.builder.insert_make_array(elements, typ.clone());
                    } else {
                        return id;
                    }
                }
                unreachable!(
                    "All Value::Instructions should already be known during inlining after creating the original inlined instruction. Unknown value {id} = {value:?}"
                )
            }
            value @ Value::Param { .. } => {
                unreachable!(
                    "All Value::Params should already be known from previous calls to translate_block. Unknown value {id} = {value:?}"
                )
            }
            Value::NumericConstant { constant, typ } => {
                // The dfg indexes a global's inner value directly, so we need to check here
                // whether we have a global.
                // We also only keep a global and do not inline it in a Brillig runtime.
                if self.source_function.dfg.is_global(id)
                    && self.context.builder.current_function.dfg.runtime().is_brillig()
                {
                    id
                } else {
                    self.context.builder.numeric_constant(*constant, *typ)
                }
            }
            Value::Function(function) => self.context.builder.import_function(*function),
            Value::Intrinsic(intrinsic) => self.context.builder.import_intrinsic_id(*intrinsic),
            Value::ForeignFunction(function) => {
                self.context.builder.import_foreign_function(function)
            }
            Value::Global(_) => {
                panic!("Expected a global to be resolved to its inner value");
            }
        };

        self.values.insert(id, new_value);
        new_value
    }

    /// Translates the program point representing the start of the given `source_block` to the
    /// inlined block in which the analogous program point occurs. (Once inlined, the source
    /// block's analogous program region may span multiple inlined blocks.)
    ///
    /// If the block isn't already known, this will insert a new block into the target function
    /// with the same parameter types as the source block.
    fn translate_block(
        &mut self,
        source_block: BasicBlockId,
        block_queue: &mut VecDeque<BasicBlockId>,
    ) -> BasicBlockId {
        if let Some(block) = self.blocks.get(&source_block) {
            return *block;
        }

        // The block is not yet inlined, queue it
        block_queue.push_back(source_block);

        // The block is not already present in the function being inlined into so we must create it.
        // The block's instructions are not copied over as they will be copied later in inlining.
        let new_block = self.context.builder.insert_block();
        let original_parameters = self.source_function.dfg.block_parameters(source_block);

        for parameter in original_parameters {
            let typ = self.source_function.dfg.type_of_value(*parameter);
            let new_parameter = self.context.builder.add_block_parameter(new_block, typ);
            self.values.insert(*parameter, new_parameter);
        }

        self.blocks.insert(source_block, new_block);
        new_block
    }

    /// Try to retrieve the function referred to by the given Id.
    /// Expects that the given ValueId belongs to the source_function.
    ///
    /// Returns None if the id is not known to refer to a function.
    fn get_function(&mut self, mut id: ValueId) -> Option<FunctionId> {
        id = self.translate_value(id);
        match self.context.builder[id] {
            Value::Function(id) => Some(id),
            // We don't set failed_to_inline_a_call for intrinsics since those
            // don't correspond to actual functions in the SSA program that would
            // need to be removed afterward.
            Value::Intrinsic(_) => None,
            _ => None,
        }
    }

    /// Inline all reachable blocks within the source_function into the destination function.
    fn inline_blocks(
        &mut self,
        ssa: &Ssa,
        should_inline_call: &impl Fn(&Function) -> bool,
    ) -> Result<Vec<ValueId>, RuntimeError> {
        let mut seen_blocks = HashSet::new();
        let mut block_queue = VecDeque::new();
        block_queue.push_back(self.source_function.entry_block());

        // This Vec will contain each block with a Return instruction along with the
        // returned values of that block.
        let mut function_returns = vec![];

        while let Some(source_block_id) = block_queue.pop_front() {
            if seen_blocks.contains(&source_block_id) {
                continue;
            }
            let translated_block_id = self.translate_block(source_block_id, &mut block_queue);
            self.context.builder.switch_to_block(translated_block_id);

            seen_blocks.insert(source_block_id);
            self.inline_block_instructions(ssa, source_block_id, should_inline_call)?;

            if let Some((block, values)) =
                self.handle_terminator_instruction(source_block_id, &mut block_queue)
            {
                function_returns.push((block, values));
            }
        }

        Ok(self.handle_function_returns(function_returns))
    }

    /// Handle inlining a function's possibly multiple return instructions.
    /// If there is only 1 return we can just continue inserting into that block.
    /// If there are multiple, we'll need to create a join block to jump to with each value.
    fn handle_function_returns(
        &mut self,
        mut returns: Vec<(BasicBlockId, Vec<ValueId>)>,
    ) -> Vec<ValueId> {
        match returns.len() {
            0 => Vec::new(),
            1 => {
                let (return_block, return_values) = returns.remove(0);
                self.context.builder.switch_to_block(return_block);
                return_values
            }
            _ => {
                // If there is more than 1 return instruction we'll need to create a single block we
                // can return to and continue inserting in afterwards.
                let return_block = self.context.builder.insert_block();

                for (block, return_values) in returns {
                    self.context.builder.switch_to_block(block);
                    self.context.builder.terminate_with_jmp(return_block, return_values);
                }

                self.context.builder.switch_to_block(return_block);
                self.context.builder.block_parameters(return_block).to_vec()
            }
        }
    }

    /// Inline each instruction in the given block into the function being inlined into.
    /// This may recurse if it finds another function to inline if a call instruction is within this block.
    fn inline_block_instructions(
        &mut self,
        ssa: &Ssa,
        block_id: BasicBlockId,
        should_inline_call: &impl Fn(&Function) -> bool,
    ) -> Result<(), RuntimeError> {
        let mut side_effects_enabled: Option<ValueId> = None;

        let block = &self.source_function.dfg[block_id];
        for id in block.instructions() {
            match &self.source_function.dfg[*id] {
                Instruction::Call { func, arguments } => match self.get_function(*func) {
                    Some(func_id) => {
                        let call_stack = self.source_function.dfg.get_instruction_call_stack(*id);
                        if let Some(callee) = self.should_inline_call(ssa, func_id, call_stack)? {
                            if should_inline_call(callee) {
                                self.inline_function(
                                    ssa,
                                    *id,
                                    func_id,
                                    arguments,
                                    should_inline_call,
                                )?;

                                // This is only relevant during handling functions with `InlineType::NoPredicates` as these
                                // can pollute the function they're being inlined into with `Instruction::EnabledSideEffects`,
                                // resulting in predicates not being applied properly.
                                //
                                // Note that this doesn't cover the case in which there exists an `Instruction::EnableSideEffectsIf`
                                // within the function being inlined whilst the source function has not encountered one yet.
                                // In practice this isn't an issue as the last `Instruction::EnableSideEffectsIf` in the
                                // function being inlined will be to turn off predicates rather than to create one.
                                if let Some(condition) = side_effects_enabled {
                                    self.context.builder.insert_enable_side_effects_if(condition);
                                }
                            } else {
                                self.push_instruction(*id);
                            }
                        } else {
                            self.push_instruction(*id);
                        }
                    }
                    None => self.push_instruction(*id),
                },
                Instruction::EnableSideEffectsIf { condition } => {
                    side_effects_enabled = Some(self.translate_value(*condition));
                    self.push_instruction(*id);
                }
                _ => self.push_instruction(*id),
            }
        }
        Ok(())
    }

    fn should_inline_call<'a>(
        &self,
        ssa: &'a Ssa,
        called_func_id: FunctionId,
        call_stack: Vec<Location>,
    ) -> Result<Option<&'a Function>, RuntimeError> {
        // Do not inline self-recursive functions on the top level.
        // Inlining a self-recursive function works when there is something to inline into
        // by importing all the recursive blocks, but for the entry function there is no wrapper.
        if self.entry_function.id() == called_func_id {
            return Ok(None);
        }

        let callee = &ssa.functions[&called_func_id];

        match callee.runtime() {
            RuntimeType::Acir(inline_type) => {
                // If the called function is acir, we inline if it's not an entry point
                // If it is called from brillig, it cannot be inlined because runtimes do not share the same semantic
                if self.entry_function.runtime().is_brillig() {
                    return Err(RuntimeError::UnconstrainedCallingConstrained {
                        call_stack,
                        constrained: callee.name().to_string(),
                        unconstrained: self.entry_function.name().to_string(),
                    });
                }
                if inline_type.is_entry_point() {
                    assert!(!self.entry_function.runtime().is_brillig());
                    return Ok(None);
                }
            }
            RuntimeType::Brillig(_) => {
                if self.entry_function.runtime().is_acir() {
                    // We never inline a brillig function into an ACIR function.
                    return Ok(None);
                }
            }
        }

        Ok(Some(callee))
    }

    /// Inline a function call and remember the inlined return values in the values map
    fn inline_function(
        &mut self,
        ssa: &Ssa,
        call_id: InstructionId,
        function: FunctionId,
        arguments: &[ValueId],
        should_inline_call: &impl Fn(&Function) -> bool,
    ) -> Result<(), RuntimeError> {
        let old_results = self.source_function.dfg.instruction_results(call_id);
        let arguments = vecmap(arguments, |arg| self.translate_value(*arg));

        let call_stack = self.source_function.dfg.get_instruction_call_stack(call_id);
        let call_stack_len = call_stack.len();
        let new_call_stack = self
            .context
            .builder
            .current_function
            .dfg
            .call_stack_data
            .extend_call_stack(self.context.call_stack, &call_stack);

        self.context.call_stack = new_call_stack;
        let new_results =
            self.context.inline_function(ssa, function, &arguments, should_inline_call)?;
        self.context.call_stack = self
            .context
            .builder
            .current_function
            .dfg
            .call_stack_data
            .unwind_call_stack(self.context.call_stack, call_stack_len);

        let new_results = InsertInstructionResult::Results(call_id, &new_results);
        Self::insert_new_instruction_results(&mut self.values, old_results, new_results);
        Ok(())
    }

    /// Push the given instruction from the source_function into the current block of the
    /// function being inlined into.
    fn push_instruction(&mut self, id: InstructionId) {
        let instruction = self.source_function.dfg[id].map_values(|id| self.translate_value(id));

        let mut call_stack = self.context.call_stack;
        let source_call_stack = self.source_function.dfg.get_instruction_call_stack(id);
        call_stack = self
            .context
            .builder
            .current_function
            .dfg
            .call_stack_data
            .extend_call_stack(call_stack, &source_call_stack);
        let results = self.source_function.dfg.instruction_results(id).to_vec();

        let ctrl_typevars = instruction
            .requires_ctrl_typevars()
            .then(|| vecmap(&results, |result| self.source_function.dfg.type_of_value(*result)));

        self.context.builder.set_call_stack(call_stack);

        let new_results = self.context.builder.insert_instruction(instruction, ctrl_typevars);
        Self::insert_new_instruction_results(&mut self.values, &results, new_results);
    }

    /// Modify the values HashMap to remember the mapping between an instruction result's previous
    /// ValueId (from the source_function) and its new ValueId in the destination function.
    fn insert_new_instruction_results(
        values: &mut HashMap<ValueId, ValueId>,
        old_results: &[ValueId],
        new_results: InsertInstructionResult,
    ) {
        assert_eq!(old_results.len(), new_results.len());

        match new_results {
            InsertInstructionResult::SimplifiedTo(new_result) => {
                values.insert(old_results[0], new_result);
            }
            InsertInstructionResult::SimplifiedToMultiple(new_results) => {
                for (old_result, new_result) in old_results.iter().zip(new_results) {
                    values.insert(*old_result, new_result);
                }
            }
            InsertInstructionResult::Results(_, new_results) => {
                for (old_result, new_result) in old_results.iter().zip(new_results) {
                    values.insert(*old_result, *new_result);
                }
            }
            InsertInstructionResult::InstructionRemoved => (),
        }
    }

    /// Handle the given terminator instruction from the given source function block.
    /// This will push any new blocks to the destination function as needed, add them
    /// to the block queue, and set the terminator instruction for the current block.
    ///
    /// If the terminator instruction was a Return, this will return the block this instruction
    /// was in as well as the values that were returned.
    fn handle_terminator_instruction(
        &mut self,
        block_id: BasicBlockId,
        block_queue: &mut VecDeque<BasicBlockId>,
    ) -> Option<(BasicBlockId, Vec<ValueId>)> {
        match &self.source_function.dfg[block_id].unwrap_terminator() {
            TerminatorInstruction::Jmp { destination, arguments, call_stack } => {
                let destination = self.translate_block(*destination, block_queue);
                let arguments = vecmap(arguments, |arg| self.translate_value(*arg));

                let call_stack = self.source_function.dfg.get_call_stack(*call_stack);
                let new_call_stack = self
                    .context
                    .builder
                    .current_function
                    .dfg
                    .call_stack_data
                    .extend_call_stack(self.context.call_stack, &call_stack);

                self.context
                    .builder
                    .set_call_stack(new_call_stack)
                    .terminate_with_jmp(destination, arguments);
                None
            }
            TerminatorInstruction::JmpIf {
                condition,
                then_destination,
                else_destination,
                call_stack,
            } => {
                let condition = self.translate_value(*condition);
                let call_stack = self.source_function.dfg.get_call_stack(*call_stack);
                let new_call_stack = self
                    .context
                    .builder
                    .current_function
                    .dfg
                    .call_stack_data
                    .extend_call_stack(self.context.call_stack, &call_stack);

                // See if the value of the condition is known, and if so only inline the reachable
                // branch. This lets us inline some recursive functions without recurring forever.
                let dfg = &mut self.context.builder.current_function.dfg;
                match dfg.get_numeric_constant(condition) {
                    Some(constant) => {
                        let next_block =
                            if constant.is_zero() { *else_destination } else { *then_destination };

                        let next_block = self.translate_block(next_block, block_queue);
                        self.context
                            .builder
                            .set_call_stack(new_call_stack)
                            .terminate_with_jmp(next_block, vec![]);
                    }
                    None => {
                        let then_block = self.translate_block(*then_destination, block_queue);
                        let else_block = self.translate_block(*else_destination, block_queue);
                        self.context
                            .builder
                            .set_call_stack(new_call_stack)
                            .terminate_with_jmpif(condition, then_block, else_block);
                    }
                }
                None
            }
            TerminatorInstruction::Return { return_values, call_stack } => {
                let return_values = vecmap(return_values, |value| self.translate_value(*value));

                // Note that `translate_block` would take us back to the point at which the
                // inlining of this source block began. Since additional blocks may have been
                // inlined since, we are interested in the block representing the current program
                // point, obtained via `current_block`.
                let block_id = self.context.builder.current_block();

                if self.inlining_entry {
                    let call_stack =
                        self.source_function.dfg.call_stack_data.get_call_stack(*call_stack);
                    let new_call_stack = self
                        .context
                        .builder
                        .current_function
                        .dfg
                        .call_stack_data
                        .extend_call_stack(self.context.call_stack, &call_stack);

                    self.context
                        .builder
                        .set_call_stack(new_call_stack)
                        .terminate_with_return(return_values.clone());
                }

                Some((block_id, return_values))
            }
            TerminatorInstruction::Unreachable { .. } => {
                // Note: `unreachable` terminators are only added during the `remove_unreachable_instructions`,
                // which runs near the end of the optimization pipeline, so never before inlining.
                // If we ever want to run it before inlining we'll have to handle this case.
                panic!("Unreachable terminator instruction should not exist during inlining.")
            }
        }
    }
}

#[cfg(test)]
mod test {
    use crate::{
        assert_ssa_snapshot,
<<<<<<< HEAD
        errors::RuntimeError,
        ssa::{Ssa, opt::assert_normalized_ssa_equals},
=======
        ssa::{Ssa, ir::instruction::TerminatorInstruction, opt::assert_normalized_ssa_equals},
>>>>>>> 089ab402
    };

    #[test]
    fn basic_inlining() {
        let src = "
        acir(inline) fn foo f0 {
          b0():
            v1 = call f1() -> Field
            return v1
        }

        acir(inline) fn bar f1 {
          b0():
            return Field 72
        }
        ";
        let ssa = Ssa::from_str(src).unwrap();
        let ssa = ssa.inline_functions(i64::MAX).unwrap();
        assert_ssa_snapshot!(ssa, @r"
        acir(inline) fn foo f0 {
          b0():
            return Field 72
        }
        ");
    }

    #[test]
    fn basic_inlining_brillig_not_inlined_into_acir() {
        // This test matches the `basic_inlining` test exactly except that f1 is marked as a Brillig runtime.
        // We expect that Brillig entry points (e.g., Brillig functions called from ACIR) should never be inlined.
        let src = "
        acir(inline) fn foo f0 {
          b0():
            v1 = call f1() -> Field
            return v1
        }
        brillig(inline) fn bar f1 {
          b0():
            return Field 72
        }
        ";
        let ssa = Ssa::from_str(src).unwrap();
        let ssa = ssa.inline_functions(i64::MAX).unwrap();
        assert_normalized_ssa_equals(ssa, src);
    }

    #[test]
    fn complex_inlining() {
        // This SSA is from issue #1327 which previously failed to inline properly
        let src = "
        acir(inline) fn main f0 {
          b0(v0: Field):
            v4 = call f2(f1) -> function
            v5 = call f3(v4) -> function
            v6 = call v5(v0) -> Field
            return v6
        }

        acir(inline) fn square f1 {
          b0(v0: Field):
            v1 = mul v0, v0
            return v1
        }

        acir(inline) fn id1 f2 {
          b0(v0: function):
            return v0
        }

        acir(inline) fn id2 f3 {
          b0(v0: function):
            return v0
        }
        ";
        let ssa = Ssa::from_str(src).unwrap();

        let ssa = ssa.inline_functions(i64::MAX).unwrap();
        assert_ssa_snapshot!(ssa, @r"
        acir(inline) fn main f0 {
          b0(v0: Field):
            v1 = mul v0, v0
            return v1
        }
        ");
    }

    #[test]
    fn recursive_functions() {
        let src = "
        acir(inline) fn main f0 {
          b0():
            v2 = call f1(u32 5) -> u32
            return v2
        }

        acir(inline) fn factorial f1 {
          b0(v1: u32):
            v2 = lt v1, u32 1
            jmpif v2 then: b1, else: b2
          b1():
            jmp b3(u32 1)
          b2():
            v4 = sub v1, u32 1
            v5 = call f1(v4) -> u32
            v6 = mul v1, v5
            jmp b3(v6)
          b3(v7: u32):
            return v7
        }
        ";
        let ssa = Ssa::from_str(src).unwrap();

        let ssa = ssa.inline_functions(i64::MAX).unwrap();
        assert_ssa_snapshot!(ssa, @r"
        acir(inline) fn main f0 {
          b0():
            jmp b1()
          b1():
            jmp b2()
          b2():
            jmp b3()
          b3():
            jmp b4()
          b4():
            jmp b5()
          b5():
            jmp b6()
          b6():
            jmp b7(u32 1)
          b7(v0: u32):
            jmp b8(v0)
          b8(v1: u32):
            v8 = mul u32 2, v1
            jmp b9(v8)
          b9(v2: u32):
            v10 = mul u32 3, v2
            jmp b10(v10)
          b10(v3: u32):
            v12 = mul u32 4, v3
            jmp b11(v12)
          b11(v4: u32):
            v14 = mul u32 5, v4
            jmp b12(v14)
          b12(v5: u32):
            return v5
        }
        ");
    }

    #[test]
    fn displaced_return_mapping() {
        // This test is designed specifically to catch a regression in which the ids of blocks
        // terminated by returns are badly tracked. As a result, the continuation of a source
        // block after a call instruction could but inlined into a block that's already been
        // terminated, producing an incorrect order and orphaning successors.
        let src = "
        acir(inline) fn main f0 {
          b0(v0: u1):
            jmpif v0 then: b1, else: b2
          b1():
            jmp b3(Field 1)
          b2():
            jmp b3(Field 2)
          b3(v3: Field):
            call assert_constant(v3)
            return
        }
        ";
        let ssa = Ssa::from_str(src).unwrap();

        let ssa = ssa.inline_functions(i64::MAX).unwrap();
        assert_ssa_snapshot!(ssa, @r"
        acir(inline) fn main f0 {
          b0(v0: u1):
            jmpif v0 then: b1, else: b2
          b1():
            jmp b3(Field 1)
          b2():
            jmp b3(Field 2)
          b3(v1: Field):
            call assert_constant(v1)
            return
        }
        ");
    }

    #[test]
    fn unconditional_recursion() {
        // f1 is calling itself, which results in an infinite recursion
        // it is expected that inlining this program returns an error.
        let src = "
        acir(inline) fn main f0 {
          b0():
            call f1()
            return
        }
        acir(inline) fn foo f1 {
          b0():
            call f1()
            return
        }
        ";
        let ssa = Ssa::from_str(src).unwrap();
        assert_eq!(ssa.functions.len(), 2);

        let ssa = ssa.inline_functions(i64::MAX);
        let Err(err) = ssa else {
            panic!("inline_functions cannot inline recursive functions");
        };
        insta::assert_snapshot!(err.to_string(), @"Attempted to recurse more than 1000 times during inlining function 'foo'");
    }

    #[test]
    fn inliner_disabled() {
        let src = "
        brillig(inline) fn foo f0 {
          b0():
            v1 = call f1() -> Field
            return v1
        }

        brillig(inline) fn bar f1 {
          b0():
            return Field 72
        }
        ";
        let ssa = Ssa::from_str(src).unwrap();
        let ssa = ssa.inline_functions(i64::MIN).unwrap();
        // No inlining has happened
        assert_normalized_ssa_equals(ssa, src);
    }

    #[test]
    fn conditional_inlining() {
        // In this example we call a larger brillig function 3 times so the inliner refuses to inline the function.
        let src = "
        brillig(inline) fn foo f0 {
          b0():
            v1 = call f1() -> Field
            v2 = call f1() -> Field
            v3 = call f1() -> Field
            return v1
        }

        brillig(inline) fn bar f1 {
          b0():
            jmpif u1 1 then: b1, else: b2
          b1():
            jmp b3(Field 1)
          b2():
            jmp b3(Field 2)
          b3(v3: Field):
            return v3
        }
        ";
        let ssa = Ssa::from_str(src).unwrap();

        let ssa = ssa.inline_functions(0).unwrap();
        // No inlining has happened in f0
        assert_ssa_snapshot!(ssa, @r"
        brillig(inline) fn foo f0 {
          b0():
            v1 = call f1() -> Field
            v2 = call f1() -> Field
            v3 = call f1() -> Field
            return v1
        }
        brillig(inline) fn bar f1 {
          b0():
            jmp b1()
          b1():
            jmp b2(Field 1)
          b2(v0: Field):
            return v0
        }
        ");
    }

    #[test]
    fn conditional_inlining_const_from_param_and_direct_constant() {
        let src = "
        brillig(inline) fn foo f0 {
          b0():
            v1 = call f1() -> Field
            v2 = call f2(u1 1) -> Field
            v3 = call f2(u1 0) -> Field
            return v1, v2, v3
        }
        brillig(inline) fn bar f1 {
          b0():
            jmpif u1 1 then: b1, else: b2
          b1():
            jmp b3(Field 1)
          b2():
            jmp b3(Field 2)
          b3(v3: Field):
            return v3
        }
        brillig(inline) fn baz f2 {
          b0(v0: u1):
            jmpif v0 then: b1, else: b2
          b1():
            jmp b3(Field 1)
          b2():
            jmp b3(Field 2)
          b3(v3: Field):
            return v3
        }
        ";
        let ssa = Ssa::from_str(src).unwrap();
        let ssa = ssa.inline_functions(i64::MAX).unwrap();

        // We expect a block from all calls to f1 and f2 to be pruned and that the constant argument to the f2 call
        // is propagated to the jmpif conditional in b0.
        // Field 1 to be returned from the first call to f2 and Field 2 should be returned from the second call to f2.
        assert_ssa_snapshot!(ssa, @r"
        brillig(inline) fn foo f0 {
          b0():
            jmp b1()
          b1():
            jmp b2(Field 1)
          b2(v0: Field):
            jmp b3()
          b3():
            jmp b4(Field 1)
          b4(v1: Field):
            jmp b5()
          b5():
            jmp b6(Field 2)
          b6(v2: Field):
            return v0, v1, v2
        }
        ");
    }

    #[test]
    fn static_assertions_to_always_be_inlined() {
        let src = "
        brillig(inline) fn main f0 {
            b0():
              call f1(Field 1)
              return
        }
        brillig(inline) fn foo f1 {
            b0(v0: Field):
              call assert_constant(v0)
              return
        }
        ";
        let ssa = Ssa::from_str(src).unwrap();
        let ssa = ssa.inline_functions(i64::MAX).unwrap();

        assert_ssa_snapshot!(ssa, @r"
        brillig(inline) fn main f0 {
          b0():
            return
        }
        ");
    }

    #[test]
    fn no_predicates_flag_inactive() {
        let src = "
        acir(inline) fn main f0 {
            b0():
              call f1()
              return
        }
        acir(no_predicates) fn no_predicates f1 {
            b0():
              return
        }
        ";

        let ssa = Ssa::from_str(src).unwrap();
        let ssa = ssa.inline_functions(i64::MAX).unwrap();
        assert_normalized_ssa_equals(ssa, src);
    }

    #[test]
    fn no_predicates_flag_active() {
        let src = "
        acir(inline) fn main f0 {
            b0():
              call f1()
              return
        }
        acir(no_predicates) fn no_predicates f1 {
            b0():
              return
        }
        ";

        let ssa = Ssa::from_str(src).unwrap();
        let ssa = ssa.inline_functions_with_no_predicates(i64::MAX).unwrap();

        assert_ssa_snapshot!(ssa, @r"
        acir(inline) fn main f0 {
          b0():
            return
        }
        ");
    }

    #[test]
    fn inline_always_function() {
        let src = "
        brillig(inline) fn main f0 {
            b0():
              call f1()
              return
        }

        brillig(inline_always) fn always_inline f1 {
            b0():
              return
        }
        ";
        let ssa = Ssa::from_str(src).unwrap();
        let ssa = ssa.inline_functions(i64::MIN).unwrap();
        assert_ssa_snapshot!(ssa, @r"
        brillig(inline) fn main f0 {
          b0():
            return
        }
        ");

        // Check that with a minimum inliner aggressiveness we do not inline a function
        // not marked with `inline_always`
        let no_inline_always_src = &src.replace("inline_always", "inline");
        let ssa = Ssa::from_str(no_inline_always_src).unwrap();
        let ssa = ssa.inline_functions(i64::MIN).unwrap();
        assert_normalized_ssa_equals(ssa, no_inline_always_src);
    }

    #[test]
<<<<<<< HEAD
    // We should not inline an ACIR function called from a Brillig function because ACIR and Brillig semantics are different.
    fn inlining_acir_into_brillig_function() {
        let src = "
        brillig(inline) fn main f0 {
          b0(v0: u32):
            call f1(v0)
            return
        }
        acir(inline) fn foo f1 {
          b0(v0: u32):
            v4 = make_array [Field 1, Field 2, Field 3] : [Field; 3]
            v5 = array_get v4, index v0 -> Field
            return
  }
        ";
        let ssa = Ssa::from_str_no_validation(src).unwrap();
        let ssa = ssa.inline_functions(i64::MAX);
        if !matches!(ssa, Err(RuntimeError::UnconstrainedCallingConstrained { .. })) {
            panic!("Expected inlining to fail with RuntimeError::UnconstrainedCallingConstrained");
        }
=======
    fn acir_global_arrays_are_inlined_with_new_value_ids() {
        let src = "
        g0 = Field 1
        g1 = Field 2
        g2 = make_array [Field 1, Field 2] : [Field; 2]

        acir(inline) fn main f0 {
          b0():
            v0 = call f1() -> [Field; 2]
            return v0
        }
        acir(inline) fn create_array f1 {
          b0():
            return g2
        }
        ";

        let ssa = Ssa::from_str(src).unwrap();
        let ssa = ssa.inline_functions(i64::MAX).unwrap();

        assert_ssa_snapshot!(ssa, @r"
        g0 = Field 1
        g1 = Field 2
        g2 = make_array [Field 1, Field 2] : [Field; 2]

        acir(inline) fn main f0 {
          b0():
            v3 = make_array [Field 1, Field 2] : [Field; 2]
            return v3
        }
        ");
    }

    #[test]
    fn brillig_global_arrays_keep_same_value_ids() {
        let src = "
        g0 = Field 1
        g1 = Field 2
        g2 = make_array [Field 1, Field 2] : [Field; 2]

        brillig(inline) fn main f0 {
          b0():
            v0 = call f1() -> [Field; 2]
            // v1 = array_get g2, index u32 1 -> Field
            return v0
        }
        brillig(inline) fn create_array f1 {
          b0():
            return g2
        }
        ";

        let ssa = Ssa::from_str(src).unwrap();
        let ssa = ssa.inline_functions(i64::MAX).unwrap();

        assert_ssa_snapshot!(ssa, @r"
        g0 = Field 1
        g1 = Field 2
        g2 = make_array [Field 1, Field 2] : [Field; 2]

        brillig(inline) fn main f0 {
          b0():
            return g2
        }
        ");
    }

    #[test]
    fn acir_global_constants_are_inlined_with_new_value_ids() {
        let src = "
        g0 = Field 1

        acir(inline) fn main f0 {
          b0():
            v0 = call f1() -> Field
            return v0
        }
        acir(inline) fn get_constant f1 {
          b0():
            return g0
        }
        ";

        let ssa = Ssa::from_str(src).unwrap();
        let ssa = ssa.inline_functions(i64::MAX).unwrap();

        // The string output of global constants resolve to their inner values, so we need to check whether they are globals explicitly.
        let main = ssa.main();
        let entry_block = main.entry_block();
        let terminator = main.dfg[entry_block].unwrap_terminator();
        let TerminatorInstruction::Return { return_values, .. } = terminator else {
            panic!("Expected return");
        };
        assert_eq!(return_values.len(), 1);
        // TODO(https://github.com/noir-lang/noir/issues/9408)
        // assert!(!main.dfg.is_global(return_values[0]));

        assert_ssa_snapshot!(ssa, @r"
        g0 = Field 1

        acir(inline) fn main f0 {
          b0():
            return Field 1
        }
        ");
    }

    #[test]
    fn brillig_global_constants_keep_same_value_ids() {
        let src = "
        g0 = Field 1
    
        brillig(inline) fn main f0 {
          b0():
            v0 = call f1() -> Field
            return v0
        }
        brillig(inline) fn get_constant f1 {
          b0():
            return g0
        }
        ";

        let ssa = Ssa::from_str(src).unwrap();
        let ssa = ssa.inline_functions(i64::MAX).unwrap();

        // The string output of global constants resolve to their inner values, so we need to check whether they are globals explicitly.
        let main = ssa.main();
        let entry_block = main.entry_block();
        let terminator = main.dfg[entry_block].unwrap_terminator();
        let TerminatorInstruction::Return { return_values, .. } = terminator else {
            panic!("Expected return");
        };
        assert_eq!(return_values.len(), 1);
        assert!(main.dfg.is_global(return_values[0]));

        assert_ssa_snapshot!(ssa, @r"
        g0 = Field 1
        
        brillig(inline) fn main f0 {
          b0():
            return Field 1
        }
        ");
    }

    #[test]
    #[should_panic(
        expected = "Unreachable terminator instruction should not exist during inlining"
    )]
    fn inlining_unreachable_block() {
        let src = "
        acir(inline) fn foo f0 {
          b0():
            v1 = call f1() -> Field
            return v1
        }
        acir(inline) fn bar f1 {
          b0():
            unreachable
        }
        ";
        let ssa = Ssa::from_str(src).unwrap();
        let _ = ssa.inline_functions(i64::MAX).unwrap();
>>>>>>> 089ab402
    }
}<|MERGE_RESOLUTION|>--- conflicted
+++ resolved
@@ -783,12 +783,8 @@
 mod test {
     use crate::{
         assert_ssa_snapshot,
-<<<<<<< HEAD
         errors::RuntimeError,
-        ssa::{Ssa, opt::assert_normalized_ssa_equals},
-=======
         ssa::{Ssa, ir::instruction::TerminatorInstruction, opt::assert_normalized_ssa_equals},
->>>>>>> 089ab402
     };
 
     #[test]
@@ -1225,28 +1221,6 @@
     }
 
     #[test]
-<<<<<<< HEAD
-    // We should not inline an ACIR function called from a Brillig function because ACIR and Brillig semantics are different.
-    fn inlining_acir_into_brillig_function() {
-        let src = "
-        brillig(inline) fn main f0 {
-          b0(v0: u32):
-            call f1(v0)
-            return
-        }
-        acir(inline) fn foo f1 {
-          b0(v0: u32):
-            v4 = make_array [Field 1, Field 2, Field 3] : [Field; 3]
-            v5 = array_get v4, index v0 -> Field
-            return
-  }
-        ";
-        let ssa = Ssa::from_str_no_validation(src).unwrap();
-        let ssa = ssa.inline_functions(i64::MAX);
-        if !matches!(ssa, Err(RuntimeError::UnconstrainedCallingConstrained { .. })) {
-            panic!("Expected inlining to fail with RuntimeError::UnconstrainedCallingConstrained");
-        }
-=======
     fn acir_global_arrays_are_inlined_with_new_value_ids() {
         let src = "
         g0 = Field 1
@@ -1411,6 +1385,28 @@
         ";
         let ssa = Ssa::from_str(src).unwrap();
         let _ = ssa.inline_functions(i64::MAX).unwrap();
->>>>>>> 089ab402
+    }
+
+    #[test]
+    // We should not inline an ACIR function called from a Brillig function because ACIR and Brillig semantics are different.
+    fn inlining_acir_into_brillig_function() {
+        let src = "
+        brillig(inline) fn main f0 {
+          b0(v0: u32):
+            call f1(v0)
+            return
+        }
+        acir(inline) fn foo f1 {
+          b0(v0: u32):
+            v4 = make_array [Field 1, Field 2, Field 3] : [Field; 3]
+            v5 = array_get v4, index v0 -> Field
+            return
+        }
+        ";
+        let ssa = Ssa::from_str_no_validation(src).unwrap();
+        let ssa = ssa.inline_functions(i64::MAX);
+        if !matches!(ssa, Err(RuntimeError::UnconstrainedCallingConstrained { .. })) {
+            panic!("Expected inlining to fail with RuntimeError::UnconstrainedCallingConstrained");
+        }
     }
 }