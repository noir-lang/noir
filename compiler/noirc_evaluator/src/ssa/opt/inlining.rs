//! This module defines the function inlining pass for the SSA IR.
//! The purpose of this pass is to inline the instructions of each function call
//! within the function caller. If all function calls are known, there will only
//! be a single function remaining when the pass finishes.
use std::collections::{BTreeMap, BTreeSet, HashSet, VecDeque};

use acvm::acir::AcirField;
use im::HashMap;
use iter_extended::{btree_map, vecmap};

use crate::ssa::{
    function_builder::FunctionBuilder,
    ir::{
        basic_block::BasicBlockId,
        call_stack::CallStackId,
        dfg::InsertInstructionResult,
        function::{Function, FunctionId, RuntimeType},
        instruction::{Instruction, InstructionId, TerminatorInstruction},
        value::{Value, ValueId},
    },
    ssa_gen::Ssa,
};

/// An arbitrary limit to the maximum number of recursive call
/// frames at any point in time.
const RECURSION_LIMIT: u32 = 1000;

impl Ssa {
    /// Inline all functions within the IR.
    ///
    /// In the case of recursive Acir functions, this will attempt
    /// to recursively inline until the RECURSION_LIMIT is reached.
    ///
    /// Functions are recursively inlined into main until either we finish
    /// inlining all functions or we encounter a function whose function id is not known.
    /// When the later happens, the call instruction is kept in addition to the function
    /// it refers to. The function it refers to is kept unmodified without any inlining
    /// changes. This is because if the function's id later becomes known by a later
    /// pass, we would need to re-run all of inlining anyway to inline it, so we might
    /// as well save the work for later instead of performing it twice.
    ///
    /// There are some attributes that allow inlining a function at a different step of codegen.
    /// Currently this is just `InlineType::NoPredicates` for which we have a flag indicating
    /// whether treating that inline functions. The default is to treat these functions as entry points.
    ///
    /// This step should run after runtime separation, since it relies on the runtime of the called functions being final.
    #[tracing::instrument(level = "trace", skip(self))]
    pub(crate) fn inline_functions(self, aggressiveness: i64) -> Ssa {
        let inline_sources = get_functions_to_inline_into(&self, false, aggressiveness);
        Self::inline_functions_inner(self, &inline_sources, false)
    }

    /// Run the inlining pass where functions marked with `InlineType::NoPredicates` as not entry points
    pub(crate) fn inline_functions_with_no_predicates(self, aggressiveness: i64) -> Ssa {
        let inline_sources = get_functions_to_inline_into(&self, true, aggressiveness);
        Self::inline_functions_inner(self, &inline_sources, true)
    }

    fn inline_functions_inner(
        mut self,
        inline_sources: &BTreeSet<FunctionId>,
        inline_no_predicates_functions: bool,
    ) -> Ssa {
<<<<<<< HEAD
        let inline_sources =
            get_functions_to_inline_into(&self, inline_no_predicates_functions, aggressiveness);
        // NOTE: Functions are processed independently of each other, with the final mapping replacing the original,
        // instead of inlining the "leaf" functions, moving up towards the entry point.
        self.functions = btree_map(&inline_sources, |entry_point| {
            let function = &self.functions[entry_point];
            let new_function =
                function.inlined(&self, inline_no_predicates_functions, &inline_sources);
=======
        // Note that we clear all functions other than those in `inline_sources`.
        // If we decide to do partial inlining then we should change this to preserve those functions which still exist.
        self.functions = btree_map(inline_sources, |entry_point| {
            let should_inline_call =
                |_context: &PerFunctionContext, ssa: &Ssa, called_func_id: FunctionId| -> bool {
                    let function = &ssa.functions[&called_func_id];

                    match function.runtime() {
                        RuntimeType::Acir(inline_type) => {
                            // If the called function is acir, we inline if it's not an entry point

                            // If we have not already finished the flattening pass, functions marked
                            // to not have predicates should be preserved.
                            let preserve_function =
                                !inline_no_predicates_functions && function.is_no_predicates();
                            !inline_type.is_entry_point() && !preserve_function
                        }
                        RuntimeType::Brillig(_) => {
                            // If the called function is brillig, we inline only if it's into brillig and the function is not recursive
                            ssa.functions[entry_point].runtime().is_brillig()
                                && !inline_sources.contains(&called_func_id)
                        }
                    }
                };

            let new_function =
                InlineContext::new(&self, *entry_point).inline_all(&self, &should_inline_call);
>>>>>>> 0512ee67
            (*entry_point, new_function)
        });
        self
    }
}

impl Function {
    /// Create a new function which has the functions called by this one inlined into its body.
    pub(super) fn inlined(
        &self,
        ssa: &Ssa,
        inline_no_predicates_functions: bool,
        functions_not_to_inline: &BTreeSet<FunctionId>,
    ) -> Function {
        InlineContext::new(ssa, self.id(), inline_no_predicates_functions, functions_not_to_inline)
            .inline_all(ssa)
    }
}

/// The context for the function inlining pass.
///
/// This works using an internal FunctionBuilder to build a new main function from scratch.
/// Doing it this way properly handles importing instructions between functions and lets us
/// reuse the existing API at the cost of essentially cloning each of main's instructions.
struct InlineContext<'a> {
    recursion_level: u32,
    builder: FunctionBuilder,

    call_stack: CallStackId,

    // The FunctionId of the entry point function we're inlining into in the old, unmodified Ssa.
    entry_point: FunctionId,
<<<<<<< HEAD

    /// Whether the inlining pass should inline any functions marked with [`InlineType::NoPredicates`]
    /// or whether these should be preserved as entrypoint functions.
    ///
    /// This is done as we delay inlining of functions with the attribute `#[no_predicates]` until after
    /// the control flow graph has been flattened.
    inline_no_predicates_functions: bool,

    // These are the functions of the program that we shouldn't inline.
    functions_not_to_inline: &'a BTreeSet<FunctionId>,
=======
>>>>>>> 0512ee67
}

/// The per-function inlining context contains information that is only valid for one function.
/// For example, each function has its own DataFlowGraph, and thus each function needs a translation
/// layer to translate between BlockId to BlockId for the current function and the function to
/// inline into. The same goes for ValueIds, InstructionIds, and for storing other data like
/// parameter to argument mappings.
struct PerFunctionContext<'function, 'a> {
    /// The source function is the function we're currently inlining into the function being built.
    source_function: &'function Function,

    /// The shared inlining context for all functions. This notably contains the FunctionBuilder used
    /// to build the function we're inlining into.
    context: &'function mut InlineContext<'a>,

    /// Maps ValueIds in the function being inlined to the new ValueIds to use in the function
    /// being inlined into. This mapping also contains the mapping from parameter values to
    /// argument values.
    values: HashMap<ValueId, ValueId>,

    /// Maps blocks in the source function to blocks in the function being inlined into, where
    /// each mapping is from the start of a source block to an inlined block in which the
    /// analogous program point occurs.
    ///
    /// Note that the starts of multiple source blocks can map into a single inlined block.
    /// Conversely the whole of a source block is not guaranteed to map into a single inlined
    /// block.
    blocks: HashMap<BasicBlockId, BasicBlockId>,

    /// True if we're currently working on the entry point function.
    inlining_entry: bool,

    globals: &'function Function,
}

/// Utility function to find out the direct calls of a function.
///
/// Returns the function IDs from all `Call` instructions without deduplication.
fn called_functions_vec(func: &Function) -> Vec<FunctionId> {
    let mut called_function_ids = Vec::new();
    for block_id in func.reachable_blocks() {
        for instruction_id in func.dfg[block_id].instructions() {
            let Instruction::Call { func: called_value_id, .. } = &func.dfg[*instruction_id] else {
                continue;
            };

            if let Value::Function(function_id) = func.dfg[*called_value_id] {
                called_function_ids.push(function_id);
            }
        }
    }

    called_function_ids
}

/// Utility function to find out the deduplicated direct calls made from a function.
fn called_functions(func: &Function) -> BTreeSet<FunctionId> {
    called_functions_vec(func).into_iter().collect()
}

/// The functions we should inline into (and that should be left in the final program) are:
///  - main
///  - Any Brillig function called from Acir
///  - Some Brillig functions depending on aggressiveness and some metrics
///  - Any Acir functions with a [fold inline type][InlineType::Fold],
pub(super) fn get_functions_to_inline_into(
    ssa: &Ssa,
    inline_no_predicates_functions: bool,
    aggressiveness: i64,
) -> BTreeSet<FunctionId> {
    let mut brillig_entry_points = BTreeSet::default();
    let mut acir_entry_points = BTreeSet::default();

    if matches!(ssa.main().runtime(), RuntimeType::Brillig(_)) {
        brillig_entry_points.insert(ssa.main_id);
    } else {
        acir_entry_points.insert(ssa.main_id);
    }

    for (func_id, function) in ssa.functions.iter() {
        if matches!(function.runtime(), RuntimeType::Brillig(_)) {
            continue;
        }

        // If we have not already finished the flattening pass, functions marked
        // to not have predicates should be preserved.
        let preserve_function = !inline_no_predicates_functions && function.is_no_predicates();
        if function.runtime().is_entry_point() || preserve_function {
            acir_entry_points.insert(*func_id);
        }

        for called_function_id in called_functions(function) {
            if matches!(ssa.functions[&called_function_id].runtime(), RuntimeType::Brillig(_)) {
                brillig_entry_points.insert(called_function_id);
            }
        }
    }

    let times_called = compute_times_called(ssa);

    let brillig_functions_to_retain: BTreeSet<_> = compute_functions_to_retain(
        ssa,
        &brillig_entry_points,
        &times_called,
        inline_no_predicates_functions,
        aggressiveness,
    );

    acir_entry_points
        .into_iter()
        .chain(brillig_entry_points)
        .chain(brillig_functions_to_retain)
        .collect()
}

/// Compute the time each function is called from any other function.
pub(super) fn compute_times_called(ssa: &Ssa) -> HashMap<FunctionId, usize> {
    ssa.functions
        .iter()
        .flat_map(|(_caller_id, function)| {
            let called_functions_vec = called_functions_vec(function);
            called_functions_vec.into_iter()
        })
        .chain(std::iter::once(ssa.main_id))
        .fold(HashMap::default(), |mut map, func_id| {
            *map.entry(func_id).or_insert(0) += 1;
            map
        })
}

/// Compute for each function the set of functions that call it, and how many times they do so.
fn compute_callers(ssa: &Ssa) -> BTreeMap<FunctionId, BTreeMap<FunctionId, usize>> {
    ssa.functions
        .iter()
        .flat_map(|(caller_id, function)| {
            let called_functions = called_functions_vec(function);
            called_functions.into_iter().map(|callee_id| (*caller_id, callee_id))
        })
        .fold(
            // Make sure an entry exists even for ones that don't get called.
            ssa.functions.keys().map(|id| (*id, BTreeMap::new())).collect(),
            |mut acc, (caller_id, callee_id)| {
                let callers = acc.entry(callee_id).or_default();
                *callers.entry(caller_id).or_default() += 1;
                acc
            },
        )
}

/// Compute for each function the set of functions called by it, and how many times it does so.
fn compute_callees(ssa: &Ssa) -> BTreeMap<FunctionId, BTreeMap<FunctionId, usize>> {
    ssa.functions
        .iter()
        .flat_map(|(caller_id, function)| {
            let called_functions = called_functions_vec(function);
            called_functions.into_iter().map(|callee_id| (*caller_id, callee_id))
        })
        .fold(
            // Make sure an entry exists even for ones that don't call anything.
            ssa.functions.keys().map(|id| (*id, BTreeMap::new())).collect(),
            |mut acc, (caller_id, callee_id)| {
                let callees = acc.entry(caller_id).or_default();
                *callees.entry(callee_id).or_default() += 1;
                acc
            },
        )
}

/// Compute something like a topological order of the functions, starting with the ones
/// that do not call any other functions, going towards the entry points. When cycles
/// are detected, take the one which are called by the most to break the ties.
///
/// This can be used to simplify the most often called functions first.
///
/// Returns the functions paired with their transitive weight, which accumulates
/// the weight of all the functions they call.
pub(super) fn compute_bottom_up_order(ssa: &Ssa) -> Vec<(FunctionId, usize)> {
    let mut order = Vec::new();
    let mut visited = HashSet::new();

    // Number of times a function is called, to break cycles.
    let mut times_called = compute_times_called(ssa).into_iter().collect::<Vec<_>>();
    times_called.sort_by_key(|(id, cnt)| (*cnt, *id));

    // Start with the weight of the functions in isolation, then accumulate as we pop off the ones they call.
    let mut weights = ssa
        .functions
        .iter()
        .map(|(id, f)| (*id, compute_function_own_weight(f)))
        .collect::<HashMap<_, _>>();

    let callers = compute_callers(ssa);
    let mut callees = compute_callees(ssa);

    // Seed the queue with functions that don't call anything.
    let mut queue = callees
        .iter()
        .filter_map(|(id, callees)| callees.is_empty().then_some(*id))
        .collect::<VecDeque<_>>();

    loop {
        if times_called.is_empty() && queue.is_empty() {
            return order;
        }
        while let Some(id) = queue.pop_front() {
            let weight = weights[&id];
            order.push((id, weight));
            visited.insert(id);
            // Update the callers of this function.
            for (caller, call_count) in &callers[&id] {
                // Update the weight of the caller with the weight of this function.
                weights[caller] = weights[caller].saturating_add(call_count.saturating_mul(weight));
                // Remove this function from the callees of the caller.
                let callees = callees.get_mut(caller).unwrap();
                callees.remove(&id);
                // If the caller doesn't call any other function, enqueue it.
                if callees.is_empty() && !visited.contains(caller) {
                    queue.push_back(*caller);
                }
            }
        }
        // If we ran out of the queue, maybe there is a cycle; take the next most called function.
        loop {
            let Some((id, _)) = times_called.pop() else {
                break;
            };
            if !visited.contains(&id) {
                queue.push_back(id);
                break;
            }
        }
    }
}

/// Traverse the call graph starting from a given function, marking function to be retained if they are:
/// * recursive functions, or
/// * the cost of inlining outweighs the cost of not doing so
fn should_retain_recursive(
    ssa: &Ssa,
    func: FunctionId,
    times_called: &HashMap<FunctionId, usize>,
    // FunctionId -> (should_retain, weight)
    should_retain_function: &mut HashMap<FunctionId, (bool, i64)>,
    mut explored_functions: im::HashSet<FunctionId>,
    inline_no_predicates_functions: bool,
    aggressiveness: i64,
) {
    // We have already decided on this function
    if should_retain_function.get(&func).is_some() {
        return;
    }
    // Recursive, this function won't be inlined
    if explored_functions.contains(&func) {
        should_retain_function.insert(func, (true, 0));
        return;
    }
    explored_functions.insert(func);

    // Decide on dependencies first
    let called_functions = called_functions(&ssa.functions[&func]);
    for function in called_functions.iter() {
        should_retain_recursive(
            ssa,
            *function,
            times_called,
            should_retain_function,
            explored_functions.clone(),
            inline_no_predicates_functions,
            aggressiveness,
        );
    }
    // We could have decided on this function while deciding on dependencies
    // If the function is recursive
    if should_retain_function.get(&func).is_some() {
        return;
    }

    // We'll use some heuristics to decide whether to inline or not.
    // We compute the weight (roughly the number of instructions) of the function after inlining
    // And the interface cost of the function (the inherent cost at the callsite, roughly the number of args and returns)
    // We then can compute an approximation of the cost of inlining vs the cost of retaining the function
    // We do this computation using saturating i64s to avoid overflows

    // Total weight of functions called by this one, unless we decided not to inline them.
    let inlined_function_weights: i64 = called_functions.iter().fold(0, |acc, called_function| {
        let (should_retain, weight) = should_retain_function[called_function];
        if should_retain {
            acc
        } else {
            acc.saturating_add(weight)
        }
    });

    let this_function_weight = inlined_function_weights
        .saturating_add(compute_function_own_weight(&ssa.functions[&func]) as i64);

    let interface_cost = compute_function_interface_cost(&ssa.functions[&func]) as i64;

    let times_called = times_called[&func] as i64;

    let inline_cost = times_called.saturating_mul(this_function_weight);
    let retain_cost = times_called.saturating_mul(interface_cost) + this_function_weight;

    let runtime = ssa.functions[&func].runtime();
    // We inline if the aggressiveness is higher than inline cost minus the retain cost
    // If aggressiveness is infinite, we'll always inline
    // If aggressiveness is 0, we'll inline when the inline cost is lower than the retain cost
    // If aggressiveness is minus infinity, we'll never inline (other than in the mandatory cases)
    let should_inline = ((inline_cost.saturating_sub(retain_cost)) < aggressiveness)
        || runtime.is_inline_always()
        || (runtime.is_no_predicates() && inline_no_predicates_functions);

    should_retain_function.insert(func, (!should_inline, this_function_weight));
}

/// Gather the functions that should not be inlined.
fn compute_functions_to_retain(
    ssa: &Ssa,
    entry_points: &BTreeSet<FunctionId>,
    times_called: &HashMap<FunctionId, usize>,
    inline_no_predicates_functions: bool,
    aggressiveness: i64,
) -> BTreeSet<FunctionId> {
    let mut should_retain_function = HashMap::default();

    for entry_point in entry_points.iter() {
        should_retain_recursive(
            ssa,
            *entry_point,
            times_called,
            &mut should_retain_function,
            im::HashSet::default(),
            inline_no_predicates_functions,
            aggressiveness,
        );
    }

    should_retain_function
        .into_iter()
        .filter_map(
            |(func_id, (should_retain, _))| {
                if should_retain {
                    Some(func_id)
                } else {
                    None
                }
            },
        )
        .collect()
}

/// Compute a weight of a function based on the number of instructions in its reachable blocks.
fn compute_function_own_weight(func: &Function) -> usize {
    let mut weight = 0;
    for block_id in func.reachable_blocks() {
        weight += func.dfg[block_id].instructions().len() + 1; // We add one for the terminator
    }
    // We use an approximation of the average increase in instruction ratio from SSA to Brillig
    // In order to get the actual weight we'd need to codegen this function to brillig.
    weight
}

/// Compute interface cost of a function based on the number of inputs and outputs.
fn compute_function_interface_cost(func: &Function) -> usize {
    func.parameters().len() + func.returns().len()
}

impl<'a> InlineContext<'a> {
    /// Create a new context object for the function inlining pass.
    /// This starts off with an empty mapping of instructions for main's parameters.
    /// The function being inlined into will always be the main function, although it is
    /// actually a copy that is created in case the original main is still needed from a function
    /// that could not be inlined calling it.
<<<<<<< HEAD
    fn new(
        ssa: &Ssa,
        entry_point: FunctionId,
        inline_no_predicates_functions: bool,
        functions_not_to_inline: &'a BTreeSet<FunctionId>,
    ) -> Self {
=======
    fn new(ssa: &Ssa, entry_point: FunctionId) -> Self {
>>>>>>> 0512ee67
        let source = &ssa.functions[&entry_point];
        let mut builder = FunctionBuilder::new(source.name().to_owned(), entry_point);
        builder.set_runtime(source.runtime());
        builder.current_function.set_globals(source.dfg.globals.clone());

        Self { builder, recursion_level: 0, entry_point, call_stack: CallStackId::root() }
    }

    /// Start inlining the entry point function and all functions reachable from it.
    fn inline_all(
        mut self,
        ssa: &Ssa,
        should_inline_call: &impl Fn(&PerFunctionContext, &Ssa, FunctionId) -> bool,
    ) -> Function {
        let entry_point = &ssa.functions[&self.entry_point];

        let mut context = PerFunctionContext::new(&mut self, entry_point, &ssa.globals);
        context.inlining_entry = true;

        for (_, value) in entry_point.dfg.globals.values_iter() {
            context.context.builder.current_function.dfg.make_global(value.get_type().into_owned());
        }

        // The entry block is already inserted so we have to add it to context.blocks and add
        // its parameters here. Failing to do so would cause context.translate_block() to add
        // a fresh block for the entry block rather than use the existing one.
        let entry_block = context.context.builder.current_function.entry_block();
        let original_parameters = context.source_function.parameters();

        for parameter in original_parameters {
            let typ = context.source_function.dfg.type_of_value(*parameter);
            let new_parameter = context.context.builder.add_block_parameter(entry_block, typ);
            context.values.insert(*parameter, new_parameter);
        }

        context.blocks.insert(context.source_function.entry_block(), entry_block);
        context.inline_blocks(ssa, should_inline_call);
        // translate databus values
        let databus = entry_point.dfg.data_bus.map_values(|t| context.translate_value(t));

        // Finally, we should have 1 function left representing the inlined version of the target function.
        let mut new_ssa = self.builder.finish();
        assert_eq!(new_ssa.functions.len(), 1);
        let mut new_func = new_ssa.functions.pop_first().unwrap().1;
        new_func.dfg.data_bus = databus;
        new_func
    }

    /// Inlines a function into the current function and returns the translated return values
    /// of the inlined function.
    fn inline_function(
        &mut self,
        ssa: &Ssa,
        id: FunctionId,
        arguments: &[ValueId],
        should_inline_call: &impl Fn(&PerFunctionContext, &Ssa, FunctionId) -> bool,
    ) -> Vec<ValueId> {
        self.recursion_level += 1;

        let source_function = &ssa.functions[&id];

        if self.recursion_level > RECURSION_LIMIT {
            panic!(
                "Attempted to recur more than {RECURSION_LIMIT} times during inlining function '{}': {}", source_function.name(), source_function
            );
        }

        let mut context = PerFunctionContext::new(self, source_function, &ssa.globals);

        let parameters = source_function.parameters();
        assert_eq!(parameters.len(), arguments.len());
        context.values = parameters.iter().copied().zip(arguments.iter().copied()).collect();

        let current_block = context.context.builder.current_block();
        context.blocks.insert(source_function.entry_block(), current_block);

        let return_values = context.inline_blocks(ssa, should_inline_call);
        self.recursion_level -= 1;
        return_values
    }
}

impl<'function, 'ctx> PerFunctionContext<'function, 'ctx> {
    /// Create a new PerFunctionContext from the source function.
    /// The value and block mappings for this context are initially empty except
    /// for containing the mapping between parameters in the source_function and
    /// the arguments of the destination function.
    fn new(
        context: &'function mut InlineContext<'ctx>,
        source_function: &'function Function,
        globals: &'function Function,
    ) -> Self {
        Self {
            context,
            source_function,
            blocks: HashMap::default(),
            values: HashMap::default(),
            inlining_entry: false,
            globals,
        }
    }

    /// Translates a ValueId from the function being inlined to a ValueId of the function
    /// being inlined into. Note that this expects value ids for all Value::Instruction and
    /// Value::Param values are already handled as a result of previous inlining of instructions
    /// and blocks respectively. If these assertions trigger it means a value is being used before
    /// the instruction or block that defines the value is inserted.
    fn translate_value(&mut self, id: ValueId) -> ValueId {
        let id = self.source_function.dfg.resolve(id);
        if let Some(value) = self.values.get(&id) {
            return *value;
        }

        let new_value = match &self.source_function.dfg[id] {
            value @ Value::Instruction { instruction, .. } => {
                // TODO: Inlining the global into the function is only a temporary measure
                // until Brillig gen with globals is working end to end
                if self.source_function.dfg.is_global(id) {
                    let Instruction::MakeArray { elements, typ } = &self.globals.dfg[*instruction]
                    else {
                        panic!("Only expect Instruction::MakeArray for a global");
                    };
                    let elements = elements
                        .iter()
                        .map(|element| self.translate_value(*element))
                        .collect::<im::Vector<_>>();
                    return self.context.builder.insert_make_array(elements, typ.clone());
                }
                unreachable!("All Value::Instructions should already be known during inlining after creating the original inlined instruction. Unknown value {id} = {value:?}")
            }
            value @ Value::Param { .. } => {
                unreachable!("All Value::Params should already be known from previous calls to translate_block. Unknown value {id} = {value:?}")
            }
            Value::NumericConstant { constant, typ } => {
                // TODO: Inlining the global into the function is only a temporary measure
                // until Brillig gen with globals is working end to end.
                // The dfg indexes a global's inner value directly, so we will need to check here
                // whether we have a global.
                self.context.builder.numeric_constant(*constant, *typ)
            }
            Value::Function(function) => self.context.builder.import_function(*function),
            Value::Intrinsic(intrinsic) => self.context.builder.import_intrinsic_id(*intrinsic),
            Value::ForeignFunction(function) => {
                self.context.builder.import_foreign_function(function)
            }
            Value::Global(_) => {
                panic!("Expected a global to be resolved to its inner value");
            }
        };

        self.values.insert(id, new_value);
        new_value
    }

    /// Translates the program point representing the start of the given `source_block` to the
    /// inlined block in which the analogous program point occurs. (Once inlined, the source
    /// block's analogous program region may span multiple inlined blocks.)
    ///
    /// If the block isn't already known, this will insert a new block into the target function
    /// with the same parameter types as the source block.
    fn translate_block(
        &mut self,
        source_block: BasicBlockId,
        block_queue: &mut VecDeque<BasicBlockId>,
    ) -> BasicBlockId {
        if let Some(block) = self.blocks.get(&source_block) {
            return *block;
        }

        // The block is not yet inlined, queue it
        block_queue.push_back(source_block);

        // The block is not already present in the function being inlined into so we must create it.
        // The block's instructions are not copied over as they will be copied later in inlining.
        let new_block = self.context.builder.insert_block();
        let original_parameters = self.source_function.dfg.block_parameters(source_block);

        for parameter in original_parameters {
            let typ = self.source_function.dfg.type_of_value(*parameter);
            let new_parameter = self.context.builder.add_block_parameter(new_block, typ);
            self.values.insert(*parameter, new_parameter);
        }

        self.blocks.insert(source_block, new_block);
        new_block
    }

    /// Try to retrieve the function referred to by the given Id.
    /// Expects that the given ValueId belongs to the source_function.
    ///
    /// Returns None if the id is not known to refer to a function.
    fn get_function(&mut self, mut id: ValueId) -> Option<FunctionId> {
        id = self.translate_value(id);
        match self.context.builder[id] {
            Value::Function(id) => Some(id),
            // We don't set failed_to_inline_a_call for intrinsics since those
            // don't correspond to actual functions in the SSA program that would
            // need to be removed afterward.
            Value::Intrinsic(_) => None,
            _ => None,
        }
    }

    /// Inline all reachable blocks within the source_function into the destination function.
    fn inline_blocks(
        &mut self,
        ssa: &Ssa,
        should_inline_call: &impl Fn(&PerFunctionContext, &Ssa, FunctionId) -> bool,
    ) -> Vec<ValueId> {
        let mut seen_blocks = HashSet::new();
        let mut block_queue = VecDeque::new();
        block_queue.push_back(self.source_function.entry_block());

        // This Vec will contain each block with a Return instruction along with the
        // returned values of that block.
        let mut function_returns = vec![];

        while let Some(source_block_id) = block_queue.pop_front() {
            if seen_blocks.contains(&source_block_id) {
                continue;
            }
            let translated_block_id = self.translate_block(source_block_id, &mut block_queue);
            self.context.builder.switch_to_block(translated_block_id);

            seen_blocks.insert(source_block_id);
            self.inline_block_instructions(ssa, source_block_id, should_inline_call);

            if let Some((block, values)) =
                self.handle_terminator_instruction(source_block_id, &mut block_queue)
            {
                function_returns.push((block, values));
            }
        }

        self.handle_function_returns(function_returns)
    }

    /// Handle inlining a function's possibly multiple return instructions.
    /// If there is only 1 return we can just continue inserting into that block.
    /// If there are multiple, we'll need to create a join block to jump to with each value.
    fn handle_function_returns(
        &mut self,
        mut returns: Vec<(BasicBlockId, Vec<ValueId>)>,
    ) -> Vec<ValueId> {
        // Clippy complains if this were written as an if statement
        match returns.len() {
            1 => {
                let (return_block, return_values) = returns.remove(0);
                self.context.builder.switch_to_block(return_block);
                return_values
            }
            n if n > 1 => {
                // If there is more than 1 return instruction we'll need to create a single block we
                // can return to and continue inserting in afterwards.
                let return_block = self.context.builder.insert_block();

                for (block, return_values) in returns {
                    self.context.builder.switch_to_block(block);
                    self.context.builder.terminate_with_jmp(return_block, return_values);
                }

                self.context.builder.switch_to_block(return_block);
                self.context.builder.block_parameters(return_block).to_vec()
            }
            _ => unreachable!("Inlined function had no return values"),
        }
    }

    /// Inline each instruction in the given block into the function being inlined into.
    /// This may recurse if it finds another function to inline if a call instruction is within this block.
    fn inline_block_instructions(
        &mut self,
        ssa: &Ssa,
        block_id: BasicBlockId,
        should_inline_call: &impl Fn(&PerFunctionContext, &Ssa, FunctionId) -> bool,
    ) {
        let mut side_effects_enabled: Option<ValueId> = None;

        let block = &self.source_function.dfg[block_id];
        for id in block.instructions() {
            match &self.source_function.dfg[*id] {
                Instruction::Call { func, arguments } => match self.get_function(*func) {
                    Some(func_id) => {
                        if should_inline_call(self, ssa, func_id) {
                            self.inline_function(ssa, *id, func_id, arguments, should_inline_call);

                            // This is only relevant during handling functions with `InlineType::NoPredicates` as these
                            // can pollute the function they're being inlined into with `Instruction::EnabledSideEffects`,
                            // resulting in predicates not being applied properly.
                            //
                            // Note that this doesn't cover the case in which there exists an `Instruction::EnabledSideEffects`
                            // within the function being inlined whilst the source function has not encountered one yet.
                            // In practice this isn't an issue as the last `Instruction::EnabledSideEffects` in the
                            // function being inlined will be to turn off predicates rather than to create one.
                            if let Some(condition) = side_effects_enabled {
                                self.context.builder.insert_enable_side_effects_if(condition);
                            }
                        } else {
                            self.push_instruction(*id);
                        }
                    }
                    None => self.push_instruction(*id),
                },
                Instruction::EnableSideEffectsIf { condition } => {
                    side_effects_enabled = Some(self.translate_value(*condition));
                    self.push_instruction(*id);
                }
                _ => self.push_instruction(*id),
            }
        }
    }

    /// Inline a function call and remember the inlined return values in the values map
    fn inline_function(
        &mut self,
        ssa: &Ssa,
        call_id: InstructionId,
        function: FunctionId,
        arguments: &[ValueId],
        should_inline_call: &impl Fn(&PerFunctionContext, &Ssa, FunctionId) -> bool,
    ) {
        let old_results = self.source_function.dfg.instruction_results(call_id);
        let arguments = vecmap(arguments, |arg| self.translate_value(*arg));

        let call_stack = self.source_function.dfg.get_instruction_call_stack(call_id);
        let call_stack_len = call_stack.len();
        let new_call_stack = self
            .context
            .builder
            .current_function
            .dfg
            .call_stack_data
            .extend_call_stack(self.context.call_stack, &call_stack);

        self.context.call_stack = new_call_stack;
        let new_results =
            self.context.inline_function(ssa, function, &arguments, should_inline_call);
        self.context.call_stack = self
            .context
            .builder
            .current_function
            .dfg
            .call_stack_data
            .unwind_call_stack(self.context.call_stack, call_stack_len);

        let new_results = InsertInstructionResult::Results(call_id, &new_results);
        Self::insert_new_instruction_results(&mut self.values, old_results, new_results);
    }

    /// Push the given instruction from the source_function into the current block of the
    /// function being inlined into.
    fn push_instruction(&mut self, id: InstructionId) {
        let instruction = self.source_function.dfg[id].map_values(|id| self.translate_value(id));

        let mut call_stack = self.context.call_stack;
        let source_call_stack = self.source_function.dfg.get_instruction_call_stack(id);
        call_stack = self
            .context
            .builder
            .current_function
            .dfg
            .call_stack_data
            .extend_call_stack(call_stack, &source_call_stack);
        let results = self.source_function.dfg.instruction_results(id);
        let results = vecmap(results, |id| self.source_function.dfg.resolve(*id));

        let ctrl_typevars = instruction
            .requires_ctrl_typevars()
            .then(|| vecmap(&results, |result| self.source_function.dfg.type_of_value(*result)));

        self.context.builder.set_call_stack(call_stack);

        let new_results = self.context.builder.insert_instruction(instruction, ctrl_typevars);
        Self::insert_new_instruction_results(&mut self.values, &results, new_results);
    }

    /// Modify the values HashMap to remember the mapping between an instruction result's previous
    /// ValueId (from the source_function) and its new ValueId in the destination function.
    fn insert_new_instruction_results(
        values: &mut HashMap<ValueId, ValueId>,
        old_results: &[ValueId],
        new_results: InsertInstructionResult,
    ) {
        assert_eq!(old_results.len(), new_results.len());

        match new_results {
            InsertInstructionResult::SimplifiedTo(new_result) => {
                values.insert(old_results[0], new_result);
            }
            InsertInstructionResult::SimplifiedToMultiple(new_results) => {
                for (old_result, new_result) in old_results.iter().zip(new_results) {
                    values.insert(*old_result, new_result);
                }
            }
            InsertInstructionResult::Results(_, new_results) => {
                for (old_result, new_result) in old_results.iter().zip(new_results) {
                    values.insert(*old_result, *new_result);
                }
            }
            InsertInstructionResult::InstructionRemoved => (),
        }
    }

    /// Handle the given terminator instruction from the given source function block.
    /// This will push any new blocks to the destination function as needed, add them
    /// to the block queue, and set the terminator instruction for the current block.
    ///
    /// If the terminator instruction was a Return, this will return the block this instruction
    /// was in as well as the values that were returned.
    fn handle_terminator_instruction(
        &mut self,
        block_id: BasicBlockId,
        block_queue: &mut VecDeque<BasicBlockId>,
    ) -> Option<(BasicBlockId, Vec<ValueId>)> {
        match self.source_function.dfg[block_id].unwrap_terminator() {
            TerminatorInstruction::Jmp { destination, arguments, call_stack } => {
                let destination = self.translate_block(*destination, block_queue);
                let arguments = vecmap(arguments, |arg| self.translate_value(*arg));

                let call_stack = self.source_function.dfg.get_call_stack(*call_stack);
                let new_call_stack = self
                    .context
                    .builder
                    .current_function
                    .dfg
                    .call_stack_data
                    .extend_call_stack(self.context.call_stack, &call_stack);

                self.context
                    .builder
                    .set_call_stack(new_call_stack)
                    .terminate_with_jmp(destination, arguments);
                None
            }
            TerminatorInstruction::JmpIf {
                condition,
                then_destination,
                else_destination,
                call_stack,
            } => {
                let condition = self.translate_value(*condition);
                let call_stack = self.source_function.dfg.get_call_stack(*call_stack);
                let new_call_stack = self
                    .context
                    .builder
                    .current_function
                    .dfg
                    .call_stack_data
                    .extend_call_stack(self.context.call_stack, &call_stack);

                // See if the value of the condition is known, and if so only inline the reachable
                // branch. This lets us inline some recursive functions without recurring forever.
                let dfg = &mut self.context.builder.current_function.dfg;
                match dfg.get_numeric_constant(condition) {
                    Some(constant) => {
                        let next_block =
                            if constant.is_zero() { *else_destination } else { *then_destination };

                        let next_block = self.translate_block(next_block, block_queue);
                        self.context
                            .builder
                            .set_call_stack(new_call_stack)
                            .terminate_with_jmp(next_block, vec![]);
                    }
                    None => {
                        let then_block = self.translate_block(*then_destination, block_queue);
                        let else_block = self.translate_block(*else_destination, block_queue);
                        self.context
                            .builder
                            .set_call_stack(new_call_stack)
                            .terminate_with_jmpif(condition, then_block, else_block);
                    }
                }
                None
            }
            TerminatorInstruction::Return { return_values, call_stack } => {
                let return_values = vecmap(return_values, |value| self.translate_value(*value));

                // Note that `translate_block` would take us back to the point at which the
                // inlining of this source block began. Since additional blocks may have been
                // inlined since, we are interested in the block representing the current program
                // point, obtained via `current_block`.
                let block_id = self.context.builder.current_block();

                if self.inlining_entry {
                    let call_stack =
                        self.source_function.dfg.call_stack_data.get_call_stack(*call_stack);
                    let new_call_stack = self
                        .context
                        .builder
                        .current_function
                        .dfg
                        .call_stack_data
                        .extend_call_stack(self.context.call_stack, &call_stack);

                    self.context
                        .builder
                        .set_call_stack(new_call_stack)
                        .terminate_with_return(return_values.clone());
                }

                Some((block_id, return_values))
            }
        }
    }
}

#[cfg(test)]
mod test {
    use acvm::{acir::AcirField, FieldElement};
    use noirc_frontend::monomorphization::ast::InlineType;

    use crate::ssa::{
        function_builder::FunctionBuilder,
        ir::{
            basic_block::BasicBlockId,
            function::RuntimeType,
            instruction::{BinaryOp, Intrinsic, TerminatorInstruction},
            map::Id,
            types::{NumericType, Type},
        },
    };

    #[test]
    fn basic_inlining() {
        // fn foo {
        //   b0():
        //     v0 = call bar()
        //     return v0
        // }
        // fn bar {
        //   b0():
        //     return 72
        // }
        let foo_id = Id::test_new(0);
        let mut builder = FunctionBuilder::new("foo".into(), foo_id);

        let bar_id = Id::test_new(1);
        let bar = builder.import_function(bar_id);
        let results = builder.insert_call(bar, Vec::new(), vec![Type::field()]).to_vec();
        builder.terminate_with_return(results);

        builder.new_function("bar".into(), bar_id, InlineType::default());
        let expected_return = 72u128;
        let seventy_two = builder.field_constant(expected_return);
        builder.terminate_with_return(vec![seventy_two]);

        let ssa = builder.finish();
        assert_eq!(ssa.functions.len(), 2);

        let inlined = ssa.inline_functions(i64::MAX);
        assert_eq!(inlined.functions.len(), 1);
    }

    #[test]
    fn complex_inlining() {
        // This SSA is from issue #1327 which previously failed to inline properly
        //
        // fn main f0 {
        //   b0(v0: Field):
        //     v7 = call f2(f1)
        //     v13 = call f3(v7)
        //     v16 = call v13(v0)
        //     return v16
        // }
        // fn square f1 {
        //   b0(v0: Field):
        //     v2 = mul v0, v0
        //     return v2
        // }
        // fn id1 f2 {
        //   b0(v0: function):
        //     return v0
        // }
        // fn id2 f3 {
        //   b0(v0: function):
        //     return v0
        // }
        let main_id = Id::test_new(0);
        let square_id = Id::test_new(1);
        let id1_id = Id::test_new(2);
        let id2_id = Id::test_new(3);

        // Compiling main
        let mut builder = FunctionBuilder::new("main".into(), main_id);
        let main_v0 = builder.add_parameter(Type::field());

        let main_f1 = builder.import_function(square_id);
        let main_f2 = builder.import_function(id1_id);
        let main_f3 = builder.import_function(id2_id);

        let main_v7 = builder.insert_call(main_f2, vec![main_f1], vec![Type::Function])[0];
        let main_v13 = builder.insert_call(main_f3, vec![main_v7], vec![Type::Function])[0];
        let main_v16 = builder.insert_call(main_v13, vec![main_v0], vec![Type::field()])[0];
        builder.terminate_with_return(vec![main_v16]);

        // Compiling square f1
        builder.new_function("square".into(), square_id, InlineType::default());
        let square_v0 = builder.add_parameter(Type::field());
        let square_v2 =
            builder.insert_binary(square_v0, BinaryOp::Mul { unchecked: false }, square_v0);
        builder.terminate_with_return(vec![square_v2]);

        // Compiling id1 f2
        builder.new_function("id1".into(), id1_id, InlineType::default());
        let id1_v0 = builder.add_parameter(Type::Function);
        builder.terminate_with_return(vec![id1_v0]);

        // Compiling id2 f3
        builder.new_function("id2".into(), id2_id, InlineType::default());
        let id2_v0 = builder.add_parameter(Type::Function);
        builder.terminate_with_return(vec![id2_v0]);

        // Done, now we test that we can successfully inline all functions.
        let ssa = builder.finish();
        assert_eq!(ssa.functions.len(), 4);

        let inlined = ssa.inline_functions(i64::MAX);
        assert_eq!(inlined.functions.len(), 1);
    }

    #[test]
    fn recursive_functions() {
        // fn main f0 {
        //   b0():
        //     v0 = call factorial(Field 5)
        //     return v0
        // }
        // fn factorial f1 {
        //   b0(v0: Field):
        //     v1 = lt v0, Field 1
        //     jmpif v1, then: b1, else: b2
        //   b1():
        //     return Field 1
        //   b2():
        //     v2 = sub v0, Field 1
        //     v3 = call factorial(v2)
        //     v4 = mul v0, v3
        //     return v4
        // }
        let main_id = Id::test_new(0);
        let mut builder = FunctionBuilder::new("main".into(), main_id);

        let factorial_id = Id::test_new(1);
        let factorial = builder.import_function(factorial_id);

        let five = builder.field_constant(5u128);
        let results = builder.insert_call(factorial, vec![five], vec![Type::field()]).to_vec();
        builder.terminate_with_return(results);

        builder.new_function("factorial".into(), factorial_id, InlineType::default());
        let b1 = builder.insert_block();
        let b2 = builder.insert_block();

        let one = builder.field_constant(1u128);

        let v0 = builder.add_parameter(Type::field());
        let v1 = builder.insert_binary(v0, BinaryOp::Lt, one);
        builder.terminate_with_jmpif(v1, b1, b2);

        builder.switch_to_block(b1);
        builder.terminate_with_return(vec![one]);

        builder.switch_to_block(b2);
        let factorial_id = builder.import_function(factorial_id);
        let v2 = builder.insert_binary(v0, BinaryOp::Sub { unchecked: false }, one);
        let v3 = builder.insert_call(factorial_id, vec![v2], vec![Type::field()])[0];
        let v4 = builder.insert_binary(v0, BinaryOp::Mul { unchecked: false }, v3);
        builder.terminate_with_return(vec![v4]);

        let ssa = builder.finish();
        assert_eq!(ssa.functions.len(), 2);

        // Expected SSA:
        //
        // fn main f2 {
        //   b0():
        //     jmp b1()
        //   b1():
        //     jmp b2()
        //   b2():
        //     jmp b3()
        //   b3():
        //     jmp b4()
        //   b4():
        //     jmp b5()
        //   b5():
        //     jmp b6()
        //   b6():
        //     return Field 120
        // }
        let inlined = ssa.inline_functions(i64::MAX);
        assert_eq!(inlined.functions.len(), 1);

        let main = inlined.main();
        let b6_id: BasicBlockId = Id::test_new(6);
        let b6 = &main.dfg[b6_id];

        match b6.terminator() {
            Some(TerminatorInstruction::Return { return_values, .. }) => {
                assert_eq!(return_values.len(), 1);
                let value = main
                    .dfg
                    .get_numeric_constant(return_values[0])
                    .expect("Expected a constant for the return value")
                    .to_u128();
                assert_eq!(value, 120);
            }
            other => unreachable!("Unexpected terminator {other:?}"),
        }
    }

    #[test]
    fn displaced_return_mapping() {
        // This test is designed specifically to catch a regression in which the ids of blocks
        // terminated by returns are badly tracked. As a result, the continuation of a source
        // block after a call instruction could but inlined into a block that's already been
        // terminated, producing an incorrect order and orphaning successors.

        // fn main f0 {
        //   b0(v0: u1):
        //     v2 = call f1(v0)
        //     call assert_constant(v2)
        //     return
        // }
        // fn inner1 f1 {
        //   b0(v0: u1):
        //     v2 = call f2(v0)
        //     return v2
        // }
        // fn inner2 f2 {
        //   b0(v0: u1):
        //     jmpif v0 then: b1, else: b2
        //   b1():
        //     jmp b3(Field 1)
        //   b3(v3: Field):
        //     return v3
        //   b2():
        //     jmp b3(Field 2)
        // }
        let main_id = Id::test_new(0);
        let mut builder = FunctionBuilder::new("main".into(), main_id);

        let main_cond = builder.add_parameter(Type::bool());
        let inner1_id = Id::test_new(1);
        let inner1 = builder.import_function(inner1_id);
        let main_v2 = builder.insert_call(inner1, vec![main_cond], vec![Type::field()])[0];
        let assert_constant = builder.import_intrinsic_id(Intrinsic::AssertConstant);
        builder.insert_call(assert_constant, vec![main_v2], vec![]);
        builder.terminate_with_return(vec![]);

        builder.new_function("inner1".into(), inner1_id, InlineType::default());
        let inner1_cond = builder.add_parameter(Type::bool());
        let inner2_id = Id::test_new(2);
        let inner2 = builder.import_function(inner2_id);
        let inner1_v2 = builder.insert_call(inner2, vec![inner1_cond], vec![Type::field()])[0];
        builder.terminate_with_return(vec![inner1_v2]);

        builder.new_function("inner2".into(), inner2_id, InlineType::default());
        let inner2_cond = builder.add_parameter(Type::bool());
        let then_block = builder.insert_block();
        let else_block = builder.insert_block();
        let join_block = builder.insert_block();
        builder.terminate_with_jmpif(inner2_cond, then_block, else_block);
        builder.switch_to_block(then_block);
        let one = builder.field_constant(FieldElement::one());
        builder.terminate_with_jmp(join_block, vec![one]);
        builder.switch_to_block(else_block);
        let two = builder.field_constant(FieldElement::from(2_u128));
        builder.terminate_with_jmp(join_block, vec![two]);
        let join_param = builder.add_block_parameter(join_block, Type::field());
        builder.switch_to_block(join_block);
        builder.terminate_with_return(vec![join_param]);

        let ssa = builder.finish().inline_functions(i64::MAX);
        // Expected result:
        // fn main f3 {
        //   b0(v0: u1):
        //     jmpif v0 then: b1, else: b2
        //   b1():
        //     jmp b3(Field 1)
        //   b3(v3: Field):
        //     call assert_constant(v3)
        //     return
        //   b2():
        //     jmp b3(Field 2)
        // }
        let main = ssa.main();
        assert_eq!(main.reachable_blocks().len(), 4);
    }

    #[test]
    #[should_panic(
        expected = "Attempted to recur more than 1000 times during inlining function 'main': acir(inline) fn main f0 {"
    )]
    fn unconditional_recursion() {
        // fn main f1 {
        //   b0():
        //     call f1()
        //     return
        // }
        let main_id = Id::test_new(0);
        let mut builder = FunctionBuilder::new("main".into(), main_id);

        let main = builder.import_function(main_id);
        let results = builder.insert_call(main, Vec::new(), vec![]).to_vec();
        builder.terminate_with_return(results);

        let ssa = builder.finish();
        assert_eq!(ssa.functions.len(), 1);

        let inlined = ssa.inline_functions(i64::MAX);
        assert_eq!(inlined.functions.len(), 0);
    }

    #[test]
    fn inliner_disabled() {
        // brillig fn foo {
        //   b0():
        //     v0 = call bar()
        //     return v0
        // }
        // brillig fn bar {
        //   b0():
        //     return 72
        // }
        let foo_id = Id::test_new(0);
        let mut builder = FunctionBuilder::new("foo".into(), foo_id);
        builder.set_runtime(RuntimeType::Brillig(InlineType::default()));

        let bar_id = Id::test_new(1);
        let bar = builder.import_function(bar_id);
        let results = builder.insert_call(bar, Vec::new(), vec![Type::field()]).to_vec();
        builder.terminate_with_return(results);

        builder.new_brillig_function("bar".into(), bar_id, InlineType::default());
        let expected_return = 72u128;
        let seventy_two = builder.field_constant(expected_return);
        builder.terminate_with_return(vec![seventy_two]);

        let ssa = builder.finish();
        assert_eq!(ssa.functions.len(), 2);

        let inlined = ssa.inline_functions(i64::MIN);
        // No inlining has happened
        assert_eq!(inlined.functions.len(), 2);
    }

    #[test]
    fn conditional_inlining() {
        // In this example we call a larger brillig function 3 times so the inliner refuses to inline the function.
        // brillig fn foo {
        //   b0():
        //     v0 = call bar()
        //     v1 = call bar()
        //     v2 = call bar()
        //     return v0
        // }
        // brillig fn bar {
        //   b0():
        //     jmpif 1 then: b1, else: b2
        //   b1():
        //     jmp b3(Field 1)
        //   b3(v3: Field):
        //     return v3
        //   b2():
        //     jmp b3(Field 2)
        // }
        let foo_id = Id::test_new(0);
        let mut builder = FunctionBuilder::new("foo".into(), foo_id);
        builder.set_runtime(RuntimeType::Brillig(InlineType::default()));

        let bar_id = Id::test_new(1);
        let bar = builder.import_function(bar_id);
        let v0 = builder.insert_call(bar, Vec::new(), vec![Type::field()]).to_vec();
        let _v1 = builder.insert_call(bar, Vec::new(), vec![Type::field()]).to_vec();
        let _v2 = builder.insert_call(bar, Vec::new(), vec![Type::field()]).to_vec();
        builder.terminate_with_return(v0);

        builder.new_brillig_function("bar".into(), bar_id, InlineType::default());
        let bar_v0 = builder.numeric_constant(1_usize, NumericType::bool());
        let then_block = builder.insert_block();
        let else_block = builder.insert_block();
        let join_block = builder.insert_block();
        builder.terminate_with_jmpif(bar_v0, then_block, else_block);
        builder.switch_to_block(then_block);
        let one = builder.field_constant(FieldElement::one());
        builder.terminate_with_jmp(join_block, vec![one]);
        builder.switch_to_block(else_block);
        let two = builder.field_constant(FieldElement::from(2_u128));
        builder.terminate_with_jmp(join_block, vec![two]);
        let join_param = builder.add_block_parameter(join_block, Type::field());
        builder.switch_to_block(join_block);
        builder.terminate_with_return(vec![join_param]);

        let ssa = builder.finish();
        assert_eq!(ssa.functions.len(), 2);

        let inlined = ssa.inline_functions(0);
        // No inlining has happened
        assert_eq!(inlined.functions.len(), 2);
    }
}<|MERGE_RESOLUTION|>--- conflicted
+++ resolved
@@ -61,44 +61,12 @@
         inline_sources: &BTreeSet<FunctionId>,
         inline_no_predicates_functions: bool,
     ) -> Ssa {
-<<<<<<< HEAD
-        let inline_sources =
-            get_functions_to_inline_into(&self, inline_no_predicates_functions, aggressiveness);
         // NOTE: Functions are processed independently of each other, with the final mapping replacing the original,
         // instead of inlining the "leaf" functions, moving up towards the entry point.
-        self.functions = btree_map(&inline_sources, |entry_point| {
+        self.functions = btree_map(inline_sources, |entry_point| {
             let function = &self.functions[entry_point];
             let new_function =
-                function.inlined(&self, inline_no_predicates_functions, &inline_sources);
-=======
-        // Note that we clear all functions other than those in `inline_sources`.
-        // If we decide to do partial inlining then we should change this to preserve those functions which still exist.
-        self.functions = btree_map(inline_sources, |entry_point| {
-            let should_inline_call =
-                |_context: &PerFunctionContext, ssa: &Ssa, called_func_id: FunctionId| -> bool {
-                    let function = &ssa.functions[&called_func_id];
-
-                    match function.runtime() {
-                        RuntimeType::Acir(inline_type) => {
-                            // If the called function is acir, we inline if it's not an entry point
-
-                            // If we have not already finished the flattening pass, functions marked
-                            // to not have predicates should be preserved.
-                            let preserve_function =
-                                !inline_no_predicates_functions && function.is_no_predicates();
-                            !inline_type.is_entry_point() && !preserve_function
-                        }
-                        RuntimeType::Brillig(_) => {
-                            // If the called function is brillig, we inline only if it's into brillig and the function is not recursive
-                            ssa.functions[entry_point].runtime().is_brillig()
-                                && !inline_sources.contains(&called_func_id)
-                        }
-                    }
-                };
-
-            let new_function =
-                InlineContext::new(&self, *entry_point).inline_all(&self, &should_inline_call);
->>>>>>> 0512ee67
+                function.inlined(&self, inline_no_predicates_functions, inline_sources);
             (*entry_point, new_function)
         });
         self
@@ -113,8 +81,29 @@
         inline_no_predicates_functions: bool,
         functions_not_to_inline: &BTreeSet<FunctionId>,
     ) -> Function {
-        InlineContext::new(ssa, self.id(), inline_no_predicates_functions, functions_not_to_inline)
-            .inline_all(ssa)
+        let should_inline_call =
+            |_context: &PerFunctionContext, ssa: &Ssa, called_func_id: FunctionId| -> bool {
+                let function = &ssa.functions[&called_func_id];
+
+                match function.runtime() {
+                    RuntimeType::Acir(inline_type) => {
+                        // If the called function is acir, we inline if it's not an entry point
+
+                        // If we have not already finished the flattening pass, functions marked
+                        // to not have predicates should be preserved.
+                        let preserve_function =
+                            !inline_no_predicates_functions && function.is_no_predicates();
+                        !inline_type.is_entry_point() && !preserve_function
+                    }
+                    RuntimeType::Brillig(_) => {
+                        // If the called function is brillig, we inline only if it's into brillig and the function is not recursive
+                        self.runtime().is_brillig()
+                            && !functions_not_to_inline.contains(&called_func_id)
+                    }
+                }
+            };
+
+        InlineContext::new(ssa, self.id()).inline_all(ssa, &should_inline_call)
     }
 }
 
@@ -123,7 +112,7 @@
 /// This works using an internal FunctionBuilder to build a new main function from scratch.
 /// Doing it this way properly handles importing instructions between functions and lets us
 /// reuse the existing API at the cost of essentially cloning each of main's instructions.
-struct InlineContext<'a> {
+struct InlineContext {
     recursion_level: u32,
     builder: FunctionBuilder,
 
@@ -131,19 +120,6 @@
 
     // The FunctionId of the entry point function we're inlining into in the old, unmodified Ssa.
     entry_point: FunctionId,
-<<<<<<< HEAD
-
-    /// Whether the inlining pass should inline any functions marked with [`InlineType::NoPredicates`]
-    /// or whether these should be preserved as entrypoint functions.
-    ///
-    /// This is done as we delay inlining of functions with the attribute `#[no_predicates]` until after
-    /// the control flow graph has been flattened.
-    inline_no_predicates_functions: bool,
-
-    // These are the functions of the program that we shouldn't inline.
-    functions_not_to_inline: &'a BTreeSet<FunctionId>,
-=======
->>>>>>> 0512ee67
 }
 
 /// The per-function inlining context contains information that is only valid for one function.
@@ -151,13 +127,13 @@
 /// layer to translate between BlockId to BlockId for the current function and the function to
 /// inline into. The same goes for ValueIds, InstructionIds, and for storing other data like
 /// parameter to argument mappings.
-struct PerFunctionContext<'function, 'a> {
+struct PerFunctionContext<'function> {
     /// The source function is the function we're currently inlining into the function being built.
     source_function: &'function Function,
 
     /// The shared inlining context for all functions. This notably contains the FunctionBuilder used
     /// to build the function we're inlining into.
-    context: &'function mut InlineContext<'a>,
+    context: &'function mut InlineContext,
 
     /// Maps ValueIds in the function being inlined to the new ValueIds to use in the function
     /// being inlined into. This mapping also contains the mapping from parameter values to
@@ -511,22 +487,13 @@
     func.parameters().len() + func.returns().len()
 }
 
-impl<'a> InlineContext<'a> {
+impl InlineContext {
     /// Create a new context object for the function inlining pass.
     /// This starts off with an empty mapping of instructions for main's parameters.
     /// The function being inlined into will always be the main function, although it is
     /// actually a copy that is created in case the original main is still needed from a function
     /// that could not be inlined calling it.
-<<<<<<< HEAD
-    fn new(
-        ssa: &Ssa,
-        entry_point: FunctionId,
-        inline_no_predicates_functions: bool,
-        functions_not_to_inline: &'a BTreeSet<FunctionId>,
-    ) -> Self {
-=======
     fn new(ssa: &Ssa, entry_point: FunctionId) -> Self {
->>>>>>> 0512ee67
         let source = &ssa.functions[&entry_point];
         let mut builder = FunctionBuilder::new(source.name().to_owned(), entry_point);
         builder.set_runtime(source.runtime());
@@ -609,13 +576,13 @@
     }
 }
 
-impl<'function, 'ctx> PerFunctionContext<'function, 'ctx> {
+impl<'function> PerFunctionContext<'function> {
     /// Create a new PerFunctionContext from the source function.
     /// The value and block mappings for this context are initially empty except
     /// for containing the mapping between parameters in the source_function and
     /// the arguments of the destination function.
     fn new(
-        context: &'function mut InlineContext<'ctx>,
+        context: &'function mut InlineContext,
         source_function: &'function Function,
         globals: &'function Function,
     ) -> Self {
