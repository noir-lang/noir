--- conflicted
+++ resolved
@@ -384,11 +384,7 @@
         let mut context = PerFunctionContext::new(&mut self, entry_point, &ssa.globals);
         context.inlining_entry = true;
 
-<<<<<<< HEAD
         for (_, value) in entry_point.dfg.globals.values_iter() {
-=======
-        for (_, value) in ssa.globals.dfg.values_iter() {
->>>>>>> a9acf5a2
             context.context.builder.current_function.dfg.make_global(value.get_type().into_owned());
         }
 
@@ -514,30 +510,7 @@
                 self.context.builder.import_foreign_function(function)
             }
             Value::Global(_) => {
-<<<<<<< HEAD
                 panic!("Expected a global to be resolved to its inner value");
-=======
-                // TODO: Inlining the global into the function is only a temporary measure
-                // until Brillig gen with globals is working end to end
-                match &self.globals.dfg[id] {
-                    Value::Instruction { instruction, .. } => {
-                        let Instruction::MakeArray { elements, typ } =
-                            &self.globals.dfg[*instruction]
-                        else {
-                            panic!("Only expect Instruction::MakeArray for a global");
-                        };
-                        let elements = elements
-                            .iter()
-                            .map(|element| self.translate_value(*element))
-                            .collect::<im::Vector<_>>();
-                        self.context.builder.insert_make_array(elements, typ.clone())
-                    }
-                    Value::NumericConstant { constant, typ } => {
-                        self.context.builder.numeric_constant(*constant, *typ)
-                    }
-                    _ => panic!("Expected only an instruction or a numeric constant"),
-                }
->>>>>>> a9acf5a2
             }
         };
 
