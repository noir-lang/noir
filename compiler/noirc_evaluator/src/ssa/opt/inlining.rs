--- conflicted
+++ resolved
@@ -61,40 +61,8 @@
         inline_infos: &InlineInfos,
         inline_no_predicates_functions: bool,
     ) -> Ssa {
-<<<<<<< HEAD
         let inline_targets =
             inline_infos.iter().filter_map(|(id, info)| info.is_inline_target().then_some(*id));
-=======
-        // Note that we clear all functions other than those in `inline_sources`.
-        // If we decide to do partial inlining then we should change this to preserve those functions which still exist.
-        self.functions = btree_map(inline_sources, |entry_point| {
-            let should_inline_call =
-                |_context: &PerFunctionContext, ssa: &Ssa, called_func_id: FunctionId| -> bool {
-                    let callee = &ssa.functions[&called_func_id];
-                    let caller_runtime = ssa.functions[entry_point].runtime();
-
-                    match callee.runtime() {
-                        RuntimeType::Acir(inline_type) => {
-                            // If the called function is acir, we inline if it's not an entry point
-
-                            // If we have not already finished the flattening pass, functions marked
-                            // to not have predicates should be preserved.
-                            let preserve_function =
-                                !inline_no_predicates_functions && callee.is_no_predicates();
-                            !inline_type.is_entry_point() && !preserve_function
-                        }
-                        RuntimeType::Brillig(_) => {
-                            if caller_runtime.is_acir() {
-                                // We never inline a brillig function into an ACIR function.
-                                return false;
-                            }
-
-                            // Avoid inlining recursive functions.
-                            !inline_sources.contains(&called_func_id)
-                        }
-                    }
-                };
->>>>>>> 939cf847
 
         // NOTE: Functions are processed independently of each other, with the final mapping replacing the original,
         // instead of inlining the "leaf" functions, moving up towards the entry point.
@@ -116,6 +84,8 @@
         inline_no_predicates_functions: bool,
         inline_infos: &InlineInfos,
     ) -> Function {
+        let caller_runtime = self.runtime();
+
         let should_inline_call =
             |_context: &PerFunctionContext, ssa: &Ssa, called_func_id: FunctionId| -> bool {
                 // Do not inline self-recursive functions on the top level.
@@ -138,13 +108,15 @@
                         !inline_type.is_entry_point() && !preserve_function
                     }
                     RuntimeType::Brillig(_) => {
-                        // If the called function is brillig, we inline only if the caller is Brillig,
-                        // and the function called wasn't ruled out as too costly to inline or recursive.
-                        self.runtime().is_brillig()
-                            && inline_infos
-                                .get(&called_func_id)
-                                .map(|info| info.should_inline)
-                                .unwrap_or_default()
+                        if caller_runtime.is_acir() {
+                            // We never inline a brillig function into an ACIR function.
+                            return false;
+                        }
+                        // We inline inline if the function called wasn't ruled out as too costly or recursive.
+                        inline_infos
+                            .get(&called_func_id)
+                            .map(|info| info.should_inline)
+                            .unwrap_or_default()
                     }
                 }
             };
