//! This module defines the function inlining pass for the SSA IR.
//! The purpose of this pass is to inline the instructions of each function call
//! within the function caller. If all function calls are known, there will only
//! be a single function remaining when the pass finishes.
use std::collections::{BTreeSet, HashSet, VecDeque};

use acvm::acir::AcirField;
use iter_extended::{btree_map, vecmap};

use crate::ssa::{
    function_builder::FunctionBuilder,
    ir::{
        basic_block::BasicBlockId,
        call_stack::CallStackId,
        dfg::InsertInstructionResult,
        function::{Function, FunctionId, RuntimeType},
        instruction::{Instruction, InstructionId, TerminatorInstruction},
        value::{Value, ValueId},
    },
    ssa_gen::Ssa,
};
use fxhash::FxHashMap as HashMap;

/// An arbitrary limit to the maximum number of recursive call
/// frames at any point in time.
const RECURSION_LIMIT: u32 = 1000;

impl Ssa {
    /// Inline all functions within the IR.
    ///
    /// In the case of recursive Acir functions, this will attempt
    /// to recursively inline until the RECURSION_LIMIT is reached.
    ///
    /// Functions are recursively inlined into main until either we finish
    /// inlining all functions or we encounter a function whose function id is not known.
    /// When the later happens, the call instruction is kept in addition to the function
    /// it refers to. The function it refers to is kept unmodified without any inlining
    /// changes. This is because if the function's id later becomes known by a later
    /// pass, we would need to re-run all of inlining anyway to inline it, so we might
    /// as well save the work for later instead of performing it twice.
    ///
    /// There are some attributes that allow inlining a function at a different step of codegen.
    /// Currently this is just `InlineType::NoPredicates` for which we have a flag indicating
    /// whether treating that inline functions. The default is to treat these functions as entry points.
    ///
    /// This step should run after runtime separation, since it relies on the runtime of the called functions being final.
    #[tracing::instrument(level = "trace", skip(self))]
    pub(crate) fn inline_functions(self, aggressiveness: i64) -> Ssa {
        Self::inline_functions_inner(self, aggressiveness, false)
    }

    // Run the inlining pass where functions marked with `InlineType::NoPredicates` as not entry points
    pub(crate) fn inline_functions_with_no_predicates(self, aggressiveness: i64) -> Ssa {
        Self::inline_functions_inner(self, aggressiveness, true)
    }

    fn inline_functions_inner(
        mut self,
        aggressiveness: i64,
        inline_no_predicates_functions: bool,
    ) -> Ssa {
        let inline_sources =
            get_functions_to_inline_into(&self, inline_no_predicates_functions, aggressiveness);
        self.functions = btree_map(&inline_sources, |entry_point| {
            let new_function = InlineContext::new(
                &self,
                *entry_point,
                inline_no_predicates_functions,
                inline_sources.clone(),
            )
            .inline_all(&self);
            (*entry_point, new_function)
        });
        self
    }
}

/// The context for the function inlining pass.
///
/// This works using an internal FunctionBuilder to build a new main function from scratch.
/// Doing it this way properly handles importing instructions between functions and lets us
/// reuse the existing API at the cost of essentially cloning each of main's instructions.
struct InlineContext<'global> {
    recursion_level: u32,
    builder: FunctionBuilder,

    call_stack: CallStackId,

    // The FunctionId of the entry point function we're inlining into in the old, unmodified Ssa.
    entry_point: FunctionId,

    /// Whether the inlining pass should inline any functions marked with [`InlineType::NoPredicates`]
    /// or whether these should be preserved as entrypoint functions.
    ///
    /// This is done as we delay inlining of functions with the attribute `#[no_predicates]` until after
    /// the control flow graph has been flattened.
    inline_no_predicates_functions: bool,

    // These are the functions of the program that we shouldn't inline.
    functions_not_to_inline: BTreeSet<FunctionId>,

    globals: &'global Function,
}

/// The per-function inlining context contains information that is only valid for one function.
/// For example, each function has its own DataFlowGraph, and thus each function needs a translation
/// layer to translate between BlockId to BlockId for the current function and the function to
/// inline into. The same goes for ValueIds, InstructionIds, and for storing other data like
/// parameter to argument mappings.
struct PerFunctionContext<'function, 'global> {
    /// The source function is the function we're currently inlining into the function being built.
    source_function: &'function Function,

    /// The shared inlining context for all functions. This notably contains the FunctionBuilder used
    /// to build the function we're inlining into.
    context: &'function mut InlineContext<'global>,

    /// Maps ValueIds in the function being inlined to the new ValueIds to use in the function
    /// being inlined into. This mapping also contains the mapping from parameter values to
    /// argument values.
    values: HashMap<ValueId, ValueId>,

    /// Maps blocks in the source function to blocks in the function being inlined into, where
    /// each mapping is from the start of a source block to an inlined block in which the
    /// analogous program point occurs.
    ///
    /// Note that the starts of multiple source blocks can map into a single inlined block.
    /// Conversely the whole of a source block is not guaranteed to map into a single inlined
    /// block.
    blocks: HashMap<BasicBlockId, BasicBlockId>,

    /// True if we're currently working on the entry point function.
    inlining_entry: bool,

    globals: &'function Function,
}

/// Utility function to find out the direct calls of a function.
fn called_functions_vec(func: &Function) -> Vec<FunctionId> {
    let mut called_function_ids = Vec::new();
    for block_id in func.reachable_blocks() {
        for instruction_id in func.dfg[block_id].instructions() {
            let Instruction::Call { func: called_value_id, .. } = &func.dfg[*instruction_id] else {
                continue;
            };

            if let Value::Function(function_id) = func.dfg[*called_value_id] {
                called_function_ids.push(function_id);
            }
        }
    }

    called_function_ids
}

/// Utility function to find out the deduplicated direct calls of a function.
fn called_functions(func: &Function) -> BTreeSet<FunctionId> {
    called_functions_vec(func).into_iter().collect()
}

/// The functions we should inline into (and that should be left in the final program) are:
///  - main
///  - Any Brillig function called from Acir
///  - Some Brillig functions depending on aggressiveness and some metrics
///  - Any Acir functions with a [fold inline type][InlineType::Fold],
fn get_functions_to_inline_into(
    ssa: &Ssa,
    inline_no_predicates_functions: bool,
    aggressiveness: i64,
) -> BTreeSet<FunctionId> {
    let mut brillig_entry_points = BTreeSet::default();
    let mut acir_entry_points = BTreeSet::default();

    if matches!(ssa.main().runtime(), RuntimeType::Brillig(_)) {
        brillig_entry_points.insert(ssa.main_id);
    } else {
        acir_entry_points.insert(ssa.main_id);
    }

    for (func_id, function) in ssa.functions.iter() {
        if matches!(function.runtime(), RuntimeType::Brillig(_)) {
            continue;
        }

        // If we have not already finished the flattening pass, functions marked
        // to not have predicates should be preserved.
        let preserve_function = !inline_no_predicates_functions && function.is_no_predicates();
        if function.runtime().is_entry_point() || preserve_function {
            acir_entry_points.insert(*func_id);
        }

        for called_function_id in called_functions(function) {
            if matches!(ssa.functions[&called_function_id].runtime(), RuntimeType::Brillig(_)) {
                brillig_entry_points.insert(called_function_id);
            }
        }
    }

    let times_called = compute_times_called(ssa);

    let brillig_functions_to_retain: BTreeSet<_> = compute_functions_to_retain(
        ssa,
        &brillig_entry_points,
        &times_called,
        inline_no_predicates_functions,
        aggressiveness,
    );

    acir_entry_points
        .into_iter()
        .chain(brillig_entry_points)
        .chain(brillig_functions_to_retain)
        .collect()
}

fn compute_times_called(ssa: &Ssa) -> HashMap<FunctionId, usize> {
    ssa.functions
        .iter()
        .flat_map(|(_caller_id, function)| {
            let called_functions_vec = called_functions_vec(function);
            called_functions_vec.into_iter()
        })
        .chain(std::iter::once(ssa.main_id))
        .fold(HashMap::default(), |mut map, func_id| {
            *map.entry(func_id).or_insert(0) += 1;
            map
        })
}

fn should_retain_recursive(
    ssa: &Ssa,
    func: FunctionId,
    times_called: &HashMap<FunctionId, usize>,
    should_retain_function: &mut HashMap<FunctionId, (bool, i64)>,
    mut explored_functions: im::HashSet<FunctionId>,
    inline_no_predicates_functions: bool,
    aggressiveness: i64,
) {
    // We have already decided on this function
    if should_retain_function.get(&func).is_some() {
        return;
    }
    // Recursive, this function won't be inlined
    if explored_functions.contains(&func) {
        should_retain_function.insert(func, (true, 0));
        return;
    }
    explored_functions.insert(func);

    // Decide on dependencies first
    let called_functions = called_functions(&ssa.functions[&func]);
    for function in called_functions.iter() {
        should_retain_recursive(
            ssa,
            *function,
            times_called,
            should_retain_function,
            explored_functions.clone(),
            inline_no_predicates_functions,
            aggressiveness,
        );
    }
    // We could have decided on this function while deciding on dependencies
    // If the function is recursive
    if should_retain_function.get(&func).is_some() {
        return;
    }

    // We'll use some heuristics to decide whether to inline or not.
    // We compute the weight (roughly the number of instructions) of the function after inlining
    // And the interface cost of the function (the inherent cost at the callsite, roughly the number of args and returns)
    // We then can compute an approximation of the cost of inlining vs the cost of retaining the function
    // We do this computation using saturating i64s to avoid overflows
    let inlined_function_weights: i64 = called_functions.iter().fold(0, |acc, called_function| {
        let (should_retain, weight) = should_retain_function[called_function];
        if should_retain {
            acc
        } else {
            acc.saturating_add(weight)
        }
    });

    let this_function_weight = inlined_function_weights
        .saturating_add(compute_function_own_weight(&ssa.functions[&func]) as i64);

    let interface_cost = compute_function_interface_cost(&ssa.functions[&func]) as i64;

    let times_called = times_called[&func] as i64;

    let inline_cost = times_called.saturating_mul(this_function_weight);
    let retain_cost = times_called.saturating_mul(interface_cost) + this_function_weight;

    let runtime = ssa.functions[&func].runtime();
    // We inline if the aggressiveness is higher than inline cost minus the retain cost
    // If aggressiveness is infinite, we'll always inline
    // If aggressiveness is 0, we'll inline when the inline cost is lower than the retain cost
    // If aggressiveness is minus infinity, we'll never inline (other than in the mandatory cases)
    let should_inline = ((inline_cost.saturating_sub(retain_cost)) < aggressiveness)
        || runtime.is_inline_always()
        || (runtime.is_no_predicates() && inline_no_predicates_functions);

    should_retain_function.insert(func, (!should_inline, this_function_weight));
}

fn compute_functions_to_retain(
    ssa: &Ssa,
    entry_points: &BTreeSet<FunctionId>,
    times_called: &HashMap<FunctionId, usize>,
    inline_no_predicates_functions: bool,
    aggressiveness: i64,
) -> BTreeSet<FunctionId> {
    let mut should_retain_function = HashMap::default();

    for entry_point in entry_points.iter() {
        should_retain_recursive(
            ssa,
            *entry_point,
            times_called,
            &mut should_retain_function,
            im::HashSet::default(),
            inline_no_predicates_functions,
            aggressiveness,
        );
    }

    should_retain_function
        .into_iter()
        .filter_map(
            |(func_id, (should_retain, _))| {
                if should_retain {
                    Some(func_id)
                } else {
                    None
                }
            },
        )
        .collect()
}

fn compute_function_own_weight(func: &Function) -> usize {
    let mut weight = 0;
    for block_id in func.reachable_blocks() {
        weight += func.dfg[block_id].instructions().len() + 1; // We add one for the terminator
    }
    // We use an approximation of the average increase in instruction ratio from SSA to Brillig
    // In order to get the actual weight we'd need to codegen this function to brillig.
    weight
}

fn compute_function_interface_cost(func: &Function) -> usize {
    func.parameters().len() + func.returns().len()
}

impl<'global> InlineContext<'global> {
    /// Create a new context object for the function inlining pass.
    /// This starts off with an empty mapping of instructions for main's parameters.
    /// The function being inlined into will always be the main function, although it is
    /// actually a copy that is created in case the original main is still needed from a function
    /// that could not be inlined calling it.
    fn new(
        ssa: &'global Ssa,
        entry_point: FunctionId,
        inline_no_predicates_functions: bool,
        functions_not_to_inline: BTreeSet<FunctionId>,
    ) -> Self {
        let source = &ssa.functions[&entry_point];
        let mut builder = FunctionBuilder::new(source.name().to_owned(), entry_point);
        builder.set_runtime(source.runtime());
        Self {
            builder,
            recursion_level: 0,
            entry_point,
            call_stack: CallStackId::root(),
            inline_no_predicates_functions,
            functions_not_to_inline,
            globals: &ssa.globals,
        }
    }

    /// Start inlining the entry point function and all functions reachable from it.
    fn inline_all(mut self, ssa: &Ssa) -> Function {
        let entry_point = &ssa.functions[&self.entry_point];

        // let globals = self.globals;
        let mut context = PerFunctionContext::new(&mut self, entry_point, &ssa.globals);
        context.inlining_entry = true;

        for (_, value) in ssa.globals.dfg.values_iter() {
            context.context.builder.current_function.dfg.make_global(value.get_type().into_owned());
        }

        // The entry block is already inserted so we have to add it to context.blocks and add
        // its parameters here. Failing to do so would cause context.translate_block() to add
        // a fresh block for the entry block rather than use the existing one.
        let entry_block = context.context.builder.current_function.entry_block();
        let original_parameters = context.source_function.parameters();

        for parameter in original_parameters {
            let typ = context.source_function.dfg.type_of_value(*parameter);
            let new_parameter = context.context.builder.add_block_parameter(entry_block, typ);
            context.values.insert(*parameter, new_parameter);
        }

        context.blocks.insert(context.source_function.entry_block(), entry_block);
        context.inline_blocks(ssa);
        // translate databus values
        let databus = entry_point.dfg.data_bus.map_values(|t| context.translate_value(t));

        // Finally, we should have 1 function left representing the inlined version of the target function.
        let mut new_ssa = self.builder.finish();
        assert_eq!(new_ssa.functions.len(), 1);
        let mut new_func = new_ssa.functions.pop_first().unwrap().1;
        new_func.dfg.data_bus = databus;
        new_func
    }

    /// Inlines a function into the current function and returns the translated return values
    /// of the inlined function.
    fn inline_function(
        &mut self,
        ssa: &Ssa,
        id: FunctionId,
        arguments: &[ValueId],
    ) -> Vec<ValueId> {
        self.recursion_level += 1;

        let source_function = &ssa.functions[&id];

        if self.recursion_level > RECURSION_LIMIT {
            panic!(
                "Attempted to recur more than {RECURSION_LIMIT} times during inlining function '{}': {}", source_function.name(), source_function
            );
        }

        let mut context = PerFunctionContext::new(self, source_function, &ssa.globals);

        let parameters = source_function.parameters();
        assert_eq!(parameters.len(), arguments.len());
        context.values = parameters.iter().copied().zip(arguments.iter().copied()).collect();

        let current_block = context.context.builder.current_block();
        context.blocks.insert(source_function.entry_block(), current_block);

        let return_values = context.inline_blocks(ssa);
        self.recursion_level -= 1;
        return_values
    }
}

impl<'function, 'global> PerFunctionContext<'function, 'global> {
    /// Create a new PerFunctionContext from the source function.
    /// The value and block mappings for this context are initially empty except
    /// for containing the mapping between parameters in the source_function and
    /// the arguments of the destination function.
    fn new(
<<<<<<< HEAD
        context: &'function mut InlineContext<'global>,
        source_function: &'function Function,
=======
        context: &'function mut InlineContext,
        source_function: &'function Function,
        globals: &'function Function,
>>>>>>> a9acf5a2
    ) -> Self {
        Self {
            context,
            source_function,
            blocks: HashMap::default(),
            values: HashMap::default(),
            inlining_entry: false,
            globals,
        }
    }

    /// Translates a ValueId from the function being inlined to a ValueId of the function
    /// being inlined into. Note that this expects value ids for all Value::Instruction and
    /// Value::Param values are already handled as a result of previous inlining of instructions
    /// and blocks respectively. If these assertions trigger it means a value is being used before
    /// the instruction or block that defines the value is inserted.
    fn translate_value(&mut self, id: ValueId) -> ValueId {
        let id = self.source_function.dfg.resolve(id);
        if let Some(value) = self.values.get(&id) {
            return *value;
        }

        let new_value = match &self.source_function.dfg[id] {
            value @ Value::Instruction { .. } => {
                // if self.context.globals.dfg.values_iter().len() > id.to_u32() as usize {
                //     id
                // } else {
                //     unreachable!("All Value::Instructions should already be known during inlining after creating the original inlined instruction. Unknown value {id} = {value:?}")
                // }
                unreachable!("All Value::Instructions should already be known during inlining after creating the original inlined instruction. Unknown value {id} = {value:?}")
            }
            value @ Value::Param { .. } => {
                unreachable!("All Value::Params should already be known from previous calls to translate_block. Unknown value {id} = {value:?}")
            }
            Value::NumericConstant { constant, typ } => {
                self.context.builder.numeric_constant(*constant, *typ)
            }
            Value::Function(function) => self.context.builder.import_function(*function),
            Value::Intrinsic(intrinsic) => self.context.builder.import_intrinsic_id(*intrinsic),
            Value::ForeignFunction(function) => {
                self.context.builder.import_foreign_function(function)
            }
            Value::Global(_) => {
<<<<<<< HEAD
                if self.context.builder.current_function.dfg.runtime().is_acir() {
                    match &self.context.globals.dfg[id] {
                        Value::Instruction { instruction, .. } => {
                            let Instruction::MakeArray { elements, typ } =
                                &self.context.globals.dfg[*instruction]
                            else {
                                panic!("Only expect Instruction::MakeArray for a global");
                            };
                            let elements = elements
                                .iter()
                                .map(|element| self.translate_value(*element))
                                .collect::<im::Vector<_>>();
                            self.context.builder.insert_make_array(elements, typ.clone())
                        }
                        Value::NumericConstant { constant, typ } => {
                            self.context.builder.numeric_constant(*constant, *typ)
                        }
                        _ => panic!("Expected only an instruction or a numeric constant"),
                    }
                } else {
                    id
=======
                // TODO: Inlining the global into the function is only a temporary measure
                // until Brillig gen with globals is working end to end
                match &self.globals.dfg[id] {
                    Value::Instruction { instruction, .. } => {
                        let Instruction::MakeArray { elements, typ } =
                            &self.globals.dfg[*instruction]
                        else {
                            panic!("Only expect Instruction::MakeArray for a global");
                        };
                        let elements = elements
                            .iter()
                            .map(|element| self.translate_value(*element))
                            .collect::<im::Vector<_>>();
                        self.context.builder.insert_make_array(elements, typ.clone())
                    }
                    Value::NumericConstant { constant, typ } => {
                        self.context.builder.numeric_constant(*constant, *typ)
                    }
                    _ => panic!("Expected only an instruction or a numeric constant"),
>>>>>>> a9acf5a2
                }
            }
        };

        self.values.insert(id, new_value);
        new_value
    }

    /// Translates the program point representing the start of the given `source_block` to the
    /// inlined block in which the analogous program point occurs. (Once inlined, the source
    /// block's analogous program region may span multiple inlined blocks.)
    ///
    /// If the block isn't already known, this will insert a new block into the target function
    /// with the same parameter types as the source block.
    fn translate_block(
        &mut self,
        source_block: BasicBlockId,
        block_queue: &mut VecDeque<BasicBlockId>,
    ) -> BasicBlockId {
        if let Some(block) = self.blocks.get(&source_block) {
            return *block;
        }

        // The block is not yet inlined, queue it
        block_queue.push_back(source_block);

        // The block is not already present in the function being inlined into so we must create it.
        // The block's instructions are not copied over as they will be copied later in inlining.
        let new_block = self.context.builder.insert_block();
        let original_parameters = self.source_function.dfg.block_parameters(source_block);

        for parameter in original_parameters {
            let typ = self.source_function.dfg.type_of_value(*parameter);
            let new_parameter = self.context.builder.add_block_parameter(new_block, typ);
            self.values.insert(*parameter, new_parameter);
        }

        self.blocks.insert(source_block, new_block);
        new_block
    }

    /// Try to retrieve the function referred to by the given Id.
    /// Expects that the given ValueId belongs to the source_function.
    ///
    /// Returns None if the id is not known to refer to a function.
    fn get_function(&mut self, mut id: ValueId) -> Option<FunctionId> {
        id = self.translate_value(id);
        match self.context.builder[id] {
            Value::Function(id) => Some(id),
            // We don't set failed_to_inline_a_call for intrinsics since those
            // don't correspond to actual functions in the SSA program that would
            // need to be removed afterward.
            Value::Intrinsic(_) => None,
            _ => None,
        }
    }

    /// Inline all reachable blocks within the source_function into the destination function.
    fn inline_blocks(&mut self, ssa: &Ssa) -> Vec<ValueId> {
        let mut seen_blocks = HashSet::new();
        let mut block_queue = VecDeque::new();
        block_queue.push_back(self.source_function.entry_block());

        // This Vec will contain each block with a Return instruction along with the
        // returned values of that block.
        let mut function_returns = vec![];

        while let Some(source_block_id) = block_queue.pop_front() {
            if seen_blocks.contains(&source_block_id) {
                continue;
            }
            let translated_block_id = self.translate_block(source_block_id, &mut block_queue);
            self.context.builder.switch_to_block(translated_block_id);

            seen_blocks.insert(source_block_id);
            self.inline_block_instructions(ssa, source_block_id);

            if let Some((block, values)) =
                self.handle_terminator_instruction(source_block_id, &mut block_queue)
            {
                function_returns.push((block, values));
            }
        }

        self.handle_function_returns(function_returns)
    }

    /// Handle inlining a function's possibly multiple return instructions.
    /// If there is only 1 return we can just continue inserting into that block.
    /// If there are multiple, we'll need to create a join block to jump to with each value.
    fn handle_function_returns(
        &mut self,
        mut returns: Vec<(BasicBlockId, Vec<ValueId>)>,
    ) -> Vec<ValueId> {
        // Clippy complains if this were written as an if statement
        match returns.len() {
            1 => {
                let (return_block, return_values) = returns.remove(0);
                self.context.builder.switch_to_block(return_block);
                return_values
            }
            n if n > 1 => {
                // If there is more than 1 return instruction we'll need to create a single block we
                // can return to and continue inserting in afterwards.
                let return_block = self.context.builder.insert_block();

                for (block, return_values) in returns {
                    self.context.builder.switch_to_block(block);
                    self.context.builder.terminate_with_jmp(return_block, return_values);
                }

                self.context.builder.switch_to_block(return_block);
                self.context.builder.block_parameters(return_block).to_vec()
            }
            _ => unreachable!("Inlined function had no return values"),
        }
    }

    /// Inline each instruction in the given block into the function being inlined into.
    /// This may recurse if it finds another function to inline if a call instruction is within this block.
    fn inline_block_instructions(&mut self, ssa: &Ssa, block_id: BasicBlockId) {
        let mut side_effects_enabled: Option<ValueId> = None;

        let block = &self.source_function.dfg[block_id];
        for id in block.instructions() {
            match &self.source_function.dfg[*id] {
                Instruction::Call { func, arguments } => match self.get_function(*func) {
                    Some(func_id) => {
                        if self.should_inline_call(ssa, func_id) {
                            self.inline_function(ssa, *id, func_id, arguments);

                            // This is only relevant during handling functions with `InlineType::NoPredicates` as these
                            // can pollute the function they're being inlined into with `Instruction::EnabledSideEffects`,
                            // resulting in predicates not being applied properly.
                            //
                            // Note that this doesn't cover the case in which there exists an `Instruction::EnabledSideEffects`
                            // within the function being inlined whilst the source function has not encountered one yet.
                            // In practice this isn't an issue as the last `Instruction::EnabledSideEffects` in the
                            // function being inlined will be to turn off predicates rather than to create one.
                            if let Some(condition) = side_effects_enabled {
                                self.context.builder.insert_enable_side_effects_if(condition);
                            }
                        } else {
                            self.push_instruction(*id);
                        }
                    }
                    None => self.push_instruction(*id),
                },
                Instruction::EnableSideEffectsIf { condition } => {
                    side_effects_enabled = Some(self.translate_value(*condition));
                    self.push_instruction(*id);
                }
                _ => self.push_instruction(*id),
            }
        }
    }

    fn should_inline_call(&self, ssa: &Ssa, called_func_id: FunctionId) -> bool {
        let function = &ssa.functions[&called_func_id];

        if let RuntimeType::Acir(inline_type) = function.runtime() {
            // If the called function is acir, we inline if it's not an entry point

            // If we have not already finished the flattening pass, functions marked
            // to not have predicates should be preserved.
            let preserve_function =
                !self.context.inline_no_predicates_functions && function.is_no_predicates();
            !inline_type.is_entry_point() && !preserve_function
        } else {
            // If the called function is brillig, we inline only if it's into brillig and the function is not recursive
            matches!(ssa.functions[&self.context.entry_point].runtime(), RuntimeType::Brillig(_))
                && !self.context.functions_not_to_inline.contains(&called_func_id)
        }
    }

    /// Inline a function call and remember the inlined return values in the values map
    fn inline_function(
        &mut self,
        ssa: &Ssa,
        call_id: InstructionId,
        function: FunctionId,
        arguments: &[ValueId],
    ) {
        let old_results = self.source_function.dfg.instruction_results(call_id);
        let arguments = vecmap(arguments, |arg| self.translate_value(*arg));

        let call_stack = self.source_function.dfg.get_instruction_call_stack(call_id);
        let call_stack_len = call_stack.len();
        let new_call_stack = self
            .context
            .builder
            .current_function
            .dfg
            .call_stack_data
            .extend_call_stack(self.context.call_stack, &call_stack);

        self.context.call_stack = new_call_stack;
        let new_results = self.context.inline_function(ssa, function, &arguments);
        self.context.call_stack = self
            .context
            .builder
            .current_function
            .dfg
            .call_stack_data
            .unwind_call_stack(self.context.call_stack, call_stack_len);

        let new_results = InsertInstructionResult::Results(call_id, &new_results);
        Self::insert_new_instruction_results(&mut self.values, old_results, new_results);
    }

    /// Push the given instruction from the source_function into the current block of the
    /// function being inlined into.
    fn push_instruction(&mut self, id: InstructionId) {
        let instruction = self.source_function.dfg[id].map_values(|id| self.translate_value(id));

        let mut call_stack = self.context.call_stack;
        let source_call_stack = self.source_function.dfg.get_instruction_call_stack(id);
        call_stack = self
            .context
            .builder
            .current_function
            .dfg
            .call_stack_data
            .extend_call_stack(call_stack, &source_call_stack);
        let results = self.source_function.dfg.instruction_results(id);
        let results = vecmap(results, |id| self.source_function.dfg.resolve(*id));

        let ctrl_typevars = instruction
            .requires_ctrl_typevars()
            .then(|| vecmap(&results, |result| self.source_function.dfg.type_of_value(*result)));

        self.context.builder.set_call_stack(call_stack);

        let new_results = self.context.builder.insert_instruction(instruction, ctrl_typevars);
        Self::insert_new_instruction_results(&mut self.values, &results, new_results);
    }

    /// Modify the values HashMap to remember the mapping between an instruction result's previous
    /// ValueId (from the source_function) and its new ValueId in the destination function.
    fn insert_new_instruction_results(
        values: &mut HashMap<ValueId, ValueId>,
        old_results: &[ValueId],
        new_results: InsertInstructionResult,
    ) {
        assert_eq!(old_results.len(), new_results.len());

        match new_results {
            InsertInstructionResult::SimplifiedTo(new_result) => {
                values.insert(old_results[0], new_result);
            }
            InsertInstructionResult::SimplifiedToMultiple(new_results) => {
                for (old_result, new_result) in old_results.iter().zip(new_results) {
                    values.insert(*old_result, new_result);
                }
            }
            InsertInstructionResult::Results(_, new_results) => {
                for (old_result, new_result) in old_results.iter().zip(new_results) {
                    values.insert(*old_result, *new_result);
                }
            }
            InsertInstructionResult::InstructionRemoved => (),
        }
    }

    /// Handle the given terminator instruction from the given source function block.
    /// This will push any new blocks to the destination function as needed, add them
    /// to the block queue, and set the terminator instruction for the current block.
    ///
    /// If the terminator instruction was a Return, this will return the block this instruction
    /// was in as well as the values that were returned.
    fn handle_terminator_instruction(
        &mut self,
        block_id: BasicBlockId,
        block_queue: &mut VecDeque<BasicBlockId>,
    ) -> Option<(BasicBlockId, Vec<ValueId>)> {
        match self.source_function.dfg[block_id].unwrap_terminator() {
            TerminatorInstruction::Jmp { destination, arguments, call_stack } => {
                let destination = self.translate_block(*destination, block_queue);
                let arguments = vecmap(arguments, |arg| self.translate_value(*arg));

                let call_stack = self.source_function.dfg.get_call_stack(*call_stack);
                let new_call_stack = self
                    .context
                    .builder
                    .current_function
                    .dfg
                    .call_stack_data
                    .extend_call_stack(self.context.call_stack, &call_stack);

                self.context
                    .builder
                    .set_call_stack(new_call_stack)
                    .terminate_with_jmp(destination, arguments);
                None
            }
            TerminatorInstruction::JmpIf {
                condition,
                then_destination,
                else_destination,
                call_stack,
            } => {
                let condition = self.translate_value(*condition);
                let call_stack = self.source_function.dfg.get_call_stack(*call_stack);
                let new_call_stack = self
                    .context
                    .builder
                    .current_function
                    .dfg
                    .call_stack_data
                    .extend_call_stack(self.context.call_stack, &call_stack);

                // See if the value of the condition is known, and if so only inline the reachable
                // branch. This lets us inline some recursive functions without recurring forever.
                let dfg = &mut self.context.builder.current_function.dfg;
                match dfg.get_numeric_constant(condition) {
                    Some(constant) => {
                        let next_block =
                            if constant.is_zero() { *else_destination } else { *then_destination };

                        let next_block = self.translate_block(next_block, block_queue);
                        self.context
                            .builder
                            .set_call_stack(new_call_stack)
                            .terminate_with_jmp(next_block, vec![]);
                    }
                    None => {
                        let then_block = self.translate_block(*then_destination, block_queue);
                        let else_block = self.translate_block(*else_destination, block_queue);
                        self.context
                            .builder
                            .set_call_stack(new_call_stack)
                            .terminate_with_jmpif(condition, then_block, else_block);
                    }
                }
                None
            }
            TerminatorInstruction::Return { return_values, call_stack } => {
                let return_values = vecmap(return_values, |value| self.translate_value(*value));

                // Note that `translate_block` would take us back to the point at which the
                // inlining of this source block began. Since additional blocks may have been
                // inlined since, we are interested in the block representing the current program
                // point, obtained via `current_block`.
                let block_id = self.context.builder.current_block();

                if self.inlining_entry {
                    let call_stack =
                        self.source_function.dfg.call_stack_data.get_call_stack(*call_stack);
                    let new_call_stack = self
                        .context
                        .builder
                        .current_function
                        .dfg
                        .call_stack_data
                        .extend_call_stack(self.context.call_stack, &call_stack);

                    self.context
                        .builder
                        .set_call_stack(new_call_stack)
                        .terminate_with_return(return_values.clone());
                }

                Some((block_id, return_values))
            }
        }
    }
}

#[cfg(test)]
mod test {
    use acvm::{acir::AcirField, FieldElement};
    use noirc_frontend::monomorphization::ast::InlineType;

    use crate::ssa::{
        function_builder::FunctionBuilder,
        ir::{
            basic_block::BasicBlockId,
            function::RuntimeType,
            instruction::{BinaryOp, Intrinsic, TerminatorInstruction},
            map::Id,
            types::{NumericType, Type},
        },
    };

    #[test]
    fn basic_inlining() {
        // fn foo {
        //   b0():
        //     v0 = call bar()
        //     return v0
        // }
        // fn bar {
        //   b0():
        //     return 72
        // }
        let foo_id = Id::test_new(0);
        let mut builder = FunctionBuilder::new("foo".into(), foo_id);

        let bar_id = Id::test_new(1);
        let bar = builder.import_function(bar_id);
        let results = builder.insert_call(bar, Vec::new(), vec![Type::field()]).to_vec();
        builder.terminate_with_return(results);

        builder.new_function("bar".into(), bar_id, InlineType::default());
        let expected_return = 72u128;
        let seventy_two = builder.field_constant(expected_return);
        builder.terminate_with_return(vec![seventy_two]);

        let ssa = builder.finish();
        assert_eq!(ssa.functions.len(), 2);

        let inlined = ssa.inline_functions(i64::MAX);
        assert_eq!(inlined.functions.len(), 1);
    }

    #[test]
    fn complex_inlining() {
        // This SSA is from issue #1327 which previously failed to inline properly
        //
        // fn main f0 {
        //   b0(v0: Field):
        //     v7 = call f2(f1)
        //     v13 = call f3(v7)
        //     v16 = call v13(v0)
        //     return v16
        // }
        // fn square f1 {
        //   b0(v0: Field):
        //     v2 = mul v0, v0
        //     return v2
        // }
        // fn id1 f2 {
        //   b0(v0: function):
        //     return v0
        // }
        // fn id2 f3 {
        //   b0(v0: function):
        //     return v0
        // }
        let main_id = Id::test_new(0);
        let square_id = Id::test_new(1);
        let id1_id = Id::test_new(2);
        let id2_id = Id::test_new(3);

        // Compiling main
        let mut builder = FunctionBuilder::new("main".into(), main_id);
        let main_v0 = builder.add_parameter(Type::field());

        let main_f1 = builder.import_function(square_id);
        let main_f2 = builder.import_function(id1_id);
        let main_f3 = builder.import_function(id2_id);

        let main_v7 = builder.insert_call(main_f2, vec![main_f1], vec![Type::Function])[0];
        let main_v13 = builder.insert_call(main_f3, vec![main_v7], vec![Type::Function])[0];
        let main_v16 = builder.insert_call(main_v13, vec![main_v0], vec![Type::field()])[0];
        builder.terminate_with_return(vec![main_v16]);

        // Compiling square f1
        builder.new_function("square".into(), square_id, InlineType::default());
        let square_v0 = builder.add_parameter(Type::field());
        let square_v2 =
            builder.insert_binary(square_v0, BinaryOp::Mul { unchecked: false }, square_v0);
        builder.terminate_with_return(vec![square_v2]);

        // Compiling id1 f2
        builder.new_function("id1".into(), id1_id, InlineType::default());
        let id1_v0 = builder.add_parameter(Type::Function);
        builder.terminate_with_return(vec![id1_v0]);

        // Compiling id2 f3
        builder.new_function("id2".into(), id2_id, InlineType::default());
        let id2_v0 = builder.add_parameter(Type::Function);
        builder.terminate_with_return(vec![id2_v0]);

        // Done, now we test that we can successfully inline all functions.
        let ssa = builder.finish();
        assert_eq!(ssa.functions.len(), 4);

        let inlined = ssa.inline_functions(i64::MAX);
        assert_eq!(inlined.functions.len(), 1);
    }

    #[test]
    fn recursive_functions() {
        // fn main f0 {
        //   b0():
        //     v0 = call factorial(Field 5)
        //     return v0
        // }
        // fn factorial f1 {
        //   b0(v0: Field):
        //     v1 = lt v0, Field 1
        //     jmpif v1, then: b1, else: b2
        //   b1():
        //     return Field 1
        //   b2():
        //     v2 = sub v0, Field 1
        //     v3 = call factorial(v2)
        //     v4 = mul v0, v3
        //     return v4
        // }
        let main_id = Id::test_new(0);
        let mut builder = FunctionBuilder::new("main".into(), main_id);

        let factorial_id = Id::test_new(1);
        let factorial = builder.import_function(factorial_id);

        let five = builder.field_constant(5u128);
        let results = builder.insert_call(factorial, vec![five], vec![Type::field()]).to_vec();
        builder.terminate_with_return(results);

        builder.new_function("factorial".into(), factorial_id, InlineType::default());
        let b1 = builder.insert_block();
        let b2 = builder.insert_block();

        let one = builder.field_constant(1u128);

        let v0 = builder.add_parameter(Type::field());
        let v1 = builder.insert_binary(v0, BinaryOp::Lt, one);
        builder.terminate_with_jmpif(v1, b1, b2);

        builder.switch_to_block(b1);
        builder.terminate_with_return(vec![one]);

        builder.switch_to_block(b2);
        let factorial_id = builder.import_function(factorial_id);
        let v2 = builder.insert_binary(v0, BinaryOp::Sub { unchecked: false }, one);
        let v3 = builder.insert_call(factorial_id, vec![v2], vec![Type::field()])[0];
        let v4 = builder.insert_binary(v0, BinaryOp::Mul { unchecked: false }, v3);
        builder.terminate_with_return(vec![v4]);

        let ssa = builder.finish();
        assert_eq!(ssa.functions.len(), 2);

        // Expected SSA:
        //
        // fn main f2 {
        //   b0():
        //     jmp b1()
        //   b1():
        //     jmp b2()
        //   b2():
        //     jmp b3()
        //   b3():
        //     jmp b4()
        //   b4():
        //     jmp b5()
        //   b5():
        //     jmp b6()
        //   b6():
        //     return Field 120
        // }
        let inlined = ssa.inline_functions(i64::MAX);
        assert_eq!(inlined.functions.len(), 1);

        let main = inlined.main();
        let b6_id: BasicBlockId = Id::test_new(6);
        let b6 = &main.dfg[b6_id];

        match b6.terminator() {
            Some(TerminatorInstruction::Return { return_values, .. }) => {
                assert_eq!(return_values.len(), 1);
                let value = main
                    .dfg
                    .get_numeric_constant(return_values[0])
                    .expect("Expected a constant for the return value")
                    .to_u128();
                assert_eq!(value, 120);
            }
            other => unreachable!("Unexpected terminator {other:?}"),
        }
    }

    #[test]
    fn displaced_return_mapping() {
        // This test is designed specifically to catch a regression in which the ids of blocks
        // terminated by returns are badly tracked. As a result, the continuation of a source
        // block after a call instruction could but inlined into a block that's already been
        // terminated, producing an incorrect order and orphaning successors.

        // fn main f0 {
        //   b0(v0: u1):
        //     v2 = call f1(v0)
        //     call assert_constant(v2)
        //     return
        // }
        // fn inner1 f1 {
        //   b0(v0: u1):
        //     v2 = call f2(v0)
        //     return v2
        // }
        // fn inner2 f2 {
        //   b0(v0: u1):
        //     jmpif v0 then: b1, else: b2
        //   b1():
        //     jmp b3(Field 1)
        //   b3(v3: Field):
        //     return v3
        //   b2():
        //     jmp b3(Field 2)
        // }
        let main_id = Id::test_new(0);
        let mut builder = FunctionBuilder::new("main".into(), main_id);

        let main_cond = builder.add_parameter(Type::bool());
        let inner1_id = Id::test_new(1);
        let inner1 = builder.import_function(inner1_id);
        let main_v2 = builder.insert_call(inner1, vec![main_cond], vec![Type::field()])[0];
        let assert_constant = builder.import_intrinsic_id(Intrinsic::AssertConstant);
        builder.insert_call(assert_constant, vec![main_v2], vec![]);
        builder.terminate_with_return(vec![]);

        builder.new_function("inner1".into(), inner1_id, InlineType::default());
        let inner1_cond = builder.add_parameter(Type::bool());
        let inner2_id = Id::test_new(2);
        let inner2 = builder.import_function(inner2_id);
        let inner1_v2 = builder.insert_call(inner2, vec![inner1_cond], vec![Type::field()])[0];
        builder.terminate_with_return(vec![inner1_v2]);

        builder.new_function("inner2".into(), inner2_id, InlineType::default());
        let inner2_cond = builder.add_parameter(Type::bool());
        let then_block = builder.insert_block();
        let else_block = builder.insert_block();
        let join_block = builder.insert_block();
        builder.terminate_with_jmpif(inner2_cond, then_block, else_block);
        builder.switch_to_block(then_block);
        let one = builder.field_constant(FieldElement::one());
        builder.terminate_with_jmp(join_block, vec![one]);
        builder.switch_to_block(else_block);
        let two = builder.field_constant(FieldElement::from(2_u128));
        builder.terminate_with_jmp(join_block, vec![two]);
        let join_param = builder.add_block_parameter(join_block, Type::field());
        builder.switch_to_block(join_block);
        builder.terminate_with_return(vec![join_param]);

        let ssa = builder.finish().inline_functions(i64::MAX);
        // Expected result:
        // fn main f3 {
        //   b0(v0: u1):
        //     jmpif v0 then: b1, else: b2
        //   b1():
        //     jmp b3(Field 1)
        //   b3(v3: Field):
        //     call assert_constant(v3)
        //     return
        //   b2():
        //     jmp b3(Field 2)
        // }
        let main = ssa.main();
        assert_eq!(main.reachable_blocks().len(), 4);
    }

    #[test]
    #[should_panic(
        expected = "Attempted to recur more than 1000 times during inlining function 'main': acir(inline) fn main f0 {"
    )]
    fn unconditional_recursion() {
        // fn main f1 {
        //   b0():
        //     call f1()
        //     return
        // }
        let main_id = Id::test_new(0);
        let mut builder = FunctionBuilder::new("main".into(), main_id);

        let main = builder.import_function(main_id);
        let results = builder.insert_call(main, Vec::new(), vec![]).to_vec();
        builder.terminate_with_return(results);

        let ssa = builder.finish();
        assert_eq!(ssa.functions.len(), 1);

        let inlined = ssa.inline_functions(i64::MAX);
        assert_eq!(inlined.functions.len(), 0);
    }

    #[test]
    fn inliner_disabled() {
        // brillig fn foo {
        //   b0():
        //     v0 = call bar()
        //     return v0
        // }
        // brillig fn bar {
        //   b0():
        //     return 72
        // }
        let foo_id = Id::test_new(0);
        let mut builder = FunctionBuilder::new("foo".into(), foo_id);
        builder.set_runtime(RuntimeType::Brillig(InlineType::default()));

        let bar_id = Id::test_new(1);
        let bar = builder.import_function(bar_id);
        let results = builder.insert_call(bar, Vec::new(), vec![Type::field()]).to_vec();
        builder.terminate_with_return(results);

        builder.new_brillig_function("bar".into(), bar_id, InlineType::default());
        let expected_return = 72u128;
        let seventy_two = builder.field_constant(expected_return);
        builder.terminate_with_return(vec![seventy_two]);

        let ssa = builder.finish();
        assert_eq!(ssa.functions.len(), 2);

        let inlined = ssa.inline_functions(i64::MIN);
        // No inlining has happened
        assert_eq!(inlined.functions.len(), 2);
    }

    #[test]
    fn conditional_inlining() {
        // In this example we call a larger brillig function 3 times so the inliner refuses to inline the function.
        // brillig fn foo {
        //   b0():
        //     v0 = call bar()
        //     v1 = call bar()
        //     v2 = call bar()
        //     return v0
        // }
        // brillig fn bar {
        //   b0():
        //     jmpif 1 then: b1, else: b2
        //   b1():
        //     jmp b3(Field 1)
        //   b3(v3: Field):
        //     return v3
        //   b2():
        //     jmp b3(Field 2)
        // }
        let foo_id = Id::test_new(0);
        let mut builder = FunctionBuilder::new("foo".into(), foo_id);
        builder.set_runtime(RuntimeType::Brillig(InlineType::default()));

        let bar_id = Id::test_new(1);
        let bar = builder.import_function(bar_id);
        let v0 = builder.insert_call(bar, Vec::new(), vec![Type::field()]).to_vec();
        let _v1 = builder.insert_call(bar, Vec::new(), vec![Type::field()]).to_vec();
        let _v2 = builder.insert_call(bar, Vec::new(), vec![Type::field()]).to_vec();
        builder.terminate_with_return(v0);

        builder.new_brillig_function("bar".into(), bar_id, InlineType::default());
        let bar_v0 = builder.numeric_constant(1_usize, NumericType::bool());
        let then_block = builder.insert_block();
        let else_block = builder.insert_block();
        let join_block = builder.insert_block();
        builder.terminate_with_jmpif(bar_v0, then_block, else_block);
        builder.switch_to_block(then_block);
        let one = builder.field_constant(FieldElement::one());
        builder.terminate_with_jmp(join_block, vec![one]);
        builder.switch_to_block(else_block);
        let two = builder.field_constant(FieldElement::from(2_u128));
        builder.terminate_with_jmp(join_block, vec![two]);
        let join_param = builder.add_block_parameter(join_block, Type::field());
        builder.switch_to_block(join_block);
        builder.terminate_with_return(vec![join_param]);

        let ssa = builder.finish();
        assert_eq!(ssa.functions.len(), 2);

        let inlined = ssa.inline_functions(0);
        // No inlining has happened
        assert_eq!(inlined.functions.len(), 2);
    }
}<|MERGE_RESOLUTION|>--- conflicted
+++ resolved
@@ -80,7 +80,7 @@
 /// This works using an internal FunctionBuilder to build a new main function from scratch.
 /// Doing it this way properly handles importing instructions between functions and lets us
 /// reuse the existing API at the cost of essentially cloning each of main's instructions.
-struct InlineContext<'global> {
+struct InlineContext {
     recursion_level: u32,
     builder: FunctionBuilder,
 
@@ -98,8 +98,6 @@
 
     // These are the functions of the program that we shouldn't inline.
     functions_not_to_inline: BTreeSet<FunctionId>,
-
-    globals: &'global Function,
 }
 
 /// The per-function inlining context contains information that is only valid for one function.
@@ -107,13 +105,13 @@
 /// layer to translate between BlockId to BlockId for the current function and the function to
 /// inline into. The same goes for ValueIds, InstructionIds, and for storing other data like
 /// parameter to argument mappings.
-struct PerFunctionContext<'function, 'global> {
+struct PerFunctionContext<'function> {
     /// The source function is the function we're currently inlining into the function being built.
     source_function: &'function Function,
 
     /// The shared inlining context for all functions. This notably contains the FunctionBuilder used
     /// to build the function we're inlining into.
-    context: &'function mut InlineContext<'global>,
+    context: &'function mut InlineContext,
 
     /// Maps ValueIds in the function being inlined to the new ValueIds to use in the function
     /// being inlined into. This mapping also contains the mapping from parameter values to
@@ -351,14 +349,14 @@
     func.parameters().len() + func.returns().len()
 }
 
-impl<'global> InlineContext<'global> {
+impl InlineContext {
     /// Create a new context object for the function inlining pass.
     /// This starts off with an empty mapping of instructions for main's parameters.
     /// The function being inlined into will always be the main function, although it is
     /// actually a copy that is created in case the original main is still needed from a function
     /// that could not be inlined calling it.
     fn new(
-        ssa: &'global Ssa,
+        ssa: &Ssa,
         entry_point: FunctionId,
         inline_no_predicates_functions: bool,
         functions_not_to_inline: BTreeSet<FunctionId>,
@@ -373,7 +371,6 @@
             call_stack: CallStackId::root(),
             inline_no_predicates_functions,
             functions_not_to_inline,
-            globals: &ssa.globals,
         }
     }
 
@@ -381,7 +378,6 @@
     fn inline_all(mut self, ssa: &Ssa) -> Function {
         let entry_point = &ssa.functions[&self.entry_point];
 
-        // let globals = self.globals;
         let mut context = PerFunctionContext::new(&mut self, entry_point, &ssa.globals);
         context.inlining_entry = true;
 
@@ -447,20 +443,15 @@
     }
 }
 
-impl<'function, 'global> PerFunctionContext<'function, 'global> {
+impl<'function> PerFunctionContext<'function> {
     /// Create a new PerFunctionContext from the source function.
     /// The value and block mappings for this context are initially empty except
     /// for containing the mapping between parameters in the source_function and
     /// the arguments of the destination function.
     fn new(
-<<<<<<< HEAD
-        context: &'function mut InlineContext<'global>,
-        source_function: &'function Function,
-=======
         context: &'function mut InlineContext,
         source_function: &'function Function,
         globals: &'function Function,
->>>>>>> a9acf5a2
     ) -> Self {
         Self {
             context,
@@ -504,12 +495,11 @@
                 self.context.builder.import_foreign_function(function)
             }
             Value::Global(_) => {
-<<<<<<< HEAD
                 if self.context.builder.current_function.dfg.runtime().is_acir() {
-                    match &self.context.globals.dfg[id] {
+                    match &self.globals.dfg[id] {
                         Value::Instruction { instruction, .. } => {
                             let Instruction::MakeArray { elements, typ } =
-                                &self.context.globals.dfg[*instruction]
+                                &self.globals.dfg[*instruction]
                             else {
                                 panic!("Only expect Instruction::MakeArray for a global");
                             };
@@ -526,27 +516,6 @@
                     }
                 } else {
                     id
-=======
-                // TODO: Inlining the global into the function is only a temporary measure
-                // until Brillig gen with globals is working end to end
-                match &self.globals.dfg[id] {
-                    Value::Instruction { instruction, .. } => {
-                        let Instruction::MakeArray { elements, typ } =
-                            &self.globals.dfg[*instruction]
-                        else {
-                            panic!("Only expect Instruction::MakeArray for a global");
-                        };
-                        let elements = elements
-                            .iter()
-                            .map(|element| self.translate_value(*element))
-                            .collect::<im::Vector<_>>();
-                        self.context.builder.insert_make_array(elements, typ.clone())
-                    }
-                    Value::NumericConstant { constant, typ } => {
-                        self.context.builder.numeric_constant(*constant, *typ)
-                    }
-                    _ => panic!("Expected only an instruction or a numeric constant"),
->>>>>>> a9acf5a2
                 }
             }
         };
