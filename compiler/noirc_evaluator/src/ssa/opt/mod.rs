//! This folder contains each optimization pass for the SSA IR.
//!
//! Each pass is generally expected to mutate the SSA IR into a gradually
//! simpler form until the IR only has a single function remaining with 1 block within it.
//! Generally, these passes are also expected to minimize the final amount of instructions.

mod array_set;
mod as_slice_length;
mod assert_constant;
<<<<<<< HEAD
mod brillig_array_gets;
=======
pub(crate) mod brillig_entry_points;
>>>>>>> 988adae2
mod constant_folding;
mod defunctionalize;
mod die;
pub(crate) mod flatten_cfg;
mod hint;
pub(crate) mod inlining;
mod loop_invariant;
mod make_constrain_not_equal;
mod mem2reg;
mod normalize_value_ids;
mod preprocess_fns;
pub(crate) mod pure;
mod rc;
mod remove_bit_shifts;
mod remove_enable_side_effects;
mod remove_if_else;
mod remove_unreachable;
mod simplify_cfg;
mod unrolling;

/// Asserts that the given SSA, after normalizing its IDs and printing it,
/// is equal to the expected strings. Normalization is done so the IDs don't
/// shift depending on whether temporary intermediate values were created.
#[cfg(test)]
pub(crate) fn assert_normalized_ssa_equals(mut ssa: super::Ssa, expected: &str) {
    // First check if `expected` is valid SSA by parsing it, otherwise
    // the comparison will always fail but it won't be clear that it's because
    // expected is not valid.
    if let Err(err) = Ssa::from_str(expected) {
        panic!("`expected` argument of `assert_ssa_equals` is not valid SSA:\n{:?}", err);
    }

    use crate::{ssa::Ssa, trim_comments_from_lines, trim_leading_whitespace_from_lines};

    ssa.normalize_ids();

    let ssa = ssa.to_string();
    let ssa = trim_leading_whitespace_from_lines(&ssa);
    let expected = trim_leading_whitespace_from_lines(expected);
    let expected = trim_comments_from_lines(&expected);

    if ssa != expected {
        println!("Expected:\n~~~\n{expected}\n~~~\nGot:\n~~~\n{ssa}\n~~~");
        similar_asserts::assert_eq!(expected, ssa);
    }
}<|MERGE_RESOLUTION|>--- conflicted
+++ resolved
@@ -7,11 +7,8 @@
 mod array_set;
 mod as_slice_length;
 mod assert_constant;
-<<<<<<< HEAD
 mod brillig_array_gets;
-=======
 pub(crate) mod brillig_entry_points;
->>>>>>> 988adae2
 mod constant_folding;
 mod defunctionalize;
 mod die;
