--- conflicted
+++ resolved
@@ -18,10 +18,7 @@
 mod mem2reg;
 mod normalize_value_ids;
 mod preprocess_fns;
-<<<<<<< HEAD
-=======
 pub(crate) mod pure;
->>>>>>> 49d1b13a
 mod rc;
 mod remove_bit_shifts;
 mod remove_enable_side_effects;
