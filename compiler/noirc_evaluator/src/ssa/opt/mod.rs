//! This folder contains each optimization pass for the SSA IR.
//!
//! Each pass is generally expected to mutate the SSA IR into a gradually
//! simpler form until the IR only has a single function remaining with 1 block within it.
//! Generally, these passes are also expected to minimize the final amount of instructions.

mod arithmetic;
mod array_set;
mod as_slice_length;
mod assert_constant;
mod basic_conditional;
mod brillig_array_gets;
pub(crate) mod brillig_entry_points;
mod check_u128_mul_overflow;
mod checked_to_unchecked;
mod constant_folding;
mod defunctionalize;
mod die;
pub(crate) mod flatten_cfg;
mod hint;
mod inline_functions_with_at_most_one_instruction;
pub(crate) mod inlining;
mod loop_invariant;
mod make_constrain_not_equal;
mod mem2reg;
mod normalize_value_ids;
mod preprocess_fns;
pub(crate) mod pure;
mod rc;
mod remove_bit_shifts;
mod remove_enable_side_effects;
mod remove_if_else;
mod remove_truncate_after_range_check;
mod remove_unreachable;
mod simple_optimization;
mod simplify_cfg;
mod unrolling;

/// Asserts that the given SSA, after normalizing its IDs and printing it,
/// is equal to the expected string. Normalization is done so the IDs don't
/// shift depending on whether temporary intermediate values were created.
#[cfg(test)]
pub(crate) fn assert_normalized_ssa_equals(mut ssa: super::Ssa, expected: &str) {
    use crate::{ssa::Ssa, trim_comments_from_lines, trim_leading_whitespace_from_lines};

    // Clean up the expected SSA a bit
    let expected = trim_leading_whitespace_from_lines(expected);
    let expected = trim_comments_from_lines(&expected);

    // First check if `expected` is valid SSA by parsing it, otherwise
    // the comparison will always fail but it won't be clear that it's because
    // expected is not valid.
    let mut expected_ssa = match Ssa::from_str(&expected) {
        Ok(ssa) => ssa,
        Err(err) => {
            panic!("`expected` argument of `assert_ssa_equals` is not valid SSA:\n{:?}", err)
        }
    };

    // We won't exactly compare `expected` against `ssa`:
    // we parse it, normalize it and turn it back into a string.
    // This allows us to use any names and not just `b0`, `b1`, `v0`, `v1`, etc.
    // which is what the SSA printer produces.
    expected_ssa.normalize_ids();

    ssa.normalize_ids();

    let ssa = ssa.to_string();
    let ssa = ssa.trim_end();

    let expected_ssa = expected_ssa.to_string();
    let expected_ssa = expected_ssa.trim_end();

    if ssa == expected_ssa {
        return;
    }

    if expected != expected_ssa {
        println!("Expected (before ID normalization):\n~~~\n{expected}\n~~~\n");
    }

    println!("Expected (after ID normalization):\n~~~\n{expected_ssa}\n~~~\n");
    println!("Got:\n~~~\n{ssa}\n~~~");
    similar_asserts::assert_eq!(expected_ssa, ssa);
}

/// Compare the textural representation of the SSA after normalizing its IDs to a snapshot.
///
/// # Example:
///
/// ```ignore
/// let ssa = todo!();
/// assert_ssa_snapshot!(ssa, @r"
///   acir(inline) fn main f0 {
///       b0(v0: Field):
///         return v0
///     }
/// ");
/// ```
/// Or without taking ownership:
/// ```ignore
/// let mut ssa = todo!();
/// assert_ssa_snapshot!(&mut ssa, @r"
///   acir(inline) fn main f0 {
///       b0(v0: Field):
///         return v0
///     }
/// ");
/// ```
#[macro_export]
macro_rules! assert_ssa_snapshot {
<<<<<<< HEAD
    ($ssa:expr, $($arg:tt)*) => {{
=======
    ($ssa:expr, $($arg:tt)*) => {
        #[allow(unused_mut)]
>>>>>>> ef6d8667
        let mut mut_ssa = $ssa;
        mut_ssa.normalize_ids();
        insta::assert_snapshot!(mut_ssa, $($arg)*)
    }};
}<|MERGE_RESOLUTION|>--- conflicted
+++ resolved
@@ -109,12 +109,8 @@
 /// ```
 #[macro_export]
 macro_rules! assert_ssa_snapshot {
-<<<<<<< HEAD
     ($ssa:expr, $($arg:tt)*) => {{
-=======
-    ($ssa:expr, $($arg:tt)*) => {
         #[allow(unused_mut)]
->>>>>>> ef6d8667
         let mut mut_ssa = $ssa;
         mut_ssa.normalize_ids();
         insta::assert_snapshot!(mut_ssa, $($arg)*)
