--- conflicted
+++ resolved
@@ -75,24 +75,15 @@
         self.set_value(address, ReferenceValue::Unknown);
     }
 
-<<<<<<< HEAD
-    fn set_value(&mut self, address: ValueId, value: Option<ValueId>) {
+    fn set_value(&mut self, address: ValueId, value: ReferenceValue) {
         let aliases = self.aliases.entry(address).or_default();
-=======
-    fn set_value(&mut self, address: ValueId, value: ReferenceValue) {
-        let expression = self.expressions.entry(address).or_insert(Expression::Other(address));
-        let aliases = self.aliases.entry(*expression).or_default();
->>>>>>> 6870579e
 
         if aliases.is_unknown() {
             // uh-oh, we don't know at all what this reference refers to, could be anything.
             // Now we have to invalidate every reference we know of
             self.invalidate_all_references();
-<<<<<<< HEAD
-=======
         } else if let Some(alias) = aliases.single_alias() {
             self.references.insert(alias, value);
->>>>>>> 6870579e
         } else {
             // >= 1 alias. We're not sure which it refers to so we have to conservatively
             // invalidate all references it may refer to. If there is exactly is exactly
