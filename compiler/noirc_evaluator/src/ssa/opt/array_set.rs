--- conflicted
+++ resolved
@@ -4,10 +4,7 @@
     ir::{
         basic_block::BasicBlockId,
         dfg::DataFlowGraph,
-<<<<<<< HEAD
-=======
         function::{Function, RuntimeType},
->>>>>>> 76eec710
         instruction::{Instruction, InstructionId, TerminatorInstruction},
         types::Type::{Array, Slice},
         value::ValueId,
@@ -23,52 +20,15 @@
     #[tracing::instrument(level = "trace", skip(self))]
     pub(crate) fn array_set_optimization(mut self) -> Self {
         for func in self.functions.values_mut() {
-<<<<<<< HEAD
-            let reachable_blocks = func.reachable_blocks();
-
-            if !func.runtime().is_entry_point() {
-                assert_eq!(reachable_blocks.len(), 1, "Expected there to be 1 block remaining in Acir function for array_set optimization");
-            }
-            let mut array_to_last_use = HashMap::default();
-            let mut instructions_to_update = HashSet::default();
-            let mut arrays_from_load = HashSet::default();
-
-            for block in reachable_blocks.iter() {
-                analyze_last_uses(
-                    &func.dfg,
-                    *block,
-                    &mut array_to_last_use,
-                    &mut instructions_to_update,
-                    &mut arrays_from_load,
-                );
-            }
-            for block in reachable_blocks {
-                make_mutable(&mut func.dfg, block, &instructions_to_update);
-            }
-=======
             func.array_set_optimization();
->>>>>>> 76eec710
         }
         self
     }
 }
 
-<<<<<<< HEAD
-/// Builds the set of ArraySet instructions that can be made mutable
-/// because their input value is unused elsewhere afterward.
-fn analyze_last_uses(
-    dfg: &DataFlowGraph,
-    block_id: BasicBlockId,
-    array_to_last_use: &mut HashMap<ValueId, InstructionId>,
-    instructions_that_can_be_made_mutable: &mut HashSet<InstructionId>,
-    arrays_from_load: &mut HashSet<ValueId>,
-) {
-    let block = &dfg[block_id];
-=======
 impl Function {
     pub(crate) fn array_set_optimization(&mut self) {
         let reachable_blocks = self.reachable_blocks();
->>>>>>> 76eec710
 
         if !self.runtime().is_entry_point() {
             assert_eq!(reachable_blocks.len(), 1, "Expected there to be 1 block remaining in Acir function for array_set optimization");
@@ -122,32 +82,8 @@
                         self.instructions_that_can_be_made_mutable.remove(&existing);
                     }
                 }
-<<<<<<< HEAD
-                // If the array we are setting does not come from a load we can safely mark it mutable.
-                // If the array comes from a load we may potentially being mutating an array at a reference
-                // that is loaded from by other values.
-                let terminator = dfg[block_id].unwrap_terminator();
-                // If we are in a return block we are not concerned about the array potentially being mutated again.
-                let is_return_block = matches!(terminator, TerminatorInstruction::Return { .. });
-                // We also want to check that the array is not part of the terminator arguments, as this means it is used again.
-                let mut array_in_terminator = false;
-                terminator.for_each_value(|value| {
-                    if value == array {
-                        array_in_terminator = true;
-                    }
-                });
-                if (!arrays_from_load.contains(&array) || is_return_block) && !array_in_terminator {
-                    instructions_that_can_be_made_mutable.insert(*instruction_id);
-                }
-            }
-            Instruction::Call { arguments, .. } => {
-                for argument in arguments {
-                    if matches!(dfg.type_of_value(*argument), Array { .. } | Slice { .. }) {
-                        let argument = dfg.resolve(*argument);
-=======
                 Instruction::ArraySet { array, value, .. } => {
                     let array = self.dfg.resolve(*array);
->>>>>>> 76eec710
 
                     if let Some(existing) = self.array_to_last_use.insert(array, *instruction_id) {
                         self.instructions_that_can_be_made_mutable.remove(&existing);
@@ -204,16 +140,6 @@
                 }
                 _ => (),
             }
-<<<<<<< HEAD
-            Instruction::Load { .. } => {
-                let result = dfg.instruction_results(*instruction_id)[0];
-                if matches!(dfg.type_of_value(result), Array { .. } | Slice { .. }) {
-                    arrays_from_load.insert(result);
-                }
-            }
-            _ => (),
-=======
->>>>>>> 76eec710
         }
     }
 }
@@ -271,31 +197,6 @@
         // from and cloned in a loop. If the array is inadvertently marked mutable, and is cloned in a previous iteration
         // of the loop, its clone will also be altered.
         //
-<<<<<<< HEAD
-        // acir(inline) fn main f0 {
-        //     b0():
-        //       v2 = allocate
-        //       store [Field 0, Field 0, Field 0, Field 0, Field 0] at v2
-        //       v3 = allocate
-        //       store [Field 0, Field 0, Field 0, Field 0, Field 0] at v3
-        //       jmp b1(u32 0)
-        //     b1(v5: u32):
-        //       v7 = lt v5, u32 5
-        //       jmpif v7 then: b3, else: b2
-        //     b3():
-        //       v8 = eq v5, u32 5
-        //       jmpif v8 then: b4, else: b5
-        //     b4():
-        //       v9 = load v2
-        //       store v9 at v3
-        //       jmp b5()
-        //     b5():
-        //       v10 = load v2
-        //       v12 = array_set v10, index v5, value Field 20
-        //       store v12 at v2
-        //       v14 = add v5, u32 1
-        //       jmp b1(v14)
-=======
         // brillig fn main f0 {
         //     b0():
         //       v3 = allocate
@@ -321,7 +222,6 @@
         //       store v15 at v3
         //       v17 = add v6, u32 1
         //       jmp b1(v17)
->>>>>>> 76eec710
         //     b2():
         //       return
         //   }
@@ -333,15 +233,6 @@
         let zero = builder.field_constant(0u128);
         let array_constant =
             builder.array_constant(vector![zero, zero, zero, zero, zero], array_type.clone());
-<<<<<<< HEAD
-
-        let v2 = builder.insert_allocate(array_type.clone());
-
-        builder.insert_store(v2, array_constant);
-
-        let v3 = builder.insert_allocate(array_type.clone());
-        builder.insert_store(v3, array_constant);
-=======
         let nested_array_type = Type::Array(Arc::new(vec![array_type.clone()]), 2);
         let nested_array_constant = builder
             .array_constant(vector![array_constant, array_constant], nested_array_type.clone());
@@ -352,7 +243,6 @@
 
         let v4 = builder.insert_allocate(array_type.clone());
         builder.insert_store(v4, nested_array_constant);
->>>>>>> 76eec710
 
         let b1 = builder.insert_block();
         let zero_u32 = builder.numeric_constant(0u128, Type::unsigned(32));
@@ -362,45 +252,18 @@
         builder.switch_to_block(b1);
         let v5 = builder.add_block_parameter(b1, Type::unsigned(32));
         let five = builder.numeric_constant(5u128, Type::unsigned(32));
-<<<<<<< HEAD
-        let v7 = builder.insert_binary(v5, BinaryOp::Lt, five);
-=======
         let v8 = builder.insert_binary(v5, BinaryOp::Lt, five);
->>>>>>> 76eec710
 
         let b2 = builder.insert_block();
         let b3 = builder.insert_block();
         let b4 = builder.insert_block();
         let b5 = builder.insert_block();
-<<<<<<< HEAD
-        builder.terminate_with_jmpif(v7, b3, b2);
-=======
         builder.terminate_with_jmpif(v8, b3, b2);
->>>>>>> 76eec710
 
         // Loop body
         // b3 is the if statement conditional
         builder.switch_to_block(b3);
         let two = builder.numeric_constant(5u128, Type::unsigned(32));
-<<<<<<< HEAD
-        let v8 = builder.insert_binary(v5, BinaryOp::Eq, two);
-        builder.terminate_with_jmpif(v8, b4, b5);
-
-        // b4 is the rest of the loop after the if statement
-        builder.switch_to_block(b4);
-        let v9 = builder.insert_load(v2, array_type.clone());
-        builder.insert_store(v3, v9);
-        builder.terminate_with_jmp(b5, vec![]);
-
-        builder.switch_to_block(b5);
-        let v10 = builder.insert_load(v2, array_type.clone());
-        let twenty = builder.field_constant(20u128);
-        let v12 = builder.insert_array_set(v10, v5, twenty);
-        builder.insert_store(v2, v12);
-        let one = builder.numeric_constant(1u128, Type::unsigned(32));
-        let v14 = builder.insert_binary(v5, BinaryOp::Add, one);
-        builder.terminate_with_jmp(b1, vec![v14]);
-=======
         let v9 = builder.insert_binary(v5, BinaryOp::Eq, two);
         builder.terminate_with_jmpif(v9, b4, b5);
 
@@ -421,7 +284,6 @@
         let one = builder.numeric_constant(1u128, Type::unsigned(32));
         let v17 = builder.insert_binary(v5, BinaryOp::Add, one);
         builder.terminate_with_jmp(b1, vec![v17]);
->>>>>>> 76eec710
 
         builder.switch_to_block(b2);
         builder.terminate_with_return(vec![]);
@@ -439,11 +301,7 @@
             .filter(|instruction| matches!(&main.dfg[**instruction], Instruction::ArraySet { .. }))
             .collect::<Vec<_>>();
 
-<<<<<<< HEAD
-        assert_eq!(array_set_instructions.len(), 1);
-=======
         assert_eq!(array_set_instructions.len(), 2);
->>>>>>> 76eec710
         if let Instruction::ArraySet { mutable, .. } = &main.dfg[*array_set_instructions[0]] {
             // The single array set should not be marked mutable
             assert!(!mutable);
