--- conflicted
+++ resolved
@@ -2,12 +2,8 @@
     ir::{
         basic_block::BasicBlockId,
         dfg::DataFlowGraph,
-<<<<<<< HEAD
         function::Function,
-        instruction::{Instruction, InstructionId},
-=======
         instruction::{Instruction, InstructionId, TerminatorInstruction},
->>>>>>> a1954424
         types::Type::{Array, Slice},
         value::ValueId,
     },
@@ -22,12 +18,17 @@
     #[tracing::instrument(level = "trace", skip(self))]
     pub(crate) fn array_set_optimization(mut self) -> Self {
         for func in self.functions.values_mut() {
-<<<<<<< HEAD
             func.array_set_optimization();
-=======
-            let reachable_blocks = func.reachable_blocks();
-
-            if !func.runtime().is_entry_point() {
+        }
+        self
+    }
+}
+
+impl Function {
+    pub(crate) fn array_set_optimization(&mut self) {
+            let reachable_blocks = self.reachable_blocks();
+
+            if !self.runtime().is_entry_point() {
                 assert_eq!(reachable_blocks.len(), 1, "Expected there to be 1 block remaining in Acir function for array_set optimization");
             }
             let mut array_to_last_use = HashMap::default();
@@ -44,36 +45,12 @@
                 );
             }
             for block in reachable_blocks {
-                make_mutable(&mut func.dfg, block, &instructions_to_update);
-            }
->>>>>>> a1954424
-        }
-        self
-    }
-}
-
-<<<<<<< HEAD
-impl Function {
-    pub(crate) fn array_set_optimization(&mut self) {
-        let mut reachable_blocks = self.reachable_blocks();
-        let block = if !self.runtime().is_entry_point() {
-            assert_eq!(reachable_blocks.len(), 1, "Expected there to be 1 block remaining in Acir function for array_set optimization, but found {}", reachable_blocks.len());
-
-            reachable_blocks.pop_first().unwrap()
-        } else {
-            // We only apply the array set optimization in the return block of Brillig functions
-            self.find_last_block()
-        };
-
-        let instructions_to_update = analyze_last_uses(&self.dfg, block);
-        make_mutable(&mut self.dfg, block, instructions_to_update);
-    }
-}
-
-/// Returns the set of ArraySet instructions that can be made mutable
-=======
+                make_mutable(&mut self.dfg, block, &instructions_to_update);
+            }
+   }
+}
+
 /// Builds the set of ArraySet instructions that can be made mutable
->>>>>>> a1954424
 /// because their input value is unused elsewhere afterward.
 fn analyze_last_uses(
     dfg: &DataFlowGraph,
