--- conflicted
+++ resolved
@@ -173,43 +173,35 @@
                         }
                     }
                 }
-<<<<<<< HEAD
 
                 Instruction::ArrayGet { array, index, offset }
                 | Instruction::ArraySet { array, index, offset, .. } => {
-                    let predicate = context.dfg.get_numeric_constant(side_effects_condition);
-                    match predicate {
-                        Some(predicate) => {
-                            if predicate.is_zero() {
-                                // The predicate is zero
-                                return;
-                            }
-                        }
-                        None => {
-                            // The predicate is a variable
-                            return;
-                        }
-                    }
+                    // Check if the current predicate is known to be enabled.
+                    let is_predicate_constant_one =
+                        match context.dfg.get_numeric_constant(side_effects_condition) {
+                            Some(predicate) => predicate.is_one(),
+                            None => false, // The predicate is a variable
+                        };
 
                     let array_or_slice_type = context.dfg.type_of_value(*array);
                     match array_or_slice_type {
-                        Type::Slice(_) => false,
+                        Type::Slice(_) => (),
                         array_type @ Type::Array(_, len) => {
-                            len == 0
-                                || context.dfg.get_numeric_constant(*index).is_some_and(|index| {
-                                    (index.try_to_u32().unwrap() - offset.to_u32())
-                                        >= array_type.flattened_size()
-                                })
+                            if len == 0 {
+                              current_block_reachability = Reachability::Unreachable; 
+                            } else if context.dfg.get_numeric_constant(*index).is_some_and(|index| {
+                              (index.try_to_u32().unwrap() - offset.to_u32())
+                                  >= array_type.flattened_size()}) {
+                              current_block_reachability = if is_predicate_constant_one { Reachability::Unreachable} else {Reachability::UnreachableUnderPredicate};
+                          }
                         }
+                        
                         _ => unreachable!(
                             "Encountered non-array type during array read/write operation"
                         ),
                     }
                 }
-                _ => false,
-=======
-                _ => {}
->>>>>>> e294e66d
+                _ => (),
             };
 
             if current_block_reachability == Reachability::Unreachable {
@@ -428,7 +420,6 @@
     }
 
     #[test]
-<<<<<<< HEAD
     fn removes_unreachable_instructions_in_block_for_invalid_array_get() {
         let src = r#"
         acir(inline) predicate_pure fn main f0 {
@@ -452,13 +443,13 @@
 
         assert_ssa_snapshot!(ssa, @r"
         acir(inline) predicate_pure fn main f0 {
-          b0(v0: [Field; 10]):
-            v1 = make_array [] : [Field; 0]
+          b0(v0: [Field; 10], v1: u32):
+            v2 = make_array [] : [Field; 0]
             jmpif u1 0 then: b1, else: b2
           b1():
             jmp b3()
           b2():
-            v4 = array_get v1, index u32 0 -> Field
+            v4 = array_get v2, index v1 -> Field
             unreachable
           b3():
             v6 = array_get v0, index u32 11 -> Field
@@ -468,11 +459,8 @@
     }
 
     #[test]
-    fn does_not_replace_sub_that_overflows_but_is_disabled_because_of_unknown_side_effects_condition()
+    fn replaces_sub_that_overflows_with_constraint_under_unknown_side_effects_condition()
      {
-=======
-    fn replaces_sub_that_overflows_with_constraint_under_unknown_side_effects_condition() {
->>>>>>> e294e66d
         let src = r#"
         acir(inline) predicate_pure fn main f0 {
           b0(v0: u1):
