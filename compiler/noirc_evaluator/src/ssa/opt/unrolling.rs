--- conflicted
+++ resolved
@@ -30,15 +30,9 @@
             cfg::ControlFlowGraph,
             dfg::{CallStack, DataFlowGraph},
             dom::DominatorTree,
-<<<<<<< HEAD
             function::Function,
-            function_inserter::FunctionInserter,
+            function_inserter::{ArrayCache, FunctionInserter},
             instruction::{Binary, BinaryOp, Instruction, InstructionId, TerminatorInstruction},
-=======
-            function::{Function, RuntimeType},
-            function_inserter::{ArrayCache, FunctionInserter},
-            instruction::{Instruction, TerminatorInstruction},
->>>>>>> f291e370
             post_order::PostOrder,
             value::ValueId,
         },
@@ -376,17 +370,26 @@
     fn unroll(&self, function: &mut Function, cfg: &ControlFlowGraph) -> Result<(), CallStack> {
         let mut unroll_into = self.get_pre_header(function, cfg)?;
         let mut jump_value = get_induction_variable(function, unroll_into)?;
-
-        while let Some(context) = self.unroll_header(function, unroll_into, jump_value)? {
-            let (last_block, last_value) = context.unroll_loop_iteration();
-            unroll_into = last_block;
-            jump_value = last_value;
+        let mut array_cache = Some(ArrayCache::default());
+
+        while let Some(mut context) = self.unroll_header(function, unroll_into, jump_value)? {
+            // The inserter's array cache must be explicitly enabled. This is to
+            // confirm that we're inserting in insertion order. This is true here since:
+            // 1. We have a fresh inserter for each loop
+            // 2. Each loop is unrolled in iteration order
+            //
+            // Within a loop we do not insert in insertion order. This is fine however since the
+            // array cache is buffered with a separate fresh_array_cache which collects arrays
+            // but does not deduplicate. When we later call `into_array_cache`, that will merge
+            // the fresh cache in with the old one so that each iteration of the loop can cache
+            // from previous iterations but not the current iteration.
+            context.inserter.set_array_cache(array_cache, unroll_into);
+            (unroll_into, jump_value, array_cache) = context.unroll_loop_iteration();
         }
 
         Ok(())
     }
 
-<<<<<<< HEAD
     /// The loop pre-header is the block that comes before the loop begins. Generally a header block
     /// is expected to have 2 predecessors: the pre-header and the final block of the loop which jumps
     /// back to the beginning. Other predecessors can come from `break` or `continue`.
@@ -600,32 +603,6 @@
     /// than if we keep the loops with their overheads.
     fn is_small_loop(&self, function: &Function, cfg: &ControlFlowGraph) -> bool {
         self.boilerplate_stats(function, cfg).map(|s| s.is_small()).unwrap_or_default()
-=======
-/// Unroll a single loop in the function.
-/// Returns Err(()) if it failed to unroll and Ok(()) otherwise.
-fn unroll_loop(
-    function: &mut Function,
-    cfg: &ControlFlowGraph,
-    loop_: &Loop,
-) -> Result<(), CallStack> {
-    let mut unroll_into = get_pre_header(cfg, loop_);
-    let mut jump_value = get_induction_variable(function, unroll_into)?;
-    let mut array_cache = Some(ArrayCache::default());
-
-    while let Some(mut context) = unroll_loop_header(function, loop_, unroll_into, jump_value)? {
-        // The inserter's array cache must be explicitly enabled. This is to
-        // confirm that we're inserting in insertion order. This is true here since:
-        // 1. We have a fresh inserter for each loop
-        // 2. Each loop is unrolled in iteration order
-        //
-        // Within a loop we do not insert in insertion order. This is fine however since the
-        // array cache is buffered with a separate fresh_array_cache which collects arrays
-        // but does not deduplicate. When we later call `into_array_cache`, that will merge
-        // the fresh cache in with the old one so that each iteration of the loop can cache
-        // from previous iterations but not the current iteration.
-        context.inserter.set_array_cache(array_cache, unroll_into);
-        (unroll_into, jump_value, array_cache) = context.unroll_loop_iteration();
->>>>>>> f291e370
     }
 
     /// Collect boilerplate stats if we can figure out the upper and lower bounds of the loop,
@@ -821,19 +798,13 @@
                 next_blocks.append(&mut blocks);
             }
         }
-<<<<<<< HEAD
         // After having unrolled all blocks in the loop body, we must know how to get back to the header;
         // this is also the block into which we have to unroll into next.
-        self.induction_value
-            .expect("Expected to find the induction variable by end of loop iteration")
-=======
-
         let (end_block, induction_value) = self
             .induction_value
             .expect("Expected to find the induction variable by end of loop iteration");
 
         (end_block, induction_value, self.inserter.into_array_cache())
->>>>>>> f291e370
     }
 
     /// Unroll a single block in the current iteration of the loop
