//! This file contains the loop unrolling pass for the new SSA IR.
//!
//! This pass is divided into a few steps:
//! 1. Find all loops in the program (`find_all_loops`)
//! 2. For each loop:
//!    a. If the loop is in our list of loops that previously failed to unroll, skip it.
//!    b. If we have previously modified any of the blocks in the loop,
//!       restart from step 1 to refresh the context.
//!    c. If not, try to unroll the loop. If successful, remember the modified
//!       blocks. If unsuccessful either error if the abort_on_error flag is set,
//!       or otherwise remember that the loop failed to unroll and leave it unmodified.
//!
//! Note that this pass also often creates superfluous jmp instructions in the
//! program that will need to be removed by a later simplify CFG pass.
//!
//! Note also that unrolling is skipped for Brillig runtime, unless the loops are deemed
//! sufficiently small that inlining can be done without increasing the bytecode.
//!
//! When unrolling ACIR code, we remove reference count instructions because they are
//! only used by Brillig bytecode.
use std::collections::BTreeSet;

<<<<<<< HEAD
use acvm::{acir::AcirField, FieldElement};
=======
use acvm::{FieldElement, acir::AcirField};
use im::HashSet;
>>>>>>> dc0f1c2b

use crate::{
    errors::RuntimeError,
    ssa::{
        ir::{
            basic_block::BasicBlockId,
            call_stack::{CallStack, CallStackId},
            cfg::ControlFlowGraph,
            dfg::DataFlowGraph,
            dom::DominatorTree,
            function::Function,
            function_inserter::{ArrayCache, FunctionInserter},
            instruction::{Binary, BinaryOp, Instruction, InstructionId, TerminatorInstruction},
            post_order::PostOrder,
            value::ValueId,
        },
        ssa_gen::Ssa,
    },
};
use fxhash::{FxHashMap as HashMap, FxHashSet as HashSet};

impl Ssa {
    /// Loop unrolling can return errors, since ACIR functions need to be fully unrolled.
    /// This meta-pass will keep trying to unroll loops and simplifying the SSA until no more errors are found.
    ///
    /// The `max_bytecode_incr_pct`, when given, is used to limit the growth of the Brillig bytecode size
    /// after unrolling small loops to some percentage of the original loop. For example a value of 150 would
    /// mean the new loop can be 150% (ie. 2.5 times) larger than the original loop. It will still contain
    /// fewer SSA instructions, but that can still result in more Brillig opcodes.
    #[tracing::instrument(level = "trace", skip(self))]
    pub(crate) fn unroll_loops_iteratively(
        mut self,
        max_bytecode_increase_percent: i32,
    ) -> Result<Ssa, RuntimeError> {
        for function in self.functions.values_mut() {
            let is_brillig = function.runtime().is_brillig();

            // Take a snapshot in case we have to restore it.
            let orig_function =
                (max_bytecode_increase_percent < i32::MAX && is_brillig).then(|| function.clone());

            // We must be able to unroll ACIR loops at this point, so exit on failure to unroll.
            let has_unrolled = function.unroll_loops_iteratively()?;

            // Check if the size increase is acceptable
            // This is here now instead of in `Function::unroll_loops_iteratively` because we'd need
            // more finessing to convince the borrow checker that it's okay to share a read-only reference
            // to the globals and a mutable reference to the function at the same time, both part of the `Ssa`.
            if has_unrolled && is_brillig {
                // TODO: As we unroll more loops, this is potentially going to lead to panics
                // when we have a non-aggressiveness inliner as the compiler is not going to have yet resolved
                // certain intrinsics which we expect to be entirely known at compile-time (e.g. DerivePedersenGenerators).
                if max_bytecode_increase_percent < i32::MAX {
                    let orig_function = orig_function.expect("took snapshot to compare");
                    let new_size = function.num_instructions();
                    let orig_size = orig_function.num_instructions();
                    if !is_new_size_ok(orig_size, new_size, max_bytecode_increase_percent) {
                        *function = orig_function;
                    }
                }
            }
        }
        Ok(self)
    }
}

impl Function {
    /// Try to unroll loops in the function.
    ///
    /// Returns an `Err` if it cannot be done, for example because the loop bounds
    /// cannot be determined at compile time. This can happen during pre-processing,
    /// but it should still leave the function in a partially unrolled, but valid state.
    ///
    /// If successful, returns a flag indicating whether any loops have been unrolled.
    pub(super) fn unroll_loops_iteratively(&mut self) -> Result<bool, RuntimeError> {
        // Try to unroll loops first:
        let (mut has_unrolled, mut unroll_errors) = self.try_unroll_loops();

        // Keep unrolling until no more errors are found
        while !unroll_errors.is_empty() {
            let prev_unroll_err_count = unroll_errors.len();

            // Simplify the SSA before retrying
            simplify_between_unrolls(self);

            // Unroll again
            let (new_unrolled, new_errors) = self.try_unroll_loops();
            unroll_errors = new_errors;
            has_unrolled |= new_unrolled;

            // If we didn't manage to unroll any more loops, exit
            if unroll_errors.len() >= prev_unroll_err_count {
                return Err(unroll_errors.swap_remove(0));
            }
        }

        Ok(has_unrolled)
    }

    // Loop unrolling in brillig can lead to a code explosion currently.
    // This can also be true for ACIR, but we have no alternative to unrolling in ACIR.
    // Brillig also generally prefers smaller code rather than faster code,
    // so we only attempt to unroll small loops, which we decide on a case-by-case basis.
    fn try_unroll_loops(&mut self) -> (bool, Vec<RuntimeError>) {
        Loops::find_all(self).unroll_each(self)
    }
}

#[derive(Debug, Clone)]
pub(super) struct Loop {
    /// The header block of a loop is the block which dominates all the
    /// other blocks in the loop.
    pub(super) header: BasicBlockId,

    /// The start of the back_edge n -> d is the block n at the end of
    /// the loop that jumps back to the header block d which restarts the loop.
    back_edge_start: BasicBlockId,

    /// All the blocks contained within the loop, including `header` and `back_edge_start`.
    pub(super) blocks: BTreeSet<BasicBlockId>,
}

pub(super) struct Loops {
    /// The loops that failed to be unrolled so that we do not try to unroll them again.
    /// Each loop is identified by its header block id.
    failed_to_unroll: im::HashSet<BasicBlockId>,

    pub(super) yet_to_unroll: Vec<Loop>,
    modified_blocks: im::HashSet<BasicBlockId>,
    pub(super) cfg: ControlFlowGraph,
}

impl Loops {
    /// Find a loop in the program by finding a node that dominates any predecessor node.
    /// The edge where this happens will be the back-edge of the loop.
    ///
    /// For example consider the following SSA of a basic loop:
    /// ```text
    /// main():
    ///   v0 = ... start ...
    ///   v1 = ... end ...
    ///   jmp loop_entry(v0)
    /// loop_entry(i: Field):
    ///   v2 = lt i v1
    ///   jmpif v2, then: loop_body, else: loop_end
    /// loop_body():
    ///   v3 = ... body ...
    ///   v4 = add 1, i
    ///   jmp loop_entry(v4)
    /// loop_end():
    /// ```
    ///
    /// The CFG will look something like this:
    /// ```text
    /// main
    ///   ↓
    /// loop_entry ←---↰
    ///   ↓        ↘   |
    /// loop_end    loop_body
    /// ```
    /// `loop_entry` has two predecessors: `main` and `loop_body`, and it dominates `loop_body`.
    pub(super) fn find_all(function: &Function) -> Self {
        let cfg = ControlFlowGraph::with_function(function);
        let post_order = PostOrder::with_function(function);
        let mut dom_tree = DominatorTree::with_cfg_and_post_order(&cfg, &post_order);

        let mut loops = vec![];

        for (block, _) in function.dfg.basic_blocks_iter() {
            // These reachable checks wouldn't be needed if we only iterated over reachable blocks
            if dom_tree.is_reachable(block) {
                for predecessor in cfg.predecessors(block) {
                    // In the above example, we're looking for when `block` is `loop_entry` and `predecessor` is `loop_body`.
                    if dom_tree.is_reachable(predecessor) && dom_tree.dominates(block, predecessor)
                    {
                        // predecessor -> block is the back-edge of a loop
                        loops.push(Loop::find_blocks_in_loop(block, predecessor, &cfg));
                    }
                }
            }
        }

        // Sort loops by block size so that we unroll the larger, outer loops of nested loops first.
        // This is needed because inner loops may use the induction variable from their outer loops in
        // their loop range. We will start popping loops from the back.
        loops.sort_by_key(|loop_| loop_.blocks.len());

        Self {
            failed_to_unroll: im::HashSet::default(),
            yet_to_unroll: loops,
            modified_blocks: im::HashSet::default(),
            cfg,
        }
    }

    /// Unroll all loops within a given function.
    /// Any loops which fail to be unrolled (due to using non-constant indices) will be unmodified.
    /// Returns whether any blocks have been modified
    fn unroll_each(mut self, function: &mut Function) -> (bool, Vec<RuntimeError>) {
        let mut unroll_errors = vec![];
        let mut has_unrolled = false;
        while let Some(next_loop) = self.yet_to_unroll.pop() {
            if function.runtime().is_brillig() && !next_loop.is_small_loop(function, &self.cfg) {
                continue;
            }
            // If we've previously modified a block in this loop we need to refresh the context.
            // This happens any time we have nested loops.
            if next_loop.blocks.iter().any(|block| self.modified_blocks.contains(block)) {
                let mut new_loops = Self::find_all(function);
                new_loops.failed_to_unroll = self.failed_to_unroll;
                let (new_unrolled, new_errors) = new_loops.unroll_each(function);
                return (has_unrolled || new_unrolled, [unroll_errors, new_errors].concat());
            }

            // Don't try to unroll the loop again if it is known to fail
            if !self.failed_to_unroll.contains(&next_loop.header) {
                match next_loop.unroll(function, &self.cfg) {
                    Ok(_) => {
                        has_unrolled = true;
                        self.modified_blocks.extend(next_loop.blocks);
                    }
                    Err(call_stack) => {
                        self.failed_to_unroll.insert(next_loop.header);
                        unroll_errors.push(RuntimeError::UnknownLoopBound { call_stack });
                    }
                }
            }
        }
        (has_unrolled, unroll_errors)
    }
}

impl Loop {
    /// Return each block that is in a loop starting in the given header block.
    /// Expects back_edge_start -> header to be the back edge of the loop.
    fn find_blocks_in_loop(
        header: BasicBlockId,
        back_edge_start: BasicBlockId,
        cfg: &ControlFlowGraph,
    ) -> Self {
        let mut blocks = BTreeSet::default();
        blocks.insert(header);

        let mut insert = |block, stack: &mut Vec<BasicBlockId>| {
            if !blocks.contains(&block) {
                blocks.insert(block);
                stack.push(block);
            }
        };

        // Starting from the back edge of the loop, each predecessor of this block until
        // the header is within the loop.
        let mut stack = vec![];
        insert(back_edge_start, &mut stack);

        while let Some(block) = stack.pop() {
            for predecessor in cfg.predecessors(block) {
                insert(predecessor, &mut stack);
            }
        }

        Self { header, back_edge_start, blocks }
    }

    /// Find the lower bound of the loop in the pre-header and return it
    /// if it's a numeric constant, which it will be if the previous SSA
    /// steps managed to inline it.
    ///
    /// Consider the following example of a `for i in 0..4` loop:
    /// ```text
    /// brillig(inline) fn main f0 {
    ///   b0(v0: u32):                  // Pre-header
    ///     ...
    ///     jmp b1(u32 0)               // Lower-bound
    ///   b1(v1: u32):                  // Induction variable
    ///     v5 = lt v1, u32 4
    ///     jmpif v5 then: b3, else: b2
    /// ```
    fn get_const_lower_bound(
        &self,
        function: &Function,
        pre_header: BasicBlockId,
    ) -> Option<FieldElement> {
        let jump_value = get_induction_variable(function, pre_header).ok()?;
        function.dfg.get_numeric_constant(jump_value)
    }

    /// Find the upper bound of the loop in the loop header and return it
    /// if it's a numeric constant, which it will be if the previous SSA
    /// steps managed to inline it.
    ///
    /// Consider the following example of a `for i in 0..4` loop:
    /// ```text
    /// brillig(inline) fn main f0 {
    ///   b0(v0: u32):
    ///     ...
    ///     jmp b1(u32 0)
    ///   b1(v1: u32):                  // Loop header
    ///     v5 = lt v1, u32 4           // Upper bound
    ///     jmpif v5 then: b3, else: b2
    /// ```
    fn get_const_upper_bound(&self, function: &Function) -> Option<FieldElement> {
        let block = &function.dfg[self.header];
        let instructions = block.instructions();
        if instructions.is_empty() {
            // If the loop condition is constant time, the loop header will be
            // simplified to a simple jump.
            return None;
        }

        if instructions.len() != 1 {
            // The header should just compare the induction variable and jump.
            // If that's not the case, this might be a `loop` and not a `for` loop.
            return None;
        }

        match &function.dfg[instructions[0]] {
            Instruction::Binary(Binary { lhs: _, operator: BinaryOp::Lt, rhs }) => {
                function.dfg.get_numeric_constant(*rhs)
            }
            Instruction::Binary(Binary { lhs: _, operator: BinaryOp::Eq, rhs }) => {
                // `for i in 0..1` is turned into:
                // b1(v0: u32):
                //   v12 = eq v0, u32 0
                //   jmpif v12 then: b3, else: b2
                function.dfg.get_numeric_constant(*rhs).map(|c| c + FieldElement::one())
            }
            other => panic!("Unexpected instruction in header: {other:?}"),
        }
    }

    /// Get the lower and upper bounds of the loop if both are constant numeric values.
    pub(super) fn get_const_bounds(
        &self,
        function: &Function,
        pre_header: BasicBlockId,
    ) -> Option<(FieldElement, FieldElement)> {
        let lower = self.get_const_lower_bound(function, pre_header)?;
        let upper = self.get_const_upper_bound(function)?;
        Some((lower, upper))
    }

    /// Unroll a single loop in the function.
    /// Returns Ok(()) if it succeeded, Err(callstack) if it failed,
    /// where the callstack indicates the location of the instruction
    /// that could not be processed, or empty if such information was
    /// not available.
    ///
    /// Consider this example:
    /// ```text
    /// main():
    ///   v0 = 0
    ///   v1 = 2
    ///   jmp loop_entry(v0)
    /// loop_entry(i: Field):
    ///   v2 = lt i v1
    ///   jmpif v2, then: loop_body, else: loop_end
    /// ```
    ///
    /// The first step is to unroll the header by recognizing that jump condition
    /// is a constant, which means it will go to `loop_body`:
    /// ```text
    /// main():
    ///   v0 = 0
    ///   v1 = 2
    ///   v2 = lt v0 v1
    ///   // jmpif v2, then: loop_body, else: loop_end
    ///   jmp dest: loop_body
    /// ```
    ///
    /// Following that we unroll the loop body, which is the next source, replace
    /// the induction variable with the new value created in the body, and have
    /// another go at the header.
    /// ```text
    /// main():
    ///   v0 = 0
    ///   v1 = 2
    ///   v2 = lt v0 v1
    ///   v3 = ... body ...
    ///   v4 = add 1, 0
    ///   jmp loop_entry(v4)
    /// ```
    ///
    /// At the end we reach a point where the condition evaluates to 0 and we jump to the end.
    /// ```text
    /// main():
    ///   v0 = 0
    ///   v1 = 2
    ///   v2 = lt 0
    ///   v3 = ... body ...
    ///   v4 = add 1, v0
    ///   v5 = lt v4 v1
    ///   v6 = ... body ...
    ///   v7 = add v4, 1
    ///   v8 = lt v5 v1
    ///   jmp loop_end
    /// ```
    ///
    /// When e.g. `v8 = lt v5 v1` cannot be evaluated to a constant, the loop signals by returning `Err`
    /// that a few SSA passes are required to evaluate and simplify these values.
    fn unroll(&self, function: &mut Function, cfg: &ControlFlowGraph) -> Result<(), CallStack> {
        let mut unroll_into = self.get_pre_header(function, cfg)?;
        let mut jump_value = get_induction_variable(function, unroll_into)?;
        let mut array_cache = Some(ArrayCache::default());

        while let Some(mut context) = self.unroll_header(function, unroll_into, jump_value)? {
            // The inserter's array cache must be explicitly enabled. This is to
            // confirm that we're inserting in insertion order. This is true here since:
            // 1. We have a fresh inserter for each loop
            // 2. Each loop is unrolled in iteration order
            //
            // Within a loop we do not insert in insertion order. This is fine however since the
            // array cache is buffered with a separate fresh_array_cache which collects arrays
            // but does not deduplicate. When we later call `into_array_cache`, that will merge
            // the fresh cache in with the old one so that each iteration of the loop can cache
            // from previous iterations but not the current iteration.
            context.inserter.set_array_cache(array_cache, unroll_into);
            (unroll_into, jump_value, array_cache) = context.unroll_loop_iteration();
        }

        Ok(())
    }

    /// The loop pre-header is the block that comes before the loop begins. Generally a header block
    /// is expected to have 2 predecessors: the pre-header and the final block of the loop which jumps
    /// back to the beginning. Other predecessors can come from `break` or `continue`.
    pub(super) fn get_pre_header(
        &self,
        function: &Function,
        cfg: &ControlFlowGraph,
    ) -> Result<BasicBlockId, CallStack> {
        let mut pre_header = cfg
            .predecessors(self.header)
            .filter(|predecessor| *predecessor != self.back_edge_start)
            .collect::<Vec<_>>();

        if function.runtime().is_acir() {
            assert_eq!(pre_header.len(), 1);
            Ok(pre_header.remove(0))
        } else if pre_header.len() == 1 {
            Ok(pre_header.remove(0))
        } else {
            // We can come back into the header from multiple blocks, so we can't unroll this.
            Err(CallStack::new())
        }
    }

    /// Unrolls the header block of the loop. This is the block that dominates all other blocks in the
    /// loop and contains the jmpif instruction that lets us know if we should continue looping.
    /// Returns Some(iteration context) if we should perform another iteration.
    fn unroll_header<'a>(
        &'a self,
        function: &'a mut Function,
        unroll_into: BasicBlockId,
        induction_value: ValueId,
    ) -> Result<Option<LoopIteration<'a>>, CallStack> {
        // We insert into a fresh block first and move instructions into the unroll_into block later
        // only once we verify the jmpif instruction has a constant condition. If it does not, we can
        // just discard this fresh block and leave the loop unmodified.
        let fresh_block = function.dfg.make_block();

        let mut context = LoopIteration::new(function, self, fresh_block, self.header);
        let source_block = &context.dfg()[context.source_block];
        assert_eq!(source_block.parameters().len(), 1, "Expected only 1 argument in loop header");

        // Insert the current value of the loop induction variable into our context.
        let first_param = source_block.parameters()[0];
        context.inserter.try_map_value(first_param, induction_value);
        // Copy over all instructions and a fresh terminator.
        context.inline_instructions_from_block();
        // Mutate the terminator if possible so that it points at the iteration block.
        match context.dfg()[fresh_block].unwrap_terminator() {
            TerminatorInstruction::JmpIf {
                condition,
                then_destination,
                else_destination,
                call_stack,
            } => {
                let condition = *condition;
                let next_blocks = context.handle_jmpif(
                    condition,
                    *then_destination,
                    *else_destination,
                    *call_stack,
                );

                // If there is only 1 next block the jmpif evaluated to a single known block.
                // This is the expected case and lets us know if we should loop again or not.
                if next_blocks.len() == 1 {
                    context.dfg_mut().inline_block(fresh_block, unroll_into);

                    // The fresh block is gone now so we're committing to insert into the original
                    // unroll_into block from now on.
                    context.insert_block = unroll_into;

                    // In the last iteration, `handle_jmpif` will have replaced `context.source_block`
                    // with the `else_destination`, that is, the `loop_end`, which signals that we
                    // have no more loops to unroll, because that block was not part of the loop itself,
                    // ie. it wasn't between `loop_header` and `loop_body`. Otherwise we have the `loop_body`
                    // in `source_block` and can unroll that into the destination.
                    Ok(self.blocks.contains(&context.source_block).then_some(context))
                } else {
                    // If this case is reached the loop either uses non-constant indices or we need
                    // another pass, such as mem2reg to resolve them to constants.
                    Err(context.inserter.function.dfg.get_value_call_stack(condition))
                }
            }
            other => unreachable!(
                "Expected loop header to terminate in a JmpIf to the loop body, but found {other:?} instead"
            ),
        }
    }

    /// Find all reference values which were allocated before the pre-header.
    ///
    /// These are accessible inside the loop body, and they can be involved
    /// in load/store operations that could be eliminated if we unrolled the
    /// body into the pre-header.
    ///
    /// Consider this loop:
    /// ```text
    /// let mut sum = 0;
    /// let mut arr = &[];
    /// for i in 0..3 {
    ///     sum = sum + i;
    ///     arr.push_back(sum)
    /// }
    /// sum
    /// ```
    ///
    /// The SSA has a load+store for the `sum` and a load+push for the `arr`:
    /// ```text
    /// b0(v0: u32):
    ///   v2 = allocate -> &mut u32     // reference allocated for `sum`
    ///   store u32 0 at v2             // initial value for `sum`
    ///   v4 = allocate -> &mut u32     // reference allocated for the length of `arr`
    ///   store u32 0 at v4             // initial length of `arr`
    ///   inc_rc [] of u32              // storage for `arr`
    ///   v6 = allocate -> &mut [u32]   // reference allocated to point at the storage of `arr`
    ///   store [] of u32 at v6         // initial value for the storage of `arr`
    ///   jmp b1(u32 0)                 // start looping from 0
    /// b1(v1: u32):                    // `i` induction variable
    ///   v8 = lt v1, u32 3             // loop until 3
    ///   jmpif v8 then: b3, else: b2
    /// b3():
    ///   v11 = load v2 -> u32          // load `sum`
    ///   v12 = add v11, v1             // add `i` to `sum`
    ///   store v12 at v2               // store updated `sum`
    ///   v13 = load v4 -> u32          // load length of `arr`
    ///   v14 = load v6 -> [u32]        // load storage of `arr`
    ///   v16, v17 = call slice_push_back(v13, v14, v12) -> (u32, [u32]) // builtin to push, will store to storage and length references
    ///   v19 = add v1, u32 1           // increase `arr`
    ///   jmp b1(v19)                   // back-edge of the loop
    /// b2():                           // after the loop
    ///   v9 = load v2 -> u32           // read final value of `sum`
    /// ```
    ///
    /// We won't always find load _and_ store ops (e.g. the push above doesn't come with a store),
    /// but it's likely that mem2reg could eliminate a lot of the loads we can find, so we can
    /// use this as an approximation of the gains we would see.
    fn find_pre_header_reference_values(
        &self,
        function: &Function,
        cfg: &ControlFlowGraph,
    ) -> Option<im::HashSet<ValueId>> {
        // We need to traverse blocks from the pre-header up to the block entry point.
        let pre_header = self.get_pre_header(function, cfg).ok()?;
        let function_entry = function.entry_block();

        // The algorithm in `find_blocks_in_loop` expects to collect the blocks between the header and the back-edge of the loop,
        // but technically works the same if we go from the pre-header up to the function entry as well.
        let blocks = Self::find_blocks_in_loop(function_entry, pre_header, cfg).blocks;

        // Collect allocations in all blocks above the header.
        let allocations = blocks.iter().flat_map(|block| {
            let instructions = function.dfg[*block].instructions().iter();
            instructions
                .filter(|i| matches!(&function.dfg[**i], Instruction::Allocate))
                // Get the value into which the allocation was stored.
                .map(|i| function.dfg.instruction_results(*i)[0])
        });

        // Collect reference parameters of the function itself.
        let params =
            function.parameters().iter().filter(|p| function.dfg.value_is_reference(**p)).copied();

        Some(params.chain(allocations).collect())
    }

    /// Count the number of load and store instructions of specific variables in the loop.
    ///
    /// Returns `(loads, stores)` in case we want to differentiate in the estimates.
    fn count_loads_and_stores(
        &self,
        function: &Function,
        refs: &im::HashSet<ValueId>,
    ) -> (usize, usize) {
        let mut loads = 0;
        let mut stores = 0;
        // let mut
        for block in &self.blocks {
            for instruction in function.dfg[*block].instructions() {
                match &function.dfg[*instruction] {
                    Instruction::Load { address } if refs.contains(address) => {
                        loads += 1;
                    }
                    Instruction::Store { address, .. } if refs.contains(address) => {
                        stores += 1;
                    }
                    _ => {}
                }
            }
        }
        (loads, stores)
    }

    /// Count the number of instructions in the loop, including the terminating jumps.
    fn count_all_instructions(&self, function: &Function) -> usize {
        let iter = self.blocks.iter().map(|block| {
            let block = &function.dfg[*block];
            block.instructions().len() + block.terminator().is_some() as usize
        });
        iter.sum()
    }

    /// Count the number of increments to the induction variable.
    /// It should be one, but it can be duplicated.
    /// The increment should be in the block where the back-edge was found.
    // fn count_induction_increments(&self, function: &Function) -> usize {
    //     let back = &function.dfg[self.back_edge_start];
    //     let header = &function.dfg[self.header];
    //     let induction_var = header.parameters()[0];
    //     back.instructions()
    //         .iter()
    //         .filter(|instruction| {
    //             let instruction = &function.dfg[**instruction];
    //             matches!(instruction,
    //                 Instruction::Binary(Binary { lhs, operator: BinaryOp::Add { .. }, rhs: _ })
    //                     if *lhs == induction_var
    //             )
    //         })
    //         .count()
    // }

    /// Decide if this loop is small enough that it can be inlined in a way that the number
    /// of unrolled instructions times the number of iterations would result in smaller bytecode
    /// than if we keep the loops with their overheads.
    fn is_small_loop(&self, function: &Function, cfg: &ControlFlowGraph) -> bool {
        self.boilerplate_stats(function, cfg).map(|s| s.is_small()).unwrap_or_default()
    }

    // TODO: unify this method with the one in the loop invariant pass
    // probably can unify some other code too
    fn values_defined_in_loop(&self, function: &Function) -> HashSet<ValueId> {
        let mut defined_in_loop = HashSet::default();
        for block in self.blocks.iter() {
            let params = function.dfg.block_parameters(*block);
            defined_in_loop.extend(params);
            for instruction_id in function.dfg[*block].instructions() {
                let results = function.dfg.instruction_results(*instruction_id);
                defined_in_loop.extend(results);
            }
        }
        defined_in_loop
    }

    /// Given the values defined inside the loop, we should be able to determine which instructions
    /// are "useless" inside of a loop.
    /// Certain instructions are "useless" instruction when they have certain properties:
    /// All values are either:
    /// - Constant
    /// - Induction variable
    /// - Or not defined in the loop
    fn redefine_useful_results(
        &self,
        function: &Function,
        mut defined_in_loop: HashSet<ValueId>,
        refs: &im::HashSet<ValueId>,
    ) -> usize {
        let mut useless_instructions = 0;
        let induction_var = self.get_induction_variable(function);
        for block in &self.blocks {
            for instruction in function.dfg[*block].instructions() {
                let results = function.dfg.instruction_results(*instruction);
                let instruction = &function.dfg[*instruction];
                // TODO: unify how all these instructions are analyzed
                match instruction {
                    Instruction::Load { address } if refs.contains(address) => {
                        if !defined_in_loop.contains(address) {
                            defined_in_loop.remove(&results[0]);
                        }
                    }
                    Instruction::ArrayGet { array, index } => {
                        let index_is_useless = induction_var == *index
                            || function.dfg.is_constant(*index)
                            || !defined_in_loop.contains(index);
                        if !defined_in_loop.contains(array) && index_is_useless {
                            defined_in_loop.remove(&results[0]);
                            useless_instructions += 1;
                        }
                    }
                    Instruction::ArraySet { array, index, value, .. } => {
                        let index_is_useless = induction_var == *index
                            || function.dfg.is_constant(*index)
                            || !defined_in_loop.contains(index);
                        if !defined_in_loop.contains(array)
                            && index_is_useless
                            && !defined_in_loop.contains(value)
                        {
                            defined_in_loop.remove(&results[0]);
                            useless_instructions += 1;
                        }
                    }
                    Instruction::Binary(_) => {
                        let mut is_useless = true;
                        instruction.for_each_value(|value| {
                            is_useless &= !defined_in_loop.contains(&value)
                                || value == induction_var
                                || function.dfg.is_constant(value);
                        });
                        if is_useless {
                            defined_in_loop.remove(&results[0]);
                            useless_instructions += 1;
                        }
                    }
                    _ => {}
                }
            }
        }
        useless_instructions
    }

    /// Collect boilerplate stats if we can figure out the upper and lower bounds of the loop,
    /// and the loop doesn't have multiple back-edges from breaks and continues.
    fn boilerplate_stats(
        &self,
        function: &Function,
        cfg: &ControlFlowGraph,
    ) -> Option<BoilerplateStats> {
        let pre_header = self.get_pre_header(function, cfg).ok()?;
        let (lower, upper) = self.get_const_bounds(function, pre_header)?;
        let lower = lower.try_to_u64()?;
        let upper = upper.try_to_u64()?;
        let refs = self.find_pre_header_reference_values(function, cfg)?;

        // If we have a break block, we can potentially directly use the induction variable in that break.
        // If we then unroll the loop, the induction variable will not exist anymore.
        // TODO: we should appropriately unroll and account for the break
        // TODO 2: move this logic out into its own method
        let induction_var = self.get_induction_variable(function);
        let mut uses_induction_var_outside = false;
        for block in self.blocks.iter() {
            let successors = function.dfg[*block].successors();
            for successor in successors {
                if !self.blocks.contains(&successor) {
                    for instruction in function.dfg[successor].instructions() {
                        let instruction = &function.dfg[*instruction];
                        instruction.for_each_value(|value| {
                            if value == induction_var {
                                uses_induction_var_outside = true;
                            }
                        });
                    }
                }
            }
        }

        let defined_in_loop = self.values_defined_in_loop(function);

        let useless_instructions = if uses_induction_var_outside {
            0
        } else {
            self.redefine_useful_results(function, defined_in_loop, &refs)
        };

        let (loads, stores) = self.count_loads_and_stores(function, &refs);
        let all_instructions = self.count_all_instructions(function);

        Some(BoilerplateStats {
            iterations: (upper - lower) as usize,
            loads,
            stores,
            all_instructions,
            useless_instructions,
        })
    }
}

/// All the instructions in the following example are boilerplate:
/// ```text
/// brillig(inline) fn main f0 {
///   b0(v0: u32):
///     ...
///     jmp b1(u32 0)
///   b1(v1: u32):
///     v5 = lt v1, u32 4
///     jmpif v5 then: b3, else: b2
///   b3():
///     ...
///     v11 = add v1, u32 1
///     jmp b1(v11)
///   b2():
///     ...
/// }
/// ```
#[derive(Debug)]
struct BoilerplateStats {
    /// Number of iterations in the loop.
    iterations: usize,
    /// Number of loads  pre-header references in the loop.
    loads: usize,
    /// Number of stores into pre-header references in the loop.
    stores: usize,
    /// Number of instructions in the loop, including boilerplate,
    /// but excluding the boilerplate which is outside the loop.
    all_instructions: usize,
    /// "Useless instructions"
    /// TODO: find a better term for this
    /// We do not have a loop invariant, but something that becomes simpler upon unrolling
    useless_instructions: usize,
}

impl BoilerplateStats {
    /// Instruction count if we leave the loop as-is.
    /// It's the instructions in the loop, plus the one to kick it off in the pre-header.
    fn baseline_instructions(&self) -> usize {
        self.all_instructions + 1
    }

    /// Estimated number of _useful_ instructions, which is the ones in the loop
    /// minus all in-loop boilerplate.
    fn useful_instructions(&self) -> usize {
        // Boilerplate only includes two jumps for induction variable comparison
        // and the back edge jump to the header.
        // The comparison with the upper bound and the increments to the induction variable
        // are included in the `useless_instructions`
        let boilerplate = 2;
        // Be conservative and only assume that mem2reg gets rid of load followed by store.
        // NB we have not checked that these are actual pairs.
        let load_and_store = self.loads.min(self.stores) * 2;
        self.all_instructions - load_and_store - boilerplate - self.useless_instructions
    }

    /// Estimated number of instructions if we unroll the loop.
    fn unrolled_instructions(&self) -> usize {
        self.useful_instructions() * self.iterations
    }

    /// A small loop is where if we unroll it into the pre-header then considering the
    /// number of iterations we still end up with a smaller bytecode than if we leave
    /// the blocks in tact with all the boilerplate involved in jumping, and the extra
    /// reference access instructions.
    fn is_small(&self) -> bool {
        self.unrolled_instructions() < self.baseline_instructions()
    }
}

/// Return the induction value of the current iteration of the loop, from the given block's jmp arguments.
///
/// Expects the current block to terminate in `jmp h(N)` where h is the loop header and N is
/// a Field value. Returns an `Err` if this isn't the case.
///
/// Consider the following example:
/// ```text
/// main():
///   v0 = ... start ...
///   v1 = ... end ...
///   jmp loop_entry(v0)
/// loop_entry(i: Field):
///   ...
/// ```
/// We're looking for the terminating jump of the `main` predecessor of `loop_entry`.
fn get_induction_variable(function: &Function, block: BasicBlockId) -> Result<ValueId, CallStack> {
    match function.dfg[block].terminator() {
        Some(TerminatorInstruction::Jmp { arguments, call_stack: location, .. }) => {
            // This assumption will no longer be valid if e.g. mutable variables are represented as
            // block parameters. If that becomes the case we'll need to figure out which variable
            // is generally constant and increasing to guess which parameter is the induction
            // variable.
            if arguments.len() != 1 {
                // It is expected that a loop's induction variable is the only block parameter of the loop header.
                // If there's no variable this might be a `loop`.
                let call_stack = function.dfg.get_call_stack(*location);
                return Err(call_stack);
            }

            let value = arguments[0];
            if function.dfg.get_numeric_constant(value).is_some() {
                Ok(value)
            } else {
                let call_stack = function.dfg.get_call_stack(*location);
                Err(call_stack)
            }
        }
        Some(terminator) => Err(function.dfg.get_call_stack(terminator.call_stack())),
        None => Err(CallStack::new()),
    }
}

/// The context object for each loop iteration.
/// Notably each loop iteration maps each loop block to a fresh, unrolled block.
struct LoopIteration<'f> {
    inserter: FunctionInserter<'f>,
    loop_: &'f Loop,

    /// Maps pre-unrolled block ids from within the loop to new block ids of each loop
    /// block for each loop iteration.
    blocks: HashMap<BasicBlockId, BasicBlockId>,

    /// Maps unrolled block ids back to the original source block ids
    original_blocks: HashMap<BasicBlockId, BasicBlockId>,
    visited_blocks: im::HashSet<BasicBlockId>,

    insert_block: BasicBlockId,
    source_block: BasicBlockId,

    /// The induction value (and the block it was found in) is the new value for
    /// the variable traditionally called `i` on each iteration of the loop.
    /// This is None until we visit the block which jumps back to the start of the
    /// loop, at which point we record its value and the block it was found in.
    induction_value: Option<(BasicBlockId, ValueId)>,
}

impl<'f> LoopIteration<'f> {
    fn new(
        function: &'f mut Function,
        loop_: &'f Loop,
        insert_block: BasicBlockId,
        source_block: BasicBlockId,
    ) -> Self {
        Self {
            inserter: FunctionInserter::new(function),
            loop_,
            insert_block,
            source_block,
            blocks: HashMap::default(),
            original_blocks: HashMap::default(),
            visited_blocks: im::HashSet::default(),
            induction_value: None,
        }
    }

    /// Unroll a single iteration of the loop.
    ///
    /// Note that after unrolling a single iteration, the loop is _not_ in a valid state.
    /// It is expected the terminator instructions are set up to branch into an empty block
    /// for further unrolling. When the loop is finished this will need to be mutated to
    /// jump to the end of the loop instead.
    fn unroll_loop_iteration(mut self) -> (BasicBlockId, ValueId, Option<ArrayCache>) {
        let mut next_blocks = self.unroll_loop_block();

        while let Some(block) = next_blocks.pop() {
            self.insert_block = block;
            self.source_block = self.get_original_block(block);

            if !self.visited_blocks.contains(&self.source_block) {
                let mut blocks = self.unroll_loop_block();
                next_blocks.append(&mut blocks);
            }
        }
        // After having unrolled all blocks in the loop body, we must know how to get back to the header;
        // this is also the block into which we have to unroll into next.
        let (end_block, induction_value) = self
            .induction_value
            .expect("Expected to find the induction variable by end of loop iteration");

        (end_block, induction_value, self.inserter.into_array_cache())
    }

    /// Unroll a single block in the current iteration of the loop
    fn unroll_loop_block(&mut self) -> Vec<BasicBlockId> {
        let mut next_blocks = self.unroll_loop_block_helper();
        // Guarantee that the next blocks we set up to be unrolled, are actually part of the loop,
        // which we recorded while inlining the instructions of the blocks already processed.
        next_blocks.retain(|block| {
            let b = self.get_original_block(*block);
            self.loop_.blocks.contains(&b)
        });
        next_blocks
    }

    /// Unroll a single block in the current iteration of the loop
    fn unroll_loop_block_helper(&mut self) -> Vec<BasicBlockId> {
        // Copy instructions from the loop body to the unroll destination, replacing the terminator.
        self.inline_instructions_from_block();
        self.visited_blocks.insert(self.source_block);

        match self.inserter.function.dfg[self.insert_block].unwrap_terminator() {
            TerminatorInstruction::JmpIf {
                condition,
                then_destination,
                else_destination,
                call_stack,
            } => self.handle_jmpif(*condition, *then_destination, *else_destination, *call_stack),
            TerminatorInstruction::Jmp { destination, arguments, call_stack: _ } => {
                if self.get_original_block(*destination) == self.loop_.header {
                    // We found the back-edge of the loop.
                    assert_eq!(arguments.len(), 1);
                    self.induction_value = Some((self.insert_block, arguments[0]));
                }
                vec![*destination]
            }
            TerminatorInstruction::Return { .. } => vec![],
        }
    }

    /// Find the next branch(es) to take from a jmpif terminator and return them.
    /// If only one block is returned, it means the jmpif condition evaluated to a known
    /// constant and we can safely take only the given branch. In this case the method
    /// also replaces the terminator of the insert block (a.k.a fresh block) to be a `Jmp`,
    /// and changes the source block in the context for the next iteration to be the
    /// destination indicated by the constant condition (ie. the `then` or the `else`).
    fn handle_jmpif(
        &mut self,
        condition: ValueId,
        then_destination: BasicBlockId,
        else_destination: BasicBlockId,
        call_stack: CallStackId,
    ) -> Vec<BasicBlockId> {
        let condition = self.inserter.resolve(condition);

        match self.dfg().get_numeric_constant(condition) {
            Some(constant) => {
                let destination =
                    if constant.is_zero() { else_destination } else { then_destination };

                self.source_block = self.get_original_block(destination);

                let arguments = Vec::new();
                let jmp = TerminatorInstruction::Jmp { destination, arguments, call_stack };
                self.inserter.function.dfg.set_block_terminator(self.insert_block, jmp);
                vec![destination]
            }
            None => vec![then_destination, else_destination],
        }
    }

    /// Translate a block id to a block id in the unrolled loop. If the given
    /// block id is not within the loop, it is returned as-is.
    fn get_or_insert_block(&mut self, block: BasicBlockId) -> BasicBlockId {
        if let Some(new_block) = self.blocks.get(&block) {
            return *new_block;
        }

        // If the block is in the loop we create a fresh block for each iteration
        if self.loop_.blocks.contains(&block) {
            let new_block = self.dfg_mut().make_block_with_parameters_from_block(block);
            self.inserter.remember_block_params_from_block(block, new_block);

            self.blocks.insert(block, new_block);
            self.original_blocks.insert(new_block, block);
            new_block
        } else {
            block
        }
    }

    /// Find the original ID of a block that replaced it.
    fn get_original_block(&self, block: BasicBlockId) -> BasicBlockId {
        self.original_blocks.get(&block).copied().unwrap_or(block)
    }

    /// Copy over instructions from the source into the insert block,
    /// while simplifying instructions and keeping track of original block IDs.
    fn inline_instructions_from_block(&mut self) {
        let source_block = &self.dfg()[self.source_block];
        let instructions = source_block.instructions().to_vec();

        // We cannot directly append each instruction since we need to substitute any
        // instances of the induction variable or any values that were changed as a result
        // of the new induction variable value.
        for instruction in instructions {
            // Reference counting is only used by Brillig, ACIR doesn't need them.
            if self.inserter.function.runtime().is_acir() && self.is_refcount(instruction) {
                continue;
            }
            self.inserter.push_instruction(instruction, self.insert_block);
        }
        let mut terminator = self.dfg()[self.source_block].unwrap_terminator().clone();

        terminator.map_values_mut(|value| self.inserter.resolve(value));

        // Replace the blocks in the terminator with fresh one with the same parameters,
        // while remembering which were the original block IDs.
        terminator.mutate_blocks(|block| self.get_or_insert_block(block));
        self.inserter.function.dfg.set_block_terminator(self.insert_block, terminator);
    }

    /// Is the instruction an `Rc`?
    fn is_refcount(&self, instruction: InstructionId) -> bool {
        matches!(
            self.dfg()[instruction],
            Instruction::IncrementRc { .. } | Instruction::DecrementRc { .. }
        )
    }

    fn dfg(&self) -> &DataFlowGraph {
        &self.inserter.function.dfg
    }

    fn dfg_mut(&mut self) -> &mut DataFlowGraph {
        &mut self.inserter.function.dfg
    }
}

/// Unrolling leaves some duplicate instructions which can potentially be removed.
fn simplify_between_unrolls(function: &mut Function) {
    // Do a mem2reg after the last unroll to aid simplify_cfg
    function.mem2reg();
    function.simplify_function();
    // Do another mem2reg after simplify_cfg to aid the next unroll
    function.mem2reg();
}

/// Decide if the new bytecode size is acceptable, compared to the original.
///
/// The maximum increase can be expressed as a negative value if we demand a decrease.
/// (Values -100 and under mean the new size should be 0).
fn is_new_size_ok(orig_size: usize, new_size: usize, max_incr_pct: i32) -> bool {
    let max_size_pct = 100i32.saturating_add(max_incr_pct).max(0) as usize;
    let max_size = orig_size.saturating_mul(max_size_pct);
    new_size.saturating_mul(100) <= max_size
}

#[cfg(test)]
mod tests {
    use acvm::FieldElement;
    use test_case::test_case;

    use crate::errors::RuntimeError;
    use crate::ssa::{Ssa, ir::value::ValueId, opt::assert_normalized_ssa_equals};

    use super::{BoilerplateStats, Loops, is_new_size_ok};

    /// Tries to unroll all loops in each SSA function once, calling the `Function` directly,
    /// bypassing the iterative loop done by the SSA which does further optimisations.
    ///
    /// If any loop cannot be unrolled, it is left as-is or in a partially unrolled state.
    fn try_unroll_loops(mut ssa: Ssa) -> (Ssa, Vec<RuntimeError>) {
        let mut errors = vec![];
        for function in ssa.functions.values_mut() {
            errors.extend(function.try_unroll_loops().1);
        }
        (ssa, errors)
    }

    #[test]
    fn unroll_nested_loops() {
        // fn main() {
        //     for i in 0..3 {
        //         for j in 0..4 {
        //             assert(i + j > 10);
        //         }
        //     }
        // }
        let src = "
            acir(inline) fn main f0 {
                b0():
                    jmp b1(Field 0)
                b1(v0: Field):  // header of outer loop
                    v1 = lt v0, Field 3
                    jmpif v1 then: b2, else: b3
                b2():
                    jmp b4(Field 0)
                b4(v2: Field):  // header of inner loop
                    v3 = lt v2, Field 4
                    jmpif v3 then: b5, else: b6
                b5():
                    v4 = add v0, v2
                    v5 = lt Field 10, v4
                    constrain v5 == Field 1
                    v6 = add v2, Field 1
                    jmp b4(v6)
                b6(): // end of inner loop
                    v7 = add v0, Field 1
                    jmp b1(v7)
                b3(): // end of outer loop
                    return Field 0
            }
        ";
        let ssa = Ssa::from_str(src).unwrap();

        let expected = "
        acir(inline) fn main f0 {
          b0():
            constrain u1 0 == Field 1
            constrain u1 0 == Field 1
            constrain u1 0 == Field 1
            constrain u1 0 == Field 1
            jmp b2()
          b1():
            return Field 0
          b2():
            constrain u1 0 == Field 1
            constrain u1 0 == Field 1
            constrain u1 0 == Field 1
            constrain u1 0 == Field 1
            jmp b3()
          b3():
            constrain u1 0 == Field 1
            constrain u1 0 == Field 1
            constrain u1 0 == Field 1
            constrain u1 0 == Field 1
            jmp b4()
          b4():
            jmp b1()
        }
        ";

        // The final block count is not 1 because unrolling creates some unnecessary jmps.
        // If a simplify cfg pass is ran afterward, the expected block count will be 1.
        let (ssa, errors) = try_unroll_loops(ssa);
        assert_eq!(errors.len(), 0, "All loops should be unrolled");
        assert_eq!(ssa.main().reachable_blocks().len(), 5);

        assert_normalized_ssa_equals(ssa, expected);
    }

    // Test that the pass can still be run on loops which fail to unroll properly
    #[test]
    fn fail_to_unroll_loop() {
        let src = "
        acir(inline) fn main f0 {
          b0(v0: Field):
            jmp b1(v0)
          b1(v1: Field):
            v2 = lt v1, Field 5
            jmpif v2 then: b2, else: b3
          b2():
            v3 = add v1, Field 1
            jmp b1(v3)
          b3():
            return Field 0
        }
        ";
        let ssa = Ssa::from_str(src).unwrap();

        // Sanity check
        assert_eq!(ssa.main().reachable_blocks().len(), 4);

        // Expected that we failed to unroll the loop
        let (_, errors) = try_unroll_loops(ssa);
        assert_eq!(errors.len(), 1, "Expected to fail to unroll loop");
    }

    #[test]
    fn test_get_const_bounds() {
        let ssa = brillig_unroll_test_case();
        let function = ssa.main();
        let loops = Loops::find_all(function);
        assert_eq!(loops.yet_to_unroll.len(), 1);

        let loop_ = &loops.yet_to_unroll[0];
        let pre_header =
            loop_.get_pre_header(function, &loops.cfg).expect("Should have a pre_header");
        let (lower, upper) =
            loop_.get_const_bounds(function, pre_header).expect("bounds are numeric const");

        assert_eq!(lower, FieldElement::from(0u32));
        assert_eq!(upper, FieldElement::from(4u32));
    }

    #[test]
    fn test_find_pre_header_reference_values() {
        let ssa = brillig_unroll_test_case();
        let function = ssa.main();
        let mut loops = Loops::find_all(function);
        let loop0 = loops.yet_to_unroll.pop().unwrap();

        let refs = loop0.find_pre_header_reference_values(function, &loops.cfg).unwrap();
        assert_eq!(refs.len(), 1);
        assert!(refs.contains(&ValueId::test_new(2)));

        let (loads, stores) = loop0.count_loads_and_stores(function, &refs);
        assert_eq!(loads, 1);
        assert_eq!(stores, 1);

        let all = loop0.count_all_instructions(function);
        assert_eq!(all, 7);
    }

    #[test]
    fn test_boilerplate_stats() {
        let ssa = brillig_unroll_test_case();
        let stats = loop0_stats(&ssa);
        assert_eq!(stats.iterations, 4);
        assert_eq!(stats.all_instructions, 2 + 5); // Instructions in b1 and b3
                                                   // assert_eq!(stats.increments, 1);
        assert_eq!(stats.loads, 1);
        assert_eq!(stats.stores, 1);
        assert_eq!(stats.useful_instructions(), 1); // Adding to sum
        assert_eq!(stats.baseline_instructions(), 8);
        assert!(stats.is_small());
    }

    #[test]
    fn test_boilerplate_stats_6470() {
        let ssa = brillig_unroll_test_case_6470(3);
        let stats = loop0_stats(&ssa);
        assert_eq!(stats.iterations, 3);
        assert_eq!(stats.all_instructions, 2 + 8); // Instructions in b1 and b3
                                                   // assert_eq!(stats.increments, 2);
        assert_eq!(stats.loads, 1);
        assert_eq!(stats.stores, 1);
        assert_eq!(stats.useful_instructions(), 3); // array get, add, array set
        assert_eq!(stats.baseline_instructions(), 11);
        assert!(stats.is_small());
    }

    /// Test that we can unroll a small loop.
    #[test]
    fn test_brillig_unroll_small_loop() {
        let ssa = brillig_unroll_test_case();

        // Expectation taken by compiling the Noir program as ACIR,
        // ie. by removing the `unconstrained` from `main`.
        let expected = "
        brillig(inline) fn main f0 {
          b0(v0: u32):
            v1 = allocate -> &mut u32
            store u32 0 at v1
            v3 = load v1 -> u32
            store v3 at v1
            v4 = load v1 -> u32
            v6 = add v4, u32 1
            store v6 at v1
            v7 = load v1 -> u32
            v9 = add v7, u32 2
            store v9 at v1
            v10 = load v1 -> u32
            v12 = add v10, u32 3
            store v12 at v1
            jmp b1()
          b1():
            v13 = load v1 -> u32
            v14 = eq v13, v0
            constrain v13 == v0
            return
        }
        ";

        let (ssa, errors) = try_unroll_loops(ssa);
        assert_eq!(errors.len(), 0, "Unroll should have no errors");
        assert_eq!(ssa.main().reachable_blocks().len(), 2, "The loop should be unrolled");

        assert_normalized_ssa_equals(ssa, expected);
    }

    /// Test that we can unroll the loop in the ticket if we don't have too many iterations.
    #[test]
    fn test_brillig_unroll_6470_small() {
        // Few enough iterations so that we can perform the unroll.
        let ssa = brillig_unroll_test_case_6470(3);
        let (ssa, errors) = try_unroll_loops(ssa);
        assert_eq!(errors.len(), 0, "Unroll should have no errors");
        assert_eq!(ssa.main().reachable_blocks().len(), 2, "The loop should be unrolled");

        // The IDs are shifted by one compared to what the ACIR version printed.
        let expected = "
        brillig(inline) fn main f0 {
          b0(v0: [u64; 6]):
            inc_rc v0
            v2 = make_array [u64 0, u64 0, u64 0, u64 0, u64 0, u64 0] : [u64; 6]
            inc_rc v2
            v3 = allocate -> &mut [u64; 6]
            store v2 at v3
            v4 = load v3 -> [u64; 6]
            v6 = array_get v0, index u32 0 -> u64
            v8 = add v6, u64 1
            v9 = array_set v4, index u32 0, value v8
            store v9 at v3
            v10 = load v3 -> [u64; 6]
            v12 = array_get v0, index u32 1 -> u64
            v13 = add v12, u64 1
            v14 = array_set v10, index u32 1, value v13
            store v14 at v3
            v15 = load v3 -> [u64; 6]
            v17 = array_get v0, index u32 2 -> u64
            v18 = add v17, u64 1
            v19 = array_set v15, index u32 2, value v18
            store v19 at v3
            jmp b1()
          b1():
            v20 = load v3 -> [u64; 6]
            dec_rc v0
            return v20
        }
        ";
        assert_normalized_ssa_equals(ssa, expected);
    }

    /// Test that with more iterations it's not unrolled.
    #[test]
    fn test_brillig_unroll_6470_large() {
        // More iterations than it can unroll
        let parse_ssa = || brillig_unroll_test_case_6470(6);
        let ssa = parse_ssa();
        let stats = loop0_stats(&ssa);
        assert!(!stats.is_small(), "the loop should be considered large");

        let (ssa, errors) = try_unroll_loops(ssa);
        assert_eq!(errors.len(), 0, "Unroll should have no errors");
        // Check that it's still the original
        assert_normalized_ssa_equals(ssa, parse_ssa().to_string().as_str());
    }

    #[test]
    fn test_brillig_unroll_iteratively_respects_max_increase() {
        let ssa = brillig_unroll_test_case();
        let ssa = ssa.unroll_loops_iteratively(-90).unwrap();
        // Check that it's still the original
        assert_normalized_ssa_equals(ssa, brillig_unroll_test_case().to_string().as_str());
    }

    #[test]
    fn test_brillig_unroll_iteratively_with_large_max_increase() {
        let ssa = brillig_unroll_test_case();
        let ssa = ssa.unroll_loops_iteratively(50).unwrap();
        // Check that it did the unroll
        assert_eq!(ssa.main().reachable_blocks().len(), 2, "The loop should be unrolled");
    }

    /// Test that `break` and `continue` stop unrolling without any panic.
    #[test]
    fn test_brillig_unroll_break_and_continue() {
        // unconstrained fn main() {
        //     let mut count = 0;
        //     for i in 0..10 {
        //         if i == 2 {
        //             continue;
        //         }
        //         if i == 5 {
        //             break;
        //         }
        //         count += 1;
        //     }
        //     assert(count == 4);
        // }
        let src = "
        brillig(inline) fn main f0 {
          b0():
            v1 = allocate -> &mut Field
            store Field 0 at v1
            jmp b1(u32 0)
          b1(v0: u32):
            v5 = lt v0, u32 10
            jmpif v5 then: b2, else: b6
          b2():
            v7 = eq v0, u32 2
            jmpif v7 then: b7, else: b3
          b3():
            v11 = eq v0, u32 5
            jmpif v11 then: b5, else: b4
          b4():
            v15 = load v1 -> Field
            v17 = add v15, Field 1
            store v17 at v1
            v18 = add v0, u32 1
            jmp b1(v18)
          b5():
            jmp b6()
          b6():
            v12 = load v1 -> Field
            v14 = eq v12, Field 4
            constrain v12 == Field 4
            return
          b7():
            v9 = add v0, u32 1
            jmp b1(v9)
        }
        ";
        let ssa = Ssa::from_str(src).unwrap();
        let (ssa, errors) = try_unroll_loops(ssa);
        assert_eq!(errors.len(), 0, "Unroll should have no errors");
        assert_normalized_ssa_equals(ssa, src);
    }

    /// Simple test loop:
    /// ```text
    /// unconstrained fn main(sum: u32) {
    ///     assert(loop(0, 4) == sum);
    /// }
    ///
    /// fn loop(from: u32, to: u32) -> u32 {
    ///      let mut sum = 0;
    ///      for i in from..to {
    ///          sum = sum + i;
    ///      }
    ///      sum
    ///  }
    /// ```
    /// We can check what the ACIR unrolling behavior would be by
    /// removing the `unconstrained` from the `main` function and
    /// compiling the program with `nargo --test-program . compile --show-ssa`.
    fn brillig_unroll_test_case() -> Ssa {
        let src = "
        // After `static_assert` and `assert_constant`:
        brillig(inline) fn main f0 {
          b0(v0: u32):
            v2 = allocate -> &mut u32
            store u32 0 at v2
            jmp b1(u32 0)
          b1(v1: u32):
            v5 = lt v1, u32 4
            jmpif v5 then: b3, else: b2
          b3():
            v8 = load v2 -> u32
            v9 = add v8, v1
            store v9 at v2
            v11 = add v1, u32 1
            jmp b1(v11)
          b2():
            v6 = load v2 -> u32
            v7 = eq v6, v0
            constrain v6 == v0
            return
        }
        ";
        Ssa::from_str(src).unwrap()
    }

    /// Test case from #6470:
    /// ```text
    /// unconstrained fn __validate_gt_remainder(a_u60: [u64; 6]) -> [u64; 6] {
    ///     let mut result_u60: [u64; 6] = [0; 6];
    ///
    ///     for i in 0..6 {
    ///         result_u60[i] = a_u60[i] + 1;
    ///     }
    ///
    ///     result_u60
    /// }
    /// ```
    /// The `num_iterations` parameter can be used to make it more costly to inline.
    fn brillig_unroll_test_case_6470(num_iterations: usize) -> Ssa {
        let src = format!(
            "
        // After `static_assert` and `assert_constant`:
        brillig(inline) fn main f0 {{
          b0(v0: [u64; 6]):
            inc_rc v0
            v3 = make_array [u64 0, u64 0, u64 0, u64 0, u64 0, u64 0] : [u64; 6]
            inc_rc v3
            v4 = allocate -> &mut [u64; 6]
            store v3 at v4
            jmp b1(u32 0)
          b1(v1: u32):
            v7 = lt v1, u32 {num_iterations}
            jmpif v7 then: b3, else: b2
          b3():
            v9 = load v4 -> [u64; 6]
            v10 = array_get v0, index v1 -> u64
            v12 = add v10, u64 1
            v13 = array_set v9, index v1, value v12
            v15 = add v1, u32 1
            store v13 at v4
            v16 = add v1, u32 1 // duplicate
            jmp b1(v16)
          b2():
            v8 = load v4 -> [u64; 6]
            dec_rc v0
            return v8
        }}
        "
        );
        Ssa::from_str(&src).unwrap()
    }

    // Boilerplate stats of the first loop in the SSA.
    fn loop0_stats(ssa: &Ssa) -> BoilerplateStats {
        let function = ssa.main();
        let mut loops = Loops::find_all(function);
        let loop0 = loops.yet_to_unroll.pop().expect("there should be a loop");
        loop0.boilerplate_stats(function, &loops.cfg).expect("there should be stats")
    }

    #[test_case(1000, 700, 50, true; "size decreased")]
    #[test_case(1000, 1500, 50, true; "size increased just by the max")]
    #[test_case(1000, 1501, 50, false; "size increased over the max")]
    #[test_case(1000, 700, -50, false; "size decreased but not enough")]
    #[test_case(1000, 250, -50, true; "size decreased over expectations")]
    #[test_case(1000, 250, -1250, false; "demanding more than minus 100 is handled")]
    fn test_is_new_size_ok(old: usize, new: usize, max: i32, ok: bool) {
        assert_eq!(is_new_size_ok(old, new, max), ok);
    }
}<|MERGE_RESOLUTION|>--- conflicted
+++ resolved
@@ -20,12 +20,8 @@
 //! only used by Brillig bytecode.
 use std::collections::BTreeSet;
 
-<<<<<<< HEAD
-use acvm::{acir::AcirField, FieldElement};
-=======
 use acvm::{FieldElement, acir::AcirField};
 use im::HashSet;
->>>>>>> dc0f1c2b
 
 use crate::{
     errors::RuntimeError,
