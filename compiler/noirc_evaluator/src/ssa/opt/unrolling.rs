//! This file contains the loop unrolling pass for the new SSA IR.
//!
//! This pass is divided into a few steps:
//! 1. Find all loops in the program (`find_all_loops`)
//! 2. For each loop:
//!    a. If the loop is in our list of loops that previously failed to unroll, skip it.
//!    b. If we have previously modified any of the blocks in the loop,
//!       restart from step 1 to refresh the context.
//!    c. If not, try to unroll the loop. If successful, remember the modified
//!       blocks. If unsuccessful either error if the abort_on_error flag is set,
//!       or otherwise remember that the loop failed to unroll and leave it unmodified.
//!
//! Note that this pass also often creates superfluous jmp instructions in the
//! program that will need to be removed by a later simplify CFG pass.
//!
//! Note also that unrolling is skipped for Brillig runtime, unless the loops are deemed
//! sufficiently small that inlining can be done without increasing the bytecode.
//!
//! When unrolling ACIR code, we remove reference count instructions because they are
//! only used by Brillig bytecode.
use std::collections::BTreeSet;

use acvm::{acir::AcirField, FieldElement};

use crate::{
    errors::RuntimeError,
    ssa::{
        ir::{
            basic_block::BasicBlockId,
            call_stack::{CallStack, CallStackId},
            cfg::ControlFlowGraph,
            dfg::DataFlowGraph,
            dom::DominatorTree,
            function::Function,
            function_inserter::{ArrayCache, FunctionInserter},
            instruction::{Binary, BinaryOp, Instruction, InstructionId, TerminatorInstruction},
            post_order::PostOrder,
            value::ValueId,
        },
        ssa_gen::Ssa,
    },
};
use fxhash::{FxHashMap as HashMap, FxHashSet as HashSet};

impl Ssa {
    /// Loop unrolling can return errors, since ACIR functions need to be fully unrolled.
    /// This meta-pass will keep trying to unroll loops and simplifying the SSA until no more errors are found.
    ///
    /// The `max_bytecode_incr_pct`, when given, is used to limit the growth of the Brillig bytecode size
    /// after unrolling small loops to some percentage of the original loop. For example a value of 150 would
    /// mean the new loop can be 150% (ie. 2.5 times) larger than the original loop. It will still contain
    /// fewer SSA instructions, but that can still result in more Brillig opcodes.
    #[tracing::instrument(level = "trace", skip(self))]
    pub(crate) fn unroll_loops_iteratively(
        mut self,
        max_bytecode_increase_percent: i32,
    ) -> Result<Ssa, RuntimeError> {
        for function in self.functions.values_mut() {
            let is_brillig = function.runtime().is_brillig();

            // Take a snapshot in case we have to restore it.
            let orig_function =
                (max_bytecode_increase_percent < i32::MAX && is_brillig).then(|| function.clone());

            // We must be able to unroll ACIR loops at this point, so exit on failure to unroll.
            let has_unrolled = function.unroll_loops_iteratively()?;

            // Check if the size increase is acceptable
            // This is here now instead of in `Function::unroll_loops_iteratively` because we'd need
            // more finessing to convince the borrow checker that it's okay to share a read-only reference
            // to the globals and a mutable reference to the function at the same time, both part of the `Ssa`.
            if has_unrolled && is_brillig {
                // TODO: As we unroll more loops, this is potentially going to lead to panics
                // when we have a non-aggressiveness inliner as the compiler is not going to have yet resolved
                // certain intrinsics which we expect to be entirely known at compile-time (e.g. DerivePedersenGenerators).
                if max_bytecode_increase_percent < i32::MAX {
                    let orig_function = orig_function.expect("took snapshot to compare");
                    let new_size = function.num_instructions();
<<<<<<< HEAD
                    let orig_size = function.num_instructions();
                    if !is_new_size_ok(orig_size, new_size, max_bytecode_increase_percent) {
=======
                    let orig_size = orig_function.num_instructions();
                    if !is_new_size_ok(orig_size, new_size, max_incr_pct) {
>>>>>>> 0c6c6371
                        *function = orig_function;
                    }
                }
            }
        }
        Ok(self)
    }
}

impl Function {
    /// Try to unroll loops in the function.
    ///
    /// Returns an `Err` if it cannot be done, for example because the loop bounds
    /// cannot be determined at compile time. This can happen during pre-processing,
    /// but it should still leave the function in a partially unrolled, but valid state.
    ///
    /// If successful, returns a flag indicating whether any loops have been unrolled.
    pub(super) fn unroll_loops_iteratively(&mut self) -> Result<bool, RuntimeError> {
        // Try to unroll loops first:
        let (mut has_unrolled, mut unroll_errors) = self.try_unroll_loops();

        // Keep unrolling until no more errors are found
        while !unroll_errors.is_empty() {
            let prev_unroll_err_count = unroll_errors.len();

            // Simplify the SSA before retrying
            simplify_between_unrolls(self);

            // Unroll again
            let (new_unrolled, new_errors) = self.try_unroll_loops();
            unroll_errors = new_errors;
            has_unrolled |= new_unrolled;

            // If we didn't manage to unroll any more loops, exit
            if unroll_errors.len() >= prev_unroll_err_count {
                return Err(unroll_errors.swap_remove(0));
            }
        }

        Ok(has_unrolled)
    }

    // Loop unrolling in brillig can lead to a code explosion currently.
    // This can also be true for ACIR, but we have no alternative to unrolling in ACIR.
    // Brillig also generally prefers smaller code rather than faster code,
    // so we only attempt to unroll small loops, which we decide on a case-by-case basis.
    fn try_unroll_loops(&mut self) -> (bool, Vec<RuntimeError>) {
        Loops::find_all(self).unroll_each(self)
    }
}

#[derive(Debug, Clone)]
pub(super) struct Loop {
    /// The header block of a loop is the block which dominates all the
    /// other blocks in the loop.
    pub(super) header: BasicBlockId,

    /// The start of the back_edge n -> d is the block n at the end of
    /// the loop that jumps back to the header block d which restarts the loop.
    back_edge_start: BasicBlockId,

    /// All the blocks contained within the loop, including `header` and `back_edge_start`.
    pub(super) blocks: BTreeSet<BasicBlockId>,
}

pub(super) struct Loops {
    /// The loops that failed to be unrolled so that we do not try to unroll them again.
    /// Each loop is identified by its header block id.
    failed_to_unroll: im::HashSet<BasicBlockId>,

    pub(super) yet_to_unroll: Vec<Loop>,
    modified_blocks: im::HashSet<BasicBlockId>,
    pub(super) cfg: ControlFlowGraph,
}

impl Loops {
    /// Find a loop in the program by finding a node that dominates any predecessor node.
    /// The edge where this happens will be the back-edge of the loop.
    ///
    /// For example consider the following SSA of a basic loop:
    /// ```text
    /// main():
    ///   v0 = ... start ...
    ///   v1 = ... end ...
    ///   jmp loop_entry(v0)
    /// loop_entry(i: Field):
    ///   v2 = lt i v1
    ///   jmpif v2, then: loop_body, else: loop_end
    /// loop_body():
    ///   v3 = ... body ...
    ///   v4 = add 1, i
    ///   jmp loop_entry(v4)
    /// loop_end():
    /// ```
    ///
    /// The CFG will look something like this:
    /// ```text
    /// main
    ///   ↓
    /// loop_entry ←---↰
    ///   ↓        ↘   |
    /// loop_end    loop_body
    /// ```
    /// `loop_entry` has two predecessors: `main` and `loop_body`, and it dominates `loop_body`.
    pub(super) fn find_all(function: &Function) -> Self {
        let cfg = ControlFlowGraph::with_function(function);
        let post_order = PostOrder::with_function(function);
        let mut dom_tree = DominatorTree::with_cfg_and_post_order(&cfg, &post_order);

        let mut loops = vec![];

        for (block, _) in function.dfg.basic_blocks_iter() {
            // These reachable checks wouldn't be needed if we only iterated over reachable blocks
            if dom_tree.is_reachable(block) {
                for predecessor in cfg.predecessors(block) {
                    // In the above example, we're looking for when `block` is `loop_entry` and `predecessor` is `loop_body`.
                    if dom_tree.is_reachable(predecessor) && dom_tree.dominates(block, predecessor)
                    {
                        // predecessor -> block is the back-edge of a loop
                        loops.push(Loop::find_blocks_in_loop(block, predecessor, &cfg));
                    }
                }
            }
        }

        // Sort loops by block size so that we unroll the larger, outer loops of nested loops first.
        // This is needed because inner loops may use the induction variable from their outer loops in
        // their loop range. We will start popping loops from the back.
        loops.sort_by_key(|loop_| loop_.blocks.len());

        Self {
            failed_to_unroll: im::HashSet::default(),
            yet_to_unroll: loops,
            modified_blocks: im::HashSet::default(),
            cfg,
        }
    }

    /// Unroll all loops within a given function.
    /// Any loops which fail to be unrolled (due to using non-constant indices) will be unmodified.
    /// Returns whether any blocks have been modified
    fn unroll_each(mut self, function: &mut Function) -> (bool, Vec<RuntimeError>) {
        let mut unroll_errors = vec![];
        let mut has_unrolled = false;
        while let Some(next_loop) = self.yet_to_unroll.pop() {
            if function.runtime().is_brillig() && !next_loop.is_small_loop(function, &self.cfg) {
                continue;
            }
            // If we've previously modified a block in this loop we need to refresh the context.
            // This happens any time we have nested loops.
            if next_loop.blocks.iter().any(|block| self.modified_blocks.contains(block)) {
                let mut new_loops = Self::find_all(function);
                new_loops.failed_to_unroll = self.failed_to_unroll;
                let (new_unrolled, new_errors) = new_loops.unroll_each(function);
                return (has_unrolled || new_unrolled, [unroll_errors, new_errors].concat());
            }

            // Don't try to unroll the loop again if it is known to fail
            if !self.failed_to_unroll.contains(&next_loop.header) {
                match next_loop.unroll(function, &self.cfg) {
                    Ok(_) => {
                        has_unrolled = true;
                        self.modified_blocks.extend(next_loop.blocks);
                    }
                    Err(call_stack) => {
                        self.failed_to_unroll.insert(next_loop.header);
                        unroll_errors.push(RuntimeError::UnknownLoopBound { call_stack });
                    }
                }
            }
        }
        (has_unrolled, unroll_errors)
    }
}

impl Loop {
    /// Return each block that is in a loop starting in the given header block.
    /// Expects back_edge_start -> header to be the back edge of the loop.
    fn find_blocks_in_loop(
        header: BasicBlockId,
        back_edge_start: BasicBlockId,
        cfg: &ControlFlowGraph,
    ) -> Self {
        let mut blocks = BTreeSet::default();
        blocks.insert(header);

        let mut insert = |block, stack: &mut Vec<BasicBlockId>| {
            if !blocks.contains(&block) {
                blocks.insert(block);
                stack.push(block);
            }
        };

        // Starting from the back edge of the loop, each predecessor of this block until
        // the header is within the loop.
        let mut stack = vec![];
        insert(back_edge_start, &mut stack);

        while let Some(block) = stack.pop() {
            for predecessor in cfg.predecessors(block) {
                insert(predecessor, &mut stack);
            }
        }

        Self { header, back_edge_start, blocks }
    }

    /// Find the lower bound of the loop in the pre-header and return it
    /// if it's a numeric constant, which it will be if the previous SSA
    /// steps managed to inline it.
    ///
    /// Consider the following example of a `for i in 0..4` loop:
    /// ```text
    /// brillig(inline) fn main f0 {
    ///   b0(v0: u32):                  // Pre-header
    ///     ...
    ///     jmp b1(u32 0)               // Lower-bound
    ///   b1(v1: u32):                  // Induction variable
    ///     v5 = lt v1, u32 4
    ///     jmpif v5 then: b3, else: b2
    /// ```
    fn get_const_lower_bound(
        &self,
        function: &Function,
        cfg: &ControlFlowGraph,
    ) -> Option<FieldElement> {
        let pre_header = self.get_pre_header(function, cfg).ok()?;
        let jump_value = get_induction_variable(function, pre_header).ok()?;
        function.dfg.get_numeric_constant(jump_value)
    }

    /// Find the upper bound of the loop in the loop header and return it
    /// if it's a numeric constant, which it will be if the previous SSA
    /// steps managed to inline it.
    ///
    /// Consider the following example of a `for i in 0..4` loop:
    /// ```text
    /// brillig(inline) fn main f0 {
    ///   b0(v0: u32):
    ///     ...
    ///     jmp b1(u32 0)
    ///   b1(v1: u32):                  // Loop header
    ///     v5 = lt v1, u32 4           // Upper bound
    ///     jmpif v5 then: b3, else: b2
    /// ```
    pub(super) fn get_const_upper_bound(&self, function: &Function) -> Option<FieldElement> {
        let block = &function.dfg[self.header];
        let instructions = block.instructions();
        if instructions.is_empty() {
            // If the loop condition is constant time, the loop header will be
            // simplified to a simple jump.
            return None;
        }

        if instructions.len() != 1 {
            // The header should just compare the induction variable and jump.
            // If that's not the case, this might be a `loop` and not a `for` loop.
            return None;
        }

        match &function.dfg[instructions[0]] {
            Instruction::Binary(Binary { lhs: _, operator: BinaryOp::Lt, rhs }) => {
                function.dfg.get_numeric_constant(*rhs)
            }
            Instruction::Binary(Binary { lhs: _, operator: BinaryOp::Eq, rhs }) => {
                // `for i in 0..1` is turned into:
                // b1(v0: u32):
                //   v12 = eq v0, u32 0
                //   jmpif v12 then: b3, else: b2
                function.dfg.get_numeric_constant(*rhs).map(|c| c + FieldElement::one())
            }
            other => panic!("Unexpected instruction in header: {other:?}"),
        }
    }

    /// Get the lower and upper bounds of the loop if both are constant numeric values.
    fn get_const_bounds(
        &self,
        function: &Function,
        cfg: &ControlFlowGraph,
    ) -> Option<(FieldElement, FieldElement)> {
        let lower = self.get_const_lower_bound(function, cfg)?;
        let upper = self.get_const_upper_bound(function)?;
        Some((lower, upper))
    }

    /// Unroll a single loop in the function.
    /// Returns Ok(()) if it succeeded, Err(callstack) if it failed,
    /// where the callstack indicates the location of the instruction
    /// that could not be processed, or empty if such information was
    /// not available.
    ///
    /// Consider this example:
    /// ```text
    /// main():
    ///   v0 = 0
    ///   v1 = 2
    ///   jmp loop_entry(v0)
    /// loop_entry(i: Field):
    ///   v2 = lt i v1
    ///   jmpif v2, then: loop_body, else: loop_end
    /// ```
    ///
    /// The first step is to unroll the header by recognizing that jump condition
    /// is a constant, which means it will go to `loop_body`:
    /// ```text
    /// main():
    ///   v0 = 0
    ///   v1 = 2
    ///   v2 = lt v0 v1
    ///   // jmpif v2, then: loop_body, else: loop_end
    ///   jmp dest: loop_body
    /// ```
    ///
    /// Following that we unroll the loop body, which is the next source, replace
    /// the induction variable with the new value created in the body, and have
    /// another go at the header.
    /// ```text
    /// main():
    ///   v0 = 0
    ///   v1 = 2
    ///   v2 = lt v0 v1
    ///   v3 = ... body ...
    ///   v4 = add 1, 0
    ///   jmp loop_entry(v4)
    /// ```
    ///
    /// At the end we reach a point where the condition evaluates to 0 and we jump to the end.
    /// ```text
    /// main():
    ///   v0 = 0
    ///   v1 = 2
    ///   v2 = lt 0
    ///   v3 = ... body ...
    ///   v4 = add 1, v0
    ///   v5 = lt v4 v1
    ///   v6 = ... body ...
    ///   v7 = add v4, 1
    ///   v8 = lt v5 v1
    ///   jmp loop_end
    /// ```
    ///
    /// When e.g. `v8 = lt v5 v1` cannot be evaluated to a constant, the loop signals by returning `Err`
    /// that a few SSA passes are required to evaluate and simplify these values.
    fn unroll(&self, function: &mut Function, cfg: &ControlFlowGraph) -> Result<(), CallStack> {
        let mut unroll_into = self.get_pre_header(function, cfg)?;
        let mut jump_value = get_induction_variable(function, unroll_into)?;
        let mut array_cache = Some(ArrayCache::default());

        while let Some(mut context) = self.unroll_header(function, unroll_into, jump_value)? {
            // The inserter's array cache must be explicitly enabled. This is to
            // confirm that we're inserting in insertion order. This is true here since:
            // 1. We have a fresh inserter for each loop
            // 2. Each loop is unrolled in iteration order
            //
            // Within a loop we do not insert in insertion order. This is fine however since the
            // array cache is buffered with a separate fresh_array_cache which collects arrays
            // but does not deduplicate. When we later call `into_array_cache`, that will merge
            // the fresh cache in with the old one so that each iteration of the loop can cache
            // from previous iterations but not the current iteration.
            context.inserter.set_array_cache(array_cache, unroll_into);
            (unroll_into, jump_value, array_cache) = context.unroll_loop_iteration();
        }

        Ok(())
    }

    /// The loop pre-header is the block that comes before the loop begins. Generally a header block
    /// is expected to have 2 predecessors: the pre-header and the final block of the loop which jumps
    /// back to the beginning. Other predecessors can come from `break` or `continue`.
    pub(super) fn get_pre_header(
        &self,
        function: &Function,
        cfg: &ControlFlowGraph,
    ) -> Result<BasicBlockId, CallStack> {
        let mut pre_header = cfg
            .predecessors(self.header)
            .filter(|predecessor| *predecessor != self.back_edge_start)
            .collect::<Vec<_>>();

        if function.runtime().is_acir() {
            assert_eq!(pre_header.len(), 1);
            Ok(pre_header.remove(0))
        } else if pre_header.len() == 1 {
            Ok(pre_header.remove(0))
        } else {
            // We can come back into the header from multiple blocks, so we can't unroll this.
            Err(CallStack::new())
        }
    }

    /// Unrolls the header block of the loop. This is the block that dominates all other blocks in the
    /// loop and contains the jmpif instruction that lets us know if we should continue looping.
    /// Returns Some(iteration context) if we should perform another iteration.
    fn unroll_header<'a>(
        &'a self,
        function: &'a mut Function,
        unroll_into: BasicBlockId,
        induction_value: ValueId,
    ) -> Result<Option<LoopIteration<'a>>, CallStack> {
        // We insert into a fresh block first and move instructions into the unroll_into block later
        // only once we verify the jmpif instruction has a constant condition. If it does not, we can
        // just discard this fresh block and leave the loop unmodified.
        let fresh_block = function.dfg.make_block();

        let mut context = LoopIteration::new(function, self, fresh_block, self.header);
        let source_block = &context.dfg()[context.source_block];
        assert_eq!(source_block.parameters().len(), 1, "Expected only 1 argument in loop header");

        // Insert the current value of the loop induction variable into our context.
        let first_param = source_block.parameters()[0];
        context.inserter.try_map_value(first_param, induction_value);
        // Copy over all instructions and a fresh terminator.
        context.inline_instructions_from_block();
        // Mutate the terminator if possible so that it points at the iteration block.
        match context.dfg()[fresh_block].unwrap_terminator() {
            TerminatorInstruction::JmpIf { condition, then_destination, else_destination, call_stack } => {
                let condition = *condition;
                let next_blocks = context.handle_jmpif(condition, *then_destination, *else_destination, *call_stack);

                // If there is only 1 next block the jmpif evaluated to a single known block.
                // This is the expected case and lets us know if we should loop again or not.
                if next_blocks.len() == 1 {
                    context.dfg_mut().inline_block(fresh_block, unroll_into);

                    // The fresh block is gone now so we're committing to insert into the original
                    // unroll_into block from now on.
                    context.insert_block = unroll_into;

                    // In the last iteration, `handle_jmpif` will have replaced `context.source_block`
                    // with the `else_destination`, that is, the `loop_end`, which signals that we
                    // have no more loops to unroll, because that block was not part of the loop itself,
                    // ie. it wasn't between `loop_header` and `loop_body`. Otherwise we have the `loop_body`
                    // in `source_block` and can unroll that into the destination.
                    Ok(self.blocks.contains(&context.source_block).then_some(context))
                } else {
                    // If this case is reached the loop either uses non-constant indices or we need
                    // another pass, such as mem2reg to resolve them to constants.
                    Err(context.inserter.function.dfg.get_value_call_stack(condition))
                }
            }
            other => unreachable!("Expected loop header to terminate in a JmpIf to the loop body, but found {other:?} instead"),
        }
    }

    /// Find all reference values which were allocated before the pre-header.
    ///
    /// These are accessible inside the loop body, and they can be involved
    /// in load/store operations that could be eliminated if we unrolled the
    /// body into the pre-header.
    ///
    /// Consider this loop:
    /// ```text
    /// let mut sum = 0;
    /// let mut arr = &[];
    /// for i in 0..3 {
    ///     sum = sum + i;
    ///     arr.push_back(sum)
    /// }
    /// sum
    /// ```
    ///
    /// The SSA has a load+store for the `sum` and a load+push for the `arr`:
    /// ```text
    /// b0(v0: u32):
    ///   v2 = allocate -> &mut u32     // reference allocated for `sum`
    ///   store u32 0 at v2             // initial value for `sum`
    ///   v4 = allocate -> &mut u32     // reference allocated for the length of `arr`
    ///   store u32 0 at v4             // initial length of `arr`
    ///   inc_rc [] of u32              // storage for `arr`
    ///   v6 = allocate -> &mut [u32]   // reference allocated to point at the storage of `arr`
    ///   store [] of u32 at v6         // initial value for the storage of `arr`
    ///   jmp b1(u32 0)                 // start looping from 0
    /// b1(v1: u32):                    // `i` induction variable
    ///   v8 = lt v1, u32 3             // loop until 3
    ///   jmpif v8 then: b3, else: b2
    /// b3():
    ///   v11 = load v2 -> u32          // load `sum`
    ///   v12 = add v11, v1             // add `i` to `sum`
    ///   store v12 at v2               // store updated `sum`
    ///   v13 = load v4 -> u32          // load length of `arr`
    ///   v14 = load v6 -> [u32]        // load storage of `arr`
    ///   v16, v17 = call slice_push_back(v13, v14, v12) -> (u32, [u32]) // builtin to push, will store to storage and length references
    ///   v19 = add v1, u32 1           // increase `arr`
    ///   jmp b1(v19)                   // back-edge of the loop
    /// b2():                           // after the loop
    ///   v9 = load v2 -> u32           // read final value of `sum`
    /// ```
    ///
    /// We won't always find load _and_ store ops (e.g. the push above doesn't come with a store),
    /// but it's likely that mem2reg could eliminate a lot of the loads we can find, so we can
    /// use this as an approximation of the gains we would see.
    fn find_pre_header_reference_values(
        &self,
        function: &Function,
        cfg: &ControlFlowGraph,
    ) -> Option<im::HashSet<ValueId>> {
        // We need to traverse blocks from the pre-header up to the block entry point.
        let pre_header = self.get_pre_header(function, cfg).ok()?;
        let function_entry = function.entry_block();

        // The algorithm in `find_blocks_in_loop` expects to collect the blocks between the header and the back-edge of the loop,
        // but technically works the same if we go from the pre-header up to the function entry as well.
        let blocks = Self::find_blocks_in_loop(function_entry, pre_header, cfg).blocks;

        // Collect allocations in all blocks above the header.
        let allocations = blocks.iter().flat_map(|block| {
            let instructions = function.dfg[*block].instructions().iter();
            instructions
                .filter(|i| matches!(&function.dfg[**i], Instruction::Allocate))
                // Get the value into which the allocation was stored.
                .map(|i| function.dfg.instruction_results(*i)[0])
        });

        // Collect reference parameters of the function itself.
        let params =
            function.parameters().iter().filter(|p| function.dfg.value_is_reference(**p)).copied();

        Some(params.chain(allocations).collect())
    }

    /// Count the number of load and store instructions of specific variables in the loop.
    ///
    /// Returns `(loads, stores)` in case we want to differentiate in the estimates.
    fn count_loads_and_stores(
        &self,
        function: &Function,
        refs: &im::HashSet<ValueId>,
    ) -> (usize, usize) {
        let mut loads = 0;
        let mut stores = 0;
        // let mut
        for block in &self.blocks {
            for instruction in function.dfg[*block].instructions() {
                match &function.dfg[*instruction] {
                    Instruction::Load { address } if refs.contains(address) => {
                        loads += 1;
                    }
                    Instruction::Store { address, .. } if refs.contains(address) => {
                        stores += 1;
                    }
                    _ => {}
                }
            }
        }
        (loads, stores)
    }

    /// Count the number of instructions in the loop, including the terminating jumps.
    fn count_all_instructions(&self, function: &Function) -> usize {
        let iter = self.blocks.iter().map(|block| {
            let block = &function.dfg[*block];
            block.instructions().len() + block.terminator().is_some() as usize
        });
        iter.sum()
    }

    /// Count the number of increments to the induction variable.
    /// It should be one, but it can be duplicated.
    /// The increment should be in the block where the back-edge was found.
    // fn count_induction_increments(&self, function: &Function) -> usize {
    //     let back = &function.dfg[self.back_edge_start];
    //     let header = &function.dfg[self.header];
    //     let induction_var = header.parameters()[0];
    //     back.instructions()
    //         .iter()
    //         .filter(|instruction| {
    //             let instruction = &function.dfg[**instruction];
    //             matches!(instruction,
    //                 Instruction::Binary(Binary { lhs, operator: BinaryOp::Add { .. }, rhs: _ })
    //                     if *lhs == induction_var
    //             )
    //         })
    //         .count()
    // }

    /// Decide if this loop is small enough that it can be inlined in a way that the number
    /// of unrolled instructions times the number of iterations would result in smaller bytecode
    /// than if we keep the loops with their overheads.
    fn is_small_loop(&self, function: &Function, cfg: &ControlFlowGraph) -> bool {
        self.boilerplate_stats(function, cfg).map(|s| s.is_small()).unwrap_or_default()
    }

    // TODO: unify this method with the one in the loop invariant pass
    // probably can unify some other code too
    fn values_defined_in_loop(&self, function: &Function) -> HashSet<ValueId> {
        let mut defined_in_loop = HashSet::default();
        for block in self.blocks.iter() {
            let params = function.dfg.block_parameters(*block);
            defined_in_loop.extend(params);
            for instruction_id in function.dfg[*block].instructions() {
                let results = function.dfg.instruction_results(*instruction_id);
                defined_in_loop.extend(results);
            }
        }
        defined_in_loop
    }

    /// Given the values defined inside the loop, we should be able to determine which instructions
    /// are "useless" inside of a loop.
    /// Certain instructions are "useless" instruction when they have certain properties:
    /// All values are either:
    /// - Constant
    /// - Induction variable
    /// - Or not defined in the loop
    fn redefine_useful_results(
        &self,
        function: &Function,
        mut defined_in_loop: HashSet<ValueId>,
        refs: &im::HashSet<ValueId>,
    ) -> usize {
        let mut useless_instructions = 0;
        let induction_var = self.get_induction_variable(function);
        for block in &self.blocks {
            for instruction in function.dfg[*block].instructions() {
                let results = function.dfg.instruction_results(*instruction);
                let instruction = &function.dfg[*instruction];
                // TODO: unify how all these instructions are analyzed
                match instruction {
                    Instruction::Load { address } if refs.contains(address) => {
                        if !defined_in_loop.contains(address) {
                            defined_in_loop.remove(&results[0]);
                        }
                    }
                    Instruction::ArrayGet { array, index } => {
                        let index_is_useless = induction_var == *index
                            || function.dfg.is_constant(*index)
                            || !defined_in_loop.contains(index);
                        if !defined_in_loop.contains(array) && index_is_useless {
                            defined_in_loop.remove(&results[0]);
                            useless_instructions += 1;
                        }
                    }
                    Instruction::ArraySet { array, index, value, .. } => {
                        let index_is_useless = induction_var == *index
                            || function.dfg.is_constant(*index)
                            || !defined_in_loop.contains(index);
                        if !defined_in_loop.contains(array)
                            && index_is_useless
                            && !defined_in_loop.contains(value)
                        {
                            defined_in_loop.remove(&results[0]);
                            useless_instructions += 1;
                        }
                    }
                    Instruction::Binary(_) => {
                        let mut is_useless = true;
                        instruction.for_each_value(|value| {
                            is_useless &= !defined_in_loop.contains(&value)
                                || value == induction_var
                                || function.dfg.is_constant(value);
                        });
                        if is_useless {
                            defined_in_loop.remove(&results[0]);
                            useless_instructions += 1;
                        }
                    }
                    _ => {}
                }
            }
        }
        useless_instructions
    }

    /// Collect boilerplate stats if we can figure out the upper and lower bounds of the loop,
    /// and the loop doesn't have multiple back-edges from breaks and continues.
    fn boilerplate_stats(
        &self,
        function: &Function,
        cfg: &ControlFlowGraph,
    ) -> Option<BoilerplateStats> {
        let (lower, upper) = self.get_const_bounds(function, cfg)?;
        let lower = lower.try_to_u64()?;
        let upper = upper.try_to_u64()?;
        let refs = self.find_pre_header_reference_values(function, cfg)?;

        // If we have a break block, we can potentially directly use the induction variable in that break.
        // If we then unroll the loop, the induction variable will not exist anymore.
        // TODO: we should appropriately unroll and account for the break
        // TODO 2: move this logic out into its own method
        let induction_var = self.get_induction_variable(function);
        let mut uses_induction_var_outside = false;
        for block in self.blocks.iter() {
            let successors = function.dfg[*block].successors();
            for successor in successors {
                if !self.blocks.contains(&successor) {
                    for instruction in function.dfg[successor].instructions() {
                        let instruction = &function.dfg[*instruction];
                        instruction.for_each_value(|value| {
                            if value == induction_var {
                                uses_induction_var_outside = true;
                            }
                        });
                    }
                }
            }
        }

        let defined_in_loop = self.values_defined_in_loop(function);

        let useless_instructions = if uses_induction_var_outside {
            0
        } else {
            self.redefine_useful_results(function, defined_in_loop, &refs)
        };

        let (loads, stores) = self.count_loads_and_stores(function, &refs);
        let all_instructions = self.count_all_instructions(function);

        Some(BoilerplateStats {
            iterations: (upper - lower) as usize,
            loads,
            stores,
            all_instructions,
            useless_instructions,
        })
    }
}

/// All the instructions in the following example are boilerplate:
/// ```text
/// brillig(inline) fn main f0 {
///   b0(v0: u32):
///     ...
///     jmp b1(u32 0)
///   b1(v1: u32):
///     v5 = lt v1, u32 4
///     jmpif v5 then: b3, else: b2
///   b3():
///     ...
///     v11 = add v1, u32 1
///     jmp b1(v11)
///   b2():
///     ...
/// }
/// ```
#[derive(Debug)]
struct BoilerplateStats {
    /// Number of iterations in the loop.
    iterations: usize,
    /// Number of loads  pre-header references in the loop.
    loads: usize,
    /// Number of stores into pre-header references in the loop.
    stores: usize,
    /// Number of instructions in the loop, including boilerplate,
    /// but excluding the boilerplate which is outside the loop.
    all_instructions: usize,
    /// "Useless instructions"
    /// TODO: find a better term for this
    /// We do not have a loop invariant, but something that becomes simpler upon unrolling
    useless_instructions: usize,
}

impl BoilerplateStats {
    /// Instruction count if we leave the loop as-is.
    /// It's the instructions in the loop, plus the one to kick it off in the pre-header.
    fn baseline_instructions(&self) -> usize {
        self.all_instructions + 1
    }

    /// Estimated number of _useful_ instructions, which is the ones in the loop
    /// minus all in-loop boilerplate.
    fn useful_instructions(&self) -> usize {
        // Boilerplate only includes two jumps for induction variable comparison
        // and the back edge jump to the header.
        // The comparison with the upper bound and the increments to the induction variable
        // are included in the `useless_instructions`
        let boilerplate = 2;
        // Be conservative and only assume that mem2reg gets rid of load followed by store.
        // NB we have not checked that these are actual pairs.
        let load_and_store = self.loads.min(self.stores) * 2;
        self.all_instructions - load_and_store - boilerplate - self.useless_instructions
    }

    /// Estimated number of instructions if we unroll the loop.
    fn unrolled_instructions(&self) -> usize {
        self.useful_instructions() * self.iterations
    }

    /// A small loop is where if we unroll it into the pre-header then considering the
    /// number of iterations we still end up with a smaller bytecode than if we leave
    /// the blocks in tact with all the boilerplate involved in jumping, and the extra
    /// reference access instructions.
    fn is_small(&self) -> bool {
        self.unrolled_instructions() < self.baseline_instructions()
    }
}

/// Return the induction value of the current iteration of the loop, from the given block's jmp arguments.
///
/// Expects the current block to terminate in `jmp h(N)` where h is the loop header and N is
/// a Field value. Returns an `Err` if this isn't the case.
///
/// Consider the following example:
/// ```text
/// main():
///   v0 = ... start ...
///   v1 = ... end ...
///   jmp loop_entry(v0)
/// loop_entry(i: Field):
///   ...
/// ```
/// We're looking for the terminating jump of the `main` predecessor of `loop_entry`.
fn get_induction_variable(function: &Function, block: BasicBlockId) -> Result<ValueId, CallStack> {
    match function.dfg[block].terminator() {
        Some(TerminatorInstruction::Jmp { arguments, call_stack: location, .. }) => {
            // This assumption will no longer be valid if e.g. mutable variables are represented as
            // block parameters. If that becomes the case we'll need to figure out which variable
            // is generally constant and increasing to guess which parameter is the induction
            // variable.
            if arguments.len() != 1 {
                // It is expected that a loop's induction variable is the only block parameter of the loop header.
                // If there's no variable this might be a `loop`.
                let call_stack = function.dfg.get_call_stack(*location);
                return Err(call_stack);
            }

            let value = arguments[0];
            if function.dfg.get_numeric_constant(value).is_some() {
                Ok(value)
            } else {
                let call_stack = function.dfg.get_call_stack(*location);
                Err(call_stack)
            }
        }
        Some(terminator) => Err(function.dfg.get_call_stack(terminator.call_stack())),
        None => Err(CallStack::new()),
    }
}

/// The context object for each loop iteration.
/// Notably each loop iteration maps each loop block to a fresh, unrolled block.
struct LoopIteration<'f> {
    inserter: FunctionInserter<'f>,
    loop_: &'f Loop,

    /// Maps pre-unrolled block ids from within the loop to new block ids of each loop
    /// block for each loop iteration.
    blocks: HashMap<BasicBlockId, BasicBlockId>,

    /// Maps unrolled block ids back to the original source block ids
    original_blocks: HashMap<BasicBlockId, BasicBlockId>,
    visited_blocks: im::HashSet<BasicBlockId>,

    insert_block: BasicBlockId,
    source_block: BasicBlockId,

    /// The induction value (and the block it was found in) is the new value for
    /// the variable traditionally called `i` on each iteration of the loop.
    /// This is None until we visit the block which jumps back to the start of the
    /// loop, at which point we record its value and the block it was found in.
    induction_value: Option<(BasicBlockId, ValueId)>,
}

impl<'f> LoopIteration<'f> {
    fn new(
        function: &'f mut Function,
        loop_: &'f Loop,
        insert_block: BasicBlockId,
        source_block: BasicBlockId,
    ) -> Self {
        Self {
            inserter: FunctionInserter::new(function),
            loop_,
            insert_block,
            source_block,
            blocks: HashMap::default(),
            original_blocks: HashMap::default(),
            visited_blocks: im::HashSet::default(),
            induction_value: None,
        }
    }

    /// Unroll a single iteration of the loop.
    ///
    /// Note that after unrolling a single iteration, the loop is _not_ in a valid state.
    /// It is expected the terminator instructions are set up to branch into an empty block
    /// for further unrolling. When the loop is finished this will need to be mutated to
    /// jump to the end of the loop instead.
    fn unroll_loop_iteration(mut self) -> (BasicBlockId, ValueId, Option<ArrayCache>) {
        let mut next_blocks = self.unroll_loop_block();

        while let Some(block) = next_blocks.pop() {
            self.insert_block = block;
            self.source_block = self.get_original_block(block);

            if !self.visited_blocks.contains(&self.source_block) {
                let mut blocks = self.unroll_loop_block();
                next_blocks.append(&mut blocks);
            }
        }
        // After having unrolled all blocks in the loop body, we must know how to get back to the header;
        // this is also the block into which we have to unroll into next.
        let (end_block, induction_value) = self
            .induction_value
            .expect("Expected to find the induction variable by end of loop iteration");

        (end_block, induction_value, self.inserter.into_array_cache())
    }

    /// Unroll a single block in the current iteration of the loop
    fn unroll_loop_block(&mut self) -> Vec<BasicBlockId> {
        let mut next_blocks = self.unroll_loop_block_helper();
        // Guarantee that the next blocks we set up to be unrolled, are actually part of the loop,
        // which we recorded while inlining the instructions of the blocks already processed.
        next_blocks.retain(|block| {
            let b = self.get_original_block(*block);
            self.loop_.blocks.contains(&b)
        });
        next_blocks
    }

    /// Unroll a single block in the current iteration of the loop
    fn unroll_loop_block_helper(&mut self) -> Vec<BasicBlockId> {
        // Copy instructions from the loop body to the unroll destination, replacing the terminator.
        self.inline_instructions_from_block();
        self.visited_blocks.insert(self.source_block);

        match self.inserter.function.dfg[self.insert_block].unwrap_terminator() {
            TerminatorInstruction::JmpIf {
                condition,
                then_destination,
                else_destination,
                call_stack,
            } => self.handle_jmpif(*condition, *then_destination, *else_destination, *call_stack),
            TerminatorInstruction::Jmp { destination, arguments, call_stack: _ } => {
                if self.get_original_block(*destination) == self.loop_.header {
                    // We found the back-edge of the loop.
                    assert_eq!(arguments.len(), 1);
                    self.induction_value = Some((self.insert_block, arguments[0]));
                }
                vec![*destination]
            }
            TerminatorInstruction::Return { .. } => vec![],
        }
    }

    /// Find the next branch(es) to take from a jmpif terminator and return them.
    /// If only one block is returned, it means the jmpif condition evaluated to a known
    /// constant and we can safely take only the given branch. In this case the method
    /// also replaces the terminator of the insert block (a.k.a fresh block) to be a `Jmp`,
    /// and changes the source block in the context for the next iteration to be the
    /// destination indicated by the constant condition (ie. the `then` or the `else`).
    fn handle_jmpif(
        &mut self,
        condition: ValueId,
        then_destination: BasicBlockId,
        else_destination: BasicBlockId,
        call_stack: CallStackId,
    ) -> Vec<BasicBlockId> {
        let condition = self.inserter.resolve(condition);

        match self.dfg().get_numeric_constant(condition) {
            Some(constant) => {
                let destination =
                    if constant.is_zero() { else_destination } else { then_destination };

                self.source_block = self.get_original_block(destination);

                let arguments = Vec::new();
                let jmp = TerminatorInstruction::Jmp { destination, arguments, call_stack };
                self.inserter.function.dfg.set_block_terminator(self.insert_block, jmp);
                vec![destination]
            }
            None => vec![then_destination, else_destination],
        }
    }

    /// Translate a block id to a block id in the unrolled loop. If the given
    /// block id is not within the loop, it is returned as-is.
    fn get_or_insert_block(&mut self, block: BasicBlockId) -> BasicBlockId {
        if let Some(new_block) = self.blocks.get(&block) {
            return *new_block;
        }

        // If the block is in the loop we create a fresh block for each iteration
        if self.loop_.blocks.contains(&block) {
            let new_block = self.dfg_mut().make_block_with_parameters_from_block(block);
            self.inserter.remember_block_params_from_block(block, new_block);

            self.blocks.insert(block, new_block);
            self.original_blocks.insert(new_block, block);
            new_block
        } else {
            block
        }
    }

    /// Find the original ID of a block that replaced it.
    fn get_original_block(&self, block: BasicBlockId) -> BasicBlockId {
        self.original_blocks.get(&block).copied().unwrap_or(block)
    }

    /// Copy over instructions from the source into the insert block,
    /// while simplifying instructions and keeping track of original block IDs.
    fn inline_instructions_from_block(&mut self) {
        let source_block = &self.dfg()[self.source_block];
        let instructions = source_block.instructions().to_vec();

        // We cannot directly append each instruction since we need to substitute any
        // instances of the induction variable or any values that were changed as a result
        // of the new induction variable value.
        for instruction in instructions {
            // Reference counting is only used by Brillig, ACIR doesn't need them.
            if self.inserter.function.runtime().is_acir() && self.is_refcount(instruction) {
                continue;
            }
            self.inserter.push_instruction(instruction, self.insert_block);
        }
        let mut terminator = self.dfg()[self.source_block].unwrap_terminator().clone();

        terminator.map_values_mut(|value| self.inserter.resolve(value));

        // Replace the blocks in the terminator with fresh one with the same parameters,
        // while remembering which were the original block IDs.
        terminator.mutate_blocks(|block| self.get_or_insert_block(block));
        self.inserter.function.dfg.set_block_terminator(self.insert_block, terminator);
    }

    /// Is the instruction an `Rc`?
    fn is_refcount(&self, instruction: InstructionId) -> bool {
        matches!(
            self.dfg()[instruction],
            Instruction::IncrementRc { .. } | Instruction::DecrementRc { .. }
        )
    }

    fn dfg(&self) -> &DataFlowGraph {
        &self.inserter.function.dfg
    }

    fn dfg_mut(&mut self) -> &mut DataFlowGraph {
        &mut self.inserter.function.dfg
    }
}

/// Unrolling leaves some duplicate instructions which can potentially be removed.
fn simplify_between_unrolls(function: &mut Function) {
    // Do a mem2reg after the last unroll to aid simplify_cfg
    function.mem2reg();
    function.simplify_function();
    // Do another mem2reg after simplify_cfg to aid the next unroll
    function.mem2reg();
}

/// Decide if the new bytecode size is acceptable, compared to the original.
///
/// The maximum increase can be expressed as a negative value if we demand a decrease.
/// (Values -100 and under mean the new size should be 0).
fn is_new_size_ok(orig_size: usize, new_size: usize, max_incr_pct: i32) -> bool {
    let max_size_pct = 100i32.saturating_add(max_incr_pct).max(0) as usize;
    let max_size = orig_size.saturating_mul(max_size_pct);
    new_size.saturating_mul(100) <= max_size
}

#[cfg(test)]
mod tests {
    use acvm::FieldElement;
    use test_case::test_case;

    use crate::errors::RuntimeError;
    use crate::ssa::{ir::value::ValueId, opt::assert_normalized_ssa_equals, Ssa};

    use super::{is_new_size_ok, BoilerplateStats, Loops};

    /// Tries to unroll all loops in each SSA function once, calling the `Function` directly,
    /// bypassing the iterative loop done by the SSA which does further optimisations.
    ///
    /// If any loop cannot be unrolled, it is left as-is or in a partially unrolled state.
    fn try_unroll_loops(mut ssa: Ssa) -> (Ssa, Vec<RuntimeError>) {
        let mut errors = vec![];
        for function in ssa.functions.values_mut() {
            errors.extend(function.try_unroll_loops().1);
        }
        (ssa, errors)
    }

    #[test]
    fn unroll_nested_loops() {
        // fn main() {
        //     for i in 0..3 {
        //         for j in 0..4 {
        //             assert(i + j > 10);
        //         }
        //     }
        // }
        let src = "
            acir(inline) fn main f0 {
                b0():
                    jmp b1(Field 0)
                b1(v0: Field):  // header of outer loop
                    v1 = lt v0, Field 3
                    jmpif v1 then: b2, else: b3
                b2():
                    jmp b4(Field 0)
                b4(v2: Field):  // header of inner loop
                    v3 = lt v2, Field 4
                    jmpif v3 then: b5, else: b6
                b5():
                    v4 = add v0, v2
                    v5 = lt Field 10, v4
                    constrain v5 == Field 1
                    v6 = add v2, Field 1
                    jmp b4(v6)
                b6(): // end of inner loop
                    v7 = add v0, Field 1
                    jmp b1(v7)
                b3(): // end of outer loop
                    return Field 0
            }
        ";
        let ssa = Ssa::from_str(src).unwrap();

        let expected = "
            acir(inline) fn main f0 {
              b0():
                constrain u1 0 == Field 1
                constrain u1 0 == Field 1
                constrain u1 0 == Field 1
                constrain u1 0 == Field 1
                jmp b1()
              b1():
                constrain u1 0 == Field 1
                constrain u1 0 == Field 1
                constrain u1 0 == Field 1
                constrain u1 0 == Field 1
                jmp b2()
              b2():
                constrain u1 0 == Field 1
                constrain u1 0 == Field 1
                constrain u1 0 == Field 1
                constrain u1 0 == Field 1
                jmp b3()
              b3():
                jmp b4()
              b4():
                return Field 0
            }
        ";

        // The final block count is not 1 because unrolling creates some unnecessary jmps.
        // If a simplify cfg pass is ran afterward, the expected block count will be 1.
        let (ssa, errors) = try_unroll_loops(ssa);
        assert_eq!(errors.len(), 0, "All loops should be unrolled");
        assert_eq!(ssa.main().reachable_blocks().len(), 5);

        assert_normalized_ssa_equals(ssa, expected);
    }

    // Test that the pass can still be run on loops which fail to unroll properly
    #[test]
    fn fail_to_unroll_loop() {
        let src = "
        acir(inline) fn main f0 {
          b0(v0: Field):
            jmp b1(v0)
          b1(v1: Field):
            v2 = lt v1, Field 5
            jmpif v2 then: b2, else: b3
          b2():
            v3 = add v1, Field 1
            jmp b1(v3)
          b3():
            return Field 0
        }
        ";
        let ssa = Ssa::from_str(src).unwrap();

        // Sanity check
        assert_eq!(ssa.main().reachable_blocks().len(), 4);

        // Expected that we failed to unroll the loop
        let (_, errors) = try_unroll_loops(ssa);
        assert_eq!(errors.len(), 1, "Expected to fail to unroll loop");
    }

    #[test]
    fn test_get_const_bounds() {
        let ssa = brillig_unroll_test_case();
        let function = ssa.main();
        let loops = Loops::find_all(function);
        assert_eq!(loops.yet_to_unroll.len(), 1);

        let (lower, upper) = loops.yet_to_unroll[0]
            .get_const_bounds(function, &loops.cfg)
            .expect("bounds are numeric const");

        assert_eq!(lower, FieldElement::from(0u32));
        assert_eq!(upper, FieldElement::from(4u32));
    }

    #[test]
    fn test_find_pre_header_reference_values() {
        let ssa = brillig_unroll_test_case();
        let function = ssa.main();
        let mut loops = Loops::find_all(function);
        let loop0 = loops.yet_to_unroll.pop().unwrap();

        let refs = loop0.find_pre_header_reference_values(function, &loops.cfg).unwrap();
        assert_eq!(refs.len(), 1);
        assert!(refs.contains(&ValueId::test_new(2)));

        let (loads, stores) = loop0.count_loads_and_stores(function, &refs);
        assert_eq!(loads, 1);
        assert_eq!(stores, 1);

        let all = loop0.count_all_instructions(function);
        assert_eq!(all, 7);
    }

    #[test]
    fn test_boilerplate_stats() {
        let ssa = brillig_unroll_test_case();
        let stats = loop0_stats(&ssa);
        assert_eq!(stats.iterations, 4);
        assert_eq!(stats.all_instructions, 2 + 5); // Instructions in b1 and b3
                                                   // assert_eq!(stats.increments, 1);
        assert_eq!(stats.loads, 1);
        assert_eq!(stats.stores, 1);
        assert_eq!(stats.useful_instructions(), 1); // Adding to sum
        assert_eq!(stats.baseline_instructions(), 8);
        assert!(stats.is_small());
    }

    #[test]
    fn test_boilerplate_stats_6470() {
        let ssa = brillig_unroll_test_case_6470(3);
        let stats = loop0_stats(&ssa);
        assert_eq!(stats.iterations, 3);
        assert_eq!(stats.all_instructions, 2 + 8); // Instructions in b1 and b3
                                                   // assert_eq!(stats.increments, 2);
        assert_eq!(stats.loads, 1);
        assert_eq!(stats.stores, 1);
        assert_eq!(stats.useful_instructions(), 3); // array get, add, array set
        assert_eq!(stats.baseline_instructions(), 11);
        assert!(stats.is_small());
    }

    /// Test that we can unroll a small loop.
    #[test]
    fn test_brillig_unroll_small_loop() {
        let ssa = brillig_unroll_test_case();

        // Expectation taken by compiling the Noir program as ACIR,
        // ie. by removing the `unconstrained` from `main`.
        let expected = "
        brillig(inline) fn main f0 {
          b0(v0: u32):
            v1 = allocate -> &mut u32
            store u32 0 at v1
            v3 = load v1 -> u32
            store v3 at v1
            v4 = load v1 -> u32
            v6 = add v4, u32 1
            store v6 at v1
            v7 = load v1 -> u32
            v9 = add v7, u32 2
            store v9 at v1
            v10 = load v1 -> u32
            v12 = add v10, u32 3
            store v12 at v1
            jmp b1()
          b1():
            v13 = load v1 -> u32
            v14 = eq v13, v0
            constrain v13 == v0
            return
        }
        ";

        let (ssa, errors) = try_unroll_loops(ssa);
        assert_eq!(errors.len(), 0, "Unroll should have no errors");
        assert_eq!(ssa.main().reachable_blocks().len(), 2, "The loop should be unrolled");

        assert_normalized_ssa_equals(ssa, expected);
    }

    /// Test that we can unroll the loop in the ticket if we don't have too many iterations.
    #[test]
    fn test_brillig_unroll_6470_small() {
        // Few enough iterations so that we can perform the unroll.
        let ssa = brillig_unroll_test_case_6470(3);
        let (ssa, errors) = try_unroll_loops(ssa);
        assert_eq!(errors.len(), 0, "Unroll should have no errors");
        assert_eq!(ssa.main().reachable_blocks().len(), 2, "The loop should be unrolled");

        // The IDs are shifted by one compared to what the ACIR version printed.
        let expected = "
        brillig(inline) fn main f0 {
          b0(v0: [u64; 6]):
            inc_rc v0
            v2 = make_array [u64 0, u64 0, u64 0, u64 0, u64 0, u64 0] : [u64; 6]
            inc_rc v2
            v3 = allocate -> &mut [u64; 6]
            store v2 at v3
            v4 = load v3 -> [u64; 6]
            v6 = array_get v0, index u32 0 -> u64
            v8 = add v6, u64 1
            v9 = array_set v4, index u32 0, value v8
            store v9 at v3
            v10 = load v3 -> [u64; 6]
            v12 = array_get v0, index u32 1 -> u64
            v13 = add v12, u64 1
            v14 = array_set v10, index u32 1, value v13
            store v14 at v3
            v15 = load v3 -> [u64; 6]
            v17 = array_get v0, index u32 2 -> u64
            v18 = add v17, u64 1
            v19 = array_set v15, index u32 2, value v18
            store v19 at v3
            jmp b1()
          b1():
            v20 = load v3 -> [u64; 6]
            dec_rc v0
            return v20
        }
        ";
        assert_normalized_ssa_equals(ssa, expected);
    }

    /// Test that with more iterations it's not unrolled.
    #[test]
    fn test_brillig_unroll_6470_large() {
        // More iterations than it can unroll
        let parse_ssa = || brillig_unroll_test_case_6470(6);
        let ssa = parse_ssa();
        let stats = loop0_stats(&ssa);
        assert!(!stats.is_small(), "the loop should be considered large");

        let (ssa, errors) = try_unroll_loops(ssa);
        assert_eq!(errors.len(), 0, "Unroll should have no errors");
        // Check that it's still the original
        assert_normalized_ssa_equals(ssa, parse_ssa().to_string().as_str());
    }

    #[test]
    fn test_brillig_unroll_iteratively_respects_max_increase() {
        let ssa = brillig_unroll_test_case();
        let ssa = ssa.unroll_loops_iteratively(-90).unwrap();
        // Check that it's still the original
        assert_normalized_ssa_equals(ssa, brillig_unroll_test_case().to_string().as_str());
    }

    #[test]
    fn test_brillig_unroll_iteratively_with_large_max_increase() {
        let ssa = brillig_unroll_test_case();
        let ssa = ssa.unroll_loops_iteratively(50).unwrap();
        // Check that it did the unroll
        assert_eq!(ssa.main().reachable_blocks().len(), 2, "The loop should be unrolled");
    }

    /// Test that `break` and `continue` stop unrolling without any panic.
    #[test]
    fn test_brillig_unroll_break_and_continue() {
        // unconstrained fn main() {
        //     let mut count = 0;
        //     for i in 0..10 {
        //         if i == 2 {
        //             continue;
        //         }
        //         if i == 5 {
        //             break;
        //         }
        //         count += 1;
        //     }
        //     assert(count == 4);
        // }
        let src = "
        brillig(inline) fn main f0 {
          b0():
            v1 = allocate -> &mut Field
            store Field 0 at v1
            jmp b1(u32 0)
          b1(v0: u32):
            v5 = lt v0, u32 10
            jmpif v5 then: b2, else: b6
          b2():
            v7 = eq v0, u32 2
            jmpif v7 then: b7, else: b3
          b3():
            v9 = eq v0, u32 5
            jmpif v9 then: b5, else: b4
          b4():
            v10 = load v1 -> Field
            v12 = add v10, Field 1
            store v12 at v1
            v14 = add v0, u32 1
            jmp b1(v14)
          b5():
            jmp b6()
          b6():
            v15 = load v1 -> Field
            v17 = eq v15, Field 4
            constrain v15 == Field 4
            return
          b7():
            v18 = add v0, u32 1
            jmp b1(v18)
        }
        ";
        let ssa = Ssa::from_str(src).unwrap();
        let (ssa, errors) = try_unroll_loops(ssa);
        assert_eq!(errors.len(), 0, "Unroll should have no errors");
        assert_normalized_ssa_equals(ssa, src);
    }

    /// Simple test loop:
    /// ```text
    /// unconstrained fn main(sum: u32) {
    ///     assert(loop(0, 4) == sum);
    /// }
    ///
    /// fn loop(from: u32, to: u32) -> u32 {
    ///      let mut sum = 0;
    ///      for i in from..to {
    ///          sum = sum + i;
    ///      }
    ///      sum
    ///  }
    /// ```
    /// We can check what the ACIR unrolling behavior would be by
    /// removing the `unconstrained` from the `main` function and
    /// compiling the program with `nargo --test-program . compile --show-ssa`.
    fn brillig_unroll_test_case() -> Ssa {
        let src = "
        // After `static_assert` and `assert_constant`:
        brillig(inline) fn main f0 {
          b0(v0: u32):
            v2 = allocate -> &mut u32
            store u32 0 at v2
            jmp b1(u32 0)
          b1(v1: u32):
            v5 = lt v1, u32 4
            jmpif v5 then: b3, else: b2
          b3():
            v8 = load v2 -> u32
            v9 = add v8, v1
            store v9 at v2
            v11 = add v1, u32 1
            jmp b1(v11)
          b2():
            v6 = load v2 -> u32
            v7 = eq v6, v0
            constrain v6 == v0
            return
        }
        ";
        Ssa::from_str(src).unwrap()
    }

    /// Test case from #6470:
    /// ```text
    /// unconstrained fn __validate_gt_remainder(a_u60: [u64; 6]) -> [u64; 6] {
    ///     let mut result_u60: [u64; 6] = [0; 6];
    ///
    ///     for i in 0..6 {
    ///         result_u60[i] = a_u60[i] + 1;
    ///     }
    ///
    ///     result_u60
    /// }
    /// ```
    /// The `num_iterations` parameter can be used to make it more costly to inline.
    fn brillig_unroll_test_case_6470(num_iterations: usize) -> Ssa {
        let src = format!(
            "
        // After `static_assert` and `assert_constant`:
        brillig(inline) fn main f0 {{
          b0(v0: [u64; 6]):
            inc_rc v0
            v3 = make_array [u64 0, u64 0, u64 0, u64 0, u64 0, u64 0] : [u64; 6]
            inc_rc v3
            v4 = allocate -> &mut [u64; 6]
            store v3 at v4
            jmp b1(u32 0)
          b1(v1: u32):
            v7 = lt v1, u32 {num_iterations}
            jmpif v7 then: b3, else: b2
          b3():
            v9 = load v4 -> [u64; 6]
            v10 = array_get v0, index v1 -> u64
            v12 = add v10, u64 1
            v13 = array_set v9, index v1, value v12
            v15 = add v1, u32 1
            store v13 at v4
            v16 = add v1, u32 1 // duplicate
            jmp b1(v16)
          b2():
            v8 = load v4 -> [u64; 6]
            dec_rc v0
            return v8
        }}
        "
        );
        Ssa::from_str(&src).unwrap()
    }

    // Boilerplate stats of the first loop in the SSA.
    fn loop0_stats(ssa: &Ssa) -> BoilerplateStats {
        let function = ssa.main();
        let mut loops = Loops::find_all(function);
        let loop0 = loops.yet_to_unroll.pop().expect("there should be a loop");
        loop0.boilerplate_stats(function, &loops.cfg).expect("there should be stats")
    }

    #[test_case(1000, 700, 50, true; "size decreased")]
    #[test_case(1000, 1500, 50, true; "size increased just by the max")]
    #[test_case(1000, 1501, 50, false; "size increased over the max")]
    #[test_case(1000, 700, -50, false; "size decreased but not enough")]
    #[test_case(1000, 250, -50, true; "size decreased over expectations")]
    #[test_case(1000, 250, -1250, false; "demanding more than minus 100 is handled")]
    fn test_is_new_size_ok(old: usize, new: usize, max: i32, ok: bool) {
        assert_eq!(is_new_size_ok(old, new, max), ok);
    }
}<|MERGE_RESOLUTION|>--- conflicted
+++ resolved
@@ -76,13 +76,8 @@
                 if max_bytecode_increase_percent < i32::MAX {
                     let orig_function = orig_function.expect("took snapshot to compare");
                     let new_size = function.num_instructions();
-<<<<<<< HEAD
-                    let orig_size = function.num_instructions();
+                    let orig_size = orig_function.num_instructions();
                     if !is_new_size_ok(orig_size, new_size, max_bytecode_increase_percent) {
-=======
-                    let orig_size = orig_function.num_instructions();
-                    if !is_new_size_ok(orig_size, new_size, max_incr_pct) {
->>>>>>> 0c6c6371
                         *function = orig_function;
                     }
                 }
