//! This file contains the loop unrolling pass for the new SSA IR.
//!
//! This pass is divided into a few steps:
//! 1. Find all loops in the program (`find_all_loops`)
//! 2. For each loop:
//!    a. If the loop is in our list of loops that previously failed to unroll, skip it.
//!    b. If we have previously modified any of the blocks in the loop,
//!       restart from step 1 to refresh the context.
//!    c. If not, try to unroll the loop. If successful, remember the modified
//!       blocks. If unsuccessful either error if the abort_on_error flag is set,
//!       or otherwise remember that the loop failed to unroll and leave it unmodified.
//!
//! Note that this pass also often creates superfluous jmp instructions in the
//! program that will need to be removed by a later simplify CFG pass.
//!
//! Note also that unrolling is skipped for Brillig runtime, unless the loops are deemed
//! sufficiently small that inlining can be done without increasing the bytecode.
//!
//! When unrolling ACIR code, we remove reference count instructions because they are
//! only used by Brillig bytecode.
use std::collections::BTreeSet;

use acvm::{acir::AcirField, FieldElement};
use im::HashSet;

use crate::{
    errors::RuntimeError,
    ssa::{
        ir::{
            basic_block::BasicBlockId,
            call_stack::{CallStack, CallStackId},
            cfg::ControlFlowGraph,
            dfg::DataFlowGraph,
            dom::DominatorTree,
            function::Function,
            function_inserter::{ArrayCache, FunctionInserter},
            instruction::{Binary, BinaryOp, Instruction, InstructionId, TerminatorInstruction},
            post_order::PostOrder,
            value::ValueId,
        },
        ssa_gen::Ssa,
    },
};
use fxhash::FxHashMap as HashMap;

impl Ssa {
    /// Loop unrolling can return errors, since ACIR functions need to be fully unrolled.
    /// This meta-pass will keep trying to unroll loops and simplifying the SSA until no more errors are found.
    ///
    /// The `max_bytecode_incr_pct`, when given, is used to limit the growth of the Brillig bytecode size
    /// after unrolling small loops to some percentage of the original loop. For example a value of 150 would
    /// mean the new loop can be 150% (ie. 2.5 times) larger than the original loop. It will still contain
    /// fewer SSA instructions, but that can still result in more Brillig opcodes.
    #[tracing::instrument(level = "trace", skip(self))]
    pub(crate) fn unroll_loops_iteratively(
        mut self,
        max_bytecode_increase_percent: Option<i32>,
    ) -> Result<Ssa, RuntimeError> {
        for function in self.functions.values_mut() {
            let is_brillig = function.runtime().is_brillig();

            // Take a snapshot in case we have to restore it.
            let orig_function =
                (max_bytecode_increase_percent.is_some() && is_brillig).then(|| function.clone());

            // We must be able to unroll ACIR loops at this point, so exit on failure to unroll.
            let has_unrolled = function.unroll_loops_iteratively()?;

            // Check if the size increase is acceptable
            // This is here now instead of in `Function::unroll_loops_iteratively` because we'd need
            // more finessing to convince the borrow checker that it's okay to share a read-only reference
            // to the globals and a mutable reference to the function at the same time, both part of the `Ssa`.
            if has_unrolled && is_brillig {
                if let Some(max_incr_pct) = max_bytecode_increase_percent {
<<<<<<< HEAD
                    if global_cache.is_none() {
                        let globals = (*function.dfg.globals).clone();
                        // DIE is run at the end of our SSA optimizations, so we mark all globals as in use here.
                        let used_globals = &globals.values_iter().map(|(id, _)| id).collect();
                        let globals_dfg = DataFlowGraph::from(globals);
                        let (_, brillig_globals, _, _) = convert_ssa_globals(
                            false,
                            &globals_dfg,
                            used_globals,
                            &BTreeSet::default(),
                            function.id(),
                        );
                        global_cache = Some(brillig_globals);
                    }
                    let brillig_globals = global_cache.as_ref().unwrap();

=======
>>>>>>> a9e98506
                    let orig_function = orig_function.expect("took snapshot to compare");
                    let new_size = function.num_instructions();
                    let orig_size = orig_function.num_instructions();
                    if !is_new_size_ok(orig_size, new_size, max_incr_pct) {
                        *function = orig_function;
                    }
                }
            }
        }
        Ok(self)
    }
}

impl Function {
    /// Try to unroll loops in the function.
    ///
    /// Returns an `Err` if it cannot be done, for example because the loop bounds
    /// cannot be determined at compile time. This can happen during pre-processing,
    /// but it should still leave the function in a partially unrolled, but valid state.
    ///
    /// If successful, returns a flag indicating whether any loops have been unrolled.
    pub(super) fn unroll_loops_iteratively(&mut self) -> Result<bool, RuntimeError> {
        // Try to unroll loops first:
        let (mut has_unrolled, mut unroll_errors) = self.try_unroll_loops();

        // Keep unrolling until no more errors are found
        while !unroll_errors.is_empty() {
            let prev_unroll_err_count = unroll_errors.len();

            // Simplify the SSA before retrying
            simplify_between_unrolls(self);

            // Unroll again
            let (new_unrolled, new_errors) = self.try_unroll_loops();
            unroll_errors = new_errors;
            has_unrolled |= new_unrolled;

            // If we didn't manage to unroll any more loops, exit
            if unroll_errors.len() >= prev_unroll_err_count {
                return Err(unroll_errors.swap_remove(0));
            }
        }

        Ok(has_unrolled)
    }

    // Loop unrolling in brillig can lead to a code explosion currently.
    // This can also be true for ACIR, but we have no alternative to unrolling in ACIR.
    // Brillig also generally prefers smaller code rather than faster code,
    // so we only attempt to unroll small loops, which we decide on a case-by-case basis.
    fn try_unroll_loops(&mut self) -> (bool, Vec<RuntimeError>) {
        Loops::find_all(self).unroll_each(self)
    }
}

pub(super) struct Loop {
    /// The header block of a loop is the block which dominates all the
    /// other blocks in the loop.
    pub(super) header: BasicBlockId,

    /// The start of the back_edge n -> d is the block n at the end of
    /// the loop that jumps back to the header block d which restarts the loop.
    back_edge_start: BasicBlockId,

    /// All the blocks contained within the loop, including `header` and `back_edge_start`.
    pub(super) blocks: BTreeSet<BasicBlockId>,
}

pub(super) struct Loops {
    /// The loops that failed to be unrolled so that we do not try to unroll them again.
    /// Each loop is identified by its header block id.
    failed_to_unroll: HashSet<BasicBlockId>,

    pub(super) yet_to_unroll: Vec<Loop>,
    modified_blocks: HashSet<BasicBlockId>,
    pub(super) cfg: ControlFlowGraph,
}

impl Loops {
    /// Find a loop in the program by finding a node that dominates any predecessor node.
    /// The edge where this happens will be the back-edge of the loop.
    ///
    /// For example consider the following SSA of a basic loop:
    /// ```text
    /// main():
    ///   v0 = ... start ...
    ///   v1 = ... end ...
    ///   jmp loop_entry(v0)
    /// loop_entry(i: Field):
    ///   v2 = lt i v1
    ///   jmpif v2, then: loop_body, else: loop_end
    /// loop_body():
    ///   v3 = ... body ...
    ///   v4 = add 1, i
    ///   jmp loop_entry(v4)
    /// loop_end():
    /// ```
    ///
    /// The CFG will look something like this:
    /// ```text
    /// main
    ///   ↓
    /// loop_entry ←---↰
    ///   ↓        ↘   |
    /// loop_end    loop_body
    /// ```
    /// `loop_entry` has two predecessors: `main` and `loop_body`, and it dominates `loop_body`.
    pub(super) fn find_all(function: &Function) -> Self {
        let cfg = ControlFlowGraph::with_function(function);
        let post_order = PostOrder::with_function(function);
        let mut dom_tree = DominatorTree::with_cfg_and_post_order(&cfg, &post_order);

        let mut loops = vec![];

        for (block, _) in function.dfg.basic_blocks_iter() {
            // These reachable checks wouldn't be needed if we only iterated over reachable blocks
            if dom_tree.is_reachable(block) {
                for predecessor in cfg.predecessors(block) {
                    // In the above example, we're looking for when `block` is `loop_entry` and `predecessor` is `loop_body`.
                    if dom_tree.is_reachable(predecessor) && dom_tree.dominates(block, predecessor)
                    {
                        // predecessor -> block is the back-edge of a loop
                        loops.push(Loop::find_blocks_in_loop(block, predecessor, &cfg));
                    }
                }
            }
        }

        // Sort loops by block size so that we unroll the larger, outer loops of nested loops first.
        // This is needed because inner loops may use the induction variable from their outer loops in
        // their loop range. We will start popping loops from the back.
        loops.sort_by_key(|loop_| loop_.blocks.len());

        Self {
            failed_to_unroll: HashSet::default(),
            yet_to_unroll: loops,
            modified_blocks: HashSet::default(),
            cfg,
        }
    }

    /// Unroll all loops within a given function.
    /// Any loops which fail to be unrolled (due to using non-constant indices) will be unmodified.
    /// Returns whether any blocks have been modified
    fn unroll_each(mut self, function: &mut Function) -> (bool, Vec<RuntimeError>) {
        let mut unroll_errors = vec![];
        let mut has_unrolled = false;
        while let Some(next_loop) = self.yet_to_unroll.pop() {
            if function.runtime().is_brillig() && !next_loop.is_small_loop(function, &self.cfg) {
                continue;
            }
            // If we've previously modified a block in this loop we need to refresh the context.
            // This happens any time we have nested loops.
            if next_loop.blocks.iter().any(|block| self.modified_blocks.contains(block)) {
                let mut new_loops = Self::find_all(function);
                new_loops.failed_to_unroll = self.failed_to_unroll;
                let (new_unrolled, new_errors) = new_loops.unroll_each(function);
                return (has_unrolled || new_unrolled, [unroll_errors, new_errors].concat());
            }

            // Don't try to unroll the loop again if it is known to fail
            if !self.failed_to_unroll.contains(&next_loop.header) {
                match next_loop.unroll(function, &self.cfg) {
                    Ok(_) => {
                        has_unrolled = true;
                        self.modified_blocks.extend(next_loop.blocks);
                    }
                    Err(call_stack) => {
                        self.failed_to_unroll.insert(next_loop.header);
                        unroll_errors.push(RuntimeError::UnknownLoopBound { call_stack });
                    }
                }
            }
        }
        (has_unrolled, unroll_errors)
    }
}

impl Loop {
    /// Return each block that is in a loop starting in the given header block.
    /// Expects back_edge_start -> header to be the back edge of the loop.
    fn find_blocks_in_loop(
        header: BasicBlockId,
        back_edge_start: BasicBlockId,
        cfg: &ControlFlowGraph,
    ) -> Self {
        let mut blocks = BTreeSet::default();
        blocks.insert(header);

        let mut insert = |block, stack: &mut Vec<BasicBlockId>| {
            if !blocks.contains(&block) {
                blocks.insert(block);
                stack.push(block);
            }
        };

        // Starting from the back edge of the loop, each predecessor of this block until
        // the header is within the loop.
        let mut stack = vec![];
        insert(back_edge_start, &mut stack);

        while let Some(block) = stack.pop() {
            for predecessor in cfg.predecessors(block) {
                insert(predecessor, &mut stack);
            }
        }

        Self { header, back_edge_start, blocks }
    }

    /// Find the lower bound of the loop in the pre-header and return it
    /// if it's a numeric constant, which it will be if the previous SSA
    /// steps managed to inline it.
    ///
    /// Consider the following example of a `for i in 0..4` loop:
    /// ```text
    /// brillig(inline) fn main f0 {
    ///   b0(v0: u32):                  // Pre-header
    ///     ...
    ///     jmp b1(u32 0)               // Lower-bound
    ///   b1(v1: u32):                  // Induction variable
    ///     v5 = lt v1, u32 4
    ///     jmpif v5 then: b3, else: b2
    /// ```
    fn get_const_lower_bound(
        &self,
        function: &Function,
        cfg: &ControlFlowGraph,
    ) -> Option<FieldElement> {
        let pre_header = self.get_pre_header(function, cfg).ok()?;
        let jump_value = get_induction_variable(function, pre_header).ok()?;
        function.dfg.get_numeric_constant(jump_value)
    }

    /// Find the upper bound of the loop in the loop header and return it
    /// if it's a numeric constant, which it will be if the previous SSA
    /// steps managed to inline it.
    ///
    /// Consider the following example of a `for i in 0..4` loop:
    /// ```text
    /// brillig(inline) fn main f0 {
    ///   b0(v0: u32):
    ///     ...
    ///     jmp b1(u32 0)
    ///   b1(v1: u32):                  // Loop header
    ///     v5 = lt v1, u32 4           // Upper bound
    ///     jmpif v5 then: b3, else: b2
    /// ```
    pub(super) fn get_const_upper_bound(&self, function: &Function) -> Option<FieldElement> {
        let block = &function.dfg[self.header];
        let instructions = block.instructions();
        if instructions.is_empty() {
            // If the loop condition is constant time, the loop header will be
            // simplified to a simple jump.
            return None;
        }

        if instructions.len() != 1 {
            // The header should just compare the induction variable and jump.
            // If that's not the case, this might be a `loop` and not a `for` loop.
            return None;
        }

        match &function.dfg[instructions[0]] {
            Instruction::Binary(Binary { lhs: _, operator: BinaryOp::Lt, rhs }) => {
                function.dfg.get_numeric_constant(*rhs)
            }
            Instruction::Binary(Binary { lhs: _, operator: BinaryOp::Eq, rhs }) => {
                // `for i in 0..1` is turned into:
                // b1(v0: u32):
                //   v12 = eq v0, u32 0
                //   jmpif v12 then: b3, else: b2
                function.dfg.get_numeric_constant(*rhs).map(|c| c + FieldElement::one())
            }
            other => panic!("Unexpected instruction in header: {other:?}"),
        }
    }

    /// Get the lower and upper bounds of the loop if both are constant numeric values.
    fn get_const_bounds(
        &self,
        function: &Function,
        cfg: &ControlFlowGraph,
    ) -> Option<(FieldElement, FieldElement)> {
        let lower = self.get_const_lower_bound(function, cfg)?;
        let upper = self.get_const_upper_bound(function)?;
        Some((lower, upper))
    }

    /// Unroll a single loop in the function.
    /// Returns Ok(()) if it succeeded, Err(callstack) if it failed,
    /// where the callstack indicates the location of the instruction
    /// that could not be processed, or empty if such information was
    /// not available.
    ///
    /// Consider this example:
    /// ```text
    /// main():
    ///   v0 = 0
    ///   v1 = 2
    ///   jmp loop_entry(v0)
    /// loop_entry(i: Field):
    ///   v2 = lt i v1
    ///   jmpif v2, then: loop_body, else: loop_end
    /// ```
    ///
    /// The first step is to unroll the header by recognizing that jump condition
    /// is a constant, which means it will go to `loop_body`:
    /// ```text
    /// main():
    ///   v0 = 0
    ///   v1 = 2
    ///   v2 = lt v0 v1
    ///   // jmpif v2, then: loop_body, else: loop_end
    ///   jmp dest: loop_body
    /// ```
    ///
    /// Following that we unroll the loop body, which is the next source, replace
    /// the induction variable with the new value created in the body, and have
    /// another go at the header.
    /// ```text
    /// main():
    ///   v0 = 0
    ///   v1 = 2
    ///   v2 = lt v0 v1
    ///   v3 = ... body ...
    ///   v4 = add 1, 0
    ///   jmp loop_entry(v4)
    /// ```
    ///
    /// At the end we reach a point where the condition evaluates to 0 and we jump to the end.
    /// ```text
    /// main():
    ///   v0 = 0
    ///   v1 = 2
    ///   v2 = lt 0
    ///   v3 = ... body ...
    ///   v4 = add 1, v0
    ///   v5 = lt v4 v1
    ///   v6 = ... body ...
    ///   v7 = add v4, 1
    ///   v8 = lt v5 v1
    ///   jmp loop_end
    /// ```
    ///
    /// When e.g. `v8 = lt v5 v1` cannot be evaluated to a constant, the loop signals by returning `Err`
    /// that a few SSA passes are required to evaluate and simplify these values.
    fn unroll(&self, function: &mut Function, cfg: &ControlFlowGraph) -> Result<(), CallStack> {
        let mut unroll_into = self.get_pre_header(function, cfg)?;
        let mut jump_value = get_induction_variable(function, unroll_into)?;
        let mut array_cache = Some(ArrayCache::default());

        while let Some(mut context) = self.unroll_header(function, unroll_into, jump_value)? {
            // The inserter's array cache must be explicitly enabled. This is to
            // confirm that we're inserting in insertion order. This is true here since:
            // 1. We have a fresh inserter for each loop
            // 2. Each loop is unrolled in iteration order
            //
            // Within a loop we do not insert in insertion order. This is fine however since the
            // array cache is buffered with a separate fresh_array_cache which collects arrays
            // but does not deduplicate. When we later call `into_array_cache`, that will merge
            // the fresh cache in with the old one so that each iteration of the loop can cache
            // from previous iterations but not the current iteration.
            context.inserter.set_array_cache(array_cache, unroll_into);
            (unroll_into, jump_value, array_cache) = context.unroll_loop_iteration();
        }

        Ok(())
    }

    /// The loop pre-header is the block that comes before the loop begins. Generally a header block
    /// is expected to have 2 predecessors: the pre-header and the final block of the loop which jumps
    /// back to the beginning. Other predecessors can come from `break` or `continue`.
    pub(super) fn get_pre_header(
        &self,
        function: &Function,
        cfg: &ControlFlowGraph,
    ) -> Result<BasicBlockId, CallStack> {
        let mut pre_header = cfg
            .predecessors(self.header)
            .filter(|predecessor| *predecessor != self.back_edge_start)
            .collect::<Vec<_>>();

        if function.runtime().is_acir() {
            assert_eq!(pre_header.len(), 1);
            Ok(pre_header.remove(0))
        } else if pre_header.len() == 1 {
            Ok(pre_header.remove(0))
        } else {
            // We can come back into the header from multiple blocks, so we can't unroll this.
            Err(CallStack::new())
        }
    }

    /// Unrolls the header block of the loop. This is the block that dominates all other blocks in the
    /// loop and contains the jmpif instruction that lets us know if we should continue looping.
    /// Returns Some(iteration context) if we should perform another iteration.
    fn unroll_header<'a>(
        &'a self,
        function: &'a mut Function,
        unroll_into: BasicBlockId,
        induction_value: ValueId,
    ) -> Result<Option<LoopIteration<'a>>, CallStack> {
        // We insert into a fresh block first and move instructions into the unroll_into block later
        // only once we verify the jmpif instruction has a constant condition. If it does not, we can
        // just discard this fresh block and leave the loop unmodified.
        let fresh_block = function.dfg.make_block();

        let mut context = LoopIteration::new(function, self, fresh_block, self.header);
        let source_block = &context.dfg()[context.source_block];
        assert_eq!(source_block.parameters().len(), 1, "Expected only 1 argument in loop header");

        // Insert the current value of the loop induction variable into our context.
        let first_param = source_block.parameters()[0];
        context.inserter.try_map_value(first_param, induction_value);
        // Copy over all instructions and a fresh terminator.
        context.inline_instructions_from_block();
        // Mutate the terminator if possible so that it points at the iteration block.
        match context.dfg()[fresh_block].unwrap_terminator() {
            TerminatorInstruction::JmpIf { condition, then_destination, else_destination, call_stack } => {
                let condition = *condition;
                let next_blocks = context.handle_jmpif(condition, *then_destination, *else_destination, *call_stack);

                // If there is only 1 next block the jmpif evaluated to a single known block.
                // This is the expected case and lets us know if we should loop again or not.
                if next_blocks.len() == 1 {
                    context.dfg_mut().inline_block(fresh_block, unroll_into);

                    // The fresh block is gone now so we're committing to insert into the original
                    // unroll_into block from now on.
                    context.insert_block = unroll_into;

                    // In the last iteration, `handle_jmpif` will have replaced `context.source_block`
                    // with the `else_destination`, that is, the `loop_end`, which signals that we
                    // have no more loops to unroll, because that block was not part of the loop itself,
                    // ie. it wasn't between `loop_header` and `loop_body`. Otherwise we have the `loop_body`
                    // in `source_block` and can unroll that into the destination.
                    Ok(self.blocks.contains(&context.source_block).then_some(context))
                } else {
                    // If this case is reached the loop either uses non-constant indices or we need
                    // another pass, such as mem2reg to resolve them to constants.
                    Err(context.inserter.function.dfg.get_value_call_stack(condition))
                }
            }
            other => unreachable!("Expected loop header to terminate in a JmpIf to the loop body, but found {other:?} instead"),
        }
    }

    /// Find all reference values which were allocated before the pre-header.
    ///
    /// These are accessible inside the loop body, and they can be involved
    /// in load/store operations that could be eliminated if we unrolled the
    /// body into the pre-header.
    ///
    /// Consider this loop:
    /// ```text
    /// let mut sum = 0;
    /// let mut arr = &[];
    /// for i in 0..3 {
    ///     sum = sum + i;
    ///     arr.push_back(sum)
    /// }
    /// sum
    /// ```
    ///
    /// The SSA has a load+store for the `sum` and a load+push for the `arr`:
    /// ```text
    /// b0(v0: u32):
    ///   v2 = allocate -> &mut u32     // reference allocated for `sum`
    ///   store u32 0 at v2             // initial value for `sum`
    ///   v4 = allocate -> &mut u32     // reference allocated for the length of `arr`
    ///   store u32 0 at v4             // initial length of `arr`
    ///   inc_rc [] of u32              // storage for `arr`
    ///   v6 = allocate -> &mut [u32]   // reference allocated to point at the storage of `arr`
    ///   store [] of u32 at v6         // initial value for the storage of `arr`
    ///   jmp b1(u32 0)                 // start looping from 0
    /// b1(v1: u32):                    // `i` induction variable
    ///   v8 = lt v1, u32 3             // loop until 3
    ///   jmpif v8 then: b3, else: b2
    /// b3():
    ///   v11 = load v2 -> u32          // load `sum`
    ///   v12 = add v11, v1             // add `i` to `sum`
    ///   store v12 at v2               // store updated `sum`
    ///   v13 = load v4 -> u32          // load length of `arr`
    ///   v14 = load v6 -> [u32]        // load storage of `arr`
    ///   v16, v17 = call slice_push_back(v13, v14, v12) -> (u32, [u32]) // builtin to push, will store to storage and length references
    ///   v19 = add v1, u32 1           // increase `arr`
    ///   jmp b1(v19)                   // back-edge of the loop
    /// b2():                           // after the loop
    ///   v9 = load v2 -> u32           // read final value of `sum`
    /// ```
    ///
    /// We won't always find load _and_ store ops (e.g. the push above doesn't come with a store),
    /// but it's likely that mem2reg could eliminate a lot of the loads we can find, so we can
    /// use this as an approximation of the gains we would see.
    fn find_pre_header_reference_values(
        &self,
        function: &Function,
        cfg: &ControlFlowGraph,
    ) -> Option<HashSet<ValueId>> {
        // We need to traverse blocks from the pre-header up to the block entry point.
        let pre_header = self.get_pre_header(function, cfg).ok()?;
        let function_entry = function.entry_block();

        // The algorithm in `find_blocks_in_loop` expects to collect the blocks between the header and the back-edge of the loop,
        // but technically works the same if we go from the pre-header up to the function entry as well.
        let blocks = Self::find_blocks_in_loop(function_entry, pre_header, cfg).blocks;

        // Collect allocations in all blocks above the header.
        let allocations = blocks.iter().flat_map(|block| {
            let instructions = function.dfg[*block].instructions().iter();
            instructions
                .filter(|i| matches!(&function.dfg[**i], Instruction::Allocate))
                // Get the value into which the allocation was stored.
                .map(|i| function.dfg.instruction_results(*i)[0])
        });

        // Collect reference parameters of the function itself.
        let params =
            function.parameters().iter().filter(|p| function.dfg.value_is_reference(**p)).copied();

        Some(params.chain(allocations).collect())
    }

    /// Count the number of load and store instructions of specific variables in the loop.
    ///
    /// Returns `(loads, stores)` in case we want to differentiate in the estimates.
    fn count_loads_and_stores(
        &self,
        function: &Function,
        refs: &HashSet<ValueId>,
    ) -> (usize, usize) {
        let mut loads = 0;
        let mut stores = 0;
        for block in &self.blocks {
            for instruction in function.dfg[*block].instructions() {
                match &function.dfg[*instruction] {
                    Instruction::Load { address } if refs.contains(address) => {
                        loads += 1;
                    }
                    Instruction::Store { address, .. } if refs.contains(address) => {
                        stores += 1;
                    }
                    _ => {}
                }
            }
        }
        (loads, stores)
    }

    /// Count the number of instructions in the loop, including the terminating jumps.
    fn count_all_instructions(&self, function: &Function) -> usize {
        let iter = self.blocks.iter().map(|block| {
            let block = &function.dfg[*block];
            block.instructions().len() + block.terminator().is_some() as usize
        });
        iter.sum()
    }

    /// Count the number of increments to the induction variable.
    /// It should be one, but it can be duplicated.
    /// The increment should be in the block where the back-edge was found.
    fn count_induction_increments(&self, function: &Function) -> usize {
        let back = &function.dfg[self.back_edge_start];
        let header = &function.dfg[self.header];
        let induction_var = header.parameters()[0];

        back.instructions()
            .iter()
            .filter(|instruction| {
                let instruction = &function.dfg[**instruction];
                matches!(instruction,
                    Instruction::Binary(Binary { lhs, operator: BinaryOp::Add { .. }, rhs: _ })
                        if *lhs == induction_var
                )
            })
            .count()
    }

    /// Decide if this loop is small enough that it can be inlined in a way that the number
    /// of unrolled instructions times the number of iterations would result in smaller bytecode
    /// than if we keep the loops with their overheads.
    fn is_small_loop(&self, function: &Function, cfg: &ControlFlowGraph) -> bool {
        self.boilerplate_stats(function, cfg).map(|s| s.is_small()).unwrap_or_default()
    }

    /// Collect boilerplate stats if we can figure out the upper and lower bounds of the loop,
    /// and the loop doesn't have multiple back-edges from breaks and continues.
    fn boilerplate_stats(
        &self,
        function: &Function,
        cfg: &ControlFlowGraph,
    ) -> Option<BoilerplateStats> {
        let (lower, upper) = self.get_const_bounds(function, cfg)?;
        let lower = lower.try_to_u64()?;
        let upper = upper.try_to_u64()?;
        let refs = self.find_pre_header_reference_values(function, cfg)?;

        let (loads, stores) = self.count_loads_and_stores(function, &refs);
        let increments = self.count_induction_increments(function);
        let all_instructions = self.count_all_instructions(function);

        Some(BoilerplateStats {
            iterations: (upper - lower) as usize,
            loads,
            stores,
            increments,
            all_instructions,
        })
    }
}

/// All the instructions in the following example are boilerplate:
/// ```text
/// brillig(inline) fn main f0 {
///   b0(v0: u32):
///     ...
///     jmp b1(u32 0)
///   b1(v1: u32):
///     v5 = lt v1, u32 4
///     jmpif v5 then: b3, else: b2
///   b3():
///     ...
///     v11 = add v1, u32 1
///     jmp b1(v11)
///   b2():
///     ...
/// }
/// ```
#[derive(Debug)]
struct BoilerplateStats {
    /// Number of iterations in the loop.
    iterations: usize,
    /// Number of loads  pre-header references in the loop.
    loads: usize,
    /// Number of stores into pre-header references in the loop.
    stores: usize,
    /// Number of increments to the induction variable (might be duplicated).
    increments: usize,
    /// Number of instructions in the loop, including boilerplate,
    /// but excluding the boilerplate which is outside the loop.
    all_instructions: usize,
}

impl BoilerplateStats {
    /// Instruction count if we leave the loop as-is.
    /// It's the instructions in the loop, plus the one to kick it off in the pre-header.
    fn baseline_instructions(&self) -> usize {
        self.all_instructions + 1
    }

    /// Estimated number of _useful_ instructions, which is the ones in the loop
    /// minus all in-loop boilerplate.
    fn useful_instructions(&self) -> usize {
        // Two jumps + plus the comparison with the upper bound
        let boilerplate = 3;
        // Be conservative and only assume that mem2reg gets rid of load followed by store.
        // NB we have not checked that these are actual pairs.
        let load_and_store = self.loads.min(self.stores) * 2;
        self.all_instructions - self.increments - load_and_store - boilerplate
    }

    /// Estimated number of instructions if we unroll the loop.
    fn unrolled_instructions(&self) -> usize {
        self.useful_instructions() * self.iterations
    }

    /// A small loop is where if we unroll it into the pre-header then considering the
    /// number of iterations we still end up with a smaller bytecode than if we leave
    /// the blocks in tact with all the boilerplate involved in jumping, and the extra
    /// reference access instructions.
    fn is_small(&self) -> bool {
        self.unrolled_instructions() < self.baseline_instructions()
    }
}

/// Return the induction value of the current iteration of the loop, from the given block's jmp arguments.
///
/// Expects the current block to terminate in `jmp h(N)` where h is the loop header and N is
/// a Field value. Returns an `Err` if this isn't the case.
///
/// Consider the following example:
/// ```text
/// main():
///   v0 = ... start ...
///   v1 = ... end ...
///   jmp loop_entry(v0)
/// loop_entry(i: Field):
///   ...
/// ```
/// We're looking for the terminating jump of the `main` predecessor of `loop_entry`.
fn get_induction_variable(function: &Function, block: BasicBlockId) -> Result<ValueId, CallStack> {
    match function.dfg[block].terminator() {
        Some(TerminatorInstruction::Jmp { arguments, call_stack: location, .. }) => {
            // This assumption will no longer be valid if e.g. mutable variables are represented as
            // block parameters. If that becomes the case we'll need to figure out which variable
            // is generally constant and increasing to guess which parameter is the induction
            // variable.
            if arguments.len() != 1 {
                // It is expected that a loop's induction variable is the only block parameter of the loop header.
                // If there's no variable this might be a `loop`.
                let call_stack = function.dfg.get_call_stack(*location);
                return Err(call_stack);
            }

            let value = arguments[0];
            if function.dfg.get_numeric_constant(value).is_some() {
                Ok(value)
            } else {
                let call_stack = function.dfg.get_call_stack(*location);
                Err(call_stack)
            }
        }
        Some(terminator) => Err(function.dfg.get_call_stack(terminator.call_stack())),
        None => Err(CallStack::new()),
    }
}

/// The context object for each loop iteration.
/// Notably each loop iteration maps each loop block to a fresh, unrolled block.
struct LoopIteration<'f> {
    inserter: FunctionInserter<'f>,
    loop_: &'f Loop,

    /// Maps pre-unrolled block ids from within the loop to new block ids of each loop
    /// block for each loop iteration.
    blocks: HashMap<BasicBlockId, BasicBlockId>,

    /// Maps unrolled block ids back to the original source block ids
    original_blocks: HashMap<BasicBlockId, BasicBlockId>,
    visited_blocks: HashSet<BasicBlockId>,

    insert_block: BasicBlockId,
    source_block: BasicBlockId,

    /// The induction value (and the block it was found in) is the new value for
    /// the variable traditionally called `i` on each iteration of the loop.
    /// This is None until we visit the block which jumps back to the start of the
    /// loop, at which point we record its value and the block it was found in.
    induction_value: Option<(BasicBlockId, ValueId)>,
}

impl<'f> LoopIteration<'f> {
    fn new(
        function: &'f mut Function,
        loop_: &'f Loop,
        insert_block: BasicBlockId,
        source_block: BasicBlockId,
    ) -> Self {
        Self {
            inserter: FunctionInserter::new(function),
            loop_,
            insert_block,
            source_block,
            blocks: HashMap::default(),
            original_blocks: HashMap::default(),
            visited_blocks: HashSet::default(),
            induction_value: None,
        }
    }

    /// Unroll a single iteration of the loop.
    ///
    /// Note that after unrolling a single iteration, the loop is _not_ in a valid state.
    /// It is expected the terminator instructions are set up to branch into an empty block
    /// for further unrolling. When the loop is finished this will need to be mutated to
    /// jump to the end of the loop instead.
    fn unroll_loop_iteration(mut self) -> (BasicBlockId, ValueId, Option<ArrayCache>) {
        let mut next_blocks = self.unroll_loop_block();

        while let Some(block) = next_blocks.pop() {
            self.insert_block = block;
            self.source_block = self.get_original_block(block);

            if !self.visited_blocks.contains(&self.source_block) {
                let mut blocks = self.unroll_loop_block();
                next_blocks.append(&mut blocks);
            }
        }
        // After having unrolled all blocks in the loop body, we must know how to get back to the header;
        // this is also the block into which we have to unroll into next.
        let (end_block, induction_value) = self
            .induction_value
            .expect("Expected to find the induction variable by end of loop iteration");

        (end_block, induction_value, self.inserter.into_array_cache())
    }

    /// Unroll a single block in the current iteration of the loop
    fn unroll_loop_block(&mut self) -> Vec<BasicBlockId> {
        let mut next_blocks = self.unroll_loop_block_helper();
        // Guarantee that the next blocks we set up to be unrolled, are actually part of the loop,
        // which we recorded while inlining the instructions of the blocks already processed.
        next_blocks.retain(|block| {
            let b = self.get_original_block(*block);
            self.loop_.blocks.contains(&b)
        });
        next_blocks
    }

    /// Unroll a single block in the current iteration of the loop
    fn unroll_loop_block_helper(&mut self) -> Vec<BasicBlockId> {
        // Copy instructions from the loop body to the unroll destination, replacing the terminator.
        self.inline_instructions_from_block();
        self.visited_blocks.insert(self.source_block);

        match self.inserter.function.dfg[self.insert_block].unwrap_terminator() {
            TerminatorInstruction::JmpIf {
                condition,
                then_destination,
                else_destination,
                call_stack,
            } => self.handle_jmpif(*condition, *then_destination, *else_destination, *call_stack),
            TerminatorInstruction::Jmp { destination, arguments, call_stack: _ } => {
                if self.get_original_block(*destination) == self.loop_.header {
                    // We found the back-edge of the loop.
                    assert_eq!(arguments.len(), 1);
                    self.induction_value = Some((self.insert_block, arguments[0]));
                }
                vec![*destination]
            }
            TerminatorInstruction::Return { .. } => vec![],
        }
    }

    /// Find the next branch(es) to take from a jmpif terminator and return them.
    /// If only one block is returned, it means the jmpif condition evaluated to a known
    /// constant and we can safely take only the given branch. In this case the method
    /// also replaces the terminator of the insert block (a.k.a fresh block) to be a `Jmp`,
    /// and changes the source block in the context for the next iteration to be the
    /// destination indicated by the constant condition (ie. the `then` or the `else`).
    fn handle_jmpif(
        &mut self,
        condition: ValueId,
        then_destination: BasicBlockId,
        else_destination: BasicBlockId,
        call_stack: CallStackId,
    ) -> Vec<BasicBlockId> {
        let condition = self.inserter.resolve(condition);

        match self.dfg().get_numeric_constant(condition) {
            Some(constant) => {
                let destination =
                    if constant.is_zero() { else_destination } else { then_destination };

                self.source_block = self.get_original_block(destination);

                let arguments = Vec::new();
                let jmp = TerminatorInstruction::Jmp { destination, arguments, call_stack };
                self.inserter.function.dfg.set_block_terminator(self.insert_block, jmp);
                vec![destination]
            }
            None => vec![then_destination, else_destination],
        }
    }

    /// Translate a block id to a block id in the unrolled loop. If the given
    /// block id is not within the loop, it is returned as-is.
    fn get_or_insert_block(&mut self, block: BasicBlockId) -> BasicBlockId {
        if let Some(new_block) = self.blocks.get(&block) {
            return *new_block;
        }

        // If the block is in the loop we create a fresh block for each iteration
        if self.loop_.blocks.contains(&block) {
            let new_block = self.dfg_mut().make_block_with_parameters_from_block(block);
            self.inserter.remember_block_params_from_block(block, new_block);

            self.blocks.insert(block, new_block);
            self.original_blocks.insert(new_block, block);
            new_block
        } else {
            block
        }
    }

    /// Find the original ID of a block that replaced it.
    fn get_original_block(&self, block: BasicBlockId) -> BasicBlockId {
        self.original_blocks.get(&block).copied().unwrap_or(block)
    }

    /// Copy over instructions from the source into the insert block,
    /// while simplifying instructions and keeping track of original block IDs.
    fn inline_instructions_from_block(&mut self) {
        let source_block = &self.dfg()[self.source_block];
        let instructions = source_block.instructions().to_vec();

        // We cannot directly append each instruction since we need to substitute any
        // instances of the induction variable or any values that were changed as a result
        // of the new induction variable value.
        for instruction in instructions {
            // Reference counting is only used by Brillig, ACIR doesn't need them.
            if self.inserter.function.runtime().is_acir() && self.is_refcount(instruction) {
                continue;
            }
            self.inserter.push_instruction(instruction, self.insert_block);
        }
        let mut terminator = self.dfg()[self.source_block].unwrap_terminator().clone();

        terminator.map_values_mut(|value| self.inserter.resolve(value));

        // Replace the blocks in the terminator with fresh one with the same parameters,
        // while remembering which were the original block IDs.
        terminator.mutate_blocks(|block| self.get_or_insert_block(block));
        self.inserter.function.dfg.set_block_terminator(self.insert_block, terminator);
    }

    /// Is the instruction an `Rc`?
    fn is_refcount(&self, instruction: InstructionId) -> bool {
        matches!(
            self.dfg()[instruction],
            Instruction::IncrementRc { .. } | Instruction::DecrementRc { .. }
        )
    }

    fn dfg(&self) -> &DataFlowGraph {
        &self.inserter.function.dfg
    }

    fn dfg_mut(&mut self) -> &mut DataFlowGraph {
        &mut self.inserter.function.dfg
    }
}

/// Unrolling leaves some duplicate instructions which can potentially be removed.
fn simplify_between_unrolls(function: &mut Function) {
    // Do a mem2reg after the last unroll to aid simplify_cfg
    function.mem2reg();
    function.simplify_function();
    // Do another mem2reg after simplify_cfg to aid the next unroll
    function.mem2reg();
}

<<<<<<< HEAD
/// Convert the function to Brillig bytecode and return the resulting size.
fn brillig_bytecode_size(
    function: &Function,
    globals: &HashMap<ValueId, BrilligVariable>,
) -> usize {
    // We need to do some SSA passes in order for the conversion to be able to go ahead,
    // otherwise we can hit `unreachable!()` instructions in `convert_ssa_instruction`.
    // Creating a clone so as not to modify the originals.
    let mut temp = function.clone();

    // Might as well give it the best chance.
    simplify_between_unrolls(&mut temp);

    // This is to try to prevent hitting ICE.
    temp.dead_instruction_elimination(false, true);

    convert_ssa_function(&temp, false, globals, &HashMap::default()).byte_code.len()
}

=======
>>>>>>> a9e98506
/// Decide if the new bytecode size is acceptable, compared to the original.
///
/// The maximum increase can be expressed as a negative value if we demand a decrease.
/// (Values -100 and under mean the new size should be 0).
fn is_new_size_ok(orig_size: usize, new_size: usize, max_incr_pct: i32) -> bool {
    let max_size_pct = 100i32.saturating_add(max_incr_pct).max(0) as usize;
    let max_size = orig_size.saturating_mul(max_size_pct);
    new_size.saturating_mul(100) <= max_size
}

#[cfg(test)]
mod tests {
    use acvm::FieldElement;
    use test_case::test_case;

    use crate::errors::RuntimeError;
    use crate::ssa::{ir::value::ValueId, opt::assert_normalized_ssa_equals, Ssa};

    use super::{is_new_size_ok, BoilerplateStats, Loops};

    /// Tries to unroll all loops in each SSA function once, calling the `Function` directly,
    /// bypassing the iterative loop done by the SSA which does further optimisations.
    ///
    /// If any loop cannot be unrolled, it is left as-is or in a partially unrolled state.
    fn try_unroll_loops(mut ssa: Ssa) -> (Ssa, Vec<RuntimeError>) {
        let mut errors = vec![];
        for function in ssa.functions.values_mut() {
            errors.extend(function.try_unroll_loops().1);
        }
        (ssa, errors)
    }

    #[test]
    fn unroll_nested_loops() {
        // fn main() {
        //     for i in 0..3 {
        //         for j in 0..4 {
        //             assert(i + j > 10);
        //         }
        //     }
        // }
        let src = "
            acir(inline) fn main f0 {
                b0():
                    jmp b1(Field 0)
                b1(v0: Field):  // header of outer loop
                    v1 = lt v0, Field 3
                    jmpif v1 then: b2, else: b3
                b2():
                    jmp b4(Field 0)
                b4(v2: Field):  // header of inner loop
                    v3 = lt v2, Field 4
                    jmpif v3 then: b5, else: b6
                b5():
                    v4 = add v0, v2
                    v5 = lt Field 10, v4
                    constrain v5 == Field 1
                    v6 = add v2, Field 1
                    jmp b4(v6)
                b6(): // end of inner loop
                    v7 = add v0, Field 1
                    jmp b1(v7)
                b3(): // end of outer loop
                    return Field 0
            }
        ";
        let ssa = Ssa::from_str(src).unwrap();

        let expected = "
            acir(inline) fn main f0 {
              b0():
                constrain u1 0 == Field 1
                constrain u1 0 == Field 1
                constrain u1 0 == Field 1
                constrain u1 0 == Field 1
                jmp b1()
              b1():
                constrain u1 0 == Field 1
                constrain u1 0 == Field 1
                constrain u1 0 == Field 1
                constrain u1 0 == Field 1
                jmp b2()
              b2():
                constrain u1 0 == Field 1
                constrain u1 0 == Field 1
                constrain u1 0 == Field 1
                constrain u1 0 == Field 1
                jmp b3()
              b3():
                jmp b4()
              b4():
                return Field 0
            }
        ";

        // The final block count is not 1 because unrolling creates some unnecessary jmps.
        // If a simplify cfg pass is ran afterward, the expected block count will be 1.
        let (ssa, errors) = try_unroll_loops(ssa);
        assert_eq!(errors.len(), 0, "All loops should be unrolled");
        assert_eq!(ssa.main().reachable_blocks().len(), 5);

        assert_normalized_ssa_equals(ssa, expected);
    }

    // Test that the pass can still be run on loops which fail to unroll properly
    #[test]
    fn fail_to_unroll_loop() {
        let src = "
        acir(inline) fn main f0 {
          b0(v0: Field):
            jmp b1(v0)
          b1(v1: Field):
            v2 = lt v1, Field 5
            jmpif v2 then: b2, else: b3
          b2():
            v3 = add v1, Field 1
            jmp b1(v3)
          b3():
            return Field 0
        }
        ";
        let ssa = Ssa::from_str(src).unwrap();

        // Sanity check
        assert_eq!(ssa.main().reachable_blocks().len(), 4);

        // Expected that we failed to unroll the loop
        let (_, errors) = try_unroll_loops(ssa);
        assert_eq!(errors.len(), 1, "Expected to fail to unroll loop");
    }

    #[test]
    fn test_get_const_bounds() {
        let ssa = brillig_unroll_test_case();
        let function = ssa.main();
        let loops = Loops::find_all(function);
        assert_eq!(loops.yet_to_unroll.len(), 1);

        let (lower, upper) = loops.yet_to_unroll[0]
            .get_const_bounds(function, &loops.cfg)
            .expect("bounds are numeric const");

        assert_eq!(lower, FieldElement::from(0u32));
        assert_eq!(upper, FieldElement::from(4u32));
    }

    #[test]
    fn test_find_pre_header_reference_values() {
        let ssa = brillig_unroll_test_case();
        let function = ssa.main();
        let mut loops = Loops::find_all(function);
        let loop0 = loops.yet_to_unroll.pop().unwrap();

        let refs = loop0.find_pre_header_reference_values(function, &loops.cfg).unwrap();
        assert_eq!(refs.len(), 1);
        assert!(refs.contains(&ValueId::test_new(2)));

        let (loads, stores) = loop0.count_loads_and_stores(function, &refs);
        assert_eq!(loads, 1);
        assert_eq!(stores, 1);

        let all = loop0.count_all_instructions(function);
        assert_eq!(all, 7);
    }

    #[test]
    fn test_boilerplate_stats() {
        let ssa = brillig_unroll_test_case();
        let stats = loop0_stats(&ssa);
        assert_eq!(stats.iterations, 4);
        assert_eq!(stats.all_instructions, 2 + 5); // Instructions in b1 and b3
        assert_eq!(stats.increments, 1);
        assert_eq!(stats.loads, 1);
        assert_eq!(stats.stores, 1);
        assert_eq!(stats.useful_instructions(), 1); // Adding to sum
        assert_eq!(stats.baseline_instructions(), 8);
        assert!(stats.is_small());
    }

    #[test]
    fn test_boilerplate_stats_6470() {
        let ssa = brillig_unroll_test_case_6470(3);
        let stats = loop0_stats(&ssa);
        assert_eq!(stats.iterations, 3);
        assert_eq!(stats.all_instructions, 2 + 8); // Instructions in b1 and b3
        assert_eq!(stats.increments, 2);
        assert_eq!(stats.loads, 1);
        assert_eq!(stats.stores, 1);
        assert_eq!(stats.useful_instructions(), 3); // array get, add, array set
        assert_eq!(stats.baseline_instructions(), 11);
        assert!(stats.is_small());
    }

    /// Test that we can unroll a small loop.
    #[test]
    fn test_brillig_unroll_small_loop() {
        let ssa = brillig_unroll_test_case();

        // Expectation taken by compiling the Noir program as ACIR,
        // ie. by removing the `unconstrained` from `main`.
        let expected = "
        brillig(inline) fn main f0 {
          b0(v0: u32):
            v1 = allocate -> &mut u32
            store u32 0 at v1
            v3 = load v1 -> u32
            store v3 at v1
            v4 = load v1 -> u32
            v6 = add v4, u32 1
            store v6 at v1
            v7 = load v1 -> u32
            v9 = add v7, u32 2
            store v9 at v1
            v10 = load v1 -> u32
            v12 = add v10, u32 3
            store v12 at v1
            jmp b1()
          b1():
            v13 = load v1 -> u32
            v14 = eq v13, v0
            constrain v13 == v0
            return
        }
        ";

        let (ssa, errors) = try_unroll_loops(ssa);
        assert_eq!(errors.len(), 0, "Unroll should have no errors");
        assert_eq!(ssa.main().reachable_blocks().len(), 2, "The loop should be unrolled");

        assert_normalized_ssa_equals(ssa, expected);
    }

    /// Test that we can unroll the loop in the ticket if we don't have too many iterations.
    #[test]
    fn test_brillig_unroll_6470_small() {
        // Few enough iterations so that we can perform the unroll.
        let ssa = brillig_unroll_test_case_6470(3);
        let (ssa, errors) = try_unroll_loops(ssa);
        assert_eq!(errors.len(), 0, "Unroll should have no errors");
        assert_eq!(ssa.main().reachable_blocks().len(), 2, "The loop should be unrolled");

        // The IDs are shifted by one compared to what the ACIR version printed.
        let expected = "
        brillig(inline) fn main f0 {
          b0(v0: [u64; 6]):
            inc_rc v0
            v2 = make_array [u64 0, u64 0, u64 0, u64 0, u64 0, u64 0] : [u64; 6]
            inc_rc v2
            v3 = allocate -> &mut [u64; 6]
            store v2 at v3
            v4 = load v3 -> [u64; 6]
            v6 = array_get v0, index u32 0 -> u64
            v8 = add v6, u64 1
            v9 = array_set v4, index u32 0, value v8
            store v9 at v3
            v10 = load v3 -> [u64; 6]
            v12 = array_get v0, index u32 1 -> u64
            v13 = add v12, u64 1
            v14 = array_set v10, index u32 1, value v13
            store v14 at v3
            v15 = load v3 -> [u64; 6]
            v17 = array_get v0, index u32 2 -> u64
            v18 = add v17, u64 1
            v19 = array_set v15, index u32 2, value v18
            store v19 at v3
            jmp b1()
          b1():
            v20 = load v3 -> [u64; 6]
            dec_rc v0
            return v20
        }
        ";
        assert_normalized_ssa_equals(ssa, expected);
    }

    /// Test that with more iterations it's not unrolled.
    #[test]
    fn test_brillig_unroll_6470_large() {
        // More iterations than it can unroll
        let parse_ssa = || brillig_unroll_test_case_6470(6);
        let ssa = parse_ssa();
        let stats = loop0_stats(&ssa);
        assert!(!stats.is_small(), "the loop should be considered large");

        let (ssa, errors) = try_unroll_loops(ssa);
        assert_eq!(errors.len(), 0, "Unroll should have no errors");
        // Check that it's still the original
        assert_normalized_ssa_equals(ssa, parse_ssa().to_string().as_str());
    }

    #[test]
    fn test_brillig_unroll_iteratively_respects_max_increase() {
        let ssa = brillig_unroll_test_case();
        let ssa = ssa.unroll_loops_iteratively(Some(-90)).unwrap();
        // Check that it's still the original
        assert_normalized_ssa_equals(ssa, brillig_unroll_test_case().to_string().as_str());
    }

    #[test]
    fn test_brillig_unroll_iteratively_with_large_max_increase() {
        let ssa = brillig_unroll_test_case();
        let ssa = ssa.unroll_loops_iteratively(Some(50)).unwrap();
        // Check that it did the unroll
        assert_eq!(ssa.main().reachable_blocks().len(), 2, "The loop should be unrolled");
    }

    /// Test that `break` and `continue` stop unrolling without any panic.
    #[test]
    fn test_brillig_unroll_break_and_continue() {
        // unconstrained fn main() {
        //     let mut count = 0;
        //     for i in 0..10 {
        //         if i == 2 {
        //             continue;
        //         }
        //         if i == 5 {
        //             break;
        //         }
        //         count += 1;
        //     }
        //     assert(count == 4);
        // }
        let src = "
        brillig(inline) fn main f0 {
          b0():
            v1 = allocate -> &mut Field
            store Field 0 at v1
            jmp b1(u32 0)
          b1(v0: u32):
            v5 = lt v0, u32 10
            jmpif v5 then: b2, else: b6
          b2():
            v7 = eq v0, u32 2
            jmpif v7 then: b7, else: b3
          b3():
            v9 = eq v0, u32 5
            jmpif v9 then: b5, else: b4
          b4():
            v10 = load v1 -> Field
            v12 = add v10, Field 1
            store v12 at v1
            v14 = add v0, u32 1
            jmp b1(v14)
          b5():
            jmp b6()
          b6():
            v15 = load v1 -> Field
            v17 = eq v15, Field 4
            constrain v15 == Field 4
            return
          b7():
            v18 = add v0, u32 1
            jmp b1(v18)
        }
        ";
        let ssa = Ssa::from_str(src).unwrap();
        let (ssa, errors) = try_unroll_loops(ssa);
        assert_eq!(errors.len(), 0, "Unroll should have no errors");
        assert_normalized_ssa_equals(ssa, src);
    }

    /// Simple test loop:
    /// ```text
    /// unconstrained fn main(sum: u32) {
    ///     assert(loop(0, 4) == sum);
    /// }
    ///
    /// fn loop(from: u32, to: u32) -> u32 {
    ///      let mut sum = 0;
    ///      for i in from..to {
    ///          sum = sum + i;
    ///      }
    ///      sum
    ///  }
    /// ```
    /// We can check what the ACIR unrolling behavior would be by
    /// removing the `unconstrained` from the `main` function and
    /// compiling the program with `nargo --test-program . compile --show-ssa`.
    fn brillig_unroll_test_case() -> Ssa {
        let src = "
        // After `static_assert` and `assert_constant`:
        brillig(inline) fn main f0 {
          b0(v0: u32):
            v2 = allocate -> &mut u32
            store u32 0 at v2
            jmp b1(u32 0)
          b1(v1: u32):
            v5 = lt v1, u32 4
            jmpif v5 then: b3, else: b2
          b3():
            v8 = load v2 -> u32
            v9 = add v8, v1
            store v9 at v2
            v11 = add v1, u32 1
            jmp b1(v11)
          b2():
            v6 = load v2 -> u32
            v7 = eq v6, v0
            constrain v6 == v0
            return
        }
        ";
        Ssa::from_str(src).unwrap()
    }

    /// Test case from #6470:
    /// ```text
    /// unconstrained fn __validate_gt_remainder(a_u60: [u64; 6]) -> [u64; 6] {
    ///     let mut result_u60: [u64; 6] = [0; 6];
    ///
    ///     for i in 0..6 {
    ///         result_u60[i] = a_u60[i] + 1;
    ///     }
    ///
    ///     result_u60
    /// }
    /// ```
    /// The `num_iterations` parameter can be used to make it more costly to inline.
    fn brillig_unroll_test_case_6470(num_iterations: usize) -> Ssa {
        let src = format!(
            "
        // After `static_assert` and `assert_constant`:
        brillig(inline) fn main f0 {{
          b0(v0: [u64; 6]):
            inc_rc v0
            v3 = make_array [u64 0, u64 0, u64 0, u64 0, u64 0, u64 0] : [u64; 6]
            inc_rc v3
            v4 = allocate -> &mut [u64; 6]
            store v3 at v4
            jmp b1(u32 0)
          b1(v1: u32):
            v7 = lt v1, u32 {num_iterations}
            jmpif v7 then: b3, else: b2
          b3():
            v9 = load v4 -> [u64; 6]
            v10 = array_get v0, index v1 -> u64
            v12 = add v10, u64 1
            v13 = array_set v9, index v1, value v12
            v15 = add v1, u32 1
            store v13 at v4
            v16 = add v1, u32 1 // duplicate
            jmp b1(v16)
          b2():
            v8 = load v4 -> [u64; 6]
            dec_rc v0
            return v8
        }}
        "
        );
        Ssa::from_str(&src).unwrap()
    }

    // Boilerplate stats of the first loop in the SSA.
    fn loop0_stats(ssa: &Ssa) -> BoilerplateStats {
        let function = ssa.main();
        let mut loops = Loops::find_all(function);
        let loop0 = loops.yet_to_unroll.pop().expect("there should be a loop");
        loop0.boilerplate_stats(function, &loops.cfg).expect("there should be stats")
    }

    #[test_case(1000, 700, 50, true; "size decreased")]
    #[test_case(1000, 1500, 50, true; "size increased just by the max")]
    #[test_case(1000, 1501, 50, false; "size increased over the max")]
    #[test_case(1000, 700, -50, false; "size decreased but not enough")]
    #[test_case(1000, 250, -50, true; "size decreased over expectations")]
    #[test_case(1000, 250, -1250, false; "demanding more than minus 100 is handled")]
    fn test_is_new_size_ok(old: usize, new: usize, max: i32, ok: bool) {
        assert_eq!(is_new_size_ok(old, new, max), ok);
    }
}<|MERGE_RESOLUTION|>--- conflicted
+++ resolved
@@ -72,25 +72,6 @@
             // to the globals and a mutable reference to the function at the same time, both part of the `Ssa`.
             if has_unrolled && is_brillig {
                 if let Some(max_incr_pct) = max_bytecode_increase_percent {
-<<<<<<< HEAD
-                    if global_cache.is_none() {
-                        let globals = (*function.dfg.globals).clone();
-                        // DIE is run at the end of our SSA optimizations, so we mark all globals as in use here.
-                        let used_globals = &globals.values_iter().map(|(id, _)| id).collect();
-                        let globals_dfg = DataFlowGraph::from(globals);
-                        let (_, brillig_globals, _, _) = convert_ssa_globals(
-                            false,
-                            &globals_dfg,
-                            used_globals,
-                            &BTreeSet::default(),
-                            function.id(),
-                        );
-                        global_cache = Some(brillig_globals);
-                    }
-                    let brillig_globals = global_cache.as_ref().unwrap();
-
-=======
->>>>>>> a9e98506
                     let orig_function = orig_function.expect("took snapshot to compare");
                     let new_size = function.num_instructions();
                     let orig_size = orig_function.num_instructions();
@@ -1024,28 +1005,6 @@
     function.mem2reg();
 }
 
-<<<<<<< HEAD
-/// Convert the function to Brillig bytecode and return the resulting size.
-fn brillig_bytecode_size(
-    function: &Function,
-    globals: &HashMap<ValueId, BrilligVariable>,
-) -> usize {
-    // We need to do some SSA passes in order for the conversion to be able to go ahead,
-    // otherwise we can hit `unreachable!()` instructions in `convert_ssa_instruction`.
-    // Creating a clone so as not to modify the originals.
-    let mut temp = function.clone();
-
-    // Might as well give it the best chance.
-    simplify_between_unrolls(&mut temp);
-
-    // This is to try to prevent hitting ICE.
-    temp.dead_instruction_elimination(false, true);
-
-    convert_ssa_function(&temp, false, globals, &HashMap::default()).byte_code.len()
-}
-
-=======
->>>>>>> a9e98506
 /// Decide if the new bytecode size is acceptable, compared to the original.
 ///
 /// The maximum increase can be expressed as a negative value if we demand a decrease.
