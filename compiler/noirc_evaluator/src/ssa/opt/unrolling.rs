//! This file contains the loop unrolling pass for the new SSA IR.
//!
//! This pass is divided into a few steps:
//! 1. Find all loops in the program (`find_all_loops`)
//! 2. For each loop:
//!    1. If the loop is in our list of loops that previously failed to unroll, skip it.
//!    2. If we have previously modified any of the blocks in the loop,
//!       restart from step 1 to refresh the context.
//!    3. If not, try to unroll the loop. If successful, remember the modified
//!       blocks. If unsuccessful either error if the abort_on_error flag is set,
//!       or otherwise remember that the loop failed to unroll and leave it unmodified.
//!
//! Note that this pass also often creates superfluous jmp instructions in the
//! program that will need to be removed by a later simplify CFG pass.
//!
//! Note also that unrolling is skipped for Brillig runtime, unless the loops are deemed
//! sufficiently small that inlining can be done without increasing the bytecode.
//!
//! When unrolling ACIR code, we remove reference count instructions because they are
//! only used by Brillig bytecode.
use std::collections::BTreeSet;

use acvm::acir::AcirField;
use im::HashSet;

use crate::{
    errors::RuntimeError,
    ssa::{
        ir::{
            basic_block::BasicBlockId,
            call_stack::{CallStack, CallStackId},
            cfg::ControlFlowGraph,
            dfg::DataFlowGraph,
            dom::DominatorTree,
            function::Function,
            function_inserter::{ArrayCache, FunctionInserter},
            instruction::{Binary, BinaryOp, Instruction, InstructionId, TerminatorInstruction},
            integer::IntegerConstant,
            post_order::PostOrder,
            value::ValueId,
        },
        ssa_gen::Ssa,
    },
};
use fxhash::FxHashMap as HashMap;

impl Ssa {
    /// Loop unrolling can return errors, since ACIR functions need to be fully unrolled.
    /// This meta-pass will keep trying to unroll loops and simplifying the SSA until no more errors are found.
    ///
    /// The `max_bytecode_incr_pct`, when given, is used to limit the growth of the Brillig bytecode size
    /// after unrolling small loops to some percentage of the original loop. For example a value of 150 would
    /// mean the new loop can be 150% (ie. 2.5 times) larger than the original loop. It will still contain
    /// fewer SSA instructions, but that can still result in more Brillig opcodes.
    #[tracing::instrument(level = "trace", skip(self))]
    pub(crate) fn unroll_loops_iteratively(
        mut self,
        max_bytecode_increase_percent: Option<i32>,
    ) -> Result<Ssa, RuntimeError> {
        for function in self.functions.values_mut() {
            let is_brillig = function.runtime().is_brillig();

            // Take a snapshot in case we have to restore it.
            let orig_function =
                (max_bytecode_increase_percent.is_some() && is_brillig).then(|| function.clone());

            // We must be able to unroll ACIR loops at this point, so exit on failure to unroll.
            let has_unrolled = function.unroll_loops_iteratively()?;

            // Check if the size increase is acceptable
            // This is here now instead of in `Function::unroll_loops_iteratively` because we'd need
            // more finessing to convince the borrow checker that it's okay to share a read-only reference
            // to the globals and a mutable reference to the function at the same time, both part of the `Ssa`.
            if has_unrolled && is_brillig {
                if let Some(max_incr_pct) = max_bytecode_increase_percent {
                    let orig_function = orig_function.expect("took snapshot to compare");
                    let new_size = function.num_instructions();
                    let orig_size = orig_function.num_instructions();
                    if !is_new_size_ok(orig_size, new_size, max_incr_pct) {
                        *function = orig_function;
                    }
                }
            }
        }
        Ok(self)
    }
}

impl Function {
    /// Try to unroll loops in the function.
    ///
    /// Returns an `Err` if it cannot be done, for example because the loop bounds
    /// cannot be determined at compile time. This can happen during pre-processing,
    /// but it should still leave the function in a partially unrolled, but valid state.
    ///
    /// If successful, returns a flag indicating whether any loops have been unrolled.
    pub(super) fn unroll_loops_iteratively(&mut self) -> Result<bool, RuntimeError> {
        // Try to unroll loops first:
        let (mut has_unrolled, mut unroll_errors) = self.try_unroll_loops();

        // Keep unrolling until no more errors are found
        while !unroll_errors.is_empty() {
            let prev_unroll_err_count = unroll_errors.len();

            // Simplify the SSA before retrying
            simplify_between_unrolls(self);

            // Unroll again
            let (new_unrolled, new_errors) = self.try_unroll_loops();
            unroll_errors = new_errors;
            has_unrolled |= new_unrolled;

            // If we didn't manage to unroll any more loops, exit
            if unroll_errors.len() >= prev_unroll_err_count {
                return Err(unroll_errors.swap_remove(0));
            }
        }

        Ok(has_unrolled)
    }

    // Loop unrolling in brillig can lead to a code explosion currently.
    // This can also be true for ACIR, but we have no alternative to unrolling in ACIR.
    // Brillig also generally prefers smaller code rather than faster code,
    // so we only attempt to unroll small loops, which we decide on a case-by-case basis.
    fn try_unroll_loops(&mut self) -> (bool, Vec<RuntimeError>) {
        Loops::find_all(self).unroll_each(self)
    }
}

pub(super) struct Loop {
    /// The header block of a loop is the block which dominates all the
    /// other blocks in the loop.
    pub(super) header: BasicBlockId,

    /// The start of the back_edge n -> d is the block n at the end of
    /// the loop that jumps back to the header block d which restarts the loop.
    back_edge_start: BasicBlockId,

    /// All the blocks contained within the loop, including `header` and `back_edge_start`.
    pub(super) blocks: BTreeSet<BasicBlockId>,
}

pub(super) struct Loops {
    /// The loops that failed to be unrolled so that we do not try to unroll them again.
    /// Each loop is identified by its header block id.
    failed_to_unroll: HashSet<BasicBlockId>,

    pub(super) yet_to_unroll: Vec<Loop>,
    modified_blocks: HashSet<BasicBlockId>,
    pub(super) cfg: ControlFlowGraph,
}

impl Loops {
    /// Find a loop in the program by finding a node that dominates any predecessor node.
    /// The edge where this happens will be the back-edge of the loop.
    ///
    /// For example consider the following SSA of a basic loop:
    /// ```text
    /// main():
    ///   v0 = ... start ...
    ///   v1 = ... end ...
    ///   jmp loop_entry(v0)
    /// loop_entry(i: Field):
    ///   v2 = lt i v1
    ///   jmpif v2, then: loop_body, else: loop_end
    /// loop_body():
    ///   v3 = ... body ...
    ///   v4 = add 1, i
    ///   jmp loop_entry(v4)
    /// loop_end():
    /// ```
    ///
    /// The CFG will look something like this:
    /// ```text
    /// main
    ///   ↓
    /// loop_entry ←---↰
    ///   ↓        ↘   |
    /// loop_end    loop_body
    /// ```
    /// `loop_entry` has two predecessors: `main` and `loop_body`, and it dominates `loop_body`.
    pub(super) fn find_all(function: &Function) -> Self {
        let cfg = ControlFlowGraph::with_function(function);
        let post_order = PostOrder::with_function(function);
        let mut dom_tree = DominatorTree::with_cfg_and_post_order(&cfg, &post_order);

        let mut loops = vec![];

        for (block, _) in function.dfg.basic_blocks_iter() {
            // These reachable checks wouldn't be needed if we only iterated over reachable blocks
            if dom_tree.is_reachable(block) {
                for predecessor in cfg.predecessors(block) {
                    // In the above example, we're looking for when `block` is `loop_entry` and `predecessor` is `loop_body`.
                    if dom_tree.is_reachable(predecessor) && dom_tree.dominates(block, predecessor)
                    {
                        // predecessor -> block is the back-edge of a loop
                        loops.push(Loop::find_blocks_in_loop(block, predecessor, &cfg));
                    }
                }
            }
        }

        // Sort loops by block size so that we unroll the larger, outer loops of nested loops first.
        // This is needed because inner loops may use the induction variable from their outer loops in
        // their loop range. We will start popping loops from the back.
        loops.sort_by_key(|loop_| loop_.blocks.len());

        Self {
            failed_to_unroll: HashSet::default(),
            yet_to_unroll: loops,
            modified_blocks: HashSet::default(),
            cfg,
        }
    }

    /// Unroll all loops within a given function.
    /// Any loops which fail to be unrolled (due to using non-constant indices) will be unmodified.
    /// Returns whether any blocks have been modified
    fn unroll_each(mut self, function: &mut Function) -> (bool, Vec<RuntimeError>) {
        let mut unroll_errors = vec![];
        let mut has_unrolled = false;
        while let Some(next_loop) = self.yet_to_unroll.pop() {
            if function.runtime().is_brillig() && !next_loop.is_small_loop(function, &self.cfg) {
                continue;
            }
            // If we've previously modified a block in this loop we need to refresh the context.
            // This happens any time we have nested loops.
            if next_loop.blocks.iter().any(|block| self.modified_blocks.contains(block)) {
                let mut new_loops = Self::find_all(function);
                new_loops.failed_to_unroll = self.failed_to_unroll;
                let (new_unrolled, new_errors) = new_loops.unroll_each(function);
                return (has_unrolled || new_unrolled, [unroll_errors, new_errors].concat());
            }

            // Don't try to unroll the loop again if it is known to fail
            if !self.failed_to_unroll.contains(&next_loop.header) {
                match next_loop.unroll(function, &self.cfg) {
                    Ok(_) => {
                        has_unrolled = true;
                        self.modified_blocks.extend(next_loop.blocks);
                    }
                    Err(call_stack) => {
                        self.failed_to_unroll.insert(next_loop.header);
                        unroll_errors.push(RuntimeError::UnknownLoopBound { call_stack });
                    }
                }
            }
        }
        (has_unrolled, unroll_errors)
    }
}

impl Loop {
    /// Return each block that is in a loop starting in the given header block.
    /// Expects back_edge_start -> header to be the back edge of the loop.
    pub(crate) fn find_blocks_in_loop(
        header: BasicBlockId,
        back_edge_start: BasicBlockId,
        cfg: &ControlFlowGraph,
    ) -> Self {
        let mut blocks = BTreeSet::default();
        blocks.insert(header);

        let mut insert = |block, stack: &mut Vec<BasicBlockId>| {
            if !blocks.contains(&block) {
                blocks.insert(block);
                stack.push(block);
            }
        };

        // Starting from the back edge of the loop, each predecessor of this block until
        // the header is within the loop.
        let mut stack = vec![];
        insert(back_edge_start, &mut stack);

        while let Some(block) = stack.pop() {
            for predecessor in cfg.predecessors(block) {
                insert(predecessor, &mut stack);
            }
        }

        Self { header, back_edge_start, blocks }
    }

    /// Find the lower bound of the loop in the pre-header and return it
    /// if it's a numeric constant, which it will be if the previous SSA
    /// steps managed to inline it.
    ///
    /// Consider the following example of a `for i in 0..4` loop:
    /// ```text
    /// brillig(inline) fn main f0 {
    ///   b0(v0: u32):                  // Pre-header
    ///     ...
    ///     jmp b1(u32 0)               // Lower-bound
    ///   b1(v1: u32):                  // Induction variable
    ///     v5 = lt v1, u32 4
    ///     jmpif v5 then: b3, else: b2
    /// ```
    fn get_const_lower_bound(
        &self,
        function: &Function,
        pre_header: BasicBlockId,
    ) -> Option<IntegerConstant> {
        let jump_value = get_induction_variable(function, pre_header).ok()?;
        function.dfg.get_integer_constant(jump_value)
    }

    /// Find the upper bound of the loop in the loop header and return it
    /// if it's a numeric constant, which it will be if the previous SSA
    /// steps managed to inline it.
    ///
    /// Consider the following example of a `for i in 0..4` loop:
    /// ```text
    /// brillig(inline) fn main f0 {
    ///   b0(v0: u32):
    ///     ...
    ///     jmp b1(u32 0)
    ///   b1(v1: u32):                  // Loop header
    ///     v5 = lt v1, u32 4           // Upper bound
    ///     jmpif v5 then: b3, else: b2
    /// ```
    fn get_const_upper_bound(&self, function: &Function) -> Option<IntegerConstant> {
        let block = &function.dfg[self.header];
        let instructions = block.instructions();
        if instructions.is_empty() {
            // If the loop condition is constant time, the loop header will be
            // simplified to a simple jump.
            return None;
        }

        if instructions.len() != 1 {
            // The header should just compare the induction variable and jump.
            // If that's not the case, this might be a `loop` and not a `for` loop.
            return None;
        }

        match &function.dfg[instructions[0]] {
            Instruction::Binary(Binary { lhs: _, operator: BinaryOp::Lt, rhs }) => {
                function.dfg.get_integer_constant(*rhs)
            }
            Instruction::Binary(Binary { lhs: _, operator: BinaryOp::Eq, rhs }) => {
                // `for i in 0..1` is turned into:
                // b1(v0: u32):
                //   v12 = eq v0, u32 0
<<<<<<< HEAD
                //   jmpif v12 then: b3, else: b2
                function.dfg.get_integer_constant(*rhs).map(|c| c.inc())
=======
                //   jmpif v12 then: b2, else: b3
                function.dfg.get_numeric_constant(*rhs).map(|c| c + FieldElement::one())
>>>>>>> 3024dd35
            }
            Instruction::Not(_) => {
                // We simplify equality operations with booleans like `(boolean == false)` into `!boolean`.
                // Thus, using a u1 in a loop bound can possibly lead to a Not instruction
                // as a loop header's jump condition.
                //
                // `for i in 0..1` is turned into:
                //  b1(v0: u1):
                //    v2 = eq v0, u32 0
                //    jmpif v2 then: b2, else: b3
                //
                // Which is further simplified into:
                //  b1(v0: u1):
                //    v2 = not v0
                //    jmpif v2 then: b2, else: b3
                Some(true.into())
            }
            other => panic!("Unexpected instruction in header: {other:?}"),
        }
    }

    /// Get the lower and upper bounds of the loop if both are constant numeric values.
    pub(super) fn get_const_bounds(
        &self,
        function: &Function,
        pre_header: BasicBlockId,
    ) -> Option<(IntegerConstant, IntegerConstant)> {
        let lower = self.get_const_lower_bound(function, pre_header)?;
        let upper = self.get_const_upper_bound(function)?;
        Some((lower, upper))
    }

    /// Unroll a single loop in the function.
    /// Returns Ok(()) if it succeeded, Err(callstack) if it failed,
    /// where the callstack indicates the location of the instruction
    /// that could not be processed, or empty if such information was
    /// not available.
    ///
    /// Consider this example:
    /// ```text
    /// main():
    ///   v0 = 0
    ///   v1 = 2
    ///   jmp loop_entry(v0)
    /// loop_entry(i: Field):
    ///   v2 = lt i v1
    ///   jmpif v2, then: loop_body, else: loop_end
    /// ```
    ///
    /// The first step is to unroll the header by recognizing that jump condition
    /// is a constant, which means it will go to `loop_body`:
    /// ```text
    /// main():
    ///   v0 = 0
    ///   v1 = 2
    ///   v2 = lt v0 v1
    ///   // jmpif v2, then: loop_body, else: loop_end
    ///   jmp dest: loop_body
    /// ```
    ///
    /// Following that we unroll the loop body, which is the next source, replace
    /// the induction variable with the new value created in the body, and have
    /// another go at the header.
    /// ```text
    /// main():
    ///   v0 = 0
    ///   v1 = 2
    ///   v2 = lt v0 v1
    ///   v3 = ... body ...
    ///   v4 = add 1, 0
    ///   jmp loop_entry(v4)
    /// ```
    ///
    /// At the end we reach a point where the condition evaluates to 0 and we jump to the end.
    /// ```text
    /// main():
    ///   v0 = 0
    ///   v1 = 2
    ///   v2 = lt 0
    ///   v3 = ... body ...
    ///   v4 = add 1, v0
    ///   v5 = lt v4 v1
    ///   v6 = ... body ...
    ///   v7 = add v4, 1
    ///   v8 = lt v5 v1
    ///   jmp loop_end
    /// ```
    ///
    /// When e.g. `v8 = lt v5 v1` cannot be evaluated to a constant, the loop signals by returning `Err`
    /// that a few SSA passes are required to evaluate and simplify these values.
    fn unroll(&self, function: &mut Function, cfg: &ControlFlowGraph) -> Result<(), CallStack> {
        let mut unroll_into = self.get_pre_header(function, cfg)?;
        let mut jump_value = get_induction_variable(function, unroll_into)?;
        let mut array_cache = Some(ArrayCache::default());

        while let Some(mut context) = self.unroll_header(function, unroll_into, jump_value)? {
            // The inserter's array cache must be explicitly enabled. This is to
            // confirm that we're inserting in insertion order. This is true here since:
            // 1. We have a fresh inserter for each loop
            // 2. Each loop is unrolled in iteration order
            //
            // Within a loop we do not insert in insertion order. This is fine however since the
            // array cache is buffered with a separate fresh_array_cache which collects arrays
            // but does not deduplicate. When we later call `into_array_cache`, that will merge
            // the fresh cache in with the old one so that each iteration of the loop can cache
            // from previous iterations but not the current iteration.
            context.inserter.set_array_cache(array_cache, unroll_into);
            (unroll_into, jump_value, array_cache) = context.unroll_loop_iteration();
        }

        Ok(())
    }

    /// The loop pre-header is the block that comes before the loop begins. Generally a header block
    /// is expected to have 2 predecessors: the pre-header and the final block of the loop which jumps
    /// back to the beginning. Other predecessors can come from `break` or `continue`.
    pub(super) fn get_pre_header(
        &self,
        function: &Function,
        cfg: &ControlFlowGraph,
    ) -> Result<BasicBlockId, CallStack> {
        let mut pre_header = cfg
            .predecessors(self.header)
            .filter(|predecessor| *predecessor != self.back_edge_start)
            .collect::<Vec<_>>();

        if function.runtime().is_acir() {
            assert_eq!(pre_header.len(), 1);
            Ok(pre_header.remove(0))
        } else if pre_header.len() == 1 {
            Ok(pre_header.remove(0))
        } else {
            // We can come back into the header from multiple blocks, so we can't unroll this.
            Err(CallStack::new())
        }
    }

    /// Unrolls the header block of the loop. This is the block that dominates all other blocks in the
    /// loop and contains the jmpif instruction that lets us know if we should continue looping.
    /// Returns Some(iteration context) if we should perform another iteration.
    fn unroll_header<'a>(
        &'a self,
        function: &'a mut Function,
        unroll_into: BasicBlockId,
        induction_value: ValueId,
    ) -> Result<Option<LoopIteration<'a>>, CallStack> {
        // We insert into a fresh block first and move instructions into the unroll_into block later
        // only once we verify the jmpif instruction has a constant condition. If it does not, we can
        // just discard this fresh block and leave the loop unmodified.
        let fresh_block = function.dfg.make_block();

        let mut context = LoopIteration::new(function, self, fresh_block, self.header);
        let source_block = &context.dfg()[context.source_block];
        assert_eq!(source_block.parameters().len(), 1, "Expected only 1 argument in loop header");

        // Insert the current value of the loop induction variable into our context.
        let first_param = source_block.parameters()[0];
        context.inserter.try_map_value(first_param, induction_value);
        // Copy over all instructions and a fresh terminator.
        context.inline_instructions_from_block();
        // Mutate the terminator if possible so that it points at the iteration block.
        match context.dfg()[fresh_block].unwrap_terminator() {
            TerminatorInstruction::JmpIf {
                condition,
                then_destination,
                else_destination,
                call_stack,
            } => {
                let condition = *condition;
                let next_blocks = context.handle_jmpif(
                    condition,
                    *then_destination,
                    *else_destination,
                    *call_stack,
                );

                // If there is only 1 next block the jmpif evaluated to a single known block.
                // This is the expected case and lets us know if we should loop again or not.
                if next_blocks.len() == 1 {
                    context.dfg_mut().inline_block(fresh_block, unroll_into);

                    // The fresh block is gone now so we're committing to insert into the original
                    // unroll_into block from now on.
                    context.insert_block = unroll_into;

                    // In the last iteration, `handle_jmpif` will have replaced `context.source_block`
                    // with the `else_destination`, that is, the `loop_end`, which signals that we
                    // have no more loops to unroll, because that block was not part of the loop itself,
                    // ie. it wasn't between `loop_header` and `loop_body`. Otherwise we have the `loop_body`
                    // in `source_block` and can unroll that into the destination.
                    Ok(self.blocks.contains(&context.source_block).then_some(context))
                } else {
                    // If this case is reached the loop either uses non-constant indices or we need
                    // another pass, such as mem2reg to resolve them to constants.
                    Err(context.inserter.function.dfg.get_value_call_stack(condition))
                }
            }
            other => unreachable!(
                "Expected loop header to terminate in a JmpIf to the loop body, but found {other:?} instead"
            ),
        }
    }

    /// Find all reference values which were allocated before the pre-header.
    ///
    /// These are accessible inside the loop body, and they can be involved
    /// in load/store operations that could be eliminated if we unrolled the
    /// body into the pre-header.
    ///
    /// Consider this loop:
    /// ```text
    /// let mut sum = 0;
    /// let mut arr = &[];
    /// for i in 0..3 {
    ///     sum = sum + i;
    ///     arr.push_back(sum)
    /// }
    /// sum
    /// ```
    ///
    /// The SSA has a load+store for the `sum` and a load+push for the `arr`:
    /// ```text
    /// b0(v0: u32):
    ///   v2 = allocate -> &mut u32     // reference allocated for `sum`
    ///   store u32 0 at v2             // initial value for `sum`
    ///   v4 = allocate -> &mut u32     // reference allocated for the length of `arr`
    ///   store u32 0 at v4             // initial length of `arr`
    ///   inc_rc [] of u32              // storage for `arr`
    ///   v6 = allocate -> &mut [u32]   // reference allocated to point at the storage of `arr`
    ///   store [] of u32 at v6         // initial value for the storage of `arr`
    ///   jmp b1(u32 0)                 // start looping from 0
    /// b1(v1: u32):                    // `i` induction variable
    ///   v8 = lt v1, u32 3             // loop until 3
    ///   jmpif v8 then: b3, else: b2
    /// b3():
    ///   v11 = load v2 -> u32          // load `sum`
    ///   v12 = add v11, v1             // add `i` to `sum`
    ///   store v12 at v2               // store updated `sum`
    ///   v13 = load v4 -> u32          // load length of `arr`
    ///   v14 = load v6 -> [u32]        // load storage of `arr`
    ///   v16, v17 = call slice_push_back(v13, v14, v12) -> (u32, [u32]) // builtin to push, will store to storage and length references
    ///   v19 = add v1, u32 1           // increase `arr`
    ///   jmp b1(v19)                   // back-edge of the loop
    /// b2():                           // after the loop
    ///   v9 = load v2 -> u32           // read final value of `sum`
    /// ```
    ///
    /// We won't always find load _and_ store ops (e.g. the push above doesn't come with a store),
    /// but it's likely that mem2reg could eliminate a lot of the loads we can find, so we can
    /// use this as an approximation of the gains we would see.
    fn find_pre_header_reference_values(
        &self,
        function: &Function,
        cfg: &ControlFlowGraph,
    ) -> Option<HashSet<ValueId>> {
        // We need to traverse blocks from the pre-header up to the block entry point.
        let pre_header = self.get_pre_header(function, cfg).ok()?;
        let function_entry = function.entry_block();

        // The algorithm in `find_blocks_in_loop` expects to collect the blocks between the header and the back-edge of the loop,
        // but technically works the same if we go from the pre-header up to the function entry as well.
        let blocks = Self::find_blocks_in_loop(function_entry, pre_header, cfg).blocks;

        // Collect allocations in all blocks above the header.
        let allocations = blocks.iter().flat_map(|block| {
            let instructions = function.dfg[*block].instructions().iter();
            instructions
                .filter(|i| matches!(&function.dfg[**i], Instruction::Allocate))
                // Get the value into which the allocation was stored.
                .map(|i| function.dfg.instruction_results(*i)[0])
        });

        // Collect reference parameters of the function itself.
        let params =
            function.parameters().iter().filter(|p| function.dfg.value_is_reference(**p)).copied();

        Some(params.chain(allocations).collect())
    }

    /// Count the number of load and store instructions of specific variables in the loop.
    ///
    /// Returns `(loads, stores)` in case we want to differentiate in the estimates.
    fn count_loads_and_stores(
        &self,
        function: &Function,
        refs: &HashSet<ValueId>,
    ) -> (usize, usize) {
        let mut loads = 0;
        let mut stores = 0;
        for block in &self.blocks {
            for instruction in function.dfg[*block].instructions() {
                match &function.dfg[*instruction] {
                    Instruction::Load { address } if refs.contains(address) => {
                        loads += 1;
                    }
                    Instruction::Store { address, .. } if refs.contains(address) => {
                        stores += 1;
                    }
                    _ => {}
                }
            }
        }
        (loads, stores)
    }

    /// Count the number of instructions in the loop, including the terminating jumps.
    fn count_all_instructions(&self, function: &Function) -> usize {
        let iter = self.blocks.iter().map(|block| {
            let block = &function.dfg[*block];
            block.instructions().len() + block.terminator().is_some() as usize
        });
        iter.sum()
    }

    /// Count the number of increments to the induction variable.
    /// It should be one, but it can be duplicated.
    /// The increment should be in the block where the back-edge was found.
    fn count_induction_increments(&self, function: &Function) -> usize {
        let back = &function.dfg[self.back_edge_start];
        let header = &function.dfg[self.header];
        let induction_var = header.parameters()[0];

        back.instructions()
            .iter()
            .filter(|instruction| {
                let instruction = &function.dfg[**instruction];
                matches!(instruction,
                    Instruction::Binary(Binary { lhs, operator: BinaryOp::Add { .. }, rhs: _ })
                        if *lhs == induction_var
                )
            })
            .count()
    }

    /// Decide if this loop is small enough that it can be inlined in a way that the number
    /// of unrolled instructions times the number of iterations would result in smaller bytecode
    /// than if we keep the loops with their overheads.
    fn is_small_loop(&self, function: &Function, cfg: &ControlFlowGraph) -> bool {
        self.boilerplate_stats(function, cfg)
            .map(|s| s.is_small() && self.is_fully_executed(cfg))
            .unwrap_or_default()
    }

    /// Collect boilerplate stats if we can figure out the upper and lower bounds of the loop,
    /// and the loop doesn't have multiple back-edges from breaks and continues.
    fn boilerplate_stats(
        &self,
        function: &Function,
        cfg: &ControlFlowGraph,
    ) -> Option<BoilerplateStats> {
        let pre_header = self.get_pre_header(function, cfg).ok()?;
        let (lower, upper) = self.get_const_bounds(function, pre_header)?;
        let refs = self.find_pre_header_reference_values(function, cfg)?;

        let (loads, stores) = self.count_loads_and_stores(function, &refs);
        let increments = self.count_induction_increments(function);
        let all_instructions = self.count_all_instructions(function);

        // Currently we don't iterate in reverse, so if upper <= lower it means 0 iterations.
        let iterations: usize = upper
            .reduce(
                lower,
                |u, l| u.saturating_sub(l).max(0) as usize,
                |u, l| u.saturating_sub(l) as usize,
            )
            .unwrap_or_default();

        Some(BoilerplateStats { iterations, loads, stores, increments, all_instructions })
    }
}

/// All the instructions in the following example are boilerplate:
/// ```text
/// brillig(inline) fn main f0 {
///   b0(v0: u32):
///     ...
///     jmp b1(u32 0)
///   b1(v1: u32):
///     v5 = lt v1, u32 4
///     jmpif v5 then: b3, else: b2
///   b3():
///     ...
///     v11 = add v1, u32 1
///     jmp b1(v11)
///   b2():
///     ...
/// }
/// ```
#[derive(Debug)]
struct BoilerplateStats {
    /// Number of iterations in the loop.
    iterations: usize,
    /// Number of loads  pre-header references in the loop.
    loads: usize,
    /// Number of stores into pre-header references in the loop.
    stores: usize,
    /// Number of increments to the induction variable (might be duplicated).
    increments: usize,
    /// Number of instructions in the loop, including boilerplate,
    /// but excluding the boilerplate which is outside the loop.
    all_instructions: usize,
}

impl BoilerplateStats {
    /// Instruction count if we leave the loop as-is.
    /// It's the instructions in the loop, plus the one to kick it off in the pre-header.
    fn baseline_instructions(&self) -> usize {
        self.all_instructions + 1
    }

    /// Estimated number of _useful_ instructions, which is the ones in the loop
    /// minus all in-loop boilerplate.
    fn useful_instructions(&self) -> usize {
        // Two jumps + plus the comparison with the upper bound
        let boilerplate = 3;
        // Be conservative and only assume that mem2reg gets rid of load followed by store.
        // NB we have not checked that these are actual pairs.
        let load_and_store = self.loads.min(self.stores) * 2;
        self.all_instructions - self.increments - load_and_store - boilerplate
    }

    /// Estimated number of instructions if we unroll the loop.
    fn unrolled_instructions(&self) -> usize {
        self.useful_instructions() * self.iterations
    }

    /// A small loop is where if we unroll it into the pre-header then considering the
    /// number of iterations we still end up with a smaller bytecode than if we leave
    /// the blocks in tact with all the boilerplate involved in jumping, and the extra
    /// reference access instructions.
    fn is_small(&self) -> bool {
        self.unrolled_instructions() < self.baseline_instructions()
    }
}

/// Return the induction value of the current iteration of the loop, from the given block's jmp arguments.
///
/// Expects the current block to terminate in `jmp h(N)` where h is the loop header and N is
/// a Field value. Returns an `Err` if this isn't the case.
///
/// Consider the following example:
/// ```text
/// main():
///   v0 = ... start ...
///   v1 = ... end ...
///   jmp loop_entry(v0)
/// loop_entry(i: Field):
///   ...
/// ```
/// We're looking for the terminating jump of the `main` predecessor of `loop_entry`.
fn get_induction_variable(function: &Function, block: BasicBlockId) -> Result<ValueId, CallStack> {
    match function.dfg[block].terminator() {
        Some(TerminatorInstruction::Jmp { arguments, call_stack: location, .. }) => {
            // This assumption will no longer be valid if e.g. mutable variables are represented as
            // block parameters. If that becomes the case we'll need to figure out which variable
            // is generally constant and increasing to guess which parameter is the induction
            // variable.
            if arguments.len() != 1 {
                // It is expected that a loop's induction variable is the only block parameter of the loop header.
                // If there's no variable this might be a `loop`.
                let call_stack = function.dfg.get_call_stack(*location);
                return Err(call_stack);
            }

            let value = arguments[0];
            if function.dfg.get_numeric_constant(value).is_some() {
                Ok(value)
            } else {
                let call_stack = function.dfg.get_call_stack(*location);
                Err(call_stack)
            }
        }
        Some(terminator) => Err(function.dfg.get_call_stack(terminator.call_stack())),
        None => Err(CallStack::new()),
    }
}

/// The context object for each loop iteration.
/// Notably each loop iteration maps each loop block to a fresh, unrolled block.
struct LoopIteration<'f> {
    inserter: FunctionInserter<'f>,
    loop_: &'f Loop,

    /// Maps pre-unrolled block ids from within the loop to new block ids of each loop
    /// block for each loop iteration.
    blocks: HashMap<BasicBlockId, BasicBlockId>,

    /// Maps unrolled block ids back to the original source block ids
    original_blocks: HashMap<BasicBlockId, BasicBlockId>,
    visited_blocks: HashSet<BasicBlockId>,

    insert_block: BasicBlockId,
    source_block: BasicBlockId,

    /// The induction value (and the block it was found in) is the new value for
    /// the variable traditionally called `i` on each iteration of the loop.
    /// This is None until we visit the block which jumps back to the start of the
    /// loop, at which point we record its value and the block it was found in.
    induction_value: Option<(BasicBlockId, ValueId)>,
}

impl<'f> LoopIteration<'f> {
    fn new(
        function: &'f mut Function,
        loop_: &'f Loop,
        insert_block: BasicBlockId,
        source_block: BasicBlockId,
    ) -> Self {
        Self {
            inserter: FunctionInserter::new(function),
            loop_,
            insert_block,
            source_block,
            blocks: HashMap::default(),
            original_blocks: HashMap::default(),
            visited_blocks: HashSet::default(),
            induction_value: None,
        }
    }

    /// Unroll a single iteration of the loop.
    ///
    /// Note that after unrolling a single iteration, the loop is _not_ in a valid state.
    /// It is expected the terminator instructions are set up to branch into an empty block
    /// for further unrolling. When the loop is finished this will need to be mutated to
    /// jump to the end of the loop instead.
    fn unroll_loop_iteration(mut self) -> (BasicBlockId, ValueId, Option<ArrayCache>) {
        let mut next_blocks = self.unroll_loop_block();

        while let Some(block) = next_blocks.pop() {
            self.insert_block = block;
            self.source_block = self.get_original_block(block);

            if !self.visited_blocks.contains(&self.source_block) {
                let mut blocks = self.unroll_loop_block();
                next_blocks.append(&mut blocks);
            }
        }
        // After having unrolled all blocks in the loop body, we must know how to get back to the header;
        // this is also the block into which we have to unroll into next.
        let (end_block, induction_value) = self
            .induction_value
            .expect("Expected to find the induction variable by end of loop iteration");

        (end_block, induction_value, self.inserter.into_array_cache())
    }

    /// Unroll a single block in the current iteration of the loop
    fn unroll_loop_block(&mut self) -> Vec<BasicBlockId> {
        let mut next_blocks = self.unroll_loop_block_helper();
        // Guarantee that the next blocks we set up to be unrolled, are actually part of the loop,
        // which we recorded while inlining the instructions of the blocks already processed.
        next_blocks.retain(|block| {
            let b = self.get_original_block(*block);
            self.loop_.blocks.contains(&b)
        });
        next_blocks
    }

    /// Unroll a single block in the current iteration of the loop
    fn unroll_loop_block_helper(&mut self) -> Vec<BasicBlockId> {
        // Copy instructions from the loop body to the unroll destination, replacing the terminator.
        self.inline_instructions_from_block();
        self.visited_blocks.insert(self.source_block);

        match self.inserter.function.dfg[self.insert_block].unwrap_terminator() {
            TerminatorInstruction::JmpIf {
                condition,
                then_destination,
                else_destination,
                call_stack,
            } => self.handle_jmpif(*condition, *then_destination, *else_destination, *call_stack),
            TerminatorInstruction::Jmp { destination, arguments, call_stack: _ } => {
                if self.get_original_block(*destination) == self.loop_.header {
                    // We found the back-edge of the loop.
                    assert_eq!(arguments.len(), 1);
                    self.induction_value = Some((self.insert_block, arguments[0]));
                }
                vec![*destination]
            }
            TerminatorInstruction::Return { .. } => vec![],
        }
    }

    /// Find the next branch(es) to take from a jmpif terminator and return them.
    /// If only one block is returned, it means the jmpif condition evaluated to a known
    /// constant and we can safely take only the given branch. In this case the method
    /// also replaces the terminator of the insert block (a.k.a fresh block) to be a `Jmp`,
    /// and changes the source block in the context for the next iteration to be the
    /// destination indicated by the constant condition (ie. the `then` or the `else`).
    fn handle_jmpif(
        &mut self,
        condition: ValueId,
        then_destination: BasicBlockId,
        else_destination: BasicBlockId,
        call_stack: CallStackId,
    ) -> Vec<BasicBlockId> {
        let condition = self.inserter.resolve(condition);

        match self.dfg().get_numeric_constant(condition) {
            Some(constant) => {
                let destination =
                    if constant.is_zero() { else_destination } else { then_destination };

                self.source_block = self.get_original_block(destination);

                let arguments = Vec::new();
                let jmp = TerminatorInstruction::Jmp { destination, arguments, call_stack };
                self.inserter.function.dfg.set_block_terminator(self.insert_block, jmp);
                vec![destination]
            }
            None => vec![then_destination, else_destination],
        }
    }

    /// Translate a block id to a block id in the unrolled loop. If the given
    /// block id is not within the loop, it is returned as-is.
    fn get_or_insert_block(&mut self, block: BasicBlockId) -> BasicBlockId {
        if let Some(new_block) = self.blocks.get(&block) {
            return *new_block;
        }

        // If the block is in the loop we create a fresh block for each iteration
        if self.loop_.blocks.contains(&block) {
            let new_block = self.dfg_mut().make_block_with_parameters_from_block(block);
            self.inserter.remember_block_params_from_block(block, new_block);

            self.blocks.insert(block, new_block);
            self.original_blocks.insert(new_block, block);
            new_block
        } else {
            block
        }
    }

    /// Find the original ID of a block that replaced it.
    fn get_original_block(&self, block: BasicBlockId) -> BasicBlockId {
        self.original_blocks.get(&block).copied().unwrap_or(block)
    }

    /// Copy over instructions from the source into the insert block,
    /// while simplifying instructions and keeping track of original block IDs.
    fn inline_instructions_from_block(&mut self) {
        let source_block = &self.dfg()[self.source_block];
        let instructions = source_block.instructions().to_vec();

        // We cannot directly append each instruction since we need to substitute any
        // instances of the induction variable or any values that were changed as a result
        // of the new induction variable value.
        for instruction in instructions {
            // Reference counting is only used by Brillig, ACIR doesn't need them.
            if self.inserter.function.runtime().is_acir() && self.is_refcount(instruction) {
                continue;
            }
            self.inserter.push_instruction(instruction, self.insert_block);
        }
        let mut terminator = self.dfg()[self.source_block].unwrap_terminator().clone();

        terminator.map_values_mut(|value| self.inserter.resolve(value));

        // Replace the blocks in the terminator with fresh one with the same parameters,
        // while remembering which were the original block IDs.
        terminator.mutate_blocks(|block| self.get_or_insert_block(block));
        self.inserter.function.dfg.set_block_terminator(self.insert_block, terminator);
    }

    /// Is the instruction an `Rc`?
    fn is_refcount(&self, instruction: InstructionId) -> bool {
        matches!(
            self.dfg()[instruction],
            Instruction::IncrementRc { .. } | Instruction::DecrementRc { .. }
        )
    }

    fn dfg(&self) -> &DataFlowGraph {
        &self.inserter.function.dfg
    }

    fn dfg_mut(&mut self) -> &mut DataFlowGraph {
        &mut self.inserter.function.dfg
    }
}

/// Unrolling leaves some duplicate instructions which can potentially be removed.
fn simplify_between_unrolls(function: &mut Function) {
    // Do a mem2reg after the last unroll to aid simplify_cfg
    function.mem2reg();
    function.simplify_function();
    // Do another mem2reg after simplify_cfg to aid the next unroll
    function.mem2reg();
}

/// Decide if the new bytecode size is acceptable, compared to the original.
///
/// The maximum increase can be expressed as a negative value if we demand a decrease.
/// (Values -100 and under mean the new size should be 0).
fn is_new_size_ok(orig_size: usize, new_size: usize, max_incr_pct: i32) -> bool {
    let max_size_pct = 100i32.saturating_add(max_incr_pct).max(0) as usize;
    let max_size = orig_size.saturating_mul(max_size_pct);
    new_size.saturating_mul(100) <= max_size
}

#[cfg(test)]
mod tests {
    use test_case::test_case;

    use crate::assert_ssa_snapshot;
    use crate::errors::RuntimeError;
    use crate::ssa::ir::integer::IntegerConstant;
    use crate::ssa::{Ssa, ir::value::ValueId, opt::assert_normalized_ssa_equals};

    use super::{BoilerplateStats, Loops, is_new_size_ok};

    /// Tries to unroll all loops in each SSA function once, calling the `Function` directly,
    /// bypassing the iterative loop done by the SSA which does further optimisations.
    ///
    /// If any loop cannot be unrolled, it is left as-is or in a partially unrolled state.
    fn try_unroll_loops(mut ssa: Ssa) -> (Ssa, Vec<RuntimeError>) {
        let mut errors = vec![];
        for function in ssa.functions.values_mut() {
            errors.extend(function.try_unroll_loops().1);
        }
        (ssa, errors)
    }

    #[test]
    fn unroll_nested_loops() {
        // fn main() {
        //     for i in 0..3 {
        //         for j in 0..4 {
        //             assert(i + j > 10);
        //         }
        //     }
        // }
        let src = "
            acir(inline) fn main f0 {
                b0():
                    jmp b1(Field 0)
                b1(v0: Field):  // header of outer loop
                    v1 = lt v0, Field 3
                    jmpif v1 then: b2, else: b3
                b2():
                    jmp b4(Field 0)
                b4(v2: Field):  // header of inner loop
                    v3 = lt v2, Field 4
                    jmpif v3 then: b5, else: b6
                b5():
                    v4 = add v0, v2
                    v5 = lt Field 10, v4
                    constrain v5 == Field 1
                    v6 = add v2, Field 1
                    jmp b4(v6)
                b6(): // end of inner loop
                    v7 = add v0, Field 1
                    jmp b1(v7)
                b3(): // end of outer loop
                    return Field 0
            }
        ";
        let ssa = Ssa::from_str(src).unwrap();

        // The final block count is not 1 because unrolling creates some unnecessary jmps.
        // If a simplify cfg pass is ran afterward, the expected block count will be 1.
        let (ssa, errors) = try_unroll_loops(ssa);
        assert_eq!(errors.len(), 0, "All loops should be unrolled");
        assert_eq!(ssa.main().reachable_blocks().len(), 5);

        assert_ssa_snapshot!(ssa, @r"
        acir(inline) fn main f0 {
          b0():
            constrain u1 0 == Field 1
            constrain u1 0 == Field 1
            constrain u1 0 == Field 1
            constrain u1 0 == Field 1
            jmp b2()
          b1():
            return Field 0
          b2():
            constrain u1 0 == Field 1
            constrain u1 0 == Field 1
            constrain u1 0 == Field 1
            constrain u1 0 == Field 1
            jmp b3()
          b3():
            constrain u1 0 == Field 1
            constrain u1 0 == Field 1
            constrain u1 0 == Field 1
            constrain u1 0 == Field 1
            jmp b4()
          b4():
            jmp b1()
        }
        ");
    }

    // Test that the pass can still be run on loops which fail to unroll properly
    #[test]
    fn fail_to_unroll_loop() {
        let src = "
        acir(inline) fn main f0 {
          b0(v0: Field):
            jmp b1(v0)
          b1(v1: Field):
            v2 = lt v1, Field 5
            jmpif v2 then: b2, else: b3
          b2():
            v3 = add v1, Field 1
            jmp b1(v3)
          b3():
            return Field 0
        }
        ";
        let ssa = Ssa::from_str(src).unwrap();

        // Sanity check
        assert_eq!(ssa.main().reachable_blocks().len(), 4);

        // Expected that we failed to unroll the loop
        let (_, errors) = try_unroll_loops(ssa);
        assert_eq!(errors.len(), 1, "Expected to fail to unroll loop");
    }

    #[test]
    fn test_get_const_bounds() {
        let ssa = brillig_unroll_test_case();
        let function = ssa.main();
        let loops = Loops::find_all(function);
        assert_eq!(loops.yet_to_unroll.len(), 1);

        let loop_ = &loops.yet_to_unroll[0];
        let pre_header =
            loop_.get_pre_header(function, &loops.cfg).expect("Should have a pre_header");
        let (lower, upper) =
            loop_.get_const_bounds(function, pre_header).expect("bounds are numeric const");

        assert_eq!(lower, IntegerConstant::Unsigned { value: 0, bit_size: 32 });
        assert_eq!(upper, IntegerConstant::Unsigned { value: 4, bit_size: 32 });
    }

    #[test]
    fn test_find_pre_header_reference_values() {
        let ssa = brillig_unroll_test_case();
        let function = ssa.main();
        let mut loops = Loops::find_all(function);
        let loop0 = loops.yet_to_unroll.pop().unwrap();

        let refs = loop0.find_pre_header_reference_values(function, &loops.cfg).unwrap();
        assert_eq!(refs.len(), 1);
        assert!(refs.contains(&ValueId::test_new(2)));

        let (loads, stores) = loop0.count_loads_and_stores(function, &refs);
        assert_eq!(loads, 1);
        assert_eq!(stores, 1);

        let all = loop0.count_all_instructions(function);
        assert_eq!(all, 7);
    }

    #[test]
    fn test_boilerplate_stats() {
        let ssa = brillig_unroll_test_case();
        let stats = loop0_stats(&ssa);
        assert_eq!(stats.iterations, 4);
        assert_eq!(stats.all_instructions, 2 + 5); // Instructions in b1 and b3
        assert_eq!(stats.increments, 1);
        assert_eq!(stats.loads, 1);
        assert_eq!(stats.stores, 1);
        assert_eq!(stats.useful_instructions(), 1); // Adding to sum
        assert_eq!(stats.baseline_instructions(), 8);
        assert!(stats.is_small());
    }

    #[test]
    fn test_boilerplate_stats_i64_empty() {
        // Looping 0..-1, which should be 0 iterations.
        let ssa = brillig_unroll_test_case_6470_with_params("i64", "0", "18446744073709551615");
        let stats = loop0_stats(&ssa);
        assert_eq!(stats.iterations, 0);
        assert_eq!(stats.unrolled_instructions(), 0);
    }

    #[test]
    fn test_boilerplate_stats_i64_non_empty() {
        // Looping -4..-1, which should be 3 iterations.
        let ssa = brillig_unroll_test_case_6470_with_params(
            "i64",
            "18446744073709551612",
            "18446744073709551615",
        );
        let stats = loop0_stats(&ssa);
        assert_eq!(stats.iterations, 3);
    }

    #[test]
    fn test_boilerplate_stats_6470() {
        let ssa = brillig_unroll_test_case_6470(3);
        let stats = loop0_stats(&ssa);
        assert_eq!(stats.iterations, 3);
        assert_eq!(stats.all_instructions, 2 + 8); // Instructions in b1 and b3
        assert_eq!(stats.increments, 2);
        assert_eq!(stats.loads, 1);
        assert_eq!(stats.stores, 1);
        assert_eq!(stats.useful_instructions(), 3); // array get, add, array set
        assert_eq!(stats.baseline_instructions(), 11);
        assert!(stats.is_small());
    }

    /// Test that we can unroll a small loop.
    #[test]
    fn test_brillig_unroll_small_loop() {
        let ssa = brillig_unroll_test_case();

        let (ssa, errors) = try_unroll_loops(ssa);
        assert_eq!(errors.len(), 0, "Unroll should have no errors");
        assert_eq!(ssa.main().reachable_blocks().len(), 2, "The loop should be unrolled");

        // Expectation taken by compiling the Noir program as ACIR,
        // ie. by removing the `unconstrained` from `main`.
        assert_ssa_snapshot!(ssa, @r"
        brillig(inline) fn main f0 {
          b0(v0: u32):
            v1 = allocate -> &mut u32
            store u32 0 at v1
            v3 = load v1 -> u32
            store v3 at v1
            v4 = load v1 -> u32
            v6 = add v4, u32 1
            store v6 at v1
            v7 = load v1 -> u32
            v9 = add v7, u32 2
            store v9 at v1
            v10 = load v1 -> u32
            v12 = add v10, u32 3
            store v12 at v1
            jmp b1()
          b1():
            v13 = load v1 -> u32
            v14 = eq v13, v0
            constrain v13 == v0
            return
        }
        ");
    }

    /// Test that we can unroll the loop in the ticket if we don't have too many iterations.
    #[test]
    fn test_brillig_unroll_6470_small() {
        // Few enough iterations so that we can perform the unroll.
        let ssa = brillig_unroll_test_case_6470(3);
        let (ssa, errors) = try_unroll_loops(ssa);
        assert_eq!(errors.len(), 0, "Unroll should have no errors");
        assert_eq!(ssa.main().reachable_blocks().len(), 2, "The loop should be unrolled");

        assert_ssa_snapshot!(ssa, @r"
        brillig(inline) fn main f0 {
          b0(v0: [u64; 6]):
            inc_rc v0
            v2 = make_array [u64 0, u64 0, u64 0, u64 0, u64 0, u64 0] : [u64; 6]
            inc_rc v2
            v3 = allocate -> &mut [u64; 6]
            store v2 at v3
            v4 = load v3 -> [u64; 6]
            v6 = array_get v0, index u32 0 -> u64
            v8 = add v6, u64 1
            v9 = array_set v4, index u32 0, value v8
            store v9 at v3
            v10 = load v3 -> [u64; 6]
            v12 = array_get v0, index u32 1 -> u64
            v13 = add v12, u64 1
            v14 = array_set v10, index u32 1, value v13
            store v14 at v3
            v15 = load v3 -> [u64; 6]
            v17 = array_get v0, index u32 2 -> u64
            v18 = add v17, u64 1
            v19 = array_set v15, index u32 2, value v18
            store v19 at v3
            jmp b1()
          b1():
            v20 = load v3 -> [u64; 6]
            dec_rc v0
            return v20
        }
        ");
    }

    /// Test that with more iterations it's not unrolled.
    #[test]
    fn test_brillig_unroll_6470_large() {
        // More iterations than it can unroll
        let parse_ssa = || brillig_unroll_test_case_6470(6);
        let ssa = parse_ssa();
        let stats = loop0_stats(&ssa);
        assert!(!stats.is_small(), "the loop should be considered large");

        let (ssa, errors) = try_unroll_loops(ssa);
        assert_eq!(errors.len(), 0, "Unroll should have no errors");
        // Check that it's still the original
        assert_normalized_ssa_equals(ssa, parse_ssa().to_string().as_str());
    }

    #[test]
    fn test_brillig_unroll_iteratively_respects_max_increase() {
        let ssa = brillig_unroll_test_case();
        let ssa = ssa.unroll_loops_iteratively(Some(-90)).unwrap();
        // Check that it's still the original
        assert_normalized_ssa_equals(ssa, brillig_unroll_test_case().to_string().as_str());
    }

    #[test]
    fn test_brillig_unroll_iteratively_with_large_max_increase() {
        let ssa = brillig_unroll_test_case();
        let ssa = ssa.unroll_loops_iteratively(Some(50)).unwrap();
        // Check that it did the unroll
        assert_eq!(ssa.main().reachable_blocks().len(), 2, "The loop should be unrolled");
    }

    /// Test that `break` and `continue` stop unrolling without any panic.
    #[test]
    fn test_brillig_unroll_break_and_continue() {
        // unconstrained fn main() {
        //     let mut count = 0;
        //     for i in 0..10 {
        //         if i == 2 {
        //             continue;
        //         }
        //         if i == 5 {
        //             break;
        //         }
        //         count += 1;
        //     }
        //     assert(count == 4);
        // }
        let src = "
        brillig(inline) fn main f0 {
          b0():
            v1 = allocate -> &mut Field
            store Field 0 at v1
            jmp b1(u32 0)
          b1(v0: u32):
            v5 = lt v0, u32 10
            jmpif v5 then: b2, else: b6
          b2():
            v7 = eq v0, u32 2
            jmpif v7 then: b7, else: b3
          b3():
            v11 = eq v0, u32 5
            jmpif v11 then: b5, else: b4
          b4():
            v15 = load v1 -> Field
            v17 = add v15, Field 1
            store v17 at v1
            v18 = add v0, u32 1
            jmp b1(v18)
          b5():
            jmp b6()
          b6():
            v12 = load v1 -> Field
            v14 = eq v12, Field 4
            constrain v12 == Field 4
            return
          b7():
            v9 = add v0, u32 1
            jmp b1(v9)
        }
        ";
        let ssa = Ssa::from_str(src).unwrap();
        let (ssa, errors) = try_unroll_loops(ssa);
        assert_eq!(errors.len(), 0, "Unroll should have no errors");
        assert_normalized_ssa_equals(ssa, src);
    }

    /// Simple test loop:
    /// ```text
    /// unconstrained fn main(sum: u32) {
    ///     assert(loop(0, 4) == sum);
    /// }
    ///
    /// fn loop(from: u32, to: u32) -> u32 {
    ///      let mut sum = 0;
    ///      for i in from..to {
    ///          sum = sum + i;
    ///      }
    ///      sum
    ///  }
    /// ```
    /// We can check what the ACIR unrolling behavior would be by
    /// removing the `unconstrained` from the `main` function and
    /// compiling the program with `nargo --test-program . compile --show-ssa`.
    fn brillig_unroll_test_case() -> Ssa {
        brillig_unroll_test_case_with_params("u32", "0", "4")
    }

    fn brillig_unroll_test_case_with_params(idx_type: &str, lower: &str, upper: &str) -> Ssa {
        let src = format!(
            "
        // After `static_assert` and `assert_constant`:
        brillig(inline) fn main f0 {{
          b0(v0: u32):
            v2 = allocate -> &mut u32
            store u32 0 at v2
            jmp b1({idx_type} {lower})
          b1(v1: {idx_type}):
            v5 = lt v1, {idx_type} {upper}
            jmpif v5 then: b3, else: b2
          b3():
            v8 = load v2 -> u32
            v9 = add v8, v1
            store v9 at v2
            v11 = add v1, {idx_type} 1
            jmp b1(v11)
          b2():
            v6 = load v2 -> u32
            v7 = eq v6, v0
            constrain v6 == v0
            return
        }}
        "
        );
        Ssa::from_str(&src).unwrap()
    }

    /// Test case from #6470:
    /// ```text
    /// unconstrained fn __validate_gt_remainder(a_u60: [u64; 6]) -> [u64; 6] {
    ///     let mut result_u60: [u64; 6] = [0; 6];
    ///
    ///     for i in 0..6 {
    ///         result_u60[i] = a_u60[i] + 1;
    ///     }
    ///
    ///     result_u60
    /// }
    /// ```
    /// The `num_iterations` parameter can be used to make it more costly to inline.
    fn brillig_unroll_test_case_6470(num_iterations: usize) -> Ssa {
        brillig_unroll_test_case_6470_with_params("u32", "0", &format!("{num_iterations}"))
    }

    fn brillig_unroll_test_case_6470_with_params(idx_type: &str, lower: &str, upper: &str) -> Ssa {
        let src = format!(
            "
        // After `static_assert` and `assert_constant`:
        brillig(inline) fn main f0 {{
          b0(v0: [u64; 6]):
            inc_rc v0
            v3 = make_array [u64 0, u64 0, u64 0, u64 0, u64 0, u64 0] : [u64; 6]
            inc_rc v3
            v4 = allocate -> &mut [u64; 6]
            store v3 at v4
            jmp b1({idx_type} {lower})
          b1(v1: {idx_type}):
            v7 = lt v1, {idx_type} {upper}
            jmpif v7 then: b3, else: b2
          b3():
            v9 = load v4 -> [u64; 6]
            v10 = array_get v0, index v1 -> u64
            v12 = add v10, u64 1
            v13 = array_set v9, index v1, value v12
            v15 = add v1, {idx_type} 1
            store v13 at v4
            v16 = add v1, {idx_type} 1 // duplicate
            jmp b1(v16)
          b2():
            v8 = load v4 -> [u64; 6]
            dec_rc v0
            return v8
        }}
        "
        );
        Ssa::from_str(&src).unwrap()
    }

    // Boilerplate stats of the first loop in the SSA.
    fn loop0_stats(ssa: &Ssa) -> BoilerplateStats {
        let function = ssa.main();
        let mut loops = Loops::find_all(function);
        let loop0 = loops.yet_to_unroll.pop().expect("there should be a loop");
        loop0.boilerplate_stats(function, &loops.cfg).expect("there should be stats")
    }

    #[test_case(1000, 700, 50, true; "size decreased")]
    #[test_case(1000, 1500, 50, true; "size increased just by the max")]
    #[test_case(1000, 1501, 50, false; "size increased over the max")]
    #[test_case(1000, 700, -50, false; "size decreased but not enough")]
    #[test_case(1000, 250, -50, true; "size decreased over expectations")]
    #[test_case(1000, 250, -1250, false; "demanding more than minus 100 is handled")]
    fn test_is_new_size_ok(old: usize, new: usize, max: i32, ok: bool) {
        assert_eq!(is_new_size_ok(old, new, max), ok);
    }

    #[test]
    fn do_not_unroll_loop_with_break() {
        // One of the loop header's (b1) successors (b3) has multiple predecessors (b1 and b4).
        // This logic is how we identify a loop with a break expression.
        // We do not support unrolling these types of loops.
        let src = r#"
        brillig(inline) predicate_pure fn main f0 {
          b0():
            jmp b1(u32 0)
          b1(v0: u32):
            v3 = lt v0, u32 5
            jmpif v3 then: b2, else: b3
          b2():
            jmpif u1 1 then: b4, else: b5
          b3():
            return u1 1
          b4():
            jmp b3()
          b5():
            v6 = unchecked_add v0, u32 1
            jmp b1(v6)
        }
        "#;
        let ssa = Ssa::from_str(src).unwrap();
        let (ssa, errors) = try_unroll_loops(ssa);
        assert_eq!(errors.len(), 0, "All loops should be unrolled");

        // The SSA is expected to be unchanged
        assert_ssa_snapshot!(ssa, @r#"
        brillig(inline) predicate_pure fn main f0 {
          b0():
            jmp b1(u32 0)
          b1(v0: u32):
            v3 = lt v0, u32 5
            jmpif v3 then: b2, else: b3
          b2():
            jmpif u1 1 then: b4, else: b5
          b3():
            return u1 1
          b4():
            jmp b3()
          b5():
            v6 = unchecked_add v0, u32 1
            jmp b1(v6)
        }
        "#);
    }
}<|MERGE_RESOLUTION|>--- conflicted
+++ resolved
@@ -343,13 +343,8 @@
                 // `for i in 0..1` is turned into:
                 // b1(v0: u32):
                 //   v12 = eq v0, u32 0
-<<<<<<< HEAD
-                //   jmpif v12 then: b3, else: b2
+                //   jmpif v12 then: b2, else: b3
                 function.dfg.get_integer_constant(*rhs).map(|c| c.inc())
-=======
-                //   jmpif v12 then: b2, else: b3
-                function.dfg.get_numeric_constant(*rhs).map(|c| c + FieldElement::one())
->>>>>>> 3024dd35
             }
             Instruction::Not(_) => {
                 // We simplify equality operations with booleans like `(boolean == false)` into `!boolean`.
@@ -365,7 +360,7 @@
                 //  b1(v0: u1):
                 //    v2 = not v0
                 //    jmpif v2 then: b2, else: b3
-                Some(true.into())
+                Some(IntegerConstant::Unsigned { value: 1, bit_size: 1 })
             }
             other => panic!("Unexpected instruction in header: {other:?}"),
         }
