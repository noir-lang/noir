--- conflicted
+++ resolved
@@ -80,20 +80,16 @@
                 if let Some(max_incr_pct) = max_bytecode_increase_percent {
                     if global_cache.is_none() {
                         let globals = (*function.dfg.globals).clone();
+                        // DIE is run at the end of our SSA optimizations, so we mark all globals as in use here.
                         let used_globals = &globals.values_iter().map(|(id, _)| id).collect();
-<<<<<<< HEAD
+                        let globals_dfg = DataFlowGraph::from(globals);
                         let (_, brillig_globals, _, _) = convert_ssa_globals(
                             false,
-                            globals,
+                            &globals_dfg,
                             used_globals,
                             &fxhash::FxHashSet::default(),
+                            function.id()
                         );
-=======
-                        let globals_dfg = DataFlowGraph::from(globals);
-                        // DIE is run at the end of our SSA optimizations, so we mark all globals as in use here.
-                        let (_, brillig_globals, _) =
-                            convert_ssa_globals(false, &globals_dfg, used_globals, function.id());
->>>>>>> bdcfd38e
                         global_cache = Some(brillig_globals);
                     }
                     let brillig_globals = global_cache.as_ref().unwrap();
