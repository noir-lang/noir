--- conflicted
+++ resolved
@@ -25,14 +25,7 @@
 use noirc_errors::call_stack::{CallStack, CallStackId};
 
 use crate::{
-<<<<<<< HEAD
-    brillig::Brillig,
-=======
-    brillig::{
-        brillig_gen::{brillig_globals::convert_ssa_globals, convert_ssa_function},
-        brillig_ir::brillig_variable::BrilligVariable,
-    },
->>>>>>> dd708454
+    brillig::{brillig_ir::brillig_variable::BrilligVariable, Brillig},
     errors::RuntimeError,
     ssa::{
         ir::{
@@ -96,8 +89,10 @@
                 if let Some((orig_function, max_incr_pct)) = orig_func_and_max_incr_pct {
                     // DIE is run at the end of our SSA optimizations, so we mark all globals as in use here.
                     let used_globals = &self.globals.dfg.values_iter().map(|(id, _)| id).collect();
+                    // Using a temporary object here, it is valid because the brillig generated code is not used
+                    let mut brillig_temp = Brillig::default();
                     let (_, brillig_globals) =
-                        convert_ssa_globals(false, &self.globals, used_globals);
+                        brillig_temp.convert_ssa_globals(false, &self.globals, used_globals);
 
                     let new_size = brillig_bytecode_size(function, &brillig_globals);
                     let orig_size = brillig_bytecode_size(&orig_function, &brillig_globals);
@@ -1014,12 +1009,7 @@
 
     // This is to try to prevent hitting ICE.
     temp.dead_instruction_elimination(false, true);
-<<<<<<< HEAD
-    Brillig::default().convert_ssa_function(&temp, false).byte_code.len()
-=======
-
-    convert_ssa_function(&temp, false, globals).byte_code.len()
->>>>>>> dd708454
+    Brillig::default().convert_ssa_function(&temp, false, globals).byte_code.len()
 }
 
 /// Decide if the new bytecode size is acceptable, compared to the original.
