//! This SSA pass replaces Shl and Shr instructions in ACIR functions with more primitive
//! arithmetic instructions since ACIR doesn't directly support bit shifts.
//!
//! In all cases, if the shift amount is equal to or exceeds the operand's number of bits,
//! the result will be a constrain failure (attempt to bit-shift with overflow).
//!
//! ## Unsigned shift-right
//!
//! Shifting an unsigned integer to the right by N is the same as diving by 2^N:
//!
//! ```ssa
//! // this:
//! v2 = shr v1, 3
//!
//! // is replaced with:
//! v2 = div v1, 8
//! ```
//!
//! If the shift amount is not a constant, 2^N is computed via square&multiply,
//! using the bits decomposition of the exponent.
//!
//! Pseudo-code of the computation:
//!
//! ```text
//! let mut r = 1;
//! let exponent_bits = to_bits(exponent);
//! for i in 1 .. bit_size + 1 {
//!     let r_squared = r * r;
//!     let b = exponent_bits[bit_size - i];
//!     r = if b { 2 * r_squared } else { r_squared };
//! }
//! ```
//!
//! ## Unsigned shift-left
//!
//! Shifting an unsigned integer to the left by N is the same as multiplying by 2^N.
//! However, since that can overflow the target bit size, the operation is done using
//! Field, then truncated to the target bit size.
//!
//! ```ssa
//! // this, assuming v1 is a u8:
//! v2 = shl v1, 3
//!
//! // is replaced with:
//! v2 = cast v1 as Field
//! v3 = mul v2, 8
//! v4 = truncate v3 to 8 bits, max_bit_size: 11
//! v5 = cast v4 as u8
//! ```
//!
//! Like in the previous case, if the shift amount is not a constant it's computed
//! via square&multiply.
//!
//! ## Signed shift-right
//!
//! This case is similar to unsigned shift-right except that for negative numbers we
//! slightly adjust the value to shift, then adjust it again after performing the division,
//! so the results are the expected ones.
//!
//! ## Signed shift-left
//!
//! This case is similar to unsigned shift-left.
use std::sync::Arc;

use acvm::{FieldElement, acir::AcirField};

use crate::ssa::{
    ir::{
        dfg::InstructionBuilder,
        function::Function,
        instruction::{Binary, BinaryOp, ConstrainError, Endian, Instruction, Intrinsic},
        types::{NumericType, Type},
        value::ValueId,
    },
    ssa_gen::Ssa,
};

use super::simple_optimization::SimpleOptimizationContext;

impl Ssa {
    /// Go through every ACIR function replacing bit shifts with more primitive arithmetic operations,
    #[tracing::instrument(level = "trace", skip(self))]
    pub(crate) fn remove_bit_shifts(mut self) -> Ssa {
        for function in self.functions.values_mut() {
            function.remove_bit_shifts();
        }
        self
    }
}

impl Function {
    /// If this is an ACIR function, go through every instruction, replacing bit shifts with
    /// more primitive arithmetic operations,
    fn remove_bit_shifts(&mut self) {
        if !self.runtime().is_acir() {
            return;
        }

        self.simple_optimization(|context| {
            let instruction_id = context.instruction_id;
            let instruction = context.instruction();

            let Instruction::Binary(Binary { lhs, rhs, operator }) = instruction else {
                return;
            };

            if !matches!(operator, BinaryOp::Shl | BinaryOp::Shr) {
                return;
            }

            let lhs = *lhs;
            let rhs = *rhs;
            let operator = *operator;

            context.remove_current_instruction();

            let old_result = *context.dfg.instruction_results(instruction_id).first().unwrap();

            let mut bitshift_context = Context { context };
            bitshift_context.enforce_bitshift_rhs_lt_bit_size(rhs);

            let new_result = if operator == BinaryOp::Shl {
                bitshift_context.insert_wrapping_shift_left(lhs, rhs)
            } else {
                bitshift_context.insert_shift_right(lhs, rhs)
            };

            context.replace_value(old_result, new_result);
        });

        #[cfg(debug_assertions)]
        remove_bit_shifts_post_check(self);
    }
}

struct Context<'m, 'dfg, 'mapping> {
    context: &'m mut SimpleOptimizationContext<'dfg, 'mapping>,
}

impl Context<'_, '_, '_> {
    /// Insert SSA instructions which computes lhs << rhs by doing lhs*2^rhs
    /// and truncate the result to `bit_size`.
    fn insert_wrapping_shift_left(&mut self, lhs: ValueId, rhs: ValueId) -> ValueId {
        let typ = self.context.dfg.type_of_value(lhs).unwrap_numeric();
        let max_lhs_bits = self.context.dfg.get_value_max_num_bits(lhs);
        let max_bit_shift_size = self.context.dfg.get_numeric_constant(rhs).map_or_else(
            || {
                // If we don't know `rhs`'s value then it could be anything up to the number
                // of bits in the type, e.g. u32 means shifting by up to 32 bits as otherwise we get overflow.
                // get_value_max_num_bits might indicate that the underlying type actually has less
                // bits than the RHS; e.g. because it was upcast from a u1 to a u32.
                // The maximum value we can get would be `2^bits - 1`, but `u1` is the only interesting case,
                // because even for u8 the max value is 255, larger than anything we get based on type.
                if self.context.dfg.get_value_max_num_bits(rhs) == 1 {
                    1
                } else {
                    self.context.dfg.type_of_value(rhs).bit_size()
                }
            },
            |rhs_constant| {
                // Happy case is that we know precisely by how many bits we're shifting by.
                rhs_constant.to_u128() as u32
            },
        );

        // We cap the maximum number of bits here to ensure that we don't try and truncate using a
        // `max_bit_size` greater than what's allowable by the underlying `FieldElement` as this is meaningless.
        //
        // If `max_lhs_bits + max_bit_shift_size` were ever to exceed `FieldElement::max_num_bits()`,
        // then the constraint on `rhs` in `self.two_pow` should be broken.
        let max_bit = std::cmp::min(
            max_lhs_bits.checked_add(max_bit_shift_size).unwrap_or(FieldElement::max_num_bits()),
            FieldElement::max_num_bits(),
        );
        if max_bit <= typ.bit_size() {
            // If the result is guaranteed to fit in the target type we can simply multiply
            let pow = self.two_pow(rhs);
            let pow = self.insert_cast(pow, typ);
            // Unchecked mul as it can't overflow
            self.insert_binary(lhs, BinaryOp::Mul { unchecked: true }, pow)
        } else if max_bit < FieldElement::max_num_bits() {
            // If the result fits in a FieldElement we can multiply in Field, then truncate
            let pow = self.two_pow(rhs);
            let lhs_field = self.insert_cast(lhs, NumericType::NativeField);
            // Unchecked mul as this is a wrapping operation that we later truncate
            let result = self.insert_binary(lhs_field, BinaryOp::Mul { unchecked: true }, pow);
            let result = self.insert_truncate(result, typ.bit_size(), max_bit);
            self.insert_cast(result, typ)
        } else {
            // Otherwise, the result might not fit in a FieldElement.
            // For this, if we have to do `lhs << rhs` we can first shift by half of `rhs`, truncate,
            // then shift by `rhs - half_of_rhs` and truncate again.
            assert!(typ.bit_size() <= 128);

            let two = self.numeric_constant(FieldElement::from(2_u32), typ);

            // rhs_divided_by_two = rhs / 2
            let rhs_divided_by_two = self.insert_binary(rhs, BinaryOp::Div, two);

            // rhs_remainder = rhs - rhs_divided_by_two
            let rhs_remainder =
                self.insert_binary(rhs, BinaryOp::Sub { unchecked: true }, rhs_divided_by_two);

            // pow1 = 2^rhs_divided_by_two
            // pow2 = 2^rhs_remainder
            let pow1 = self.two_pow(rhs_divided_by_two);
            let pow2 = self.two_pow(rhs_remainder);

            // result = lhs * pow1 * pow2 = lhs * 2^rhs_divided_by_two * 2^rhs_remainder
            //        = lhs * 2^(rhs_divided_by_two + rhs_remainder) = lhs * 2^rhs
            let lhs_field = self.insert_cast(lhs, NumericType::NativeField);
            let result = self.insert_binary(lhs_field, BinaryOp::Mul { unchecked: true }, pow1);
            let result = self.insert_truncate(result, typ.bit_size(), max_bit);
            let result = self.insert_binary(result, BinaryOp::Mul { unchecked: true }, pow2);
            let result = self.insert_truncate(result, typ.bit_size(), max_bit);
            self.insert_cast(result, typ)
        }
    }

    /// Insert SSA instructions which computes lhs >> rhs by doing lhs/2^rhs
    ///
    /// For negative signed integers, we do the shifting using a technique based on how dividing a
    /// 2-complement value can be done by converting to the 1-complement representation of lhs,
    /// shifting, then converting back the result to the 2-complement representation.
    ///
    /// To understand the algorithm, take a look at how division works on pages 7-8 of
    /// <https://dspace.mit.edu/bitstream/handle/1721.1/6090/AIM-378.pdf>
    ///
    /// Division for a negative number represented as a 2-complement is implemented by the following steps:
    /// 1. Convert to 1-complement by subtracting 1 from the value
    /// 2. Shift right by the number of bits corresponding to the divisor
    /// 3. Convert back to 2-complement by adding 1 to the result
    ///
    /// That's division in terms of shifting; we need shifting in terms of division. The following steps show how:
    /// * `DIV(a) = SHR(a-1)+1`
    /// * `SHR(a-1) = DIV(a)-1`
    /// * `SHR(a) = DIV(a+1)-1`
    ///
    /// Hence we handle negative values in shifting by:
    /// 1. Adding 1 to the value
    /// 2. Dividing by 2^rhs
    /// 3. Subtracting 1 from the result
    fn insert_shift_right(&mut self, lhs: ValueId, rhs: ValueId) -> ValueId {
        let lhs_typ = self.context.dfg.type_of_value(lhs).unwrap_numeric();

        let pow = self.two_pow(rhs);
        let pow = self.insert_cast(pow, lhs_typ);

        match lhs_typ {
            NumericType::Unsigned { .. } => {
                // unsigned right bit shift is just a normal division
                self.insert_binary(lhs, BinaryOp::Div, pow)
            }
            NumericType::Signed { .. } => {
                let mut instruction_builder = InstructionBuilder::new(
                    self.context.dfg,
                    self.context.block_id,
                    self.context.call_stack_id,
                );

                let zero = instruction_builder.numeric_constant(FieldElement::zero(), lhs_typ);
                let lhs_sign = instruction_builder.insert_binary(lhs, BinaryOp::Lt, zero);

                // Get the sign of the operand; positive signed operand will just do a division as well
<<<<<<< HEAD
                let one_complement =
                    instruction_builder.convert_twos_complement_to_ones_complement(lhs, lhs_sign);
                // Performs the division on the 1-complement (or the operand if positive)
                let shifted_complement =
                    instruction_builder.insert_binary(one_complement, BinaryOp::Div, pow);
                instruction_builder
                    .convert_ones_complement_to_twos_complement(shifted_complement, lhs_sign)
=======
                let zero =
                    self.numeric_constant(FieldElement::zero(), NumericType::signed(bit_size));
                // The sign will be 0 for positive numbers and 1 for negatives, so it covers both cases.
                let lhs_sign = self.insert_binary(lhs, BinaryOp::Lt, zero);
                let lhs_sign_as_field = self.insert_cast(lhs_sign, NumericType::NativeField);
                let lhs_as_field = self.insert_cast(lhs, NumericType::NativeField);
                // For negative numbers, we prepare for the division using a wrapping addition of a + 1. Unchecked add as these are fields.
                let add = BinaryOp::Add { unchecked: true };
                let div_complement = self.insert_binary(lhs_sign_as_field, add, lhs_as_field);
                let div_complement = self.insert_truncate(div_complement, bit_size, bit_size + 1);
                let div_complement =
                    self.insert_cast(div_complement, NumericType::signed(bit_size));
                // Performs the division on the adjusted complement (or the operand if positive)
                let shifted_complement = self.insert_binary(div_complement, BinaryOp::Div, pow);
                // For negative numbers, convert back to 2-complement by subtracting 1.
                let lhs_sign_as_int = self.insert_cast(lhs_sign, lhs_typ);

                // The requirements for this to underflow are all of these:
                // - lhs < 0
                // - div_complement(lhs) / (2^rhs) == 0
                // As the upper bit is set for the ones complement of negative numbers we'd need 2^rhs
                // to be larger than the lhs bitsize for this to overflow.
                let sub = BinaryOp::Sub { unchecked: true };
                let shifted = self.insert_binary(shifted_complement, sub, lhs_sign_as_int);
                self.insert_truncate(shifted, bit_size, bit_size + 1)
>>>>>>> 6de9f211
            }

            NumericType::NativeField => unreachable!("Bit shifts are disallowed on `Field` type"),
        }
    }

    /// See [InstructionBuilder::two_pow]
    fn two_pow(&mut self, exponent: ValueId) -> ValueId {
        let mut instruction_builder = InstructionBuilder::new(
            self.context.dfg,
            self.context.block_id,
            self.context.call_stack_id,
        );
        instruction_builder.two_pow(exponent)
    }

    /// Insert constraints ensuring that the right-hand side of a bit-shift operation
    /// is less than the bit size of the left-hand side.
    fn enforce_bitshift_rhs_lt_bit_size(&mut self, rhs: ValueId) {
        let one = self.numeric_constant(FieldElement::one(), NumericType::bool());
        let rhs_type = self.context.dfg.type_of_value(rhs);

        let assert_message = Some("attempt to bit-shift with overflow".to_owned());

        let bit_size = rhs_type.bit_size();
        let bit_size_field = FieldElement::from(bit_size);

        let unsigned_typ = NumericType::unsigned(bit_size);
        let max = self.numeric_constant(bit_size_field, unsigned_typ);
        let rhs = self.insert_cast(rhs, unsigned_typ);
        let overflow = self.insert_binary(rhs, BinaryOp::Lt, max);
        self.insert_constrain(overflow, one, assert_message.map(Into::into));
    }

    /// Insert a numeric constant into the current function
    fn numeric_constant(&mut self, value: impl Into<FieldElement>, typ: NumericType) -> ValueId {
        self.context.dfg.make_constant(value.into(), typ)
    }

    /// Insert a binary instruction at the end of the current block.
    /// Returns the result of the binary instruction.
    fn insert_binary(&mut self, lhs: ValueId, operator: BinaryOp, rhs: ValueId) -> ValueId {
        let instruction = Instruction::Binary(Binary { lhs, rhs, operator });
        self.context.insert_instruction(instruction, None).first()
    }

    /// Insert a constrain instruction at the end of the current block.
    fn insert_constrain(
        &mut self,
        lhs: ValueId,
        rhs: ValueId,
        assert_message: Option<ConstrainError>,
    ) {
        self.context.insert_instruction(Instruction::Constrain(lhs, rhs, assert_message), None);
    }

    /// Insert a truncate instruction at the end of the current block.
    /// Returns the result of the truncate instruction.
    fn insert_truncate(&mut self, value: ValueId, bit_size: u32, max_bit_size: u32) -> ValueId {
        self.context
            .insert_instruction(Instruction::Truncate { value, bit_size, max_bit_size }, None)
            .first()
    }

    /// Insert a cast instruction at the end of the current block.
    /// Returns the result of the cast instruction.
    fn insert_cast(&mut self, value: ValueId, typ: NumericType) -> ValueId {
        self.context.insert_instruction(Instruction::Cast(value, typ), None).first()
    }
}

impl InstructionBuilder<'_> {
    /// Computes 2^exponent via square&multiply, using the bits decomposition of exponent
    /// Pseudo-code of the computation:
    /// ```text
    /// let mut r = 1;
    /// let exponent_bits = to_bits(exponent);
    /// for i in 1 .. bit_size + 1 {
    ///     let r_squared = r * r;
    ///     let b = exponent_bits[bit_size - i];
    ///     r = if b { 2 * r_squared } else { r_squared };
    /// }
    /// ```
    fn two_pow(&mut self, exponent: ValueId) -> ValueId {
        // Require that exponent < bit_size, ensuring that `pow` returns a value consistent with `lhs`'s type.
        let max_bit_size = self.dfg.type_of_value(exponent).bit_size();

        if let Some(exponent_const) = self.dfg.get_numeric_constant(exponent) {
            let exponent_const_as_u32 = exponent_const.try_to_u32();
            let pow = if exponent_const_as_u32.is_none_or(|v| v > max_bit_size) {
                // If the exponent is guaranteed to overflow the value returned here doesn't matter as
                // `enforce_bitshift_rhs_lt_bit_size` will trigger a constrain failure. We don't want to return
                // `2^exponent` here as that value is later cast to the target type and it would be an invalid cast.
                FieldElement::zero()
            } else {
                FieldElement::from(2u32).pow(&exponent_const)
            };
            return self.field_constant(pow);
        }

        // When shifting, for instance, `u32` values the maximum allowed value is 31, one less than the bit size.
        // Representing the maximum value requires 5 bits, which is log2(32), so any `u32` exponent will require
        // at most 5 bits. Similarly, `u64` values will require at most 6 bits, etc.
        // Using `get_value_max_num_bits` here could work, though in practice:
        // - constant exponents are handled in the `if` above
        // - if a smaller type was upcasted, for example `u8` to `u32`, an `u8` can hold values up to 256
        //   which is even larger than the largest unsigned type u128, so nothing better can be done here
        // - the exception would be casting a `u1` to a larger type, where we know the exponent can be
        //   either zero or one, which we special-case here
        let max_exponent_bits = if self.dfg.get_value_max_num_bits(exponent) == 1 {
            1
        } else {
            self.dfg.type_of_value(exponent).bit_size().ilog2()
        };
        let result_types = vec![Type::Array(Arc::new(vec![Type::bool()]), max_exponent_bits)];

        // A call to ToBits can only be done with a field argument (exponent is always u8 here)
        let exponent_as_field = self.insert_cast(exponent, NumericType::NativeField);
        let to_bits = self.dfg.import_intrinsic(Intrinsic::ToBits(Endian::Little));
        let exponent_bits = self.insert_call(to_bits, vec![exponent_as_field], result_types);

        let exponent_bits = exponent_bits[0];
        let one = self.field_constant(FieldElement::one());
        let two = self.field_constant(FieldElement::from(2u32));
        let mut r = one;
        // All operations are unchecked as we're acting on Field types (which are always unchecked)
        for i in 1..max_exponent_bits + 1 {
            let idx = self.numeric_constant(
                FieldElement::from(i128::from(max_exponent_bits - i)),
                NumericType::length_type(),
            );
            let b = self.insert_array_get(exponent_bits, idx, Type::bool());
            let not_b = self.insert_not(b);
            let b = self.insert_cast(b, NumericType::NativeField);
            let not_b = self.insert_cast(not_b, NumericType::NativeField);

            let r_squared = self.insert_binary(r, BinaryOp::Mul { unchecked: true }, r);
            let r1 = self.insert_binary(r_squared, BinaryOp::Mul { unchecked: true }, not_b);
            let a = self.insert_binary(r_squared, BinaryOp::Mul { unchecked: true }, two);
            let r2 = self.insert_binary(a, BinaryOp::Mul { unchecked: true }, b);
            r = self.insert_binary(r1, BinaryOp::Add { unchecked: true }, r2);
        }

        assert!(
            matches!(self.dfg.type_of_value(r).unwrap_numeric(), NumericType::NativeField),
            "ICE: pow is expected to always return a NativeField"
        );

        r
    }

    fn convert_twos_complement_to_ones_complement(
        &mut self,
        twos_complement: ValueId,
        sign: ValueId,
    ) -> ValueId {
        let typ = self.dfg.type_of_value(twos_complement);
        debug_assert!(typ.is_signed(), "Expected a signed type");

        let sign_as_field = self.insert_cast(sign, NumericType::NativeField);

        let twos_complement_as_field = self.insert_cast(twos_complement, NumericType::NativeField);
        // For negative numbers, convert to 1-complement using wrapping addition of a + 1
        // Unchecked add as these are fields
        let add = BinaryOp::Add { unchecked: true };
        let one_complement = self.insert_binary(sign_as_field, add, twos_complement_as_field);
        let one_complement =
            self.insert_truncate(one_complement, typ.bit_size(), typ.bit_size() + 1);
        self.insert_cast(one_complement, typ.unwrap_numeric())
    }

    fn convert_ones_complement_to_twos_complement(
        &mut self,
        ones_complement: ValueId,
        sign: ValueId,
    ) -> ValueId {
        let typ = self.dfg.type_of_value(ones_complement);
        debug_assert!(typ.is_signed(), "Expected a signed type");

        // Convert back to 2-complement representation if operand is negative
        let lhs_sign_as_int = self.insert_cast(sign, typ.unwrap_numeric());

        // - lhs < 0
        // - ones_complement(lhs) / (2^rhs) == 0
        // As the upper bit is set for the ones complement of negative numbers we'd need 2^rhs
        // to be larger than the lhs bitsize for this to overflow.
        let sub = BinaryOp::Sub { unchecked: true };
        let shifted = self.insert_binary(ones_complement, sub, lhs_sign_as_int);
        self.insert_truncate(shifted, typ.bit_size(), typ.bit_size() + 1)
    }
}

/// Post-check condition for [Function::remove_bit_shifts].
///
/// Succeeds if:
///   - `func` is not an ACIR function, OR
///   - `func` does not contain any bitshift instructions.
///
/// Otherwise panics.
#[cfg(debug_assertions)]
fn remove_bit_shifts_post_check(func: &Function) {
    // Non-ACIR functions should be unaffected.
    if !func.runtime().is_acir() {
        return;
    }

    // Otherwise there should be no shift-left or shift-right instructions in any reachable block.
    for block_id in func.reachable_blocks() {
        let instruction_ids = func.dfg[block_id].instructions();
        for instruction_id in instruction_ids {
            if matches!(
                func.dfg[*instruction_id],
                Instruction::Binary(Binary { operator: BinaryOp::Shl | BinaryOp::Shr, .. })
            ) {
                panic!("Bitshift instruction still remains in ACIR function");
            }
        }
    }
}

#[cfg(test)]
mod tests {
    use noirc_errors::call_stack::CallStackId;

    use crate::{
        assert_ssa_snapshot,
        ssa::{
            function_builder::FunctionBuilder,
            interpreter::value::{NumericValue, Value},
            ir::{
                basic_block::BasicBlockId,
                function::Function,
                instruction::BinaryOp,
                map::Id,
                types::{NumericType, Type},
            },
            opt::remove_bit_shifts::InstructionBuilder,
            ssa_gen::Ssa,
        },
    };

    mod unsigned {
        use super::*;

        #[test]
        fn removes_shl_with_constant_rhs() {
            let src = "
            acir(inline) fn main f0 {
              b0(v0: u32):
                v2 = shl v0, u32 2
                return v2
            }
            ";
            let ssa = Ssa::from_str(src).unwrap();
            let ssa = ssa.remove_bit_shifts();
            assert_ssa_snapshot!(ssa, @r"
            acir(inline) fn main f0 {
              b0(v0: u32):
                v1 = cast v0 as Field
                v3 = mul v1, Field 4
                v4 = truncate v3 to 32 bits, max_bit_size: 34
                v5 = cast v4 as u32
                return v5
            }
            "
            );
        }

        #[test]
        fn removes_shl_with_non_constant_rhs() {
            let src = "
            acir(inline) fn main f0 {
              b0(v0: u32, v1: u32):
                v2 = shl v0, v1
                return v2
            }
            ";
            let ssa = Ssa::from_str(src).unwrap();
            let ssa = ssa.remove_bit_shifts();

            assert_ssa_snapshot!(ssa, @r#"
            acir(inline) fn main f0 {
              b0(v0: u32, v1: u32):
                v3 = lt v1, u32 32
                constrain v3 == u1 1, "attempt to bit-shift with overflow"
                v5 = cast v1 as Field
                v7 = call to_le_bits(v5) -> [u1; 5]
                v9 = array_get v7, index u32 4 -> u1
                v10 = not v9
                v11 = cast v9 as Field
                v12 = cast v10 as Field
                v14 = mul Field 2, v11
                v15 = add v12, v14
                v17 = array_get v7, index u32 3 -> u1
                v18 = not v17
                v19 = cast v17 as Field
                v20 = cast v18 as Field
                v21 = mul v15, v15
                v22 = mul v21, v20
                v23 = mul v21, Field 2
                v24 = mul v23, v19
                v25 = add v22, v24
                v27 = array_get v7, index u32 2 -> u1
                v28 = not v27
                v29 = cast v27 as Field
                v30 = cast v28 as Field
                v31 = mul v25, v25
                v32 = mul v31, v30
                v33 = mul v31, Field 2
                v34 = mul v33, v29
                v35 = add v32, v34
                v37 = array_get v7, index u32 1 -> u1
                v38 = not v37
                v39 = cast v37 as Field
                v40 = cast v38 as Field
                v41 = mul v35, v35
                v42 = mul v41, v40
                v43 = mul v41, Field 2
                v44 = mul v43, v39
                v45 = add v42, v44
                v47 = array_get v7, index u32 0 -> u1
                v48 = not v47
                v49 = cast v47 as Field
                v50 = cast v48 as Field
                v51 = mul v45, v45
                v52 = mul v51, v50
                v53 = mul v51, Field 2
                v54 = mul v53, v49
                v55 = add v52, v54
                v56 = cast v0 as Field
                v57 = mul v56, v55
                v58 = truncate v57 to 32 bits, max_bit_size: 64
                v59 = cast v58 as u32
                return v59
            }
            "#);
        }

        #[test]
        fn removes_shl_with_non_constant_rhs_casted_from_smaller_type() {
            let src = "
            acir(inline) fn main f0 {
              b0(v0: u32, v1: u8):
                v2 = cast v1 as u32
                v3 = shl v0, v2
                return v3
            }
            ";
            let ssa = Ssa::from_str(src).unwrap();
            let ssa = ssa.remove_bit_shifts();

            // `max_bit_size` in `truncate` has to be 64, because even though `u8` is just 8 bits,
            // the maximum value can be 255, which would clearly overflow, as anything over 32 would.
            assert_ssa_snapshot!(ssa, @r#"
            acir(inline) fn main f0 {
              b0(v0: u32, v1: u8):
                v2 = cast v1 as u32
                v3 = cast v1 as u32
                v5 = lt v3, u32 32
                constrain v5 == u1 1, "attempt to bit-shift with overflow"
                v7 = cast v1 as Field
                v9 = call to_le_bits(v7) -> [u1; 5]
                v11 = array_get v9, index u32 4 -> u1
                v12 = not v11
                v13 = cast v11 as Field
                v14 = cast v12 as Field
                v16 = mul Field 2, v13
                v17 = add v14, v16
                v19 = array_get v9, index u32 3 -> u1
                v20 = not v19
                v21 = cast v19 as Field
                v22 = cast v20 as Field
                v23 = mul v17, v17
                v24 = mul v23, v22
                v25 = mul v23, Field 2
                v26 = mul v25, v21
                v27 = add v24, v26
                v29 = array_get v9, index u32 2 -> u1
                v30 = not v29
                v31 = cast v29 as Field
                v32 = cast v30 as Field
                v33 = mul v27, v27
                v34 = mul v33, v32
                v35 = mul v33, Field 2
                v36 = mul v35, v31
                v37 = add v34, v36
                v39 = array_get v9, index u32 1 -> u1
                v40 = not v39
                v41 = cast v39 as Field
                v42 = cast v40 as Field
                v43 = mul v37, v37
                v44 = mul v43, v42
                v45 = mul v43, Field 2
                v46 = mul v45, v41
                v47 = add v44, v46
                v49 = array_get v9, index u32 0 -> u1
                v50 = not v49
                v51 = cast v49 as Field
                v52 = cast v50 as Field
                v53 = mul v47, v47
                v54 = mul v53, v52
                v55 = mul v53, Field 2
                v56 = mul v55, v51
                v57 = add v54, v56
                v58 = cast v0 as Field
                v59 = mul v58, v57
                v60 = truncate v59 to 32 bits, max_bit_size: 64
                v61 = cast v60 as u32
                return v61
            }
            "#);
        }

        #[test]
        fn removes_shl_with_non_constant_rhs_casted_from_u1() {
            let src = "
            acir(inline) fn main f0 {
              b0(v0: u64, v1: u1):
                v2 = cast v1 as u8
                v3 = cast v2 as u32
                v4 = cast v3 as u64
                v5 = shl v0, v4
                return v5
            }
            ";
            let ssa = Ssa::from_str(src).unwrap();
            let ssa = ssa.remove_bit_shifts();

            // What we are casting with can originally be only 1 bit,
            // so in the truncate we expect to shift with less than
            // if only considered the 64 bits based on the type.
            assert_ssa_snapshot!(ssa, @r#"
            acir(inline) fn main f0 {
              b0(v0: u64, v1: u1):
                v2 = cast v1 as u8
                v3 = cast v2 as u32
                v4 = cast v3 as u64
                v5 = cast v3 as u64
                v7 = lt v5, u64 64
                constrain v7 == u1 1, "attempt to bit-shift with overflow"
                v9 = cast v3 as Field
                v11 = call to_le_bits(v9) -> [u1; 1]
                v13 = array_get v11, index u32 0 -> u1
                v14 = not v13
                v15 = cast v13 as Field
                v16 = cast v14 as Field
                v18 = mul Field 2, v15
                v19 = add v16, v18
                v20 = cast v0 as Field
                v21 = mul v20, v19
                v22 = truncate v21 to 64 bits, max_bit_size: 65
                v23 = cast v22 as u64
                return v23
            }
            "#);
        }

        #[test]
        fn does_not_generate_invalid_truncation_on_overflowing_bitshift() {
            // We want to ensure that the `max_bit_size` of the truncation does not exceed the field size.
            let src = "
            acir(inline) fn main f0 {
              b0(v0: u32):
                v2 = shl v0, u32 255
                return v2
            }
            ";
            let ssa = Ssa::from_str(src).unwrap();
            let ssa = ssa.remove_bit_shifts();
            assert_ssa_snapshot!(ssa, @r#"
            acir(inline) fn main f0 {
              b0(v0: u32):
                constrain u1 0 == u1 1, "attempt to bit-shift with overflow"
                v3 = cast v0 as Field
                return u32 0
            }
            "#);
        }

        #[test]
        fn removes_shr_with_constant_rhs() {
            let src = "
            acir(inline) fn main f0 {
              b0(v0: u32):
                v2 = shr v0, u32 2
                return v2
            }
            ";
            let ssa = Ssa::from_str(src).unwrap();
            let ssa = ssa.remove_bit_shifts();
            assert_ssa_snapshot!(ssa, @r"
            acir(inline) fn main f0 {
              b0(v0: u32):
                v2 = div v0, u32 4
                return v2
            }
            ");
        }

        #[test]
        fn removes_shr_with_non_constant_rhs() {
            let src = "
            acir(inline) fn main f0 {
              b0(v0: u32, v1: u32):
                v2 = shr v0, v1
                return v2
            }
            ";
            let ssa = Ssa::from_str(src).unwrap();
            let ssa = ssa.remove_bit_shifts();

            assert_ssa_snapshot!(ssa, @r#"
            acir(inline) fn main f0 {
              b0(v0: u32, v1: u32):
                v3 = lt v1, u32 32
                constrain v3 == u1 1, "attempt to bit-shift with overflow"
                v5 = cast v1 as Field
                v7 = call to_le_bits(v5) -> [u1; 5]
                v9 = array_get v7, index u32 4 -> u1
                v10 = not v9
                v11 = cast v9 as Field
                v12 = cast v10 as Field
                v14 = mul Field 2, v11
                v15 = add v12, v14
                v17 = array_get v7, index u32 3 -> u1
                v18 = not v17
                v19 = cast v17 as Field
                v20 = cast v18 as Field
                v21 = mul v15, v15
                v22 = mul v21, v20
                v23 = mul v21, Field 2
                v24 = mul v23, v19
                v25 = add v22, v24
                v27 = array_get v7, index u32 2 -> u1
                v28 = not v27
                v29 = cast v27 as Field
                v30 = cast v28 as Field
                v31 = mul v25, v25
                v32 = mul v31, v30
                v33 = mul v31, Field 2
                v34 = mul v33, v29
                v35 = add v32, v34
                v37 = array_get v7, index u32 1 -> u1
                v38 = not v37
                v39 = cast v37 as Field
                v40 = cast v38 as Field
                v41 = mul v35, v35
                v42 = mul v41, v40
                v43 = mul v41, Field 2
                v44 = mul v43, v39
                v45 = add v42, v44
                v47 = array_get v7, index u32 0 -> u1
                v48 = not v47
                v49 = cast v47 as Field
                v50 = cast v48 as Field
                v51 = mul v45, v45
                v52 = mul v51, v50
                v53 = mul v51, Field 2
                v54 = mul v53, v49
                v55 = add v52, v54
                v56 = cast v55 as u32
                v57 = div v0, v56
                return v57
            }
            "#);
        }
    }

    mod signed {
        use super::*;
        #[test]
        fn removes_shl_with_constant_rhs() {
            let src = "
            acir(inline) fn main f0 {
              b0(v0: i32):
                v2 = shl v0, i32 2
                return v2
            }
            ";
            let ssa = Ssa::from_str(src).unwrap();
            let ssa = ssa.remove_bit_shifts();
            assert_ssa_snapshot!(ssa, @r"
        acir(inline) fn main f0 {
          b0(v0: i32):
            v1 = cast v0 as Field
            v3 = mul v1, Field 4
            v4 = truncate v3 to 32 bits, max_bit_size: 34
            v5 = cast v4 as i32
            return v5
        }
        ");
        }

        #[test]
        fn removes_shl_with_non_constant_rhs() {
            let src = "
            acir(inline) fn main f0 {
              b0(v0: i32, v1: i32):
                v2 = shl v0, v1
                return v2
            }
            ";
            let ssa = Ssa::from_str(src).unwrap();
            let ssa = ssa.remove_bit_shifts();

            assert_ssa_snapshot!(ssa, @r#"
            acir(inline) fn main f0 {
              b0(v0: i32, v1: i32):
                v2 = cast v1 as u32
                v4 = lt v2, u32 32
                constrain v4 == u1 1, "attempt to bit-shift with overflow"
                v6 = cast v1 as Field
                v8 = call to_le_bits(v6) -> [u1; 5]
                v10 = array_get v8, index u32 4 -> u1
                v11 = not v10
                v12 = cast v10 as Field
                v13 = cast v11 as Field
                v15 = mul Field 2, v12
                v16 = add v13, v15
                v18 = array_get v8, index u32 3 -> u1
                v19 = not v18
                v20 = cast v18 as Field
                v21 = cast v19 as Field
                v22 = mul v16, v16
                v23 = mul v22, v21
                v24 = mul v22, Field 2
                v25 = mul v24, v20
                v26 = add v23, v25
                v28 = array_get v8, index u32 2 -> u1
                v29 = not v28
                v30 = cast v28 as Field
                v31 = cast v29 as Field
                v32 = mul v26, v26
                v33 = mul v32, v31
                v34 = mul v32, Field 2
                v35 = mul v34, v30
                v36 = add v33, v35
                v38 = array_get v8, index u32 1 -> u1
                v39 = not v38
                v40 = cast v38 as Field
                v41 = cast v39 as Field
                v42 = mul v36, v36
                v43 = mul v42, v41
                v44 = mul v42, Field 2
                v45 = mul v44, v40
                v46 = add v43, v45
                v48 = array_get v8, index u32 0 -> u1
                v49 = not v48
                v50 = cast v48 as Field
                v51 = cast v49 as Field
                v52 = mul v46, v46
                v53 = mul v52, v51
                v54 = mul v52, Field 2
                v55 = mul v54, v50
                v56 = add v53, v55
                v57 = cast v0 as Field
                v58 = mul v57, v56
                v59 = truncate v58 to 32 bits, max_bit_size: 64
                v60 = cast v59 as i32
                return v60
            }
            "#);
        }

        #[test]
        fn removes_shr_with_constant_rhs() {
            let src = "
            acir(inline) fn main f0 {
              b0(v0: i32):
                v2 = shr v0, i32 2
                return v2
            }
        ";
            let ssa = Ssa::from_str(src).unwrap();
            let ssa = ssa.remove_bit_shifts();
            assert_ssa_snapshot!(ssa, @r"
            acir(inline) fn main f0 {
              b0(v0: i32):
                v2 = lt v0, i32 0
                v3 = cast v2 as Field
                v4 = cast v0 as Field
                v5 = add v3, v4
                v6 = truncate v5 to 32 bits, max_bit_size: 33
                v7 = cast v6 as i32
                v9 = div v7, i32 4
                v10 = cast v2 as i32
                v11 = unchecked_sub v9, v10
                v12 = truncate v11 to 32 bits, max_bit_size: 33
                return v12
            }
            ");
        }

        #[test]
        fn removes_shr_with_non_constant_rhs() {
            let src = "
            acir(inline) fn main f0 {
              b0(v0: i32, v1: i32):
                v2 = shr v0, v1
                return v2
            }
            ";
            let ssa = Ssa::from_str(src).unwrap();
            let ssa = ssa.remove_bit_shifts();

            assert_ssa_snapshot!(ssa, @r#"
            acir(inline) fn main f0 {
              b0(v0: i32, v1: i32):
                v2 = cast v1 as u32
                v4 = lt v2, u32 32
                constrain v4 == u1 1, "attempt to bit-shift with overflow"
                v6 = cast v1 as Field
                v8 = call to_le_bits(v6) -> [u1; 5]
                v10 = array_get v8, index u32 4 -> u1
                v11 = not v10
                v12 = cast v10 as Field
                v13 = cast v11 as Field
                v15 = mul Field 2, v12
                v16 = add v13, v15
                v18 = array_get v8, index u32 3 -> u1
                v19 = not v18
                v20 = cast v18 as Field
                v21 = cast v19 as Field
                v22 = mul v16, v16
                v23 = mul v22, v21
                v24 = mul v22, Field 2
                v25 = mul v24, v20
                v26 = add v23, v25
                v28 = array_get v8, index u32 2 -> u1
                v29 = not v28
                v30 = cast v28 as Field
                v31 = cast v29 as Field
                v32 = mul v26, v26
                v33 = mul v32, v31
                v34 = mul v32, Field 2
                v35 = mul v34, v30
                v36 = add v33, v35
                v38 = array_get v8, index u32 1 -> u1
                v39 = not v38
                v40 = cast v38 as Field
                v41 = cast v39 as Field
                v42 = mul v36, v36
                v43 = mul v42, v41
                v44 = mul v42, Field 2
                v45 = mul v44, v40
                v46 = add v43, v45
                v48 = array_get v8, index u32 0 -> u1
                v49 = not v48
                v50 = cast v48 as Field
                v51 = cast v49 as Field
                v52 = mul v46, v46
                v53 = mul v52, v51
                v54 = mul v52, Field 2
                v55 = mul v54, v50
                v56 = add v53, v55
                v57 = cast v56 as i32
                v59 = lt v0, i32 0
                v60 = cast v59 as Field
                v61 = cast v0 as Field
                v62 = add v60, v61
                v63 = truncate v62 to 32 bits, max_bit_size: 33
                v64 = cast v63 as i32
                v65 = div v64, v57
                v66 = cast v59 as i32
                v67 = unchecked_sub v65, v66
                v68 = truncate v67 to 32 bits, max_bit_size: 33
                return v68
            }
            "#);
        }
    }

    #[test]
    fn follows_canonical_block_ordering() {
        let src = r#"
        acir(inline) predicate_pure fn main f0 {
          b0():
            v4 = shr u8 1, u8 98
            v6 = eq v4, u8 0
            jmpif v6 then: b7, else: b8
          b1():
            jmp b3()
          b2():
            jmp b3()
          b3():
            v11 = eq v9, u8 1
            jmpif v11 then: b4, else: b5
          b4():
            jmp b6()
          b5():
            jmp b6()
          b6():
            return
          b7():
            jmp b9()
          b8():
            jmp b9()
          b9():
            v7 = eq v4, u8 1
            jmpif v7 then: b10, else: b11
          b10():
            jmp b12()
          b11():
            jmp b12()
          b12():
            v9 = shr u8 1, u8 99
            v10 = eq v9, u8 0
            jmpif v10 then: b1, else: b2
        }
        "#;
        let ssa = Ssa::from_str(src).unwrap();
        let ssa = ssa.remove_bit_shifts();

        // We expect v9 in b3 to be resolved to `u8 0`. Even though b12 has a higher value,
        // it comes before b3 in the block ordering.
        assert_ssa_snapshot!(ssa, @r#"
        acir(inline) predicate_pure fn main f0 {
          b0():
            constrain u1 0 == u1 1, "attempt to bit-shift with overflow"
            v4 = div u8 1, u8 0
            v5 = eq v4, u8 0
            jmpif v5 then: b7, else: b8
          b1():
            jmp b3()
          b2():
            jmp b3()
          b3():
            v9 = eq v7, u8 1
            jmpif v9 then: b4, else: b5
          b4():
            jmp b6()
          b5():
            jmp b6()
          b6():
            return
          b7():
            jmp b9()
          b8():
            jmp b9()
          b9():
            v6 = eq v4, u8 1
            jmpif v6 then: b10, else: b11
          b10():
            jmp b12()
          b11():
            jmp b12()
          b12():
            constrain u1 0 == u1 1, "attempt to bit-shift with overflow"
            v7 = div u8 1, u8 0
            v8 = eq v7, u8 0
            jmpif v8 then: b1, else: b2
        }
        "#);
    }

    #[test]
    fn left_bit_shift_u128_overflow_field() {
        let src = "
        acir(inline) fn main f0 {
          b0(v0: u128):
            v2 = shl v0, u128 127
            return v2
        }
        ";
        let ssa = Ssa::from_str(src).unwrap();
        let ssa = ssa.remove_bit_shifts();
        assert_ssa_snapshot!(ssa, @r"
        acir(inline) fn main f0 {
          b0(v0: u128):
            v1 = cast v0 as Field
            v3 = mul v1, Field 9223372036854775808
            v4 = truncate v3 to 128 bits, max_bit_size: 254
            v6 = mul v4, Field 18446744073709551616
            v7 = truncate v6 to 128 bits, max_bit_size: 254
            v8 = cast v7 as u128
            return v8
        }
        ");
    }

    #[test]
    /// Ensure that converting an i8 value from two's complement to one's complement and back again restores the input.
    fn complements_conversion_roundtrip() {
        use proptest::prelude::*;

        let main_id: Id<Function> = Id::new(0);
        let mut builder = FunctionBuilder::new("main".into(), main_id);

        let v0 = builder.add_parameter(Type::signed(8));
        let mut instruction_builder = InstructionBuilder::new(
            &mut builder.current_function.dfg,
            BasicBlockId::new(0),
            CallStackId::new(0),
        );

        let zero = instruction_builder.numeric_constant(0u32, NumericType::signed(8));
        let sign = instruction_builder.insert_binary(v0, BinaryOp::Lt, zero);
        let complement = instruction_builder.convert_twos_complement_to_ones_complement(v0, sign);
        let reconstructed =
            instruction_builder.convert_ones_complement_to_twos_complement(complement, sign);

        builder.terminate_with_return(vec![reconstructed]);

        let ssa = builder.finish();
        let mut runner =
            proptest::test_runner::TestRunner::new(proptest::test_runner::Config::default());

        runner
            .run(&any::<i8>(), |input| {
                let mut result =
                    ssa.interpret(vec![Value::Numeric(NumericValue::I8(input))]).unwrap();
                let Value::Numeric(NumericValue::I8(result)) = result.remove(0) else {
                    return Err(TestCaseError::Fail("Could not execute".into()));
                };

                if input == result {
                    Ok(())
                } else {
                    Err(TestCaseError::Fail("Did not reconstruct input".into()))
                }
            })
            .unwrap();
    }
}<|MERGE_RESOLUTION|>--- conflicted
+++ resolved
@@ -261,42 +261,11 @@
                 let zero = instruction_builder.numeric_constant(FieldElement::zero(), lhs_typ);
                 let lhs_sign = instruction_builder.insert_binary(lhs, BinaryOp::Lt, zero);
 
-                // Get the sign of the operand; positive signed operand will just do a division as well
-<<<<<<< HEAD
-                let one_complement =
-                    instruction_builder.convert_twos_complement_to_ones_complement(lhs, lhs_sign);
-                // Performs the division on the 1-complement (or the operand if positive)
+                let div_complement = instruction_builder.convert_to_div_complement(lhs, lhs_sign);
+                // Performs the division on the adjusted complement (or the operand if positive)
                 let shifted_complement =
-                    instruction_builder.insert_binary(one_complement, BinaryOp::Div, pow);
-                instruction_builder
-                    .convert_ones_complement_to_twos_complement(shifted_complement, lhs_sign)
-=======
-                let zero =
-                    self.numeric_constant(FieldElement::zero(), NumericType::signed(bit_size));
-                // The sign will be 0 for positive numbers and 1 for negatives, so it covers both cases.
-                let lhs_sign = self.insert_binary(lhs, BinaryOp::Lt, zero);
-                let lhs_sign_as_field = self.insert_cast(lhs_sign, NumericType::NativeField);
-                let lhs_as_field = self.insert_cast(lhs, NumericType::NativeField);
-                // For negative numbers, we prepare for the division using a wrapping addition of a + 1. Unchecked add as these are fields.
-                let add = BinaryOp::Add { unchecked: true };
-                let div_complement = self.insert_binary(lhs_sign_as_field, add, lhs_as_field);
-                let div_complement = self.insert_truncate(div_complement, bit_size, bit_size + 1);
-                let div_complement =
-                    self.insert_cast(div_complement, NumericType::signed(bit_size));
-                // Performs the division on the adjusted complement (or the operand if positive)
-                let shifted_complement = self.insert_binary(div_complement, BinaryOp::Div, pow);
-                // For negative numbers, convert back to 2-complement by subtracting 1.
-                let lhs_sign_as_int = self.insert_cast(lhs_sign, lhs_typ);
-
-                // The requirements for this to underflow are all of these:
-                // - lhs < 0
-                // - div_complement(lhs) / (2^rhs) == 0
-                // As the upper bit is set for the ones complement of negative numbers we'd need 2^rhs
-                // to be larger than the lhs bitsize for this to overflow.
-                let sub = BinaryOp::Sub { unchecked: true };
-                let shifted = self.insert_binary(shifted_complement, sub, lhs_sign_as_int);
-                self.insert_truncate(shifted, bit_size, bit_size + 1)
->>>>>>> 6de9f211
+                    instruction_builder.insert_binary(div_complement, BinaryOp::Div, pow);
+                instruction_builder.convert_from_div_complement(shifted_complement, lhs_sign)
             }
 
             NumericType::NativeField => unreachable!("Bit shifts are disallowed on `Field` type"),
@@ -448,44 +417,37 @@
         r
     }
 
-    fn convert_twos_complement_to_ones_complement(
-        &mut self,
-        twos_complement: ValueId,
-        sign: ValueId,
-    ) -> ValueId {
+    fn convert_to_div_complement(&mut self, twos_complement: ValueId, sign: ValueId) -> ValueId {
         let typ = self.dfg.type_of_value(twos_complement);
         debug_assert!(typ.is_signed(), "Expected a signed type");
 
         let sign_as_field = self.insert_cast(sign, NumericType::NativeField);
-
         let twos_complement_as_field = self.insert_cast(twos_complement, NumericType::NativeField);
-        // For negative numbers, convert to 1-complement using wrapping addition of a + 1
-        // Unchecked add as these are fields
+
+        // For negative numbers, we prepare for the division using a wrapping addition of a + 1. Unchecked add as these are fields.
+        let bit_size = typ.bit_size();
         let add = BinaryOp::Add { unchecked: true };
-        let one_complement = self.insert_binary(sign_as_field, add, twos_complement_as_field);
-        let one_complement =
-            self.insert_truncate(one_complement, typ.bit_size(), typ.bit_size() + 1);
-        self.insert_cast(one_complement, typ.unwrap_numeric())
-    }
-
-    fn convert_ones_complement_to_twos_complement(
-        &mut self,
-        ones_complement: ValueId,
-        sign: ValueId,
-    ) -> ValueId {
-        let typ = self.dfg.type_of_value(ones_complement);
+        let div_complement = self.insert_binary(sign_as_field, add, twos_complement_as_field);
+        let div_complement = self.insert_truncate(div_complement, bit_size, bit_size + 1);
+        self.insert_cast(div_complement, typ.unwrap_numeric())
+    }
+
+    fn convert_from_div_complement(&mut self, div_complement: ValueId, sign: ValueId) -> ValueId {
+        let typ = self.dfg.type_of_value(div_complement);
         debug_assert!(typ.is_signed(), "Expected a signed type");
 
-        // Convert back to 2-complement representation if operand is negative
+        // For negative numbers, convert back to 2-complement by subtracting 1.
         let lhs_sign_as_int = self.insert_cast(sign, typ.unwrap_numeric());
 
+        // The requirements for this to underflow are all of these:
         // - lhs < 0
-        // - ones_complement(lhs) / (2^rhs) == 0
+        // - div_complement(lhs) / (2^rhs) == 0
         // As the upper bit is set for the ones complement of negative numbers we'd need 2^rhs
         // to be larger than the lhs bitsize for this to overflow.
         let sub = BinaryOp::Sub { unchecked: true };
-        let shifted = self.insert_binary(ones_complement, sub, lhs_sign_as_int);
-        self.insert_truncate(shifted, typ.bit_size(), typ.bit_size() + 1)
+        let shifted = self.insert_binary(div_complement, sub, lhs_sign_as_int);
+        let bit_size = typ.bit_size();
+        self.insert_truncate(shifted, bit_size, bit_size + 1)
     }
 }
 
@@ -1178,7 +1140,7 @@
     }
 
     #[test]
-    /// Ensure that converting an i8 value from two's complement to one's complement and back again restores the input.
+    /// Ensure that converting an i8 value to div complement and back again restores the input.
     fn complements_conversion_roundtrip() {
         use proptest::prelude::*;
 
@@ -1194,9 +1156,8 @@
 
         let zero = instruction_builder.numeric_constant(0u32, NumericType::signed(8));
         let sign = instruction_builder.insert_binary(v0, BinaryOp::Lt, zero);
-        let complement = instruction_builder.convert_twos_complement_to_ones_complement(v0, sign);
-        let reconstructed =
-            instruction_builder.convert_ones_complement_to_twos_complement(complement, sign);
+        let complement = instruction_builder.convert_to_div_complement(v0, sign);
+        let reconstructed = instruction_builder.convert_from_div_complement(complement, sign);
 
         builder.terminate_with_return(vec![reconstructed]);
 
