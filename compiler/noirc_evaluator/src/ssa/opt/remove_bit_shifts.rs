//! This SSA pass replaces Shl and Shr instructions in ACIR functions with more primitive
//! arithmetic instructions since ACIR doesn't directly support bit shifts.
//!
//! In all cases, if the shift amount is equal to or exceeds the operand's number of bits,
//! the result will be a constrain failure (attempt to bit-shift with overflow).
//!
//! ## Unsigned shift-right
//!
//! Shifting an unsigned integer to the right by N is the same as diving by 2^N:
//!
//! ```ssa
//! // this:
//! v2 = shr v1, 3
//!
//! // is replaced with:
//! v2 = div v1, 8
//! ```
//!
//! If the shift amount is not a constant, 2^N is computed via square&multiply,
//! using the bits decomposition of the exponent.
//!
//! Pseudo-code of the computation:
//!
//! ```text
//! let mut r = 1;
//! let exponent_bits = to_bits(exponent);
//! for i in 1 .. bit_size + 1 {
//!     let r_squared = r * r;
//!     let b = exponent_bits[bit_size - i];
//!     r = if b { 2 * r_squared } else { r_squared };
//! }
//! ```
//!
//! ## Unsigned shift-left
//!
//! Shifting an unsigned integer to the left by N is the same as multiplying by 2^N.
//! However, since that can overflow the target bit size, the operation is done using
//! Field, then truncated to the target bit size.
//!
//! ```ssa
//! // this, assuming v1 is a u8:
//! v2 = shl v1, 3
//!
//! // is replaced with:
//! v2 = cast v1 as Field
//! v3 = mul v2, 8
//! v4 = truncate v3 to 8 bits, max_bit_size: 11
//! v5 = cast v4 as u8
//! ```
//!
//! Like in the previous case, if the shift amount is not a constant it's computed
//! via square&multiply.
//!
//! ## Signed shift-right
//!
//! This case is similar to unsigned shift-right except that for negative numbers we
//! slightly adjust the value to shift, then adjust it again after performing the division,
//! so the results are the expected ones.
//!
//! ## Signed shift-left
//!
//! This case is similar to unsigned shift-left.
use std::sync::Arc;

use acvm::{FieldElement, acir::AcirField};

use crate::ssa::{
    ir::{
        dfg::InstructionBuilder,
        function::Function,
        instruction::{Binary, BinaryOp, ConstrainError, Endian, Instruction, Intrinsic},
        types::{NumericType, Type},
        value::ValueId,
    },
    ssa_gen::Ssa,
};

use super::simple_optimization::SimpleOptimizationContext;

impl Ssa {
    /// Go through every ACIR function replacing bit shifts with more primitive arithmetic operations,
    #[tracing::instrument(level = "trace", skip(self))]
    pub(crate) fn remove_bit_shifts(mut self) -> Ssa {
        for function in self.functions.values_mut() {
            function.remove_bit_shifts();
        }
        self
    }
}

impl Function {
    /// If this is an ACIR function, go through every instruction, replacing bit shifts with
    /// more primitive arithmetic operations,
    fn remove_bit_shifts(&mut self) {
        if !self.runtime().is_acir() {
            return;
        }

        self.simple_optimization(|context| {
            let instruction_id = context.instruction_id;
            let instruction = context.instruction();

            let Instruction::Binary(Binary { lhs, rhs, operator }) = instruction else {
                return;
            };

            if !matches!(operator, BinaryOp::Shl | BinaryOp::Shr) {
                return;
            }

            let lhs = *lhs;
            let rhs = *rhs;
            let operator = *operator;

            context.remove_current_instruction();

            let [old_result] = context.dfg.instruction_result(instruction_id);

            let mut bitshift_context = Context { context };
            bitshift_context.enforce_bitshift_rhs_lt_bit_size(rhs);

            let new_result = if operator == BinaryOp::Shl {
                bitshift_context.insert_wrapping_shift_left(lhs, rhs)
            } else {
                bitshift_context.insert_shift_right(lhs, rhs)
            };

            context.replace_value(old_result, new_result);
        });

        #[cfg(debug_assertions)]
        remove_bit_shifts_post_check(self);
    }
}

struct Context<'m, 'dfg, 'mapping> {
    context: &'m mut SimpleOptimizationContext<'dfg, 'mapping>,
}

impl Context<'_, '_, '_> {
    /// Insert SSA instructions which computes lhs << rhs by doing lhs*2^rhs
    /// and truncate the result to `bit_size`.
    fn insert_wrapping_shift_left(&mut self, lhs: ValueId, rhs: ValueId) -> ValueId {
        let typ = self.context.dfg.type_of_value(lhs).unwrap_numeric();
        let max_lhs_bits = self.context.dfg.get_value_max_num_bits(lhs);
        let max_bit_shift_size = self.context.dfg.get_numeric_constant(rhs).map_or_else(
            || {
                // If we don't know `rhs`'s value then it could be anything up to the number
                // of bits in the type, e.g. u32 means shifting by up to 32 bits as otherwise we get overflow.
                // get_value_max_num_bits might indicate that the underlying type actually has less
                // bits than the RHS; e.g. because it was upcast from a u1 to a u32.
                // The maximum value we can get would be `2^bits - 1`, but `u1` is the only interesting case,
                // because even for u8 the max value is 255, larger than anything we get based on type.
                if self.context.dfg.get_value_max_num_bits(rhs) == 1 {
                    1
                } else {
                    self.context.dfg.type_of_value(rhs).bit_size()
                }
            },
            |rhs_constant| {
                // Happy case is that we know precisely by how many bits we're shifting by.
                rhs_constant.to_u128() as u32
            },
        );

        // We cap the maximum number of bits here to ensure that we don't try and truncate using a
        // `max_bit_size` greater than what's allowable by the underlying `FieldElement` as this is meaningless.
        //
        // If `max_lhs_bits + max_bit_shift_size` were ever to exceed `FieldElement::max_num_bits()`,
        // then the constraint on `rhs` in `self.two_pow` should be broken.
        let max_bit = std::cmp::min(
            max_lhs_bits.checked_add(max_bit_shift_size).unwrap_or(FieldElement::max_num_bits()),
            FieldElement::max_num_bits(),
        );
        if max_bit <= typ.bit_size::<FieldElement>() {
            // If the result is guaranteed to fit in the target type we can simply multiply
            let pow = self.two_pow(rhs);
            let pow = self.insert_cast(pow, typ);
            // Unchecked mul as it can't overflow
            self.insert_binary(lhs, BinaryOp::Mul { unchecked: true }, pow)
        } else if max_bit < FieldElement::max_num_bits() {
            // If the result fits in a FieldElement we can multiply in Field, then truncate
            let pow = self.two_pow(rhs);
            let lhs_field = self.insert_cast(lhs, NumericType::NativeField);
            // Unchecked mul as this is a wrapping operation that we later truncate
            let result = self.insert_binary(lhs_field, BinaryOp::Mul { unchecked: true }, pow);
            let result = self.insert_truncate(result, typ.bit_size::<FieldElement>(), max_bit);
            self.insert_cast(result, typ)
        } else {
            // Otherwise, the result might not fit in a FieldElement.
            // For this, if we have to do `lhs << rhs` we can first shift by half of `rhs`, truncate,
            // then shift by `rhs - half_of_rhs` and truncate again.
            assert!(typ.bit_size::<FieldElement>() <= 128);

            let two = self.numeric_constant(FieldElement::from(2_u32), typ);

            // rhs_divided_by_two = rhs / 2
            let rhs_divided_by_two = self.insert_binary(rhs, BinaryOp::Div, two);

            // rhs_remainder = rhs - rhs_divided_by_two
            let rhs_remainder =
                self.insert_binary(rhs, BinaryOp::Sub { unchecked: true }, rhs_divided_by_two);

            // pow1 = 2^rhs_divided_by_two
            // pow2 = 2^rhs_remainder
            let pow1 = self.two_pow(rhs_divided_by_two);
            let pow2 = self.two_pow(rhs_remainder);

            // result = lhs * pow1 * pow2 = lhs * 2^rhs_divided_by_two * 2^rhs_remainder
            //        = lhs * 2^(rhs_divided_by_two + rhs_remainder) = lhs * 2^rhs
            let lhs_field = self.insert_cast(lhs, NumericType::NativeField);
            let result = self.insert_binary(lhs_field, BinaryOp::Mul { unchecked: true }, pow1);
            let result = self.insert_truncate(result, typ.bit_size::<FieldElement>(), max_bit);
            let result = self.insert_binary(result, BinaryOp::Mul { unchecked: true }, pow2);
            let result = self.insert_truncate(result, typ.bit_size::<FieldElement>(), max_bit);
            self.insert_cast(result, typ)
        }
    }

    /// Insert SSA instructions which computes lhs >> rhs by doing lhs/2^rhs
    ///
    /// For negative signed integers, we do the shifting using a technique based on how dividing a
    /// 2-complement value can be done by converting to the 1-complement representation of lhs,
    /// shifting, then converting back the result to the 2-complement representation.
    ///
    /// To understand the algorithm, take a look at how division works on pages 7-8 of
    /// <https://dspace.mit.edu/bitstream/handle/1721.1/6090/AIM-378.pdf>
    ///
    /// Division for a negative number represented as a 2-complement is implemented by the following steps:
    /// 1. Convert to 1-complement by subtracting 1 from the value
    /// 2. Shift right by the number of bits corresponding to the divisor
    /// 3. Convert back to 2-complement by adding 1 to the result
    ///
    /// That's division in terms of shifting; we need shifting in terms of division. The following steps show how:
    /// * `DIV(a) = SHR(a-1)+1`
    /// * `SHR(a-1) = DIV(a)-1`
    /// * `SHR(a) = DIV(a+1)-1`
    ///
    /// Hence we handle negative values in shifting by:
    /// 1. Adding 1 to the value
    /// 2. Dividing by 2^rhs
    /// 3. Subtracting 1 from the result
    fn insert_shift_right(&mut self, lhs: ValueId, rhs: ValueId) -> ValueId {
        let lhs_typ = self.context.dfg.type_of_value(lhs).unwrap_numeric();

        let pow = self.two_pow(rhs);
        let pow = self.insert_cast(pow, lhs_typ);

        match lhs_typ {
            NumericType::Unsigned { .. } => {
                // unsigned right bit shift is just a normal division
                self.insert_binary(lhs, BinaryOp::Div, pow)
            }
<<<<<<< HEAD
            NumericType::Signed { .. } => {
                let mut instruction_builder = InstructionBuilder::new(
                    self.context.dfg,
                    self.context.block_id,
                    self.context.call_stack_id,
                );

                let zero = instruction_builder.numeric_constant(FieldElement::zero(), lhs_typ);
                let lhs_sign = instruction_builder.insert_binary(lhs, BinaryOp::Lt, zero);

                let div_complement = instruction_builder.convert_to_div_complement(lhs, lhs_sign);
=======
            NumericType::Signed { bit_size } => {
                // Get the sign of the operand; positive signed operand will just do a division as well
                let unsigned_typ = NumericType::unsigned(bit_size);
                let lhs_as_unsigned = self.insert_cast(lhs, unsigned_typ);

                // The sign will be 0 for positive numbers and 1 for negatives, so it covers both cases.
                // To compute this we check if the value, as a Field, is greater or equal than the maximum
                // value that is considered positive, that is, 2^(bit_size-1)-1: 2^(bit_size-1)-1 < lhs_as_field
                let max_positive = (1_u128 << (bit_size - 1)) - 1;
                let max_positive = self.numeric_constant(max_positive, unsigned_typ);
                let lhs_sign = self.insert_binary(max_positive, BinaryOp::Lt, lhs_as_unsigned);
                let lhs_sign_as_field = self.insert_cast(lhs_sign, NumericType::NativeField);
                let lhs_as_field = self.insert_cast(lhs, NumericType::NativeField);
                // For negative numbers, we prepare for the division using a wrapping addition of a + 1. Unchecked add as these are fields.
                let add = BinaryOp::Add { unchecked: true };
                let div_complement = self.insert_binary(lhs_sign_as_field, add, lhs_as_field);
                let div_complement = self.insert_truncate(div_complement, bit_size, bit_size + 1);
                let div_complement =
                    self.insert_cast(div_complement, NumericType::signed(bit_size));
>>>>>>> 60bfcf2c
                // Performs the division on the adjusted complement (or the operand if positive)
                let shifted_complement =
                    instruction_builder.insert_binary(div_complement, BinaryOp::Div, pow);
                instruction_builder.convert_from_div_complement(shifted_complement, lhs_sign)
            }

            NumericType::NativeField => unreachable!("Bit shifts are disallowed on `Field` type"),
        }
    }

    /// See [InstructionBuilder::two_pow]
    fn two_pow(&mut self, exponent: ValueId) -> ValueId {
        let mut instruction_builder = InstructionBuilder::new(
            self.context.dfg,
            self.context.block_id,
            self.context.call_stack_id,
        );
        instruction_builder.two_pow(exponent)
    }

    /// Insert constraints ensuring that the right-hand side of a bit-shift operation
    /// is less than the bit size of the left-hand side.
    fn enforce_bitshift_rhs_lt_bit_size(&mut self, rhs: ValueId) {
        let one = self.numeric_constant(FieldElement::one(), NumericType::bool());
        let rhs_type = self.context.dfg.type_of_value(rhs);

        let assert_message = Some("attempt to bit-shift with overflow".to_owned());

        let bit_size = rhs_type.bit_size();
        let bit_size_field = FieldElement::from(bit_size);

        let unsigned_typ = NumericType::unsigned(bit_size);
        let max = self.numeric_constant(bit_size_field, unsigned_typ);
        let rhs = self.insert_cast(rhs, unsigned_typ);
        let overflow = self.insert_binary(rhs, BinaryOp::Lt, max);
        self.insert_constrain(overflow, one, assert_message.map(Into::into));
    }

    /// Insert a numeric constant into the current function
    fn numeric_constant(&mut self, value: impl Into<FieldElement>, typ: NumericType) -> ValueId {
        self.context.dfg.make_constant(value.into(), typ)
    }

    /// Insert a binary instruction at the end of the current block.
    /// Returns the result of the binary instruction.
    fn insert_binary(&mut self, lhs: ValueId, operator: BinaryOp, rhs: ValueId) -> ValueId {
        let instruction = Instruction::Binary(Binary { lhs, rhs, operator });
        self.context.insert_instruction(instruction, None).first()
    }

    /// Insert a constrain instruction at the end of the current block.
    fn insert_constrain(
        &mut self,
        lhs: ValueId,
        rhs: ValueId,
        assert_message: Option<ConstrainError>,
    ) {
        self.context.insert_instruction(Instruction::Constrain(lhs, rhs, assert_message), None);
    }

    /// Insert a truncate instruction at the end of the current block.
    /// Returns the result of the truncate instruction.
    fn insert_truncate(&mut self, value: ValueId, bit_size: u32, max_bit_size: u32) -> ValueId {
        self.context
            .insert_instruction(Instruction::Truncate { value, bit_size, max_bit_size }, None)
            .first()
    }

    /// Insert a cast instruction at the end of the current block.
    /// Returns the result of the cast instruction.
    fn insert_cast(&mut self, value: ValueId, typ: NumericType) -> ValueId {
        self.context.insert_instruction(Instruction::Cast(value, typ), None).first()
    }
}

impl InstructionBuilder<'_> {
    /// Computes 2^exponent via square&multiply, using the bits decomposition of exponent
    /// Pseudo-code of the computation:
    /// ```text
    /// let mut r = 1;
    /// let exponent_bits = to_bits(exponent);
    /// for i in 1 .. bit_size + 1 {
    ///     let r_squared = r * r;
    ///     let b = exponent_bits[bit_size - i];
    ///     r = if b { 2 * r_squared } else { r_squared };
    /// }
    /// ```
    fn two_pow(&mut self, exponent: ValueId) -> ValueId {
        // Require that exponent < bit_size, ensuring that `pow` returns a value consistent with `lhs`'s type.
        let max_bit_size = self.dfg.type_of_value(exponent).bit_size();

        if let Some(exponent_const) = self.dfg.get_numeric_constant(exponent) {
            let exponent_const_as_u32 = exponent_const.try_to_u32();
            let pow = if exponent_const_as_u32.is_none_or(|v| v > max_bit_size) {
                // If the exponent is guaranteed to overflow the value returned here doesn't matter as
                // `enforce_bitshift_rhs_lt_bit_size` will trigger a constrain failure. We don't want to return
                // `2^exponent` here as that value is later cast to the target type and it would be an invalid cast.
                FieldElement::zero()
            } else {
                FieldElement::from(2u32).pow(&exponent_const)
            };
            return self.field_constant(pow);
        }

        // When shifting, for instance, `u32` values the maximum allowed value is 31, one less than the bit size.
        // Representing the maximum value requires 5 bits, which is log2(32), so any `u32` exponent will require
        // at most 5 bits. Similarly, `u64` values will require at most 6 bits, etc.
        // Using `get_value_max_num_bits` here could work, though in practice:
        // - constant exponents are handled in the `if` above
        // - if a smaller type was upcasted, for example `u8` to `u32`, an `u8` can hold values up to 256
        //   which is even larger than the largest unsigned type u128, so nothing better can be done here
        // - the exception would be casting a `u1` to a larger type, where we know the exponent can be
        //   either zero or one, which we special-case here
        let max_exponent_bits = if self.dfg.get_value_max_num_bits(exponent) == 1 {
            1
        } else {
            self.dfg.type_of_value(exponent).bit_size().ilog2()
        };
        let result_types = vec![Type::Array(Arc::new(vec![Type::bool()]), max_exponent_bits)];

        // A call to ToBits can only be done with a field argument (exponent is always u8 here)
        let exponent_as_field = self.insert_cast(exponent, NumericType::NativeField);
        let to_bits = self.dfg.import_intrinsic(Intrinsic::ToBits(Endian::Little));
        let exponent_bits = self.insert_call(to_bits, vec![exponent_as_field], result_types);

        let exponent_bits = exponent_bits[0];
        let one = self.field_constant(FieldElement::one());
        let two = self.field_constant(FieldElement::from(2u32));
        let mut r = one;
        // All operations are unchecked as we're acting on Field types (which are always unchecked)
        for i in 1..max_exponent_bits + 1 {
            let idx = self.numeric_constant(
                FieldElement::from(i128::from(max_exponent_bits - i)),
                NumericType::length_type(),
            );
            let b = self.insert_array_get(exponent_bits, idx, Type::bool());
            let not_b = self.insert_not(b);
            let b = self.insert_cast(b, NumericType::NativeField);
            let not_b = self.insert_cast(not_b, NumericType::NativeField);

            let r_squared = self.insert_binary(r, BinaryOp::Mul { unchecked: true }, r);
            let r1 = self.insert_binary(r_squared, BinaryOp::Mul { unchecked: true }, not_b);
            let a = self.insert_binary(r_squared, BinaryOp::Mul { unchecked: true }, two);
            let r2 = self.insert_binary(a, BinaryOp::Mul { unchecked: true }, b);
            r = self.insert_binary(r1, BinaryOp::Add { unchecked: true }, r2);
        }

        assert!(
            matches!(self.dfg.type_of_value(r).unwrap_numeric(), NumericType::NativeField),
            "ICE: pow is expected to always return a NativeField"
        );

        r
    }

    fn convert_to_div_complement(&mut self, twos_complement: ValueId, sign: ValueId) -> ValueId {
        let typ = self.dfg.type_of_value(twos_complement);
        debug_assert!(typ.is_signed(), "Expected a signed type");

        let sign_as_field = self.insert_cast(sign, NumericType::NativeField);
        let twos_complement_as_field = self.insert_cast(twos_complement, NumericType::NativeField);

        // For negative numbers, we prepare for the division using a wrapping addition of a + 1. Unchecked add as these are fields.
        let bit_size = typ.bit_size();
        let add = BinaryOp::Add { unchecked: true };
        let div_complement = self.insert_binary(sign_as_field, add, twos_complement_as_field);
        let div_complement = self.insert_truncate(div_complement, bit_size, bit_size + 1);
        self.insert_cast(div_complement, typ.unwrap_numeric())
    }

    fn convert_from_div_complement(&mut self, div_complement: ValueId, sign: ValueId) -> ValueId {
        let typ = self.dfg.type_of_value(div_complement);
        debug_assert!(typ.is_signed(), "Expected a signed type");

        // For negative numbers, convert back to 2-complement by subtracting 1.
        let lhs_sign_as_int = self.insert_cast(sign, typ.unwrap_numeric());

        // The requirements for this to underflow are all of these:
        // - lhs < 0
        // - div_complement(lhs) / (2^rhs) == 0
        // As the upper bit is set for the ones complement of negative numbers we'd need 2^rhs
        // to be larger than the lhs bitsize for this to overflow.
        let sub = BinaryOp::Sub { unchecked: true };
        let shifted = self.insert_binary(div_complement, sub, lhs_sign_as_int);
        let bit_size = typ.bit_size();
        self.insert_truncate(shifted, bit_size, bit_size + 1)
    }
}

/// Post-check condition for [Function::remove_bit_shifts].
///
/// Succeeds if:
///   - `func` is not an ACIR function, OR
///   - `func` does not contain any bitshift instructions.
///
/// Otherwise panics.
#[cfg(debug_assertions)]
fn remove_bit_shifts_post_check(func: &Function) {
    // Non-ACIR functions should be unaffected.
    if !func.runtime().is_acir() {
        return;
    }

    // Otherwise there should be no shift-left or shift-right instructions in any reachable block.
    for block_id in func.reachable_blocks() {
        let instruction_ids = func.dfg[block_id].instructions();
        for instruction_id in instruction_ids {
            if matches!(
                func.dfg[*instruction_id],
                Instruction::Binary(Binary { operator: BinaryOp::Shl | BinaryOp::Shr, .. })
            ) {
                panic!("Bitshift instruction still remains in ACIR function");
            }
        }
    }
}

#[cfg(test)]
mod tests {
    use noirc_errors::call_stack::CallStackId;

    use crate::{
        assert_ssa_snapshot,
        ssa::{
            function_builder::FunctionBuilder,
            interpreter::value::{NumericValue, Value},
            ir::{
                basic_block::BasicBlockId,
                function::Function,
                instruction::BinaryOp,
                map::Id,
                types::{NumericType, Type},
            },
            opt::remove_bit_shifts::InstructionBuilder,
            ssa_gen::Ssa,
        },
    };

    mod unsigned {
        use super::*;

        #[test]
        fn removes_shl_with_constant_rhs() {
            let src = "
            acir(inline) fn main f0 {
              b0(v0: u32):
                v2 = shl v0, u32 2
                return v2
            }
            ";
            let ssa = Ssa::from_str(src).unwrap();
            let ssa = ssa.remove_bit_shifts();
            assert_ssa_snapshot!(ssa, @r"
            acir(inline) fn main f0 {
              b0(v0: u32):
                v1 = cast v0 as Field
                v3 = mul v1, Field 4
                v4 = truncate v3 to 32 bits, max_bit_size: 34
                v5 = cast v4 as u32
                return v5
            }
            "
            );
        }

        #[test]
        fn removes_shl_with_non_constant_rhs() {
            let src = "
            acir(inline) fn main f0 {
              b0(v0: u32, v1: u32):
                v2 = shl v0, v1
                return v2
            }
            ";
            let ssa = Ssa::from_str(src).unwrap();
            let ssa = ssa.remove_bit_shifts();

            assert_ssa_snapshot!(ssa, @r#"
            acir(inline) fn main f0 {
              b0(v0: u32, v1: u32):
                v3 = lt v1, u32 32
                constrain v3 == u1 1, "attempt to bit-shift with overflow"
                v5 = cast v1 as Field
                v7 = call to_le_bits(v5) -> [u1; 5]
                v9 = array_get v7, index u32 4 -> u1
                v10 = not v9
                v11 = cast v9 as Field
                v12 = cast v10 as Field
                v14 = mul Field 2, v11
                v15 = add v12, v14
                v17 = array_get v7, index u32 3 -> u1
                v18 = not v17
                v19 = cast v17 as Field
                v20 = cast v18 as Field
                v21 = mul v15, v15
                v22 = mul v21, v20
                v23 = mul v21, Field 2
                v24 = mul v23, v19
                v25 = add v22, v24
                v27 = array_get v7, index u32 2 -> u1
                v28 = not v27
                v29 = cast v27 as Field
                v30 = cast v28 as Field
                v31 = mul v25, v25
                v32 = mul v31, v30
                v33 = mul v31, Field 2
                v34 = mul v33, v29
                v35 = add v32, v34
                v37 = array_get v7, index u32 1 -> u1
                v38 = not v37
                v39 = cast v37 as Field
                v40 = cast v38 as Field
                v41 = mul v35, v35
                v42 = mul v41, v40
                v43 = mul v41, Field 2
                v44 = mul v43, v39
                v45 = add v42, v44
                v47 = array_get v7, index u32 0 -> u1
                v48 = not v47
                v49 = cast v47 as Field
                v50 = cast v48 as Field
                v51 = mul v45, v45
                v52 = mul v51, v50
                v53 = mul v51, Field 2
                v54 = mul v53, v49
                v55 = add v52, v54
                v56 = cast v0 as Field
                v57 = mul v56, v55
                v58 = truncate v57 to 32 bits, max_bit_size: 64
                v59 = cast v58 as u32
                return v59
            }
            "#);
        }

        #[test]
        fn removes_shl_with_non_constant_rhs_casted_from_smaller_type() {
            let src = "
            acir(inline) fn main f0 {
              b0(v0: u32, v1: u8):
                v2 = cast v1 as u32
                v3 = shl v0, v2
                return v3
            }
            ";
            let ssa = Ssa::from_str(src).unwrap();
            let ssa = ssa.remove_bit_shifts();

            // `max_bit_size` in `truncate` has to be 64, because even though `u8` is just 8 bits,
            // the maximum value can be 255, which would clearly overflow, as anything over 32 would.
            assert_ssa_snapshot!(ssa, @r#"
            acir(inline) fn main f0 {
              b0(v0: u32, v1: u8):
                v2 = cast v1 as u32
                v4 = lt v2, u32 32
                constrain v4 == u1 1, "attempt to bit-shift with overflow"
                v6 = cast v1 as Field
                v8 = call to_le_bits(v6) -> [u1; 5]
                v10 = array_get v8, index u32 4 -> u1
                v11 = not v10
                v12 = cast v10 as Field
                v13 = cast v11 as Field
                v15 = mul Field 2, v12
                v16 = add v13, v15
                v18 = array_get v8, index u32 3 -> u1
                v19 = not v18
                v20 = cast v18 as Field
                v21 = cast v19 as Field
                v22 = mul v16, v16
                v23 = mul v22, v21
                v24 = mul v22, Field 2
                v25 = mul v24, v20
                v26 = add v23, v25
                v28 = array_get v8, index u32 2 -> u1
                v29 = not v28
                v30 = cast v28 as Field
                v31 = cast v29 as Field
                v32 = mul v26, v26
                v33 = mul v32, v31
                v34 = mul v32, Field 2
                v35 = mul v34, v30
                v36 = add v33, v35
                v38 = array_get v8, index u32 1 -> u1
                v39 = not v38
                v40 = cast v38 as Field
                v41 = cast v39 as Field
                v42 = mul v36, v36
                v43 = mul v42, v41
                v44 = mul v42, Field 2
                v45 = mul v44, v40
                v46 = add v43, v45
                v48 = array_get v8, index u32 0 -> u1
                v49 = not v48
                v50 = cast v48 as Field
                v51 = cast v49 as Field
                v52 = mul v46, v46
                v53 = mul v52, v51
                v54 = mul v52, Field 2
                v55 = mul v54, v50
                v56 = add v53, v55
                v57 = cast v0 as Field
                v58 = mul v57, v56
                v59 = truncate v58 to 32 bits, max_bit_size: 64
                v60 = cast v59 as u32
                return v60
            }
            "#);
        }

        #[test]
        fn removes_shl_with_non_constant_rhs_casted_from_u1() {
            let src = "
            acir(inline) fn main f0 {
              b0(v0: u64, v1: u1):
                v2 = cast v1 as u8
                v3 = cast v2 as u32
                v4 = cast v3 as u64
                v5 = shl v0, v4
                return v5
            }
            ";
            let ssa = Ssa::from_str(src).unwrap();
            let ssa = ssa.remove_bit_shifts();

            // What we are casting with can originally be only 1 bit,
            // so in the truncate we expect to shift with less than
            // if only considered the 64 bits based on the type.
            assert_ssa_snapshot!(ssa, @r#"
            acir(inline) fn main f0 {
              b0(v0: u64, v1: u1):
                v2 = cast v1 as u8
                v3 = cast v2 as u32
                v4 = cast v3 as u64
                v6 = lt v4, u64 64
                constrain v6 == u1 1, "attempt to bit-shift with overflow"
                v8 = cast v1 as Field
                v10 = call to_le_bits(v8) -> [u1; 1]
                v12 = array_get v10, index u32 0 -> u1
                v13 = not v12
                v14 = cast v12 as Field
                v15 = cast v13 as Field
                v17 = mul Field 2, v14
                v18 = add v15, v17
                v19 = cast v0 as Field
                v20 = mul v19, v18
                v21 = truncate v20 to 64 bits, max_bit_size: 65
                v22 = cast v21 as u64
                return v22
            }
            "#);
        }

        #[test]
        fn does_not_generate_invalid_truncation_on_overflowing_bitshift() {
            // We want to ensure that the `max_bit_size` of the truncation does not exceed the field size.
            let src = "
            acir(inline) fn main f0 {
              b0(v0: u32):
                v2 = shl v0, u32 255
                return v2
            }
            ";
            let ssa = Ssa::from_str(src).unwrap();
            let ssa = ssa.remove_bit_shifts();
            assert_ssa_snapshot!(ssa, @r#"
            acir(inline) fn main f0 {
              b0(v0: u32):
                constrain u1 0 == u1 1, "attempt to bit-shift with overflow"
                v3 = cast v0 as Field
                return u32 0
            }
            "#);
        }

        #[test]
        fn removes_shr_with_constant_rhs() {
            let src = "
            acir(inline) fn main f0 {
              b0(v0: u32):
                v2 = shr v0, u32 2
                return v2
            }
            ";
            let ssa = Ssa::from_str(src).unwrap();
            let ssa = ssa.remove_bit_shifts();
            assert_ssa_snapshot!(ssa, @r"
            acir(inline) fn main f0 {
              b0(v0: u32):
                v2 = div v0, u32 4
                return v2
            }
            ");
        }

        #[test]
        fn removes_shr_with_non_constant_rhs() {
            let src = "
            acir(inline) fn main f0 {
              b0(v0: u32, v1: u32):
                v2 = shr v0, v1
                return v2
            }
            ";
            let ssa = Ssa::from_str(src).unwrap();
            let ssa = ssa.remove_bit_shifts();

            assert_ssa_snapshot!(ssa, @r#"
            acir(inline) fn main f0 {
              b0(v0: u32, v1: u32):
                v3 = lt v1, u32 32
                constrain v3 == u1 1, "attempt to bit-shift with overflow"
                v5 = cast v1 as Field
                v7 = call to_le_bits(v5) -> [u1; 5]
                v9 = array_get v7, index u32 4 -> u1
                v10 = not v9
                v11 = cast v9 as Field
                v12 = cast v10 as Field
                v14 = mul Field 2, v11
                v15 = add v12, v14
                v17 = array_get v7, index u32 3 -> u1
                v18 = not v17
                v19 = cast v17 as Field
                v20 = cast v18 as Field
                v21 = mul v15, v15
                v22 = mul v21, v20
                v23 = mul v21, Field 2
                v24 = mul v23, v19
                v25 = add v22, v24
                v27 = array_get v7, index u32 2 -> u1
                v28 = not v27
                v29 = cast v27 as Field
                v30 = cast v28 as Field
                v31 = mul v25, v25
                v32 = mul v31, v30
                v33 = mul v31, Field 2
                v34 = mul v33, v29
                v35 = add v32, v34
                v37 = array_get v7, index u32 1 -> u1
                v38 = not v37
                v39 = cast v37 as Field
                v40 = cast v38 as Field
                v41 = mul v35, v35
                v42 = mul v41, v40
                v43 = mul v41, Field 2
                v44 = mul v43, v39
                v45 = add v42, v44
                v47 = array_get v7, index u32 0 -> u1
                v48 = not v47
                v49 = cast v47 as Field
                v50 = cast v48 as Field
                v51 = mul v45, v45
                v52 = mul v51, v50
                v53 = mul v51, Field 2
                v54 = mul v53, v49
                v55 = add v52, v54
                v56 = cast v55 as u32
                v57 = div v0, v56
                return v57
            }
            "#);
        }
    }

    mod signed {
        use super::*;
        #[test]
        fn removes_shl_with_constant_rhs() {
            let src = "
            acir(inline) fn main f0 {
              b0(v0: i32):
                v2 = shl v0, i32 2
                return v2
            }
            ";
            let ssa = Ssa::from_str(src).unwrap();
            let ssa = ssa.remove_bit_shifts();
            assert_ssa_snapshot!(ssa, @r"
        acir(inline) fn main f0 {
          b0(v0: i32):
            v1 = cast v0 as Field
            v3 = mul v1, Field 4
            v4 = truncate v3 to 32 bits, max_bit_size: 34
            v5 = cast v4 as i32
            return v5
        }
        ");
        }

        #[test]
        fn removes_shl_with_non_constant_rhs() {
            let src = "
            acir(inline) fn main f0 {
              b0(v0: i32, v1: i32):
                v2 = shl v0, v1
                return v2
            }
            ";
            let ssa = Ssa::from_str(src).unwrap();
            let ssa = ssa.remove_bit_shifts();

            assert_ssa_snapshot!(ssa, @r#"
            acir(inline) fn main f0 {
              b0(v0: i32, v1: i32):
                v2 = cast v1 as u32
                v4 = lt v2, u32 32
                constrain v4 == u1 1, "attempt to bit-shift with overflow"
                v6 = cast v1 as Field
                v8 = call to_le_bits(v6) -> [u1; 5]
                v10 = array_get v8, index u32 4 -> u1
                v11 = not v10
                v12 = cast v10 as Field
                v13 = cast v11 as Field
                v15 = mul Field 2, v12
                v16 = add v13, v15
                v18 = array_get v8, index u32 3 -> u1
                v19 = not v18
                v20 = cast v18 as Field
                v21 = cast v19 as Field
                v22 = mul v16, v16
                v23 = mul v22, v21
                v24 = mul v22, Field 2
                v25 = mul v24, v20
                v26 = add v23, v25
                v28 = array_get v8, index u32 2 -> u1
                v29 = not v28
                v30 = cast v28 as Field
                v31 = cast v29 as Field
                v32 = mul v26, v26
                v33 = mul v32, v31
                v34 = mul v32, Field 2
                v35 = mul v34, v30
                v36 = add v33, v35
                v38 = array_get v8, index u32 1 -> u1
                v39 = not v38
                v40 = cast v38 as Field
                v41 = cast v39 as Field
                v42 = mul v36, v36
                v43 = mul v42, v41
                v44 = mul v42, Field 2
                v45 = mul v44, v40
                v46 = add v43, v45
                v48 = array_get v8, index u32 0 -> u1
                v49 = not v48
                v50 = cast v48 as Field
                v51 = cast v49 as Field
                v52 = mul v46, v46
                v53 = mul v52, v51
                v54 = mul v52, Field 2
                v55 = mul v54, v50
                v56 = add v53, v55
                v57 = cast v0 as Field
                v58 = mul v57, v56
                v59 = truncate v58 to 32 bits, max_bit_size: 64
                v60 = cast v59 as i32
                return v60
            }
            "#);
        }

        #[test]
        fn removes_shr_with_constant_rhs() {
            let src = "
            acir(inline) fn main f0 {
              b0(v0: i32):
                v2 = shr v0, i32 2
                return v2
            }
        ";
            let ssa = Ssa::from_str(src).unwrap();
            let ssa = ssa.remove_bit_shifts();
            assert_ssa_snapshot!(ssa, @r"
            acir(inline) fn main f0 {
              b0(v0: i32):
                v1 = cast v0 as u32
                v3 = lt u32 2147483647, v1
                v4 = cast v3 as Field
                v5 = cast v0 as Field
                v6 = add v4, v5
                v7 = truncate v6 to 32 bits, max_bit_size: 33
                v8 = cast v7 as i32
                v10 = div v8, i32 4
                v11 = cast v3 as i32
                v12 = unchecked_sub v10, v11
                v13 = truncate v12 to 32 bits, max_bit_size: 33
                return v13
            }
            ");
        }

        #[test]
        fn removes_shr_with_non_constant_rhs() {
            let src = "
            acir(inline) fn main f0 {
              b0(v0: i32, v1: i32):
                v2 = shr v0, v1
                return v2
            }
            ";
            let ssa = Ssa::from_str(src).unwrap();
            let ssa = ssa.remove_bit_shifts();

            assert_ssa_snapshot!(ssa, @r#"
            acir(inline) fn main f0 {
              b0(v0: i32, v1: i32):
                v2 = cast v1 as u32
                v4 = lt v2, u32 32
                constrain v4 == u1 1, "attempt to bit-shift with overflow"
                v6 = cast v1 as Field
                v8 = call to_le_bits(v6) -> [u1; 5]
                v10 = array_get v8, index u32 4 -> u1
                v11 = not v10
                v12 = cast v10 as Field
                v13 = cast v11 as Field
                v15 = mul Field 2, v12
                v16 = add v13, v15
                v18 = array_get v8, index u32 3 -> u1
                v19 = not v18
                v20 = cast v18 as Field
                v21 = cast v19 as Field
                v22 = mul v16, v16
                v23 = mul v22, v21
                v24 = mul v22, Field 2
                v25 = mul v24, v20
                v26 = add v23, v25
                v28 = array_get v8, index u32 2 -> u1
                v29 = not v28
                v30 = cast v28 as Field
                v31 = cast v29 as Field
                v32 = mul v26, v26
                v33 = mul v32, v31
                v34 = mul v32, Field 2
                v35 = mul v34, v30
                v36 = add v33, v35
                v38 = array_get v8, index u32 1 -> u1
                v39 = not v38
                v40 = cast v38 as Field
                v41 = cast v39 as Field
                v42 = mul v36, v36
                v43 = mul v42, v41
                v44 = mul v42, Field 2
                v45 = mul v44, v40
                v46 = add v43, v45
                v48 = array_get v8, index u32 0 -> u1
                v49 = not v48
                v50 = cast v48 as Field
                v51 = cast v49 as Field
                v52 = mul v46, v46
                v53 = mul v52, v51
                v54 = mul v52, Field 2
                v55 = mul v54, v50
                v56 = add v53, v55
                v57 = cast v56 as i32
                v58 = cast v0 as u32
                v60 = lt u32 2147483647, v58
                v61 = cast v60 as Field
                v62 = cast v0 as Field
                v63 = add v61, v62
                v64 = truncate v63 to 32 bits, max_bit_size: 33
                v65 = cast v64 as i32
                v66 = div v65, v57
                v67 = cast v60 as i32
                v68 = unchecked_sub v66, v67
                v69 = truncate v68 to 32 bits, max_bit_size: 33
                return v69
            }
            "#);
        }
    }

    #[test]
    fn follows_canonical_block_ordering() {
        let src = r#"
        acir(inline) predicate_pure fn main f0 {
          b0():
            v4 = shr u8 1, u8 98
            v6 = eq v4, u8 0
            jmpif v6 then: b7, else: b8
          b1():
            jmp b3()
          b2():
            jmp b3()
          b3():
            v11 = eq v9, u8 1
            jmpif v11 then: b4, else: b5
          b4():
            jmp b6()
          b5():
            jmp b6()
          b6():
            return
          b7():
            jmp b9()
          b8():
            jmp b9()
          b9():
            v7 = eq v4, u8 1
            jmpif v7 then: b10, else: b11
          b10():
            jmp b12()
          b11():
            jmp b12()
          b12():
            v9 = shr u8 1, u8 99
            v10 = eq v9, u8 0
            jmpif v10 then: b1, else: b2
        }
        "#;
        let ssa = Ssa::from_str(src).unwrap();
        let ssa = ssa.remove_bit_shifts();

        // We expect v9 in b3 to be resolved to `u8 0`. Even though b12 has a higher value,
        // it comes before b3 in the block ordering.
        assert_ssa_snapshot!(ssa, @r#"
        acir(inline) predicate_pure fn main f0 {
          b0():
            constrain u1 0 == u1 1, "attempt to bit-shift with overflow"
            v4 = div u8 1, u8 0
            v5 = eq v4, u8 0
            jmpif v5 then: b7, else: b8
          b1():
            jmp b3()
          b2():
            jmp b3()
          b3():
            v9 = eq v7, u8 1
            jmpif v9 then: b4, else: b5
          b4():
            jmp b6()
          b5():
            jmp b6()
          b6():
            return
          b7():
            jmp b9()
          b8():
            jmp b9()
          b9():
            v6 = eq v4, u8 1
            jmpif v6 then: b10, else: b11
          b10():
            jmp b12()
          b11():
            jmp b12()
          b12():
            constrain u1 0 == u1 1, "attempt to bit-shift with overflow"
            v7 = div u8 1, u8 0
            v8 = eq v7, u8 0
            jmpif v8 then: b1, else: b2
        }
        "#);
    }

    #[test]
    fn left_bit_shift_u128_overflow_field() {
        let src = "
        acir(inline) fn main f0 {
          b0(v0: u128):
            v2 = shl v0, u128 127
            return v2
        }
        ";
        let ssa = Ssa::from_str(src).unwrap();
        let ssa = ssa.remove_bit_shifts();
        assert_ssa_snapshot!(ssa, @r"
        acir(inline) fn main f0 {
          b0(v0: u128):
            v1 = cast v0 as Field
            v3 = mul v1, Field 9223372036854775808
            v4 = truncate v3 to 128 bits, max_bit_size: 254
            v6 = mul v4, Field 18446744073709551616
            v7 = truncate v6 to 128 bits, max_bit_size: 254
            v8 = cast v7 as u128
            return v8
        }
        ");
    }

    #[test]
    /// Ensure that converting an i8 value to div complement and back again restores the input.
    fn complements_conversion_roundtrip() {
        use proptest::prelude::*;

        let main_id: Id<Function> = Id::new(0);
        let mut builder = FunctionBuilder::new("main".into(), main_id);

        let v0 = builder.add_parameter(Type::signed(8));
        let mut instruction_builder = InstructionBuilder::new(
            &mut builder.current_function.dfg,
            BasicBlockId::new(0),
            CallStackId::new(0),
        );

        let zero = instruction_builder.numeric_constant(0u32, NumericType::signed(8));
        let sign = instruction_builder.insert_binary(v0, BinaryOp::Lt, zero);
        let complement = instruction_builder.convert_to_div_complement(v0, sign);
        let reconstructed = instruction_builder.convert_from_div_complement(complement, sign);

        builder.terminate_with_return(vec![reconstructed]);

        let ssa = builder.finish();
        let mut runner =
            proptest::test_runner::TestRunner::new(proptest::test_runner::Config::default());

        runner
            .run(&any::<i8>(), |input| {
                let mut result =
                    ssa.interpret(vec![Value::Numeric(NumericValue::I8(input))]).unwrap();
                let Value::Numeric(NumericValue::I8(result)) = result.remove(0) else {
                    return Err(TestCaseError::Fail("Could not execute".into()));
                };

                if input == result {
                    Ok(())
                } else {
                    Err(TestCaseError::Fail("Did not reconstruct input".into()))
                }
            })
            .unwrap();
    }
}<|MERGE_RESOLUTION|>--- conflicted
+++ resolved
@@ -251,39 +251,25 @@
                 // unsigned right bit shift is just a normal division
                 self.insert_binary(lhs, BinaryOp::Div, pow)
             }
-<<<<<<< HEAD
-            NumericType::Signed { .. } => {
+            NumericType::Signed { bit_size } => {
                 let mut instruction_builder = InstructionBuilder::new(
                     self.context.dfg,
                     self.context.block_id,
                     self.context.call_stack_id,
                 );
 
-                let zero = instruction_builder.numeric_constant(FieldElement::zero(), lhs_typ);
-                let lhs_sign = instruction_builder.insert_binary(lhs, BinaryOp::Lt, zero);
-
-                let div_complement = instruction_builder.convert_to_div_complement(lhs, lhs_sign);
-=======
-            NumericType::Signed { bit_size } => {
-                // Get the sign of the operand; positive signed operand will just do a division as well
+                 // Get the sign of the operand; positive signed operand will just do a division as well
                 let unsigned_typ = NumericType::unsigned(bit_size);
                 let lhs_as_unsigned = self.insert_cast(lhs, unsigned_typ);
-
-                // The sign will be 0 for positive numbers and 1 for negatives, so it covers both cases.
+                let zero = instruction_builder.numeric_constant(FieldElement::zero(), lhs_typ);
+                              // The sign will be 0 for positive numbers and 1 for negatives, so it covers both cases.
                 // To compute this we check if the value, as a Field, is greater or equal than the maximum
                 // value that is considered positive, that is, 2^(bit_size-1)-1: 2^(bit_size-1)-1 < lhs_as_field
                 let max_positive = (1_u128 << (bit_size - 1)) - 1;
                 let max_positive = self.numeric_constant(max_positive, unsigned_typ);
-                let lhs_sign = self.insert_binary(max_positive, BinaryOp::Lt, lhs_as_unsigned);
-                let lhs_sign_as_field = self.insert_cast(lhs_sign, NumericType::NativeField);
-                let lhs_as_field = self.insert_cast(lhs, NumericType::NativeField);
-                // For negative numbers, we prepare for the division using a wrapping addition of a + 1. Unchecked add as these are fields.
-                let add = BinaryOp::Add { unchecked: true };
-                let div_complement = self.insert_binary(lhs_sign_as_field, add, lhs_as_field);
-                let div_complement = self.insert_truncate(div_complement, bit_size, bit_size + 1);
-                let div_complement =
-                    self.insert_cast(div_complement, NumericType::signed(bit_size));
->>>>>>> 60bfcf2c
+                let lhs_sign = instruction_builder.insert_binary(lhs, BinaryOp::Lt, zero);
+
+                let div_complement = instruction_builder.convert_to_div_complement(lhs, lhs_sign);
                 // Performs the division on the adjusted complement (or the operand if positive)
                 let shifted_complement =
                     instruction_builder.insert_binary(div_complement, BinaryOp::Div, pow);
