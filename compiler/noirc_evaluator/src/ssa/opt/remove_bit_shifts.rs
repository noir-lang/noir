use std::{borrow::Cow, sync::Arc};

use acvm::{acir::AcirField, FieldElement};

use crate::ssa::{
    ir::{
        basic_block::BasicBlockId,
        dfg::{CallStack, InsertInstructionResult},
        function::{Function, RuntimeType},
        instruction::{Binary, BinaryOp, Endian, Instruction, InstructionId, Intrinsic},
        types::{NumericType, Type},
        value::ValueId,
    },
    ssa_gen::Ssa,
};

impl Ssa {
    /// Performs constant folding on each instruction.
    ///
    /// See [`constant_folding`][self] module for more information.
    #[tracing::instrument(level = "trace", skip(self))]
    pub(crate) fn remove_bit_shifts(mut self) -> Ssa {
        for function in self.functions.values_mut() {
            remove_bit_shifts(function);
        }
        self
    }
}

/// The structure of this pass is simple:
/// Go through each block and re-insert all instructions.
fn remove_bit_shifts(function: &mut Function) {
    if let RuntimeType::Brillig = function.runtime() {
        return;
    }

    let block = function.entry_block();
    let mut context =
        Context { function, new_instructions: Vec::new(), block, call_stack: CallStack::default() };

    context.remove_bit_shifts();
}

struct Context<'f> {
    function: &'f mut Function,
    new_instructions: Vec<InstructionId>,

    block: BasicBlockId,
    call_stack: CallStack,
}

impl Context<'_> {
    fn remove_bit_shifts(&mut self) {
        let instructions = self.function.dfg[self.block].take_instructions();

        for instruction_id in instructions {
            match self.function.dfg[instruction_id] {
                Instruction::Binary(Binary { lhs, rhs, operator })
                    if matches!(operator, BinaryOp::Shl | BinaryOp::Shr) =>
                {
                    self.call_stack = self.function.dfg.get_call_stack(instruction_id).clone();
                    let old_result =
                        *self.function.dfg.instruction_results(instruction_id).first().unwrap();

                    let bit_size = match self.function.dfg.type_of_value(lhs) {
                        Type::Numeric(NumericType::Signed { bit_size })
                        | Type::Numeric(NumericType::Unsigned { bit_size }) => bit_size,
                        _ => unreachable!("ICE: right-shift attempted on non-integer"),
                    };
                    let new_result = if operator == BinaryOp::Shl {
                        self.insert_wrapping_shift_left(lhs, rhs, bit_size)
                    } else {
                        self.insert_shift_right(lhs, rhs, bit_size)
                    };

                    self.function.dfg.set_value_from_id(old_result, new_result);
                }
                _ => {
                    self.new_instructions.push(instruction_id);
                }
            };
        }

        *self.function.dfg[self.block].instructions_mut() =
            std::mem::take(&mut self.new_instructions);
    }

    /// Insert ssa instructions which computes lhs << rhs by doing lhs*2^rhs
    /// and truncate the result to bit_size
    pub(crate) fn insert_wrapping_shift_left(
        &mut self,
        lhs: ValueId,
        rhs: ValueId,
        bit_size: u32,
    ) -> ValueId {
        let base = self.field_constant(FieldElement::from(2_u128));
        let typ = self.function.dfg.type_of_value(lhs);
        let (max_bit, pow) = if let Some(rhs_constant) = self.function.dfg.get_numeric_constant(rhs)
        {
            // Happy case is that we know precisely by how many bits the integer will
            // increase: lhs_bit_size + rhs
            let bit_shift_size = rhs_constant.to_u128() as u32;

            let (rhs_bit_size_pow_2, overflows) = 2_u128.overflowing_pow(bit_shift_size);
            if overflows {
                assert!(bit_size < 128, "ICE - shift left with big integers are not supported");
                if bit_size < 128 {
                    let zero = self.numeric_constant(FieldElement::zero(), typ);
                    return InsertInstructionResult::SimplifiedTo(zero).first();
                }
            }
            let pow = self.numeric_constant(FieldElement::from(rhs_bit_size_pow_2), typ.clone());

            let max_lhs_bits = self.function.dfg.get_value_max_num_bits(lhs);

            (max_lhs_bits + bit_shift_size, pow)
        } else {
            // we use a predicate to nullify the result in case of overflow
            let bit_size_var =
                self.numeric_constant(FieldElement::from(bit_size as u128), Type::unsigned(8));
            let overflow = self.insert_binary(rhs, BinaryOp::Lt, bit_size_var);
            let predicate = self.insert_cast(overflow, typ.clone());
            // we can safely cast to unsigned because overflow_checks prevent bit-shift with a negative value
            let rhs_unsigned = self.insert_cast(rhs, Type::unsigned(bit_size));
            let pow = self.pow(base, rhs_unsigned);
            let pow = self.insert_cast(pow, typ.clone());
            (FieldElement::max_num_bits(), self.insert_binary(predicate, BinaryOp::Mul, pow))
        };

        if max_bit <= bit_size {
            self.insert_binary(lhs, BinaryOp::Mul, pow)
        } else {
            let lhs_field = self.insert_cast(lhs, Type::field());
            let pow_field = self.insert_cast(pow, Type::field());
            let result = self.insert_binary(lhs_field, BinaryOp::Mul, pow_field);
            let result = self.insert_truncate(result, bit_size, max_bit);
            self.insert_cast(result, typ)
        }
    }

    /// Insert ssa instructions which computes lhs >> rhs by doing lhs/2^rhs
    pub(crate) fn insert_shift_right(
        &mut self,
        lhs: ValueId,
        rhs: ValueId,
        bit_size: u32,
    ) -> ValueId {
        let lhs_typ = self.function.dfg.type_of_value(lhs);
        let base = self.field_constant(FieldElement::from(2_u128));
        // we can safely cast to unsigned because overflow_checks prevent bit-shift with a negative value
        let rhs_unsigned = self.insert_cast(rhs, Type::unsigned(bit_size));
        let pow = self.pow(base, rhs_unsigned);
        // We need at least one more bit for the case where rhs == bit_size
        let div_type = Type::unsigned(bit_size + 1);
        let casted_lhs = self.insert_cast(lhs, div_type.clone());
        let casted_pow = self.insert_cast(pow, div_type);
        let div_result = self.insert_binary(casted_lhs, BinaryOp::Div, casted_pow);
        // We have to cast back to the original type
        self.insert_cast(div_result, lhs_typ)
    }

    /// Computes lhs^rhs via square&multiply, using the bits decomposition of rhs
    /// Pseudo-code of the computation:
    /// let mut r = 1;
    /// let rhs_bits = to_bits(rhs);
    /// for i in 1 .. bit_size + 1 {
    ///     let r_squared = r * r;
    ///     let b = rhs_bits[bit_size - i];
    ///     r = (r_squared * lhs * b) + (1 - b) * r_squared;
    /// }
    fn pow(&mut self, lhs: ValueId, rhs: ValueId) -> ValueId {
        let typ = self.function.dfg.type_of_value(rhs);
        if let Type::Numeric(NumericType::Unsigned { bit_size }) = typ {
            let to_bits = self.function.dfg.import_intrinsic(Intrinsic::ToBits(Endian::Little));
<<<<<<< HEAD
            let result_types = vec![Type::Array(Rc::new(vec![Type::bool()]), bit_size as usize)];
            let rhs_bits = self.insert_call(to_bits, vec![rhs], result_types);
=======
            let length = self.field_constant(FieldElement::from(bit_size as i128));
            let result_types =
                vec![Type::field(), Type::Array(Arc::new(vec![Type::bool()]), bit_size as usize)];
            let rhs_bits = self.insert_call(to_bits, vec![rhs, length], result_types);
>>>>>>> 5c4f19f0

            let rhs_bits = rhs_bits[0];
            let one = self.field_constant(FieldElement::one());
            let mut r = one;
            for i in 1..bit_size + 1 {
                let r_squared = self.insert_binary(r, BinaryOp::Mul, r);
                let a = self.insert_binary(r_squared, BinaryOp::Mul, lhs);
                let idx = self.field_constant(FieldElement::from((bit_size - i) as i128));
                let b = self.insert_array_get(rhs_bits, idx, Type::bool());
                let not_b = self.insert_not(b);
                let b = self.insert_cast(b, Type::field());
                let not_b = self.insert_cast(not_b, Type::field());
                let r1 = self.insert_binary(a, BinaryOp::Mul, b);
                let r2 = self.insert_binary(r_squared, BinaryOp::Mul, not_b);
                r = self.insert_binary(r1, BinaryOp::Add, r2);
            }
            r
        } else {
            unreachable!("Value must be unsigned in power operation");
        }
    }

    pub(crate) fn field_constant(&mut self, constant: FieldElement) -> ValueId {
        self.function.dfg.make_constant(constant, Type::field())
    }

    /// Insert a numeric constant into the current function
    pub(crate) fn numeric_constant(
        &mut self,
        value: impl Into<FieldElement>,
        typ: Type,
    ) -> ValueId {
        self.function.dfg.make_constant(value.into(), typ)
    }

    /// Insert a binary instruction at the end of the current block.
    /// Returns the result of the binary instruction.
    pub(crate) fn insert_binary(
        &mut self,
        lhs: ValueId,
        operator: BinaryOp,
        rhs: ValueId,
    ) -> ValueId {
        let instruction = Instruction::Binary(Binary { lhs, rhs, operator });
        self.insert_instruction(instruction, None).first()
    }

    /// Insert a not instruction at the end of the current block.
    /// Returns the result of the instruction.
    pub(crate) fn insert_not(&mut self, rhs: ValueId) -> ValueId {
        self.insert_instruction(Instruction::Not(rhs), None).first()
    }

    /// Insert a truncate instruction at the end of the current block.
    /// Returns the result of the truncate instruction.
    pub(crate) fn insert_truncate(
        &mut self,
        value: ValueId,
        bit_size: u32,
        max_bit_size: u32,
    ) -> ValueId {
        self.insert_instruction(Instruction::Truncate { value, bit_size, max_bit_size }, None)
            .first()
    }

    /// Insert a cast instruction at the end of the current block.
    /// Returns the result of the cast instruction.
    pub(crate) fn insert_cast(&mut self, value: ValueId, typ: Type) -> ValueId {
        self.insert_instruction(Instruction::Cast(value, typ), None).first()
    }

    /// Insert a call instruction at the end of the current block and return
    /// the results of the call.
    pub(crate) fn insert_call(
        &mut self,
        func: ValueId,
        arguments: Vec<ValueId>,
        result_types: Vec<Type>,
    ) -> Cow<[ValueId]> {
        self.insert_instruction(Instruction::Call { func, arguments }, Some(result_types)).results()
    }

    /// Insert an instruction to extract an element from an array
    pub(crate) fn insert_array_get(
        &mut self,
        array: ValueId,
        index: ValueId,
        element_type: Type,
    ) -> ValueId {
        let element_type = Some(vec![element_type]);
        self.insert_instruction(Instruction::ArrayGet { array, index }, element_type).first()
    }

    pub(crate) fn insert_instruction(
        &mut self,
        instruction: Instruction,
        ctrl_typevars: Option<Vec<Type>>,
    ) -> InsertInstructionResult {
        let result = self.function.dfg.insert_instruction_and_results(
            instruction,
            self.block,
            ctrl_typevars,
            self.call_stack.clone(),
        );

        if let InsertInstructionResult::Results(instruction_id, _) = result {
            self.new_instructions.push(instruction_id);
        }

        result
    }
}<|MERGE_RESOLUTION|>--- conflicted
+++ resolved
@@ -172,15 +172,8 @@
         let typ = self.function.dfg.type_of_value(rhs);
         if let Type::Numeric(NumericType::Unsigned { bit_size }) = typ {
             let to_bits = self.function.dfg.import_intrinsic(Intrinsic::ToBits(Endian::Little));
-<<<<<<< HEAD
-            let result_types = vec![Type::Array(Rc::new(vec![Type::bool()]), bit_size as usize)];
+            let result_types = vec![Type::Array(Arc::new(vec![Type::bool()]), bit_size as usize)];
             let rhs_bits = self.insert_call(to_bits, vec![rhs], result_types);
-=======
-            let length = self.field_constant(FieldElement::from(bit_size as i128));
-            let result_types =
-                vec![Type::field(), Type::Array(Arc::new(vec![Type::bool()]), bit_size as usize)];
-            let rhs_bits = self.insert_call(to_bits, vec![rhs, length], result_types);
->>>>>>> 5c4f19f0
 
             let rhs_bits = rhs_bits[0];
             let one = self.field_constant(FieldElement::one());
