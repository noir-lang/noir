//! This SSA pass replaces Shl and Shr instructions in ACIR functions with more primitive
//! arithmetic instructions since ACIR doesn't directly support bit shifts.
//!
//! In all cases, if the shift amount is equal to or exceeds the operand's number of bits,
//! the result will be a constrain failure (attempt to bit-shift with overflow).
//!
//! ## Unsigned shift-right
//!
//! Shifting an unsigned integer to the right by N is the same as diving by 2^N:
//!
//! ```ssa
//! // this:
//! v2 = shr v1, 3
//!
//! // is replaced with:
//! v2 = div v1, 8
//! ```
//!
//! If the shift amount is not a constant, 2^N is computed via square&multiply,
//! using the bits decomposition of exponent.
//!
//! Pseudo-code of the computation:
//!
//! ```text
//! let mut r = 1;
//! let exponent_bits = to_bits(exponent);
//! for i in 1 .. bit_size + 1 {
//!     let r_squared = r * r;
//!     let b = exponent_bits[bit_size - i];
//!     r = if b { 2 * r_squared } else { r_squared };
//! }
//! ```
//!
//! ## Unsigned shift-left
//!
//! Shifting an unsigned integer to the right by N is the same as multiplying by 2^N.
//! However, since that can overflow the target bit size, the operation is done using
//! Field, then truncated to the target bit size.
//!
//! ```ssa
//! // this, assuming v1 is a u8:
//! v2 = shl v1, 3
//!
//! // is replaced with:
//! v2 = cast v1 as Field
//! v3 = mul v2, 8
//! v4 = truncate v3 to 8 bits, max_bit_size: 11
//! v5 = cast v4 as u8
//! ```
//!
//! Like in the previous case, if the shift amount is not a constant it's computed
//! via square&multiply.
//!
//! ## Signed shift-right
//!
//! This case is similar to unsigned shift-right except that for negative numbers we
//! slightly adjust the value to shift, then adjust it again after performing the division,
//! so the results are the expected ones.
//!
//! ## Signed shift-left
//!
//! This case is similar to unsigned shift-left.
use std::{borrow::Cow, sync::Arc};

use acvm::{FieldElement, acir::AcirField};

use crate::ssa::{
    ir::{
        function::Function,
        instruction::{
            ArrayOffset, Binary, BinaryOp, ConstrainError, Endian, Instruction, Intrinsic,
        },
        types::{NumericType, Type},
        value::ValueId,
    },
    ssa_gen::Ssa,
};

use super::simple_optimization::SimpleOptimizationContext;

impl Ssa {
    /// Go through every ACIR function replacing bit shifts with more primitive arithmetic operations,
    #[tracing::instrument(level = "trace", skip(self))]
    pub(crate) fn remove_bit_shifts(mut self) -> Ssa {
        for function in self.functions.values_mut() {
            function.remove_bit_shifts();
        }
        self
    }
}

impl Function {
    /// If this is an ACIR function, go through every instruction, replacing bit shifts with
    /// more primitive arithmetic operations,
    fn remove_bit_shifts(&mut self) {
        if self.runtime().is_brillig() {
            return;
        }

        self.simple_optimization(|context| {
            let instruction_id = context.instruction_id;
            let instruction = context.instruction();

            let Instruction::Binary(Binary { lhs, rhs, operator }) = instruction else {
                return;
            };

            if !matches!(operator, BinaryOp::Shl | BinaryOp::Shr) {
                return;
            }

            let lhs = *lhs;
            let rhs = *rhs;
            let operator = *operator;

            context.remove_current_instruction();

            let old_result = *context.dfg.instruction_results(instruction_id).first().unwrap();

            let mut bitshift_context = Context { context };
            let new_result = if operator == BinaryOp::Shl {
                bitshift_context.insert_wrapping_shift_left(lhs, rhs)
            } else {
                bitshift_context.insert_shift_right(lhs, rhs)
            };

            context.replace_value(old_result, new_result);
        });

        #[cfg(debug_assertions)]
        remove_bit_shifts_post_check(self);
    }
}

struct Context<'m, 'dfg, 'mapping> {
    context: &'m mut SimpleOptimizationContext<'dfg, 'mapping>,
}

impl Context<'_, '_, '_> {
    /// Insert ssa instructions which computes lhs << rhs by doing lhs*2^rhs
    /// and truncate the result to bit_size
    pub(crate) fn insert_wrapping_shift_left(&mut self, lhs: ValueId, rhs: ValueId) -> ValueId {
        let typ = self.context.dfg.type_of_value(lhs).unwrap_numeric();
        let max_lhs_bits = self.context.dfg.get_value_max_num_bits(lhs);
        let max_bit_shift_size = self.context.dfg.get_numeric_constant(rhs).map_or_else(
            || {
                // If we don't know `rhs`'s value then it could be anything up to the number
                // of bits in the type, e.g. u32 means shifting by up to 32 bits as otherwise we get overflow.
                self.context.dfg.get_value_max_num_bits(rhs)
            },
            |rhs_constant| {
                // Happy case is that we know precisely by how many bits we're shifting by.
                rhs_constant.to_u128() as u32
            },
        );

        // We cap the maximum number of bits here to ensure that we don't try and truncate using a
        // `max_bit_size` greater than what's allowable by the underlying `FieldElement` as this is meaningless.
        //
        // If `max_lhs_bits + max_bit_shift_size` were ever to exceed `FieldElement::max_num_bits()`,
        // then the constraint on `rhs` in `self.two_pow` should be broken.
        let max_bit = std::cmp::min(
            max_lhs_bits.checked_add(max_bit_shift_size).unwrap_or(FieldElement::max_num_bits()),
            FieldElement::max_num_bits(),
        );
        if max_bit <= typ.bit_size() {
            // If the result is guaranteed to fit in the target type we can simply multiply
            let pow = self.two_pow(rhs);
            let pow = self.insert_cast(pow, typ);
            // Unchecked mul as it can't overflow
            self.insert_binary(lhs, BinaryOp::Mul { unchecked: true }, pow)
        } else if max_bit < FieldElement::max_num_bits() {
            // If the result fits in a FieldElement we can multiply in Field, then truncate
            let pow = self.two_pow(rhs);
            let lhs_field = self.insert_cast(lhs, NumericType::NativeField);
            // Unchecked mul as this is a wrapping operation that we later truncate
            let result = self.insert_binary(lhs_field, BinaryOp::Mul { unchecked: true }, pow);
            let result = self.insert_truncate(result, typ.bit_size(), max_bit);
            self.insert_cast(result, typ)
        } else {
            // Otherwise, the result might not bit in a FieldElement.
            // For this, if we have to do `lhs << rhs` we can first shift by half of `rhs`, truncate,
<<<<<<< HEAD
            // then shift by `rhs - half_of_rhs` and trunate again.
            assert!(typ.bit_size() <= 128);
=======
            // then shift by `rhs - half_of_rhs` and truncate again.

            // We know the code below works for u128, and it's the only case that can overflow Field,
            // but it might not worker for larger types if they are ever introduced in the language.
            assert_eq!(typ, NumericType::Unsigned { bit_size: 128 });
>>>>>>> 6e50e77f

            let two = self.numeric_constant(FieldElement::from(2_u32), typ);

            // rhs_divided_by_two = rhs / 2
            let rhs_divided_by_two = self.insert_binary(rhs, BinaryOp::Div, two);

            // rhs_remainder = rhs - rhs_remainder
            let rhs_remainder =
                self.insert_binary(rhs, BinaryOp::Sub { unchecked: true }, rhs_divided_by_two);

            // pow1 = 2^rhs_divided_by_two
            // pow2 = r^rhs_remainder
            let pow1 = self.two_pow(rhs_divided_by_two);
            let pow2 = self.two_pow(rhs_remainder);

            // result = lhs * pow1 * pow2 = lhs * 2^rhs_divided_by_two * 2^rhs_remainder
            //        = lhs * 2^(rhs_divided_by_two + rhs_remainder) = lhs * 2^rhs
            let lhs_field = self.insert_cast(lhs, NumericType::NativeField);
            let result = self.insert_binary(lhs_field, BinaryOp::Mul { unchecked: true }, pow1);
            let result = self.insert_truncate(result, typ.bit_size(), max_bit);
            let result = self.insert_binary(result, BinaryOp::Mul { unchecked: true }, pow2);
            let result = self.insert_truncate(result, typ.bit_size(), max_bit);
            self.insert_cast(result, typ)
        }
    }

    /// Insert ssa instructions which computes lhs >> rhs by doing lhs/2^rhs
    /// For negative signed integers, we do the division on the 1-complement representation of lhs,
    /// before converting back the result to the 2-complement representation.
    pub(crate) fn insert_shift_right(&mut self, lhs: ValueId, rhs: ValueId) -> ValueId {
        let lhs_typ = self.context.dfg.type_of_value(lhs).unwrap_numeric();

        let pow = self.two_pow(rhs);
        let pow = self.insert_cast(pow, lhs_typ);

        match lhs_typ {
            NumericType::Unsigned { .. } => {
                // unsigned right bit shift is just a normal division
                self.insert_binary(lhs, BinaryOp::Div, pow)
            }
            NumericType::Signed { bit_size } => {
                // Get the sign of the operand; positive signed operand will just do a division as well
                let zero =
                    self.numeric_constant(FieldElement::zero(), NumericType::signed(bit_size));
                let lhs_sign = self.insert_binary(lhs, BinaryOp::Lt, zero);
                let lhs_sign_as_field = self.insert_cast(lhs_sign, NumericType::NativeField);
                let lhs_as_field = self.insert_cast(lhs, NumericType::NativeField);
                // For negative numbers, convert to 1-complement using wrapping addition of a + 1
                // Unchecked add as these are fields
                let one_complement = self.insert_binary(
                    lhs_sign_as_field,
                    BinaryOp::Add { unchecked: true },
                    lhs_as_field,
                );
                let one_complement = self.insert_truncate(one_complement, bit_size, bit_size + 1);
                let one_complement =
                    self.insert_cast(one_complement, NumericType::signed(bit_size));
                // Performs the division on the 1-complement (or the operand if positive)
                let shifted_complement = self.insert_binary(one_complement, BinaryOp::Div, pow);
                // Convert back to 2-complement representation if operand is negative
                let lhs_sign_as_int = self.insert_cast(lhs_sign, lhs_typ);

                // The requirements for this to underflow are all of these:
                // - lhs < 0
                // - ones_complement(lhs) / (2^rhs) == 0
                // As the upper bit is set for the ones complement of negative numbers we'd need 2^rhs
                // to be larger than the lhs bitsize for this to overflow.
                let shifted = self.insert_binary(
                    shifted_complement,
                    BinaryOp::Sub { unchecked: true },
                    lhs_sign_as_int,
                );
                self.insert_truncate(shifted, bit_size, bit_size + 1)
            }

            NumericType::NativeField => unreachable!("Bit shifts are disallowed on `Field` type"),
        }
    }

    /// Computes 2^exponent via square&multiply, using the bits decomposition of exponent
    /// Pseudo-code of the computation:
    /// let mut r = 1;
    /// let exponent_bits = to_bits(exponent);
    /// for i in 1 .. bit_size + 1 {
    ///     let r_squared = r * r;
    ///     let b = exponent_bits[bit_size - i];
    ///     r = if b { 2 * r_squared } else { r_squared };
    /// }
    fn two_pow(&mut self, exponent: ValueId) -> ValueId {
        // Require that exponent < bit_size, ensuring that `pow` returns a value consistent with `lhs`'s type.
        let max_bit_size = self.enforce_bitshift_rhs_lt_bit_size(exponent);

        if let Some(exponent_const) = self.context.dfg.get_numeric_constant(exponent) {
            let exponent_const_as_u32 = exponent_const.try_to_u32();
            let pow = if exponent_const_as_u32.is_none_or(|v| v > max_bit_size) {
                // If the exponent is guaranteed to overflow the value returned here doesn't matter as
                // `enforce_bitshift_rhs_lt_bit_size` will trigger a constrain failure. We don't want to return
                // `2^exponent` here as that value is later cast to the target type and it would be an invalid cast.
                FieldElement::zero()
            } else {
                FieldElement::from(2u32).pow(&exponent_const)
            };
            return self.field_constant(pow);
        }

        // When shifting, for instance, `u32` values the maximum allowed value is 31, one less than the bit size.
        // Representing the maximum value requires 5 bits, which is log2(32), so any `u32` exponent will require
        // at most 5 bits. Similarly, `u64` values will require at most 6 bits, etc.
        // Using `get_value_max_num_bits` here could work, though in practice:
        // - constant exponents are handled in the `if` above
        // - if a smaller type was upcasted, for example `u8` to `u32`, an `u8` can hold values up to 256
        //   which is even larger than the largest unsigned type u128, so nothing better can be done here
        // - the exception would be casting a `u1` to a larger type, where we know the exponent can be
        //   either zero or one, which we special-case here
        let max_exponent_bits = if self.context.dfg.get_value_max_num_bits(exponent) == 1 {
            1
        } else {
            self.context.dfg.type_of_value(exponent).bit_size().ilog2()
        };
        let result_types = vec![Type::Array(Arc::new(vec![Type::bool()]), max_exponent_bits)];

        // A call to ToBits can only be done with a field argument (exponent is always u8 here)
        let exponent_as_field = self.insert_cast(exponent, NumericType::NativeField);
        let to_bits = self.context.dfg.import_intrinsic(Intrinsic::ToBits(Endian::Little));
        let exponent_bits = self.insert_call(to_bits, vec![exponent_as_field], result_types);

        let exponent_bits = exponent_bits[0];
        let one = self.field_constant(FieldElement::one());
        let two = self.field_constant(FieldElement::from(2u32));
        let mut r = one;
        // All operations are unchecked as we're acting on Field types (which are always unchecked)
        for i in 1..max_exponent_bits + 1 {
            let idx = self.numeric_constant(
                FieldElement::from((max_exponent_bits - i) as i128),
                NumericType::length_type(),
            );
            let b = self.insert_array_get(exponent_bits, idx, Type::bool());
            let not_b = self.insert_not(b);
            let b = self.insert_cast(b, NumericType::NativeField);
            let not_b = self.insert_cast(not_b, NumericType::NativeField);

            let r_squared = self.insert_binary(r, BinaryOp::Mul { unchecked: true }, r);
            let r1 = self.insert_binary(r_squared, BinaryOp::Mul { unchecked: true }, not_b);
            let a = self.insert_binary(r_squared, BinaryOp::Mul { unchecked: true }, two);
            let r2 = self.insert_binary(a, BinaryOp::Mul { unchecked: true }, b);
            r = self.insert_binary(r1, BinaryOp::Add { unchecked: true }, r2);
        }

        assert!(
            matches!(self.context.dfg.type_of_value(r).unwrap_numeric(), NumericType::NativeField),
            "ICE: pow is expected to always return a NativeField"
        );

        r
    }

    /// Insert constraints ensuring that the right-hand side of a bit-shift operation
    /// is less than the bit size of the left-hand side.
    /// Returns the maximum bit size allowed for `rhs`.
    fn enforce_bitshift_rhs_lt_bit_size(&mut self, rhs: ValueId) -> u32 {
        let one = self.numeric_constant(FieldElement::one(), NumericType::bool());
        let rhs_type = self.context.dfg.type_of_value(rhs);

        let assert_message = Some("attempt to bit-shift with overflow".to_owned());

        let bit_size = match rhs_type {
            Type::Numeric(NumericType::Unsigned { bit_size }) => bit_size,
            Type::Numeric(NumericType::Signed { bit_size }) => {
                assert!(bit_size > 1, "ICE - i1 is not a valid type");
                bit_size
            }
            _ => unreachable!("check_shift_overflow called with non-numeric type"),
        };
        let bit_size_field = FieldElement::from(bit_size);

        let unsigned_typ = NumericType::unsigned(bit_size);
        let max = self.numeric_constant(bit_size_field, unsigned_typ);
        let rhs = self.insert_cast(rhs, unsigned_typ);
        let overflow = self.insert_binary(rhs, BinaryOp::Lt, max);
        self.insert_constrain(overflow, one, assert_message.map(Into::into));

        bit_size
    }

    pub(crate) fn field_constant(&mut self, constant: FieldElement) -> ValueId {
        self.context.dfg.make_constant(constant, NumericType::NativeField)
    }

    /// Insert a numeric constant into the current function
    pub(crate) fn numeric_constant(
        &mut self,
        value: impl Into<FieldElement>,
        typ: NumericType,
    ) -> ValueId {
        self.context.dfg.make_constant(value.into(), typ)
    }

    /// Insert a binary instruction at the end of the current block.
    /// Returns the result of the binary instruction.
    pub(crate) fn insert_binary(
        &mut self,
        lhs: ValueId,
        operator: BinaryOp,
        rhs: ValueId,
    ) -> ValueId {
        let instruction = Instruction::Binary(Binary { lhs, rhs, operator });
        self.context.insert_instruction(instruction, None).first()
    }

    /// Insert a not instruction at the end of the current block.
    /// Returns the result of the instruction.
    pub(crate) fn insert_not(&mut self, rhs: ValueId) -> ValueId {
        self.context.insert_instruction(Instruction::Not(rhs), None).first()
    }

    /// Insert a constrain instruction at the end of the current block.
    fn insert_constrain(
        &mut self,
        lhs: ValueId,
        rhs: ValueId,
        assert_message: Option<ConstrainError>,
    ) {
        self.context.insert_instruction(Instruction::Constrain(lhs, rhs, assert_message), None);
    }

    /// Insert a truncate instruction at the end of the current block.
    /// Returns the result of the truncate instruction.
    pub(crate) fn insert_truncate(
        &mut self,
        value: ValueId,
        bit_size: u32,
        max_bit_size: u32,
    ) -> ValueId {
        self.context
            .insert_instruction(Instruction::Truncate { value, bit_size, max_bit_size }, None)
            .first()
    }

    /// Insert a cast instruction at the end of the current block.
    /// Returns the result of the cast instruction.
    pub(crate) fn insert_cast(&mut self, value: ValueId, typ: NumericType) -> ValueId {
        self.context.insert_instruction(Instruction::Cast(value, typ), None).first()
    }

    /// Insert a call instruction at the end of the current block and return
    /// the results of the call.
    pub(crate) fn insert_call(
        &mut self,
        func: ValueId,
        arguments: Vec<ValueId>,
        result_types: Vec<Type>,
    ) -> Cow<[ValueId]> {
        self.context
            .insert_instruction(Instruction::Call { func, arguments }, Some(result_types))
            .results()
    }

    /// Insert an instruction to extract an element from an array
    pub(crate) fn insert_array_get(
        &mut self,
        array: ValueId,
        index: ValueId,
        element_type: Type,
    ) -> ValueId {
        let element_type = Some(vec![element_type]);
        let offset = ArrayOffset::None;
        let instruction = Instruction::ArrayGet { array, index, offset };
        self.context.insert_instruction(instruction, element_type).first()
    }
}

/// Post-check condition for [Function::remove_bit_shifts].
///
/// Succeeds if:
///   - `func` is not an ACIR function, OR
///   - `func` does not contain any bitshift instructions.
///
/// Otherwise panics.
#[cfg(debug_assertions)]
fn remove_bit_shifts_post_check(func: &Function) {
    // Non-ACIR functions should be unaffected.
    if !func.runtime().is_acir() {
        return;
    }

    // Otherwise there should be no shift-left or shift-right instructions in any reachable block.
    for block_id in func.reachable_blocks() {
        let instruction_ids = func.dfg[block_id].instructions();
        for instruction_id in instruction_ids {
            if matches!(
                func.dfg[*instruction_id],
                Instruction::Binary(Binary { operator: BinaryOp::Shl | BinaryOp::Shr, .. })
            ) {
                panic!("Bitshift instruction still remains in ACIR function");
            }
        }
    }
}

#[cfg(test)]
mod tests {
    use crate::{assert_ssa_snapshot, ssa::ssa_gen::Ssa};

    mod unsigned {
        use super::*;

        #[test]
        fn removes_shl_with_constant_rhs() {
            let src = "
            acir(inline) fn main f0 {
              b0(v0: u32):
                v2 = shl v0, u32 2
                return v2
            }
            ";
            let ssa = Ssa::from_str(src).unwrap();
            let ssa = ssa.remove_bit_shifts();
            assert_ssa_snapshot!(ssa, @r"
        acir(inline) fn main f0 {
          b0(v0: u32):
            v1 = cast v0 as Field
            v3 = mul v1, Field 4
            v4 = truncate v3 to 32 bits, max_bit_size: 34
            v5 = cast v4 as u32
            return v5
        }
        ");
        }

        #[test]
        fn removes_shl_with_non_constant_rhs() {
            let src = "
            acir(inline) fn main f0 {
              b0(v0: u32, v1: u32):
                v2 = shl v0, v1
                return v2
            }
            ";
            let ssa = Ssa::from_str(src).unwrap();
            let ssa = ssa.remove_bit_shifts();

            assert_ssa_snapshot!(ssa, @r#"
            acir(inline) fn main f0 {
              b0(v0: u32, v1: u32):
                v3 = lt v1, u32 32
                constrain v3 == u1 1, "attempt to bit-shift with overflow"
                v5 = cast v1 as Field
                v7 = call to_le_bits(v5) -> [u1; 5]
                v9 = array_get v7, index u32 4 -> u1
                v10 = not v9
                v11 = cast v9 as Field
                v12 = cast v10 as Field
                v14 = mul Field 2, v11
                v15 = add v12, v14
                v17 = array_get v7, index u32 3 -> u1
                v18 = not v17
                v19 = cast v17 as Field
                v20 = cast v18 as Field
                v21 = mul v15, v15
                v22 = mul v21, v20
                v23 = mul v21, Field 2
                v24 = mul v23, v19
                v25 = add v22, v24
                v27 = array_get v7, index u32 2 -> u1
                v28 = not v27
                v29 = cast v27 as Field
                v30 = cast v28 as Field
                v31 = mul v25, v25
                v32 = mul v31, v30
                v33 = mul v31, Field 2
                v34 = mul v33, v29
                v35 = add v32, v34
                v37 = array_get v7, index u32 1 -> u1
                v38 = not v37
                v39 = cast v37 as Field
                v40 = cast v38 as Field
                v41 = mul v35, v35
                v42 = mul v41, v40
                v43 = mul v41, Field 2
                v44 = mul v43, v39
                v45 = add v42, v44
                v47 = array_get v7, index u32 0 -> u1
                v48 = not v47
                v49 = cast v47 as Field
                v50 = cast v48 as Field
                v51 = mul v45, v45
                v52 = mul v51, v50
                v53 = mul v51, Field 2
                v54 = mul v53, v49
                v55 = add v52, v54
                v56 = cast v0 as Field
                v57 = mul v56, v55
                v58 = truncate v57 to 32 bits, max_bit_size: 64
                v59 = cast v58 as u32
                return v59
            }
            "#);
        }

        #[test]
        fn does_not_generate_invalid_truncation_on_overflowing_bitshift() {
            // We want to ensure that the `max_bit_size` of the truncation does not exceed the field size.
            let src = "
            acir(inline) fn main f0 {
              b0(v0: u32):
                v2 = shl v0, u32 255
                return v2
            }
            ";
            let ssa = Ssa::from_str(src).unwrap();
            let ssa = ssa.remove_bit_shifts();
            assert_ssa_snapshot!(ssa, @r#"
            acir(inline) fn main f0 {
              b0(v0: u32):
                constrain u1 0 == u1 1, "attempt to bit-shift with overflow"
                v3 = cast v0 as Field
                return u32 0
            }
            "#);
        }

        #[test]
        fn removes_shr_with_constant_rhs() {
            let src = "
            acir(inline) fn main f0 {
              b0(v0: u32):
                v2 = shr v0, u32 2
                return v2
            }
            ";
            let ssa = Ssa::from_str(src).unwrap();
            let ssa = ssa.remove_bit_shifts();
            assert_ssa_snapshot!(ssa, @r"
            acir(inline) fn main f0 {
              b0(v0: u32):
                v2 = div v0, u32 4
                return v2
            }
            ");
        }

        #[test]
        fn removes_shr_with_non_constant_rhs() {
            let src = "
            acir(inline) fn main f0 {
              b0(v0: u32, v1: u32):
                v2 = shr v0, v1
                return v2
            }
            ";
            let ssa = Ssa::from_str(src).unwrap();
            let ssa = ssa.remove_bit_shifts();

            assert_ssa_snapshot!(ssa, @r#"
            acir(inline) fn main f0 {
              b0(v0: u32, v1: u32):
                v3 = lt v1, u32 32
                constrain v3 == u1 1, "attempt to bit-shift with overflow"
                v5 = cast v1 as Field
                v7 = call to_le_bits(v5) -> [u1; 5]
                v9 = array_get v7, index u32 4 -> u1
                v10 = not v9
                v11 = cast v9 as Field
                v12 = cast v10 as Field
                v14 = mul Field 2, v11
                v15 = add v12, v14
                v17 = array_get v7, index u32 3 -> u1
                v18 = not v17
                v19 = cast v17 as Field
                v20 = cast v18 as Field
                v21 = mul v15, v15
                v22 = mul v21, v20
                v23 = mul v21, Field 2
                v24 = mul v23, v19
                v25 = add v22, v24
                v27 = array_get v7, index u32 2 -> u1
                v28 = not v27
                v29 = cast v27 as Field
                v30 = cast v28 as Field
                v31 = mul v25, v25
                v32 = mul v31, v30
                v33 = mul v31, Field 2
                v34 = mul v33, v29
                v35 = add v32, v34
                v37 = array_get v7, index u32 1 -> u1
                v38 = not v37
                v39 = cast v37 as Field
                v40 = cast v38 as Field
                v41 = mul v35, v35
                v42 = mul v41, v40
                v43 = mul v41, Field 2
                v44 = mul v43, v39
                v45 = add v42, v44
                v47 = array_get v7, index u32 0 -> u1
                v48 = not v47
                v49 = cast v47 as Field
                v50 = cast v48 as Field
                v51 = mul v45, v45
                v52 = mul v51, v50
                v53 = mul v51, Field 2
                v54 = mul v53, v49
                v55 = add v52, v54
                v56 = cast v55 as u32
                v57 = div v0, v56
                return v57
            }
            "#);
        }
    }

    mod signed {
        use super::*;
        #[test]
        fn removes_shl_with_constant_rhs() {
            let src = "
            acir(inline) fn main f0 {
              b0(v0: i32):
                v2 = shl v0, i32 2
                return v2
            }
            ";
            let ssa = Ssa::from_str(src).unwrap();
            let ssa = ssa.remove_bit_shifts();
            assert_ssa_snapshot!(ssa, @r"
        acir(inline) fn main f0 {
          b0(v0: i32):
            v1 = cast v0 as Field
            v3 = mul v1, Field 4
            v4 = truncate v3 to 32 bits, max_bit_size: 34
            v5 = cast v4 as i32
            return v5
        }
        ");
        }

        #[test]
        fn removes_shl_with_non_constant_rhs() {
            let src = "
            acir(inline) fn main f0 {
              b0(v0: i32, v1: i32):
                v2 = shl v0, v1
                return v2
            }
            ";
            let ssa = Ssa::from_str(src).unwrap();
            let ssa = ssa.remove_bit_shifts();

            assert_ssa_snapshot!(ssa, @r#"
            acir(inline) fn main f0 {
              b0(v0: i32, v1: i32):
                v2 = cast v1 as u32
                v4 = lt v2, u32 32
                constrain v4 == u1 1, "attempt to bit-shift with overflow"
                v6 = cast v1 as Field
                v8 = call to_le_bits(v6) -> [u1; 5]
                v10 = array_get v8, index u32 4 -> u1
                v11 = not v10
                v12 = cast v10 as Field
                v13 = cast v11 as Field
                v15 = mul Field 2, v12
                v16 = add v13, v15
                v18 = array_get v8, index u32 3 -> u1
                v19 = not v18
                v20 = cast v18 as Field
                v21 = cast v19 as Field
                v22 = mul v16, v16
                v23 = mul v22, v21
                v24 = mul v22, Field 2
                v25 = mul v24, v20
                v26 = add v23, v25
                v28 = array_get v8, index u32 2 -> u1
                v29 = not v28
                v30 = cast v28 as Field
                v31 = cast v29 as Field
                v32 = mul v26, v26
                v33 = mul v32, v31
                v34 = mul v32, Field 2
                v35 = mul v34, v30
                v36 = add v33, v35
                v38 = array_get v8, index u32 1 -> u1
                v39 = not v38
                v40 = cast v38 as Field
                v41 = cast v39 as Field
                v42 = mul v36, v36
                v43 = mul v42, v41
                v44 = mul v42, Field 2
                v45 = mul v44, v40
                v46 = add v43, v45
                v48 = array_get v8, index u32 0 -> u1
                v49 = not v48
                v50 = cast v48 as Field
                v51 = cast v49 as Field
                v52 = mul v46, v46
                v53 = mul v52, v51
                v54 = mul v52, Field 2
                v55 = mul v54, v50
                v56 = add v53, v55
                v57 = cast v0 as Field
                v58 = mul v57, v56
                v59 = truncate v58 to 32 bits, max_bit_size: 64
                v60 = cast v59 as i32
                return v60
            }
            "#);
        }

        #[test]
        fn removes_shr_with_constant_rhs() {
            let src = "
            acir(inline) fn main f0 {
              b0(v0: i32):
                v2 = shr v0, i32 2
                return v2
            }
        ";
            let ssa = Ssa::from_str(src).unwrap();
            let ssa = ssa.remove_bit_shifts();
            assert_ssa_snapshot!(ssa, @r"
            acir(inline) fn main f0 {
              b0(v0: i32):
                v2 = lt v0, i32 0
                v3 = cast v2 as Field
                v4 = cast v0 as Field
                v5 = add v3, v4
                v6 = truncate v5 to 32 bits, max_bit_size: 33
                v7 = cast v6 as i32
                v9 = div v7, i32 4
                v10 = cast v2 as i32
                v11 = unchecked_sub v9, v10
                v12 = truncate v11 to 32 bits, max_bit_size: 33
                return v12
            }
            ");
        }

        #[test]
        fn removes_shr_with_non_constant_rhs() {
            let src = "
            acir(inline) fn main f0 {
              b0(v0: i32, v1: i32):
                v2 = shr v0, v1
                return v2
            }
            ";
            let ssa = Ssa::from_str(src).unwrap();
            let ssa = ssa.remove_bit_shifts();

            assert_ssa_snapshot!(ssa, @r#"
            acir(inline) fn main f0 {
              b0(v0: i32, v1: i32):
                v2 = cast v1 as u32
                v4 = lt v2, u32 32
                constrain v4 == u1 1, "attempt to bit-shift with overflow"
                v6 = cast v1 as Field
                v8 = call to_le_bits(v6) -> [u1; 5]
                v10 = array_get v8, index u32 4 -> u1
                v11 = not v10
                v12 = cast v10 as Field
                v13 = cast v11 as Field
                v15 = mul Field 2, v12
                v16 = add v13, v15
                v18 = array_get v8, index u32 3 -> u1
                v19 = not v18
                v20 = cast v18 as Field
                v21 = cast v19 as Field
                v22 = mul v16, v16
                v23 = mul v22, v21
                v24 = mul v22, Field 2
                v25 = mul v24, v20
                v26 = add v23, v25
                v28 = array_get v8, index u32 2 -> u1
                v29 = not v28
                v30 = cast v28 as Field
                v31 = cast v29 as Field
                v32 = mul v26, v26
                v33 = mul v32, v31
                v34 = mul v32, Field 2
                v35 = mul v34, v30
                v36 = add v33, v35
                v38 = array_get v8, index u32 1 -> u1
                v39 = not v38
                v40 = cast v38 as Field
                v41 = cast v39 as Field
                v42 = mul v36, v36
                v43 = mul v42, v41
                v44 = mul v42, Field 2
                v45 = mul v44, v40
                v46 = add v43, v45
                v48 = array_get v8, index u32 0 -> u1
                v49 = not v48
                v50 = cast v48 as Field
                v51 = cast v49 as Field
                v52 = mul v46, v46
                v53 = mul v52, v51
                v54 = mul v52, Field 2
                v55 = mul v54, v50
                v56 = add v53, v55
                v57 = cast v56 as i32
                v59 = lt v0, i32 0
                v60 = cast v59 as Field
                v61 = cast v0 as Field
                v62 = add v60, v61
                v63 = truncate v62 to 32 bits, max_bit_size: 33
                v64 = cast v63 as i32
                v65 = div v64, v57
                v66 = cast v59 as i32
                v67 = unchecked_sub v65, v66
                v68 = truncate v67 to 32 bits, max_bit_size: 33
                return v68
            }
            "#);
        }
    }

    #[test]
    fn follows_canonical_block_ordering() {
        let src = r#"
        acir(inline) predicate_pure fn main f0 {
          b0():
            v4 = shr u8 1, u8 98
            v6 = eq v4, u8 0
            jmpif v6 then: b7, else: b8
          b1():
            jmp b3()
          b2():
            jmp b3()
          b3():
            v11 = eq v9, u8 1
            jmpif v11 then: b4, else: b5
          b4():
            jmp b6()
          b5():
            jmp b6()
          b6():
            return
          b7():
            jmp b9()
          b8():
            jmp b9()
          b9():
            v7 = eq v4, u8 1
            jmpif v7 then: b10, else: b11
          b10():
            jmp b12()
          b11():
            jmp b12()
          b12():
            v9 = shr u8 1, u8 99
            v10 = eq v9, u8 0
            jmpif v10 then: b1, else: b2
        }
        "#;
        let ssa = Ssa::from_str(src).unwrap();
        let ssa = ssa.remove_bit_shifts();

        // We expect v9 in b3 to be resolved to `u8 0`. Even though b12 has a higher value,
        // it comes before b3 in the block ordering.
        assert_ssa_snapshot!(ssa, @r#"
        acir(inline) predicate_pure fn main f0 {
          b0():
            constrain u1 0 == u1 1, "attempt to bit-shift with overflow"
            v4 = div u8 1, u8 0
            v5 = eq v4, u8 0
            jmpif v5 then: b7, else: b8
          b1():
            jmp b3()
          b2():
            jmp b3()
          b3():
            v9 = eq v7, u8 1
            jmpif v9 then: b4, else: b5
          b4():
            jmp b6()
          b5():
            jmp b6()
          b6():
            return
          b7():
            jmp b9()
          b8():
            jmp b9()
          b9():
            v6 = eq v4, u8 1
            jmpif v6 then: b10, else: b11
          b10():
            jmp b12()
          b11():
            jmp b12()
          b12():
            constrain u1 0 == u1 1, "attempt to bit-shift with overflow"
            v7 = div u8 1, u8 0
            v8 = eq v7, u8 0
            jmpif v8 then: b1, else: b2
        }
        "#);
    }

    #[test]
    fn left_bit_shift_u128_overflow_field() {
        let src = "
        acir(inline) fn main f0 {
          b0(v0: u128):
            v2 = shl v0, u128 127
            return v2
        }
        ";
        let ssa = Ssa::from_str(src).unwrap();
        let ssa = ssa.remove_bit_shifts();
        assert_ssa_snapshot!(ssa, @r"
        acir(inline) fn main f0 {
          b0(v0: u128):
            v1 = cast v0 as Field
            v3 = mul v1, Field 9223372036854775808
            v4 = truncate v3 to 128 bits, max_bit_size: 254
            v6 = mul v4, Field 18446744073709551616
            v7 = truncate v6 to 128 bits, max_bit_size: 254
            v8 = cast v7 as u128
            return v8
        }
        ");
    }
}<|MERGE_RESOLUTION|>--- conflicted
+++ resolved
@@ -180,16 +180,8 @@
         } else {
             // Otherwise, the result might not bit in a FieldElement.
             // For this, if we have to do `lhs << rhs` we can first shift by half of `rhs`, truncate,
-<<<<<<< HEAD
-            // then shift by `rhs - half_of_rhs` and trunate again.
+            // then shift by `rhs - half_of_rhs` and truncate again.
             assert!(typ.bit_size() <= 128);
-=======
-            // then shift by `rhs - half_of_rhs` and truncate again.
-
-            // We know the code below works for u128, and it's the only case that can overflow Field,
-            // but it might not worker for larger types if they are ever introduced in the language.
-            assert_eq!(typ, NumericType::Unsigned { bit_size: 128 });
->>>>>>> 6e50e77f
 
             let two = self.numeric_constant(FieldElement::from(2_u32), typ);
 
