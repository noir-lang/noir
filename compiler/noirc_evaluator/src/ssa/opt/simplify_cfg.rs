//! This file contains the simplify cfg pass of the SSA IR.
//!
//! This is a rather simple pass that is expected to be cheap to perform. It:
//! 1. Removes blocks with no predecessors
//! 2. Inlines a block into its sole predecessor if that predecessor only has one successor.
//! 3. Removes any block arguments for blocks with only a single predecessor.
//! 4. Removes any blocks which have no instructions other than a single terminating jmp.
//! 5. Replaces any jmpifs with constant conditions with jmps. If this causes the block to have
//!    only 1 successor then (2) also will be applied.
//!
//! Currently, 1 and 4 are unimplemented.
use std::collections::HashSet;

use acvm::acir::AcirField;

use crate::ssa::{
    ir::{
        basic_block::BasicBlockId,
        cfg::ControlFlowGraph,
        function::{Function, RuntimeType},
        instruction::{Instruction, TerminatorInstruction},
        value::Value,
    },
    ssa_gen::Ssa,
};

impl Ssa {
    /// Simplify each function's control flow graph by:
    /// 1. Removing blocks with no predecessors
    /// 2. Inlining a block into its sole predecessor if that predecessor only has one successor.
    /// 3. Removing any block arguments for blocks with only a single predecessor.
    /// 4. Removing any blocks which have no instructions other than a single terminating jmp.
    /// 5. Replacing any jmpifs with constant conditions with jmps. If this causes the block to have
    ///    only 1 successor then (2) also will be applied.
    /// 6. Replacing any jmpifs with a negated condition with a jmpif with a un-negated condition and reversed branches.
    ///
    /// Currently, 1 is unimplemented.
    #[tracing::instrument(level = "trace", skip(self))]
    pub(crate) fn simplify_cfg(mut self) -> Self {
        for function in self.functions.values_mut() {
            function.simplify_function();
        }
        self
    }
}

impl Function {
    /// Simplify a function's cfg by going through each block to check for any simple blocks that can
    /// be inlined into their predecessor.
    pub(crate) fn simplify_function(&mut self) {
        let mut cfg = ControlFlowGraph::with_function(self);
        let mut stack = vec![self.entry_block()];
        let mut visited = HashSet::new();

        while let Some(block) = stack.pop() {
            if visited.insert(block) {
                stack.extend(self.dfg[block].successors().filter(|block| !visited.contains(block)));
            }

            check_for_negated_jmpif_condition(self, block, &mut cfg);

            // This call is before try_inline_into_predecessor so that if it succeeds in changing a
            // jmpif into a jmp, the block may then be inlined entirely into its predecessor in try_inline_into_predecessor.
            check_for_constant_jmpif(self, block, &mut cfg);

            let mut predecessors = cfg.predecessors(block);
            if predecessors.len() == 1 {
                let predecessor =
                    predecessors.next().expect("Already checked length of predecessors");
                drop(predecessors);

                // If the block has only 1 predecessor, we can safely remove its block parameters
                remove_block_parameters(self, block, predecessor);

                // Note: this function relies on `remove_block_parameters` being called first.
                // Otherwise the inlined block will refer to parameters that no longer exist.
                //
                // If successful, `block` will be empty and unreachable after this call, so any
                // optimizations performed after this point on the same block should check if
                // the inlining here was successful before continuing.
                try_inline_into_predecessor(self, &mut cfg, block, predecessor);
            } else {
                drop(predecessors);

                check_for_double_jmp(self, block, &mut cfg);
            }
        }
    }
}

/// Optimize a jmpif into a jmp if the condition is known
fn check_for_constant_jmpif(
    function: &mut Function,
    block: BasicBlockId,
    cfg: &mut ControlFlowGraph,
) {
    if let Some(TerminatorInstruction::JmpIf {
        condition,
        then_destination,
        else_destination,
        call_stack,
    }) = function.dfg[block].terminator()
    {
        if let Some(constant) = function.dfg.get_numeric_constant(*condition) {
            let (destination, unchosen_destination) = if constant.is_zero() {
                (*else_destination, *then_destination)
            } else {
                (*then_destination, *else_destination)
            };

            let arguments = Vec::new();
            let call_stack = *call_stack;
            let jmp = TerminatorInstruction::Jmp { destination, arguments, call_stack };
            function.dfg[block].set_terminator(jmp);
            cfg.recompute_block(function, block);

            // If `block` was the only predecessor to `unchosen_destination` then it's no long reachable through the CFG,
            // we can then invalidate it successors as it's an invalid predecessor.
            if cfg.predecessors(unchosen_destination).len() == 0 {
                cfg.invalidate_block_successors(unchosen_destination);
            }
        }
    }
}

/// Optimize a jmp to a block which immediately jmps elsewhere to just jmp to the second block.
fn check_for_double_jmp(function: &mut Function, block: BasicBlockId, cfg: &mut ControlFlowGraph) {
    if matches!(function.runtime(), RuntimeType::Acir(_)) {
        // We can't remove double jumps in ACIR functions as this interferes with the `flatten_cfg` pass.
        return;
    }

    if !function.dfg[block].instructions().is_empty() || function.dfg[block].parameter_count() != 0
    {
        return;
    }

    let Some(TerminatorInstruction::Jmp { destination: final_destination, arguments, .. }) =
        function.dfg[block].terminator()
    else {
        return;
    };

    if !arguments.is_empty() {
        return;
    }

    let final_destination = *final_destination;

    let predecessors: Vec<_> = cfg.predecessors(block).collect();
    for predecessor_block in predecessors {
        let terminator_instruction = function.dfg[predecessor_block].take_terminator();
        let redirected_terminator_instruction = match terminator_instruction {
            TerminatorInstruction::JmpIf {
                condition,
                then_destination,
                else_destination,
                call_stack,
            } => {
                let then_destination =
                    if then_destination == block { final_destination } else { then_destination };
                let else_destination =
                    if else_destination == block { final_destination } else { else_destination };
                TerminatorInstruction::JmpIf {
                    condition,
                    then_destination,
                    else_destination,
                    call_stack,
                }
            }
            TerminatorInstruction::Jmp { destination, arguments, call_stack } => {
                assert_eq!(
                    destination, block,
                    "ICE: predecessor block doesn't jump to current block"
                );
                assert!(arguments.is_empty(), "ICE: predecessor jmp has arguments");
                TerminatorInstruction::Jmp { destination: final_destination, arguments, call_stack }
            }
            TerminatorInstruction::Return { .. } => {
                unreachable!("ICE: predecessor block should not have return terminator instruction")
            }
        };

        function.dfg[predecessor_block].set_terminator(redirected_terminator_instruction);
        cfg.recompute_block(function, predecessor_block);
    }
    cfg.recompute_block(function, block);
}

/// Optimize a jmpif on a negated condition by swapping the branches.
fn check_for_negated_jmpif_condition(
    function: &mut Function,
    block: BasicBlockId,
    cfg: &mut ControlFlowGraph,
) {
    if matches!(function.runtime(), RuntimeType::Acir(_)) {
        // Swapping the `then` and `else` branches of a `JmpIf` within an ACIR function
        // can result in the situation where the branches merge together again in the `then` block, e.g.
        //
        // acir(inline) fn main f0 {
        //   b0(v0: u1):
        //     jmpif v0 then: b2, else: b1
        //   b2():
        //     return
        //   b1():
        //     jmp b2()
        // }
        //
        // This breaks the `flatten_cfg` pass as it assumes that merges only happen in
        // the `else` block or a 3rd block.
        //
        // See: https://github.com/noir-lang/noir/pull/5891#issuecomment-2500219428
        return;
    }

    if let Some(TerminatorInstruction::JmpIf {
        condition: Value::Instruction { instruction, .. },
        then_destination,
        else_destination,
        call_stack,
    }) = function.dfg[block].terminator()
    {
<<<<<<< HEAD
        if let Instruction::Not(negated_condition) = function.dfg[*instruction] {
            let call_stack = call_stack.clone();
            let jmpif = TerminatorInstruction::JmpIf {
                condition: negated_condition,
                then_destination: *else_destination,
                else_destination: *then_destination,
                call_stack,
            };
            function.dfg[block].set_terminator(jmpif);
            cfg.recompute_block(function, block);
=======
        if let Value::Instruction { instruction, .. } = function.dfg[*condition] {
            if let Instruction::Not(negated_condition) = function.dfg[instruction] {
                let call_stack = *call_stack;
                let jmpif = TerminatorInstruction::JmpIf {
                    condition: negated_condition,
                    then_destination: *else_destination,
                    else_destination: *then_destination,
                    call_stack,
                };
                function.dfg[block].set_terminator(jmpif);
                cfg.recompute_block(function, block);
            }
>>>>>>> 73ccd455
        }
    }
}

/// If the given block has block parameters, replace them with the jump arguments from the predecessor.
///
/// Currently, if this function is needed, `try_inline_into_predecessor` will also always apply,
/// although in the future it is possible for only this function to apply if jmpif instructions
/// with block arguments are ever added.
fn remove_block_parameters(
    function: &mut Function,
    block: BasicBlockId,
    predecessor: BasicBlockId,
) {
    let parameters = function.dfg.block_parameters(block);

    if parameters.len() != 0 {
        let jump_args = match function.dfg[predecessor].unwrap_terminator_mut() {
            TerminatorInstruction::Jmp { arguments, .. } => std::mem::take(arguments),
            TerminatorInstruction::JmpIf { .. } => unreachable!("If jmpif instructions are modified to support block arguments in the future, this match will need to be updated"),
            _ => unreachable!(
                "Predecessor was already validated to have only a single jmp destination"
            ),
        };

        assert_eq!(parameters.len(), jump_args.len());
        for (param, arg) in parameters.zip(jump_args) {
            function.dfg.replace_value(param, arg);
        }
    }
}

/// Try to inline a block into its predecessor, returning true if successful.
///
/// This will only occur if the predecessor's only successor is the given block.
/// It is also expected that the given block's only predecessor is the given one.
fn try_inline_into_predecessor(
    function: &mut Function,
    cfg: &mut ControlFlowGraph,
    block: BasicBlockId,
    predecessor: BasicBlockId,
) -> bool {
    let mut successors = cfg.successors(predecessor);
    if successors.len() == 1 && successors.next() == Some(block) {
        drop(successors);
        function.dfg.inline_block(block, predecessor);

        cfg.recompute_block(function, block);
        cfg.recompute_block(function, predecessor);
        true
    } else {
        false
    }
}

#[cfg(test)]
mod test {
    use crate::ssa::{
        function_builder::FunctionBuilder,
        ir::{
            instruction::{BinaryOp, TerminatorInstruction},
            map::Id,
            types::Type,
            value::Value,
        },
        opt::assert_normalized_ssa_equals,
        Ssa,
    };
    use acvm::acir::AcirField;

    #[test]
    fn inline_blocks() {
        // fn main {
        //   b0():
        //     jmp b1(Field 7)
        //   b1(v0: Field):
        //     jmp b2(v0)
        //   b2(v1: Field):
        //     return v1
        // }
        let main_id = Id::test_new(0);
        let mut builder = FunctionBuilder::new("main".into(), main_id);

        let b1 = builder.insert_block();
        let b2 = builder.insert_block();

        let v0 = builder.add_block_parameter(b1, Type::field());
        let v1 = builder.add_block_parameter(b2, Type::field());

        let expected_return = 7u128;
        let seven = Value::field_constant(expected_return.into());
        builder.terminate_with_jmp(b1, vec![seven]);

        builder.switch_to_block(b1);
        builder.terminate_with_jmp(b2, vec![v0]);

        builder.switch_to_block(b2);
        builder.terminate_with_return(vec![v1]);

        let ssa = builder.finish();
        assert_eq!(ssa.main().reachable_blocks().len(), 3);

        // Expected output:
        // fn main {
        //   b0():
        //     return Field 7
        // }
        let ssa = ssa.simplify_cfg();
        let main = ssa.main();
        assert_eq!(main.reachable_blocks().len(), 1);

        match main.dfg[main.entry_block()].terminator() {
            Some(TerminatorInstruction::Return { return_values, .. }) => {
                assert_eq!(return_values.len(), 1);
                let return_value = main
                    .dfg
                    .get_numeric_constant(return_values[0])
                    .expect("Expected return value to be constant")
                    .to_u128();
                assert_eq!(return_value, expected_return);
            }
            other => panic!("Unexpected terminator {other:?}"),
        }
    }

    #[test]
    fn remove_known_jmpif() {
        // fn main {
        //   b0(v0: u1):
        //     v1 = eq v0, v0
        //     jmpif v1, then: b1, else: b2
        //   b1():
        //     return Field 1
        //   b2():
        //     return Field 2
        // }
        let main_id = Id::test_new(0);
        let mut builder = FunctionBuilder::new("main".into(), main_id);
        let v0 = builder.add_parameter(Type::bool());

        let b1 = builder.insert_block();
        let b2 = builder.insert_block();

        let one = Value::field_constant(1u128.into());
        let two = Value::field_constant(2u128.into());

        let v1 = builder.insert_binary(v0, BinaryOp::Eq, v0);
        builder.terminate_with_jmpif(v1, b1, b2);

        builder.switch_to_block(b1);
        builder.terminate_with_return(vec![one]);

        builder.switch_to_block(b2);
        builder.terminate_with_return(vec![two]);

        let ssa = builder.finish();
        assert_eq!(ssa.main().reachable_blocks().len(), 3);

        // Expected output:
        // fn main {
        //   b0():
        //     return Field 1
        // }
        let ssa = ssa.simplify_cfg();
        let main = ssa.main();
        assert_eq!(main.reachable_blocks().len(), 1);

        match main.dfg[main.entry_block()].terminator() {
            Some(TerminatorInstruction::Return { return_values, .. }) => {
                assert_eq!(return_values.len(), 1);
                let return_value = main
                    .dfg
                    .get_numeric_constant(return_values[0])
                    .expect("Expected return value to be constant")
                    .to_u128();
                assert_eq!(return_value, 1u128);
            }
            other => panic!("Unexpected terminator {other:?}"),
        }
    }

    #[test]
    fn swap_negated_jmpif_branches_in_brillig() {
        let src = "
        brillig(inline) fn main f0 {
          b0(v0: u1):
            v1 = allocate -> &mut Field
            store Field 0 at v1
            v3 = not v0
            jmpif v3 then: b1, else: b2
          b1():
            store Field 2 at v1
            jmp b2()
          b2():
            v5 = load v1 -> Field
            v6 = eq v5, Field 2
            constrain v5 == Field 2
            return
        }";
        let ssa = Ssa::from_str(src).unwrap();

        let expected = "
        brillig(inline) fn main f0 {
          b0(v0: u1):
            v1 = allocate -> &mut Field
            store Field 0 at v1
            v3 = not v0
            jmpif v0 then: b2, else: b1
          b1():
            store Field 2 at v1
            jmp b2()
          b2():
            v5 = load v1 -> Field
            v6 = eq v5, Field 2
            constrain v5 == Field 2
            return
        }";
        assert_normalized_ssa_equals(ssa.simplify_cfg(), expected);
    }

    #[test]
    fn does_not_swap_negated_jmpif_branches_in_acir() {
        let src = "
        acir(inline) fn main f0 {
          b0(v0: u1):
            v1 = not v0
            jmpif v1 then: b1, else: b2
          b1():
            jmp b2()
          b2():
            return
        }";
        let ssa = Ssa::from_str(src).unwrap();
        assert_normalized_ssa_equals(ssa.simplify_cfg(), src);
    }
}<|MERGE_RESOLUTION|>--- conflicted
+++ resolved
@@ -220,31 +220,15 @@
         call_stack,
     }) = function.dfg[block].terminator()
     {
-<<<<<<< HEAD
         if let Instruction::Not(negated_condition) = function.dfg[*instruction] {
-            let call_stack = call_stack.clone();
             let jmpif = TerminatorInstruction::JmpIf {
                 condition: negated_condition,
                 then_destination: *else_destination,
                 else_destination: *then_destination,
-                call_stack,
+                call_stack: *call_stack,
             };
             function.dfg[block].set_terminator(jmpif);
             cfg.recompute_block(function, block);
-=======
-        if let Value::Instruction { instruction, .. } = function.dfg[*condition] {
-            if let Instruction::Not(negated_condition) = function.dfg[instruction] {
-                let call_stack = *call_stack;
-                let jmpif = TerminatorInstruction::JmpIf {
-                    condition: negated_condition,
-                    then_destination: *else_destination,
-                    else_destination: *then_destination,
-                    call_stack,
-                };
-                function.dfg[block].set_terminator(jmpif);
-                cfg.recompute_block(function, block);
-            }
->>>>>>> 73ccd455
         }
     }
 }
