--- conflicted
+++ resolved
@@ -57,17 +57,11 @@
                 stack.extend(self.dfg[block].successors().filter(|block| !visited.contains(block)));
             }
 
-<<<<<<< HEAD
-        check_for_negated_jmpif_condition(function, block, &mut cfg);
-
-        // This call is before try_inline_into_predecessor so that if it succeeds in changing a
-        // jmpif into a jmp, the block may then be inlined entirely into its predecessor in try_inline_into_predecessor.
-        check_for_constant_jmpif(function, block, &mut cfg);
-=======
+            check_for_negated_jmpif_condition(function, block, &mut cfg);
+
             // This call is before try_inline_into_predecessor so that if it succeeds in changing a
             // jmpif into a jmp, the block may then be inlined entirely into its predecessor in try_inline_into_predecessor.
-            check_for_constant_jmpif(self, block, &mut cfg);
->>>>>>> 23036158
+            check_for_constant_jmpif(function, block, &mut cfg);
 
             let mut predecessors = cfg.predecessors(block);
 
