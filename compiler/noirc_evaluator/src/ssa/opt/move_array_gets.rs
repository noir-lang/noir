//! Move Array Gets Pass
//!
//! This is a setup optimization for the mutable array set optimization.
//! Array sets can be made mutable if the array they're setting isn't used
//! again afterward. This pass moves all array gets to their earliest possible
//! location right after their creation. This pass is not expected to yield
//! any runtime difference without the mutable array pass.
//!
//! To move an array get:
//! - We must keep the enable_side_effects variable the same
//! - It cannot move past any instructions it depends on. This includes:
//!   - The array itself, the index to set, and the enable_side_effects variable.
//!
//! This optimization has two passes:
//! 1. Traverse the function to find each array_get and remember its dependencies,
//!    draining each instruction as we go.
//! 2. Traverse the function re-inserting each instruction. When all dependencies
//!    of an array_get have been inserted we can insert the corresponding array_get itself.
//!    Since it can be expensive checking this for every instruction, this pass makes
//!    the assumption that the last dependency will always have the highest ValueId.
use fxhash::FxHashMap as HashMap;

use crate::ssa::ir::basic_block::BasicBlockId;
use crate::ssa::ir::dfg::DataFlowGraph;
use crate::ssa::ir::instruction::InstructionId;
use crate::ssa::ir::types::Type;
use crate::ssa::ir::value::{Value, ValueId};
use crate::ssa::{ir::instruction::Instruction, ssa_gen::Ssa};

impl Ssa {
    pub(crate) fn move_array_gets(mut self) -> Self {
        for func in self.functions.values_mut() {
            if !func.runtime().is_entry_point() {
                let mut reachable_blocks = func.reachable_blocks();
                assert_eq!(reachable_blocks.len(), 1, "Expected there to be 1 block remaining in Acir function for array_set optimization");

                let block = reachable_blocks.pop_first().unwrap();
                let (state, instructions) = find_array_gets(&mut func.dfg, block);
                move_array_gets(state, &mut func.dfg, block, instructions);
            }
        }
        self
    }
}

#[derive(Default)]
struct State {
<<<<<<< HEAD
    /// Every array_get in the current function, keyed by its last dependency in terms of
    /// which was created latest. We can re-insert the array_get back into the program
    /// after this dependency.
    array_gets: FxHashMap<ValueId, Vec<ArrayGet>>,
=======
    array_gets: HashMap<ValueId, Vec<ArrayGet>>,
>>>>>>> 5ead7267

    /// These array gets only depend on constant values or function inputs so they'd
    /// never be inserted if we're going through each instruction's outputs only.
    /// They're separated out here so they can be inserted at the top of the function instead.
    independent_array_gets: Vec<InstructionId>,
}

struct ArrayGet {
    instruction: InstructionId,
    side_effects: ValueId,
}

fn find_array_gets(dfg: &mut DataFlowGraph, block: BasicBlockId) -> (State, Vec<InstructionId>) {
    let mut state = State::default();
    let instructions = dfg[block].take_instructions();
    let mut side_effects = dfg.make_constant(1u128.into(), Type::bool());

    for instruction in &instructions {
        match &dfg[*instruction] {
            Instruction::ArrayGet { array, index } => {
                let mut last_dependency = None;
                find_last_dependency(dfg, *array, &mut last_dependency);
                find_last_dependency(dfg, *index, &mut last_dependency);
                find_last_dependency(dfg, side_effects, &mut last_dependency);

                if let Some(last_dependency) = last_dependency {
                    // Assume largest non-constant ValueId came last in the program
                    state
                        .array_gets
                        .entry(last_dependency)
                        .or_default()
                        .push(ArrayGet { instruction: *instruction, side_effects });
                } else {
                    state.independent_array_gets.push(*instruction);
                }
            }
            Instruction::EnableSideEffects { condition } => {
                side_effects = *condition;
            }
            _ => (),
        }
    }

    (state, instructions)
}

fn find_last_dependency(dfg: &DataFlowGraph, value: ValueId, current_last: &mut Option<ValueId>) {
    let value = dfg.resolve(value);
    match &dfg[value] {
        Value::Instruction { .. } => {
            if let Some(last) = *current_last {
                *current_last = Some(last.max(value));
            } else {
                *current_last = Some(value);
            }
        }
        Value::Param { .. }
        | Value::NumericConstant { .. }
        | Value::Function(_)
        | Value::Intrinsic(_)
        | Value::ForeignFunction(_) => (),
        // Need to recursively search through arrays since they contain other ValueIds
        Value::Array { array, .. } => {
            for elem in array {
                find_last_dependency(dfg, *elem, current_last);
            }
        }
    }
}

fn is_instruction_result(dfg: &DataFlowGraph, value: ValueId) -> bool {
    match &dfg[value] {
        Value::Instruction { .. } => true,
        Value::Param { .. }
        | Value::NumericConstant { .. }
        | Value::Function(_)
        | Value::Intrinsic(_)
        | Value::ForeignFunction(_) => false,
        Value::Array { array, .. } => array.iter().any(|elem| is_instruction_result(dfg, *elem)),
    }
}

fn move_array_gets(
    mut state: State,
    dfg: &mut DataFlowGraph,
    block: BasicBlockId,
    instructions: Vec<InstructionId>,
) {
    let mut side_effects = dfg.make_constant(1u128.into(), Type::bool());

    for array_set in state.independent_array_gets {
        dfg[block].instructions_mut().push(array_set);
    }

    for instruction_id in instructions {
        match &dfg[instruction_id] {
            // Skip, we'll re-insert these from `state.array_gets`
            Instruction::ArrayGet { .. } => (),
            Instruction::EnableSideEffects { condition } => {
                side_effects = *condition;
                dfg[block].instructions_mut().push(instruction_id);
            }
            _ => {
                dfg[block].instructions_mut().push(instruction_id);
            }
        }

        let results = dfg.instruction_results(instruction_id);
        let mut array_gets_to_insert = Vec::new();

        for result in results {
            if let Some(mut array_gets) = state.array_gets.remove(result) {
                array_gets_to_insert.append(&mut array_gets);
            }
        }

        for array_get in array_gets_to_insert {
            if array_get.side_effects != side_effects {
                insert_side_effects_enabled(dfg, block, array_get.side_effects);
            }
            dfg[block].instructions_mut().push(array_get.instruction);
            if array_get.side_effects != side_effects {
                insert_side_effects_enabled(dfg, block, side_effects);
            }
        }
    }
}

fn insert_side_effects_enabled(dfg: &mut DataFlowGraph, block: BasicBlockId, condition: ValueId) {
    let instruction = Instruction::EnableSideEffects { condition };
    let call_stack = dfg.get_value_call_stack(condition);
    dfg.insert_instruction_and_results(instruction, block, None, call_stack);
}<|MERGE_RESOLUTION|>--- conflicted
+++ resolved
@@ -45,14 +45,10 @@
 
 #[derive(Default)]
 struct State {
-<<<<<<< HEAD
     /// Every array_get in the current function, keyed by its last dependency in terms of
     /// which was created latest. We can re-insert the array_get back into the program
     /// after this dependency.
-    array_gets: FxHashMap<ValueId, Vec<ArrayGet>>,
-=======
     array_gets: HashMap<ValueId, Vec<ArrayGet>>,
->>>>>>> 5ead7267
 
     /// These array gets only depend on constant values or function inputs so they'd
     /// never be inserted if we're going through each instruction's outputs only.
