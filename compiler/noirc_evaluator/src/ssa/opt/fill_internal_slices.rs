//! This module defines the internal slices data fill pass.
//! The purpose of this pass is to fill out nested slice values represented by SSA array values.
//! "Filling out" a nested slice specifically refers to making a nested slice's internal slice types
//! match up in their size. This pass is necessary for dynamic array operations to work in ACIR gen
//! as we need to have a known size for any memory operations. As slice types do not carry a size we
//! need to make sure all nested internal slices have the same size in order to accurately
//! read from or write to a nested slice. This pass ultimately attaches dummy data to any smaller internal slice types.
//!
//! A simple example:
//! If we have a slice of the type [[Field]] which is of length 2. The internal slices themselves
//! could be of different sizes, such as 3 and 4. An array operation on this nested slice would look
//! something like below:
//! array_get [Field 3, [Field 1, Field 1, Field 1], Field 4, [Field 2, Field 2, Field 2, Field 2]], index Field v0
//! Will get translated into a new instruction like such:
//! array_get [Field 3, [Field 1, Field 1, Field 1, Field 0], Field 4, [Field 2, Field 2, Field 2, Field 2]], index Field v0
//!
//!
//! TODO(#3188): Currently the pass only works on a single flattened block. This should be updated in followup work.
//! The steps of the pass are as follows:
//! - Process each instruction of the block to collect relevant slice size information. We want to find the maximum size that a nested slice
//! potentially could be. Slices can potentially be set to larger array values or used in intrinsics that increase or shorten their size.
//!     - Track all array constants and compute an initial map of their nested slice sizes. The slice sizes map is simply a map of an SSA array value
//!       to its array size and then any child slice values that may exist.
//!     - We also track a map to resolve a starting array constant to its final possible array value. This map is updated on the appropriate instructions
//!       such as ArraySet or any slice intrinsics.
//!     - On an ArrayGet operation add the resulting value as a possible child of the original slice. In SSA we will reuse the same memory block
//!       for the nested slice and must account for an internal slice being fetched and set to a larger value, otherwise we may have an out of bounds error.
//!       Also set the resulting fetched value to have the same internal slice size map as the children of the original array used in the operation.
//!     - On an ArraySet operation we set the resulting value to have the same slice sizes map as the original array used in the operation. Like the result of
//!       an ArrayGet we need to also add the `value` for an ArraySet as a possible child slice of the original array.
//!     - For slice intrinsics we set the resulting value to have the same slice sizes map as the original array the same way as we do in an ArraySet.
//!       However, with a slice intrinsic we also increase the size for the respective slice intrinsics.  
//!       We do not decrement the size on intrinsics that could remove values from a slice. This is because we could potentially go back to the smaller slice size,
//!       not fill in the appropriate dummies and then get an out of bounds error later when executing the ACIR. We always want to compute
//!       what a slice maximum size could be.
//! - Now we need to add each instruction back except with the updated original array values.
//!     - Resolve the original slice value to what its final value would be using the previously computed map.
//!     - Find the max size as each layer of the recursive nested slice type.
//!       For instance in the example above we have a slice of depth 2 with the max sizes of [2, 4].
//!     - Follow the slice type to check whether the SSA value is under the specified max size. If a slice value
//!       is under the max size we then attach dummy data.
//!     - Construct a final nested slice with the now attached dummy data and replace the original array in the previously
//!       saved ArrayGet and ArraySet instructions.

use crate::ssa::{
    ir::{
        basic_block::BasicBlockId,
        dfg::CallStack,
        function::{Function, RuntimeType},
        function_inserter::FunctionInserter,
        instruction::{Instruction, InstructionId, Intrinsic},
        post_order::PostOrder,
        types::Type,
        value::{Value, ValueId},
    },
    ssa_gen::Ssa,
};

use acvm::FieldElement;
use fxhash::FxHashMap as HashMap;

impl Ssa {
    pub(crate) fn fill_internal_slices(mut self) -> Ssa {
        for function in self.functions.values_mut() {
<<<<<<< HEAD
            let databus = function.dfg.data_bus.clone();
            let mut context = Context::new(function);
            context.process_blocks();
            // update the databus with the new array instructions
            function.dfg.data_bus = databus.map_values(|t| context.inserter.resolve(t));
=======
            // This pass is only necessary for generating ACIR and thus we should not
            // process Brillig functions.
            // The pass is also currently only setup to handle a function with a single flattened block.
            // For complex Brillig functions we can expect this pass to panic.
            if function.runtime() == RuntimeType::Acir {
                let mut context = Context::new(function);
                context.process_blocks();
            }
>>>>>>> 5a4a73d2
        }
        self
    }
}

struct Context<'f> {
    post_order: PostOrder,
    inserter: FunctionInserter<'f>,

    /// Maps SSA array values representing a slice's contents to its updated array value
    /// after an array set or a slice intrinsic operation.
    /// Maps original value -> result
    mapped_slice_values: HashMap<ValueId, ValueId>,

    /// Maps an updated array value following an array operation to its previous value.
    /// When used in conjunction with `mapped_slice_values` we form a two way map of all array
    /// values being used in array operations.
    /// Maps result -> original value
    slice_parents: HashMap<ValueId, ValueId>,
}

impl<'f> Context<'f> {
    fn new(function: &'f mut Function) -> Self {
        let post_order = PostOrder::with_function(function);
        let inserter = FunctionInserter::new(function);

        Context {
            post_order,
            inserter,
            mapped_slice_values: HashMap::default(),
            slice_parents: HashMap::default(),
        }
    }

    fn process_blocks(&mut self) {
        let mut block_order = PostOrder::with_function(self.inserter.function).into_vec();
        block_order.reverse();
        for block in block_order {
            self.process_block(block);
        }
    }

    fn process_block(&mut self, block: BasicBlockId) {
        // Fetch SSA values potentially with internal slices
        let instructions = self.inserter.function.dfg[block].take_instructions();

        // Values containing nested slices to be replaced
        let mut slice_values = Vec::new();
        // Maps SSA array ID representing slice contents to its length and a list of its potential internal slices
        // This map is constructed once for an array constant and is then updated
        // according to the rules in `collect_slice_information`.
        let mut slice_sizes: HashMap<ValueId, (usize, Vec<ValueId>)> = HashMap::default();

        // Update the slice sizes map to help find the potential max size of each nested slice.
        for instruction in instructions.iter() {
            self.collect_slice_information(*instruction, &mut slice_values, &mut slice_sizes);
        }

        // Add back every instruction with the updated nested slices.
        for instruction in instructions {
            self.push_updated_instruction(instruction, &slice_values, &slice_sizes, block);
        }

        self.inserter.map_terminator_in_place(block);
    }

    /// Determine how the slice sizes map needs to be updated according to the provided instruction.
    fn collect_slice_information(
        &mut self,
        instruction: InstructionId,
        slice_values: &mut Vec<ValueId>,
        slice_sizes: &mut HashMap<ValueId, (usize, Vec<ValueId>)>,
    ) {
        let results = self.inserter.function.dfg.instruction_results(instruction);
        match &self.inserter.function.dfg[instruction] {
            Instruction::ArrayGet { array, .. } => {
                let array_typ = self.inserter.function.dfg.type_of_value(*array);
                let array_value = &self.inserter.function.dfg[*array];
                // If we have an SSA value containing nested slices we should mark it
                // as a slice that potentially requires to be filled with dummy data.
                if matches!(array_value, Value::Array { .. }) && array_typ.contains_slice_element()
                {
                    slice_values.push(*array);
                    // Initial insertion into the slice sizes map
                    // Any other insertions should only occur if the value is already
                    // a part of the map.
                    self.compute_slice_sizes(*array, slice_sizes);
                }

                let res_typ = self.inserter.function.dfg.type_of_value(results[0]);
                if res_typ.contains_slice_element() {
                    if let Some(inner_sizes) = slice_sizes.get_mut(array) {
                        // Include the result in the parent array potential children
                        // If the result has internal slices and is called in an array set
                        // we could potentially have a new larger slice which we need to account for
                        inner_sizes.1.push(results[0]);
                        self.slice_parents.insert(results[0], *array);

                        let inner_sizes_iter = inner_sizes.1.clone();
                        for slice_value in inner_sizes_iter {
                            let inner_slice = slice_sizes.get(&slice_value).unwrap_or_else(|| {
                                panic!("ICE: should have inner slice set for {slice_value}")
                            });
                            slice_sizes.insert(results[0], inner_slice.clone());
                            if slice_value != results[0] {
                                self.mapped_slice_values.insert(slice_value, results[0]);
                            }
                        }
                    }
                }
            }
            Instruction::ArraySet { array, value, .. } => {
                let array_typ = self.inserter.function.dfg.type_of_value(*array);
                let array_value = &self.inserter.function.dfg[*array];
                // If we have an SSA value containing nested slices we should mark it
                // as a slice that potentially requires to be filled with dummy data.
                if matches!(array_value, Value::Array { .. }) && array_typ.contains_slice_element()
                {
                    slice_values.push(*array);
                    // Initial insertion into the slice sizes map
                    // Any other insertions should only occur if the value is already
                    // a part of the map.
                    self.compute_slice_sizes(*array, slice_sizes);
                }

                let value_typ = self.inserter.function.dfg.type_of_value(*value);
                if value_typ.contains_slice_element() {
                    self.compute_slice_sizes(*value, slice_sizes);

                    let inner_sizes = slice_sizes.get_mut(array).expect("ICE expected slice sizes");
                    inner_sizes.1.push(*value);
                }

                if let Some(inner_sizes) = slice_sizes.get_mut(array) {
                    let inner_sizes = inner_sizes.clone();

                    slice_sizes.insert(results[0], inner_sizes);

                    self.mapped_slice_values.insert(*array, results[0]);
                    self.slice_parents.insert(results[0], *array);
                }
            }
            Instruction::Call { func, arguments } => {
                let func = &self.inserter.function.dfg[*func];
                if let Value::Intrinsic(intrinsic) = func {
                    let (argument_index, result_index) = match intrinsic {
                        Intrinsic::SlicePushBack
                        | Intrinsic::SlicePushFront
                        | Intrinsic::SlicePopBack
                        | Intrinsic::SliceInsert
                        | Intrinsic::SliceRemove => (1, 1),
                        // `pop_front` returns the popped element, and then the respective slice.
                        // This means in the case of a slice with structs, the result index of the popped slice
                        // will change depending on the number of elements in the struct.
                        // For example, a slice with four elements will look as such in SSA:
                        // v3, v4, v5, v6, v7, v8 = call slice_pop_front(v1, v2)
                        // where v7 is the slice length and v8 is the popped slice itself.
                        Intrinsic::SlicePopFront => (1, results.len() - 1),
                        _ => return,
                    };
                    let slice_contents = arguments[argument_index];
                    match intrinsic {
                        Intrinsic::SlicePushBack
                        | Intrinsic::SlicePushFront
                        | Intrinsic::SliceInsert => {
                            for arg in &arguments[(argument_index + 1)..] {
                                let element_typ = self.inserter.function.dfg.type_of_value(*arg);
                                if element_typ.contains_slice_element() {
                                    slice_values.push(*arg);
                                    self.compute_slice_sizes(*arg, slice_sizes);
                                }
                            }
                            if let Some(inner_sizes) = slice_sizes.get_mut(&slice_contents) {
                                inner_sizes.0 += 1;

                                let inner_sizes = inner_sizes.clone();
                                slice_sizes.insert(results[result_index], inner_sizes);

                                self.mapped_slice_values
                                    .insert(slice_contents, results[result_index]);
                                self.slice_parents.insert(results[result_index], slice_contents);
                            }
                        }
                        Intrinsic::SlicePopBack
                        | Intrinsic::SliceRemove
                        | Intrinsic::SlicePopFront => {
                            // We do not decrement the size on intrinsics that could remove values from a slice.
                            // This is because we could potentially go back to the smaller slice and not fill in dummies.
                            // This pass should be tracking the potential max that a slice ***could be***
                            if let Some(inner_sizes) = slice_sizes.get(&slice_contents) {
                                let inner_sizes = inner_sizes.clone();
                                slice_sizes.insert(results[result_index], inner_sizes);

                                self.mapped_slice_values
                                    .insert(slice_contents, results[result_index]);
                                self.slice_parents.insert(results[result_index], slice_contents);
                            }
                        }
                        _ => {}
                    }
                }
            }
            _ => {}
        }
    }

    fn push_updated_instruction(
        &mut self,
        instruction: InstructionId,
        slice_values: &[ValueId],
        slice_sizes: &HashMap<ValueId, (usize, Vec<ValueId>)>,
        block: BasicBlockId,
    ) {
        match &self.inserter.function.dfg[instruction] {
            Instruction::ArrayGet { array, .. } | Instruction::ArraySet { array, .. } => {
                if slice_values.contains(array) {
                    let (new_array_op_instr, call_stack) =
                        self.get_updated_array_op_instr(*array, slice_sizes, instruction);
                    self.inserter.push_instruction_value(
                        new_array_op_instr,
                        instruction,
                        block,
                        call_stack,
                    );
                } else {
                    self.inserter.push_instruction(instruction, block);
                }
            }
            Instruction::Call { func: _, arguments } => {
                let mut args_to_replace = Vec::new();
                for (i, arg) in arguments.iter().enumerate() {
                    let element_typ = self.inserter.function.dfg.type_of_value(*arg);
                    if slice_values.contains(arg) && element_typ.contains_slice_element() {
                        args_to_replace.push((i, *arg));
                    }
                }
                if args_to_replace.is_empty() {
                    self.inserter.push_instruction(instruction, block);
                } else {
                    // Using the original slice is ok to do as during collection of slice information
                    // we guarantee that only the arguments to slice intrinsic calls can be replaced.
                    let slice_contents = arguments[1];

                    let element_typ = self.inserter.function.dfg.type_of_value(arguments[1]);
                    let elem_depth = Self::compute_nested_slice_depth(&element_typ);

                    let mut max_sizes = Vec::new();
                    max_sizes.resize(elem_depth, 0);
                    // We want the max for the parent of the argument
                    let parent = self.resolve_slice_parent(slice_contents);
                    self.compute_slice_max_sizes(parent, slice_sizes, &mut max_sizes, 0);

                    for (index, arg) in args_to_replace {
                        let element_typ = self.inserter.function.dfg.type_of_value(arg);
                        max_sizes.remove(0);
                        let new_array =
                            self.attach_slice_dummies(&element_typ, Some(arg), false, &max_sizes);

                        let instruction_id = instruction;
                        let (instruction, call_stack) =
                            self.inserter.map_instruction(instruction_id);
                        let new_call_instr = match instruction {
                            Instruction::Call { func, mut arguments } => {
                                arguments[index] = new_array;
                                Instruction::Call { func, arguments }
                            }
                            _ => panic!("Expected call instruction"),
                        };
                        self.inserter.push_instruction_value(
                            new_call_instr,
                            instruction_id,
                            block,
                            call_stack,
                        );
                    }
                }
            }
            _ => {
                self.inserter.push_instruction(instruction, block);
            }
        }
    }

    /// Construct an updated ArrayGet or ArraySet instruction where the array value
    /// has been replaced by a newly filled in array according to the max internal
    /// slice sizes.
    fn get_updated_array_op_instr(
        &mut self,
        array_id: ValueId,
        slice_sizes: &HashMap<ValueId, (usize, Vec<ValueId>)>,
        instruction: InstructionId,
    ) -> (Instruction, CallStack) {
        let mapped_slice_value = self.resolve_slice_value(array_id);

        let (current_size, _) = slice_sizes
            .get(&mapped_slice_value)
            .unwrap_or_else(|| panic!("should have slice sizes: {mapped_slice_value}"));

        let mut max_sizes = Vec::new();

        let typ = self.inserter.function.dfg.type_of_value(array_id);
        let depth = Self::compute_nested_slice_depth(&typ);
        max_sizes.resize(depth, 0);

        max_sizes[0] = *current_size;
        self.compute_slice_max_sizes(array_id, slice_sizes, &mut max_sizes, 1);

        let new_array = self.attach_slice_dummies(&typ, Some(array_id), true, &max_sizes);

        let instruction_id = instruction;
        let (instruction, call_stack) = self.inserter.map_instruction(instruction_id);
        let new_array_op_instr = match instruction {
            Instruction::ArrayGet { index, .. } => {
                Instruction::ArrayGet { array: new_array, index }
            }
            Instruction::ArraySet { index, value, .. } => {
                Instruction::ArraySet { array: new_array, index, value }
            }
            _ => panic!("Expected array set"),
        };

        (new_array_op_instr, call_stack)
    }

    fn attach_slice_dummies(
        &mut self,
        typ: &Type,
        value: Option<ValueId>,
        is_parent_slice: bool,
        max_sizes: &[usize],
    ) -> ValueId {
        match typ {
            Type::Numeric(_) => {
                if let Some(value) = value {
                    self.inserter.resolve(value)
                } else {
                    let zero = FieldElement::zero();
                    self.inserter.function.dfg.make_constant(zero, Type::field())
                }
            }
            Type::Array(element_types, len) => {
                if let Some(value) = value {
                    self.inserter.resolve(value)
                } else {
                    let mut array = im::Vector::new();
                    for _ in 0..*len {
                        for typ in element_types.iter() {
                            array.push_back(self.attach_slice_dummies(typ, None, false, max_sizes));
                        }
                    }
                    self.inserter.function.dfg.make_array(array, typ.clone())
                }
            }
            Type::Slice(element_types) => {
                let (current_size, max_sizes) =
                    max_sizes.split_first().expect("ICE: Missing internal slice max size");
                let mut max_size = *current_size;
                if let Some(value) = value {
                    let mut slice = im::Vector::new();

                    let value = self.inserter.function.dfg[value].clone();
                    let array = match value {
                        Value::Array { array, .. } => array,
                        _ => {
                            panic!("Expected an array value");
                        }
                    };

                    if is_parent_slice {
                        max_size = array.len() / element_types.len();
                    }
                    for i in 0..max_size {
                        for (element_index, element_type) in element_types.iter().enumerate() {
                            let index_usize = i * element_types.len() + element_index;
                            let valid_index = index_usize < array.len();
                            let maybe_value =
                                if valid_index { Some(array[index_usize]) } else { None };
                            slice.push_back(self.attach_slice_dummies(
                                element_type,
                                maybe_value,
                                false,
                                max_sizes,
                            ));
                        }
                    }

                    self.inserter.function.dfg.make_array(slice, typ.clone())
                } else {
                    let mut slice = im::Vector::new();
                    for _ in 0..max_size {
                        for typ in element_types.iter() {
                            slice.push_back(self.attach_slice_dummies(typ, None, false, max_sizes));
                        }
                    }
                    self.inserter.function.dfg.make_array(slice, typ.clone())
                }
            }
            Type::Reference(_) => {
                unreachable!("ICE: Generating dummy data for references is unsupported")
            }
            Type::Function => {
                unreachable!("ICE: Generating dummy data for functions is unsupported")
            }
        }
    }

    // This methods computes a map representing a nested slice.
    // The method also automatically computes the given max slice size
    // at each depth of the recursive type.
    // For example if we had a next slice
    fn compute_slice_sizes(
        &self,
        array_id: ValueId,
        slice_sizes: &mut HashMap<ValueId, (usize, Vec<ValueId>)>,
    ) {
        if let Value::Array { array, typ } = &self.inserter.function.dfg[array_id].clone() {
            if let Type::Slice(_) = typ {
                let element_size = typ.element_size();
                let len = array.len() / element_size;
                let mut slice_value = (len, vec![]);
                for value in array {
                    let typ = self.inserter.function.dfg.type_of_value(*value);
                    if let Type::Slice(_) = typ {
                        slice_value.1.push(*value);
                        self.compute_slice_sizes(*value, slice_sizes);
                    }
                }
                // Mark the correct max size based upon an array values internal structure
                let mut max_size = 0;
                for inner_value in slice_value.1.iter() {
                    let inner_slice =
                        slice_sizes.get(inner_value).expect("ICE: should have inner slice set");
                    if inner_slice.0 > max_size {
                        max_size = inner_slice.0;
                    }
                }
                for inner_value in slice_value.1.iter() {
                    let inner_slice =
                        slice_sizes.get_mut(inner_value).expect("ICE: should have inner slice set");
                    if inner_slice.0 < max_size {
                        inner_slice.0 = max_size;
                    }
                }
                slice_sizes.insert(array_id, slice_value);
            }
        }
    }

    /// Determine the maximum possible size of an internal slice at each
    /// layer of a nested slice.
    ///
    /// If the slice map is incorrectly formed the function will exceed
    /// the type's nested slice depth and panic.
    fn compute_slice_max_sizes(
        &self,
        array_id: ValueId,
        slice_sizes: &HashMap<ValueId, (usize, Vec<ValueId>)>,
        max_sizes: &mut Vec<usize>,
        depth: usize,
    ) {
        let array_id = self.resolve_slice_value(array_id);
        let (current_size, inner_slices) = slice_sizes
            .get(&array_id)
            .unwrap_or_else(|| panic!("should have slice sizes: {array_id}"));

        if inner_slices.is_empty() {
            return;
        }

        let mut max = *current_size;
        for inner_slice in inner_slices.iter() {
            let inner_slice = &self.resolve_slice_value(*inner_slice);

            let (inner_size, _) = slice_sizes[inner_slice];
            if inner_size > max {
                max = inner_size;
            }
            self.compute_slice_max_sizes(*inner_slice, slice_sizes, max_sizes, depth + 1);
        }

        if max > max_sizes[depth] {
            max_sizes[depth] = max;
        }
    }

    /// Compute the depth of nested slices in a given Type.
    /// The depth follows the recursive type structure of a slice.
    fn compute_nested_slice_depth(typ: &Type) -> usize {
        let mut depth = 0;
        if let Type::Slice(element_types) = typ {
            depth += 1;
            for typ in element_types.as_ref() {
                depth += Self::compute_nested_slice_depth(typ);
            }
        }
        depth
    }

    /// Resolves a ValueId representing a slice's contents to its updated value.
    /// If there is no resolved value for the supplied value, the value which
    /// was passed to the method is returned.
    fn resolve_slice_value(&self, array_id: ValueId) -> ValueId {
        match self.mapped_slice_values.get(&array_id) {
            Some(value) => self.resolve_slice_value(*value),
            None => array_id,
        }
    }

    /// Resolves a ValueId representing a slice's contents to its previous value.
    /// If there is no resolved parent value it means we have the original slice value
    /// and the value which was passed to the method is returned.
    fn resolve_slice_parent(&self, array_id: ValueId) -> ValueId {
        match self.slice_parents.get(&array_id) {
            Some(value) => self.resolve_slice_parent(*value),
            None => array_id,
        }
    }
}

#[cfg(test)]
mod tests {

    use std::rc::Rc;

    use acvm::FieldElement;
    use im::vector;

    use crate::ssa::{
        function_builder::FunctionBuilder,
        ir::{
            dfg::DataFlowGraph,
            function::RuntimeType,
            instruction::{BinaryOp, Instruction},
            map::Id,
            types::Type,
            value::ValueId,
        },
    };

    #[test]
    fn test_simple_nested_slice() {
        // We want to test that a nested slice with two internal slices of primitive types
        // fills the smaller internal slice with dummy data to match the length of the
        // larger internal slice.

        // Note that slices are a represented by a tuple of (length, contents).
        // The type of the nested slice in this test is [[Field]].
        //
        // This is the original SSA:
        // acir fn main f0 {
        //     b0(v0: Field):
        //       v2 = lt v0, Field 2
        //       constrain v2 == Field 1 'Index out of bounds'
        //       v11 = array_get [[Field 3, [Field 1, Field 1, Field 1]], [Field 4, [Field 2, Field 2, Field 2, Field 2]]], index Field v0
        //       constrain v11 == Field 4
        //       return
        // }

        let main_id = Id::test_new(0);
        let mut builder = FunctionBuilder::new("main".into(), main_id, RuntimeType::Acir);

        let main_v0 = builder.add_parameter(Type::field());

        let two = builder.field_constant(2_u128);
        // Every slice access checks against the dynamic slice length
        let slice_access_check = builder.insert_binary(main_v0, BinaryOp::Lt, two);
        let one = builder.field_constant(1_u128);
        builder.insert_constrain(slice_access_check, one, Some("Index out of bounds".to_owned()));

        let field_element_type = Rc::new(vec![Type::field()]);
        let inner_slice_contents_type = Type::Slice(field_element_type);

        let inner_slice_small_len = builder.field_constant(3_u128);
        let inner_slice_small_contents =
            builder.array_constant(vector![one, one, one], inner_slice_contents_type.clone());

        let inner_slice_big_len = builder.field_constant(4_u128);
        let inner_slice_big_contents =
            builder.array_constant(vector![two, two, two, two], inner_slice_contents_type.clone());

        let outer_slice_element_type = Rc::new(vec![Type::field(), inner_slice_contents_type]);
        let outer_slice_type = Type::Slice(outer_slice_element_type);

        let outer_slice_contents = builder.array_constant(
            vector![
                inner_slice_small_len,
                inner_slice_small_contents,
                inner_slice_big_len,
                inner_slice_big_contents
            ],
            outer_slice_type,
        );
        // Fetching the length of the second nested slice
        // We must use a parameter to main as we do not want the array operation to be simplified out during SSA gen. The filling of internal slices
        // is necessary for dynamic nested slices and thus we want to generate the SSA that ACIR gen would be converting.
        let array_get_res = builder.insert_array_get(outer_slice_contents, main_v0, Type::field());

        let four = builder.field_constant(4_u128);
        builder.insert_constrain(array_get_res, four, None);
        builder.terminate_with_return(vec![]);

        // Note that now the smaller internal slice should have extra dummy data that matches the larger internal slice's size.
        //
        // Expected SSA:
        // acir fn main f0 {
        //     b0(v0: Field):
        //       v10 = lt v0, Field 2
        //       constrain v10 == Field 1 'Index out of bounds'
        //       v18 = array_get [Field 3, [Field 1, Field 1, Field 1, Field 0], Field 4, [Field 2, Field 2, Field 2, Field 2]], index v0
        //       constrain v18 == Field 4
        //       return
        // }

        let ssa = builder.finish().fill_internal_slices();

        let func = ssa.main();
        let block_id = func.entry_block();

        // Check the array get expression has replaced its nested slice with a new slice
        // where the internal slice has dummy data attached to it.
        let instructions = func.dfg[block_id].instructions();
        let array_id = instructions
            .iter()
            .find_map(|instruction| {
                if let Instruction::ArrayGet { array, .. } = func.dfg[*instruction] {
                    Some(array)
                } else {
                    None
                }
            })
            .expect("Should find array_get instruction");

        let (array_constant, _) =
            func.dfg.get_array_constant(array_id).expect("should have an array constant");

        let inner_slice_small_len = func
            .dfg
            .get_numeric_constant(array_constant[0])
            .expect("should have a numeric constant");
        assert_eq!(
            inner_slice_small_len,
            FieldElement::from(3u128),
            "The length of the smaller internal slice should be unchanged"
        );

        let (inner_slice_small_contents, _) =
            func.dfg.get_array_constant(array_constant[1]).expect("should have an array constant");
        let small_capacity = inner_slice_small_contents.len();
        assert_eq!(small_capacity, 4, "The inner slice contents should contain dummy element");

        compare_array_constants(&inner_slice_small_contents, &[1, 1, 1, 0], &func.dfg);

        let inner_slice_big_len = func
            .dfg
            .get_numeric_constant(array_constant[2])
            .expect("should have a numeric constant");
        assert_eq!(
            inner_slice_big_len,
            FieldElement::from(4u128),
            "The length of the larger internal slice should be unchanged"
        );

        let (inner_slice_big_contents, _) =
            func.dfg.get_array_constant(array_constant[3]).expect("should have an array constant");
        let big_capacity = inner_slice_big_contents.len();
        assert_eq!(
            small_capacity, big_capacity,
            "The length of both internal slice contents should be the same"
        );

        compare_array_constants(&inner_slice_big_contents, &[2u128; 4], &func.dfg);
    }

    fn compare_array_constants(
        got_list: &im::Vector<ValueId>,
        expected_list: &[u128],
        dfg: &DataFlowGraph,
    ) {
        for i in 0..got_list.len() {
            let got_value =
                dfg.get_numeric_constant(got_list[i]).expect("should have a numeric constant");
            assert_eq!(
                got_value,
                FieldElement::from(expected_list[i]),
                "Value is different than expected"
            );
        }
    }
}<|MERGE_RESOLUTION|>--- conflicted
+++ resolved
@@ -62,22 +62,17 @@
 impl Ssa {
     pub(crate) fn fill_internal_slices(mut self) -> Ssa {
         for function in self.functions.values_mut() {
-<<<<<<< HEAD
-            let databus = function.dfg.data_bus.clone();
-            let mut context = Context::new(function);
-            context.process_blocks();
-            // update the databus with the new array instructions
-            function.dfg.data_bus = databus.map_values(|t| context.inserter.resolve(t));
-=======
             // This pass is only necessary for generating ACIR and thus we should not
             // process Brillig functions.
             // The pass is also currently only setup to handle a function with a single flattened block.
             // For complex Brillig functions we can expect this pass to panic.
             if function.runtime() == RuntimeType::Acir {
+                let databus = function.dfg.data_bus.clone();
                 let mut context = Context::new(function);
                 context.process_blocks();
-            }
->>>>>>> 5a4a73d2
+                // update the databus with the new array instructions
+                function.dfg.data_bus = databus.map_values(|t| context.inserter.resolve(t));
+            }
         }
         self
     }
