--- conflicted
+++ resolved
@@ -64,11 +64,6 @@
         for function in self.functions.values_mut() {
             // This pass is only necessary for generating ACIR and thus we should not
             // process Brillig functions.
-<<<<<<< HEAD
-            if function.runtime() == RuntimeType::Acir {
-                let mut context = Context::new(function);
-                context.process_blocks();
-=======
             // The pass is also currently only setup to handle a function with a single flattened block.
             // For complex Brillig functions we can expect this pass to panic.
             if function.runtime() == RuntimeType::Acir {
@@ -77,7 +72,6 @@
                 context.process_blocks();
                 // update the databus with the new array instructions
                 function.dfg.data_bus = databus.map_values(|t| context.inserter.resolve(t));
->>>>>>> 8da40b75
             }
         }
         self
@@ -235,13 +229,8 @@
                         | Intrinsic::SlicePopBack
                         | Intrinsic::SliceInsert
                         | Intrinsic::SliceRemove => (1, 1),
-<<<<<<< HEAD
-                        // `pop_front` returns the the popped element the slice and then the respective slice
-                        // This means in the case of a slice with structs the result index of the popped slice
-=======
                         // `pop_front` returns the popped element, and then the respective slice.
                         // This means in the case of a slice with structs, the result index of the popped slice
->>>>>>> 8da40b75
                         // will change depending on the number of elements in the struct.
                         // For example, a slice with four elements will look as such in SSA:
                         // v3, v4, v5, v6, v7, v8 = call slice_pop_front(v1, v2)
