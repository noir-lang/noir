--- conflicted
+++ resolved
@@ -1565,10 +1565,6 @@
             v10 = mul v0, v9                                        // attaching `c` to `a`
             v11 = call to_be_radix_unsafe(v10, u32 256) -> [u8; 1]  // calling `to_radix(c * a)`
             inc_rc v11
-<<<<<<< HEAD
-            enable_side_effects v2                                  // side effect var for `c` shifted down by removal
-=======
->>>>>>> db28cb9f
             return
         }
         ";
