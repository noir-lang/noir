//! The goal of the constant folding optimization pass is to propagate any constants forwards into
//! later [`Instruction`]s to maximize the impact of [compile-time simplifications][crate::ssa::ir::dfg::simplify::simplify()].
//!
//! The pass works as follows:
//! - Re-insert each instruction in order to apply the instruction simplification performed
//!   by the [`DataFlowGraph`] automatically as new instructions are pushed.
//! - Check whether any input values have been constrained to be equal to a value of a simpler form
//!   by a [constrain instruction][Instruction::Constrain]. If so, replace the input value with the simpler form.
//! - Check whether the instruction [`can_be_deduplicated`]
//!   by duplicate instruction earlier in the same block.
//!
//! These operations are done in parallel so that they can each benefit from each other
//! without the need for multiple passes.
//!
//! This is the only pass which removes duplicated pure [`Instruction`]s however and so is needed when
//! different blocks are merged, i.e. after the [`flatten_cfg`][super::flatten_cfg] pass.
use std::collections::{HashSet, VecDeque};

use acvm::{FieldElement, acir::AcirField};
use iter_extended::vecmap;

use crate::ssa::{
    ir::{
        basic_block::BasicBlockId,
        dfg::{DataFlowGraph, InsertInstructionResult},
        dom::DominatorTree,
        function::Function,
        instruction::{ArrayOffset, Instruction, InstructionId},
        types::NumericType,
        value::{Value, ValueId, ValueMapping},
    },
    opt::pure::Purity,
    ssa_gen::Ssa,
};
use fxhash::FxHashMap as HashMap;

mod brillig_calls;

impl Ssa {
    /// Performs constant folding on each instruction.
    ///
    /// It will not look at constraints to inform simplifications
    /// based on the stated equivalence of two instructions.
    ///
    /// See [`constant_folding`][self] module for more information.
    #[tracing::instrument(level = "trace", skip(self))]
    pub(crate) fn fold_constants(mut self) -> Ssa {
        for function in self.functions.values_mut() {
            function.constant_fold(false);
        }
        self
    }

    /// Performs constant folding on each instruction.
    ///
    /// Also uses constraint information to inform more optimizations.
    ///
    /// See [`constant_folding`][self] module for more information.
    #[tracing::instrument(level = "trace", skip(self))]
    pub(crate) fn fold_constants_using_constraints(mut self) -> Ssa {
        for function in self.functions.values_mut() {
            function.constant_fold(true);
        }
        self
    }

    /// Performs constant folding on each instruction while also replacing calls to brillig functions
    /// with all constant arguments by trying to evaluate those calls.
    #[tracing::instrument(level = "trace", skip(self))]
    pub(crate) fn fold_constants_using_brillig(mut self) -> Ssa {
        // Set up Brillig constant call evaluation by folding any pre-existing constants
        self = self.fold_constants();

        loop {
            let (after_brillig, brillig_changed) = self.fold_constant_brillig_calls();

            self = after_brillig;

            if !brillig_changed {
                break;
            }

            // Run folding again based on any new constants
            self = self.fold_constants();
        }
        self
    }
}

impl Function {
    /// The structure of this pass is simple:
    /// Go through each block and re-insert all instructions.
    ///
    /// # Returns
    /// A bool that states whether any constants were folded.
    /// This is used to communicate with other passes.
    pub(crate) fn constant_fold(&mut self, use_constraint_info: bool) {
        let mut context = Context::new(use_constraint_info);
        let mut dom = DominatorTree::with_function(self);
        context.block_queue.push_back(self.entry_block());

        while let Some(block) = context.block_queue.pop_front() {
            if context.visited_blocks.contains(&block) {
                continue;
            }

            context.visited_blocks.insert(block);
            context.fold_constants_in_block(self, &mut dom, block);
        }

        #[cfg(debug_assertions)]
        constant_folding_post_check(&context, &self.dfg);
    }
}

<<<<<<< HEAD
struct Context {
=======
#[cfg(debug_assertions)]
fn constant_folding_post_check(context: &Context, dfg: &DataFlowGraph) {
    assert!(
        context.values_to_replace.value_types_are_consistent(dfg),
        "Constant folding should not map a ValueId to another of a different type"
    );
}

struct Context<'a> {
>>>>>>> ee2ac1a0
    use_constraint_info: bool,
    /// Maps pre-folded ValueIds to the new ValueIds obtained by re-inserting the instruction.
    visited_blocks: HashSet<BasicBlockId>,
    block_queue: VecDeque<BasicBlockId>,

    /// Contains sets of values which are constrained to be equivalent to each other.
    ///
    /// The mapping's structure is `side_effects_enabled_var => (constrained_value => simplified_value)`.
    ///
    /// We partition the maps of constrained values according to the side-effects flag at the point
    /// at which the values are constrained. This prevents constraints which are only sometimes enforced
    /// being used to modify the rest of the program.
    constraint_simplification_mappings: ConstraintSimplificationCache,

    // Cache of instructions without any side-effects along with their outputs.
    cached_instruction_results: InstructionResultCache,

    values_to_replace: ValueMapping,
}

/// Records a simplified equivalents of an [`Instruction`] in the blocks
/// where the constraint that advised the simplification has been encountered.
///
/// For more information see [`ConstraintSimplificationCache`].
#[derive(Default)]
struct SimplificationCache {
    /// Simplified expressions where we found them.
    ///
    /// It will always have at least one value because `add` is called
    /// after the default is constructed.
    simplifications: HashMap<BasicBlockId, ValueId>,
}

impl SimplificationCache {
    /// Called with a newly encountered simplification.
    fn add(&mut self, dfg: &DataFlowGraph, simple: ValueId, block: BasicBlockId) {
        self.simplifications
            .entry(block)
            .and_modify(|existing| {
                // `SimplificationCache` may already hold a simplification in this block
                // so we check whether `simple` is a better simplification than the current one.
                if let Some((_, simpler)) = simplify(dfg, *existing, simple) {
                    *existing = simpler;
                };
            })
            .or_insert(simple);
    }

    /// Try to find a simplification in a visible block.
    fn get(&self, block: BasicBlockId, dom: &DominatorTree) -> Option<ValueId> {
        // Deterministically walk up the dominator chain until we encounter a block that contains a simplification.
        dom.find_map_dominator(block, |b| self.simplifications.get(&b).cloned())
    }
}

/// HashMap from `(side_effects_enabled_var, Instruction)` to a simplified expression that it can
/// be replaced with based on constraints that testify to their equivalence, stored together
/// with the set of blocks at which this constraint has been observed.
///
/// Only blocks dominated by one in the cache should have access to this information, otherwise
/// we create a sort of time paradox where we replace an instruction with a constant we believe
/// it _should_ equal to, without ever actually producing and asserting the value.
type ConstraintSimplificationCache = HashMap<ValueId, HashMap<ValueId, SimplificationCache>>;

/// HashMap from `(Instruction, side_effects_enabled_var)` to the results of the instruction.
/// Stored as a two-level map to avoid cloning Instructions during the `.get` call.
///
/// The `side_effects_enabled_var` is optional because we only use them when `Instruction::requires_acir_gen_predicate`
/// is true _and_ the constraint information is also taken into account.
///
/// In addition to each result, the original BasicBlockId is stored as well. This allows us
/// to deduplicate instructions across blocks as long as the new block dominates the original.
type InstructionResultCache = HashMap<Instruction, HashMap<Option<ValueId>, ResultCache>>;

/// Records the results of all duplicate [`Instruction`]s along with the blocks in which they sit.
///
/// For more information see [`InstructionResultCache`].
#[derive(Default)]
struct ResultCache {
    result: Option<(BasicBlockId, Vec<ValueId>)>,
}

impl Context {
    fn new(use_constraint_info: bool) -> Self {
        Self {
            use_constraint_info,
            visited_blocks: Default::default(),
            block_queue: Default::default(),
            constraint_simplification_mappings: Default::default(),
            cached_instruction_results: Default::default(),
            values_to_replace: Default::default(),
        }
    }

    fn fold_constants_in_block(
        &mut self,
        function: &mut Function,
        dom: &mut DominatorTree,
        block_id: BasicBlockId,
    ) {
        let instructions = function.dfg[block_id].take_instructions();

        // Default side effect condition variable with an enabled state.
        let mut side_effects_enabled_var =
            function.dfg.make_constant(FieldElement::one(), NumericType::bool());

        for instruction_id in instructions {
            let instruction = &mut function.dfg[instruction_id];
            instruction.replace_values(&self.values_to_replace);

            self.fold_constants_into_instruction(
                function,
                dom,
                block_id,
                instruction_id,
                &mut side_effects_enabled_var,
            );
        }

        // Map the block terminator, resolving any values in the terminator with the
        // internal value mapping generated by this pass.
        function.dfg.replace_values_in_block_terminator(block_id, &self.values_to_replace);
        function.dfg.data_bus.replace_values(&self.values_to_replace);

        // Map a terminator in place, replacing any ValueId in the terminator with the
        // resolved version of that value id from the simplification cache's internal value mapping.
        // We need this in addition to the value replacement above in order to take advantage
        // of constraints that may have advised simplifications.
        // The value mapping (`self.values_to_replace`) only maps old instruction results to new instruction results.
        // However, constraints do not have "results" like other instructions, thus are not included in `self.values_to_replace`.
        // To take advantage of constraint simplification we need to still resolve its cache.
        let mut terminator = function.dfg[block_id].take_terminator();
        terminator.map_values_mut(|value| {
            Self::resolve_cache(
                block_id,
                dom,
                self.get_constraint_map(side_effects_enabled_var),
                value,
            )
        });
        function.dfg[block_id].set_terminator(terminator);
        function.dfg.data_bus.map_values_mut(|value| {
            Self::resolve_cache(
                block_id,
                dom,
                self.get_constraint_map(side_effects_enabled_var),
                value,
            )
        });

        self.block_queue.extend(function.dfg[block_id].successors());
    }

    fn fold_constants_into_instruction(
        &mut self,
        function: &mut Function,
        dom: &mut DominatorTree,
        mut block: BasicBlockId,
        id: InstructionId,
        side_effects_enabled_var: &mut ValueId,
    ) {
        let constraint_simplification_mapping = self.get_constraint_map(*side_effects_enabled_var);
        let dfg = &mut function.dfg;

        let instruction =
            Self::resolve_instruction(id, block, dfg, dom, constraint_simplification_mapping);

        let old_results = dfg.instruction_results(id).to_vec();

        // If a copy of this instruction exists earlier in the block, then reuse the previous results.
        let runtime_is_brillig = dfg.runtime().is_brillig();
        if let Some(cache_result) =
            self.get_cached(dfg, dom, id, &instruction, *side_effects_enabled_var, block)
        {
            match cache_result {
                CacheResult::Cached(cached) => {
                    // We track whether we may mutate `MakeArray` instructions before we deduplicate
                    // them but we still need to issue an extra inc_rc in case they're mutated afterward.
                    //
                    // This also applies to calls that return arrays.
                    if runtime_is_brillig
                        && matches!(
                            instruction,
                            Instruction::MakeArray { .. } | Instruction::Call { .. }
                        )
                    {
                        for &value in cached {
                            let value_type = dfg.type_of_value(value);
                            if value_type.is_array() {
                                let inc_rc = Instruction::IncrementRc { value };
                                let call_stack = dfg.get_instruction_call_stack_id(id);
                                dfg.insert_instruction_and_results(inc_rc, block, None, call_stack);
                            }
                        }
                    }

                    let cached = cached.to_vec();
                    self.replace_result_ids(&old_results, &cached);
                    return;
                }
                CacheResult::NeedToHoistToCommonBlock(dominator) => {
                    // Just change the block to insert in the common dominator instead.
                    // This will only move the current instance of the instruction right now.
                    // When constant folding is run a second time later on, it'll catch
                    // that the previous instance can be deduplicated to this instance.
                    block = dominator;
                }
            }
        };

        // Try inserting the instruction again to apply any optimizations using the newly resolved inputs.
        // First try to inline a call to a brillig function with all constant arguments.
        let new_results = Self::push_instruction(id, instruction.clone(), &old_results, block, dfg);

        self.replace_result_ids(&old_results, &new_results);

        self.cache_instruction(
            instruction.clone(),
            new_results,
            function,
            *side_effects_enabled_var,
            block,
        );

        // If we just inserted an `Instruction::EnableSideEffectsIf`, we need to update `side_effects_enabled_var`
        // so that we use the correct set of constrained values in future.
        if let Instruction::EnableSideEffectsIf { condition } = instruction {
            *side_effects_enabled_var = condition;
        };
    }

    // Alternate between resolving `value_id` in the `dfg` and checking to see if the resolved value
    // has been constrained to be equal to some simpler value in the current block.
    //
    // This allows us to reach a stable final `ValueId` for each instruction input as we add more
    // constraints to the cache.
    fn resolve_cache(
        block: BasicBlockId,
        dom: &mut DominatorTree,
        cache: &HashMap<ValueId, SimplificationCache>,
        value_id: ValueId,
    ) -> ValueId {
        match cache.get(&value_id) {
            Some(simplification_cache) => {
                if let Some(simplified) = simplification_cache.get(block, dom) {
                    Self::resolve_cache(block, dom, cache, simplified)
                } else {
                    value_id
                }
            }
            None => value_id,
        }
    }

    /// Fetches an [`Instruction`] by its [`InstructionId`] and fully resolves its inputs.
    fn resolve_instruction(
        instruction_id: InstructionId,
        block: BasicBlockId,
        dfg: &DataFlowGraph,
        dom: &mut DominatorTree,
        constraint_simplification_mapping: &HashMap<ValueId, SimplificationCache>,
    ) -> Instruction {
        let mut instruction = dfg[instruction_id].clone();

        // Resolve any inputs to ensure that we're comparing like-for-like instructions.
        instruction.map_values_mut(|value_id| {
            Self::resolve_cache(block, dom, constraint_simplification_mapping, value_id)
        });
        instruction
    }

    /// Pushes a new [`Instruction`] into the [`DataFlowGraph`] which applies any optimizations
    /// based on newly resolved values for its inputs.
    ///
    /// This may result in the [`Instruction`] being optimized away or replaced with a constant value.
    fn push_instruction(
        id: InstructionId,
        instruction: Instruction,
        old_results: &[ValueId],
        block: BasicBlockId,
        dfg: &mut DataFlowGraph,
    ) -> Vec<ValueId> {
        let ctrl_typevars = instruction
            .requires_ctrl_typevars()
            .then(|| vecmap(old_results, |result| dfg.type_of_value(*result)));

        let call_stack = dfg.get_instruction_call_stack_id(id);
        let new_results = match dfg.insert_instruction_and_results_if_simplified(
            instruction,
            block,
            ctrl_typevars,
            call_stack,
            Some(id),
        ) {
            InsertInstructionResult::SimplifiedTo(new_result) => vec![new_result],
            InsertInstructionResult::SimplifiedToMultiple(new_results) => new_results,
            InsertInstructionResult::Results(_, new_results) => new_results.to_vec(),
            InsertInstructionResult::InstructionRemoved => vec![],
        };
        // Optimizations while inserting the instruction should not change the number of results.
        assert_eq!(old_results.len(), new_results.len());

        new_results
    }

    fn cache_instruction(
        &mut self,
        instruction: Instruction,
        instruction_results: Vec<ValueId>,
        function: &Function,
        side_effects_enabled_var: ValueId,
        block: BasicBlockId,
    ) {
        if self.use_constraint_info {
            // If the instruction was a constraint, then create a link between the two `ValueId`s
            // to map from the more complex to the simpler value.
            if let Instruction::Constrain(lhs, rhs, _) = instruction {
                // These `ValueId`s should be fully resolved now.
                if let Some((complex, simple)) = simplify(&function.dfg, lhs, rhs) {
                    self.get_constraint_map(side_effects_enabled_var)
                        .entry(complex)
                        .or_default()
                        .add(&function.dfg, simple, block);
                }
            }
        }

        // If we have an array get whose value is from an array set on the same array at the same index,
        // we can simplify that array get to the value of the previous array set.
        //
        // For example:
        // v3 = array_set v0, index v1, value v2
        // v4 = array_get v3, index v1 -> Field
        //
        // We know that `v4` can be simplified to `v2`.
        // Thus, even if the index is dynamic (meaning the array get would have side effects),
        // we can simplify the operation when we take into account the predicate.
        if let Instruction::ArraySet { index, value, .. } = &instruction {
            let predicate = self.use_constraint_info.then_some(side_effects_enabled_var);

            let offset = ArrayOffset::None;
            let array_get =
                Instruction::ArrayGet { array: instruction_results[0], index: *index, offset };

            // If we encounter an array_get for this address, we know what the result will be.
            self.cached_instruction_results
                .entry(array_get)
                .or_default()
                .entry(predicate)
                .or_default()
                .cache(block, vec![*value]);
        }

        self.remove_possibly_mutated_cached_make_arrays(&instruction, function);

        // If the instruction doesn't have side-effects and if it won't interact with enable_side_effects during acir_gen,
        // we cache the results so we can reuse them if the same instruction appears again later in the block.
        // Others have side effects representing failure, which are implicit in the ACIR code and can also be deduplicated.
        let can_be_deduplicated =
            can_be_deduplicated(&instruction, function, self.use_constraint_info);

        // We also allow deduplicating MakeArray instructions that we have tracked which haven't
        // been mutated.
        if can_be_deduplicated || matches!(instruction, Instruction::MakeArray { .. }) {
            let use_predicate =
                self.use_constraint_info && instruction.requires_acir_gen_predicate(&function.dfg);
            let predicate = use_predicate.then_some(side_effects_enabled_var);

            // If we see this make_array again, we can reuse the current result.
            self.cached_instruction_results
                .entry(instruction)
                .or_default()
                .entry(predicate)
                .or_default()
                .cache(block, instruction_results);
        }
    }

    /// Get the simplification mapping from complex to simpler instructions,
    /// which all depend on the same side effect condition variable.
    fn get_constraint_map(
        &mut self,
        side_effects_enabled_var: ValueId,
    ) -> &mut HashMap<ValueId, SimplificationCache> {
        self.constraint_simplification_mappings.entry(side_effects_enabled_var).or_default()
    }

    /// Replaces a set of [`ValueId`]s inside the [`DataFlowGraph`] with another.
    fn replace_result_ids(&mut self, old_results: &[ValueId], new_results: &[ValueId]) {
        debug_assert_eq!(
            old_results.len(),
            new_results.len(),
            "Constant folding should never mutate instruction return type"
        );
        for (old_result, new_result) in old_results.iter().zip(new_results) {
            self.values_to_replace.insert(*old_result, *new_result);
        }
    }

    /// Get a cached result if it can be used in this context.
    fn get_cached(
        &self,
        dfg: &DataFlowGraph,
        dom: &mut DominatorTree,
        id: InstructionId,
        instruction: &Instruction,
        side_effects_enabled_var: ValueId,
        block: BasicBlockId,
    ) -> Option<CacheResult> {
        let results_for_instruction = self.cached_instruction_results.get(instruction)?;
        let predicate = self.use_constraint_info && instruction.requires_acir_gen_predicate(dfg);
        let predicate = predicate.then_some(side_effects_enabled_var);

        let cached_results = results_for_instruction.get(&predicate)?.get(
            block,
            dom,
            instruction.has_side_effects(dfg),
        );

        cached_results.filter(|results| {
            // This is a hacky solution to https://github.com/noir-lang/noir/issues/9477
            // We explicitly check that the cached result values are of the same type as expected by the instruction
            // being checked against the cache and reject if they differ.
            if let CacheResult::Cached(results) = results {
                let old_results = dfg.instruction_results(id).to_vec();

                results.len() == old_results.len()
                    && old_results
                        .iter()
                        .zip(results.iter())
                        .all(|(old, new)| dfg.type_of_value(*old) == dfg.type_of_value(*new))
            } else {
                true
            }
        })
    }

    /// Remove previously cached instructions that created arrays,
    /// if the current instruction is such that it could modify that array.
    fn remove_possibly_mutated_cached_make_arrays(
        &mut self,
        instruction: &Instruction,
        function: &Function,
    ) {
        use Instruction::{ArraySet, Call, MakeArray, Store};

        /// Recursively remove from the cache any array values.
        fn go(
            function: &Function,
            cached_instruction_results: &mut InstructionResultCache,
            value: &ValueId,
        ) {
            // We expect globals to be immutable, so we can cache those results indefinitely.
            if function.dfg.is_global(*value) {
                return;
            };

            // We only care about arrays and slices. (`Store` can act on non-array values as well)
            if !function.dfg.type_of_value(*value).is_array() {
                return;
            };

            // Look up the original instruction that created the value, which is the cache key.
            let instruction = match &function.dfg[*value] {
                Value::Instruction { instruction, .. } => &function.dfg[*instruction],
                _ => return,
            };

            // Remove the creator instruction from the cache.
            if matches!(instruction, MakeArray { .. } | Call { .. }) {
                cached_instruction_results.remove(instruction);
            }

            // For arrays, we also want to invalidate the values, because multi-dimensional arrays
            // can be passed around, and through them their sub-arrays might be modified.
            if let MakeArray { elements, .. } = instruction {
                for elem in elements {
                    go(function, cached_instruction_results, elem);
                }
            }
        }

        let mut remove_if_array = |value| go(function, &mut self.cached_instruction_results, value);

        // Should we consider calls to slice_push_back and similar to be mutating operations as well?
        match instruction {
            Store { value, .. } | ArraySet { array: value, .. } => {
                // If we write to a value, it's not safe for reuse, as its value has changed since its creation.
                remove_if_array(value);
            }
            Call { arguments, func } if function.runtime().is_brillig() => {
                // If we pass a value to a function, it might get modified, making it unsafe for reuse after the call.
                let Value::Function(func_id) = &function.dfg[*func] else { return };
                if matches!(function.dfg.purity_of(*func_id), None | Some(Purity::Impure)) {
                    // Arrays passed to functions might be mutated by them if there are no `inc_rc` instructions
                    // placed *before* the call to protect them. Currently we don't track the ref count in this
                    // context, so be conservative and do not reuse any array shared with a callee.
                    // In ACIR we don't track refcounts, so it should be fine.
                    for arg in arguments {
                        remove_if_array(arg);
                    }
                }
            }
            _ => {}
        }
    }
}

impl ResultCache {
    /// Records that an `Instruction` in block `block` produced the result values `results`.
    fn cache(&mut self, block: BasicBlockId, results: Vec<ValueId>) {
        if self.result.is_none() {
            self.result = Some((block, results));
        }
    }

    /// Returns a set of [`ValueId`]s produced from a copy of this [`Instruction`] which sits
    /// within a block which dominates `block`.
    ///
    /// We require that the cached instruction's block dominates `block` in order to avoid
    /// cycles causing issues (e.g. two instructions being replaced with the results of each other
    /// such that neither instruction exists anymore.)
    fn get(
        &self,
        block: BasicBlockId,
        dom: &mut DominatorTree,
        has_side_effects: bool,
    ) -> Option<CacheResult> {
        self.result.as_ref().and_then(|(origin_block, results)| {
            if dom.dominates(*origin_block, block) {
                Some(CacheResult::Cached(results))
            } else if !has_side_effects {
                // Insert a copy of this instruction in the common dominator
                let dominator = dom.common_dominator(*origin_block, block);
                Some(CacheResult::NeedToHoistToCommonBlock(dominator))
            } else {
                None
            }
        })
    }
}

#[derive(Debug)]
enum CacheResult<'a> {
    Cached(&'a [ValueId]),
    NeedToHoistToCommonBlock(BasicBlockId),
}

/// Check if one expression is simpler than the other.
/// Returns `Some((complex, simple))` if a simplification was found, otherwise `None`.
/// Expects the `ValueId`s to be fully resolved.
fn simplify(dfg: &DataFlowGraph, lhs: ValueId, rhs: ValueId) -> Option<(ValueId, ValueId)> {
    match (&dfg[lhs], &dfg[rhs]) {
        // Ignore trivial constraints
        (Value::NumericConstant { .. }, Value::NumericConstant { .. }) => None,

        // Prefer replacing with constants where possible.
        (Value::NumericConstant { .. }, _) => Some((rhs, lhs)),
        (_, Value::NumericConstant { .. }) => Some((lhs, rhs)),
        // Otherwise prefer block parameters over instruction results.
        // This is as block parameters are more likely to be a single witness rather than a full expression.
        (Value::Param { .. }, Value::Instruction { .. }) => Some((rhs, lhs)),
        (Value::Instruction { .. }, Value::Param { .. }) => Some((lhs, rhs)),
        (_, _) => None,
    }
}

/// Indicates if the instruction can be safely replaced with the results of another instruction with the same inputs.
/// If `deduplicate_with_predicate` is set, we assume we're deduplicating with the instruction
/// and its predicate, rather than just the instruction. Setting this means instructions that
/// rely on predicates can be deduplicated as well.
///
/// Some instructions get the predicate attached to their inputs by `handle_instruction_side_effects` in `flatten_cfg`.
/// These can be deduplicated because they implicitly depend on the predicate, not only when the caller uses the
/// predicate variable as a key to cache results. However, to avoid tight coupling between passes, we make the deduplication
/// conditional on whether the caller wants the predicate to be taken into account or not.
pub(crate) fn can_be_deduplicated(
    instruction: &Instruction,
    function: &Function,
    deduplicate_with_predicate: bool,
) -> bool {
    use Instruction::*;

    match instruction {
        // These either have side-effects or interact with memory
        EnableSideEffectsIf { .. }
        | Allocate
        | Load { .. }
        | Store { .. }
        | IncrementRc { .. }
        | DecrementRc { .. } => false,

        Call { func, .. } => {
            let purity = match function.dfg[*func] {
                Value::Intrinsic(intrinsic) => Some(intrinsic.purity()),
                Value::Function(id) => function.dfg.purity_of(id),
                _ => None,
            };
            match purity {
                Some(Purity::Pure) => true,
                Some(Purity::PureWithPredicate) => deduplicate_with_predicate,
                Some(Purity::Impure) => false,
                None => false,
            }
        }

        // We can deduplicate these instructions if we know the predicate is also the same.
        Constrain(..) | ConstrainNotEqual(..) | RangeCheck { .. } => deduplicate_with_predicate,

        // Noop instructions can always be deduplicated, although they're more likely to be
        // removed entirely.
        Noop => true,

        // These instructions can always be deduplicated
        Cast(_, _) | Not(_) | Truncate { .. } | IfElse { .. } => true,

        // Arrays can be mutated in unconstrained code so code that handles this case must
        // take care to track whether the array was possibly mutated or not before
        // deduplicating. Since we don't know if the containing pass checks for this, we
        // can only assume these are safe to deduplicate in constrained code.
        MakeArray { .. } => function.runtime().is_acir(),

        // These can have different behavior depending on the EnableSideEffectsIf context.
        // Replacing them with a similar instruction potentially enables replacing an instruction
        // with one that was disabled. See
        // https://github.com/noir-lang/noir/pull/4716#issuecomment-2047846328.
        Binary(_) | ArrayGet { .. } | ArraySet { .. } => {
            deduplicate_with_predicate || !instruction.requires_acir_gen_predicate(&function.dfg)
        }
    }
}

#[cfg(test)]
mod test {
    use crate::{
        assert_ssa_snapshot,
        ssa::{
            Ssa,
            function_builder::FunctionBuilder,
            ir::{
                map::Id,
                types::{NumericType, Type},
                value::ValueMapping,
            },
            opt::assert_normalized_ssa_equals,
        },
    };

    #[test]
    fn simple_constant_fold() {
        // After constructing this IR, we set the value of v0 to 2.
        // The expected return afterwards should be 9.
        let src = "
            acir(inline) fn main f0 {
              b0(v0: Field):
                v1 = add v0, Field 1
                v2 = mul v1, Field 3
                return v2
            }
            ";
        let mut ssa = Ssa::from_str(src).unwrap();
        let main = ssa.main_mut();

        let entry_block = main.entry_block();
        let instructions = main.dfg[entry_block].instructions();
        assert_eq!(instructions.len(), 2); // The final return is not counted

        let v0 = main.parameters()[0];
        let two = main.dfg.make_constant(2_u128.into(), NumericType::NativeField);

        let mut values_to_replace = ValueMapping::default();
        values_to_replace.insert(v0, two);
        main.dfg.replace_values_in_block(entry_block, &values_to_replace);

        let expected = "
            acir(inline) fn main f0 {
              b0(v0: Field):
                return Field 9
            }
            ";
        let ssa = ssa.fold_constants();
        assert_normalized_ssa_equals(ssa, expected);
    }

    #[test]
    fn redundant_truncation() {
        // After constructing this IR, we set the value of v1 to 2^8.
        // The expected return afterwards should be v2.
        let src = "
            acir(inline) fn main f0 {
              b0(v0: u16, v1: u16):
                v2 = div v0, v1
                v3 = truncate v2 to 8 bits, max_bit_size: 16
                return v3
            }
            ";
        let mut ssa = Ssa::from_str(src).unwrap();
        let main = ssa.main_mut();

        let entry_block = main.entry_block();
        let instructions = main.dfg[entry_block].instructions();
        assert_eq!(instructions.len(), 2); // The final return is not counted

        let v1 = main.parameters()[1];

        // Note that this constant guarantees that `v0/constant < 2^8`. We then do not need to truncate the result.
        let constant = 2_u128.pow(8);
        let constant = main.dfg.make_constant(constant.into(), NumericType::unsigned(16));

        let mut values_to_replace = ValueMapping::default();
        values_to_replace.insert(v1, constant);
        main.dfg.replace_values_in_block(entry_block, &values_to_replace);

        let expected = "
            acir(inline) fn main f0 {
              b0(v0: u16, v1: u16):
                v3 = div v0, u16 256
                return v3
            }
            ";

        let ssa = ssa.fold_constants();
        assert_normalized_ssa_equals(ssa, expected);
    }

    #[test]
    fn non_redundant_truncation() {
        // After constructing this IR, we set the value of v1 to 2^8 - 1.
        // This should not result in the truncation being removed.
        let src = "
            acir(inline) fn main f0 {
              b0(v0: u16, v1: u16):
                v2 = div v0, v1
                v3 = truncate v2 to 8 bits, max_bit_size: 16
                return v3
            }
            ";
        let mut ssa = Ssa::from_str(src).unwrap();
        let main = ssa.main_mut();

        let entry_block = main.entry_block();
        let instructions = main.dfg[entry_block].instructions();
        assert_eq!(instructions.len(), 2); // The final return is not counted

        let v1 = main.parameters()[1];

        // Note that this constant does not guarantee that `v0/constant < 2^8`. We must then truncate the result.
        let constant = 2_u128.pow(8) - 1;
        let constant = main.dfg.make_constant(constant.into(), NumericType::unsigned(16));

        let mut values_to_replace = ValueMapping::default();
        values_to_replace.insert(v1, constant);
        main.dfg.replace_values_in_block(entry_block, &values_to_replace);

        let expected = "
            acir(inline) fn main f0 {
              b0(v0: u16, v1: u16):
                v3 = div v0, u16 255
                v4 = truncate v3 to 8 bits, max_bit_size: 16
                return v4
            }
            ";

        let ssa = ssa.fold_constants();
        assert_normalized_ssa_equals(ssa, expected);
    }

    #[test]
    fn arrays_elements_are_updated() {
        // After constructing this IR, we run constant folding with no expected benefit, but to
        // ensure that all new values ids are correctly propagated.
        let src = "
            acir(inline) fn main f0 {
              b0(v0: Field):
                v2 = add v0, Field 1
                v3 = make_array [v2] : [Field; 1]
                return v3
            }
            ";
        let ssa = Ssa::from_str(src).unwrap();
        let ssa = ssa.fold_constants();
        assert_normalized_ssa_equals(ssa, src);
    }

    #[test]
    fn instruction_deduplication() {
        // After constructing this IR, we run constant folding which should replace the second cast
        // with a reference to the results to the first. This then allows us to optimize away
        // the constrain instruction as both inputs are known to be equal.
        //
        // The first cast instruction is retained and will be removed in the dead instruction elimination pass.
        let src = "
            acir(inline) fn main f0 {
              b0(v0: u16):
                v1 = cast v0 as u32
                v2 = cast v0 as u32
                constrain v1 == v2
                return
            }
            ";
        let expected = "
            acir(inline) fn main f0 {
              b0(v0: u16):
                v1 = cast v0 as u32
                return
            }
            ";
        let ssa = Ssa::from_str(src).unwrap();
        let ssa = ssa.fold_constants();
        assert_normalized_ssa_equals(ssa, expected);
    }

    #[test]
    fn constant_index_array_access_deduplication() {
        // After constructing this IR, we run constant folding which should replace the second constant-index array get
        // with a reference to the results to the first. This then allows us to optimize away
        // the constrain instruction as both inputs are known to be equal.
        let src = "
            acir(inline) fn main f0 {
              b0(v0: [Field; 4], v1: u32, v2: bool, v3: bool):
                enable_side_effects v2
                v4 = array_get v0, index u32 0 -> Field
                v5 = array_get v0, index v1 -> Field
                enable_side_effects v3
                v6 = array_get v0, index u32 0 -> Field
                v7 = array_get v0, index v1 -> Field
                constrain v4 == v6
                return
            }
            ";
        let expected = "
            acir(inline) fn main f0 {
              b0(v0: [Field; 4], v1: u32, v2: bool, v3: bool):
                enable_side_effects v2
                v5 = array_get v0, index u32 0 -> Field
                v6 = array_get v0, index v1 -> Field
                enable_side_effects v3
                v7 = array_get v0, index v1 -> Field
                return
            }
            ";

        let ssa = Ssa::from_str(src).unwrap();
        let ssa = ssa.fold_constants();
        assert_normalized_ssa_equals(ssa, expected);
    }

    // Regression for #4600
    #[test]
    fn array_get_regression() {
        // We want to make sure after constant folding both array_gets remain since they are
        // under different enable_side_effects_if contexts and thus one may be disabled while
        // the other is not. If one is removed, it is possible e.g. v4 is replaced with v2 which
        // is disabled (only gets from index 0) and thus returns the wrong result.
        let src = "
        acir(inline) fn main f0 {
          b0(v0: u1, v1: u32):
            enable_side_effects v0
            v4 = make_array [Field 0, Field 1] : [Field; 2]
            v5 = array_get v4, index v1 -> Field
            v6 = not v0
            enable_side_effects v6
            v7 = array_get v4, index v1 -> Field
            return
        }
        ";
        let ssa = Ssa::from_str(src).unwrap();

        // Expected output is unchanged
        let ssa = ssa.fold_constants();
        assert_normalized_ssa_equals(ssa, src);
    }

    #[test]
    fn deduplicate_instructions_with_predicates() {
        let src = "
            acir(inline) fn main f0 {
              b0(v0: u1, v1: u1, v2: [Field; 2]):
                enable_side_effects v0
                v6 = array_get v2, index u32 0 -> u32
                v7 = array_set v2, index u32 1, value u32 2
                v8 = array_get v7, index u32 0 -> u32
                constrain v6 == v8
                enable_side_effects v1
                v9 = array_get v2, index u32 0 -> u32
                v10 = array_set v2, index u32 1, value u32 2
                v11 = array_get v10, index u32 0 -> u32
                constrain v9 == v11
                enable_side_effects v0
                v12 = array_get v2, index u32 0 -> u32
                v13 = array_set v2, index u32 1, value u32 2
                v14 = array_get v13, index u32 0 -> u32
                constrain v12 == v14
                return
            }
            ";
        let ssa = Ssa::from_str(src).unwrap();

        let main = ssa.main();
        let instructions = main.dfg[main.entry_block()].instructions();
        assert_eq!(instructions.len(), 15);

        let expected = "
            acir(inline) fn main f0 {
              b0(v0: u1, v1: u1, v2: [Field; 2]):
                enable_side_effects v0
                v4 = array_get v2, index u32 0 -> u32
                v7 = array_set v2, index u32 1, value u32 2
                v8 = array_get v7, index u32 0 -> u32
                constrain v4 == v8
                enable_side_effects v1
                v9 = array_set v2, index u32 1, value u32 2
                v10 = array_get v9, index u32 0 -> u32
                constrain v4 == v10
                enable_side_effects v0
                return
            }
            ";

        let ssa = ssa.fold_constants_using_constraints();
        assert_normalized_ssa_equals(ssa, expected);
    }

    #[test]
    fn constant_array_deduplication() {
        // Here we're checking a situation where two identical arrays are being initialized twice and being assigned separate `ValueId`s.
        // This would result in otherwise identical instructions not being deduplicated.
        let src = "
        brillig(inline) fn main f0 {
          b0(v0: u64):
            v1 = make_array [v0, u64 0, u64 0, u64 0, u64 0, u64 0, u64 0, u64 0, u64 0, u64 0, u64 0, u64 0, u64 0, u64 0, u64 0, u64 0, u64 0, u64 0, u64 0, u64 0, u64 0, u64 0, u64 0, u64 0, u64 0] : [u64; 25]
            v2 = make_array [v0, u64 0, u64 0, u64 0, u64 0, u64 0, u64 0, u64 0, u64 0, u64 0, u64 0, u64 0, u64 0, u64 0, u64 0, u64 0, u64 0, u64 0, u64 0, u64 0, u64 0, u64 0, u64 0, u64 0, u64 0] : [u64; 25]
            v5 = call keccakf1600(v1) -> [u64; 25]
            v6 = call keccakf1600(v2) -> [u64; 25]
            return
        }
        ";

        let ssa = Ssa::from_str(src).unwrap();

        let main = ssa.main();
        let instructions = main.dfg[main.entry_block()].instructions();
        let starting_instruction_count = instructions.len();
        assert_eq!(starting_instruction_count, 4);

        let ssa = ssa.fold_constants();

        assert_ssa_snapshot!(ssa, @r"
        brillig(inline) fn main f0 {
          b0(v0: u64):
            v2 = make_array [v0, u64 0, u64 0, u64 0, u64 0, u64 0, u64 0, u64 0, u64 0, u64 0, u64 0, u64 0, u64 0, u64 0, u64 0, u64 0, u64 0, u64 0, u64 0, u64 0, u64 0, u64 0, u64 0, u64 0, u64 0] : [u64; 25]
            inc_rc v2
            v4 = call keccakf1600(v2) -> [u64; 25]
            inc_rc v4
            return
        }
        ");
    }

    #[test]
    fn deduplicate_across_blocks() {
        // fn main f0 {
        //   b0(v0: u1):
        //     v1 = not v0
        //     jmp b1()
        //   b1():
        //     v2 = not v0
        //     return v2
        // }
        let main_id = Id::test_new(0);

        // Compiling main
        let mut builder = FunctionBuilder::new("main".into(), main_id);
        let b1 = builder.insert_block();

        let v0 = builder.add_parameter(Type::bool());
        let _v1 = builder.insert_not(v0);
        builder.terminate_with_jmp(b1, Vec::new());

        builder.switch_to_block(b1);
        let v2 = builder.insert_not(v0);
        builder.terminate_with_return(vec![v2]);

        let ssa = builder.finish();
        let main = ssa.main();
        assert_eq!(main.dfg[main.entry_block()].instructions().len(), 1);
        assert_eq!(main.dfg[b1].instructions().len(), 1);

        // Expected output:
        //
        // fn main f0 {
        //   b0(v0: u1):
        //     v1 = not v0
        //     jmp b1()
        //   b1():
        //     return v1
        // }
        let ssa = ssa.fold_constants_using_constraints();
        let main = ssa.main();
        assert_eq!(main.dfg[main.entry_block()].instructions().len(), 1);
        assert_eq!(main.dfg[b1].instructions().len(), 0);
    }

    #[test]
    fn deduplicate_across_non_dominated_blocks() {
        let src = "
            brillig(inline) fn main f0 {
              b0(v0: u32):
                v2 = lt u32 1000, v0
                jmpif v2 then: b1, else: b2
              b1():
                v4 = shl v0, u8 1
                v5 = lt v0, v4
                constrain v5 == u1 1
                jmp b2()
              b2():
                v7 = lt u32 1000, v0
                jmpif v7 then: b3, else: b4
              b3():
                v8 = shl v0, u8 1
                v9 = lt v0, v8
                constrain v9 == u1 1
                jmp b4()
              b4():
                return
            }
        ";
        let ssa = Ssa::from_str(src).unwrap();
        let ssa = ssa.fold_constants_using_constraints();

        // v4 has been hoisted, although:
        // - v5 has not yet been removed since it was encountered earlier in the program
        // - v8 hasn't been recognized as a duplicate of v6 yet since they still reference v4 and
        //   v5 respectively
        assert_ssa_snapshot!(ssa, @r"
        brillig(inline) fn main f0 {
          b0(v0: u32):
            v2 = lt u32 1000, v0
            v4 = shl v0, u8 1
            jmpif v2 then: b1, else: b2
          b1():
            v5 = shl v0, u8 1
            v6 = lt v0, v5
            constrain v6 == u1 1
            jmp b2()
          b2():
            jmpif v2 then: b3, else: b4
          b3():
            v8 = lt v0, v4
            constrain v8 == u1 1
            jmp b4()
          b4():
            return
        }
        ");
    }

    #[test]
    fn does_not_use_cached_constrain_in_block_that_is_not_dominated() {
        let src = "
            brillig(inline) fn main f0 {
              b0(v0: Field, v1: Field):
                v3 = eq v0, Field 0
                jmpif v3 then: b1, else: b2
              b1():
                v5 = eq v1, Field 1
                constrain v1 == Field 1
                jmp b2()
              b2():
                v6 = eq v1, Field 0
                constrain v1 == Field 0
                return
            }
            ";
        let ssa = Ssa::from_str(src).unwrap();
        let ssa = ssa.fold_constants_using_constraints();
        assert_normalized_ssa_equals(ssa, src);
    }

    #[test]
    fn does_not_hoist_constrain_to_common_ancestor() {
        let src = "
            brillig(inline) fn main f0 {
              b0(v0: Field, v1: Field):
                v3 = eq v0, Field 0
                jmpif v3 then: b1, else: b2
              b1():
                constrain v1 == Field 1
                jmp b2()
              b2():
                jmpif v0 then: b3, else: b4
              b3():
                constrain v1 == Field 1 // This was incorrectly hoisted to b0 but this condition is not valid when going b0 -> b2 -> b4
                jmp b4()
              b4():
                return
            }
            ";
        let ssa = Ssa::from_str(src).unwrap();
        let ssa = ssa.fold_constants_using_constraints();
        assert_normalized_ssa_equals(ssa, src);
    }

    #[test]
    fn does_not_hoist_sub_to_common_ancestor() {
        let src = "
            acir(inline) fn main f0 {
              b0(v0: u32):
                v2 = eq v0, u32 0
                jmpif v2 then: b4, else: b1
              b1():
                jmpif v0 then: b3, else: b2
              b2():
                jmp b5()
              b3():
                v5 = sub v0, u32 1 // We can't hoist this because v0 is zero here and it will lead to an underflow
                jmp b5()
              b4():
                v4 = sub v0, u32 1
                jmp b5()
              b5():
                return
            }
            ";
        let ssa = Ssa::from_str(src).unwrap();
        let ssa = ssa.fold_constants_using_constraints();
        assert_normalized_ssa_equals(ssa, src);
    }

    #[test]
    fn deduplicates_side_effecting_intrinsics() {
        let src = "
        // After EnableSideEffectsIf removal:
        brillig(inline) fn main f0 {
          b0(v0: Field, v1: Field, v2: u1):
            v7 = call to_be_radix(v0, u32 256) -> [u8; 1]    // `a.to_be_radix(256)`;
            inc_rc v7
            v8 = call to_be_radix(v0, u32 256) -> [u8; 1]    // duplicate load of `a`
            inc_rc v8
            v9 = cast v2 as Field                            // `if c { a.to_be_radix(256) }`
            v10 = mul v0, v9                                 // attaching `c` to `a`
            v11 = call to_be_radix(v10, u32 256) -> [u8; 1]  // calling `to_radix(c * a)`
            inc_rc v11
            return
        }
        ";
        let ssa = Ssa::from_str(src).unwrap();

        let ssa = ssa.fold_constants_using_constraints();
        assert_ssa_snapshot!(ssa, @r"
        brillig(inline) fn main f0 {
          b0(v0: Field, v1: Field, v2: u1):
            v5 = call to_be_radix(v0, u32 256) -> [u8; 1]
            inc_rc v5
            inc_rc v5
            inc_rc v5
            v6 = cast v2 as Field
            v7 = mul v0, v6
            v8 = call to_be_radix(v7, u32 256) -> [u8; 1]
            inc_rc v8
            return
        }
        ");
    }

    #[test]
    fn array_get_from_array_set_with_different_predicates() {
        let src = "
        acir(inline) fn main f0 {
          b0(v0: [Field; 3], v1: u32, v2: Field):
            enable_side_effects u1 0
            v4 = array_set v0, index v1, value v2
            enable_side_effects u1 1
            v6 = array_get v4, index v1 -> Field
            return v6
        }
        ";

        let ssa = Ssa::from_str(src).unwrap();

        let ssa = ssa.fold_constants_using_constraints();
        // We expect the code to be unchanged
        assert_normalized_ssa_equals(ssa, src);
    }

    #[test]
    fn array_get_from_array_set_same_predicates() {
        let src = "
        acir(inline) fn main f0 {
          b0(v0: [Field; 3], v1: u32, v2: Field):
            enable_side_effects u1 1
            v4 = array_set v0, index v1, value v2
            v6 = array_get v4, index v1 -> Field
            return v6
        }
        ";
        let ssa = Ssa::from_str(src).unwrap();

        let ssa = ssa.fold_constants_using_constraints();
        assert_ssa_snapshot!(ssa, @r"
        acir(inline) fn main f0 {
          b0(v0: [Field; 3], v1: u32, v2: Field):
            enable_side_effects u1 1
            v4 = array_set v0, index v1, value v2
            return v2
        }
        ");
    }

    #[test]
    fn pure_call_is_deduplicated() {
        let src = "
        acir(inline) fn main f0 {
          b0(v0: Field):
            v1 = call f1(v0) -> Field
            v2 = call f1(v0) -> Field
            constrain v1 == Field 0
            constrain v2 == Field 0
            return
        }
        acir(inline) fn foo f1 {
          b0(v0: Field):
            return v0
        }
        ";

        let ssa = Ssa::from_str(src).unwrap();
        let ssa = ssa.purity_analysis().fold_constants_using_constraints();
        assert_ssa_snapshot!(ssa, @r"
        acir(inline) predicate_pure fn main f0 {
          b0(v0: Field):
            v2 = call f1(v0) -> Field
            constrain v2 == Field 0
            return
        }
        acir(inline) pure fn foo f1 {
          b0(v0: Field):
            return v0
        }
        ");
    }

    #[test]
    fn does_not_deduplicate_field_divisions_under_different_predicates() {
        // Regression test for https://github.com/noir-lang/noir/issues/7283
        let src = "
        acir(inline) fn main f0 {
          b0(v0: Field, v1: Field, v2: u1):
            enable_side_effects v2
            v3 = div v1, v0
            v4 = mul v3, v0
            v5 = not v2
            enable_side_effects v5
            v6 = div v1, v0
            return
        }
        ";

        let ssa = Ssa::from_str(src).unwrap();
        let ssa = ssa.fold_constants();
        assert_normalized_ssa_equals(ssa, src);
    }

    #[test]
    fn does_not_deduplicate_unsigned_divisions_under_different_predicates() {
        // Regression test for https://github.com/noir-lang/noir/issues/7283
        let src = "
        acir(inline) fn main f0 {
          b0(v0: u32, v1: u32, v2: u1):
            enable_side_effects v2
            v3 = div v1, v0
            v4 = not v2
            enable_side_effects v4
            v5 = div v1, v0
            return
        }
        ";

        let ssa = Ssa::from_str(src).unwrap();
        let ssa = ssa.fold_constants();
        assert_normalized_ssa_equals(ssa, src);
    }

    #[test]
    fn does_not_deduplicate_signed_divisions_under_different_predicates() {
        // Regression test for https://github.com/noir-lang/noir/issues/7283
        let src = "
        acir(inline) fn main f0 {
          b0(v0: i32, v1: i32, v2: u1):
            enable_side_effects v2
            v3 = div v1, v0
            v4 = not v2
            enable_side_effects v4
            v5 = div v1, v0
            return
        }
        ";

        let ssa = Ssa::from_str(src).unwrap();
        let ssa = ssa.fold_constants();
        assert_normalized_ssa_equals(ssa, src);
    }

    #[test]
    fn does_not_deduplicate_unsigned_division_by_zero_constant() {
        // Regression test for https://github.com/noir-lang/noir/issues/7283
        let src = "
        acir(inline) fn main f0 {
          b0(v0: u32, v1: u32, v2: u1):
            enable_side_effects v2
            v4 = div v1, u32 0
            v5 = not v2
            enable_side_effects v5
            v6 = div v1, u32 0
            return
        }
        ";

        let ssa = Ssa::from_str(src).unwrap();
        let ssa = ssa.fold_constants();
        assert_normalized_ssa_equals(ssa, src);
    }

    #[test]
    fn does_not_duplicate_unsigned_division_by_non_zero_constant() {
        // Regression test for https://github.com/noir-lang/noir/issues/7836
        let src = "
        acir(inline) fn main f0 {
          b0(v0: u32, v1: u32, v2: u1):
            enable_side_effects v2
            v4 = div v1, u32 2
            v5 = not v2
            enable_side_effects v5
            v6 = div v1, u32 2
            return
        }
        ";

        let ssa = Ssa::from_str(src).unwrap();
        let ssa = ssa.fold_constants();

        assert_ssa_snapshot!(ssa, @r"
        acir(inline) fn main f0 {
          b0(v0: u32, v1: u32, v2: u1):
            enable_side_effects v2
            v4 = div v1, u32 2
            v5 = not v2
            enable_side_effects v5
            v6 = div v1, u32 2
            return
        }
        ");
    }

    #[test]
    fn does_not_deduplicate_calls_to_functions_which_differ_in_return_value_types() {
        // We have a few intrinsics which have a generic return value (generally for array lengths), we want
        // to avoid deduplicating these.
        //
        // This is not an issue for user code as these functions will be monomorphized whereas intrinsics haven't been.
        let src = "
        brillig(inline) predicate_pure fn main f0 {
          b0(v0: Field):
            v1 = call to_le_radix(v0, u32 256) -> [u8; 2]
            v2 = call to_le_radix(v0, u32 256) -> [u8; 3]
            v3 = call to_le_radix(v0, u32 256) -> [u8; 2]
            return
        }
        ";

        let ssa = Ssa::from_str(src).unwrap();
        let ssa = ssa.fold_constants_using_constraints();

        assert_ssa_snapshot!(ssa, @r"
        brillig(inline) predicate_pure fn main f0 {
          b0(v0: Field):
            v3 = call to_le_radix(v0, u32 256) -> [u8; 2]
            v4 = call to_le_radix(v0, u32 256) -> [u8; 3]
            inc_rc v3
            return
        }
        ");
    }

    #[test]
    fn constant_fold_terminator_argument_from_constrain() {
        // The only instructions advising simplifications for v0 are
        // constrain instructions. We want to make sure that those simplifications
        // are still used for any terminator arguments.
        let src = "
        brillig(inline) predicate_pure fn main f0 {
          b0(v0: Field, v1: Field):
            v5 = eq v0, Field 1
            constrain v0 == Field 1
            v7 = eq v1, Field 0
            constrain v1 == Field 0
            v8 = truncate v0 to 32 bits, max_bit_size: 254
            v9 = cast v8 as u32
            v11 = eq v9, u32 0
            jmpif v11 then: b1, else: b2
          b1():
            v13 = add v0, Field 1
            jmp b3(v0, v13)
          b2():
            v12 = add v0, Field 1
            jmp b3(v12, v0)
          b3(v2: Field, v3: Field):
            v14 = add v0, Field 1
            v15 = eq v2, v14
            constrain v2 == v14
            v16 = eq v3, v0
            constrain v3 == v0
            return
        }
        ";

        let ssa = Ssa::from_str(src).unwrap();
        let ssa = ssa.fold_constants_using_constraints();

        // The terminators of b1 and b2 should now have constant arguments
        assert_ssa_snapshot!(ssa, @r"
        brillig(inline) predicate_pure fn main f0 {
          b0(v0: Field, v1: Field):
            v5 = eq v0, Field 1
            constrain v0 == Field 1
            v7 = eq v1, Field 0
            constrain v1 == Field 0
            jmpif u1 0 then: b1, else: b2
          b1():
            jmp b3(Field 1, Field 2)
          b2():
            jmp b3(Field 2, Field 1)
          b3(v2: Field, v3: Field):
            v10 = eq v2, Field 2
            constrain v2 == Field 2
            v11 = eq v3, Field 1
            constrain v3 == Field 1
            return
        }
        ");
    }

    #[test]
    fn functions_returning_arrays_inc_rc_while_deduplicating() {
        // Regression test for an issue discovered in https://github.com/AztecProtocol/aztec-packages/pull/14492
        // Previously no `inc_rc` was being generated when deduplicating the calls to `f1`,
        // resulting in both references mutating the same array as opposed to having their own copies.
        let src = r#"
        brillig(inline) impure fn constructor f0 {
          b0():
            v8 = make_array [Field 0, Field 0, Field 0] : [Field; 3]
            v23 = call f1() -> [Field; 4]
            v26 = allocate -> &mut [Field; 3]
            store v8 at v26
            v27 = allocate -> &mut [Field; 4]
            store v23 at v27
            v28 = allocate -> &mut u32
            store u32 0 at v28
            call f2(v26, v27, v28, Field 13)
            call f2(v26, v27, v28, Field 0)
            call f2(v26, v27, v28, Field 1)
            v42 = load v26 -> [Field; 3]
            v36 = load v28 -> u32
            call f4(v42, v27, v36)
            v31 = call f1() -> [Field; 4]
            v35 = allocate -> &mut [Field; 4]
            store v31 at v35
            call f4(v8, v35, u32 0)
            return v35
        }
        brillig(inline) predicate_pure fn new f1 {
          b0():
            v7 = make_array [Field 0, Field 0, Field 0, Field 55340232221128654848] : [Field; 4]
            return v7
        }
        brillig(inline) impure fn absorb f2 {
          b0(v4: &mut [Field; 3], v5: &mut [Field; 4], v6: &mut u32, v8: Field):
            v13 = load v6 -> u32
            v14 = load v4 -> [Field; 3]
            v15 = load v5 -> [Field; 4]
            v17 = lt v13, u32 3
            constrain v17 == u1 1, "Index out of bounds"
            v19 = array_set v14, index v13, value v8
            v21 = add v13, u32 1
            store v19 at v4
            store v15 at v5
            store v21 at v6
            return
        }
        brillig(inline) impure fn perform_duplex f4 {
          b0(v4: [Field; 3], v5: &mut [Field; 4], v18: u32):
            jmp b1(u32 0)
          b1(v8: u32):
            v10 = lt v8, u32 3
            jmpif v10 then: b2, else: b3
          b2():
            v19 = lt v8, v18
            jmpif v19 then: b4, else: b5
          b3():
            v11 = load v5 -> [Field; 4]
            inc_rc v11
            v14 = call poseidon2_permutation(v11, u32 4) -> [Field; 4]
            store v14 at v5
            return
          b4():
            v20 = load v5 -> [Field; 4]
            v21 = array_get v20, index v8 -> Field
            v23 = array_get v4, index v8 -> Field
            v24 = add v21, v23
            v27 = array_set v20, index v8, value v24
            store v27 at v5
            jmp b5()
          b5():
            v29 = unchecked_add v8, u32 1
            jmp b1(v29)
        }
        "#;

        let ssa = Ssa::from_str(src).unwrap();

        let result_before = ssa.interpret(vec![]);
        let ssa = ssa.fold_constants_using_constraints();
        let result_after = ssa.interpret(vec![]);
        assert_eq!(result_before, result_after);
    }
}<|MERGE_RESOLUTION|>--- conflicted
+++ resolved
@@ -113,9 +113,6 @@
     }
 }
 
-<<<<<<< HEAD
-struct Context {
-=======
 #[cfg(debug_assertions)]
 fn constant_folding_post_check(context: &Context, dfg: &DataFlowGraph) {
     assert!(
@@ -124,8 +121,7 @@
     );
 }
 
-struct Context<'a> {
->>>>>>> ee2ac1a0
+struct Context {
     use_constraint_info: bool,
     /// Maps pre-folded ValueIds to the new ValueIds obtained by re-inserting the instruction.
     visited_blocks: HashSet<BasicBlockId>,
