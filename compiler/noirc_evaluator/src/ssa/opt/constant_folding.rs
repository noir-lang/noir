//! The goal of the constant folding optimization pass is to propagate any constants forwards into
//! later [`Instruction`]s to maximize the impact of [compile-time simplifications][Instruction::simplify()].
//!
//! The pass works as follows:
//! - Re-insert each instruction in order to apply the instruction simplification performed
//!   by the [`DataFlowGraph`] automatically as new instructions are pushed.
//! - Check whether any input values have been constrained to be equal to a value of a simpler form
//!   by a [constrain instruction][Instruction::Constrain]. If so, replace the input value with the simpler form.
//! - Check whether the instruction [can_be_replaced][Instruction::can_be_replaced()]
//!   by duplicate instruction earlier in the same block.
//!
//! These operations are done in parallel so that they can each benefit from each other
//! without the need for multiple passes.
//!
//! Other passes perform a certain amount of constant folding automatically as they insert instructions
//! into the [`DataFlowGraph`] but this pass can become needed if [`DataFlowGraph::set_value`] or
//! [`DataFlowGraph::set_value_from_id`] are used on a value which enables instructions dependent on the value to
//! now be simplified.
//!
//! This is the only pass which removes duplicated pure [`Instruction`]s however and so is needed when
//! different blocks are merged, i.e. after the [`flatten_cfg`][super::flatten_cfg] pass.
use std::collections::{HashSet, VecDeque};

use acvm::{acir::AcirField, FieldElement};
use iter_extended::vecmap;

use crate::ssa::{
    ir::{
        basic_block::BasicBlockId,
        dfg::{DataFlowGraph, InsertInstructionResult},
        dom::DominatorTree,
        function::Function,
        instruction::{Instruction, InstructionId},
        types::Type,
        value::{RawValueId, Resolved, ResolvedValueId, Value, ValueId},
    },
    ssa_gen::Ssa,
};
use fxhash::FxHashMap as HashMap;

impl Ssa {
    /// Performs constant folding on each instruction.
    ///
    /// See [`constant_folding`][self] module for more information.
    #[tracing::instrument(level = "trace", skip(self))]
    pub(crate) fn fold_constants(mut self) -> Ssa {
        for function in self.functions.values_mut() {
            function.constant_fold(false);
        }
        self
    }

    /// Performs constant folding on each instruction.
    ///
    /// Also uses constraint information to inform more optimizations.
    ///
    /// See [`constant_folding`][self] module for more information.
    #[tracing::instrument(level = "trace", skip(self))]
    pub(crate) fn fold_constants_using_constraints(mut self) -> Ssa {
        for function in self.functions.values_mut() {
            function.constant_fold(true);
        }
        self
    }
}

impl Function {
    /// The structure of this pass is simple:
    /// Go through each block and re-insert all instructions.
    pub(crate) fn constant_fold(&mut self, use_constraint_info: bool) {
        let mut context = Context::new(self, use_constraint_info);
        context.block_queue.push_back(self.entry_block());

        while let Some(block) = context.block_queue.pop_front() {
            if context.visited_blocks.contains(&block) {
                continue;
            }

            context.visited_blocks.insert(block);
            context.fold_constants_in_block(self, block);
        }
    }
}

struct Context {
    use_constraint_info: bool,
    /// Maps pre-folded ValueIds to the new ValueIds obtained by re-inserting the instruction.
    visited_blocks: HashSet<BasicBlockId>,
    block_queue: VecDeque<BasicBlockId>,

    /// Contains sets of values which are constrained to be equivalent to each other.
    ///
    /// The mapping's structure is `side_effects_enabled_var => (constrained_value => simplified_value)`.
    ///
    /// We partition the maps of constrained values according to the side-effects flag at the point
    /// at which the values are constrained. This prevents constraints which are only sometimes enforced
    /// being used to modify the rest of the program.
    constraint_simplification_mappings: HashMap<RawValueId, HashMap<RawValueId, ValueId>>,

    // Cache of instructions without any side-effects along with their outputs.
    cached_instruction_results: InstructionResultCache,

    dom: DominatorTree,
}

/// HashMap from (Instruction, side_effects_enabled_var) to the results of the instruction.
/// Stored as a two-level map to avoid cloning Instructions during the `.get` call.
///
/// In addition to each result, the original BasicBlockId is stored as well. This allows us
/// to deduplicate instructions across blocks as long as the new block dominates the original.
type InstructionResultCache =
    HashMap<Instruction<Resolved>, HashMap<Option<RawValueId>, ResultCache>>;

/// Records the results of all duplicate [`Instruction`]s along with the blocks in which they sit.
///
/// For more information see [`InstructionResultCache`].
#[derive(Default)]
struct ResultCache {
    results: Vec<(BasicBlockId, Vec<ValueId>)>,
}

impl Context {
    fn new(function: &Function, use_constraint_info: bool) -> Self {
        Self {
            use_constraint_info,
            visited_blocks: Default::default(),
            block_queue: Default::default(),
            constraint_simplification_mappings: Default::default(),
            cached_instruction_results: Default::default(),
            dom: DominatorTree::with_function(function),
        }
    }

    fn fold_constants_in_block(&mut self, function: &mut Function, block: BasicBlockId) {
        let instructions = function.dfg[block].take_instructions();

        let mut side_effects_enabled_var =
            function.dfg.make_constant(FieldElement::one(), Type::bool());

        for instruction_id in instructions {
            self.fold_constants_into_instruction(
                &mut function.dfg,
                block,
                instruction_id,
                &mut side_effects_enabled_var,
            );
        }
        self.block_queue.extend(function.dfg[block].successors());
    }

    fn fold_constants_into_instruction(
        &mut self,
        dfg: &mut DataFlowGraph,
        block: BasicBlockId,
        id: InstructionId,
        side_effects_enabled_var: &mut ValueId,
    ) {
        let constraint_simplification_mapping = self.get_constraint_map(*side_effects_enabled_var);
        let instruction = Self::resolve_instruction(id, dfg, constraint_simplification_mapping);
        let old_results = dfg.instruction_results(id).to_vec();

        // If a copy of this instruction exists earlier in the block, then reuse the previous results.
        if let Some(cached_results) =
            self.get_cached(dfg, &instruction, *side_effects_enabled_var, block)
        {
            Self::replace_result_ids(dfg, &old_results, cached_results);
            return;
        }

        // Otherwise, try inserting the instruction again to apply any optimizations using the newly resolved inputs.
        let new_results = Self::push_instruction(
            id,
            instruction.map_values(|v| v.unresolved()),
            &old_results,
            block,
            dfg,
        );

        Self::replace_result_ids(dfg, &old_results, &new_results);

        self.cache_instruction(
            instruction.clone(),
            new_results,
            dfg,
            *side_effects_enabled_var,
            block,
        );

        // If we just inserted an `Instruction::EnableSideEffectsIf`, we need to update `side_effects_enabled_var`
        // so that we use the correct set of constrained values in future.
        if let Instruction::EnableSideEffectsIf { condition } = instruction {
            *side_effects_enabled_var = condition.into();
        };
    }

    /// Fetches an [`Instruction`] by its [`InstructionId`] and fully resolves its inputs.
    fn resolve_instruction(
        instruction_id: InstructionId,
        dfg: &DataFlowGraph,
        constraint_simplification_mapping: &HashMap<RawValueId, ValueId>,
    ) -> Instruction<Resolved> {
        let instruction = dfg[instruction_id].clone();

        // Alternate between resolving `value_id` in the `dfg` and checking to see if the resolved value
        // has been constrained to be equal to some simpler value in the current block.
        //
        // This allows us to reach a stable final `ValueId` for each instruction input as we add more
        // constraints to the cache.
        fn resolve_cache(
            dfg: &DataFlowGraph,
            cache: &HashMap<RawValueId, ValueId>,
            value_id: ValueId,
        ) -> ResolvedValueId {
            let resolved_id = dfg.resolve(value_id);
            match cache.get(&resolved_id.raw()) {
                Some(cached_value) => resolve_cache(dfg, cache, *cached_value),
                None => resolved_id,
            }
        }

        // Resolve any inputs to ensure that we're comparing like-for-like instructions.
        instruction
            .map_values(|value_id| resolve_cache(dfg, constraint_simplification_mapping, value_id))
    }

    /// Pushes a new [`Instruction`] into the [`DataFlowGraph`] which applies any optimizations
    /// based on newly resolved values for its inputs.
    ///
    /// This may result in the [`Instruction`] being optimized away or replaced with a constant value.
    fn push_instruction(
        id: InstructionId,
        instruction: Instruction,
        old_results: &[ValueId],
        block: BasicBlockId,
        dfg: &mut DataFlowGraph,
    ) -> Vec<ValueId> {
        let ctrl_typevars = instruction
            .requires_ctrl_typevars()
            .then(|| vecmap(old_results, |result| dfg.type_of_value(*result)));

        let call_stack = dfg.get_call_stack(id);
        let new_results =
            match dfg.insert_instruction_and_results(instruction, block, ctrl_typevars, call_stack)
            {
                InsertInstructionResult::SimplifiedTo(new_result) => vec![new_result],
                InsertInstructionResult::SimplifiedToMultiple(new_results) => new_results,
                InsertInstructionResult::Results(_, new_results) => new_results.to_vec(),
                InsertInstructionResult::InstructionRemoved => vec![],
            };
        // Optimizations while inserting the instruction should not change the number of results.
        assert_eq!(old_results.len(), new_results.len());

        new_results
    }

    fn cache_instruction(
        &mut self,
        instruction: Instruction<Resolved>,
        instruction_results: Vec<ValueId>,
        dfg: &DataFlowGraph,
        side_effects_enabled_var: ValueId,
        block: BasicBlockId,
    ) {
        if self.use_constraint_info {
            // If the instruction was a constraint, then create a link between the two `ValueId`s
            // to map from the more complex to the simpler value.
            if let Instruction::Constrain(lhs, rhs, _) = instruction {
                // These `ValueId`s should be fully resolved now.
                match (&dfg[lhs], &dfg[rhs]) {
                    // Ignore trivial constraints
                    (Value::NumericConstant { .. }, Value::NumericConstant { .. }) => (),

                    // Prefer replacing with constants where possible.
                    (Value::NumericConstant { .. }, _) => {
                        self.get_constraint_map(side_effects_enabled_var)
                            .insert(rhs.raw(), lhs.into());
                    }
                    (_, Value::NumericConstant { .. }) => {
                        self.get_constraint_map(side_effects_enabled_var)
                            .insert(lhs.raw(), rhs.into());
                    }
                    // Otherwise prefer block parameters over instruction results.
                    // This is as block parameters are more likely to be a single witness rather than a full expression.
                    (Value::Param { .. }, Value::Instruction { .. }) => {
                        self.get_constraint_map(side_effects_enabled_var)
                            .insert(rhs.raw(), lhs.into());
                    }
                    (Value::Instruction { .. }, Value::Param { .. }) => {
                        self.get_constraint_map(side_effects_enabled_var)
                            .insert(lhs.raw(), rhs.into());
                    }
                    (_, _) => (),
                }
            }
        }

        // If the instruction doesn't have side-effects and if it won't interact with enable_side_effects during acir_gen,
        // we cache the results so we can reuse them if the same instruction appears again later in the block.
        if instruction.can_be_deduplicated(dfg, self.use_constraint_info) {
            let use_predicate =
                self.use_constraint_info && instruction.requires_acir_gen_predicate(dfg);
            let predicate = use_predicate.then_some(side_effects_enabled_var).map(|v| v.raw());

            self.cached_instruction_results
                .entry(instruction)
                .or_default()
                .entry(predicate)
                .or_default()
                .cache(block, instruction_results);
        }
    }

    fn get_constraint_map(
        &mut self,
        side_effects_enabled_var: ValueId,
    ) -> &mut HashMap<RawValueId, ValueId> {
        self.constraint_simplification_mappings.entry(side_effects_enabled_var.raw()).or_default()
    }

    /// Replaces a set of [`ValueId`]s inside the [`DataFlowGraph`] with another.
    fn replace_result_ids(
        dfg: &mut DataFlowGraph,
        old_results: &[ValueId],
        new_results: &[ValueId],
    ) {
        for (old_result, new_result) in old_results.iter().zip(new_results) {
            dfg.set_value_from_id(*old_result, *new_result);
        }
    }

    fn get_cached<'a>(
        &'a mut self,
        dfg: &DataFlowGraph,
        instruction: &Instruction<Resolved>,
        side_effects_enabled_var: ValueId,
        block: BasicBlockId,
    ) -> Option<&'a [ValueId]> {
        let results_for_instruction = self.cached_instruction_results.get(instruction)?;

        let predicate = self.use_constraint_info && instruction.requires_acir_gen_predicate(dfg);
        let predicate = predicate.then_some(side_effects_enabled_var).map(|v| v.raw());

        results_for_instruction.get(&predicate)?.get(block, &mut self.dom)
    }
}

impl ResultCache {
    /// Records that an `Instruction` in block `block` produced the result values `results`.
    fn cache(&mut self, block: BasicBlockId, results: Vec<ValueId>) {
        self.results.push((block, results));
    }

    /// Returns a set of [`ValueId`]s produced from a copy of this [`Instruction`] which sits
    /// within a block which dominates `block`.
    ///
    /// We require that the cached instruction's block dominates `block` in order to avoid
    /// cycles causing issues (e.g. two instructions being replaced with the results of each other
    /// such that neither instruction exists anymore.)
    fn get(&self, block: BasicBlockId, dom: &mut DominatorTree) -> Option<&[ValueId]> {
        for (origin_block, results) in &self.results {
            if dom.dominates(*origin_block, block) {
                return Some(results);
            }
        }
        None
    }
}

#[cfg(test)]
mod test {
    use std::sync::Arc;

    use crate::ssa::{
        function_builder::FunctionBuilder,
<<<<<<< HEAD
        ir::{
            instruction::{Binary, BinaryOp, Instruction, TerminatorInstruction},
            map::Id,
            types::Type,
            value::{RawValueId, Value, ValueId},
        },
=======
        ir::{map::Id, types::Type},
        opt::assert_normalized_ssa_equals,
        Ssa,
>>>>>>> 1df8c456
    };

    #[test]
    fn simple_constant_fold() {
        // After constructing this IR, we set the value of v0 to 2.
        // The expected return afterwards should be 9.
        let src = "
            acir(inline) fn main f0 {
              b0(v0: Field):
                v1 = add v0, Field 1
                v2 = mul v1, Field 3
                return v2
            }
            ";
        let mut ssa = Ssa::from_str(src).unwrap();
        let main = ssa.main_mut();

        let instructions = main.dfg[main.entry_block()].instructions();
        assert_eq!(instructions.len(), 2); // The final return is not counted

        let v0 = main.parameters()[0];
        let two = main.dfg.make_constant(2_u128.into(), Type::field());

        main.dfg.set_value_from_id(v0, two);

        let expected = "
            acir(inline) fn main f0 {
              b0(v0: Field):
                return Field 9
            }
            ";
        let ssa = ssa.fold_constants();
        assert_normalized_ssa_equals(ssa, expected);
    }

    #[test]
    fn redundant_truncation() {
        // After constructing this IR, we set the value of v1 to 2^8.
        // The expected return afterwards should be v2.
        let src = "
            acir(inline) fn main f0 {
              b0(v0: u16, v1: u16):
                v2 = div v0, v1
                v3 = truncate v2 to 8 bits, max_bit_size: 16
                return v3
            }
            ";
        let mut ssa = Ssa::from_str(src).unwrap();
        let main = ssa.main_mut();

        let instructions = main.dfg[main.entry_block()].instructions();
        assert_eq!(instructions.len(), 2); // The final return is not counted

        let v1 = main.parameters()[1];

        // Note that this constant guarantees that `v0/constant < 2^8`. We then do not need to truncate the result.
        let constant = 2_u128.pow(8);
        let constant = main.dfg.make_constant(constant.into(), Type::unsigned(16));

        main.dfg.set_value_from_id(v1, constant);

<<<<<<< HEAD
        let instructions = main.dfg[main.entry_block()].instructions();
        assert_eq!(instructions.len(), 1);

        assert_eq!(
            main.dfg[instructions[0]].resolved(),
            Instruction::Binary(Binary { lhs: v0, operator: BinaryOp::Div, rhs: constant })
                .resolved()
        );
=======
        let expected = "
            acir(inline) fn main f0 {
              b0(v0: u16, v1: u16):
                v3 = div v0, u16 256
                return v3
            }
            ";

        let ssa = ssa.fold_constants();
        assert_normalized_ssa_equals(ssa, expected);
>>>>>>> 1df8c456
    }

    #[test]
    fn non_redundant_truncation() {
        // After constructing this IR, we set the value of v1 to 2^8 - 1.
        // This should not result in the truncation being removed.
        let src = "
            acir(inline) fn main f0 {
              b0(v0: u16, v1: u16):
                v2 = div v0, v1
                v3 = truncate v2 to 8 bits, max_bit_size: 16
                return v3
            }
            ";
        let mut ssa = Ssa::from_str(src).unwrap();
        let main = ssa.main_mut();

        let instructions = main.dfg[main.entry_block()].instructions();
        assert_eq!(instructions.len(), 2); // The final return is not counted

        let v1 = main.parameters()[1];

        // Note that this constant does not guarantee that `v0/constant < 2^8`. We must then truncate the result.
        let constant = 2_u128.pow(8) - 1;
        let constant = main.dfg.make_constant(constant.into(), Type::unsigned(16));

        main.dfg.set_value_from_id(v1, constant);

        let expected = "
            acir(inline) fn main f0 {
              b0(v0: u16, v1: u16):
                v3 = div v0, u16 255
                v4 = truncate v3 to 8 bits, max_bit_size: 16
                return v4
            }
            ";

<<<<<<< HEAD
        assert_eq!(
            main.dfg[instructions[0]].resolved(),
            Instruction::Binary(Binary { lhs: v0, operator: BinaryOp::Div, rhs: constant })
                .resolved()
        );
        assert_eq!(
            &main.dfg[instructions[1]].resolved(),
            &Instruction::Truncate {
                value: ValueId::from(RawValueId::test_new(6)),
                bit_size: 8,
                max_bit_size: 16
            }
            .resolved()
        );
=======
        let ssa = ssa.fold_constants();
        assert_normalized_ssa_equals(ssa, expected);
>>>>>>> 1df8c456
    }

    #[test]
    fn arrays_elements_are_updated() {
        // After constructing this IR, we run constant folding with no expected benefit, but to
        // ensure that all new values ids are correctly propagated.
<<<<<<< HEAD
        let main_id = Id::test_new(0);

        // Compiling main
        let mut builder = FunctionBuilder::new("main".into(), main_id);
        let v0 = builder.add_parameter(Type::field());
        let one = builder.field_constant(1u128);
        let v1 = builder.insert_binary(v0, BinaryOp::Add, one);

        let array_type = Type::Array(Arc::new(vec![Type::field()]), 1);
        let arr = builder.current_function.dfg.make_array(vec![v1].into(), array_type);
        builder.terminate_with_return(vec![arr]);

        let ssa = builder.finish().fold_constants();
        let main = ssa.main();
        let entry_block_id = main.entry_block();
        let entry_block = &main.dfg[entry_block_id];
        assert_eq!(entry_block.instructions().len(), 1);
        let new_add_instr = entry_block.instructions().first().unwrap();
        let new_add_instr_result = main.dfg.instruction_results(*new_add_instr)[0];
        assert_ne!(new_add_instr_result.resolved(), v1.resolved());

        let return_value_id = match entry_block.unwrap_terminator() {
            TerminatorInstruction::Return { return_values, .. } => return_values[0],
            _ => unreachable!("Should have terminator instruction"),
        };
        let return_element = match &main.dfg[return_value_id] {
            Value::Array { array, .. } => array[0],
            _ => unreachable!("Return type should be array"),
        };
        // The return element is expected to refer to the new add instruction result.
        assert_eq!(main.dfg.resolve(new_add_instr_result), main.dfg.resolve(return_element));
=======
        let src = "
            acir(inline) fn main f0 {
              b0(v0: Field):
                v2 = add v0, Field 1
                return [v2] of Field
            }
            ";
        let ssa = Ssa::from_str(src).unwrap();
        let ssa = ssa.fold_constants();
        assert_normalized_ssa_equals(ssa, src);
>>>>>>> 1df8c456
    }

    #[test]
    fn instruction_deduplication() {
        // After constructing this IR, we run constant folding which should replace the second cast
        // with a reference to the results to the first. This then allows us to optimize away
        // the constrain instruction as both inputs are known to be equal.
        //
        // The first cast instruction is retained and will be removed in the dead instruction elimination pass.
        let src = "
            acir(inline) fn main f0 {
              b0(v0: u16):
                v1 = cast v0 as u32
                v2 = cast v0 as u32
                constrain v1 == v2
                return
            }
            ";
        let expected = "
            acir(inline) fn main f0 {
              b0(v0: u16):
                v1 = cast v0 as u32
                return
            }
            ";
        let ssa = Ssa::from_str(src).unwrap();
        let ssa = ssa.fold_constants();
<<<<<<< HEAD
        let main = ssa.main();
        let instructions = main.dfg[main.entry_block()].instructions();

        assert_eq!(instructions.len(), 1);
        let instruction = &main.dfg[instructions[0]];

        assert_eq!(instruction.resolved(), Instruction::Cast(v0, Type::unsigned(32)).resolved());
=======
        assert_normalized_ssa_equals(ssa, expected);
>>>>>>> 1df8c456
    }

    #[test]
    fn constant_index_array_access_deduplication() {
        // After constructing this IR, we run constant folding which should replace the second constant-index array get
        // with a reference to the results to the first. This then allows us to optimize away
        // the constrain instruction as both inputs are known to be equal.
        let src = "
            acir(inline) fn main f0 {
              b0(v0: [Field; 4], v1: u32, v2: bool, v3: bool):
                enable_side_effects v2
                v4 = array_get v0, index u32 0 -> Field
                v5 = array_get v0, index v1 -> Field
                enable_side_effects v3
                v6 = array_get v0, index u32 0 -> Field
                v7 = array_get v0, index v1 -> Field
                constrain v4 == v6
                return
            }
            ";
        let expected = "
            acir(inline) fn main f0 {
              b0(v0: [Field; 4], v1: u32, v2: u1, v3: u1):
                enable_side_effects v2
                v5 = array_get v0, index u32 0 -> Field
                v6 = array_get v0, index v1 -> Field
                enable_side_effects v3
                v7 = array_get v0, index v1 -> Field
                return
            }
            ";

        let ssa = Ssa::from_str(src).unwrap();
        let ssa = ssa.fold_constants();
        assert_normalized_ssa_equals(ssa, expected);
    }

    #[test]
    fn constraint_decomposition() {
        // When constructing this IR, we should automatically decompose the constraint to be in terms of `v0`, `v1` and `v2`.
        //
        // The mul instructions are retained and will be removed in the dead instruction elimination pass.
<<<<<<< HEAD
        let main_id = Id::test_new(0);

        // Compiling main
        let mut builder = FunctionBuilder::new("main".into(), main_id);
        let v0 = builder.add_parameter(Type::bool());
        let v1 = builder.add_parameter(Type::bool());
        let v2 = builder.add_parameter(Type::bool());

        let v3 = builder.insert_binary(v0, BinaryOp::Mul, v1);
        let v4 = builder.insert_not(v2);
        let v5 = builder.insert_binary(v3, BinaryOp::Mul, v4);

        // This constraint is automatically decomposed when it is inserted.
        let v_true = builder.numeric_constant(true, Type::bool());
        builder.insert_constrain(v5, v_true, None);

        let v_false = builder.numeric_constant(false, Type::bool());

        // Expected output:
        //
        // fn main f0 {
        //   b0(v0: u1, v1: u1, v2: u1):
        //     v3 = mul v0 v1
        //     v4 = not v2
        //     v5 = mul v3 v4
        //     constrain v0 u1 1
        //     constrain v1 u1 1
        //     constrain v2 u1 0
        // }

        let ssa = builder.finish();
        let main = ssa.main();
        let instructions = main.dfg[main.entry_block()].instructions();

        assert_eq!(instructions.len(), 6);

        assert_eq!(
            main.dfg[instructions[0]].resolved(),
            Instruction::Binary(Binary { lhs: v0, operator: BinaryOp::Mul, rhs: v1 }).resolved()
        );
        assert_eq!(main.dfg[instructions[1]].resolved(), Instruction::Not(v2.resolved()));
        assert_eq!(
            main.dfg[instructions[2]].resolved(),
            Instruction::Binary(Binary { lhs: v3, operator: BinaryOp::Mul, rhs: v4 }).resolved()
        );
        assert_eq!(
            main.dfg[instructions[3]].resolved(),
            Instruction::Constrain(v0, v_true, None).resolved()
        );
        assert_eq!(
            main.dfg[instructions[4]].resolved(),
            Instruction::Constrain(v1, v_true, None).resolved()
        );
        assert_eq!(
            main.dfg[instructions[5]].resolved(),
            Instruction::Constrain(v2, v_false, None).resolved()
        );
=======
        let src = "
            acir(inline) fn main f0 {
              b0(v0: u1, v1: u1, v2: u1):
                v3 = mul v0, v1
                v4 = not v2
                v5 = mul v3, v4
                constrain v5 == u1 1
                return
            }
            ";
        let ssa = Ssa::from_str(src).unwrap();

        let expected = "
            acir(inline) fn main f0 {
              b0(v0: u1, v1: u1, v2: u1):
                v3 = mul v0, v1
                v4 = not v2
                v5 = mul v3, v4
                constrain v0 == u1 1
                constrain v1 == u1 1
                constrain v2 == u1 0
                return
            }
            ";
        assert_normalized_ssa_equals(ssa, expected);
>>>>>>> 1df8c456
    }

    // Regression for #4600
    #[test]
    fn array_get_regression() {
        // We want to make sure after constant folding both array_gets remain since they are
        // under different enable_side_effects_if contexts and thus one may be disabled while
        // the other is not. If one is removed, it is possible e.g. v4 is replaced with v2 which
        // is disabled (only gets from index 0) and thus returns the wrong result.
        let src = "
            acir(inline) fn main f0 {
              b0(v0: u1, v1: u64):
                enable_side_effects v0
                v5 = array_get [Field 0, Field 1] of Field, index v1 -> Field
                v6 = not v0
                enable_side_effects v6
                v8 = array_get [Field 0, Field 1] of Field, index v1 -> Field
                return
            }
            ";
        let ssa = Ssa::from_str(src).unwrap();

        // Expected output is unchanged
        let ssa = ssa.fold_constants();
        assert_normalized_ssa_equals(ssa, src);
    }

    #[test]
    fn deduplicate_instructions_with_predicates() {
        let src = "
            acir(inline) fn main f0 {
              b0(v0: u1, v1: u1, v2: [Field; 2]):
                enable_side_effects v0
                v6 = array_get v2, index u32 0 -> u32
                v7 = array_set v2, index u32 1, value u32 2
                v8 = array_get v7, index u32 0 -> u32
                constrain v6 == v8
                enable_side_effects v1
                v9 = array_get v2, index u32 0 -> u32
                v10 = array_set v2, index u32 1, value u32 2
                v11 = array_get v10, index u32 0 -> u32
                constrain v9 == v11
                enable_side_effects v0
                v12 = array_get v2, index u32 0 -> u32
                v13 = array_set v2, index u32 1, value u32 2
                v14 = array_get v13, index u32 0 -> u32
                constrain v12 == v14
                return
            }
            ";
        let ssa = Ssa::from_str(src).unwrap();

        let main = ssa.main();
        let instructions = main.dfg[main.entry_block()].instructions();
        assert_eq!(instructions.len(), 15);

        let expected = "
            acir(inline) fn main f0 {
              b0(v0: u1, v1: u1, v2: [Field; 2]):
                enable_side_effects v0
                v4 = array_get v2, index u32 0 -> u32
                v7 = array_set v2, index u32 1, value u32 2
                v8 = array_get v7, index u32 0 -> u32
                constrain v4 == v8
                enable_side_effects v1
                v9 = array_set v2, index u32 1, value u32 2
                v10 = array_get v9, index u32 0 -> u32
                constrain v4 == v10
                enable_side_effects v0
                return
            }
            ";

        let ssa = ssa.fold_constants_using_constraints();
        assert_normalized_ssa_equals(ssa, expected);
    }

    // This test currently fails. It being fixed will address the issue https://github.com/noir-lang/noir/issues/5756
    #[test]
    #[should_panic]
    fn constant_array_deduplication() {
        // fn main f0 {
        //   b0(v0: u64):
        //     v5 = call keccakf1600([v0, u64 0, u64 0, u64 0, u64 0, u64 0, u64 0, u64 0, u64 0, u64 0, u64 0, u64 0, u64 0, u64 0, u64 0, u64 0, u64 0, u64 0, u64 0, u64 0, u64 0, u64 0, u64 0, u64 0, u64 0])
        //     v6 = call keccakf1600([v0, u64 0, u64 0, u64 0, u64 0, u64 0, u64 0, u64 0, u64 0, u64 0, u64 0, u64 0, u64 0, u64 0, u64 0, u64 0, u64 0, u64 0, u64 0, u64 0, u64 0, u64 0, u64 0, u64 0, u64 0])
        // }
        //
        // Here we're checking a situation where two identical arrays are being initialized twice and being assigned separate `ValueId`s.
        // This would result in otherwise identical instructions not being deduplicated.
        let main_id = Id::test_new(0);

        // Compiling main
        let mut builder = FunctionBuilder::new("main".into(), main_id);
        let v0 = builder.add_parameter(Type::unsigned(64));
        let zero = builder.numeric_constant(0u128, Type::unsigned(64));
        let typ = Type::Array(Arc::new(vec![Type::unsigned(64)]), 25);

        let array_contents = vec![
            v0, zero, zero, zero, zero, zero, zero, zero, zero, zero, zero, zero, zero, zero, zero,
            zero, zero, zero, zero, zero, zero, zero, zero, zero, zero,
        ];
        let array1 = builder.array_constant(array_contents.clone().into(), typ.clone());
        let array2 = builder.array_constant(array_contents.into(), typ.clone());

        assert_eq!(
            array1.resolved(),
            array2.resolved(),
            "arrays were assigned different value ids"
        );

        let keccakf1600 =
            builder.import_intrinsic("keccakf1600").expect("keccakf1600 intrinsic should exist");
        let _v10 = builder.insert_call(keccakf1600, vec![array1], vec![typ.clone()]);
        let _v11 = builder.insert_call(keccakf1600, vec![array2], vec![typ.clone()]);

        let mut ssa = builder.finish();
        ssa.normalize_ids();

        println!("{ssa}");

        let main = ssa.main();
        let instructions = main.dfg[main.entry_block()].instructions();
        let starting_instruction_count = instructions.len();
        assert_eq!(starting_instruction_count, 2);

        let ssa = ssa.fold_constants();

        println!("{ssa}");

        let main = ssa.main();
        let instructions = main.dfg[main.entry_block()].instructions();
        let ending_instruction_count = instructions.len();
        assert_eq!(ending_instruction_count, 1);
    }

    #[test]
    fn deduplicate_across_blocks() {
        // fn main f0 {
        //   b0(v0: u1):
        //     v1 = not v0
        //     jmp b1()
        //   b1():
        //     v2 = not v0
        //     return v2
        // }
        let main_id = Id::test_new(0);

        // Compiling main
        let mut builder = FunctionBuilder::new("main".into(), main_id);
        let b1 = builder.insert_block();

        let v0 = builder.add_parameter(Type::bool());
        let _v1 = builder.insert_not(v0);
        builder.terminate_with_jmp(b1, Vec::new());

        builder.switch_to_block(b1);
        let v2 = builder.insert_not(v0);
        builder.terminate_with_return(vec![v2]);

        let ssa = builder.finish();
        let main = ssa.main();
        assert_eq!(main.dfg[main.entry_block()].instructions().len(), 1);
        assert_eq!(main.dfg[b1].instructions().len(), 1);

        // Expected output:
        //
        // fn main f0 {
        //   b0(v0: u1):
        //     v1 = not v0
        //     jmp b1()
        //   b1():
        //     return v1
        // }
        let ssa = ssa.fold_constants_using_constraints();
        let main = ssa.main();
        assert_eq!(main.dfg[main.entry_block()].instructions().len(), 1);
        assert_eq!(main.dfg[b1].instructions().len(), 0);
    }
}<|MERGE_RESOLUTION|>--- conflicted
+++ resolved
@@ -372,18 +372,9 @@
 
     use crate::ssa::{
         function_builder::FunctionBuilder,
-<<<<<<< HEAD
-        ir::{
-            instruction::{Binary, BinaryOp, Instruction, TerminatorInstruction},
-            map::Id,
-            types::Type,
-            value::{RawValueId, Value, ValueId},
-        },
-=======
         ir::{map::Id, types::Type},
         opt::assert_normalized_ssa_equals,
         Ssa,
->>>>>>> 1df8c456
     };
 
     #[test]
@@ -445,16 +436,6 @@
 
         main.dfg.set_value_from_id(v1, constant);
 
-<<<<<<< HEAD
-        let instructions = main.dfg[main.entry_block()].instructions();
-        assert_eq!(instructions.len(), 1);
-
-        assert_eq!(
-            main.dfg[instructions[0]].resolved(),
-            Instruction::Binary(Binary { lhs: v0, operator: BinaryOp::Div, rhs: constant })
-                .resolved()
-        );
-=======
         let expected = "
             acir(inline) fn main f0 {
               b0(v0: u16, v1: u16):
@@ -465,7 +446,6 @@
 
         let ssa = ssa.fold_constants();
         assert_normalized_ssa_equals(ssa, expected);
->>>>>>> 1df8c456
     }
 
     #[test]
@@ -503,64 +483,14 @@
             }
             ";
 
-<<<<<<< HEAD
-        assert_eq!(
-            main.dfg[instructions[0]].resolved(),
-            Instruction::Binary(Binary { lhs: v0, operator: BinaryOp::Div, rhs: constant })
-                .resolved()
-        );
-        assert_eq!(
-            &main.dfg[instructions[1]].resolved(),
-            &Instruction::Truncate {
-                value: ValueId::from(RawValueId::test_new(6)),
-                bit_size: 8,
-                max_bit_size: 16
-            }
-            .resolved()
-        );
-=======
         let ssa = ssa.fold_constants();
         assert_normalized_ssa_equals(ssa, expected);
->>>>>>> 1df8c456
     }
 
     #[test]
     fn arrays_elements_are_updated() {
         // After constructing this IR, we run constant folding with no expected benefit, but to
         // ensure that all new values ids are correctly propagated.
-<<<<<<< HEAD
-        let main_id = Id::test_new(0);
-
-        // Compiling main
-        let mut builder = FunctionBuilder::new("main".into(), main_id);
-        let v0 = builder.add_parameter(Type::field());
-        let one = builder.field_constant(1u128);
-        let v1 = builder.insert_binary(v0, BinaryOp::Add, one);
-
-        let array_type = Type::Array(Arc::new(vec![Type::field()]), 1);
-        let arr = builder.current_function.dfg.make_array(vec![v1].into(), array_type);
-        builder.terminate_with_return(vec![arr]);
-
-        let ssa = builder.finish().fold_constants();
-        let main = ssa.main();
-        let entry_block_id = main.entry_block();
-        let entry_block = &main.dfg[entry_block_id];
-        assert_eq!(entry_block.instructions().len(), 1);
-        let new_add_instr = entry_block.instructions().first().unwrap();
-        let new_add_instr_result = main.dfg.instruction_results(*new_add_instr)[0];
-        assert_ne!(new_add_instr_result.resolved(), v1.resolved());
-
-        let return_value_id = match entry_block.unwrap_terminator() {
-            TerminatorInstruction::Return { return_values, .. } => return_values[0],
-            _ => unreachable!("Should have terminator instruction"),
-        };
-        let return_element = match &main.dfg[return_value_id] {
-            Value::Array { array, .. } => array[0],
-            _ => unreachable!("Return type should be array"),
-        };
-        // The return element is expected to refer to the new add instruction result.
-        assert_eq!(main.dfg.resolve(new_add_instr_result), main.dfg.resolve(return_element));
-=======
         let src = "
             acir(inline) fn main f0 {
               b0(v0: Field):
@@ -571,7 +501,6 @@
         let ssa = Ssa::from_str(src).unwrap();
         let ssa = ssa.fold_constants();
         assert_normalized_ssa_equals(ssa, src);
->>>>>>> 1df8c456
     }
 
     #[test]
@@ -599,17 +528,7 @@
             ";
         let ssa = Ssa::from_str(src).unwrap();
         let ssa = ssa.fold_constants();
-<<<<<<< HEAD
-        let main = ssa.main();
-        let instructions = main.dfg[main.entry_block()].instructions();
-
-        assert_eq!(instructions.len(), 1);
-        let instruction = &main.dfg[instructions[0]];
-
-        assert_eq!(instruction.resolved(), Instruction::Cast(v0, Type::unsigned(32)).resolved());
-=======
         assert_normalized_ssa_equals(ssa, expected);
->>>>>>> 1df8c456
     }
 
     #[test]
@@ -652,65 +571,6 @@
         // When constructing this IR, we should automatically decompose the constraint to be in terms of `v0`, `v1` and `v2`.
         //
         // The mul instructions are retained and will be removed in the dead instruction elimination pass.
-<<<<<<< HEAD
-        let main_id = Id::test_new(0);
-
-        // Compiling main
-        let mut builder = FunctionBuilder::new("main".into(), main_id);
-        let v0 = builder.add_parameter(Type::bool());
-        let v1 = builder.add_parameter(Type::bool());
-        let v2 = builder.add_parameter(Type::bool());
-
-        let v3 = builder.insert_binary(v0, BinaryOp::Mul, v1);
-        let v4 = builder.insert_not(v2);
-        let v5 = builder.insert_binary(v3, BinaryOp::Mul, v4);
-
-        // This constraint is automatically decomposed when it is inserted.
-        let v_true = builder.numeric_constant(true, Type::bool());
-        builder.insert_constrain(v5, v_true, None);
-
-        let v_false = builder.numeric_constant(false, Type::bool());
-
-        // Expected output:
-        //
-        // fn main f0 {
-        //   b0(v0: u1, v1: u1, v2: u1):
-        //     v3 = mul v0 v1
-        //     v4 = not v2
-        //     v5 = mul v3 v4
-        //     constrain v0 u1 1
-        //     constrain v1 u1 1
-        //     constrain v2 u1 0
-        // }
-
-        let ssa = builder.finish();
-        let main = ssa.main();
-        let instructions = main.dfg[main.entry_block()].instructions();
-
-        assert_eq!(instructions.len(), 6);
-
-        assert_eq!(
-            main.dfg[instructions[0]].resolved(),
-            Instruction::Binary(Binary { lhs: v0, operator: BinaryOp::Mul, rhs: v1 }).resolved()
-        );
-        assert_eq!(main.dfg[instructions[1]].resolved(), Instruction::Not(v2.resolved()));
-        assert_eq!(
-            main.dfg[instructions[2]].resolved(),
-            Instruction::Binary(Binary { lhs: v3, operator: BinaryOp::Mul, rhs: v4 }).resolved()
-        );
-        assert_eq!(
-            main.dfg[instructions[3]].resolved(),
-            Instruction::Constrain(v0, v_true, None).resolved()
-        );
-        assert_eq!(
-            main.dfg[instructions[4]].resolved(),
-            Instruction::Constrain(v1, v_true, None).resolved()
-        );
-        assert_eq!(
-            main.dfg[instructions[5]].resolved(),
-            Instruction::Constrain(v2, v_false, None).resolved()
-        );
-=======
         let src = "
             acir(inline) fn main f0 {
               b0(v0: u1, v1: u1, v2: u1):
@@ -736,7 +596,6 @@
             }
             ";
         assert_normalized_ssa_equals(ssa, expected);
->>>>>>> 1df8c456
     }
 
     // Regression for #4600
