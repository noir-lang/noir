//! The goal of the constant folding optimization pass is to propagate any constants forwards into
//! later [`Instruction`]s to maximize the impact of [compile-time simplifications][Instruction::simplify()].
//!
//! The pass works as follows:
//! - Re-insert each instruction in order to apply the instruction simplification performed
//!   by the [`DataFlowGraph`] automatically as new instructions are pushed.
//! - Check whether any input values have been constrained to be equal to a value of a simpler form
//!   by a [constrain instruction][Instruction::Constrain]. If so, replace the input value with the simpler form.
//! - Check whether the instruction [can_be_deduplicated][Instruction::can_be_deduplicated()]
//!   by duplicate instruction earlier in the same block.
//!
//! These operations are done in parallel so that they can each benefit from each other
//! without the need for multiple passes.
//!
//! Other passes perform a certain amount of constant folding automatically as they insert instructions
//! into the [`DataFlowGraph`] but this pass can become needed if [`DataFlowGraph::set_value`] or
//! [`DataFlowGraph::set_value_from_id`] are used on a value which enables instructions dependent on the value to
//! now be simplified.
//!
//! This is the only pass which removes duplicated pure [`Instruction`]s however and so is needed when
//! different blocks are merged, i.e. after the [`flatten_cfg`][super::flatten_cfg] pass.
use std::collections::{BTreeMap, HashSet, VecDeque};

use acvm::{
    acir::AcirField,
    brillig_vm::{MemoryValue, VMStatus, VM},
    FieldElement,
};
use bn254_blackbox_solver::Bn254BlackBoxSolver;
use im::Vector;
use iter_extended::vecmap;

use crate::{
    brillig::{
        brillig_gen::gen_brillig_for,
        brillig_ir::{artifact::BrilligParameter, brillig_variable::get_bit_size_from_ssa_type},
        Brillig,
    },
    ssa::{
        ir::{
            basic_block::BasicBlockId,
            dfg::{DataFlowGraph, InsertInstructionResult},
            dom::DominatorTree,
            function::{Function, FunctionId, RuntimeType},
            instruction::{Instruction, InstructionId},
            types::Type,
            value::{Value, ValueId},
        },
        ssa_gen::Ssa,
    },
};
use fxhash::FxHashMap as HashMap;

impl Ssa {
    /// Performs constant folding on each instruction.
    ///
    /// It will not look at constraints to inform simplifications
    /// based on the stated equivalence of two instructions.
    ///
    /// See [`constant_folding`][self] module for more information.
    #[tracing::instrument(level = "trace", skip(self))]
    pub(crate) fn fold_constants(mut self) -> Ssa {
        for function in self.functions.values_mut() {
            function.constant_fold(false, None);
        }
        self
    }

    /// Performs constant folding on each instruction.
    ///
    /// Also uses constraint information to inform more optimizations.
    ///
    /// See [`constant_folding`][self] module for more information.
    #[tracing::instrument(level = "trace", skip(self))]
    pub(crate) fn fold_constants_using_constraints(mut self) -> Ssa {
        for function in self.functions.values_mut() {
            function.constant_fold(true, None);
        }
        self
    }

    /// Performs constant folding on each instruction while also replacing calls to brillig functions
    /// with all constant arguments by trying to evaluate those calls.
    #[tracing::instrument(level = "trace", skip(self, brillig))]
    pub(crate) fn fold_constants_with_brillig(mut self, brillig: &Brillig) -> Ssa {
        // Collect all brillig functions so that later we can find them when processing a call instruction
        let mut brillig_functions: BTreeMap<FunctionId, Function> = BTreeMap::new();
        for (func_id, func) in &self.functions {
            if let RuntimeType::Brillig(..) = func.runtime() {
                let cloned_function = Function::clone_with_id(*func_id, func);
                brillig_functions.insert(*func_id, cloned_function);
            };
        }

        let brillig_info = Some(BrilligInfo { brillig, brillig_functions: &brillig_functions });

        for function in self.functions.values_mut() {
            function.constant_fold(false, brillig_info);
        }

        // It could happen that we inlined all calls to a given brillig function.
        // In that case it's unused so we can remove it. This is what we check next.
        self.remove_unused_brillig_functions(brillig_functions)
    }

    fn remove_unused_brillig_functions(
        mut self,
        mut brillig_functions: BTreeMap<FunctionId, Function>,
    ) -> Ssa {
        // Remove from the above map functions that are called
        for function in self.functions.values() {
            for block_id in function.reachable_blocks() {
                for instruction_id in function.dfg[block_id].instructions() {
                    let instruction = &function.dfg[*instruction_id];
                    let Instruction::Call { func: func_id, arguments: _ } = instruction else {
                        continue;
                    };

                    let func_value = &function.dfg[*func_id];
                    let Value::Function(func_id) = func_value else { continue };

                    brillig_functions.remove(func_id);
                }
            }
        }

        // The ones that remain are never called: let's remove them.
        for func_id in brillig_functions.keys() {
            // We never want to remove the main function (it could be `unconstrained` or it
            // could have been turned into brillig if `--force-brillig` was given).
            // We also don't want to remove entry points.
            if self.main_id == *func_id || self.entry_point_to_generated_index.contains_key(func_id)
            {
                continue;
            }

            self.functions.remove(func_id);
        }

        self
    }
}

impl Function {
    /// The structure of this pass is simple:
    /// Go through each block and re-insert all instructions.
    pub(crate) fn constant_fold(
        &mut self,
        use_constraint_info: bool,
        brillig_info: Option<BrilligInfo>,
    ) {
        let mut context = Context::new(use_constraint_info, brillig_info);
        let mut dom = DominatorTree::with_function(self);
        context.block_queue.push_back(self.entry_block());

        while let Some(block) = context.block_queue.pop_front() {
            if context.visited_blocks.contains(&block) {
                continue;
            }

            context.visited_blocks.insert(block);
            context.fold_constants_in_block(self, &mut dom, block);
        }
    }
}

struct Context<'a> {
    use_constraint_info: bool,
    brillig_info: Option<BrilligInfo<'a>>,
    /// Maps pre-folded ValueIds to the new ValueIds obtained by re-inserting the instruction.
    visited_blocks: HashSet<BasicBlockId>,
    block_queue: VecDeque<BasicBlockId>,

    /// Contains sets of values which are constrained to be equivalent to each other.
    ///
    /// The mapping's structure is `side_effects_enabled_var => (constrained_value => simplified_value)`.
    ///
    /// We partition the maps of constrained values according to the side-effects flag at the point
    /// at which the values are constrained. This prevents constraints which are only sometimes enforced
    /// being used to modify the rest of the program.
    constraint_simplification_mappings: ConstraintSimplificationCache,

    // Cache of instructions without any side-effects along with their outputs.
    cached_instruction_results: InstructionResultCache,
}

#[derive(Copy, Clone)]
pub(crate) struct BrilligInfo<'a> {
    brillig: &'a Brillig,
    brillig_functions: &'a BTreeMap<FunctionId, Function>,
}

/// Records a simplified equivalents of an [`Instruction`] in the blocks
/// where the constraint that advised the simplification has been encountered.
///
/// For more information see [`ConstraintSimplificationCache`].
#[derive(Default)]
struct SimplificationCache {
    /// Simplified expressions where we found them.
    ///
    /// It will always have at least one value because `add` is called
    /// after the default is constructed.
    simplifications: HashMap<BasicBlockId, ValueId>,
}

impl SimplificationCache {
    /// Called with a newly encountered simplification.
    fn add(&mut self, dfg: &DataFlowGraph, simple: ValueId, block: BasicBlockId) {
        self.simplifications
            .entry(block)
            .and_modify(|existing| {
                // `SimplificationCache` may already hold a simplification in this block
                // so we check whether `simple` is a better simplification than the current one.
                if let Some((_, simpler)) = simplify(dfg, *existing, simple) {
                    *existing = simpler;
                };
            })
            .or_insert(simple);
    }

    /// Try to find a simplification in a visible block.
    fn get(&self, block: BasicBlockId, dom: &DominatorTree) -> Option<ValueId> {
        // Deterministically walk up the dominator chain until we encounter a block that contains a simplification.
        dom.find_map_dominator(block, |b| self.simplifications.get(&b).cloned())
    }
}

/// HashMap from `(side_effects_enabled_var, Instruction)` to a simplified expression that it can
/// be replaced with based on constraints that testify to their equivalence, stored together
/// with the set of blocks at which this constraint has been observed.
///
/// Only blocks dominated by one in the cache should have access to this information, otherwise
/// we create a sort of time paradox where we replace an instruction with a constant we believe
/// it _should_ equal to, without ever actually producing and asserting the value.
type ConstraintSimplificationCache = HashMap<ValueId, HashMap<ValueId, SimplificationCache>>;

/// HashMap from `(Instruction, side_effects_enabled_var)` to the results of the instruction.
/// Stored as a two-level map to avoid cloning Instructions during the `.get` call.
///
/// The `side_effects_enabled_var` is optional because we only use them when `Instruction::requires_acir_gen_predicate`
/// is true _and_ the constraint information is also taken into account.
///
/// In addition to each result, the original BasicBlockId is stored as well. This allows us
/// to deduplicate instructions across blocks as long as the new block dominates the original.
type InstructionResultCache = HashMap<Instruction, HashMap<Option<ValueId>, ResultCache>>;

/// Records the results of all duplicate [`Instruction`]s along with the blocks in which they sit.
///
/// For more information see [`InstructionResultCache`].
#[derive(Default)]
struct ResultCache {
    result: Option<(BasicBlockId, Vec<ValueId>)>,
}

impl<'brillig> Context<'brillig> {
    fn new(use_constraint_info: bool, brillig_info: Option<BrilligInfo<'brillig>>) -> Self {
        Self {
            use_constraint_info,
            brillig_info,
            visited_blocks: Default::default(),
            block_queue: Default::default(),
            constraint_simplification_mappings: Default::default(),
            cached_instruction_results: Default::default(),
        }
    }

    fn fold_constants_in_block(
        &mut self,
        function: &mut Function,
        dom: &mut DominatorTree,
        block: BasicBlockId,
    ) {
        let instructions = function.dfg[block].take_instructions();

        // Default side effect condition variable with an enabled state.
        let mut side_effects_enabled_var =
            function.dfg.make_constant(FieldElement::one(), Type::bool());

        for instruction_id in instructions {
            self.fold_constants_into_instruction(
                function,
                dom,
                block,
                instruction_id,
                &mut side_effects_enabled_var,
            );
        }
        self.block_queue.extend(function.dfg[block].successors());
    }

    fn fold_constants_into_instruction(
        &mut self,
        function: &mut Function,
        dom: &mut DominatorTree,
        mut block: BasicBlockId,
        id: InstructionId,
        side_effects_enabled_var: &mut ValueId,
    ) {
        let constraint_simplification_mapping = self.get_constraint_map(*side_effects_enabled_var);
        let dfg = &mut function.dfg;

        let instruction =
            Self::resolve_instruction(id, block, dfg, dom, constraint_simplification_mapping);

        let old_results = dfg.instruction_results(id).to_vec();

        // If a copy of this instruction exists earlier in the block, then reuse the previous results.
        if let Some(cache_result) =
            self.get_cached(dfg, dom, &instruction, *side_effects_enabled_var, block)
        {
            match cache_result {
                CacheResult::Cached(cached) => {
                    // We track whether we may mutate MakeArray instructions before we deduplicate
                    // them but we still need to issue an extra inc_rc in case they're mutated afterward.
                    if matches!(instruction, Instruction::MakeArray { .. }) {
                        let value = *cached.last().unwrap();
                        let inc_rc = Instruction::IncrementRc { value };
                        let call_stack = dfg.get_call_stack(id);
                        dfg.insert_instruction_and_results(inc_rc, block, None, call_stack);
                    }

                    Self::replace_result_ids(dfg, &old_results, cached);
                    return;
                }
                CacheResult::NeedToHoistToCommonBlock(dominator) => {
                    // Just change the block to insert in the common dominator instead.
                    // This will only move the current instance of the instruction right now.
                    // When constant folding is run a second time later on, it'll catch
                    // that the previous instance can be deduplicated to this instance.
                    block = dominator;
                }
            }
        };

        // First try to inline a call to a brillig function with all constant arguments.
        let new_results = Self::try_inline_brillig_call_with_all_constants(
            &instruction,
            &old_results,
            block,
            dfg,
            self.brillig_info,
        )
        // Otherwise, try inserting the instruction again to apply any optimizations using the newly resolved inputs.
        .unwrap_or_else(|| {
            Self::push_instruction(id, instruction.clone(), &old_results, block, dfg)
        });

        Self::replace_result_ids(dfg, &old_results, &new_results);

        self.cache_instruction(
            instruction.clone(),
            new_results,
            function,
            *side_effects_enabled_var,
            block,
        );

        // If we just inserted an `Instruction::EnableSideEffectsIf`, we need to update `side_effects_enabled_var`
        // so that we use the correct set of constrained values in future.
        if let Instruction::EnableSideEffectsIf { condition } = instruction {
            *side_effects_enabled_var = condition;
        };
    }

    /// Fetches an [`Instruction`] by its [`InstructionId`] and fully resolves its inputs.
    fn resolve_instruction(
        instruction_id: InstructionId,
        block: BasicBlockId,
        dfg: &DataFlowGraph,
        dom: &mut DominatorTree,
        constraint_simplification_mapping: &HashMap<ValueId, SimplificationCache>,
    ) -> Instruction {
        let instruction = dfg[instruction_id].clone();

        // Alternate between resolving `value_id` in the `dfg` and checking to see if the resolved value
        // has been constrained to be equal to some simpler value in the current block.
        //
        // This allows us to reach a stable final `ValueId` for each instruction input as we add more
        // constraints to the cache.
        fn resolve_cache(
            block: BasicBlockId,
            dfg: &DataFlowGraph,
            dom: &mut DominatorTree,
            cache: &HashMap<ValueId, SimplificationCache>,
            value_id: ValueId,
        ) -> ValueId {
            let resolved_id = dfg.resolve(value_id);
            match cache.get(&resolved_id) {
                Some(simplification_cache) => {
                    if let Some(simplified) = simplification_cache.get(block, dom) {
                        resolve_cache(block, dfg, dom, cache, simplified)
                    } else {
                        resolved_id
                    }
                }
                None => resolved_id,
            }
        }

        // Resolve any inputs to ensure that we're comparing like-for-like instructions.
        instruction.map_values(|value_id| {
            resolve_cache(block, dfg, dom, constraint_simplification_mapping, value_id)
        })
    }

    /// Pushes a new [`Instruction`] into the [`DataFlowGraph`] which applies any optimizations
    /// based on newly resolved values for its inputs.
    ///
    /// This may result in the [`Instruction`] being optimized away or replaced with a constant value.
    fn push_instruction(
        id: InstructionId,
        instruction: Instruction,
        old_results: &[ValueId],
        block: BasicBlockId,
        dfg: &mut DataFlowGraph,
    ) -> Vec<ValueId> {
        let ctrl_typevars = instruction
            .requires_ctrl_typevars()
            .then(|| vecmap(old_results, |result| dfg.type_of_value(*result)));

        let call_stack = dfg.get_call_stack(id);
        let new_results =
            match dfg.insert_instruction_and_results(instruction, block, ctrl_typevars, call_stack)
            {
                InsertInstructionResult::SimplifiedTo(new_result) => vec![new_result],
                InsertInstructionResult::SimplifiedToMultiple(new_results) => new_results,
                InsertInstructionResult::Results(_, new_results) => new_results.to_vec(),
                InsertInstructionResult::InstructionRemoved => vec![],
            };
        // Optimizations while inserting the instruction should not change the number of results.
        assert_eq!(old_results.len(), new_results.len());

        new_results
    }

    fn cache_instruction(
        &mut self,
        instruction: Instruction,
        instruction_results: Vec<ValueId>,
        function: &Function,
        side_effects_enabled_var: ValueId,
        block: BasicBlockId,
    ) {
        if self.use_constraint_info {
            // If the instruction was a constraint, then create a link between the two `ValueId`s
            // to map from the more complex to the simpler value.
            if let Instruction::Constrain(lhs, rhs, _) = instruction {
                // These `ValueId`s should be fully resolved now.
                if let Some((complex, simple)) = simplify(&function.dfg, lhs, rhs) {
                    self.get_constraint_map(side_effects_enabled_var)
                        .entry(complex)
                        .or_default()
                        .add(&function.dfg, simple, block);
                }
            }
        }

        // If we have an array get whose value is from an array set on the same array at the same index,
        // we can simplify that array get to the value of the previous array set.
        //
        // For example:
        // v3 = array_set v0, index v1, value v2
        // v4 = array_get v3, index v1 -> Field
        //
        // We know that `v4` can be simplified to `v2`.
        // Thus, even if the index is dynamic (meaning the array get would have side effects),
        // we can simplify the operation when we take into account the predicate.
        if let Instruction::ArraySet { index, value, .. } = &instruction {
            let use_predicate =
                self.use_constraint_info && instruction.requires_acir_gen_predicate(&function.dfg);
            let predicate = use_predicate.then_some(side_effects_enabled_var);

            let array_get = Instruction::ArrayGet { array: instruction_results[0], index: *index };

            self.cached_instruction_results
                .entry(array_get)
                .or_default()
                .entry(predicate)
                .or_default()
                .cache(block, vec![*value]);
        }

        self.remove_possibly_mutated_cached_make_arrays(&instruction, function);

        // If the instruction doesn't have side-effects and if it won't interact with enable_side_effects during acir_gen,
        // we cache the results so we can reuse them if the same instruction appears again later in the block.
        // Others have side effects representing failure, which are implicit in the ACIR code and can also be deduplicated.
        let can_be_deduplicated =
            instruction.can_be_deduplicated(function, self.use_constraint_info);

        // We also allow deduplicating MakeArray instructions that we have tracked which haven't
        // been mutated.
        if can_be_deduplicated || matches!(instruction, Instruction::MakeArray { .. }) {
            let use_predicate =
                self.use_constraint_info && instruction.requires_acir_gen_predicate(&function.dfg);
            let predicate = use_predicate.then_some(side_effects_enabled_var);

            self.cached_instruction_results
                .entry(instruction)
                .or_default()
                .entry(predicate)
                .or_default()
                .cache(block, instruction_results);
        }
    }

    /// Get the simplification mapping from complex to simpler instructions,
    /// which all depend on the same side effect condition variable.
    fn get_constraint_map(
        &mut self,
        side_effects_enabled_var: ValueId,
    ) -> &mut HashMap<ValueId, SimplificationCache> {
        self.constraint_simplification_mappings.entry(side_effects_enabled_var).or_default()
    }

    /// Replaces a set of [`ValueId`]s inside the [`DataFlowGraph`] with another.
    fn replace_result_ids(
        dfg: &mut DataFlowGraph,
        old_results: &[ValueId],
        new_results: &[ValueId],
    ) {
        for (old_result, new_result) in old_results.iter().zip(new_results) {
            dfg.set_value_from_id(*old_result, *new_result);
        }
    }

    /// Get a cached result if it can be used in this context.
    fn get_cached(
        &self,
        dfg: &DataFlowGraph,
        dom: &mut DominatorTree,
        instruction: &Instruction,
        side_effects_enabled_var: ValueId,
        block: BasicBlockId,
    ) -> Option<CacheResult> {
        let results_for_instruction = self.cached_instruction_results.get(instruction)?;
        let predicate = self.use_constraint_info && instruction.requires_acir_gen_predicate(dfg);
        let predicate = predicate.then_some(side_effects_enabled_var);

        results_for_instruction.get(&predicate)?.get(block, dom, instruction.has_side_effects(dfg))
    }

    /// Checks if the given instruction is a call to a brillig function with all constant arguments.
    /// If so, we can try to evaluate that function and replace the results with the evaluation results.
    fn try_inline_brillig_call_with_all_constants(
        instruction: &Instruction,
        old_results: &[ValueId],
        block: BasicBlockId,
        dfg: &mut DataFlowGraph,
        brillig_info: Option<BrilligInfo>,
    ) -> Option<Vec<ValueId>> {
        let evaluation_result = Self::evaluate_const_brillig_call(
            instruction,
            brillig_info?.brillig,
            brillig_info?.brillig_functions,
            dfg,
        );

        match evaluation_result {
            EvaluationResult::NotABrilligCall | EvaluationResult::CannotEvaluate(_) => None,
            EvaluationResult::Evaluated(memory_values) => {
                let mut memory_index = 0;
                let new_results = vecmap(old_results, |old_result| {
                    let typ = dfg.type_of_value(*old_result);
                    Self::new_value_for_type_and_memory_values(
                        typ,
                        block,
                        &memory_values,
                        &mut memory_index,
                        dfg,
                    )
                });
                Some(new_results)
            }
        }
    }

    /// Tries to evaluate an instruction if it's a call that points to a brillig function,
    /// and all its arguments are constant.
    /// We do this by directly executing the function with a brillig VM.
    fn evaluate_const_brillig_call(
        instruction: &Instruction,
        brillig: &Brillig,
        brillig_functions: &BTreeMap<FunctionId, Function>,
        dfg: &mut DataFlowGraph,
    ) -> EvaluationResult {
        let Instruction::Call { func: func_id, arguments } = instruction else {
            return EvaluationResult::NotABrilligCall;
        };

        let func_value = &dfg[*func_id];
        let Value::Function(func_id) = func_value else {
            return EvaluationResult::NotABrilligCall;
        };

        let Some(func) = brillig_functions.get(func_id) else {
            return EvaluationResult::NotABrilligCall;
        };

        if !arguments.iter().all(|argument| dfg.is_constant(*argument)) {
            return EvaluationResult::CannotEvaluate(*func_id);
        }

        let mut brillig_arguments = Vec::new();
        for argument in arguments {
            let typ = dfg.type_of_value(*argument);
            let Some(parameter) = type_to_brillig_parameter(&typ) else {
                return EvaluationResult::CannotEvaluate(*func_id);
            };
            brillig_arguments.push(parameter);
        }

        // Check that return value types are supported by brillig
        for return_id in func.returns().iter() {
            let typ = func.dfg.type_of_value(*return_id);
            if type_to_brillig_parameter(&typ).is_none() {
                return EvaluationResult::CannotEvaluate(*func_id);
            }
        }

        let Ok(generated_brillig) = gen_brillig_for(func, brillig_arguments, brillig) else {
            return EvaluationResult::CannotEvaluate(*func_id);
        };

        let mut calldata = Vec::new();
        for argument in arguments {
            value_id_to_calldata(*argument, dfg, &mut calldata);
        }

        let bytecode = &generated_brillig.byte_code;
        let foreign_call_results = Vec::new();
        let black_box_solver = Bn254BlackBoxSolver;
        let profiling_active = false;
        let mut vm =
            VM::new(calldata, bytecode, foreign_call_results, &black_box_solver, profiling_active);
        let vm_status: VMStatus<_> = vm.process_opcodes();
        let VMStatus::Finished { return_data_offset, return_data_size } = vm_status else {
            return EvaluationResult::CannotEvaluate(*func_id);
        };

        let memory =
            vm.get_memory()[return_data_offset..(return_data_offset + return_data_size)].to_vec();

        EvaluationResult::Evaluated(memory)
    }

    /// Creates a new value inside this function by reading it from `memory_values` starting at
    /// `memory_index` depending on the given Type: if it's an array multiple values will be read
    /// and a new `make_array` instruction will be created.
    fn new_value_for_type_and_memory_values(
        typ: Type,
        block_id: BasicBlockId,
        memory_values: &[MemoryValue<FieldElement>],
        memory_index: &mut usize,
        dfg: &mut DataFlowGraph,
    ) -> ValueId {
        match typ {
            Type::Numeric(_) => {
                let memory = memory_values[*memory_index];
                *memory_index += 1;

                let field_value = match memory {
                    MemoryValue::Field(field_value) => field_value,
                    MemoryValue::Integer(u128_value, _) => u128_value.into(),
                };
                dfg.make_constant(field_value, typ)
            }
            Type::Array(types, length) => {
                let mut new_array_values = Vector::new();
                for _ in 0..length {
                    for typ in types.iter() {
                        let new_value = Self::new_value_for_type_and_memory_values(
                            typ.clone(),
                            block_id,
                            memory_values,
                            memory_index,
                            dfg,
                        );
                        new_array_values.push_back(new_value);
                    }
                }

                let instruction = Instruction::MakeArray {
                    elements: new_array_values,
                    typ: Type::Array(types, length),
                };
                let instruction_id = dfg.make_instruction(instruction, None);
                dfg[block_id].instructions_mut().push(instruction_id);
                *dfg.instruction_results(instruction_id).first().unwrap()
            }
            Type::Reference(_) => {
                panic!("Unexpected reference type in brillig function result")
            }
            Type::Slice(_) => {
                panic!("Unexpected slice type in brillig function result")
            }
            Type::Function => {
                panic!("Unexpected function type in brillig function result")
            }
        }
    }

    fn remove_possibly_mutated_cached_make_arrays(
        &mut self,
        instruction: &Instruction,
        function: &Function,
    ) {
        use Instruction::{ArraySet, Store};

        // Should we consider calls to slice_push_back and similar to be mutating operations as well?
        if let Store { value: array, .. } | ArraySet { array, .. } = instruction {
            let instruction = match &function.dfg[*array] {
                Value::Instruction { instruction, .. } => &function.dfg[*instruction],
                _ => return,
            };

            if matches!(instruction, Instruction::MakeArray { .. }) {
                self.cached_instruction_results.remove(instruction);
            }
        }
    }
}

impl ResultCache {
    /// Records that an `Instruction` in block `block` produced the result values `results`.
    fn cache(&mut self, block: BasicBlockId, results: Vec<ValueId>) {
        if self.result.is_none() {
            self.result = Some((block, results));
        }
    }

    /// Returns a set of [`ValueId`]s produced from a copy of this [`Instruction`] which sits
    /// within a block which dominates `block`.
    ///
    /// We require that the cached instruction's block dominates `block` in order to avoid
    /// cycles causing issues (e.g. two instructions being replaced with the results of each other
    /// such that neither instruction exists anymore.)
    fn get(
        &self,
        block: BasicBlockId,
        dom: &mut DominatorTree,
        has_side_effects: bool,
    ) -> Option<CacheResult> {
        self.result.as_ref().and_then(|(origin_block, results)| {
            if dom.dominates(*origin_block, block) {
                Some(CacheResult::Cached(results))
            } else if !has_side_effects {
                // Insert a copy of this instruction in the common dominator
                let dominator = dom.common_dominator(*origin_block, block);
                Some(CacheResult::NeedToHoistToCommonBlock(dominator))
            } else {
                None
            }
        })
    }
}

enum CacheResult<'a> {
    Cached(&'a [ValueId]),
    NeedToHoistToCommonBlock(BasicBlockId),
}

/// Result of trying to evaluate an instruction (any instruction) in this pass.
enum EvaluationResult {
    /// Nothing was done because the instruction wasn't a call to a brillig function,
    /// or some arguments to it were not constants.
    NotABrilligCall,
    /// The instruction was a call to a brillig function, but we couldn't evaluate it.
    /// This can occur in the situation where the brillig function reaches a "trap" or a foreign call opcode.
    CannotEvaluate(FunctionId),
    /// The instruction was a call to a brillig function and we were able to evaluate it,
    /// returning evaluation memory values.
    Evaluated(Vec<MemoryValue<FieldElement>>),
}

/// Similar to FunctionContext::ssa_type_to_parameter but never panics and disallows reference types.
pub(crate) fn type_to_brillig_parameter(typ: &Type) -> Option<BrilligParameter> {
    match typ {
        Type::Numeric(_) => Some(BrilligParameter::SingleAddr(get_bit_size_from_ssa_type(typ))),
        Type::Array(item_type, size) => {
            let mut parameters = Vec::with_capacity(item_type.len());
            for item_typ in item_type.iter() {
                parameters.push(type_to_brillig_parameter(item_typ)?);
            }
            Some(BrilligParameter::Array(parameters, *size as usize))
        }
        _ => None,
    }
}

fn value_id_to_calldata(value_id: ValueId, dfg: &DataFlowGraph, calldata: &mut Vec<FieldElement>) {
    if let Some(value) = dfg.get_numeric_constant(value_id) {
        calldata.push(value);
        return;
    }

    if let Some((values, _type)) = dfg.get_array_constant(value_id) {
        for value in values {
            value_id_to_calldata(value, dfg, calldata);
        }
        return;
    }

    panic!("Expected ValueId to be numeric constant or array constant");
}

/// Check if one expression is simpler than the other.
/// Returns `Some((complex, simple))` if a simplification was found, otherwise `None`.
/// Expects the `ValueId`s to be fully resolved.
fn simplify(dfg: &DataFlowGraph, lhs: ValueId, rhs: ValueId) -> Option<(ValueId, ValueId)> {
    match (&dfg[lhs], &dfg[rhs]) {
        // Ignore trivial constraints
        (Value::NumericConstant { .. }, Value::NumericConstant { .. }) => None,

        // Prefer replacing with constants where possible.
        (Value::NumericConstant { .. }, _) => Some((rhs, lhs)),
        (_, Value::NumericConstant { .. }) => Some((lhs, rhs)),
        // Otherwise prefer block parameters over instruction results.
        // This is as block parameters are more likely to be a single witness rather than a full expression.
        (Value::Param { .. }, Value::Instruction { .. }) => Some((rhs, lhs)),
        (Value::Instruction { .. }, Value::Param { .. }) => Some((lhs, rhs)),
        (_, _) => None,
    }
}

#[cfg(test)]
mod test {
    use std::sync::Arc;

    use crate::ssa::{
        function_builder::FunctionBuilder,
        ir::{map::Id, types::Type},
        opt::assert_normalized_ssa_equals,
        Ssa,
    };

    #[test]
    fn simple_constant_fold() {
        // After constructing this IR, we set the value of v0 to 2.
        // The expected return afterwards should be 9.
        let src = "
            acir(inline) fn main f0 {
              b0(v0: Field):
                v1 = add v0, Field 1
                v2 = mul v1, Field 3
                return v2
            }
            ";
        let mut ssa = Ssa::from_str(src).unwrap();
        let main = ssa.main_mut();

        let instructions = main.dfg[main.entry_block()].instructions();
        assert_eq!(instructions.len(), 2); // The final return is not counted

        let v0 = main.parameters()[0];
        let two = main.dfg.make_constant(2_u128.into(), Type::field());

        main.dfg.set_value_from_id(v0, two);

        let expected = "
            acir(inline) fn main f0 {
              b0(v0: Field):
                return Field 9
            }
            ";
        let ssa = ssa.fold_constants();
        assert_normalized_ssa_equals(ssa, expected);
    }

    #[test]
    fn redundant_truncation() {
        // After constructing this IR, we set the value of v1 to 2^8.
        // The expected return afterwards should be v2.
        let src = "
            acir(inline) fn main f0 {
              b0(v0: u16, v1: u16):
                v2 = div v0, v1
                v3 = truncate v2 to 8 bits, max_bit_size: 16
                return v3
            }
            ";
        let mut ssa = Ssa::from_str(src).unwrap();
        let main = ssa.main_mut();

        let instructions = main.dfg[main.entry_block()].instructions();
        assert_eq!(instructions.len(), 2); // The final return is not counted

        let v1 = main.parameters()[1];

        // Note that this constant guarantees that `v0/constant < 2^8`. We then do not need to truncate the result.
        let constant = 2_u128.pow(8);
        let constant = main.dfg.make_constant(constant.into(), Type::unsigned(16));

        main.dfg.set_value_from_id(v1, constant);

        let expected = "
            acir(inline) fn main f0 {
              b0(v0: u16, v1: u16):
                v3 = div v0, u16 256
                return v3
            }
            ";

        let ssa = ssa.fold_constants();
        assert_normalized_ssa_equals(ssa, expected);
    }

    #[test]
    fn non_redundant_truncation() {
        // After constructing this IR, we set the value of v1 to 2^8 - 1.
        // This should not result in the truncation being removed.
        let src = "
            acir(inline) fn main f0 {
              b0(v0: u16, v1: u16):
                v2 = div v0, v1
                v3 = truncate v2 to 8 bits, max_bit_size: 16
                return v3
            }
            ";
        let mut ssa = Ssa::from_str(src).unwrap();
        let main = ssa.main_mut();

        let instructions = main.dfg[main.entry_block()].instructions();
        assert_eq!(instructions.len(), 2); // The final return is not counted

        let v1 = main.parameters()[1];

        // Note that this constant does not guarantee that `v0/constant < 2^8`. We must then truncate the result.
        let constant = 2_u128.pow(8) - 1;
        let constant = main.dfg.make_constant(constant.into(), Type::unsigned(16));

        main.dfg.set_value_from_id(v1, constant);

        let expected = "
            acir(inline) fn main f0 {
              b0(v0: u16, v1: u16):
                v3 = div v0, u16 255
                v4 = truncate v3 to 8 bits, max_bit_size: 16
                return v4
            }
            ";

        let ssa = ssa.fold_constants();
        assert_normalized_ssa_equals(ssa, expected);
    }

    #[test]
    fn arrays_elements_are_updated() {
        // After constructing this IR, we run constant folding with no expected benefit, but to
        // ensure that all new values ids are correctly propagated.
        let src = "
            acir(inline) fn main f0 {
              b0(v0: Field):
                v2 = add v0, Field 1
                v3 = make_array [v2] : [Field; 1]
                return v3
            }
            ";
        let ssa = Ssa::from_str(src).unwrap();
        let ssa = ssa.fold_constants();
        assert_normalized_ssa_equals(ssa, src);
    }

    #[test]
    fn instruction_deduplication() {
        // After constructing this IR, we run constant folding which should replace the second cast
        // with a reference to the results to the first. This then allows us to optimize away
        // the constrain instruction as both inputs are known to be equal.
        //
        // The first cast instruction is retained and will be removed in the dead instruction elimination pass.
        let src = "
            acir(inline) fn main f0 {
              b0(v0: u16):
                v1 = cast v0 as u32
                v2 = cast v0 as u32
                constrain v1 == v2
                return
            }
            ";
        let expected = "
            acir(inline) fn main f0 {
              b0(v0: u16):
                v1 = cast v0 as u32
                return
            }
            ";
        let ssa = Ssa::from_str(src).unwrap();
        let ssa = ssa.fold_constants();
        assert_normalized_ssa_equals(ssa, expected);
    }

    #[test]
    fn constant_index_array_access_deduplication() {
        // After constructing this IR, we run constant folding which should replace the second constant-index array get
        // with a reference to the results to the first. This then allows us to optimize away
        // the constrain instruction as both inputs are known to be equal.
        let src = "
            acir(inline) fn main f0 {
              b0(v0: [Field; 4], v1: u32, v2: bool, v3: bool):
                enable_side_effects v2
                v4 = array_get v0, index u32 0 -> Field
                v5 = array_get v0, index v1 -> Field
                enable_side_effects v3
                v6 = array_get v0, index u32 0 -> Field
                v7 = array_get v0, index v1 -> Field
                constrain v4 == v6
                return
            }
            ";
        let expected = "
            acir(inline) fn main f0 {
              b0(v0: [Field; 4], v1: u32, v2: u1, v3: u1):
                enable_side_effects v2
                v5 = array_get v0, index u32 0 -> Field
                v6 = array_get v0, index v1 -> Field
                enable_side_effects v3
                v7 = array_get v0, index v1 -> Field
                return
            }
            ";

        let ssa = Ssa::from_str(src).unwrap();
        let ssa = ssa.fold_constants();
        assert_normalized_ssa_equals(ssa, expected);
    }

    #[test]
    fn constraint_decomposition() {
        // When constructing this IR, we should automatically decompose the constraint to be in terms of `v0`, `v1` and `v2`.
        //
        // The mul instructions are retained and will be removed in the dead instruction elimination pass.
        let src = "
            acir(inline) fn main f0 {
              b0(v0: u1, v1: u1, v2: u1):
                v3 = mul v0, v1
                v4 = not v2
                v5 = mul v3, v4
                constrain v5 == u1 1
                return
            }
            ";
        let ssa = Ssa::from_str(src).unwrap();

        let expected = "
            acir(inline) fn main f0 {
              b0(v0: u1, v1: u1, v2: u1):
                v3 = mul v0, v1
                v4 = not v2
                v5 = mul v3, v4
                constrain v0 == u1 1
                constrain v1 == u1 1
                constrain v2 == u1 0
                return
            }
            ";
        assert_normalized_ssa_equals(ssa, expected);
    }

    // Regression for #4600
    #[test]
    fn array_get_regression() {
        // We want to make sure after constant folding both array_gets remain since they are
        // under different enable_side_effects_if contexts and thus one may be disabled while
        // the other is not. If one is removed, it is possible e.g. v4 is replaced with v2 which
        // is disabled (only gets from index 0) and thus returns the wrong result.
        let src = "
        acir(inline) fn main f0 {
          b0(v0: u1, v1: u64):
            enable_side_effects v0
            v4 = make_array [Field 0, Field 1] : [Field; 2]
            v5 = array_get v4, index v1 -> Field
            v6 = not v0
            enable_side_effects v6
            v7 = array_get v4, index v1 -> Field
            return
        }
        ";
        let ssa = Ssa::from_str(src).unwrap();

        // Expected output is unchanged
        let ssa = ssa.fold_constants();
        assert_normalized_ssa_equals(ssa, src);
    }

    #[test]
    fn deduplicate_instructions_with_predicates() {
        let src = "
            acir(inline) fn main f0 {
              b0(v0: u1, v1: u1, v2: [Field; 2]):
                enable_side_effects v0
                v6 = array_get v2, index u32 0 -> u32
                v7 = array_set v2, index u32 1, value u32 2
                v8 = array_get v7, index u32 0 -> u32
                constrain v6 == v8
                enable_side_effects v1
                v9 = array_get v2, index u32 0 -> u32
                v10 = array_set v2, index u32 1, value u32 2
                v11 = array_get v10, index u32 0 -> u32
                constrain v9 == v11
                enable_side_effects v0
                v12 = array_get v2, index u32 0 -> u32
                v13 = array_set v2, index u32 1, value u32 2
                v14 = array_get v13, index u32 0 -> u32
                constrain v12 == v14
                return
            }
            ";
        let ssa = Ssa::from_str(src).unwrap();

        let main = ssa.main();
        let instructions = main.dfg[main.entry_block()].instructions();
        assert_eq!(instructions.len(), 15);

        let expected = "
            acir(inline) fn main f0 {
              b0(v0: u1, v1: u1, v2: [Field; 2]):
                enable_side_effects v0
                v4 = array_get v2, index u32 0 -> u32
                v7 = array_set v2, index u32 1, value u32 2
                v8 = array_get v7, index u32 0 -> u32
                constrain v4 == v8
                enable_side_effects v1
                v9 = array_set v2, index u32 1, value u32 2
                v10 = array_get v9, index u32 0 -> u32
                constrain v4 == v10
                enable_side_effects v0
                return
            }
            ";

        let ssa = ssa.fold_constants_using_constraints();
        assert_normalized_ssa_equals(ssa, expected);
    }

    #[test]
    fn constant_array_deduplication() {
        // fn main f0 {
        //   b0(v0: u64):
        //     v1 = make_array [v0, u64 0, u64 0, u64 0, u64 0, u64 0, u64 0, u64 0, u64 0, u64 0, u64 0, u64 0, u64 0, u64 0, u64 0, u64 0, u64 0, u64 0, u64 0, u64 0, u64 0, u64 0, u64 0, u64 0, u64 0]
        //     v2 = make_array [v0, u64 0, u64 0, u64 0, u64 0, u64 0, u64 0, u64 0, u64 0, u64 0, u64 0, u64 0, u64 0, u64 0, u64 0, u64 0, u64 0, u64 0, u64 0, u64 0, u64 0, u64 0, u64 0, u64 0, u64 0]
        //     v5 = call keccakf1600(v1)
        //     v6 = call keccakf1600(v2)
        // }
        // Here we're checking a situation where two identical arrays are being initialized twice and being assigned separate `ValueId`s.
        // This would result in otherwise identical instructions not being deduplicated.
        let main_id = Id::test_new(0);

        // Compiling main
        let mut builder = FunctionBuilder::new("main".into(), main_id);
        let v0 = builder.add_parameter(Type::unsigned(64));
        let zero = builder.numeric_constant(0u128, Type::unsigned(64));
        let typ = Type::Array(Arc::new(vec![Type::unsigned(64)]), 25);

        let array_contents = im::vector![
            v0, zero, zero, zero, zero, zero, zero, zero, zero, zero, zero, zero, zero, zero, zero,
            zero, zero, zero, zero, zero, zero, zero, zero, zero, zero,
        ];
        let array1 = builder.insert_make_array(array_contents.clone(), typ.clone());
        let array2 = builder.insert_make_array(array_contents, typ.clone());

        assert_ne!(array1, array2, "arrays were not assigned different value ids");

        let keccakf1600 =
            builder.import_intrinsic("keccakf1600").expect("keccakf1600 intrinsic should exist");
        let _v10 = builder.insert_call(keccakf1600, vec![array1], vec![typ.clone()]);
        let _v11 = builder.insert_call(keccakf1600, vec![array2], vec![typ.clone()]);
        builder.terminate_with_return(Vec::new());

        let mut ssa = builder.finish();
        ssa.normalize_ids();

        println!("{ssa}");

        let main = ssa.main();
        let instructions = main.dfg[main.entry_block()].instructions();
        let starting_instruction_count = instructions.len();
        assert_eq!(starting_instruction_count, 4);

        // fn main f0 {
        //   b0(v0: u64):
        //     v1 = make_array [v0, u64 0, u64 0, u64 0, u64 0, u64 0, u64 0, u64 0, u64 0, u64 0, u64 0, u64 0, u64 0, u64 0, u64 0, u64 0, u64 0, u64 0, u64 0, u64 0, u64 0, u64 0, u64 0, u64 0, u64 0]
        //     inc_rc v1
        //     v5 = call keccakf1600(v1)
        // }
        let ssa = ssa.fold_constants();

        println!("{ssa}");

        let main = ssa.main();
        let instructions = main.dfg[main.entry_block()].instructions();
        let ending_instruction_count = instructions.len();
        assert_eq!(ending_instruction_count, 3);
    }

    #[test]
    fn deduplicate_across_blocks() {
        // fn main f0 {
        //   b0(v0: u1):
        //     v1 = not v0
        //     jmp b1()
        //   b1():
        //     v2 = not v0
        //     return v2
        // }
        let main_id = Id::test_new(0);

        // Compiling main
        let mut builder = FunctionBuilder::new("main".into(), main_id);
        let b1 = builder.insert_block();

        let v0 = builder.add_parameter(Type::bool());
        let _v1 = builder.insert_not(v0);
        builder.terminate_with_jmp(b1, Vec::new());

        builder.switch_to_block(b1);
        let v2 = builder.insert_not(v0);
        builder.terminate_with_return(vec![v2]);

        let ssa = builder.finish();
        let main = ssa.main();
        assert_eq!(main.dfg[main.entry_block()].instructions().len(), 1);
        assert_eq!(main.dfg[b1].instructions().len(), 1);

        // Expected output:
        //
        // fn main f0 {
        //   b0(v0: u1):
        //     v1 = not v0
        //     jmp b1()
        //   b1():
        //     return v1
        // }
        let ssa = ssa.fold_constants_using_constraints();
        let main = ssa.main();
        assert_eq!(main.dfg[main.entry_block()].instructions().len(), 1);
        assert_eq!(main.dfg[b1].instructions().len(), 0);
    }

    #[test]
    fn deduplicate_across_non_dominated_blocks() {
        let src = "
            brillig(inline) fn main f0 {
              b0(v0: u32):
                v2 = lt u32 1000, v0
                jmpif v2 then: b1, else: b2
              b1():
                v4 = shl v0, u32 1
                v5 = lt v0, v4
                constrain v5 == u1 1
                jmp b2()
              b2():
                v7 = lt u32 1000, v0
                jmpif v7 then: b3, else: b4
              b3():
                v8 = shl v0, u32 1
                v9 = lt v0, v8
                constrain v9 == u1 1
                jmp b4()
              b4():
                return
            }
        ";
        let ssa = Ssa::from_str(src).unwrap();

        // v4 has been hoisted, although:
        // - v5 has not yet been removed since it was encountered earlier in the program
        // - v8 hasn't been recognized as a duplicate of v6 yet since they still reference v4 and
        //   v5 respectively
        let expected = "
            brillig(inline) fn main f0 {
              b0(v0: u32):
                v2 = lt u32 1000, v0
                v4 = shl v0, u32 1
                jmpif v2 then: b1, else: b2
              b1():
                v5 = shl v0, u32 1
                v6 = lt v0, v5
                constrain v6 == u1 1
                jmp b2()
              b2():
                jmpif v2 then: b3, else: b4
              b3():
                v8 = lt v0, v4
                constrain v8 == u1 1
                jmp b4()
              b4():
                return
            }
        ";

        let ssa = ssa.fold_constants_using_constraints();
        assert_normalized_ssa_equals(ssa, expected);
    }

    #[test]
    fn inlines_brillig_call_without_arguments() {
        let src = "
            acir(inline) fn main f0 {
              b0():
                v0 = call f1() -> Field
                return v0
            }

            brillig(inline) fn one f1 {
              b0():
                v0 = add Field 2, Field 3
                return v0
            }
            ";
        let ssa = Ssa::from_str(src).unwrap();
        let brillig = ssa.to_brillig(false);

        let expected = "
            acir(inline) fn main f0 {
              b0():
                return Field 5
            }
            ";
        let ssa = ssa.fold_constants_with_brillig(&brillig);
        assert_normalized_ssa_equals(ssa, expected);
    }

    #[test]
    fn inlines_brillig_call_with_two_field_arguments() {
        let src = "
            acir(inline) fn main f0 {
              b0():
                v0 = call f1(Field 2, Field 3) -> Field
                return v0
            }

            brillig(inline) fn one f1 {
              b0(v0: Field, v1: Field):
                v2 = add v0, v1
                return v2
            }
            ";
        let ssa = Ssa::from_str(src).unwrap();
        let brillig = ssa.to_brillig(false);

        let expected = "
            acir(inline) fn main f0 {
              b0():
                return Field 5
            }
            ";
        let ssa = ssa.fold_constants_with_brillig(&brillig);
        assert_normalized_ssa_equals(ssa, expected);
    }

    #[test]
    fn inlines_brillig_call_with_two_i32_arguments() {
        let src = "
            acir(inline) fn main f0 {
              b0():
                v0 = call f1(i32 2, i32 3) -> i32
                return v0
            }

            brillig(inline) fn one f1 {
              b0(v0: i32, v1: i32):
                v2 = add v0, v1
                return v2
            }
            ";
        let ssa = Ssa::from_str(src).unwrap();
        let brillig = ssa.to_brillig(false);

        let expected = "
            acir(inline) fn main f0 {
              b0():
                return i32 5
            }
            ";
        let ssa = ssa.fold_constants_with_brillig(&brillig);
        assert_normalized_ssa_equals(ssa, expected);
    }

    #[test]
    fn inlines_brillig_call_with_array_return() {
        let src = "
            acir(inline) fn main f0 {
              b0():
                v0 = call f1(Field 2, Field 3, Field 4) -> [Field; 3]
                return v0
            }

            brillig(inline) fn one f1 {
              b0(v0: Field, v1: Field, v2: Field):
                v3 = make_array [v0, v1, v2] : [Field; 3]
                return v3
            }
            ";
        let ssa = Ssa::from_str(src).unwrap();
        let brillig = ssa.to_brillig(false);

        let expected = "
            acir(inline) fn main f0 {
              b0():
                v3 = make_array [Field 2, Field 3, Field 4] : [Field; 3]
                return v3
            }
            ";
        let ssa = ssa.fold_constants_with_brillig(&brillig);
        assert_normalized_ssa_equals(ssa, expected);
    }

    #[test]
    fn inlines_brillig_call_with_composite_array_return() {
        let src = "
            acir(inline) fn main f0 {
              b0():
                v0 = call f1(Field 2, i32 3, Field 4, i32 5) -> [(Field, i32); 2]
                return v0
            }

            brillig(inline) fn one f1 {
              b0(v0: Field, v1: i32, v2: i32, v3: Field):
                v4 = make_array [v0, v1, v2, v3] : [(Field, i32); 2]
                return v4
            }
            ";
        let ssa = Ssa::from_str(src).unwrap();
        let brillig = ssa.to_brillig(false);

        let expected = "
            acir(inline) fn main f0 {
              b0():
                v4 = make_array [Field 2, i32 3, Field 4, i32 5] : [(Field, i32); 2]
                return v4
            }
            ";
        let ssa = ssa.fold_constants_with_brillig(&brillig);
        assert_normalized_ssa_equals(ssa, expected);
    }

    #[test]
    fn inlines_brillig_call_with_array_arguments() {
        let src = "
            acir(inline) fn main f0 {
              b0():
                v0 = make_array [Field 2, Field 3] : [Field; 2]
                v1 = call f1(v0) -> Field
                return v1
            }

            brillig(inline) fn one f1 {
              b0(v0: [Field; 2]):
                inc_rc v0
                v2 = array_get v0, index u32 0 -> Field
                v4 = array_get v0, index u32 1 -> Field
                v5 = add v2, v4
                dec_rc v0
                return v5
            }
            ";
        let ssa = Ssa::from_str(src).unwrap();
        let brillig = ssa.to_brillig(false);

        let expected = "
            acir(inline) fn main f0 {
              b0():
                v2 = make_array [Field 2, Field 3] : [Field; 2]
                return Field 5
            }
            ";
        let ssa = ssa.fold_constants_with_brillig(&brillig);
        assert_normalized_ssa_equals(ssa, expected);
    }

    #[test]
    fn does_not_use_cached_constrain_in_block_that_is_not_dominated() {
        let src = "
            brillig(inline) fn main f0 {
              b0(v0: Field, v1: Field):
                v3 = eq v0, Field 0
                jmpif v3 then: b1, else: b2
              b1():
                v5 = eq v1, Field 1
                constrain v1 == Field 1
                jmp b2()
              b2():
                v6 = eq v1, Field 0
                constrain v1 == Field 0
                return
            }
            ";
        let ssa = Ssa::from_str(src).unwrap();
        let ssa = ssa.fold_constants_using_constraints();
        assert_normalized_ssa_equals(ssa, src);
    }

    #[test]
    fn does_not_hoist_constrain_to_common_ancestor() {
        let src = "
            brillig(inline) fn main f0 {
              b0(v0: Field, v1: Field):
                v3 = eq v0, Field 0
                jmpif v3 then: b1, else: b2
              b1():
                constrain v1 == Field 1
                jmp b2()
              b2():
                jmpif v0 then: b3, else: b4
              b3():
                constrain v1 == Field 1 // This was incorrectly hoisted to b0 but this condition is not valid when going b0 -> b2 -> b4
                jmp b4()
              b4():
                return
            }
            ";
        let ssa = Ssa::from_str(src).unwrap();
        let ssa = ssa.fold_constants_using_constraints();
        assert_normalized_ssa_equals(ssa, src);
    }

    #[test]
    fn does_not_hoist_sub_to_common_ancestor() {
        let src = "
            acir(inline) fn main f0 {
              b0(v0: u32):
                v2 = eq v0, u32 0
                jmpif v2 then: b4, else: b1
<<<<<<< HEAD
              b4():
                v5 = sub v0, u32 1
                jmp b5()
              b5():
                return
              b1():
                jmpif v0 then: b3, else: b2
              b3():
                v4 = sub v0, u32 1 // We can't hoist this because v0 is zero here and it will lead to an underflow
                jmp b5()
              b2():
                jmp b5()
=======
              b1():
                jmpif v0 then: b3, else: b2
              b2():
                jmp b5()
              b3():
                v4 = sub v0, u32 1 // We can't hoist this because v0 is zero here and it will lead to an underflow
                jmp b5()
              b4():
                v5 = sub v0, u32 1
                jmp b5()
              b5():
                return
>>>>>>> 6d0f86ba
            }
            ";
        let ssa = Ssa::from_str(src).unwrap();
        let ssa = ssa.fold_constants_using_constraints();
        assert_normalized_ssa_equals(ssa, src);
    }

    #[test]
    fn deduplicates_side_effecting_intrinsics() {
        let src = "
        // After EnableSideEffectsIf removal:
        acir(inline) fn main f0 {
          b0(v0: Field, v1: Field, v2: u1):
            v4 = call is_unconstrained() -> u1
            v7 = call to_be_radix(v0, u32 256) -> [u8; 1]    // `a.to_be_radix(256)`;
            inc_rc v7
            v8 = call to_be_radix(v0, u32 256) -> [u8; 1]    // duplicate load of `a`
            inc_rc v8
            v9 = cast v2 as Field                            // `if c { a.to_be_radix(256) }`
            v10 = mul v0, v9                                 // attaching `c` to `a`
            v11 = call to_be_radix(v10, u32 256) -> [u8; 1]  // calling `to_radix(c * a)`
            inc_rc v11
            enable_side_effects v2                           // side effect var for `c` shifted down by removal
            return
        }
        ";
        let ssa = Ssa::from_str(src).unwrap();
        let expected = "
        acir(inline) fn main f0 {
          b0(v0: Field, v1: Field, v2: u1):
            v4 = call is_unconstrained() -> u1
            v7 = call to_be_radix(v0, u32 256) -> [u8; 1]
            inc_rc v7
            inc_rc v7
            v8 = cast v2 as Field
            v9 = mul v0, v8
            v10 = call to_be_radix(v9, u32 256) -> [u8; 1]
            inc_rc v10
            enable_side_effects v2
            return
        }
        ";
        let ssa = ssa.fold_constants_using_constraints();
        assert_normalized_ssa_equals(ssa, expected);
    }

    #[test]
    fn array_get_from_array_set_with_different_predicates() {
        let src = "
        acir(inline) fn main f0 {
          b0(v0: [Field; 3], v1: u32, v2: Field):
            enable_side_effects u1 0
            v4 = array_set v0, index v1, value v2
            enable_side_effects u1 1
            v6 = array_get v4, index v1 -> Field
            return v6
        }
        ";

        let ssa = Ssa::from_str(src).unwrap();

        let ssa = ssa.fold_constants_using_constraints();
        // We expect the code to be unchanged
        assert_normalized_ssa_equals(ssa, src);
    }

    #[test]
    fn array_get_from_array_set_same_predicates() {
        let src = "
        acir(inline) fn main f0 {
          b0(v0: [Field; 3], v1: u32, v2: Field):
            enable_side_effects u1 1
            v4 = array_set v0, index v1, value v2
            v6 = array_get v4, index v1 -> Field
            return v6
        }
        ";
        let ssa = Ssa::from_str(src).unwrap();

        let expected = "
        acir(inline) fn main f0 {
          b0(v0: [Field; 3], v1: u32, v2: Field):
            enable_side_effects u1 1
            v4 = array_set v0, index v1, value v2
            return v2
        }
        ";
        let ssa = ssa.fold_constants_using_constraints();
        assert_normalized_ssa_equals(ssa, expected);
    }
}<|MERGE_RESOLUTION|>--- conflicted
+++ resolved
@@ -1521,20 +1521,6 @@
               b0(v0: u32):
                 v2 = eq v0, u32 0
                 jmpif v2 then: b4, else: b1
-<<<<<<< HEAD
-              b4():
-                v5 = sub v0, u32 1
-                jmp b5()
-              b5():
-                return
-              b1():
-                jmpif v0 then: b3, else: b2
-              b3():
-                v4 = sub v0, u32 1 // We can't hoist this because v0 is zero here and it will lead to an underflow
-                jmp b5()
-              b2():
-                jmp b5()
-=======
               b1():
                 jmpif v0 then: b3, else: b2
               b2():
@@ -1547,7 +1533,6 @@
                 jmp b5()
               b5():
                 return
->>>>>>> 6d0f86ba
             }
             ";
         let ssa = Ssa::from_str(src).unwrap();
