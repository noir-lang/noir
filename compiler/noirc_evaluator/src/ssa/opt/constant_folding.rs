//! The goal of the constant folding optimization pass is to propagate any constants forwards into
//! later [`Instruction`]s to maximize the impact of [compile-time simplifications][Instruction::simplify()].
//!
//! The pass works as follows:
//! - Re-insert each instruction in order to apply the instruction simplification performed
//!   by the [`DataFlowGraph`] automatically as new instructions are pushed.
//! - Check whether any input values have been constrained to be equal to a value of a simpler form
//!   by a [constrain instruction][Instruction::Constrain]. If so, replace the input value with the simpler form.
//! - Check whether the instruction [can_be_deduplicated][Instruction::can_be_deduplicated()]
//!   by duplicate instruction earlier in the same block.
//!
//! These operations are done in parallel so that they can each benefit from each other
//! without the need for multiple passes.
//!
//! Other passes perform a certain amount of constant folding automatically as they insert instructions
//! into the [`DataFlowGraph`] but this pass can become needed if [`DataFlowGraph::set_value`] or
//! [`DataFlowGraph::set_value_from_id`] are used on a value which enables instructions dependent on the value to
//! now be simplified.
//!
//! This is the only pass which removes duplicated pure [`Instruction`]s however and so is needed when
//! different blocks are merged, i.e. after the [`flatten_cfg`][super::flatten_cfg] pass.
use std::collections::{BTreeMap, HashSet, VecDeque};

use acvm::{
    acir::AcirField,
    brillig_vm::{MemoryValue, VMStatus, VM},
    FieldElement,
};
use bn254_blackbox_solver::Bn254BlackBoxSolver;
use im::Vector;
use iter_extended::vecmap;

use crate::{
    brillig::{
        brillig_gen::gen_brillig_for,
        brillig_ir::{artifact::BrilligParameter, brillig_variable::get_bit_size_from_ssa_type},
        Brillig,
    },
    ssa::{
        ir::{
            basic_block::BasicBlockId,
            dfg::{DataFlowGraph, InsertInstructionResult},
            dom::DominatorTree,
            function::{Function, FunctionId, RuntimeType},
            instruction::{Instruction, InstructionId},
            types::{NumericType, Type},
            value::{Value, ValueId},
        },
        ssa_gen::Ssa,
    },
};
use fxhash::FxHashMap as HashMap;

impl Ssa {
    /// Performs constant folding on each instruction.
    ///
    /// It will not look at constraints to inform simplifications
    /// based on the stated equivalence of two instructions.
    ///
    /// See [`constant_folding`][self] module for more information.
    #[tracing::instrument(level = "trace", skip(self))]
    pub(crate) fn fold_constants(mut self) -> Ssa {
        for function in self.functions.values_mut() {
            function.constant_fold(false, None);
        }
        self
    }

    /// Performs constant folding on each instruction.
    ///
    /// Also uses constraint information to inform more optimizations.
    ///
    /// See [`constant_folding`][self] module for more information.
    #[tracing::instrument(level = "trace", skip(self))]
    pub(crate) fn fold_constants_using_constraints(mut self) -> Ssa {
        for function in self.functions.values_mut() {
            function.constant_fold(true, None);
        }
        self
    }

    /// Performs constant folding on each instruction while also replacing calls to brillig functions
    /// with all constant arguments by trying to evaluate those calls.
    #[tracing::instrument(level = "trace", skip(self, brillig))]
    pub(crate) fn fold_constants_with_brillig(mut self, brillig: &Brillig) -> Ssa {
        // Collect all brillig functions so that later we can find them when processing a call instruction
        let mut brillig_functions: BTreeMap<FunctionId, Function> = BTreeMap::new();
        for (func_id, func) in &self.functions {
            if let RuntimeType::Brillig(..) = func.runtime() {
                let cloned_function = Function::clone_with_id(*func_id, func);
                brillig_functions.insert(*func_id, cloned_function);
            };
        }

        let brillig_info = Some(BrilligInfo { brillig, brillig_functions: &brillig_functions });

        for function in self.functions.values_mut() {
            function.constant_fold(false, brillig_info);
        }

        // It could happen that we inlined all calls to a given brillig function.
        // In that case it's unused so we can remove it. This is what we check next.
        self.remove_unused_brillig_functions(brillig_functions)
    }

    fn remove_unused_brillig_functions(
        mut self,
        mut brillig_functions: BTreeMap<FunctionId, Function>,
    ) -> Ssa {
        // Remove from the above map functions that are called
        for function in self.functions.values() {
            for block_id in function.reachable_blocks() {
                for instruction_id in function.dfg[block_id].instructions() {
                    let instruction = &function.dfg[*instruction_id];
                    let Instruction::Call { func: func_id, arguments: _ } = instruction else {
                        continue;
                    };

                    let func_value = &function.dfg[*func_id];
                    let Value::Function(func_id) = func_value else { continue };

                    brillig_functions.remove(func_id);
                }
            }
        }

        // The ones that remain are never called: let's remove them.
        for (func_id, func) in &brillig_functions {
            // We never want to remove the main function (it could be `unconstrained` or it
            // could have been turned into brillig if `--force-brillig` was given).
            // We also don't want to remove entry points.
            let runtime = func.runtime();
            if self.main_id == *func_id
                || (runtime.is_entry_point() && matches!(runtime, RuntimeType::Acir(_)))
            {
                continue;
            }

            self.functions.remove(func_id);
        }

        self
    }
}

impl Function {
    /// The structure of this pass is simple:
    /// Go through each block and re-insert all instructions.
    pub(crate) fn constant_fold(
        &mut self,
        use_constraint_info: bool,
        brillig_info: Option<BrilligInfo>,
    ) {
        let mut context = Context::new(use_constraint_info, brillig_info);
        let mut dom = DominatorTree::with_function(self);
        context.block_queue.push_back(self.entry_block());

        while let Some(block) = context.block_queue.pop_front() {
            if context.visited_blocks.contains(&block) {
                continue;
            }

            context.visited_blocks.insert(block);
            context.fold_constants_in_block(self, &mut dom, block);
        }
    }
}

struct Context<'a> {
    use_constraint_info: bool,
    brillig_info: Option<BrilligInfo<'a>>,
    /// Maps pre-folded ValueIds to the new ValueIds obtained by re-inserting the instruction.
    visited_blocks: HashSet<BasicBlockId>,
    block_queue: VecDeque<BasicBlockId>,

    /// Contains sets of values which are constrained to be equivalent to each other.
    ///
    /// The mapping's structure is `side_effects_enabled_var => (constrained_value => simplified_value)`.
    ///
    /// We partition the maps of constrained values according to the side-effects flag at the point
    /// at which the values are constrained. This prevents constraints which are only sometimes enforced
    /// being used to modify the rest of the program.
    constraint_simplification_mappings: ConstraintSimplificationCache,

    // Cache of instructions without any side-effects along with their outputs.
    cached_instruction_results: InstructionResultCache,
}

#[derive(Copy, Clone)]
pub(crate) struct BrilligInfo<'a> {
    brillig: &'a Brillig,
    brillig_functions: &'a BTreeMap<FunctionId, Function>,
}

/// Records a simplified equivalents of an [`Instruction`] in the blocks
/// where the constraint that advised the simplification has been encountered.
///
/// For more information see [`ConstraintSimplificationCache`].
#[derive(Default)]
struct SimplificationCache {
    /// Simplified expressions where we found them.
    ///
    /// It will always have at least one value because `add` is called
    /// after the default is constructed.
    simplifications: HashMap<BasicBlockId, ValueId>,
}

impl SimplificationCache {
    /// Called with a newly encountered simplification.
    fn add(&mut self, dfg: &DataFlowGraph, simple: ValueId, block: BasicBlockId) {
        self.simplifications
            .entry(block)
            .and_modify(|existing| {
                // `SimplificationCache` may already hold a simplification in this block
                // so we check whether `simple` is a better simplification than the current one.
                if let Some((_, simpler)) = simplify(dfg, *existing, simple) {
                    *existing = simpler;
                };
            })
            .or_insert(simple);
    }

    /// Try to find a simplification in a visible block.
    fn get(&self, block: BasicBlockId, dom: &DominatorTree) -> Option<ValueId> {
        // Deterministically walk up the dominator chain until we encounter a block that contains a simplification.
        dom.find_map_dominator(block, |b| self.simplifications.get(&b).cloned())
    }
}

/// HashMap from `(side_effects_enabled_var, Instruction)` to a simplified expression that it can
/// be replaced with based on constraints that testify to their equivalence, stored together
/// with the set of blocks at which this constraint has been observed.
///
/// Only blocks dominated by one in the cache should have access to this information, otherwise
/// we create a sort of time paradox where we replace an instruction with a constant we believe
/// it _should_ equal to, without ever actually producing and asserting the value.
type ConstraintSimplificationCache = HashMap<ValueId, HashMap<ValueId, SimplificationCache>>;

/// HashMap from `(Instruction, side_effects_enabled_var)` to the results of the instruction.
/// Stored as a two-level map to avoid cloning Instructions during the `.get` call.
///
/// The `side_effects_enabled_var` is optional because we only use them when `Instruction::requires_acir_gen_predicate`
/// is true _and_ the constraint information is also taken into account.
///
/// In addition to each result, the original BasicBlockId is stored as well. This allows us
/// to deduplicate instructions across blocks as long as the new block dominates the original.
type InstructionResultCache = HashMap<Instruction, HashMap<Option<ValueId>, ResultCache>>;

/// Records the results of all duplicate [`Instruction`]s along with the blocks in which they sit.
///
/// For more information see [`InstructionResultCache`].
#[derive(Default)]
struct ResultCache {
    result: Option<(BasicBlockId, Vec<ValueId>)>,
}

impl<'brillig> Context<'brillig> {
    fn new(use_constraint_info: bool, brillig_info: Option<BrilligInfo<'brillig>>) -> Self {
        Self {
            use_constraint_info,
            brillig_info,
            visited_blocks: Default::default(),
            block_queue: Default::default(),
            constraint_simplification_mappings: Default::default(),
            cached_instruction_results: Default::default(),
        }
    }

    fn fold_constants_in_block(
        &mut self,
        function: &mut Function,
        dom: &mut DominatorTree,
        block: BasicBlockId,
    ) {
        let instructions = function.dfg[block].take_instructions();

        // Default side effect condition variable with an enabled state.
        let mut side_effects_enabled_var =
            function.dfg.make_constant(FieldElement::one(), NumericType::bool());

        for instruction_id in instructions {
            self.fold_constants_into_instruction(
                function,
                dom,
                block,
                instruction_id,
                &mut side_effects_enabled_var,
            );
        }
        self.block_queue.extend(function.dfg[block].successors());
    }

    fn fold_constants_into_instruction(
        &mut self,
        function: &mut Function,
        dom: &mut DominatorTree,
        mut block: BasicBlockId,
        id: InstructionId,
        side_effects_enabled_var: &mut ValueId,
    ) {
        let constraint_simplification_mapping = self.get_constraint_map(*side_effects_enabled_var);
        let dfg = &mut function.dfg;

        let instruction =
            Self::resolve_instruction(id, block, dfg, dom, constraint_simplification_mapping);

        let old_results = dfg.instruction_results(id).to_vec();

        // If a copy of this instruction exists earlier in the block, then reuse the previous results.
        if let Some(cache_result) =
            self.get_cached(dfg, dom, &instruction, *side_effects_enabled_var, block)
        {
            match cache_result {
                CacheResult::Cached(cached) => {
                    // We track whether we may mutate MakeArray instructions before we deduplicate
                    // them but we still need to issue an extra inc_rc in case they're mutated afterward.
                    if matches!(instruction, Instruction::MakeArray { .. }) {
                        let value = *cached.last().unwrap();
                        let inc_rc = Instruction::IncrementRc { value };
                        let call_stack = dfg.get_instruction_call_stack_id(id);
                        dfg.insert_instruction_and_results(inc_rc, block, None, call_stack);
                    }

                    Self::replace_result_ids(dfg, &old_results, cached);
                    return;
                }
                CacheResult::NeedToHoistToCommonBlock(dominator) => {
                    // Just change the block to insert in the common dominator instead.
                    // This will only move the current instance of the instruction right now.
                    // When constant folding is run a second time later on, it'll catch
                    // that the previous instance can be deduplicated to this instance.
                    block = dominator;
                }
            }
        };

        // First try to inline a call to a brillig function with all constant arguments.
        let new_results = Self::try_inline_brillig_call_with_all_constants(
            &instruction,
            &old_results,
            block,
            dfg,
            self.brillig_info,
        )
        // Otherwise, try inserting the instruction again to apply any optimizations using the newly resolved inputs.
        .unwrap_or_else(|| {
            Self::push_instruction(id, instruction.clone(), &old_results, block, dfg)
        });

        Self::replace_result_ids(dfg, &old_results, &new_results);

        self.cache_instruction(
            instruction.clone(),
            new_results,
            function,
            *side_effects_enabled_var,
            block,
        );

        // If we just inserted an `Instruction::EnableSideEffectsIf`, we need to update `side_effects_enabled_var`
        // so that we use the correct set of constrained values in future.
        if let Instruction::EnableSideEffectsIf { condition } = instruction {
            *side_effects_enabled_var = condition;
        };
    }

    /// Fetches an [`Instruction`] by its [`InstructionId`] and fully resolves its inputs.
    fn resolve_instruction(
        instruction_id: InstructionId,
        block: BasicBlockId,
        dfg: &DataFlowGraph,
        dom: &mut DominatorTree,
        constraint_simplification_mapping: &HashMap<ValueId, SimplificationCache>,
    ) -> Instruction {
        let mut instruction = dfg[instruction_id].clone();

        // Alternate between resolving `value_id` in the `dfg` and checking to see if the resolved value
        // has been constrained to be equal to some simpler value in the current block.
        //
        // This allows us to reach a stable final `ValueId` for each instruction input as we add more
        // constraints to the cache.
        fn resolve_cache(
            block: BasicBlockId,
            dfg: &DataFlowGraph,
            dom: &mut DominatorTree,
            cache: &HashMap<ValueId, SimplificationCache>,
            value_id: ValueId,
        ) -> ValueId {
            let resolved_id = dfg.resolve(value_id);
            match cache.get(&resolved_id) {
                Some(simplification_cache) => {
                    if let Some(simplified) = simplification_cache.get(block, dom) {
                        resolve_cache(block, dfg, dom, cache, simplified)
                    } else {
                        resolved_id
                    }
                }
                None => resolved_id,
            }
        }

        // Resolve any inputs to ensure that we're comparing like-for-like instructions.
        instruction.map_values_mut(|value_id| {
            resolve_cache(block, dfg, dom, constraint_simplification_mapping, value_id)
        });
        instruction
    }

    /// Pushes a new [`Instruction`] into the [`DataFlowGraph`] which applies any optimizations
    /// based on newly resolved values for its inputs.
    ///
    /// This may result in the [`Instruction`] being optimized away or replaced with a constant value.
    fn push_instruction(
        id: InstructionId,
        instruction: Instruction,
        old_results: &[ValueId],
        block: BasicBlockId,
        dfg: &mut DataFlowGraph,
    ) -> Vec<ValueId> {
        let ctrl_typevars = instruction
            .requires_ctrl_typevars()
            .then(|| vecmap(old_results, |result| dfg.type_of_value(*result)));

        let call_stack = dfg.get_instruction_call_stack_id(id);
        let new_results =
            match dfg.insert_instruction_and_results(instruction, block, ctrl_typevars, call_stack)
            {
                InsertInstructionResult::SimplifiedTo(new_result) => vec![new_result],
                InsertInstructionResult::SimplifiedToMultiple(new_results) => new_results,
                InsertInstructionResult::Results(_, new_results) => new_results.to_vec(),
                InsertInstructionResult::InstructionRemoved => vec![],
            };
        // Optimizations while inserting the instruction should not change the number of results.
        assert_eq!(old_results.len(), new_results.len());

        new_results
    }

    fn cache_instruction(
        &mut self,
        instruction: Instruction,
        instruction_results: Vec<ValueId>,
        function: &Function,
        side_effects_enabled_var: ValueId,
        block: BasicBlockId,
    ) {
        if self.use_constraint_info {
            // If the instruction was a constraint, then create a link between the two `ValueId`s
            // to map from the more complex to the simpler value.
            if let Instruction::Constrain(lhs, rhs, _) = instruction {
                // These `ValueId`s should be fully resolved now.
                if let Some((complex, simple)) = simplify(&function.dfg, lhs, rhs) {
                    self.get_constraint_map(side_effects_enabled_var)
                        .entry(complex)
                        .or_default()
                        .add(&function.dfg, simple, block);
                }
            }
        }

        // If we have an array get whose value is from an array set on the same array at the same index,
        // we can simplify that array get to the value of the previous array set.
        //
        // For example:
        // v3 = array_set v0, index v1, value v2
        // v4 = array_get v3, index v1 -> Field
        //
        // We know that `v4` can be simplified to `v2`.
        // Thus, even if the index is dynamic (meaning the array get would have side effects),
        // we can simplify the operation when we take into account the predicate.
        if let Instruction::ArraySet { index, value, .. } = &instruction {
            let use_predicate =
                self.use_constraint_info && instruction.requires_acir_gen_predicate(&function.dfg);
            let predicate = use_predicate.then_some(side_effects_enabled_var);

            let array_get = Instruction::ArrayGet { array: instruction_results[0], index: *index };

            self.cached_instruction_results
                .entry(array_get)
                .or_default()
                .entry(predicate)
                .or_default()
                .cache(block, vec![*value]);
        }

        self.remove_possibly_mutated_cached_make_arrays(&instruction, function);

        // If the instruction doesn't have side-effects and if it won't interact with enable_side_effects during acir_gen,
        // we cache the results so we can reuse them if the same instruction appears again later in the block.
        // Others have side effects representing failure, which are implicit in the ACIR code and can also be deduplicated.
        let can_be_deduplicated =
            instruction.can_be_deduplicated(function, self.use_constraint_info);

        // We also allow deduplicating MakeArray instructions that we have tracked which haven't
        // been mutated.
        if can_be_deduplicated || matches!(instruction, Instruction::MakeArray { .. }) {
            let use_predicate =
                self.use_constraint_info && instruction.requires_acir_gen_predicate(&function.dfg);
            let predicate = use_predicate.then_some(side_effects_enabled_var);

            self.cached_instruction_results
                .entry(instruction)
                .or_default()
                .entry(predicate)
                .or_default()
                .cache(block, instruction_results);
        }
    }

    /// Get the simplification mapping from complex to simpler instructions,
    /// which all depend on the same side effect condition variable.
    fn get_constraint_map(
        &mut self,
        side_effects_enabled_var: ValueId,
    ) -> &mut HashMap<ValueId, SimplificationCache> {
        self.constraint_simplification_mappings.entry(side_effects_enabled_var).or_default()
    }

    /// Replaces a set of [`ValueId`]s inside the [`DataFlowGraph`] with another.
    fn replace_result_ids(
        dfg: &mut DataFlowGraph,
        old_results: &[ValueId],
        new_results: &[ValueId],
    ) {
        for (old_result, new_result) in old_results.iter().zip(new_results) {
            dfg.set_value_from_id(*old_result, *new_result);
        }
    }

    /// Get a cached result if it can be used in this context.
    fn get_cached(
        &self,
        dfg: &DataFlowGraph,
        dom: &mut DominatorTree,
        instruction: &Instruction,
        side_effects_enabled_var: ValueId,
        block: BasicBlockId,
    ) -> Option<CacheResult> {
        let results_for_instruction = self.cached_instruction_results.get(instruction)?;
        let predicate = self.use_constraint_info && instruction.requires_acir_gen_predicate(dfg);
        let predicate = predicate.then_some(side_effects_enabled_var);

        results_for_instruction.get(&predicate)?.get(block, dom, instruction.has_side_effects(dfg))
    }

    /// Checks if the given instruction is a call to a brillig function with all constant arguments.
    /// If so, we can try to evaluate that function and replace the results with the evaluation results.
    fn try_inline_brillig_call_with_all_constants(
        instruction: &Instruction,
        old_results: &[ValueId],
        block: BasicBlockId,
        dfg: &mut DataFlowGraph,
        brillig_info: Option<BrilligInfo>,
    ) -> Option<Vec<ValueId>> {
        let evaluation_result = Self::evaluate_const_brillig_call(
            instruction,
            brillig_info?.brillig,
            brillig_info?.brillig_functions,
            dfg,
        );

        match evaluation_result {
            EvaluationResult::NotABrilligCall | EvaluationResult::CannotEvaluate(_) => None,
            EvaluationResult::Evaluated(memory_values) => {
                let mut memory_index = 0;
                let new_results = vecmap(old_results, |old_result| {
                    let typ = dfg.type_of_value(*old_result);
                    Self::new_value_for_type_and_memory_values(
                        typ,
                        block,
                        &memory_values,
                        &mut memory_index,
                        dfg,
                    )
                });
                Some(new_results)
            }
        }
    }

    /// Tries to evaluate an instruction if it's a call that points to a brillig function,
    /// and all its arguments are constant.
    /// We do this by directly executing the function with a brillig VM.
    fn evaluate_const_brillig_call(
        instruction: &Instruction,
        brillig: &Brillig,
        brillig_functions: &BTreeMap<FunctionId, Function>,
        dfg: &mut DataFlowGraph,
    ) -> EvaluationResult {
        let Instruction::Call { func: func_id, arguments } = instruction else {
            return EvaluationResult::NotABrilligCall;
        };

        let func_value = &dfg[*func_id];
        let Value::Function(func_id) = func_value else {
            return EvaluationResult::NotABrilligCall;
        };

        let Some(func) = brillig_functions.get(func_id) else {
            return EvaluationResult::NotABrilligCall;
        };

        if !arguments.iter().all(|argument| dfg.is_constant(*argument)) {
            return EvaluationResult::CannotEvaluate(*func_id);
        }

        let mut brillig_arguments = Vec::new();
        for argument in arguments {
            let typ = dfg.type_of_value(*argument);
            let Some(parameter) = type_to_brillig_parameter(&typ) else {
                return EvaluationResult::CannotEvaluate(*func_id);
            };
            brillig_arguments.push(parameter);
        }

        // Check that return value types are supported by brillig
        for return_id in func.returns().iter() {
            let typ = func.dfg.type_of_value(*return_id);
            if type_to_brillig_parameter(&typ).is_none() {
                return EvaluationResult::CannotEvaluate(*func_id);
            }
        }

        let Ok(generated_brillig) = gen_brillig_for(func, brillig_arguments, brillig) else {
            return EvaluationResult::CannotEvaluate(*func_id);
        };

        let mut calldata = Vec::new();
        for argument in arguments {
            value_id_to_calldata(*argument, dfg, &mut calldata);
        }

        let bytecode = &generated_brillig.byte_code;
        let foreign_call_results = Vec::new();
        let pedantic_solving = true;
        let black_box_solver = Bn254BlackBoxSolver(pedantic_solving);
        let profiling_active = false;
        let mut vm =
            VM::new(calldata, bytecode, foreign_call_results, &black_box_solver, profiling_active);
        let vm_status: VMStatus<_> = vm.process_opcodes();
        let VMStatus::Finished { return_data_offset, return_data_size } = vm_status else {
            return EvaluationResult::CannotEvaluate(*func_id);
        };

        let memory =
            vm.get_memory()[return_data_offset..(return_data_offset + return_data_size)].to_vec();

        EvaluationResult::Evaluated(memory)
    }

    /// Creates a new value inside this function by reading it from `memory_values` starting at
    /// `memory_index` depending on the given Type: if it's an array multiple values will be read
    /// and a new `make_array` instruction will be created.
    fn new_value_for_type_and_memory_values(
        typ: Type,
        block_id: BasicBlockId,
        memory_values: &[MemoryValue<FieldElement>],
        memory_index: &mut usize,
        dfg: &mut DataFlowGraph,
    ) -> ValueId {
        match typ {
            Type::Numeric(typ) => {
                let memory = memory_values[*memory_index];
                *memory_index += 1;

                let field_value = match memory {
                    MemoryValue::Field(field_value) => field_value,
                    MemoryValue::Integer(u128_value, _) => u128_value.into(),
                };
                dfg.make_constant(field_value, typ)
            }
            Type::Array(types, length) => {
                let mut new_array_values = Vector::new();
                for _ in 0..length {
                    for typ in types.iter() {
                        let new_value = Self::new_value_for_type_and_memory_values(
                            typ.clone(),
                            block_id,
                            memory_values,
                            memory_index,
                            dfg,
                        );
                        new_array_values.push_back(new_value);
                    }
                }

                let instruction = Instruction::MakeArray {
                    elements: new_array_values,
                    typ: Type::Array(types, length),
                };
                let instruction_id = dfg.make_instruction(instruction, None);
                dfg[block_id].instructions_mut().push(instruction_id);
                *dfg.instruction_results(instruction_id).first().unwrap()
            }
            Type::Reference(_) => {
                panic!("Unexpected reference type in brillig function result")
            }
            Type::Slice(_) => {
                panic!("Unexpected slice type in brillig function result")
            }
            Type::Function => {
                panic!("Unexpected function type in brillig function result")
            }
        }
    }

    fn remove_possibly_mutated_cached_make_arrays(
        &mut self,
        instruction: &Instruction,
        function: &Function,
    ) {
        use Instruction::{ArraySet, Store};

        // Should we consider calls to slice_push_back and similar to be mutating operations as well?
        if let Store { value: array, .. } | ArraySet { array, .. } = instruction {
            let instruction = match &function.dfg[*array] {
                Value::Instruction { instruction, .. } => &function.dfg[*instruction],
                _ => return,
            };

            if matches!(instruction, Instruction::MakeArray { .. }) {
                self.cached_instruction_results.remove(instruction);
            }
        }
    }
}

impl ResultCache {
    /// Records that an `Instruction` in block `block` produced the result values `results`.
    fn cache(&mut self, block: BasicBlockId, results: Vec<ValueId>) {
        if self.result.is_none() {
            self.result = Some((block, results));
        }
    }

    /// Returns a set of [`ValueId`]s produced from a copy of this [`Instruction`] which sits
    /// within a block which dominates `block`.
    ///
    /// We require that the cached instruction's block dominates `block` in order to avoid
    /// cycles causing issues (e.g. two instructions being replaced with the results of each other
    /// such that neither instruction exists anymore.)
    fn get(
        &self,
        block: BasicBlockId,
        dom: &mut DominatorTree,
        has_side_effects: bool,
    ) -> Option<CacheResult> {
        self.result.as_ref().and_then(|(origin_block, results)| {
            if dom.dominates(*origin_block, block) {
                Some(CacheResult::Cached(results))
            } else if !has_side_effects {
                // Insert a copy of this instruction in the common dominator
                let dominator = dom.common_dominator(*origin_block, block);
                Some(CacheResult::NeedToHoistToCommonBlock(dominator))
            } else {
                None
            }
        })
    }
}

enum CacheResult<'a> {
    Cached(&'a [ValueId]),
    NeedToHoistToCommonBlock(BasicBlockId),
}

/// Result of trying to evaluate an instruction (any instruction) in this pass.
enum EvaluationResult {
    /// Nothing was done because the instruction wasn't a call to a brillig function,
    /// or some arguments to it were not constants.
    NotABrilligCall,
    /// The instruction was a call to a brillig function, but we couldn't evaluate it.
    /// This can occur in the situation where the brillig function reaches a "trap" or a foreign call opcode.
    CannotEvaluate(FunctionId),
    /// The instruction was a call to a brillig function and we were able to evaluate it,
    /// returning evaluation memory values.
    Evaluated(Vec<MemoryValue<FieldElement>>),
}

/// Similar to FunctionContext::ssa_type_to_parameter but never panics and disallows reference types.
pub(crate) fn type_to_brillig_parameter(typ: &Type) -> Option<BrilligParameter> {
    match typ {
        Type::Numeric(_) => Some(BrilligParameter::SingleAddr(get_bit_size_from_ssa_type(typ))),
        Type::Array(item_type, size) => {
            let mut parameters = Vec::with_capacity(item_type.len());
            for item_typ in item_type.iter() {
                parameters.push(type_to_brillig_parameter(item_typ)?);
            }
            Some(BrilligParameter::Array(parameters, *size as usize))
        }
        _ => None,
    }
}

fn value_id_to_calldata(value_id: ValueId, dfg: &DataFlowGraph, calldata: &mut Vec<FieldElement>) {
    if let Some(value) = dfg.get_numeric_constant(value_id) {
        calldata.push(value);
        return;
    }

    if let Some((values, _type)) = dfg.get_array_constant(value_id) {
        for value in values {
            value_id_to_calldata(value, dfg, calldata);
        }
        return;
    }

    panic!("Expected ValueId to be numeric constant or array constant");
}

/// Check if one expression is simpler than the other.
/// Returns `Some((complex, simple))` if a simplification was found, otherwise `None`.
/// Expects the `ValueId`s to be fully resolved.
fn simplify(dfg: &DataFlowGraph, lhs: ValueId, rhs: ValueId) -> Option<(ValueId, ValueId)> {
    match (&dfg[lhs], &dfg[rhs]) {
        // Ignore trivial constraints
        (Value::NumericConstant { .. }, Value::NumericConstant { .. }) => None,

        // Prefer replacing with constants where possible.
        (Value::NumericConstant { .. }, _) => Some((rhs, lhs)),
        (_, Value::NumericConstant { .. }) => Some((lhs, rhs)),
        // Otherwise prefer block parameters over instruction results.
        // This is as block parameters are more likely to be a single witness rather than a full expression.
        (Value::Param { .. }, Value::Instruction { .. }) => Some((rhs, lhs)),
        (Value::Instruction { .. }, Value::Param { .. }) => Some((lhs, rhs)),
        (_, _) => None,
    }
}

#[cfg(test)]
mod test {
    use std::sync::Arc;

    use noirc_frontend::monomorphization::ast::InlineType;

    use crate::ssa::{
        function_builder::FunctionBuilder,
        ir::{
            function::RuntimeType,
            map::Id,
            types::{NumericType, Type},
        },
        opt::assert_normalized_ssa_equals,
        Ssa,
    };

    #[test]
    fn simple_constant_fold() {
        // After constructing this IR, we set the value of v0 to 2.
        // The expected return afterwards should be 9.
        let src = "
            acir(inline) fn main f0 {
              b0(v0: Field):
                v1 = add v0, Field 1
                v2 = mul v1, Field 3
                return v2
            }
            ";
        let mut ssa = Ssa::from_str(src).unwrap();
        let main = ssa.main_mut();

        let instructions = main.dfg[main.entry_block()].instructions();
        assert_eq!(instructions.len(), 2); // The final return is not counted

        let v0 = main.parameters()[0];
        let two = main.dfg.make_constant(2_u128.into(), NumericType::NativeField);

        main.dfg.set_value_from_id(v0, two);

        let expected = "
            acir(inline) fn main f0 {
              b0(v0: Field):
                return Field 9
            }
            ";
        let ssa = ssa.fold_constants();
        assert_normalized_ssa_equals(ssa, expected);
    }

    #[test]
    fn redundant_truncation() {
        // After constructing this IR, we set the value of v1 to 2^8.
        // The expected return afterwards should be v2.
        let src = "
            acir(inline) fn main f0 {
              b0(v0: u16, v1: u16):
                v2 = div v0, v1
                v3 = truncate v2 to 8 bits, max_bit_size: 16
                return v3
            }
            ";
        let mut ssa = Ssa::from_str(src).unwrap();
        let main = ssa.main_mut();

        let instructions = main.dfg[main.entry_block()].instructions();
        assert_eq!(instructions.len(), 2); // The final return is not counted

        let v1 = main.parameters()[1];

        // Note that this constant guarantees that `v0/constant < 2^8`. We then do not need to truncate the result.
        let constant = 2_u128.pow(8);
        let constant = main.dfg.make_constant(constant.into(), NumericType::unsigned(16));

        main.dfg.set_value_from_id(v1, constant);

        let expected = "
            acir(inline) fn main f0 {
              b0(v0: u16, v1: u16):
                v3 = div v0, u16 256
                return v3
            }
            ";

        let ssa = ssa.fold_constants();
        assert_normalized_ssa_equals(ssa, expected);
    }

    #[test]
    fn non_redundant_truncation() {
        // After constructing this IR, we set the value of v1 to 2^8 - 1.
        // This should not result in the truncation being removed.
        let src = "
            acir(inline) fn main f0 {
              b0(v0: u16, v1: u16):
                v2 = div v0, v1
                v3 = truncate v2 to 8 bits, max_bit_size: 16
                return v3
            }
            ";
        let mut ssa = Ssa::from_str(src).unwrap();
        let main = ssa.main_mut();

        let instructions = main.dfg[main.entry_block()].instructions();
        assert_eq!(instructions.len(), 2); // The final return is not counted

        let v1 = main.parameters()[1];

        // Note that this constant does not guarantee that `v0/constant < 2^8`. We must then truncate the result.
        let constant = 2_u128.pow(8) - 1;
        let constant = main.dfg.make_constant(constant.into(), NumericType::unsigned(16));

        main.dfg.set_value_from_id(v1, constant);

        let expected = "
            acir(inline) fn main f0 {
              b0(v0: u16, v1: u16):
                v3 = div v0, u16 255
                v4 = truncate v3 to 8 bits, max_bit_size: 16
                return v4
            }
            ";

        let ssa = ssa.fold_constants();
        assert_normalized_ssa_equals(ssa, expected);
    }

    #[test]
    fn arrays_elements_are_updated() {
        // After constructing this IR, we run constant folding with no expected benefit, but to
        // ensure that all new values ids are correctly propagated.
        let src = "
            acir(inline) fn main f0 {
              b0(v0: Field):
                v2 = add v0, Field 1
                v3 = make_array [v2] : [Field; 1]
                return v3
            }
            ";
        let ssa = Ssa::from_str(src).unwrap();
        let ssa = ssa.fold_constants();
        assert_normalized_ssa_equals(ssa, src);
    }

    #[test]
    fn instruction_deduplication() {
        // After constructing this IR, we run constant folding which should replace the second cast
        // with a reference to the results to the first. This then allows us to optimize away
        // the constrain instruction as both inputs are known to be equal.
        //
        // The first cast instruction is retained and will be removed in the dead instruction elimination pass.
        let src = "
            acir(inline) fn main f0 {
              b0(v0: u16):
                v1 = cast v0 as u32
                v2 = cast v0 as u32
                constrain v1 == v2
                return
            }
            ";
        let expected = "
            acir(inline) fn main f0 {
              b0(v0: u16):
                v1 = cast v0 as u32
                return
            }
            ";
        let ssa = Ssa::from_str(src).unwrap();
        let ssa = ssa.fold_constants();
        assert_normalized_ssa_equals(ssa, expected);
    }

    #[test]
    fn constant_index_array_access_deduplication() {
        // After constructing this IR, we run constant folding which should replace the second constant-index array get
        // with a reference to the results to the first. This then allows us to optimize away
        // the constrain instruction as both inputs are known to be equal.
        let src = "
            acir(inline) fn main f0 {
              b0(v0: [Field; 4], v1: u32, v2: bool, v3: bool):
                enable_side_effects v2
                v4 = array_get v0, index u32 0 -> Field
                v5 = array_get v0, index v1 -> Field
                enable_side_effects v3
                v6 = array_get v0, index u32 0 -> Field
                v7 = array_get v0, index v1 -> Field
                constrain v4 == v6
                return
            }
            ";
        let expected = "
            acir(inline) fn main f0 {
              b0(v0: [Field; 4], v1: u32, v2: u1, v3: u1):
                enable_side_effects v2
                v5 = array_get v0, index u32 0 -> Field
                v6 = array_get v0, index v1 -> Field
                enable_side_effects v3
                v7 = array_get v0, index v1 -> Field
                return
            }
            ";

        let ssa = Ssa::from_str(src).unwrap();
        let ssa = ssa.fold_constants();
        assert_normalized_ssa_equals(ssa, expected);
    }

    #[test]
    fn constraint_decomposition() {
        // When constructing this IR, we should automatically decompose the constraint to be in terms of `v0`, `v1` and `v2`.
        //
        // The mul instructions are retained and will be removed in the dead instruction elimination pass.
        let src = "
            acir(inline) fn main f0 {
              b0(v0: u1, v1: u1, v2: u1):
                v3 = mul v0, v1
                v4 = not v2
                v5 = mul v3, v4
                constrain v5 == u1 1
                return
            }
            ";
        let ssa = Ssa::from_str_simplifying(src).unwrap();

        let expected = "
            acir(inline) fn main f0 {
              b0(v0: u1, v1: u1, v2: u1):
                v3 = mul v0, v1
                v4 = not v2
                v5 = mul v3, v4
                constrain v0 == u1 1
                constrain v1 == u1 1
                constrain v2 == u1 0
                return
            }
            ";
        assert_normalized_ssa_equals(ssa, expected);
    }

    // Regression for #4600
    #[test]
    fn array_get_regression() {
        // We want to make sure after constant folding both array_gets remain since they are
        // under different enable_side_effects_if contexts and thus one may be disabled while
        // the other is not. If one is removed, it is possible e.g. v4 is replaced with v2 which
        // is disabled (only gets from index 0) and thus returns the wrong result.
        let src = "
        acir(inline) fn main f0 {
          b0(v0: u1, v1: u64):
            enable_side_effects v0
            v4 = make_array [Field 0, Field 1] : [Field; 2]
            v5 = array_get v4, index v1 -> Field
            v6 = not v0
            enable_side_effects v6
            v7 = array_get v4, index v1 -> Field
            return
        }
        ";
        let ssa = Ssa::from_str(src).unwrap();

        // Expected output is unchanged
        let ssa = ssa.fold_constants();
        assert_normalized_ssa_equals(ssa, src);
    }

    #[test]
    fn deduplicate_instructions_with_predicates() {
        let src = "
            acir(inline) fn main f0 {
              b0(v0: u1, v1: u1, v2: [Field; 2]):
                enable_side_effects v0
                v6 = array_get v2, index u32 0 -> u32
                v7 = array_set v2, index u32 1, value u32 2
                v8 = array_get v7, index u32 0 -> u32
                constrain v6 == v8
                enable_side_effects v1
                v9 = array_get v2, index u32 0 -> u32
                v10 = array_set v2, index u32 1, value u32 2
                v11 = array_get v10, index u32 0 -> u32
                constrain v9 == v11
                enable_side_effects v0
                v12 = array_get v2, index u32 0 -> u32
                v13 = array_set v2, index u32 1, value u32 2
                v14 = array_get v13, index u32 0 -> u32
                constrain v12 == v14
                return
            }
            ";
        let ssa = Ssa::from_str(src).unwrap();

        let main = ssa.main();
        let instructions = main.dfg[main.entry_block()].instructions();
        assert_eq!(instructions.len(), 15);

        let expected = "
            acir(inline) fn main f0 {
              b0(v0: u1, v1: u1, v2: [Field; 2]):
                enable_side_effects v0
                v4 = array_get v2, index u32 0 -> u32
                v7 = array_set v2, index u32 1, value u32 2
                v8 = array_get v7, index u32 0 -> u32
                constrain v4 == v8
                enable_side_effects v1
                v9 = array_set v2, index u32 1, value u32 2
                v10 = array_get v9, index u32 0 -> u32
                constrain v4 == v10
                enable_side_effects v0
                return
            }
            ";

        let ssa = ssa.fold_constants_using_constraints();
        assert_normalized_ssa_equals(ssa, expected);
    }

    #[test]
    fn constant_array_deduplication() {
        // fn main f0 {
        //   b0(v0: u64):
        //     v1 = make_array [v0, u64 0, u64 0, u64 0, u64 0, u64 0, u64 0, u64 0, u64 0, u64 0, u64 0, u64 0, u64 0, u64 0, u64 0, u64 0, u64 0, u64 0, u64 0, u64 0, u64 0, u64 0, u64 0, u64 0, u64 0]
        //     v2 = make_array [v0, u64 0, u64 0, u64 0, u64 0, u64 0, u64 0, u64 0, u64 0, u64 0, u64 0, u64 0, u64 0, u64 0, u64 0, u64 0, u64 0, u64 0, u64 0, u64 0, u64 0, u64 0, u64 0, u64 0, u64 0]
        //     v5 = call keccakf1600(v1)
        //     v6 = call keccakf1600(v2)
        // }
        // Here we're checking a situation where two identical arrays are being initialized twice and being assigned separate `ValueId`s.
        // This would result in otherwise identical instructions not being deduplicated.
        let main_id = Id::test_new(0);

        // Compiling main
        let mut builder = FunctionBuilder::new("main".into(), main_id);
        builder.set_runtime(RuntimeType::Brillig(InlineType::default()));
        let v0 = builder.add_parameter(Type::unsigned(64));
        let zero = builder.numeric_constant(0u128, NumericType::unsigned(64));
        let typ = Type::Array(Arc::new(vec![Type::unsigned(64)]), 25);

        let array_contents = im::vector![
            v0, zero, zero, zero, zero, zero, zero, zero, zero, zero, zero, zero, zero, zero, zero,
            zero, zero, zero, zero, zero, zero, zero, zero, zero, zero,
        ];
        let array1 = builder.insert_make_array(array_contents.clone(), typ.clone());
        let array2 = builder.insert_make_array(array_contents, typ.clone());

        assert_ne!(array1, array2, "arrays were not assigned different value ids");

        let keccakf1600 =
            builder.import_intrinsic("keccakf1600").expect("keccakf1600 intrinsic should exist");
        let _v10 = builder.insert_call(keccakf1600, vec![array1], vec![typ.clone()]);
        let _v11 = builder.insert_call(keccakf1600, vec![array2], vec![typ.clone()]);
        builder.terminate_with_return(Vec::new());

        let mut ssa = builder.finish();
        ssa.normalize_ids();

        println!("{ssa}");

        let main = ssa.main();
        let instructions = main.dfg[main.entry_block()].instructions();
        let starting_instruction_count = instructions.len();
        assert_eq!(starting_instruction_count, 4);

        // fn main f0 {
        //   b0(v0: u64):
        //     v1 = make_array [v0, u64 0, u64 0, u64 0, u64 0, u64 0, u64 0, u64 0, u64 0, u64 0, u64 0, u64 0, u64 0, u64 0, u64 0, u64 0, u64 0, u64 0, u64 0, u64 0, u64 0, u64 0, u64 0, u64 0, u64 0]
        //     inc_rc v1
        //     v5 = call keccakf1600(v1)
        // }
        let ssa = ssa.fold_constants();

        println!("{ssa}");

        let main = ssa.main();
        let instructions = main.dfg[main.entry_block()].instructions();
        let ending_instruction_count = instructions.len();
        assert_eq!(ending_instruction_count, 3);
    }

    #[test]
    fn deduplicate_across_blocks() {
        // fn main f0 {
        //   b0(v0: u1):
        //     v1 = not v0
        //     jmp b1()
        //   b1():
        //     v2 = not v0
        //     return v2
        // }
        let main_id = Id::test_new(0);

        // Compiling main
        let mut builder = FunctionBuilder::new("main".into(), main_id);
        let b1 = builder.insert_block();

        let v0 = builder.add_parameter(Type::bool());
        let _v1 = builder.insert_not(v0);
        builder.terminate_with_jmp(b1, Vec::new());

        builder.switch_to_block(b1);
        let v2 = builder.insert_not(v0);
        builder.terminate_with_return(vec![v2]);

        let ssa = builder.finish();
        let main = ssa.main();
        assert_eq!(main.dfg[main.entry_block()].instructions().len(), 1);
        assert_eq!(main.dfg[b1].instructions().len(), 1);

        // Expected output:
        //
        // fn main f0 {
        //   b0(v0: u1):
        //     v1 = not v0
        //     jmp b1()
        //   b1():
        //     return v1
        // }
        let ssa = ssa.fold_constants_using_constraints();
        let main = ssa.main();
        assert_eq!(main.dfg[main.entry_block()].instructions().len(), 1);
        assert_eq!(main.dfg[b1].instructions().len(), 0);
    }

    #[test]
    fn deduplicate_across_non_dominated_blocks() {
        let src = "
            brillig(inline) fn main f0 {
              b0(v0: u32):
                v2 = lt u32 1000, v0
                jmpif v2 then: b1, else: b2
              b1():
                v4 = shl v0, u32 1
                v5 = lt v0, v4
                constrain v5 == u1 1
                jmp b2()
              b2():
                v7 = lt u32 1000, v0
                jmpif v7 then: b3, else: b4
              b3():
                v8 = shl v0, u32 1
                v9 = lt v0, v8
                constrain v9 == u1 1
                jmp b4()
              b4():
                return
            }
        ";
        let ssa = Ssa::from_str(src).unwrap();

        // v4 has been hoisted, although:
        // - v5 has not yet been removed since it was encountered earlier in the program
        // - v8 hasn't been recognized as a duplicate of v6 yet since they still reference v4 and
        //   v5 respectively
        let expected = "
            brillig(inline) fn main f0 {
              b0(v0: u32):
                v2 = lt u32 1000, v0
                v4 = shl v0, u32 1
                jmpif v2 then: b1, else: b2
              b1():
                v5 = shl v0, u32 1
                v6 = lt v0, v5
                constrain v6 == u1 1
                jmp b2()
              b2():
                jmpif v2 then: b3, else: b4
              b3():
                v8 = lt v0, v4
                constrain v8 == u1 1
                jmp b4()
              b4():
                return
            }
        ";

        let ssa = ssa.fold_constants_using_constraints();
        assert_normalized_ssa_equals(ssa, expected);
    }

    #[test]
    fn inlines_brillig_call_without_arguments() {
        let src = "
            acir(inline) fn main f0 {
              b0():
                v0 = call f1() -> Field
                return v0
            }

            brillig(inline) fn one f1 {
              b0():
                v0 = add Field 2, Field 3
                return v0
            }
            ";
        let ssa = Ssa::from_str(src).unwrap();
        let brillig = ssa.to_brillig(false);

        let expected = "
            acir(inline) fn main f0 {
              b0():
                return Field 5
            }
            ";
        let ssa = ssa.fold_constants_with_brillig(&brillig);
        assert_normalized_ssa_equals(ssa, expected);
    }

    #[test]
    fn inlines_brillig_call_with_two_field_arguments() {
        let src = "
            acir(inline) fn main f0 {
              b0():
                v0 = call f1(Field 2, Field 3) -> Field
                return v0
            }

            brillig(inline) fn one f1 {
              b0(v0: Field, v1: Field):
                v2 = add v0, v1
                return v2
            }
            ";
        let ssa = Ssa::from_str(src).unwrap();
        let brillig = ssa.to_brillig(false);

        let expected = "
            acir(inline) fn main f0 {
              b0():
                return Field 5
            }
            ";
        let ssa = ssa.fold_constants_with_brillig(&brillig);
        assert_normalized_ssa_equals(ssa, expected);
    }

    #[test]
    fn inlines_brillig_call_with_two_i32_arguments() {
        let src = "
            acir(inline) fn main f0 {
              b0():
                v0 = call f1(i32 2, i32 3) -> i32
                return v0
            }

            brillig(inline) fn one f1 {
              b0(v0: i32, v1: i32):
                v2 = add v0, v1
                return v2
            }
            ";
        let ssa = Ssa::from_str(src).unwrap();
        let brillig = ssa.to_brillig(false);

        let expected = "
            acir(inline) fn main f0 {
              b0():
                return i32 5
            }
            ";
        let ssa = ssa.fold_constants_with_brillig(&brillig);
        assert_normalized_ssa_equals(ssa, expected);
    }

    #[test]
    fn inlines_brillig_call_with_array_return() {
        let src = "
            acir(inline) fn main f0 {
              b0():
                v0 = call f1(Field 2, Field 3, Field 4) -> [Field; 3]
                return v0
            }

            brillig(inline) fn one f1 {
              b0(v0: Field, v1: Field, v2: Field):
                v3 = make_array [v0, v1, v2] : [Field; 3]
                return v3
            }
            ";
        let ssa = Ssa::from_str(src).unwrap();
        let brillig = ssa.to_brillig(false);

        let expected = "
            acir(inline) fn main f0 {
              b0():
                v3 = make_array [Field 2, Field 3, Field 4] : [Field; 3]
                return v3
            }
            ";
        let ssa = ssa.fold_constants_with_brillig(&brillig);
        assert_normalized_ssa_equals(ssa, expected);
    }

    #[test]
    fn inlines_brillig_call_with_composite_array_return() {
        let src = "
            acir(inline) fn main f0 {
              b0():
                v0 = call f1(Field 2, i32 3, Field 4, i32 5) -> [(Field, i32); 2]
                return v0
            }

            brillig(inline) fn one f1 {
              b0(v0: Field, v1: i32, v2: i32, v3: Field):
                v4 = make_array [v0, v1, v2, v3] : [(Field, i32); 2]
                return v4
            }
            ";
        let ssa = Ssa::from_str(src).unwrap();
        let brillig = ssa.to_brillig(false);

        let expected = "
            acir(inline) fn main f0 {
              b0():
                v4 = make_array [Field 2, i32 3, Field 4, i32 5] : [(Field, i32); 2]
                return v4
            }
            ";
        let ssa = ssa.fold_constants_with_brillig(&brillig);
        assert_normalized_ssa_equals(ssa, expected);
    }

    #[test]
    fn inlines_brillig_call_with_array_arguments() {
        let src = "
            acir(inline) fn main f0 {
              b0():
                v0 = make_array [Field 2, Field 3] : [Field; 2]
                v1 = call f1(v0) -> Field
                return v1
            }

            brillig(inline) fn one f1 {
              b0(v0: [Field; 2]):
                inc_rc v0
                v2 = array_get v0, index u32 0 -> Field
                v4 = array_get v0, index u32 1 -> Field
                v5 = add v2, v4
                dec_rc v0
                return v5
            }
            ";
        let ssa = Ssa::from_str(src).unwrap();
        let brillig = ssa.to_brillig(false);

        let expected = "
            acir(inline) fn main f0 {
              b0():
                v2 = make_array [Field 2, Field 3] : [Field; 2]
                return Field 5
            }
            ";
        let ssa = ssa.fold_constants_with_brillig(&brillig);
        assert_normalized_ssa_equals(ssa, expected);
    }

    #[test]
    fn does_not_use_cached_constrain_in_block_that_is_not_dominated() {
        let src = "
            brillig(inline) fn main f0 {
              b0(v0: Field, v1: Field):
                v3 = eq v0, Field 0
                jmpif v3 then: b1, else: b2
              b1():
                v5 = eq v1, Field 1
                constrain v1 == Field 1
                jmp b2()
              b2():
                v6 = eq v1, Field 0
                constrain v1 == Field 0
                return
            }
            ";
        let ssa = Ssa::from_str(src).unwrap();
        let ssa = ssa.fold_constants_using_constraints();
        assert_normalized_ssa_equals(ssa, src);
    }

    #[test]
    fn does_not_hoist_constrain_to_common_ancestor() {
        let src = "
            brillig(inline) fn main f0 {
              b0(v0: Field, v1: Field):
                v3 = eq v0, Field 0
                jmpif v3 then: b1, else: b2
              b1():
                constrain v1 == Field 1
                jmp b2()
              b2():
                jmpif v0 then: b3, else: b4
              b3():
                constrain v1 == Field 1 // This was incorrectly hoisted to b0 but this condition is not valid when going b0 -> b2 -> b4
                jmp b4()
              b4():
                return
            }
            ";
        let ssa = Ssa::from_str(src).unwrap();
        let ssa = ssa.fold_constants_using_constraints();
        assert_normalized_ssa_equals(ssa, src);
    }

    #[test]
    fn does_not_hoist_sub_to_common_ancestor() {
        let src = "
            acir(inline) fn main f0 {
              b0(v0: u32):
                v2 = eq v0, u32 0
                jmpif v2 then: b4, else: b1
              b1():
                jmpif v0 then: b3, else: b2
              b2():
                jmp b5()
              b3():
                v4 = sub v0, u32 1 // We can't hoist this because v0 is zero here and it will lead to an underflow
                jmp b5()
              b4():
                v5 = sub v0, u32 1
                jmp b5()
              b5():
                return
            }
            ";
        let ssa = Ssa::from_str(src).unwrap();
        let ssa = ssa.fold_constants_using_constraints();
        assert_normalized_ssa_equals(ssa, src);
    }

    #[test]
    fn deduplicates_side_effecting_intrinsics() {
        let src = "
        // After EnableSideEffectsIf removal:
        brillig(inline) fn main f0 {
          b0(v0: Field, v1: Field, v2: u1):
<<<<<<< HEAD
            v4 = call is_unconstrained() -> u1
            v7 = call to_be_radix_unsafe(v0, u32 256) -> [u8; 1]    // `a.to_be_radix_unsafe(256)`;
=======
            v7 = call to_be_radix(v0, u32 256) -> [u8; 1]    // `a.to_be_radix(256)`;
>>>>>>> 4d38a884
            inc_rc v7
            v8 = call to_be_radix_unsafe(v0, u32 256) -> [u8; 1]    // duplicate load of `a`
            inc_rc v8
            v9 = cast v2 as Field                                   // `if c { a.to_be_radix_unsafe(256) }`
            v10 = mul v0, v9                                        // attaching `c` to `a`
            v11 = call to_be_radix_unsafe(v10, u32 256) -> [u8; 1]  // calling `to_radix(c * a)`
            inc_rc v11
            enable_side_effects v2                                  // side effect var for `c` shifted down by removal
            return
        }
        ";
        let ssa = Ssa::from_str(src).unwrap();
        let expected = "
        brillig(inline) fn main f0 {
          b0(v0: Field, v1: Field, v2: u1):
<<<<<<< HEAD
            v4 = call is_unconstrained() -> u1
            v7 = call to_be_radix_unsafe(v0, u32 256) -> [u8; 1]
            inc_rc v7
            inc_rc v7
            v8 = cast v2 as Field
            v9 = mul v0, v8
            v10 = call to_be_radix_unsafe(v9, u32 256) -> [u8; 1]
            inc_rc v10
=======
            v5 = call to_be_radix(v0, u32 256) -> [u8; 1]
            inc_rc v5
            inc_rc v5
            v6 = cast v2 as Field
            v7 = mul v0, v6
            v8 = call to_be_radix(v7, u32 256) -> [u8; 1]
            inc_rc v8
>>>>>>> 4d38a884
            enable_side_effects v2
            return
        }
        ";
        let ssa = ssa.fold_constants_using_constraints();
        assert_normalized_ssa_equals(ssa, expected);
    }

    #[test]
    fn array_get_from_array_set_with_different_predicates() {
        let src = "
        acir(inline) fn main f0 {
          b0(v0: [Field; 3], v1: u32, v2: Field):
            enable_side_effects u1 0
            v4 = array_set v0, index v1, value v2
            enable_side_effects u1 1
            v6 = array_get v4, index v1 -> Field
            return v6
        }
        ";

        let ssa = Ssa::from_str(src).unwrap();

        let ssa = ssa.fold_constants_using_constraints();
        // We expect the code to be unchanged
        assert_normalized_ssa_equals(ssa, src);
    }

    #[test]
    fn array_get_from_array_set_same_predicates() {
        let src = "
        acir(inline) fn main f0 {
          b0(v0: [Field; 3], v1: u32, v2: Field):
            enable_side_effects u1 1
            v4 = array_set v0, index v1, value v2
            v6 = array_get v4, index v1 -> Field
            return v6
        }
        ";
        let ssa = Ssa::from_str(src).unwrap();

        let expected = "
        acir(inline) fn main f0 {
          b0(v0: [Field; 3], v1: u32, v2: Field):
            enable_side_effects u1 1
            v4 = array_set v0, index v1, value v2
            return v2
        }
        ";
        let ssa = ssa.fold_constants_using_constraints();
        assert_normalized_ssa_equals(ssa, expected);
    }
}<|MERGE_RESOLUTION|>--- conflicted
+++ resolved
@@ -1557,12 +1557,7 @@
         // After EnableSideEffectsIf removal:
         brillig(inline) fn main f0 {
           b0(v0: Field, v1: Field, v2: u1):
-<<<<<<< HEAD
-            v4 = call is_unconstrained() -> u1
             v7 = call to_be_radix_unsafe(v0, u32 256) -> [u8; 1]    // `a.to_be_radix_unsafe(256)`;
-=======
-            v7 = call to_be_radix(v0, u32 256) -> [u8; 1]    // `a.to_be_radix(256)`;
->>>>>>> 4d38a884
             inc_rc v7
             v8 = call to_be_radix_unsafe(v0, u32 256) -> [u8; 1]    // duplicate load of `a`
             inc_rc v8
@@ -1578,24 +1573,13 @@
         let expected = "
         brillig(inline) fn main f0 {
           b0(v0: Field, v1: Field, v2: u1):
-<<<<<<< HEAD
-            v4 = call is_unconstrained() -> u1
-            v7 = call to_be_radix_unsafe(v0, u32 256) -> [u8; 1]
-            inc_rc v7
-            inc_rc v7
-            v8 = cast v2 as Field
-            v9 = mul v0, v8
-            v10 = call to_be_radix_unsafe(v9, u32 256) -> [u8; 1]
-            inc_rc v10
-=======
-            v5 = call to_be_radix(v0, u32 256) -> [u8; 1]
+            v5 = call to_be_radix_unsafe(v0, u32 256) -> [u8; 1]
             inc_rc v5
             inc_rc v5
             v6 = cast v2 as Field
             v7 = mul v0, v6
-            v8 = call to_be_radix(v7, u32 256) -> [u8; 1]
+            v8 = call to_be_radix_unsafe(v7, u32 256) -> [u8; 1]
             inc_rc v8
->>>>>>> 4d38a884
             enable_side_effects v2
             return
         }
