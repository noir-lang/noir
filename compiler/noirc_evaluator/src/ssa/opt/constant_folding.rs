--- conflicted
+++ resolved
@@ -361,18 +361,9 @@
 
     use crate::ssa::{
         function_builder::FunctionBuilder,
-<<<<<<< HEAD
-        ir::{
-            instruction::{Binary, BinaryOp, Instruction, TerminatorInstruction},
-            map::Id,
-            types::Type,
-            value::ValueId,
-        },
-=======
         ir::{map::Id, types::Type},
         opt::assert_normalized_ssa_equals,
         Ssa,
->>>>>>> 72e8de06
     };
 
     #[test]
@@ -487,59 +478,19 @@
 
     #[test]
     fn arrays_elements_are_updated() {
-<<<<<<< HEAD
-        // fn main f0 {
-        //   b0(v0: Field):
-        //     v1 = add v0, Field 1
-        //     v2 = make_array [v1]
-        //     return v2
-        // }
-        //
         // After constructing this IR, we run constant folding with no expected benefit, but to
         // ensure that all new values ids are correctly propagated.
-        let main_id = Id::test_new(0);
-
-        // Compiling main
-        let mut builder = FunctionBuilder::new("main".into(), main_id);
-        let v0 = builder.add_parameter(Type::field());
-        let one = builder.field_constant(1u128);
-        let v1 = builder.insert_binary(v0, BinaryOp::Add, one);
-
-        let array_type = Type::Array(Arc::new(vec![Type::field()]), 1);
-        let v2 = builder.insert_make_array(vec![v1].into(), array_type);
-        builder.terminate_with_return(vec![v2]);
-
-        let ssa = builder.finish().fold_constants();
-        let main = ssa.main();
-        let entry_block_id = main.entry_block();
-        let entry_block = &main.dfg[entry_block_id];
-        assert_eq!(entry_block.instructions().len(), 2);
-        let new_add_instr = entry_block.instructions().first().unwrap();
-        let new_add_instr_result = main.dfg.instruction_results(*new_add_instr)[0];
-        assert_ne!(new_add_instr_result, v1);
-
-        let return_value_id = match entry_block.unwrap_terminator() {
-            TerminatorInstruction::Return { return_values, .. } => return_values[0],
-            _ => unreachable!("Should have terminator instruction"),
-        };
-        let return_element = main.dfg.get_array_constant(return_value_id).unwrap().0[0];
-
-        // The return element is expected to refer to the new add instruction result.
-        assert_eq!(main.dfg.resolve(new_add_instr_result), main.dfg.resolve(return_element));
-=======
-        // After constructing this IR, we run constant folding with no expected benefit, but to
-        // ensure that all new values ids are correctly propagated.
         let src = "
             acir(inline) fn main f0 {
               b0(v0: Field):
                 v2 = add v0, Field 1
-                return [v2] of Field
+                v3 = make_array [v2] : [Field; 1]
+                return v3
             }
             ";
         let ssa = Ssa::from_str(src).unwrap();
         let ssa = ssa.fold_constants();
         assert_normalized_ssa_equals(ssa, src);
->>>>>>> 72e8de06
     }
 
     #[test]
@@ -640,7 +591,6 @@
     // Regression for #4600
     #[test]
     fn array_get_regression() {
-<<<<<<< HEAD
         // fn main f0 {
         //   b0(v0: u1, v1: u64):
         //     enable_side_effects_if v0
@@ -651,57 +601,25 @@
         //     v5 = array_get v2, index v1
         // }
         //
-=======
->>>>>>> 72e8de06
         // We want to make sure after constant folding both array_gets remain since they are
         // under different enable_side_effects_if contexts and thus one may be disabled while
         // the other is not. If one is removed, it is possible e.g. v4 is replaced with v2 which
         // is disabled (only gets from index 0) and thus returns the wrong result.
-<<<<<<< HEAD
-        let main_id = Id::test_new(0);
-
-        // Compiling main
-        let mut builder = FunctionBuilder::new("main".into(), main_id);
-        let v0 = builder.add_parameter(Type::bool());
-        let v1 = builder.add_parameter(Type::unsigned(64));
-
-        builder.insert_enable_side_effects_if(v0);
-
-        let zero = builder.field_constant(0u128);
-        let one = builder.field_constant(1u128);
-
-        let typ = Type::Array(Arc::new(vec![Type::field()]), 2);
-        let v2 = builder.insert_make_array(vec![zero, one].into(), typ);
-
-        let _v3 = builder.insert_array_get(v2, v1, Type::field());
-        let v4 = builder.insert_not(v0);
-
-        builder.insert_enable_side_effects_if(v4);
-        let _v5 = builder.insert_array_get(v2, v1, Type::field());
-
-        // Expected output is unchanged
-        let ssa = builder.finish();
-        let main = ssa.main();
-        let instructions = main.dfg[main.entry_block()].instructions();
-        let starting_instruction_count = instructions.len();
-        assert_eq!(starting_instruction_count, 6);
-
-=======
         let src = "
             acir(inline) fn main f0 {
               b0(v0: u1, v1: u64):
                 enable_side_effects v0
-                v5 = array_get [Field 0, Field 1] of Field, index v1 -> Field
+                v4 = make_array [Field 0, Field 1] : [Field; 2]
+                v5 = array_get v4, index v1 -> Field
                 v6 = not v0
                 enable_side_effects v6
-                v8 = array_get [Field 0, Field 1] of Field, index v1 -> Field
+                v7 = array_get v4, index v1 -> Field
                 return
             }
             ";
         let ssa = Ssa::from_str(src).unwrap();
 
         // Expected output is unchanged
->>>>>>> 72e8de06
         let ssa = ssa.fold_constants();
         assert_normalized_ssa_equals(ssa, src);
     }
@@ -789,6 +707,7 @@
             builder.import_intrinsic("keccakf1600").expect("keccakf1600 intrinsic should exist");
         let _v10 = builder.insert_call(keccakf1600, vec![array1], vec![typ.clone()]);
         let _v11 = builder.insert_call(keccakf1600, vec![array2], vec![typ.clone()]);
+        builder.terminate_with_return(Vec::new());
 
         let mut ssa = builder.finish();
         ssa.normalize_ids();
