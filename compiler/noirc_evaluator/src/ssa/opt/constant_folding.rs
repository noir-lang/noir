--- conflicted
+++ resolved
@@ -315,13 +315,8 @@
                     if matches!(instruction, Instruction::MakeArray { .. }) {
                         let value = *cached.last().unwrap();
                         let inc_rc = Instruction::IncrementRc { value };
-<<<<<<< HEAD
-                        let call_stack = dfg.get_call_stack(id);
+                        let call_stack = dfg.get_instruction_call_stack_id(id);
                         dfg.insert_instruction_and_results(inc_rc, block, call_stack);
-=======
-                        let call_stack = dfg.get_instruction_call_stack_id(id);
-                        dfg.insert_instruction_and_results(inc_rc, block, None, call_stack);
->>>>>>> 73ccd455
                     }
 
                     Self::replace_results(dfg, old_results, cached);
@@ -420,9 +415,8 @@
         old_result_count: usize,
         block: BasicBlockId,
         dfg: &mut DataFlowGraph,
-<<<<<<< HEAD
     ) -> Vec<Value> {
-        let call_stack = dfg.get_call_stack(id);
+        let call_stack = dfg.get_instruction_call_stack_id(id);
         let new_results = match dfg.insert_instruction_and_results(instruction, block, call_stack) {
             InsertInstructionResult::SimplifiedTo(new_result) => vec![new_result],
             InsertInstructionResult::SimplifiedToMultiple(new_results) => new_results,
@@ -431,25 +425,9 @@
                 (0..result_count).map(|position| Value::instruction_result(id, position)).collect()
             }
         };
-=======
-    ) -> Vec<ValueId> {
-        let ctrl_typevars = instruction
-            .requires_ctrl_typevars()
-            .then(|| vecmap(old_results, |result| dfg.type_of_value(*result)));
-
-        let call_stack = dfg.get_instruction_call_stack_id(id);
-        let new_results =
-            match dfg.insert_instruction_and_results(instruction, block, ctrl_typevars, call_stack)
-            {
-                InsertInstructionResult::SimplifiedTo(new_result) => vec![new_result],
-                InsertInstructionResult::SimplifiedToMultiple(new_results) => new_results,
-                InsertInstructionResult::Results(_, new_results) => new_results.to_vec(),
-                InsertInstructionResult::InstructionRemoved => vec![],
-            };
->>>>>>> 73ccd455
+
         // Optimizations while inserting the instruction should not change the number of results.
         assert_eq!(old_result_count, new_results.len());
-
         new_results
     }
 
