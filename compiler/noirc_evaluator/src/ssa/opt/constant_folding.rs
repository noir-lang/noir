--- conflicted
+++ resolved
@@ -605,18 +605,7 @@
         let pedantic_solving = true;
         let black_box_solver = Bn254BlackBoxSolver(pedantic_solving);
         let profiling_active = false;
-<<<<<<< HEAD
-        let mut vm = VM::new(
-            calldata,
-            bytecode,
-            foreign_call_results,
-            &black_box_solver,
-            profiling_active,
-            None,
-        );
-=======
-        let mut vm = VM::new(calldata, bytecode, &black_box_solver, profiling_active);
->>>>>>> 31cc6a1c
+        let mut vm = VM::new(calldata, bytecode, &black_box_solver, profiling_active, None);
         let vm_status: VMStatus<_> = vm.process_opcodes();
         let VMStatus::Finished { return_data_offset, return_data_size } = vm_status else {
             return EvaluationResult::CannotEvaluate;
