//! Pre-process functions before inlining them into others.

use crate::ssa::{
    RuntimeError, Ssa,
    ir::{call_graph::CallGraph, function::Function},
};

use super::inlining::{self, InlineInfo};

impl Ssa {
    /// Run pre-processing steps on functions in isolation.
    pub(crate) fn preprocess_functions(
        mut self,
        aggressiveness: i64,
        small_function_max_instructions: usize,
    ) -> Result<Ssa, RuntimeError> {
        let call_graph = CallGraph::from_ssa_weighted(&self);
        // Bottom-up order, starting with the "leaf" functions, so we inline already optimized code into the ones that call them.
        let bottom_up = inlining::inline_info::compute_bottom_up_order(&self, &call_graph);

        // Preliminary inlining decisions.
        let inline_infos = inlining::inline_info::compute_inline_infos(
            &self,
            &call_graph,
            false,
            small_function_max_instructions,
            aggressiveness,
        );

        let should_inline_call =
            |callee: &Function| -> bool { InlineInfo::should_inline(&inline_infos, callee.id()) };

        for (id, (own_weight, transitive_weight)) in bottom_up {
            let function = &self.functions[&id];

            // Skip preprocessing heavy functions that gained most of their weight from transitive accumulation, which tend to be near the entry.
            // These can be processed later by the regular SSA passes.
            let is_heavy = transitive_weight > own_weight * 10;

            // Functions which are inline targets will be processed in later passes.
            // Here we want to treat the functions which will be inlined into them.
            let is_target = inline_infos
                .get(&id)
                .map(|info| info.is_inline_target(&function.dfg))
                .unwrap_or_default();

            if is_heavy || is_target {
                continue;
            }

            // Start with an inline pass.
            let mut function = function.inlined(&self, &should_inline_call)?;
            // Help unrolling determine bounds.
            function.as_slice_optimization();
            // Prepare for unrolling
            function.loop_invariant_code_motion();
            // We might not be able to unroll all loops without fully inlining them, so ignore errors.
            let _ = function.unroll_loops_iteratively();
            // Reduce the number of redundant stores/loads after unrolling
            function.mem2reg();

            // Try to reduce the number of blocks.
            function.simplify_function();

            // Put it back into the SSA, so the next functions can pick it up.
            self.functions.insert(id, function);
        }

        // Remove any functions that have been inlined into others already.
        let ssa = self.remove_unreachable_functions();
        // Remove leftover instructions.
        Ok(ssa.dead_instruction_elimination_pre_flattening())
    }
}

#[cfg(test)]
mod tests {
    use crate::{
        assert_ssa_snapshot,
        ssa::{opt::inlining::MAX_INSTRUCTIONS, ssa_gen::Ssa},
    };

    #[test]
    fn dead_block_params() {
        // This test makes sure that we are appropriately triggering DIE+parameter pruning.
        //
        // DIE must be run over the full SSA to correctly identify unused block parameters.
        // If it's run in isolation on a single function (e.g., during preprocessing),
        // it may leave dangling block parameters.
        //
        // We need to call f0 from an entry point as inline targets are not preprocessed.
        let src = r#"
        acir(inline) fn main f0 {
          b0():
            call f0()
            return
        }
        acir(inline) fn foo f0 {
          b0(v0: u32, v1: Field):
            v2 = eq v0, u32 1
            jmpif v2 then: b1, else: b2
          b1():
            v6 = add v0, u32 1
            jmp b3(v6, v1)
          b2():
            v5 = sub v0, u32 1
            jmp b3(v5, v1)
          b3(v3: u32, v4: Field):
            return
        }
        "#;

        let ssa = Ssa::from_str(src).unwrap();
        let ssa = ssa.preprocess_functions(i64::MAX, MAX_INSTRUCTIONS).unwrap();

        assert_ssa_snapshot!(ssa, @r"
        acir(inline) fn main f0 {
          b0():
            call f1()
            return
        }
        acir(inline) fn foo f1 {
<<<<<<< HEAD
          b0(v0: u32):
            jmpif v0 then: b1, else: b2
          b1():
            v3 = add v0, u32 1
            jmp b3()
          b2():
            v2 = sub v0, u32 1
=======
          b0(v0: u32, v1: Field):
            v3 = eq v0, u32 1
            jmpif v3 then: b1, else: b2
          b1():
            v5 = add v0, u32 1
            jmp b3()
          b2():
            v4 = sub v0, u32 1
>>>>>>> 639b1f61
            jmp b3()
          b3():
            return
        }
        ");
    }
}<|MERGE_RESOLUTION|>--- conflicted
+++ resolved
@@ -120,15 +120,6 @@
             return
         }
         acir(inline) fn foo f1 {
-<<<<<<< HEAD
-          b0(v0: u32):
-            jmpif v0 then: b1, else: b2
-          b1():
-            v3 = add v0, u32 1
-            jmp b3()
-          b2():
-            v2 = sub v0, u32 1
-=======
           b0(v0: u32, v1: Field):
             v3 = eq v0, u32 1
             jmpif v3 then: b1, else: b2
@@ -137,7 +128,6 @@
             jmp b3()
           b2():
             v4 = sub v0, u32 1
->>>>>>> 639b1f61
             jmp b3()
           b3():
             return
