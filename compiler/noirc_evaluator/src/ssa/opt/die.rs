--- conflicted
+++ resolved
@@ -30,28 +30,6 @@
     }
 
     fn dead_instruction_elimination_inner(mut self, flattened: bool) -> Ssa {
-<<<<<<< HEAD
-        let mut used_global_values: HashSet<_> = self
-            .functions
-            .par_iter_mut()
-            .flat_map(|(_, func)| func.dead_instruction_elimination(true, flattened))
-            .collect();
-
-        let globals = &self.functions[&self.main_id].dfg.globals;
-        // Check which globals are used across all functions
-        for (id, value) in globals.values_iter().rev() {
-            if used_global_values.contains(&id) {
-                if let Value::Instruction { instruction, .. } = &value {
-                    let instruction = &globals[*instruction];
-                    instruction.for_each_value(|value_id| {
-                        used_global_values.insert(value_id);
-                    });
-                }
-            }
-        }
-
-        self.used_global_values = used_global_values;
-=======
         let mut used_globals_map: HashMap<_, _> = self
             .functions
             .par_iter_mut()
@@ -82,7 +60,6 @@
         }
 
         self.used_globals = used_globals_map;
->>>>>>> 49d1b13a
 
         self
     }
@@ -105,11 +82,8 @@
     ) -> HashSet<ValueId> {
         let mut context = Context { flattened, ..Default::default() };
 
-<<<<<<< HEAD
         context.mark_function_parameter_arrays_as_used(self);
 
-=======
->>>>>>> 49d1b13a
         for call_data in &self.dfg.data_bus.call_data {
             context.mark_used_instruction_results(&self.dfg, call_data.array_id);
         }
@@ -153,13 +127,6 @@
     /// the flattening of the CFG, but if that's not the case then we should not eliminate
     /// them just yet.
     flattened: bool,
-<<<<<<< HEAD
-
-    // When tracking mutations we consider arrays with the same type as all being possibly mutated.
-    // This we consider to span all blocks of the functions.
-    mutated_array_types: HashSet<Type>,
-=======
->>>>>>> 49d1b13a
 }
 
 impl Context {
@@ -189,13 +156,9 @@
         let block = &function.dfg[block_id];
         self.mark_terminator_values_as_used(function, block);
 
-<<<<<<< HEAD
         // Lend the shared array type to the tracker.
         let mut mutated_array_types = std::mem::take(&mut self.mutated_array_types);
         let mut rc_tracker = RcTracker::new(&mut mutated_array_types);
-=======
-        let mut rc_tracker = RcTracker::default();
->>>>>>> 49d1b13a
         rc_tracker.mark_terminator_arrays_as_used(function, block);
 
         let instructions_len = block.instructions().len();
@@ -297,7 +260,6 @@
         }
     }
 
-<<<<<<< HEAD
     /// Mark any array parameters to the function itself as possibly mutated.
     fn mark_function_parameter_arrays_as_used(&mut self, function: &Function) {
         for parameter in function.parameters() {
@@ -311,8 +273,6 @@
         }
     }
 
-=======
->>>>>>> 49d1b13a
     /// Go through the RC instructions collected when we figured out which values were unused;
     /// for each RC that refers to an unused value, remove the RC as well.
     fn remove_rc_instructions(&self, dfg: &mut DataFlowGraph) {
@@ -659,11 +619,8 @@
     // We also separately track all IncrementRc instructions and all array types which have been mutably borrowed.
     // If an array is the same type as one of those non-mutated array types, we can safely remove all IncrementRc instructions on that array.
     inc_rcs: HashMap<ValueId, HashSet<InstructionId>>,
-<<<<<<< HEAD
-=======
     // When tracking mutations we consider arrays with the same type as all being possibly mutated.
     mutated_array_types: HashSet<Type>,
->>>>>>> 49d1b13a
     // The SSA often creates patterns where after simplifications we end up with repeat
     // IncrementRc instructions on the same value. We track whether the previous instruction was an IncrementRc,
     // and if the current instruction is also an IncrementRc on the same value we remove the current instruction.
@@ -673,21 +630,7 @@
     mutated_array_types: &'a mut HashSet<Type>,
 }
 
-<<<<<<< HEAD
-impl<'a> RcTracker<'a> {
-    fn new(mutated_array_types: &'a mut HashSet<Type>) -> Self {
-        Self {
-            rcs_with_possible_pairs: Default::default(),
-            rc_pairs_to_remove: Default::default(),
-            inc_rcs: Default::default(),
-            previous_inc_rc: Default::default(),
-            mutated_array_types,
-        }
-    }
-
-=======
 impl RcTracker {
->>>>>>> 49d1b13a
     fn mark_terminator_arrays_as_used(&mut self, function: &Function, block: &BasicBlock) {
         block.unwrap_terminator().for_each_value(|value| {
             let typ = function.dfg.type_of_value(value);
