//! Dead Instruction Elimination (DIE) pass: Removes any instruction without side-effects for
//! which the results are unused.
//!
//! DIE also tracks which block parameters are unused.
//! Unused parameters are then pruned by the [prune_dead_parameters] pass.
use acvm::{AcirField, FieldElement, acir::BlackBoxFunc};
use fxhash::{FxHashMap as HashMap, FxHashSet as HashSet};
use noirc_errors::call_stack::CallStackId;
use rayon::iter::{IntoParallelRefMutIterator, ParallelIterator};

use crate::ssa::{
    ir::{
        basic_block::{BasicBlock, BasicBlockId},
        dfg::DataFlowGraph,
        function::{Function, FunctionId},
        instruction::{BinaryOp, Instruction, InstructionId, Intrinsic, TerminatorInstruction},
        post_order::PostOrder,
        types::{NumericType, Type},
        value::{Value, ValueId},
    },
    opt::pure::Purity,
    ssa_gen::Ssa,
};

use super::rc::{RcInstruction, pop_rc_for};

mod prune_dead_parameters;

impl Ssa {
    /// Performs Dead Instruction Elimination (DIE) to remove any instructions with
    /// unused results.
    ///
    /// This step should come after the flattening of the CFG and mem2reg.
    #[tracing::instrument(level = "trace", skip(self))]
    pub fn dead_instruction_elimination(self) -> Ssa {
        self.dead_instruction_elimination_with_pruning(true, false)
    }

    /// Post the Brillig generation we do not need to run this pass on Brillig functions.
    #[tracing::instrument(level = "trace", skip(self))]
    pub(crate) fn dead_instruction_elimination_acir(self) -> Ssa {
        self.dead_instruction_elimination_with_pruning(true, true)
    }

    /// The elimination of certain unused instructions assumes that the DIE pass runs after
    /// the flattening of the CFG, but if that's not the case then we should not eliminate
    /// them just yet.
    #[tracing::instrument(level = "trace", skip(self))]
    pub(crate) fn dead_instruction_elimination_pre_flattening(self) -> Ssa {
        self.dead_instruction_elimination_with_pruning(false, false)
    }

    fn dead_instruction_elimination_with_pruning(
        mut self,
        flattened: bool,
        skip_brillig: bool,
    ) -> Ssa {
        let mut previous_unused_params = None;
        loop {
            let (new_ssa, result) =
                self.dead_instruction_elimination_inner(flattened, skip_brillig);

            // Determine whether we have any unused variables
            let has_unused = result
                .unused_parameters
                .values()
                .any(|block_map| block_map.values().any(|params| !params.is_empty()));

            // If there are no unused parameters, return early
            if !has_unused {
                return new_ssa;
            }

            if let Some(previous) = &previous_unused_params {
                // If no changes to dead parameters occurred, return early
                if previous == &result.unused_parameters {
                    return new_ssa;
                }
            }

            // Prune unused parameters and repeat
            self = new_ssa.prune_dead_parameters(&result.unused_parameters);
            previous_unused_params = Some(result.unused_parameters);
        }
    }

    fn dead_instruction_elimination_inner(
        mut self,
        flattened: bool,
        skip_brillig: bool,
    ) -> (Ssa, DIEResult) {
        let result = self
            .functions
            .par_iter_mut()
            .map(|(id, func)| {
                let unused_params =
                    func.dead_instruction_elimination(true, flattened, skip_brillig);
                let mut result = DIEResult::default();

                result.unused_parameters.insert(*id, unused_params);

                result
            })
            .reduce(DIEResult::default, |mut a, b| {
                a.unused_parameters.extend(b.unused_parameters);
                a
            });

        (self, result)
    }

    /// Sanity check on the final SSA, panicking if the assumptions don't hold.
    ///
    /// Done as a separate step so that we can put it after other passes which provide
    /// concrete feedback about where the problem with the Noir code might be, such as
    /// dynamic indexing of arrays with references in ACIR. We can look up the callstack
    /// of the offending instruction here as well, it's just not clear what error message
    /// to return, besides the fact that mem2reg was unable to eliminate something.
    #[cfg_attr(not(debug_assertions), allow(unused_variables))]
    pub(crate) fn dead_instruction_elimination_post_check(&self, flattened: bool) {
        #[cfg(debug_assertions)]
        self.functions.values().for_each(|f| die_post_check(f, flattened));
    }
}

impl Function {
    /// Removes any unused instructions in the reachable blocks of the given function.
    ///
    /// This method is designed to be run within the context of the full SSA, not in isolation.
    /// Running DIE on a single function may cause inconsistencies, such as leaving dangling unused parameters.
    /// The pruning of block parameters depends on the full SSA context.
    /// Therefore, this method must remain private, and DIE should run over the entire SSA,
    /// ensuring proper tracking of unused parameters across all blocks.
    ///
    /// The blocks of the function are iterated in post order, such that any blocks containing
    /// instructions that reference results from an instruction in another block are evaluated first.
    /// If we did not iterate blocks in this order we could not safely say whether or not the results
    /// of its instructions are needed elsewhere.
    ///
    /// # Returns
    ///   After processing all functions, the union of these sets enables determining the unused globals.
    /// - A mapping of (block id -> unused parameters) for the given function.
    ///   This can be used by follow-up passes to prune unused parameters from blocks.
    fn dead_instruction_elimination(
        &mut self,
        insert_out_of_bounds_checks: bool,
        flattened: bool,
        skip_brillig: bool,
    ) -> HashMap<BasicBlockId, Vec<ValueId>> {
        if skip_brillig && self.dfg.runtime().is_brillig() {
            return HashMap::default();
        }

        let mut context = Context { flattened, ..Default::default() };

        context.mark_function_parameter_arrays_as_used(self);

        for call_data in &self.dfg.data_bus.call_data {
            context.mark_used_instruction_results(&self.dfg, call_data.array_id);
        }

        let blocks = PostOrder::with_function(self);
        let mut unused_params_per_block = HashMap::default();
        for block in blocks.as_slice() {
            context.remove_unused_instructions_in_block(self, *block, insert_out_of_bounds_checks);

            let parameters = self.dfg[*block].parameters();
            let mut keep_list = Vec::with_capacity(parameters.len());
            let unused_params = parameters
                .iter()
                .filter(|value| {
                    let keep = context.used_values.contains(value);
                    keep_list.push(keep);
                    !keep
                })
                .copied()
                .collect::<Vec<_>>();

            unused_params_per_block.insert(*block, unused_params);
            context.parameter_keep_list.insert(*block, keep_list);
        }

        context.remove_rc_instructions(&mut self.dfg);

        unused_params_per_block
    }
}

#[derive(Default)]
struct DIEResult {
    unused_parameters: HashMap<FunctionId, HashMap<BasicBlockId, Vec<ValueId>>>,
}
/// Per function context for tracking unused values and which instructions to remove.
#[derive(Default)]
struct Context {
    used_values: HashSet<ValueId>,
    instructions_to_remove: HashSet<InstructionId>,

    /// IncrementRc & DecrementRc instructions must be revisited after the main DIE pass since
    /// they technically contain side-effects but we still want to remove them if their
    /// `value` parameter is not used elsewhere.
    rc_instructions: Vec<(InstructionId, BasicBlockId)>,

    /// The elimination of certain unused instructions assumes that the DIE pass runs after
    /// the flattening of the CFG, but if that's not the case then we should not eliminate
    /// them just yet.
    flattened: bool,

    /// Track IncrementRc instructions per block to determine whether they are useless.
    rc_tracker: RcTracker,

    /// A per-block list indicating which block parameters are still considered alive.
    ///
    /// Each entry maps a [BasicBlockId] to a `Vec<bool>`, where the `i`th boolean corresponds to
    /// the `i`th parameter of that block. A value of `true` means the parameter is used and should
    /// be preserved. A value of `false` means it is unused and can be pruned.
    ///
    /// This keep list is used during terminator analysis to avoid incorrectly marking values as used
    /// simply because they appear as terminator arguments. Only parameters marked as live here
    /// should result in values being marked as used in terminator arguments.
    parameter_keep_list: HashMap<BasicBlockId, Vec<bool>>,
}

impl Context {
    /// Steps backwards through the instruction of the given block, amassing a set of used values
    /// as it goes, and at the same time marking instructions for removal if they haven't appeared
    /// in the set thus far.
    ///
    /// It is not only safe to mark instructions for removal as we go because no instruction
    /// result value can be referenced before the occurrence of the instruction that produced it,
    /// and we are iterating backwards. It is also important to identify instructions that can be
    /// removed as we go, such that we know not to include its referenced values in the used
    /// values set. This allows DIE to identify whole chains of unused instructions. (If the
    /// values referenced by an unused instruction were considered to be used, only the head of
    /// such chains would be removed.)
    ///
    /// If `insert_out_of_bounds_checks` is true and there are unused ArrayGet/ArraySet that
    /// might be out of bounds, this method will insert out of bounds checks instead of
    /// removing unused instructions and return `true`. The idea then is to later call this
    /// function again with `insert_out_of_bounds_checks` set to false to effectively remove
    /// unused instructions but leave the out of bounds checks.
    fn remove_unused_instructions_in_block(
        &mut self,
        function: &mut Function,
        block_id: BasicBlockId,
        insert_out_of_bounds_checks: bool,
    ) -> bool {
        let block = &function.dfg[block_id];
        self.mark_terminator_values_as_used(function, block);

        self.rc_tracker.new_block();
        self.rc_tracker.mark_terminator_arrays_as_used(function, block);

        let instructions_len = block.instructions().len();

        // Indexes of instructions that might be out of bounds.
        // We'll remove those, but before that we'll insert bounds checks for them.
        let mut possible_index_out_of_bounds_indexes = Vec::new();

        // Going in reverse so we know if a result of an instruction was used.
        for (instruction_index, instruction_id) in block.instructions().iter().rev().enumerate() {
            let instruction = &function.dfg[*instruction_id];

            if self.is_unused(*instruction_id, function) {
                self.instructions_to_remove.insert(*instruction_id);

                if function.runtime().is_acir()
                    && insert_out_of_bounds_checks
                    && instruction_might_result_in_out_of_bounds(function, instruction)
                {
                    possible_index_out_of_bounds_indexes
                        .push(instructions_len - instruction_index - 1);
                    // We need to still mark the array index as used as we refer to it in the inserted bounds check.
                    let (Instruction::ArrayGet { array, index, .. } | Instruction::ArraySet { array, index, .. }) =
                        instruction
                    else {
                        unreachable!("Only enter this branch on array gets/sets")
                    };
                    self.mark_used_instruction_results(&function.dfg, *index);
                }
            } else {
                // We can't remove rc instructions if they're loaded from a reference
                // since we'd have no way of knowing whether the reference is still used.
                if Self::is_inc_dec_instruction_on_known_array(instruction, &function.dfg) {
                    self.rc_instructions.push((*instruction_id, block_id));
                } else {
                    instruction.for_each_value(|value| {
                        self.mark_used_instruction_results(&function.dfg, value);
                    });
                }
            }

            self.rc_tracker.track_inc_rcs_to_remove(*instruction_id, function);
        }

        self.instructions_to_remove.extend(self.rc_tracker.get_non_mutated_arrays(&function.dfg));
        self.instructions_to_remove.extend(self.rc_tracker.rc_pairs_to_remove.drain());

        // If there are some instructions that might trigger an out of bounds error,
        // first add constrain checks. Then run the DIE pass again, which will remove those
        // but leave the constrains (any any value needed by those constrains)
        if !possible_index_out_of_bounds_indexes.is_empty() {
            let inserted_check = self.replace_array_instructions_with_out_of_bounds_checks(
                function,
                block_id,
                &mut possible_index_out_of_bounds_indexes,
            );
            // There's a slight chance we didn't insert any checks, so we could proceed with DIE.
            if inserted_check {
                return true;
            }
        }

        function.dfg[block_id]
            .instructions_mut()
            .retain(|instruction| !self.instructions_to_remove.contains(instruction));

        false
    }

    /// Returns true if an instruction can be removed.
    ///
    /// An instruction can be removed as long as it has no side-effects, and none of its result
    /// values have been referenced.
    fn is_unused(&self, instruction_id: InstructionId, function: &Function) -> bool {
        let instruction = &function.dfg[instruction_id];

        if can_be_eliminated_if_unused(instruction, function, self.flattened) {
            let results = function.dfg.instruction_results(instruction_id);
            results.iter().all(|result| !self.used_values.contains(result))
        } else if let Instruction::Call { func, arguments } = instruction {
            // TODO: make this more general for instructions which don't have results but have side effects "sometimes" like `Intrinsic::AsWitness`
            let as_witness_id = function.dfg.get_intrinsic(Intrinsic::AsWitness);
            as_witness_id == Some(func) && !self.used_values.contains(&arguments[0])
        } else {
            // If the instruction has side effects we should never remove it.
            false
        }
    }

    /// Adds values referenced by the terminator to the set of used values.
    fn mark_terminator_values_as_used(&mut self, function: &Function, block: &BasicBlock) {
        let terminator = block.unwrap_terminator();
        let jmp_destination = if let TerminatorInstruction::Jmp { destination, .. } = terminator {
            Some(*destination)
        } else {
            None
        };

        block.unwrap_terminator().for_eachi_value(|index, value| {
            let keep_list = jmp_destination.and_then(|dest| self.parameter_keep_list.get(&dest));
            let should_keep = keep_list.is_none_or(|list| list[index]);
            if should_keep {
                self.mark_used_instruction_results(&function.dfg, value);
            }
        });
    }

    /// Inspects a value and marks all instruction results as used.
    fn mark_used_instruction_results(&mut self, dfg: &DataFlowGraph, value_id: ValueId) {
        if matches!(&dfg[value_id], Value::Instruction { .. } | Value::Param { .. })
            || dfg.is_global(value_id)
        {
            self.used_values.insert(value_id);
        }
    }

    /// Mark any array parameters to the function itself as possibly mutated.
    fn mark_function_parameter_arrays_as_used(&mut self, function: &Function) {
        for parameter in function.parameters() {
            let typ = function.dfg.type_of_value(*parameter);
            if typ.contains_an_array() {
                let typ = typ.get_contained_array();
                // Want to store the array type which is being referenced,
                // because it's the underlying array that the `inc_rc` is associated with.
                self.add_mutated_array_type(typ.clone());
            }
        }
    }

    fn add_mutated_array_type(&mut self, typ: Type) {
        self.rc_tracker.mutated_array_types.insert(typ.get_contained_array().clone());
    }

    /// Go through the RC instructions collected when we figured out which values were unused;
    /// for each RC that refers to an unused value, remove the RC as well.
    fn remove_rc_instructions(&self, dfg: &mut DataFlowGraph) {
        let unused_rc_values_by_block: HashMap<BasicBlockId, HashSet<InstructionId>> =
            self.rc_instructions.iter().fold(HashMap::default(), |mut acc, (rc, block)| {
                let value = match &dfg[*rc] {
                    Instruction::IncrementRc { value } => *value,
                    Instruction::DecrementRc { value, .. } => *value,
                    other => {
                        unreachable!(
                            "Expected IncrementRc or DecrementRc instruction, found {other:?}"
                        )
                    }
                };

                if !self.used_values.contains(&value) {
                    acc.entry(*block).or_default().insert(*rc);
                }
                acc
            });

        for (block, instructions_to_remove) in unused_rc_values_by_block {
            dfg[block]
                .instructions_mut()
                .retain(|instruction| !instructions_to_remove.contains(instruction));
        }
    }

    /// True if this is a `Instruction::IncrementRc` or `Instruction::DecrementRc`
    /// operating on an array directly from a `Instruction::MakeArray` or an
    /// intrinsic known to return a fresh array.
    fn is_inc_dec_instruction_on_known_array(
        instruction: &Instruction,
        dfg: &DataFlowGraph,
    ) -> bool {
        use Instruction::*;
        if let IncrementRc { value } | DecrementRc { value, .. } = instruction {
            let Some(instruction) = dfg.get_local_or_global_instruction(*value) else {
                return false;
            };
            return match instruction {
                MakeArray { .. } => true,
                Call { func, .. } => {
                    matches!(&dfg[*func], Value::Intrinsic(_) | Value::ForeignFunction(_))
                }
                _ => false,
            };
        }
        false
    }

    /// Replaces unused ArrayGet/ArraySet instructions with out of bounds checks.
    /// Returns `true` if at least one check was inserted.
    /// Because some ArrayGet might happen in groups (for composite types), if just
    /// some of the instructions in a group are used but not all of them, no check
    /// is inserted, so this method might return `false`.
    fn replace_array_instructions_with_out_of_bounds_checks(
        &mut self,
        function: &mut Function,
        block_id: BasicBlockId,
        possible_index_out_of_bounds_indexes: &mut Vec<usize>,
    ) -> bool {
        let mut inserted_check = false;

        // Keep track of the current side effects condition
        let mut side_effects_condition = None;

        // Keep track of the next index we need to handle
        let mut next_out_of_bounds_index = possible_index_out_of_bounds_indexes.pop();

        let instructions = function.dfg[block_id].take_instructions();
        for (index, instruction_id) in instructions.iter().enumerate() {
            let instruction_id = *instruction_id;
            let instruction = &function.dfg[instruction_id];

            if let Instruction::EnableSideEffectsIf { condition } = instruction {
                side_effects_condition = Some(*condition);

                // We still need to keep the EnableSideEffects instruction
                function.dfg[block_id].instructions_mut().push(instruction_id);
                continue;
            };

            // If it's an ArrayGet we'll deal with groups of it in case the array type is a composite type,
            // and adjust `next_out_of_bounds_index` and `possible_index_out_of_bounds_indexes` accordingly
            if let Instruction::ArrayGet { array, .. } = instruction {
                handle_array_get_group(
                    function,
                    array,
                    index,
                    &mut next_out_of_bounds_index,
                    possible_index_out_of_bounds_indexes,
                );
            }

            let Some(out_of_bounds_index) = next_out_of_bounds_index else {
                // No more out of bounds instructions to insert, just push the current instruction
                function.dfg[block_id].instructions_mut().push(instruction_id);
                continue;
            };

            if index != out_of_bounds_index {
                // This instruction is not out of bounds: let's just push it
                function.dfg[block_id].instructions_mut().push(instruction_id);
                continue;
            }

            // This is an instruction that might be out of bounds: let's add a constrain.
            let (array, index) = match instruction {
                Instruction::ArrayGet { array, index, .. }
                | Instruction::ArraySet { array, index, .. } => (array, index),
                _ => panic!("Expected an ArrayGet or ArraySet instruction here"),
            };

            let call_stack = function.dfg.get_instruction_call_stack_id(instruction_id);

            let (lhs, rhs) = if function.dfg.get_numeric_constant(*index).is_some() {
                // If we are here it means the index is known but out of bounds. That's always an error!
                let false_const = function.dfg.make_constant(false.into(), NumericType::bool());
                let true_const = function.dfg.make_constant(true.into(), NumericType::bool());
                (false_const, true_const)
            } else {
                let array_typ = function.dfg.type_of_value(*array);
                let element_size = array_typ.element_size() as u32;
                let len = match array_typ {
                    Type::Array(_, len) => len,
                    _ => panic!("Expected an array"),
                };
                // `index` will be relative to the flattened array length, so we need to take that into account
                let array_length = element_size * len;
                // let array_length = function.dfg.type_of_value(*array).flattened_size();

                // If we are here it means the index is dynamic, so let's add a check that it's less than length
                let length_type = NumericType::length_type();
                let index = function.dfg.insert_instruction_and_results(
                    Instruction::Cast(*index, length_type),
                    block_id,
                    None,
                    call_stack,
                );
                let index = index.first();
                let array_length =
                    function.dfg.make_constant((array_length as u128).into(), length_type);

                let is_index_out_of_bounds = function.dfg.insert_instruction_and_results(
                    Instruction::binary(BinaryOp::Lt, index, array_length),
                    block_id,
                    None,
                    call_stack,
                );
                let is_index_out_of_bounds = is_index_out_of_bounds.first();
                let true_const = function.dfg.make_constant(true.into(), NumericType::bool());
                (is_index_out_of_bounds, true_const)
            };

            let (lhs, rhs) = apply_side_effects(
                side_effects_condition,
                lhs,
                rhs,
                function,
                block_id,
                call_stack,
            );

            let message = Some("Index out of bounds".to_owned().into());
            function.dfg.insert_instruction_and_results(
                Instruction::Constrain(lhs, rhs, message),
                block_id,
                None,
                call_stack,
            );
            inserted_check = true;

            next_out_of_bounds_index = possible_index_out_of_bounds_indexes.pop();
        }

        inserted_check
    }
}

fn can_be_eliminated_if_unused(
    instruction: &Instruction,
    function: &Function,
    flattened: bool,
) -> bool {
    use Instruction::*;
    match instruction {
        Binary(binary) => {
            if matches!(binary.operator, BinaryOp::Div | BinaryOp::Mod) {
                if let Some(rhs) = function.dfg.get_numeric_constant(binary.rhs) {
                    rhs != FieldElement::zero()
                } else {
                    false
                }
            } else {
                // Checked binary operations can have different behavior depending on the predicate.
                !instruction.requires_acir_gen_predicate(&function.dfg)
            }
        }

        Cast(_, _)
        | Not(_)
        | Truncate { .. }
        | Allocate
        | Load { .. }
        | IfElse { .. }
        | Noop
        | MakeArray { .. } => true,

<<<<<<< HEAD
        // ArrayGet { .. } | ArraySet { .. } => {
        //     // Array operations have side effects if they require an ACIR predicate
        //     !instruction.requires_acir_gen_predicate(&function.dfg)
        // }
=======
        ArrayGet { .. } | ArraySet { .. } => {
            // Array operations have side effects if they require an ACIR predicate
            !instruction.requires_acir_gen_predicate(&function.dfg)
        }

>>>>>>> 45a3f087
        Store { .. } => should_remove_store(function, flattened),

        Constrain(..)
        | ConstrainNotEqual(..)
        | EnableSideEffectsIf { .. }
        | IncrementRc { .. }
        | DecrementRc { .. }
        | RangeCheck { .. } => false,

        // Some `Intrinsic`s have side effects so we must check what kind of `Call` this is.
        Call { func, .. } => match function.dfg[*func] {
            // Explicitly allows removal of unused ec operations, even if they can fail
            Value::Intrinsic(Intrinsic::BlackBox(BlackBoxFunc::MultiScalarMul))
            | Value::Intrinsic(Intrinsic::BlackBox(BlackBoxFunc::EmbeddedCurveAdd)) => true,

            Value::Intrinsic(intrinsic) => !intrinsic.has_side_effects(),

            // All foreign functions are treated as having side effects.
            // This is because they can be used to pass information
            // from the ACVM to the external world during execution.
            Value::ForeignFunction(_) => false,

            // We use purity to determine whether functions contain side effects.
            // If we have an impure function, we cannot remove it even if it is unused.
            Value::Function(function_id) => match function.dfg.purity_of(function_id) {
                Some(Purity::Pure) => true,
                Some(Purity::PureWithPredicate) => false,
                Some(Purity::Impure) => false,
                None => false,
            },

            _ => false,
        },
    }
}

#[derive(Default)]
/// Per block RC tracker.
struct RcTracker {
    // We can track IncrementRc instructions per block to determine whether they are useless.
    // IncrementRc and DecrementRc instructions are normally side effectual instructions, but we remove
    // them if their value is not used anywhere in the function. However, even when their value is used, their existence
    // is pointless logic if there is no array set between the increment and the decrement of the reference counter.
    // We track per block whether an IncrementRc instruction has a paired DecrementRc instruction
    // with the same value but no array set in between.
    // If we see an inc/dec RC pair within a block we can safely remove both instructions.
    rcs_with_possible_pairs: HashMap<Type, Vec<RcInstruction>>,
    // Tracks repeated RC instructions: if there are two `inc_rc` for the same value in a row, the 2nd one is redundant.
    rc_pairs_to_remove: HashSet<InstructionId>,
    // We also separately track all IncrementRc instructions and all array types which have been mutably borrowed.
    // If an array is the same type as one of those non-mutated array types, we can safely remove all IncrementRc instructions on that array.
    inc_rcs: HashMap<ValueId, HashSet<InstructionId>>,
    // Mutated arrays shared across the blocks of the function.
    // When tracking mutations we consider arrays with the same type as all being possibly mutated.
    mutated_array_types: HashSet<Type>,
    // The SSA often creates patterns where after simplifications we end up with repeat
    // IncrementRc instructions on the same value. We track whether the previous instruction was an IncrementRc,
    // and if the current instruction is also an IncrementRc on the same value we remove the current instruction.
    // `None` if the previous instruction was anything other than an IncrementRc
    previous_inc_rc: Option<ValueId>,
}

impl RcTracker {
    fn new_block(&mut self) {
        self.rcs_with_possible_pairs.clear();
        self.rc_pairs_to_remove.clear();
        self.inc_rcs.clear();
        self.previous_inc_rc = Default::default();
    }

    fn mark_terminator_arrays_as_used(&mut self, function: &Function, block: &BasicBlock) {
        block.unwrap_terminator().for_each_value(|value| {
            self.handle_value_for_mutated_array_types(value, &function.dfg);
        });
    }

    fn handle_value_for_mutated_array_types(&mut self, value: ValueId, dfg: &DataFlowGraph) {
        let typ = dfg.type_of_value(value);
        if !matches!(&typ, Type::Array(_, _) | Type::Slice(_)) {
            return;
        }

        self.mutated_array_types.insert(typ);

        if dfg.is_global(value) {
            return;
        }

        // Also check if the value is a MakeArray instruction. If so, do the same check for all of its values.
        let Value::Instruction { instruction, .. } = &dfg[value] else {
            return;
        };
        let Instruction::MakeArray { elements, typ: _ } = &dfg[*instruction] else {
            return;
        };

        for element in elements {
            self.handle_value_for_mutated_array_types(*element, dfg);
        }
    }

    fn track_inc_rcs_to_remove(&mut self, instruction_id: InstructionId, function: &Function) {
        let instruction = &function.dfg[instruction_id];

        // Deduplicate IncRC instructions.
        if let Instruction::IncrementRc { value } = instruction {
            if let Some(previous_value) = self.previous_inc_rc {
                if previous_value == *value {
                    self.rc_pairs_to_remove.insert(instruction_id);
                }
            }
            self.previous_inc_rc = Some(*value);
        } else {
            // Reset the deduplication.
            self.previous_inc_rc = None;
        }

        // DIE loops over a block in reverse order, so we insert an RC instruction for possible removal
        // when we see a DecrementRc and check whether it was possibly mutated when we see an IncrementRc.
        match instruction {
            Instruction::IncrementRc { value } => {
                // Get any RC instruction recorded further down the block for this array;
                // if it exists and not marked as mutated, then both RCs can be removed.
                if let Some(inc_rc) =
                    pop_rc_for(*value, function, &mut self.rcs_with_possible_pairs)
                {
                    if !inc_rc.possibly_mutated {
                        self.rc_pairs_to_remove.insert(inc_rc.id);
                        self.rc_pairs_to_remove.insert(instruction_id);
                    }
                }
                // Remember that this array was RC'd by this instruction.
                self.inc_rcs.entry(*value).or_default().insert(instruction_id);
            }
            Instruction::DecrementRc { value, .. } => {
                let typ = function.dfg.type_of_value(*value);

                // We assume arrays aren't mutated until we find an array_set
                let dec_rc =
                    RcInstruction { id: instruction_id, array: *value, possibly_mutated: false };
                self.rcs_with_possible_pairs.entry(typ).or_default().push(dec_rc);
            }
            Instruction::ArraySet { array, .. } => {
                let typ = function.dfg.type_of_value(*array);
                // We mark all RCs that refer to arrays with a matching type as the one being set, as possibly mutated.
                if let Some(dec_rcs) = self.rcs_with_possible_pairs.get_mut(&typ) {
                    for dec_rc in dec_rcs {
                        dec_rc.possibly_mutated = true;
                    }
                }
                self.mutated_array_types.insert(typ);
            }
            Instruction::Store { value, .. } => {
                // We are very conservative and say that any store of an array type means it has the potential to be mutated.
                self.handle_value_for_mutated_array_types(*value, &function.dfg);
            }
            Instruction::Call { arguments, .. } => {
                // Treat any array-type arguments to calls as possible sources of mutation.
                // During the preprocessing of functions in isolation we don't want to
                // get rid of IncRCs arrays that can potentially be mutated outside.
                for arg in arguments {
                    self.handle_value_for_mutated_array_types(*arg, &function.dfg);
                }
            }
            _ => {}
        }
    }

    /// Get all RC instructions which work on arrays whose type has not been marked as mutated.
    fn get_non_mutated_arrays(&self, dfg: &DataFlowGraph) -> HashSet<InstructionId> {
        self.inc_rcs
            .keys()
            .filter_map(|value| {
                let typ = dfg.type_of_value(*value);
                if !self.mutated_array_types.contains(&typ) {
                    Some(&self.inc_rcs[value])
                } else {
                    None
                }
            })
            .flatten()
            .copied()
            .collect()
    }
}

fn instruction_might_result_in_out_of_bounds(
    function: &Function,
    instruction: &Instruction,
) -> bool {
    use Instruction::*;
    match instruction {
        ArrayGet { array, index, .. } | ArraySet { array, index, .. } => {
            function.dfg.try_get_array_length(*array).is_some() && !function.dfg.is_safe_index(*index, *array)
        }
        _ => false,
    }
}

fn handle_array_get_group(
    function: &Function,
    array: &ValueId,
    index: usize,
    next_out_of_bounds_index: &mut Option<usize>,
    possible_index_out_of_bounds_indexes: &mut Vec<usize>,
) {
    if function.dfg.try_get_array_length(*array).is_none() {
        // Nothing to do for slices
        return;
    };

    let element_size = function.dfg.type_of_value(*array).element_size();
    if element_size <= 1 {
        // Not a composite type
        return;
    };

    // It's a composite type.
    // When doing ArrayGet on a composite type, this **always** results in instructions like these
    // (assuming element_size == 3):
    //
    // 1.    v27 = array_get v1, index v26
    // 2.    v28 = add v26, u32 1
    // 3.    v29 = array_get v1, index v28
    // 4.    v30 = add v26, u32 2
    // 5.    v31 = array_get v1, index v30
    //
    // That means that after this instructions, (element_size - 1) instructions will be
    // part of this composite array get, and they'll be two instructions apart.
    //
    // Now three things can happen:
    // a) none of the array_get instructions are unused: in this case they won't be in
    //    `possible_index_out_of_bounds_indexes` and they won't be removed, nothing to do here
    // b) all of the array_get instructions are unused: in this case we can replace **all**
    //    of them with just one constrain: no need to do one per array_get
    // c) some of the array_get instructions are unused, but not all: in this case
    //    we don't need to insert any constrain, because on a later stage array bound checks
    //    will be performed anyway. We'll let DIE remove the unused ones, without replacing
    //    them with bounds checks, and leave the used ones.
    //
    // To check in which scenario we are we can get from `possible_index_out_of_bounds_indexes`
    // (starting from `next_out_of_bounds_index`) while we are in the group ranges
    // (1..=5 in the example above)

    let Some(out_of_bounds_index) = *next_out_of_bounds_index else {
        // No next unused instruction, so this is case a) and nothing needs to be done here
        return;
    };

    if index != out_of_bounds_index {
        // The next index is not the one for the current instructions,
        // so we are in case a), and nothing needs to be done here
        return;
    }

    // What's the last instruction that's part of the group? (5 in the example above)
    let last_instruction_index = index + 2 * (element_size - 1);
    // How many unused instructions are in this group?
    let mut unused_count = 1;
    loop {
        *next_out_of_bounds_index = possible_index_out_of_bounds_indexes.pop();
        if let Some(out_of_bounds_index) = *next_out_of_bounds_index {
            if out_of_bounds_index <= last_instruction_index {
                unused_count += 1;
                if unused_count == element_size {
                    // We are in case b): we need to insert just one constrain.
                    // Since we popped all of the group indexes, and given that we
                    // are analyzing the first instruction in the group, we can
                    // set `next_out_of_bounds_index` to the current index:
                    // then a check will be inserted, and no other check will be
                    // inserted for the rest of the group.
                    *next_out_of_bounds_index = Some(index);
                    break;
                } else {
                    continue;
                }
            }
        }

        // We are in case c): some of the instructions are unused.
        // We don't need to insert any checks, and given that we already popped
        // all of the indexes in the group, there's nothing else to do here.
        break;
    }
}

// Given `lhs` and `rhs` values, if there's a side effects condition this will
// return (`lhs * condition`, `rhs * condition`), otherwise just (`lhs`, `rhs`)
fn apply_side_effects(
    side_effects_condition: Option<ValueId>,
    lhs: ValueId,
    rhs: ValueId,
    function: &mut Function,
    block_id: BasicBlockId,
    call_stack: CallStackId,
) -> (ValueId, ValueId) {
    // See if there's an active "enable side effects" condition
    let Some(condition) = side_effects_condition else {
        return (lhs, rhs);
    };

    let dfg = &mut function.dfg;

    // Condition needs to be cast to argument type in order to multiply them together.
    // In our case, lhs is always a boolean.
    let cast = Instruction::Cast(condition, NumericType::bool());
    let casted_condition = dfg.insert_instruction_and_results(cast, block_id, None, call_stack);
    let casted_condition = casted_condition.first();

    // Unchecked mul because the side effects var is always 0 or 1
    let lhs = dfg.insert_instruction_and_results(
        Instruction::binary(BinaryOp::Mul { unchecked: true }, lhs, casted_condition),
        block_id,
        None,
        call_stack,
    );
    let lhs = lhs.first();

    // Unchecked mul because the side effects var is always 0 or 1
    let rhs = dfg.insert_instruction_and_results(
        Instruction::binary(BinaryOp::Mul { unchecked: true }, rhs, casted_condition),
        block_id,
        None,
        call_stack,
    );
    let rhs = rhs.first();

    (lhs, rhs)
}

/// Store instructions must be removed by DIE in acir code, any load
/// instructions should already be unused by that point.
///
/// Note that this check assumes that it is being performed after the flattening
/// pass and after the last mem2reg pass. This is currently the case for the DIE
/// pass where this check is done, but does mean that we cannot perform mem2reg
/// after the DIE pass.
fn should_remove_store(func: &Function, flattened: bool) -> bool {
    flattened && func.runtime().is_acir() && func.reachable_blocks().len() == 1
}

/// Check post-execution properties:
/// * Store and Load instructions should be removed from ACIR after flattening.
#[cfg(debug_assertions)]
fn die_post_check(func: &Function, flattened: bool) {
    if should_remove_store(func, flattened) {
        for block_id in func.reachable_blocks() {
            for (i, instruction_id) in func.dfg[block_id].instructions().iter().enumerate() {
                let instruction = &func.dfg[*instruction_id];
                if matches!(instruction, Instruction::Load { .. } | Instruction::Store { .. }) {
                    panic!(
                        "not expected to have Load or Store instruction after DIE in an ACIR function: {} {} / {block_id} / {i}: {:?}",
                        func.name(),
                        func.id(),
                        instruction
                    );
                }
            }
        }
    }
}

#[cfg(test)]
mod test {
    use std::sync::Arc;

    use im::vector;
    use noirc_frontend::monomorphization::ast::InlineType;

    use crate::{
        assert_ssa_snapshot,
        ssa::{
            Ssa,
            function_builder::FunctionBuilder,
            ir::{
                function::RuntimeType,
                instruction::ArrayOffset,
                map::Id,
                types::{NumericType, Type},
            },
            opt::assert_normalized_ssa_equals,
        },
    };

    #[test]
    fn dead_instruction_elimination() {
        let src = "
            acir(inline) fn main f0 {
              b0(v0: Field):
                v3 = add v0, Field 1
                v5 = add v0, Field 2
                jmp b1(v5)
              b1(v1: Field):
                v6 = allocate -> &mut Field
                v7 = load v6 -> Field
                v8 = allocate -> &mut Field
                store Field 1 at v8
                v9 = load v8 -> Field
                v10 = add v9, Field 1
                v11 = add v1, Field 2
                v13 = add v9, Field 3
                v14 = add v13, v13
                call assert_constant(v10)
                return v11
            }
            ";
        let ssa = Ssa::from_str(src).unwrap();
        let (ssa, _) = ssa.dead_instruction_elimination_inner(false, false);

        assert_ssa_snapshot!(ssa, @r"
        acir(inline) fn main f0 {
          b0(v0: Field):
            v3 = add v0, Field 2
            jmp b1(v3)
          b1(v1: Field):
            v4 = allocate -> &mut Field
            store Field 1 at v4
            v6 = load v4 -> Field
            v7 = add v6, Field 1
            v8 = add v1, Field 2
            call assert_constant(v7)
            return v8
        }
        ");
    }

    #[test]
    fn as_witness_die() {
        let src = "
            acir(inline) fn main f0 {
              b0(v0: Field):
                v2 = add v0, Field 1
                v4 = add v0, Field 2
                call as_witness(v4)
                return v2
            }
            ";
        let ssa = Ssa::from_str(src).unwrap();
        let ssa = ssa.dead_instruction_elimination();

        assert_ssa_snapshot!(ssa, @r"
        acir(inline) fn main f0 {
          b0(v0: Field):
            v2 = add v0, Field 1
            return v2
        }
        ");
    }

    #[test]
    fn remove_useless_paired_rcs_even_when_used() {
        let src = "
            acir(inline) fn main f0 {
              b0(v0: [Field; 2]):
                inc_rc v0
                v2 = array_get v0, index u32 0 -> Field
                dec_rc v0
                return v2
            }
            ";
        let ssa = Ssa::from_str(src).unwrap();
        let ssa = ssa.dead_instruction_elimination();
        assert_ssa_snapshot!(ssa, @r"
        acir(inline) fn main f0 {
          b0(v0: [Field; 2]):
            v2 = array_get v0, index u32 0 -> Field
            return v2
        }
        ");
    }

    #[test]
    fn keep_paired_rcs_with_array_set() {
        let src = "
            brillig(inline) fn main f0 {
              b0(v0: [Field; 2]):
                inc_rc v0
                v2 = array_set v0, index u32 0, value u32 0
                dec_rc v0
                return v2
            }
            ";
        let ssa = Ssa::from_str(src).unwrap();

        // We expect the output to be unchanged
        let ssa = ssa.dead_instruction_elimination();
        assert_normalized_ssa_equals(ssa, src);
    }

    #[test]
    fn keep_inc_rc_on_borrowed_array_store() {
        // brillig(inline) fn main f0 {
        //     b0():
        //       v1 = make_array [u32 0, u32 0]
        //       v2 = allocate
        //       inc_rc v1
        //       store v1 at v2
        //       inc_rc v1
        //       jmp b1()
        //     b1():
        //       v3 = load v2
        //       v5 = array_set v3, index u32 0, value u32 1
        //       return v5
        //   }
        let main_id = Id::test_new(0);

        // Compiling main
        let mut builder = FunctionBuilder::new("main".into(), main_id);
        builder.set_runtime(RuntimeType::Brillig(InlineType::Inline));
        let zero = builder.numeric_constant(0u128, NumericType::unsigned(32));
        let array_type = Type::Array(Arc::new(vec![Type::unsigned(32)]), 2);
        let v1 = builder.insert_make_array(vector![zero, zero], array_type.clone());
        let v2 = builder.insert_allocate(array_type.clone());
        builder.increment_array_reference_count(v1);
        builder.insert_store(v2, v1);
        builder.increment_array_reference_count(v1);

        let b1 = builder.insert_block();
        builder.terminate_with_jmp(b1, vec![]);
        builder.switch_to_block(b1);

        let v3 = builder.insert_load(v2, array_type);
        let one = builder.numeric_constant(1u128, NumericType::unsigned(32));
        let mutable = false;
        let offset = ArrayOffset::None;
        let v5 = builder.insert_array_set(v3, zero, one, mutable, offset);
        builder.terminate_with_return(vec![v5]);

        let ssa = builder.finish();
        let main = ssa.main();

        // The instruction count never includes the terminator instruction
        assert_eq!(main.dfg[main.entry_block()].instructions().len(), 5);
        assert_eq!(main.dfg[b1].instructions().len(), 2);

        // We expect the output to be unchanged
        let ssa = ssa.dead_instruction_elimination();
        let main = ssa.main();

        assert_eq!(main.dfg[main.entry_block()].instructions().len(), 5);
        assert_eq!(main.dfg[b1].instructions().len(), 2);
    }

    #[test]
    fn keep_inc_rc_on_borrowed_array_set() {
        let src = "
        brillig(inline) fn main f0 {
          b0(v0: [u32; 2]):
            inc_rc v0
            v3 = array_set v0, index u32 0, value u32 1
            inc_rc v0
            inc_rc v0
            inc_rc v0
            v4 = array_get v3, index u32 1 -> u32
            return v4
        }
        ";
        let ssa = Ssa::from_str(src).unwrap();
        let ssa = ssa.dead_instruction_elimination();

        // We expect the output to be unchanged
        // Except for the repeated inc_rc instructions
        assert_ssa_snapshot!(ssa, @r"
        brillig(inline) fn main f0 {
          b0(v0: [u32; 2]):
            inc_rc v0
            v3 = array_set v0, index u32 0, value u32 1
            inc_rc v0
            v4 = array_get v3, index u32 1 -> u32
            return v4
        }
        ");
    }

    #[test]
    fn does_not_remove_inc_or_dec_rc_of_if_they_are_loaded_from_a_reference() {
        let src = "
            brillig(inline) fn borrow_mut f0 {
              b0(v0: &mut [Field; 3]):
                v1 = load v0 -> [Field; 3]
                inc_rc v1 // this one shouldn't be removed
                v2 = load v0 -> [Field; 3]
                inc_rc v2 // this one shouldn't be removed
                v3 = load v0 -> [Field; 3]
                v6 = array_set v3, index u32 0, value Field 5
                store v6 at v0
                dec_rc v6
                return
            }
            ";
        let ssa = Ssa::from_str(src).unwrap();
        let ssa = ssa.dead_instruction_elimination();
        assert_normalized_ssa_equals(ssa, src);
    }

    #[test]
    fn does_not_remove_inc_rcs_that_are_never_mutably_borrowed() {
        let src = "
        brillig(inline) fn main f0 {
          b0(v0: [Field; 2]):
            inc_rc v0
            inc_rc v0
            inc_rc v0
            v2 = array_get v0, index u32 0 -> Field
            inc_rc v0
            return v2
        }
        ";

        let ssa = Ssa::from_str(src).unwrap();
        let main = ssa.main();

        // The instruction count never includes the terminator instruction
        assert_eq!(main.dfg[main.entry_block()].instructions().len(), 5);

        let ssa = ssa.dead_instruction_elimination();
        assert_ssa_snapshot!(ssa, @r"
        brillig(inline) fn main f0 {
          b0(v0: [Field; 2]):
            inc_rc v0
            v2 = array_get v0, index u32 0 -> Field
            inc_rc v0
            return v2
        }
        ");
    }

    #[test]
    fn do_not_remove_inc_rcs_for_arrays_in_terminator() {
        let src = "
        brillig(inline) fn main f0 {
          b0(v0: [Field; 2]):
            inc_rc v0
            inc_rc v0
            inc_rc v0
            v2 = array_get v0, index u32 0 -> Field
            inc_rc v0
            return v0, v2
        }
        ";

        let ssa = Ssa::from_str(src).unwrap();

        let ssa = ssa.dead_instruction_elimination();
        assert_ssa_snapshot!(ssa, @r"
        brillig(inline) fn main f0 {
          b0(v0: [Field; 2]):
            inc_rc v0
            v2 = array_get v0, index u32 0 -> Field
            inc_rc v0
            return v0, v2
        }
        ");
    }

    #[test]
    fn do_not_remove_inc_rc_if_used_as_call_arg() {
        // We do not want to remove inc_rc instructions on values
        // that are passed as call arguments.
        //
        // We could have previously inlined a function which does the following:
        // - Accepts a mutable array as an argument
        // - Writes to that array
        // - Passes the new array to another call
        //
        // It is possible then that the mutation gets simplified out after inlining.
        // If we then remove the inc_rc as we see no mutations to that array in the block,
        // we may end up with an the incorrect reference count.
        let src = "
        brillig(inline) fn main f0 {
          b0(v0: Field):
            v4 = make_array [Field 0, Field 1, Field 2] : [Field; 3]
            inc_rc v4
            v6 = call f1(v4) -> Field
            constrain v0 == v6
            return
        }
        brillig(inline) fn foo f1 {
          b0(v0: [Field; 3]):
            return Field 1
        }
        ";

        let ssa = Ssa::from_str(src).unwrap();
        let ssa = ssa.dead_instruction_elimination();
        assert_normalized_ssa_equals(ssa, src);
    }

    #[test]
    fn do_not_remove_mutable_reference_params() {
        let src = "
        acir(inline) fn main f0 {
          b0(v0: Field, v1: Field):
            v2 = allocate -> &mut Field
            store v0 at v2
            call f1(v2)
            v4 = load v2 -> Field
            v5 = eq v4, v1
            constrain v4 == v1
            return
        }
        acir(inline) fn Add10 f1 {
          b0(v0: &mut Field):
            v1 = load v0 -> Field
            v2 = load v0 -> Field
            v4 = add v2, Field 10
            store v4 at v0
            return
        }
        ";

        let ssa = Ssa::from_str(src).unwrap();

        // Even though these ACIR functions only have 1 block, we have not inlined and flattened anything yet.
        let (ssa, _) = ssa.dead_instruction_elimination_inner(false, false);

        assert_ssa_snapshot!(ssa, @r"
        acir(inline) fn main f0 {
          b0(v0: Field, v1: Field):
            v2 = allocate -> &mut Field
            store v0 at v2
            call f1(v2)
            v4 = load v2 -> Field
            constrain v4 == v1
            return
        }
        acir(inline) fn Add10 f1 {
          b0(v0: &mut Field):
            v1 = load v0 -> Field
            v3 = add v1, Field 10
            store v3 at v0
            return
        }
        ");
    }

    #[test]
    fn do_not_remove_inc_rc_if_mutated_in_other_block() {
        let src = "
        brillig(inline) fn main f0 {
          b0(v0: &mut [Field; 3]):
            v1 = load v0 -> [Field; 3]
            inc_rc v1
            jmp b1()
          b1():
            v2 = load v0 -> [Field; 3]
            v3 = array_set v2, index u32 0, value u32 0
            store v3 at v0
            return
        }
        ";
        let ssa = Ssa::from_str(src).unwrap();
        let ssa = ssa.dead_instruction_elimination();
        assert_ssa_snapshot!(ssa, @r"
        brillig(inline) fn main f0 {
          b0(v0: &mut [Field; 3]):
            v1 = load v0 -> [Field; 3]
            inc_rc v1
            jmp b1()
          b1():
            v2 = load v0 -> [Field; 3]
            v4 = array_set v2, index u32 0, value u32 0
            store v4 at v0
            return
        }
        ");
    }

    #[test]
    fn remove_dead_pure_function_call() {
        let src = r#"
        acir(inline) fn main f0 {
          b0():
            call f1()
            return
        }
        acir(inline) fn pure_basic f1 {
          b0():
            v2 = allocate -> &mut Field
            store Field 0 at v2
            return
        }
        "#;
        let ssa = Ssa::from_str(src).unwrap();
        let ssa = ssa.purity_analysis();
        let (ssa, _) = ssa.dead_instruction_elimination_inner(false, false);

        // We expect the call to f1 in f0 to be removed
        assert_ssa_snapshot!(ssa, @r#"
        acir(inline) pure fn main f0 {
          b0():
            return
        }
        acir(inline) pure fn pure_basic f1 {
          b0():
            v0 = allocate -> &mut Field
            store Field 0 at v0
            return
        }
        "#);
    }

    #[test]
    fn do_not_remove_impure_function_call() {
        let src = r#"
        acir(inline) fn main f0 {
          b0():
            v0 = allocate -> &mut Field
            call f1(v0)
            return
        }
        acir(inline) fn impure_take_ref f1 {
          b0(v0: &mut Field):
            return
        }
        "#;

        let ssa = Ssa::from_str(src).unwrap();
        let ssa = ssa.purity_analysis();
        let (ssa, _) = ssa.dead_instruction_elimination_inner(false, false);

        // We expect the program to be unchanged except that functions are labeled with purities now
        assert_ssa_snapshot!(ssa, @r#"
        acir(inline) impure fn main f0 {
          b0():
            v0 = allocate -> &mut Field
            call f1(v0)
            return
        }
        acir(inline) impure fn impure_take_ref f1 {
          b0(v0: &mut Field):
            return
        }
        "#);
    }

    #[test]
    fn do_not_remove_pure_with_predicates_function_call() {
        let src = r#"
        acir(inline) fn main f0 {
          b0():
            call f1(Field 0)
            return
        }
        acir(inline) fn predicate_constrain f1 {
          b0(v0: Field):
            constrain v0 == Field 0
            return
        }
        "#;

        let ssa = Ssa::from_str(src).unwrap();
        let ssa = ssa.purity_analysis();
        let (ssa, _) = ssa.dead_instruction_elimination_inner(false, false);

        // We expect the program to be unchanged except that functions are labeled with purities now
        assert_ssa_snapshot!(ssa, @r#"
        acir(inline) predicate_pure fn main f0 {
          b0():
            call f1(Field 0)
            return
        }
        acir(inline) predicate_pure fn predicate_constrain f1 {
          b0(v0: Field):
            constrain v0 == Field 0
            return
        }
        "#);
    }

    #[test]
    fn does_not_remove_inc_rc_of_return_value_that_points_to_a_make_array() {
        // Here we would previously incorrectly remove `inc_rc v1`
        let src = r#"
        brillig(inline) predicate_pure fn main f0 {
          b0():
            v1 = make_array [u1 1] : [u1; 1]
            v2 = make_array [v1] : [[u1; 1]; 1]
            inc_rc v1
            inc_rc v2 
            return v2
        }
        "#;

        let ssa = Ssa::from_str(src).unwrap();
        let ssa = ssa.dead_instruction_elimination();
        assert_normalized_ssa_equals(ssa, src);
    }

    #[test]
    fn does_not_crash_for_value_pointing_to_make_array_pointing_to_global() {
        let src = r#"
        g0 = make_array [u1 1] : [u1; 1]

        brillig(inline) predicate_pure fn main f0 {
          b0():
            v0 = make_array [g0] : [[u1; 1]; 1]
            inc_rc v0
            return v0
        }
        "#;

        let ssa = Ssa::from_str(src).unwrap();
        let ssa = ssa.dead_instruction_elimination();
        assert_normalized_ssa_equals(ssa, src);
    }

    #[test]
<<<<<<< HEAD
    fn replace_out_of_bounds_array_get_with_failing_constrain() {
=======
    fn does_not_remove_an_out_of_bounds_array_read() {
>>>>>>> 45a3f087
        let src = r#"
        acir(inline) predicate_pure fn main f0 {
          b0(v0: [Field; 1]):
            v1 = array_get v0, index u32 2 -> Field
            return v0
        }
        "#;

        let ssa = Ssa::from_str(src).unwrap();
        let ssa = ssa.dead_instruction_elimination();
<<<<<<< HEAD

        assert_ssa_snapshot!(ssa, @r#"
        acir(inline) predicate_pure fn main f0 {
          b0(v0: [Field; 1]):
            constrain u1 0 == u1 1, "Index out of bounds"
            return v0
        }
        "#);
    }

    #[test]
    fn replace_out_of_bounds_array_set_with_failing_constrain() {
=======
        assert_normalized_ssa_equals(ssa, src);
    }

    #[test]
    fn does_not_remove_an_out_of_bounds_array_write() {
>>>>>>> 45a3f087
        let src = r#"
        acir(inline) predicate_pure fn main f0 {
          b0(v0: [Field; 1]):
            v1 = array_set v0, index u32 2, value Field 0
            return v0
        }
        "#;

        let ssa = Ssa::from_str(src).unwrap();
        let ssa = ssa.dead_instruction_elimination();
<<<<<<< HEAD
        // assert_normalized_ssa_equals(ssa, src);

        assert_ssa_snapshot!(ssa, @r#"
        acir(inline) predicate_pure fn main f0 {
          b0(v0: [Field; 1]):
            constrain u1 0 == u1 1, "Index out of bounds"
            return v0
        }
        "#);
    }

    #[test]
    fn does_not_replace_valid_array_set() {
        let src = r"
        acir(inline) fn main f0 {
          b0(v0: [u8; 32]):                 	
            v3 = array_set v0, index u32 0, value u8 5    	                     	
            return v3
        }
        ";
        let ssa = Ssa::from_str(src).unwrap();
        let ssa = ssa.dead_instruction_elimination_pre_flattening();
        println!("{}", ssa.print_with(None))
    }

    #[test]
    fn removes_an_array_get_which_is_in_bounds_due_to_offset() {
=======
        assert_normalized_ssa_equals(ssa, src);
    }

    #[test]
    fn removes_an_array_read_which_is_in_bounds_due_to_offset() {
>>>>>>> 45a3f087
        let src = "
        brillig(inline) fn main f0 {
          b0(v0: [Field; 3]):
            v3 = array_get v0, index u32 1 minus 1 -> Field
            return v0
        }
        ";

        let ssa = Ssa::from_str(src).unwrap();
        let ssa = ssa.dead_instruction_elimination();

        assert_ssa_snapshot!(ssa, @r"
        brillig(inline) fn main f0 {
          b0(v0: [Field; 3]):
            return v0
        }
        ");
    }
<<<<<<< HEAD

    #[test]
    fn correctly_handles_chains_of_array_gets() {
        //! This test checks that if there's a chain of `array_get` instructions which use the result of the previous
        //! read as the index of the next `array_get`, we only replace the final `array_get` and do not propagate
        //! up the chain. Otherwise we remove instructions for which the instructions are still used.
        // SSA generated from `compile_success_empty/regression_7785` (slightly modified)
        let src = "
        acir(inline) predicate_pure fn main f0 {
          b0():
            v1 = call f1() -> u32
            v3 = make_array [u32 0, u32 0] : [u32; 2]
            v4 = array_get v3, index v1 -> u32
            v5 = array_get v3, index v4 -> u32
            return
        }
        brillig(inline) predicate_pure fn inject_value f1 {
          b0():
            return u32 0
        }
        ";
        let ssa = Ssa::from_str(src).unwrap();

        let ssa = ssa.dead_instruction_elimination();

        // Previously this would produce the SSA:
        //
        // acir(inline) predicate_pure fn main f0 {
        //   b0():
        //     v1 = call f1() -> u32
        //     v3 = lt v1, u32 2
        //     constrain v3 == u1 1, "Index out of bounds"
        //     v5 = lt v4, u32 2  <-- Notice that `v4` has now been orphaned
        //     constrain v5 == u1 1, "Index out of bounds"
        //     return
        //   }
        // brillig(inline) predicate_pure fn inject_value f1 {
        //   b0():
        //     return u32 0
        // }
        assert_ssa_snapshot!(ssa, @r#"
        acir(inline) predicate_pure fn main f0 {
          b0():
            v1 = call f1() -> u32
            v3 = make_array [u32 0, u32 0] : [u32; 2]
            v4 = array_get v3, index v1 -> u32
            v6 = lt v4, u32 2
            constrain v6 == u1 1, "Index out of bounds"
            return
        }
        brillig(inline) predicate_pure fn inject_value f1 {
          b0():
            return u32 0
        }
        "#);
    }
=======
>>>>>>> 45a3f087
}<|MERGE_RESOLUTION|>--- conflicted
+++ resolved
@@ -591,18 +591,10 @@
         | Noop
         | MakeArray { .. } => true,
 
-<<<<<<< HEAD
         // ArrayGet { .. } | ArraySet { .. } => {
         //     // Array operations have side effects if they require an ACIR predicate
         //     !instruction.requires_acir_gen_predicate(&function.dfg)
         // }
-=======
-        ArrayGet { .. } | ArraySet { .. } => {
-            // Array operations have side effects if they require an ACIR predicate
-            !instruction.requires_acir_gen_predicate(&function.dfg)
-        }
-
->>>>>>> 45a3f087
         Store { .. } => should_remove_store(function, flattened),
 
         Constrain(..)
@@ -1511,11 +1503,7 @@
     }
 
     #[test]
-<<<<<<< HEAD
     fn replace_out_of_bounds_array_get_with_failing_constrain() {
-=======
-    fn does_not_remove_an_out_of_bounds_array_read() {
->>>>>>> 45a3f087
         let src = r#"
         acir(inline) predicate_pure fn main f0 {
           b0(v0: [Field; 1]):
@@ -1526,7 +1514,6 @@
 
         let ssa = Ssa::from_str(src).unwrap();
         let ssa = ssa.dead_instruction_elimination();
-<<<<<<< HEAD
 
         assert_ssa_snapshot!(ssa, @r#"
         acir(inline) predicate_pure fn main f0 {
@@ -1539,13 +1526,6 @@
 
     #[test]
     fn replace_out_of_bounds_array_set_with_failing_constrain() {
-=======
-        assert_normalized_ssa_equals(ssa, src);
-    }
-
-    #[test]
-    fn does_not_remove_an_out_of_bounds_array_write() {
->>>>>>> 45a3f087
         let src = r#"
         acir(inline) predicate_pure fn main f0 {
           b0(v0: [Field; 1]):
@@ -1556,7 +1536,6 @@
 
         let ssa = Ssa::from_str(src).unwrap();
         let ssa = ssa.dead_instruction_elimination();
-<<<<<<< HEAD
         // assert_normalized_ssa_equals(ssa, src);
 
         assert_ssa_snapshot!(ssa, @r#"
@@ -1584,13 +1563,6 @@
 
     #[test]
     fn removes_an_array_get_which_is_in_bounds_due_to_offset() {
-=======
-        assert_normalized_ssa_equals(ssa, src);
-    }
-
-    #[test]
-    fn removes_an_array_read_which_is_in_bounds_due_to_offset() {
->>>>>>> 45a3f087
         let src = "
         brillig(inline) fn main f0 {
           b0(v0: [Field; 3]):
@@ -1609,7 +1581,6 @@
         }
         ");
     }
-<<<<<<< HEAD
 
     #[test]
     fn correctly_handles_chains_of_array_gets() {
@@ -1666,6 +1637,4 @@
         }
         "#);
     }
-=======
->>>>>>> 45a3f087
 }