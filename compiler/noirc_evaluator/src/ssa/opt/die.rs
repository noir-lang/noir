--- conflicted
+++ resolved
@@ -1211,7 +1211,6 @@
     }
 
     #[test]
-<<<<<<< HEAD
     fn does_not_remove_an_out_of_bounds_array_read() {
         let src = r#"
         acir(inline) predicate_pure fn main f0 {
@@ -1233,46 +1232,10 @@
           b0(v0: [Field; 1]):
             v1 = array_set v0, index u32 2, value Field 0
             return v0
-=======
-    fn remove_all_instructions_in_unreachable_block_but_final_trap() {
-        let src = "
-        acir(inline) predicate_pure fn main f0 {
-          b0():
-            v0 = allocate -> &mut u1                            
-            v2 = make_array [u1 0, v0] : [(u1, &mut u1); 1]     
-            v4 = array_get v2, index u32 2 -> u1                
-            unreachable
-        }
-        ";
-
-        let ssa = Ssa::from_str(src).unwrap();
-        let ssa = ssa.dead_instruction_elimination();
-        assert_ssa_snapshot!(ssa, @r"
-        acir(inline) predicate_pure fn main f0 {
-          b0():
-            unreachable
-        }
-        ");
-    }
-
-    #[test]
-    fn do_not_remove_impure_calls_in_unreachable_block() {
-        let src = r#"
-        acir(inline) fn main f0 {
-          b0():
-            v0 = allocate -> &mut Field
-            call f1(v0)
-            unreachable
-        }
-        acir(inline) fn impure_take_ref f1 {
-          b0(v0: &mut Field):
-            unreachable
->>>>>>> 7e38d854
         }
         "#;
 
         let ssa = Ssa::from_str(src).unwrap();
-<<<<<<< HEAD
         let ssa = ssa.dead_instruction_elimination();
         assert_normalized_ssa_equals(ssa, src);
     }
@@ -1296,23 +1259,5 @@
             return v0
         }
         ");
-=======
-        let ssa = ssa.purity_analysis();
-        let (ssa, _) = ssa.dead_instruction_elimination_inner(false, false);
-
-        // We expect the program to be unchanged except that functions are labeled with purities now
-        assert_ssa_snapshot!(ssa, @r#"
-        acir(inline) impure fn main f0 {
-          b0():
-            v0 = allocate -> &mut Field
-            call f1(v0)
-            unreachable
-        }
-        acir(inline) impure fn impure_take_ref f1 {
-          b0(v0: &mut Field):
-            unreachable
-        }
-        "#);
->>>>>>> 7e38d854
     }
 }