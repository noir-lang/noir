//! Dead Instruction Elimination (DIE) pass: Removes any instruction without side-effects for
//! which the results are unused.
use fxhash::{FxHashMap as HashMap, FxHashSet as HashSet};
use rayon::iter::{IntoParallelRefMutIterator, ParallelIterator};

use crate::ssa::{
    ir::{
        basic_block::{BasicBlock, BasicBlockId},
        call_stack::CallStackId,
        dfg::DataFlowGraph,
        function::Function,
        instruction::{BinaryOp, Instruction, InstructionId, Intrinsic},
        post_order::PostOrder,
        types::{NumericType, Type},
        value::{Value, ValueId},
    },
    ssa_gen::Ssa,
};

use super::rc::{pop_rc_for, RcInstruction};

impl Ssa {
    /// Performs Dead Instruction Elimination (DIE) to remove any instructions with
    /// unused results.
    ///
    /// This step should come after the flattening of the CFG and mem2reg.
    #[tracing::instrument(level = "trace", skip(self))]
    pub(crate) fn dead_instruction_elimination(self) -> Ssa {
        self.dead_instruction_elimination_inner(true)
    }

    fn dead_instruction_elimination_inner(mut self, flattened: bool) -> Ssa {
<<<<<<< HEAD
        self.functions
            .par_iter_mut()
            .for_each(|(_, func)| func.dead_instruction_elimination(true, flattened));
=======
        let mut used_global_values: HashSet<_> = self
            .functions
            .par_iter_mut()
            .flat_map(|(_, func)| func.dead_instruction_elimination(true, flattened))
            .collect();

        // Check which globals are used across all functions
        for (id, value) in self.globals.dfg.values_iter().rev() {
            if used_global_values.contains(&id) {
                if let Value::Instruction { instruction, .. } = &value {
                    let instruction = &self.globals.dfg[*instruction];
                    instruction.for_each_value(|value_id| {
                        used_global_values.insert(value_id);
                    });
                }
            }
        }

        self.used_global_values = used_global_values;
>>>>>>> 7705a624

        self
    }
}

impl Function {
    /// Removes any unused instructions in the reachable blocks of the given function.
    ///
    /// The blocks of the function are iterated in post order, such that any blocks containing
    /// instructions that reference results from an instruction in another block are evaluated first.
    /// If we did not iterate blocks in this order we could not safely say whether or not the results
    /// of its instructions are needed elsewhere.
<<<<<<< HEAD
=======
    ///
    /// Returns the set of globals that were used in this function.
    /// After processing all functions, the union of these sets enables determining the unused globals.
>>>>>>> 7705a624
    pub(crate) fn dead_instruction_elimination(
        &mut self,
        insert_out_of_bounds_checks: bool,
        flattened: bool,
<<<<<<< HEAD
    ) {
        let mut context = Context { flattened, ..Default::default() };
=======
    ) -> HashSet<ValueId> {
        let mut context = Context { flattened, ..Default::default() };

>>>>>>> 7705a624
        for call_data in &self.dfg.data_bus.call_data {
            context.mark_used_instruction_results(&self.dfg, call_data.array_id);
        }

        let mut inserted_out_of_bounds_checks = false;

        let blocks = PostOrder::with_function(self);
        for block in blocks.as_slice() {
            inserted_out_of_bounds_checks |= context.remove_unused_instructions_in_block(
                self,
                *block,
                insert_out_of_bounds_checks,
            );
        }

        // If we inserted out of bounds check, let's run the pass again with those new
        // instructions (we don't want to remove those checks, or instructions that are
        // dependencies of those checks)
        if inserted_out_of_bounds_checks {
<<<<<<< HEAD
            self.dead_instruction_elimination(false, flattened);
            return;
=======
            return self.dead_instruction_elimination(false, flattened);
>>>>>>> 7705a624
        }

        context.remove_rc_instructions(&mut self.dfg);

        context.used_values.into_iter().filter(|value| self.dfg.is_global(*value)).collect()
    }
}

/// Per function context for tracking unused values and which instructions to remove.
#[derive(Default)]
struct Context {
    used_values: HashSet<ValueId>,
    instructions_to_remove: HashSet<InstructionId>,

    /// IncrementRc & DecrementRc instructions must be revisited after the main DIE pass since
    /// they technically contain side-effects but we still want to remove them if their
    /// `value` parameter is not used elsewhere.
    rc_instructions: Vec<(InstructionId, BasicBlockId)>,

    /// The elimination of certain unused instructions assumes that the DIE pass runs after
    /// the flattening of the CFG, but if that's not the case then we should not eliminate
    /// them just yet.
    flattened: bool,
}

impl Context {
    /// Steps backwards through the instruction of the given block, amassing a set of used values
    /// as it goes, and at the same time marking instructions for removal if they haven't appeared
    /// in the set thus far.
    ///
    /// It is not only safe to mark instructions for removal as we go because no instruction
    /// result value can be referenced before the occurrence of the instruction that produced it,
    /// and we are iterating backwards. It is also important to identify instructions that can be
    /// removed as we go, such that we know not to include its referenced values in the used
    /// values set. This allows DIE to identify whole chains of unused instructions. (If the
    /// values referenced by an unused instruction were considered to be used, only the head of
    /// such chains would be removed.)
    ///
    /// If `insert_out_of_bounds_checks` is true and there are unused ArrayGet/ArraySet that
    /// might be out of bounds, this method will insert out of bounds checks instead of
    /// removing unused instructions and return `true`. The idea then is to later call this
    /// function again with `insert_out_of_bounds_checks` set to false to effectively remove
    /// unused instructions but leave the out of bounds checks.
    fn remove_unused_instructions_in_block(
        &mut self,
        function: &mut Function,
        block_id: BasicBlockId,
        insert_out_of_bounds_checks: bool,
    ) -> bool {
        let block = &function.dfg[block_id];
        self.mark_terminator_values_as_used(function, block);

        let instructions_len = block.instructions().len();

        let mut rc_tracker = RcTracker::default();

        // Indexes of instructions that might be out of bounds.
        // We'll remove those, but before that we'll insert bounds checks for them.
        let mut possible_index_out_of_bounds_indexes = Vec::new();

        for (instruction_index, instruction_id) in block.instructions().iter().rev().enumerate() {
            let instruction = &function.dfg[*instruction_id];

            if self.is_unused(*instruction_id, function) {
                self.instructions_to_remove.insert(*instruction_id);

                if insert_out_of_bounds_checks
                    && instruction_might_result_in_out_of_bounds(function, instruction)
                {
                    possible_index_out_of_bounds_indexes
                        .push(instructions_len - instruction_index - 1);
                }
            } else {
                // We can't remove rc instructions if they're loaded from a reference
                // since we'd have no way of knowing whether the reference is still used.
                if Self::is_inc_dec_instruction_on_known_array(instruction, &function.dfg) {
                    self.rc_instructions.push((*instruction_id, block_id));
                } else {
                    instruction.for_each_value(|value| {
                        self.mark_used_instruction_results(&function.dfg, value);
                    });
                }
            }

            rc_tracker.track_inc_rcs_to_remove(*instruction_id, function);
        }

        self.instructions_to_remove.extend(rc_tracker.get_non_mutated_arrays(&function.dfg));
        self.instructions_to_remove.extend(rc_tracker.rc_pairs_to_remove);

        // If there are some instructions that might trigger an out of bounds error,
        // first add constrain checks. Then run the DIE pass again, which will remove those
        // but leave the constrains (any any value needed by those constrains)
        if !possible_index_out_of_bounds_indexes.is_empty() {
            let inserted_check = self.replace_array_instructions_with_out_of_bounds_checks(
                function,
                block_id,
                &mut possible_index_out_of_bounds_indexes,
            );
            // There's a slight chance we didn't insert any checks, so we could proceed with DIE.
            if inserted_check {
                return true;
            }
        }

        function.dfg[block_id]
            .instructions_mut()
            .retain(|instruction| !self.instructions_to_remove.contains(instruction));

        false
    }

    /// Returns true if an instruction can be removed.
    ///
    /// An instruction can be removed as long as it has no side-effects, and none of its result
    /// values have been referenced.
    fn is_unused(&self, instruction_id: InstructionId, function: &Function) -> bool {
        let instruction = &function.dfg[instruction_id];

        if instruction.can_eliminate_if_unused(function, self.flattened) {
            let results = function.dfg.instruction_results(instruction_id);
            results.iter().all(|result| !self.used_values.contains(result))
        } else if let Instruction::Call { func, arguments } = instruction {
            // TODO: make this more general for instructions which don't have results but have side effects "sometimes" like `Intrinsic::AsWitness`
            let as_witness_id = function.dfg.get_intrinsic(Intrinsic::AsWitness);
            as_witness_id == Some(func) && !self.used_values.contains(&arguments[0])
        } else {
            // If the instruction has side effects we should never remove it.
            false
        }
    }

    /// Adds values referenced by the terminator to the set of used values.
    fn mark_terminator_values_as_used(&mut self, function: &Function, block: &BasicBlock) {
        block.unwrap_terminator().for_each_value(|value| {
            self.mark_used_instruction_results(&function.dfg, value);
        });
    }

    /// Inspects a value and marks all instruction results as used.
    fn mark_used_instruction_results(&mut self, dfg: &DataFlowGraph, value_id: ValueId) {
        let value_id = dfg.resolve(value_id);
        if matches!(&dfg[value_id], Value::Instruction { .. } | Value::Param { .. })
            || dfg.is_global(value_id)
        {
            self.used_values.insert(value_id);
        }
    }

    fn remove_rc_instructions(&self, dfg: &mut DataFlowGraph) {
        let unused_rc_values_by_block: HashMap<BasicBlockId, HashSet<InstructionId>> =
            self.rc_instructions.iter().fold(HashMap::default(), |mut acc, (rc, block)| {
                let value = match &dfg[*rc] {
                    Instruction::IncrementRc { value } => *value,
                    Instruction::DecrementRc { value } => *value,
                    other => {
                        unreachable!(
                            "Expected IncrementRc or DecrementRc instruction, found {other:?}"
                        )
                    }
                };

                if !self.used_values.contains(&value) {
                    acc.entry(*block).or_default().insert(*rc);
                }
                acc
            });

        for (block, instructions_to_remove) in unused_rc_values_by_block {
            dfg[block]
                .instructions_mut()
                .retain(|instruction| !instructions_to_remove.contains(instruction));
        }
    }

    /// Replaces unused ArrayGet/ArraySet instructions with out of bounds checks.
    /// Returns `true` if at least one check was inserted.
    /// Because some ArrayGet might happen in groups (for composite types), if just
    /// some of the instructions in a group are used but not all of them, no check
    /// is inserted, so this method might return `false`.
    fn replace_array_instructions_with_out_of_bounds_checks(
        &mut self,
        function: &mut Function,
        block_id: BasicBlockId,
        possible_index_out_of_bounds_indexes: &mut Vec<usize>,
    ) -> bool {
        let mut inserted_check = false;

        // Keep track of the current side effects condition
        let mut side_effects_condition = None;

        // Keep track of the next index we need to handle
        let mut next_out_of_bounds_index = possible_index_out_of_bounds_indexes.pop();

        let instructions = function.dfg[block_id].take_instructions();
        for (index, instruction_id) in instructions.iter().enumerate() {
            let instruction_id = *instruction_id;
            let instruction = &function.dfg[instruction_id];

            if let Instruction::EnableSideEffectsIf { condition } = instruction {
                side_effects_condition = Some(*condition);

                // We still need to keep the EnableSideEffects instruction
                function.dfg[block_id].instructions_mut().push(instruction_id);
                continue;
            };

            // If it's an ArrayGet we'll deal with groups of it in case the array type is a composite type,
            // and adjust `next_out_of_bounds_index` and `possible_index_out_of_bounds_indexes` accordingly
            if let Instruction::ArrayGet { array, .. } = instruction {
                handle_array_get_group(
                    function,
                    array,
                    index,
                    &mut next_out_of_bounds_index,
                    possible_index_out_of_bounds_indexes,
                );
            }

            let Some(out_of_bounds_index) = next_out_of_bounds_index else {
                // No more out of bounds instructions to insert, just push the current instruction
                function.dfg[block_id].instructions_mut().push(instruction_id);
                continue;
            };

            if index != out_of_bounds_index {
                // This instruction is not out of bounds: let's just push it
                function.dfg[block_id].instructions_mut().push(instruction_id);
                continue;
            }

            // This is an instruction that might be out of bounds: let's add a constrain.
            let (array, index) = match instruction {
                Instruction::ArrayGet { array, index }
                | Instruction::ArraySet { array, index, .. } => (array, index),
                _ => panic!("Expected an ArrayGet or ArraySet instruction here"),
            };

            let call_stack = function.dfg.get_instruction_call_stack_id(instruction_id);

            let (lhs, rhs) = if function.dfg.get_numeric_constant(*index).is_some() {
                // If we are here it means the index is known but out of bounds. That's always an error!
                let false_const = function.dfg.make_constant(false.into(), NumericType::bool());
                let true_const = function.dfg.make_constant(true.into(), NumericType::bool());
                (false_const, true_const)
            } else {
                // `index` will be relative to the flattened array length, so we need to take that into account
                let array_length = function.dfg.type_of_value(*array).flattened_size();

                // If we are here it means the index is dynamic, so let's add a check that it's less than length
                let length_type = NumericType::length_type();
                let index = function.dfg.insert_instruction_and_results(
                    Instruction::Cast(*index, length_type),
                    block_id,
                    None,
                    call_stack,
                );
                let index = index.first();

                let array_length =
                    function.dfg.make_constant((array_length as u128).into(), length_type);
                let is_index_out_of_bounds = function.dfg.insert_instruction_and_results(
                    Instruction::binary(BinaryOp::Lt, index, array_length),
                    block_id,
                    None,
                    call_stack,
                );
                let is_index_out_of_bounds = is_index_out_of_bounds.first();
                let true_const = function.dfg.make_constant(true.into(), NumericType::bool());
                (is_index_out_of_bounds, true_const)
            };

            let (lhs, rhs) = apply_side_effects(
                side_effects_condition,
                lhs,
                rhs,
                function,
                block_id,
                call_stack,
            );

            let message = Some("Index out of bounds".to_owned().into());
            function.dfg.insert_instruction_and_results(
                Instruction::Constrain(lhs, rhs, message),
                block_id,
                None,
                call_stack,
            );
            inserted_check = true;

            next_out_of_bounds_index = possible_index_out_of_bounds_indexes.pop();
        }

        inserted_check
    }

    /// True if this is a `Instruction::IncrementRc` or `Instruction::DecrementRc`
    /// operating on an array directly from a `Instruction::MakeArray` or an
    /// intrinsic known to return a fresh array.
    fn is_inc_dec_instruction_on_known_array(
        instruction: &Instruction,
        dfg: &DataFlowGraph,
    ) -> bool {
        use Instruction::*;
        if let IncrementRc { value } | DecrementRc { value } = instruction {
            let Some(instruction) = dfg.get_local_or_global_instruction(*value) else {
                return false;
            };
            return match instruction {
                MakeArray { .. } => true,
                Call { func, .. } => {
                    matches!(&dfg[*func], Value::Intrinsic(_) | Value::ForeignFunction(_))
                }
                _ => false,
            };
        }
        false
    }
}

fn instruction_might_result_in_out_of_bounds(
    function: &Function,
    instruction: &Instruction,
) -> bool {
    use Instruction::*;
    match instruction {
        ArrayGet { array, index } | ArraySet { array, index, .. } => {
            if function.dfg.try_get_array_length(*array).is_some() {
                if let Some(known_index) = function.dfg.get_numeric_constant(*index) {
                    // `index` will be relative to the flattened array length, so we need to take that into account
                    let typ = function.dfg.type_of_value(*array);
                    let array_length = typ.flattened_size();
                    known_index >= array_length.into()
                } else {
                    // A dynamic index might always be out of bounds
                    true
                }
            } else {
                // Slice operations might be out of bounds, but there's no way we
                // can insert a check because we don't know a slice's length
                false
            }
        }
        _ => false,
    }
}

fn handle_array_get_group(
    function: &Function,
    array: &ValueId,
    index: usize,
    next_out_of_bounds_index: &mut Option<usize>,
    possible_index_out_of_bounds_indexes: &mut Vec<usize>,
) {
    if function.dfg.try_get_array_length(*array).is_none() {
        // Nothing to do for slices
        return;
    };

    let element_size = function.dfg.type_of_value(*array).element_size();
    if element_size <= 1 {
        // Not a composite type
        return;
    };

    // It's a composite type.
    // When doing ArrayGet on a composite type, this **always** results in instructions like these
    // (assuming element_size == 3):
    //
    // 1.    v27 = array_get v1, index v26
    // 2.    v28 = add v26, u32 1
    // 3.    v29 = array_get v1, index v28
    // 4.    v30 = add v26, u32 2
    // 5.    v31 = array_get v1, index v30
    //
    // That means that after this instructions, (element_size - 1) instructions will be
    // part of this composite array get, and they'll be two instructions apart.
    //
    // Now three things can happen:
    // a) none of the array_get instructions are unused: in this case they won't be in
    //    `possible_index_out_of_bounds_indexes` and they won't be removed, nothing to do here
    // b) all of the array_get instructions are unused: in this case we can replace **all**
    //    of them with just one constrain: no need to do one per array_get
    // c) some of the array_get instructions are unused, but not all: in this case
    //    we don't need to insert any constrain, because on a later stage array bound checks
    //    will be performed anyway. We'll let DIE remove the unused ones, without replacing
    //    them with bounds checks, and leave the used ones.
    //
    // To check in which scenario we are we can get from `possible_index_out_of_bounds_indexes`
    // (starting from `next_out_of_bounds_index`) while we are in the group ranges
    // (1..=5 in the example above)

    let Some(out_of_bounds_index) = *next_out_of_bounds_index else {
        // No next unused instruction, so this is case a) and nothing needs to be done here
        return;
    };

    if index != out_of_bounds_index {
        // The next index is not the one for the current instructions,
        // so we are in case a), and nothing needs to be done here
        return;
    }

    // What's the last instruction that's part of the group? (5 in the example above)
    let last_instruction_index = index + 2 * (element_size - 1);
    // How many unused instructions are in this group?
    let mut unused_count = 1;
    loop {
        *next_out_of_bounds_index = possible_index_out_of_bounds_indexes.pop();
        if let Some(out_of_bounds_index) = *next_out_of_bounds_index {
            if out_of_bounds_index <= last_instruction_index {
                unused_count += 1;
                if unused_count == element_size {
                    // We are in case b): we need to insert just one constrain.
                    // Since we popped all of the group indexes, and given that we
                    // are analyzing the first instruction in the group, we can
                    // set `next_out_of_bounds_index` to the current index:
                    // then a check will be inserted, and no other check will be
                    // inserted for the rest of the group.
                    *next_out_of_bounds_index = Some(index);
                    break;
                } else {
                    continue;
                }
            }
        }

        // We are in case c): some of the instructions are unused.
        // We don't need to insert any checks, and given that we already popped
        // all of the indexes in the group, there's nothing else to do here.
        break;
    }
}

// Given `lhs` and `rhs` values, if there's a side effects condition this will
// return (`lhs * condition`, `rhs * condition`), otherwise just (`lhs`, `rhs`)
fn apply_side_effects(
    side_effects_condition: Option<ValueId>,
    lhs: ValueId,
    rhs: ValueId,
    function: &mut Function,
    block_id: BasicBlockId,
    call_stack: CallStackId,
) -> (ValueId, ValueId) {
    // See if there's an active "enable side effects" condition
    let Some(condition) = side_effects_condition else {
        return (lhs, rhs);
    };

    let dfg = &mut function.dfg;

    // Condition needs to be cast to argument type in order to multiply them together.
    // In our case, lhs is always a boolean.
    let cast = Instruction::Cast(condition, NumericType::bool());
    let casted_condition = dfg.insert_instruction_and_results(cast, block_id, None, call_stack);
    let casted_condition = casted_condition.first();

    // Unchecked mul because the side effects var is always 0 or 1
    let lhs = dfg.insert_instruction_and_results(
        Instruction::binary(BinaryOp::Mul { unchecked: true }, lhs, casted_condition),
        block_id,
        None,
        call_stack,
    );
    let lhs = lhs.first();

    // Unchecked mul because the side effects var is always 0 or 1
    let rhs = dfg.insert_instruction_and_results(
        Instruction::binary(BinaryOp::Mul { unchecked: true }, rhs, casted_condition),
        block_id,
        None,
        call_stack,
    );
    let rhs = rhs.first();

    (lhs, rhs)
}

#[derive(Default)]
struct RcTracker {
    // We can track IncrementRc instructions per block to determine whether they are useless.
    // IncrementRc and DecrementRc instructions are normally side effectual instructions, but we remove
    // them if their value is not used anywhere in the function. However, even when their value is used, their existence
    // is pointless logic if there is no array set between the increment and the decrement of the reference counter.
    // We track per block whether an IncrementRc instruction has a paired DecrementRc instruction
    // with the same value but no array set in between.
    // If we see an inc/dec RC pair within a block we can safely remove both instructions.
    rcs_with_possible_pairs: HashMap<Type, Vec<RcInstruction>>,
    rc_pairs_to_remove: HashSet<InstructionId>,
    // We also separately track all IncrementRc instructions and all array types which have been mutably borrowed.
    // If an array is the same type as one of those non-mutated array types, we can safely remove all IncrementRc instructions on that array.
    inc_rcs: HashMap<ValueId, HashSet<InstructionId>>,
    mutated_array_types: HashSet<Type>,
    // The SSA often creates patterns where after simplifications we end up with repeat
    // IncrementRc instructions on the same value. We track whether the previous instruction was an IncrementRc,
    // and if the current instruction is also an IncrementRc on the same value we remove the current instruction.
    // `None` if the previous instruction was anything other than an IncrementRc
    previous_inc_rc: Option<ValueId>,
}

impl RcTracker {
    fn track_inc_rcs_to_remove(&mut self, instruction_id: InstructionId, function: &Function) {
        let instruction = &function.dfg[instruction_id];

        if let Instruction::IncrementRc { value } = instruction {
            if let Some(previous_value) = self.previous_inc_rc {
                if previous_value == *value {
                    self.rc_pairs_to_remove.insert(instruction_id);
                }
            }
            self.previous_inc_rc = Some(*value);
        } else {
            self.previous_inc_rc = None;
        }

        // DIE loops over a block in reverse order, so we insert an RC instruction for possible removal
        // when we see a DecrementRc and check whether it was possibly mutated when we see an IncrementRc.
        match instruction {
            Instruction::IncrementRc { value } => {
                if let Some(inc_rc) =
                    pop_rc_for(*value, function, &mut self.rcs_with_possible_pairs)
                {
                    if !inc_rc.possibly_mutated {
                        self.rc_pairs_to_remove.insert(inc_rc.id);
                        self.rc_pairs_to_remove.insert(instruction_id);
                    }
                }

                self.inc_rcs.entry(*value).or_default().insert(instruction_id);
            }
            Instruction::DecrementRc { value } => {
                let typ = function.dfg.type_of_value(*value);

                // We assume arrays aren't mutated until we find an array_set
                let dec_rc =
                    RcInstruction { id: instruction_id, array: *value, possibly_mutated: false };
                self.rcs_with_possible_pairs.entry(typ).or_default().push(dec_rc);
            }
            Instruction::ArraySet { array, .. } => {
                let typ = function.dfg.type_of_value(*array);
                if let Some(dec_rcs) = self.rcs_with_possible_pairs.get_mut(&typ) {
                    for dec_rc in dec_rcs {
                        dec_rc.possibly_mutated = true;
                    }
                }

                self.mutated_array_types.insert(typ);
            }
            Instruction::Store { value, .. } => {
                // We are very conservative and say that any store of an array type means it has the potential to be mutated.
                let typ = function.dfg.type_of_value(*value);
                if matches!(&typ, Type::Array(..) | Type::Slice(..)) {
                    self.mutated_array_types.insert(typ);
                }
            }
            Instruction::Call { arguments, .. } => {
                for arg in arguments {
                    let typ = function.dfg.type_of_value(*arg);
                    if matches!(&typ, Type::Array(..) | Type::Slice(..)) {
                        self.mutated_array_types.insert(typ);
                    }
                }
            }
            _ => {}
        }
    }

    fn get_non_mutated_arrays(&self, dfg: &DataFlowGraph) -> HashSet<InstructionId> {
        self.inc_rcs
            .keys()
            .filter_map(|value| {
                let typ = dfg.type_of_value(*value);
                if !self.mutated_array_types.contains(&typ) {
                    Some(&self.inc_rcs[value])
                } else {
                    None
                }
            })
            .flatten()
            .copied()
            .collect()
    }
}

#[cfg(test)]
mod test {
    use std::sync::Arc;

    use im::vector;
    use noirc_frontend::monomorphization::ast::InlineType;

    use crate::ssa::{
        function_builder::FunctionBuilder,
        ir::{
            function::RuntimeType,
            map::Id,
            types::{NumericType, Type},
        },
        opt::assert_normalized_ssa_equals,
        Ssa,
    };

    #[test]
    fn dead_instruction_elimination() {
        let src = "
            acir(inline) fn main f0 {
              b0(v0: Field):
                v3 = add v0, Field 1
                v5 = add v0, Field 2
                jmp b1(v5)
              b1(v1: Field):
                v6 = allocate -> &mut Field
                v7 = load v6 -> Field
                v8 = allocate -> &mut Field
                store Field 1 at v8
                v9 = load v8 -> Field
                v10 = add v9, Field 1
                v11 = add v9, Field 2
                v13 = add v9, Field 3
                v14 = add v13, v13
                call assert_constant(v10)
                return v11
            }
            ";
        let ssa = Ssa::from_str(src).unwrap();

        let expected = "
            acir(inline) fn main f0 {
              b0(v0: Field):
                v3 = add v0, Field 2
                jmp b1(v3)
              b1(v1: Field):
                v4 = allocate -> &mut Field
                store Field 1 at v4
                v6 = load v4 -> Field
                v7 = add v6, Field 1
                v8 = add v6, Field 2
                call assert_constant(v7)
                return v8
            }
            ";
        let ssa = ssa.dead_instruction_elimination();
        assert_normalized_ssa_equals(ssa, expected);
    }

    #[test]
    fn as_witness_die() {
        let src = "
            acir(inline) fn main f0 {
              b0(v0: Field):
                v2 = add v0, Field 1
                v4 = add v0, Field 2
                call as_witness(v4)
                return v2
            }
            ";
        let ssa = Ssa::from_str(src).unwrap();

        let expected = "
            acir(inline) fn main f0 {
              b0(v0: Field):
                v2 = add v0, Field 1
                return v2
            }
            ";
        let ssa = ssa.dead_instruction_elimination();
        assert_normalized_ssa_equals(ssa, expected);
    }

    #[test]
    fn remove_useless_paired_rcs_even_when_used() {
        let src = "
            acir(inline) fn main f0 {
              b0(v0: [Field; 2]):
                inc_rc v0
                v2 = array_get v0, index u32 0 -> Field
                dec_rc v0
                return v2
            }
            ";
        let ssa = Ssa::from_str(src).unwrap();

        let expected = "
            acir(inline) fn main f0 {
              b0(v0: [Field; 2]):
                v2 = array_get v0, index u32 0 -> Field
                return v2
            }
            ";
        let ssa = ssa.dead_instruction_elimination();
        assert_normalized_ssa_equals(ssa, expected);
    }

    #[test]
    fn keep_paired_rcs_with_array_set() {
        let src = "
            brillig(inline) fn main f0 {
              b0(v0: [Field; 2]):
                inc_rc v0
                v2 = array_set v0, index u32 0, value u32 0
                dec_rc v0
                return v2
            }
            ";
        let ssa = Ssa::from_str(src).unwrap();

        // We expect the output to be unchanged
        let ssa = ssa.dead_instruction_elimination();
        assert_normalized_ssa_equals(ssa, src);
    }

    #[test]
    fn keep_inc_rc_on_borrowed_array_store() {
        // brillig(inline) fn main f0 {
        //     b0():
        //       v1 = make_array [u32 0, u32 0]
        //       v2 = allocate
        //       inc_rc v1
        //       store v1 at v2
        //       inc_rc v1
        //       jmp b1()
        //     b1():
        //       v3 = load v2
        //       v5 = array_set v3, index u32 0, value u32 1
        //       return v5
        //   }
        let main_id = Id::test_new(0);

        // Compiling main
        let mut builder = FunctionBuilder::new("main".into(), main_id);
        builder.set_runtime(RuntimeType::Brillig(InlineType::Inline));
        let zero = builder.numeric_constant(0u128, NumericType::unsigned(32));
        let array_type = Type::Array(Arc::new(vec![Type::unsigned(32)]), 2);
        let v1 = builder.insert_make_array(vector![zero, zero], array_type.clone());
        let v2 = builder.insert_allocate(array_type.clone());
        builder.increment_array_reference_count(v1);
        builder.insert_store(v2, v1);
        builder.increment_array_reference_count(v1);

        let b1 = builder.insert_block();
        builder.terminate_with_jmp(b1, vec![]);
        builder.switch_to_block(b1);

        let v3 = builder.insert_load(v2, array_type);
        let one = builder.numeric_constant(1u128, NumericType::unsigned(32));
        let v5 = builder.insert_array_set(v3, zero, one);
        builder.terminate_with_return(vec![v5]);

        let ssa = builder.finish();
        let main = ssa.main();

        // The instruction count never includes the terminator instruction
        assert_eq!(main.dfg[main.entry_block()].instructions().len(), 5);
        assert_eq!(main.dfg[b1].instructions().len(), 2);

        // We expect the output to be unchanged
        let ssa = ssa.dead_instruction_elimination();
        let main = ssa.main();

        assert_eq!(main.dfg[main.entry_block()].instructions().len(), 5);
        assert_eq!(main.dfg[b1].instructions().len(), 2);
    }

    #[test]
    fn keep_inc_rc_on_borrowed_array_set() {
        // brillig(inline) fn main f0 {
        //     b0(v0: [u32; 2]):
        //       inc_rc v0
        //       v3 = array_set v0, index u32 0, value u32 1
        //       inc_rc v0
        //       inc_rc v0
        //       inc_rc v0
        //       v4 = array_get v3, index u32 1
        //       return v4
        //   }
        let src = "
        brillig(inline) fn main f0 {
          b0(v0: [u32; 2]):
            inc_rc v0
            v3 = array_set v0, index u32 0, value u32 1
            inc_rc v0
            inc_rc v0
            inc_rc v0
            v4 = array_get v3, index u32 1 -> u32
            return v4
        }
        ";
        let ssa = Ssa::from_str(src).unwrap();

        // We expect the output to be unchanged
        // Except for the repeated inc_rc instructions
        let expected = "
        brillig(inline) fn main f0 {
          b0(v0: [u32; 2]):
            inc_rc v0
            v3 = array_set v0, index u32 0, value u32 1
            inc_rc v0
            v4 = array_get v3, index u32 1 -> u32
            return v4
        }
        ";

        let ssa = ssa.dead_instruction_elimination();
        assert_normalized_ssa_equals(ssa, expected);
    }

    #[test]
    fn does_not_remove_inc_or_dec_rc_of_if_they_are_loaded_from_a_reference() {
        let src = "
            brillig(inline) fn borrow_mut f0 {
              b0(v0: &mut [Field; 3]):
                v1 = load v0 -> [Field; 3]
                inc_rc v1 // this one shouldn't be removed
                v2 = load v0 -> [Field; 3]
                inc_rc v2 // this one shouldn't be removed
                v3 = load v0 -> [Field; 3]
                v6 = array_set v3, index u32 0, value Field 5
                store v6 at v0
                dec_rc v6
                return
            }
            ";
        let ssa = Ssa::from_str(src).unwrap();
        let ssa = ssa.dead_instruction_elimination();
        assert_normalized_ssa_equals(ssa, src);
    }

    #[test]
    fn remove_inc_rcs_that_are_never_mutably_borrowed() {
        let src = "
        brillig(inline) fn main f0 {
          b0(v0: [Field; 2]):
            inc_rc v0
            inc_rc v0
            inc_rc v0
            v2 = array_get v0, index u32 0 -> Field
            inc_rc v0
            return v2
        }
        ";

        let ssa = Ssa::from_str(src).unwrap();
        let main = ssa.main();

        // The instruction count never includes the terminator instruction
        assert_eq!(main.dfg[main.entry_block()].instructions().len(), 5);

        let expected = "
        brillig(inline) fn main f0 {
          b0(v0: [Field; 2]):
            v2 = array_get v0, index u32 0 -> Field
            return v2
        }
        ";

        let ssa = ssa.dead_instruction_elimination();
        assert_normalized_ssa_equals(ssa, expected);
    }

    #[test]
    fn do_not_remove_inc_rc_if_used_as_call_arg() {
        // We do not want to remove inc_rc instructions on values
        // that are passed as call arguments.
        //
        // We could have previously inlined a function which does the following:
        // - Accepts a mutable array as an argument
        // - Writes to that array
        // - Passes the new array to another call
        //
        // It is possible then that the mutation gets simplified out after inlining.
        // If we then remove the inc_rc as we see no mutations to that array in the block,
        // we may end up with an the incorrect reference count.
        let src = "
        brillig(inline) fn main f0 {
          b0(v0: Field):
            v4 = make_array [Field 0, Field 1, Field 2] : [Field; 3]
            inc_rc v4
            v6 = call f1(v4) -> Field
            constrain v0 == v6
            return
        }
        brillig(inline) fn foo f1 {
          b0(v0: [Field; 3]):
            return u32 1
        }
        ";

        let ssa = Ssa::from_str(src).unwrap();
        let ssa = ssa.dead_instruction_elimination();
        assert_normalized_ssa_equals(ssa, src);
    }

    #[test]
    fn do_not_remove_mutable_reference_params() {
        let src = "
        acir(inline) fn main f0 {
          b0(v0: Field, v1: Field):
            v2 = allocate -> &mut Field
            store v0 at v2
            call f1(v2)
            v4 = load v2 -> Field
            v5 = eq v4, v1
            constrain v4 == v1
            return
        }
        acir(inline) fn Add10 f1 {
          b0(v0: &mut Field):
            v1 = load v0 -> Field
            v2 = load v0 -> Field
            v4 = add v2, Field 10
            store v4 at v0
            return
        }
        ";

        let ssa = Ssa::from_str(src).unwrap();

        // Even though these ACIR functions only have 1 block, we have not inlined and flattened anything yet.
        let ssa = ssa.dead_instruction_elimination_inner(false);

        let expected = "
          acir(inline) fn main f0 {
            b0(v0: Field, v1: Field):
              v2 = allocate -> &mut Field
              store v0 at v2
              call f1(v2)
              v4 = load v2 -> Field
              constrain v4 == v1
              return
          }
          acir(inline) fn Add10 f1 {
            b0(v0: &mut Field):
              v1 = load v0 -> Field
              v3 = add v1, Field 10
              store v3 at v0
              return
          }
        ";
        assert_normalized_ssa_equals(ssa, expected);
    }
}<|MERGE_RESOLUTION|>--- conflicted
+++ resolved
@@ -30,11 +30,6 @@
     }
 
     fn dead_instruction_elimination_inner(mut self, flattened: bool) -> Ssa {
-<<<<<<< HEAD
-        self.functions
-            .par_iter_mut()
-            .for_each(|(_, func)| func.dead_instruction_elimination(true, flattened));
-=======
         let mut used_global_values: HashSet<_> = self
             .functions
             .par_iter_mut()
@@ -54,7 +49,6 @@
         }
 
         self.used_global_values = used_global_values;
->>>>>>> 7705a624
 
         self
     }
@@ -67,24 +61,16 @@
     /// instructions that reference results from an instruction in another block are evaluated first.
     /// If we did not iterate blocks in this order we could not safely say whether or not the results
     /// of its instructions are needed elsewhere.
-<<<<<<< HEAD
-=======
     ///
     /// Returns the set of globals that were used in this function.
     /// After processing all functions, the union of these sets enables determining the unused globals.
->>>>>>> 7705a624
     pub(crate) fn dead_instruction_elimination(
         &mut self,
         insert_out_of_bounds_checks: bool,
         flattened: bool,
-<<<<<<< HEAD
-    ) {
-        let mut context = Context { flattened, ..Default::default() };
-=======
     ) -> HashSet<ValueId> {
         let mut context = Context { flattened, ..Default::default() };
 
->>>>>>> 7705a624
         for call_data in &self.dfg.data_bus.call_data {
             context.mark_used_instruction_results(&self.dfg, call_data.array_id);
         }
@@ -104,12 +90,7 @@
         // instructions (we don't want to remove those checks, or instructions that are
         // dependencies of those checks)
         if inserted_out_of_bounds_checks {
-<<<<<<< HEAD
-            self.dead_instruction_elimination(false, flattened);
-            return;
-=======
             return self.dead_instruction_elimination(false, flattened);
->>>>>>> 7705a624
         }
 
         context.remove_rc_instructions(&mut self.dfg);
