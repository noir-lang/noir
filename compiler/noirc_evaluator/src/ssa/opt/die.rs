--- conflicted
+++ resolved
@@ -25,12 +25,15 @@
     ///
     /// This step should come after the flattening of the CFG and mem2reg.
     #[tracing::instrument(level = "trace", skip(self))]
-<<<<<<< HEAD
-    pub(crate) fn dead_instruction_elimination(mut self) -> Ssa {
+    pub(crate) fn dead_instruction_elimination(self) -> Ssa {
+        self.dead_instruction_elimination_inner(true)
+    }
+
+    fn dead_instruction_elimination_inner(mut self, flattened: bool) -> Ssa {
         let mut used_global_values: HashSet<_> = self
             .functions
             .par_iter_mut()
-            .flat_map(|(_, func)| func.dead_instruction_elimination(true))
+            .flat_map(|(_, func)| func.dead_instruction_elimination(true, flattened))
             .collect();
 
         // Check which globals are used across all functions
@@ -46,16 +49,6 @@
         }
 
         self.used_global_values = used_global_values;
-=======
-    pub(crate) fn dead_instruction_elimination(self) -> Ssa {
-        self.dead_instruction_elimination_inner(true)
-    }
-
-    fn dead_instruction_elimination_inner(mut self, flattened: bool) -> Ssa {
-        self.functions
-            .par_iter_mut()
-            .for_each(|(_, func)| func.dead_instruction_elimination(true, flattened));
->>>>>>> a3b823c1
 
         self
     }
@@ -68,23 +61,16 @@
     /// instructions that reference results from an instruction in another block are evaluated first.
     /// If we did not iterate blocks in this order we could not safely say whether or not the results
     /// of its instructions are needed elsewhere.
-<<<<<<< HEAD
     ///
     /// Returns the set of globals that were used in this function.
     /// After processing all functions, the union of these sets enables determining the unused globals.
     pub(crate) fn dead_instruction_elimination(
         &mut self,
         insert_out_of_bounds_checks: bool,
+        flattened: bool,
     ) -> HashSet<ValueId> {
-        let mut context = Context::default();
-=======
-    pub(crate) fn dead_instruction_elimination(
-        &mut self,
-        insert_out_of_bounds_checks: bool,
-        flattened: bool,
-    ) {
         let mut context = Context { flattened, ..Default::default() };
->>>>>>> a3b823c1
+
         for call_data in &self.dfg.data_bus.call_data {
             context.mark_used_instruction_results(&self.dfg, call_data.array_id);
         }
@@ -104,12 +90,7 @@
         // instructions (we don't want to remove those checks, or instructions that are
         // dependencies of those checks)
         if inserted_out_of_bounds_checks {
-<<<<<<< HEAD
-            return self.dead_instruction_elimination(false);
-=======
-            self.dead_instruction_elimination(false, flattened);
-            return;
->>>>>>> a3b823c1
+            return self.dead_instruction_elimination(false, flattened);
         }
 
         context.remove_rc_instructions(&mut self.dfg);
