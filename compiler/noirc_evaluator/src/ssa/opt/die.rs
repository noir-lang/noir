--- conflicted
+++ resolved
@@ -11,13 +11,8 @@
         function::Function,
         instruction::{BinaryOp, Instruction, InstructionId, Intrinsic},
         post_order::PostOrder,
-<<<<<<< HEAD
-        types::NumericType,
+        types::{NumericType, Type},
         value::Value,
-=======
-        types::{NumericType, Type},
-        value::{Value, ValueId},
->>>>>>> 73ccd455
     },
     ssa_gen::Ssa,
 };
@@ -309,12 +304,7 @@
                 let index = function.dfg.insert_instruction_and_results(
                     Instruction::Cast(*index, NumericType::length_type()),
                     block_id,
-<<<<<<< HEAD
-                    call_stack.clone(),
-=======
-                    None,
                     call_stack,
->>>>>>> 73ccd455
                 );
                 let index = index.first();
 
@@ -322,12 +312,7 @@
                 let is_index_out_of_bounds = function.dfg.insert_instruction_and_results(
                     Instruction::binary(BinaryOp::Lt, index, array_length),
                     block_id,
-<<<<<<< HEAD
-                    call_stack.clone(),
-=======
-                    None,
                     call_stack,
->>>>>>> 73ccd455
                 );
                 let is_index_out_of_bounds = is_index_out_of_bounds.first();
                 let true_const = Value::bool_constant(true);
@@ -502,13 +487,8 @@
     rhs: Value,
     function: &mut Function,
     block_id: BasicBlockId,
-<<<<<<< HEAD
-    call_stack: CallStack,
+    call_stack: CallStackId,
 ) -> (Value, Value) {
-=======
-    call_stack: CallStackId,
-) -> (ValueId, ValueId) {
->>>>>>> 73ccd455
     // See if there's an active "enable side effects" condition
     let Some(condition) = side_effects_condition else {
         return (lhs, rhs);
@@ -519,22 +499,13 @@
     // Condition needs to be cast to argument type in order to multiply them together.
     // In our case, lhs is always a boolean.
     let cast = Instruction::Cast(condition, NumericType::bool());
-<<<<<<< HEAD
-    let casted_condition = dfg.insert_instruction_and_results(cast, block_id, call_stack.clone());
-=======
-    let casted_condition = dfg.insert_instruction_and_results(cast, block_id, None, call_stack);
->>>>>>> 73ccd455
+    let casted_condition = dfg.insert_instruction_and_results(cast, block_id, call_stack);
     let casted_condition = casted_condition.first();
 
     let lhs = dfg.insert_instruction_and_results(
         Instruction::binary(BinaryOp::Mul, lhs, casted_condition),
         block_id,
-<<<<<<< HEAD
-        call_stack.clone(),
-=======
-        None,
         call_stack,
->>>>>>> 73ccd455
     );
     let lhs = lhs.first();
 
@@ -561,13 +532,13 @@
     rc_pairs_to_remove: HashSet<InstructionId>,
     // We also separately track all IncrementRc instructions and all array types which have been mutably borrowed.
     // If an array is the same type as one of those non-mutated array types, we can safely remove all IncrementRc instructions on that array.
-    inc_rcs: HashMap<ValueId, HashSet<InstructionId>>,
+    inc_rcs: HashMap<Value, HashSet<InstructionId>>,
     mutated_array_types: HashSet<Type>,
     // The SSA often creates patterns where after simplifications we end up with repeat
     // IncrementRc instructions on the same value. We track whether the previous instruction was an IncrementRc,
     // and if the current instruction is also an IncrementRc on the same value we remove the current instruction.
     // `None` if the previous instruction was anything other than an IncrementRc
-    previous_inc_rc: Option<ValueId>,
+    previous_inc_rc: Option<Value>,
 }
 
 impl RcTracker {
