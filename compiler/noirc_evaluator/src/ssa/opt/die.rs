--- conflicted
+++ resolved
@@ -141,11 +141,7 @@
             rc_tracker.track_inc_rcs_to_remove(*instruction_id, function);
         }
 
-<<<<<<< HEAD
-        // self.instructions_to_remove.extend(rc_tracker.get_non_mutated_arrays());
-=======
         self.instructions_to_remove.extend(rc_tracker.get_non_mutated_arrays(&function.dfg));
->>>>>>> 2fdba4fe
         self.instructions_to_remove.extend(rc_tracker.rc_pairs_to_remove);
 
         // If there are some instructions that might trigger an out of bounds error,
@@ -344,12 +340,8 @@
     }
 
     /// True if this is a `Instruction::IncrementRc` or `Instruction::DecrementRc`
-<<<<<<< HEAD
-    /// operating on an array directly from a `Instruction::MakeArray`.
-=======
     /// operating on an array directly from a `Instruction::MakeArray` or an
     /// intrinsic known to return a fresh array.
->>>>>>> 2fdba4fe
     fn is_inc_dec_instruction_on_known_array(
         instruction: &Instruction,
         dfg: &DataFlowGraph,
@@ -357,9 +349,6 @@
         use Instruction::*;
         if let IncrementRc { value } | DecrementRc { value } = instruction {
             if let Value::Instruction { instruction, .. } = &dfg[*value] {
-<<<<<<< HEAD
-                return matches!(&dfg[*instruction], MakeArray { .. });
-=======
                 return match &dfg[*instruction] {
                     MakeArray { .. } => true,
                     Call { func, .. } => {
@@ -367,7 +356,6 @@
                     }
                     _ => false,
                 };
->>>>>>> 2fdba4fe
             }
         }
         false
