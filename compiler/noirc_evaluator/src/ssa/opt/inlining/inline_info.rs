--- conflicted
+++ resolved
@@ -455,33 +455,6 @@
     }
 
     #[test]
-<<<<<<< HEAD
-    fn no_predicates_marked_as_acir_entry_point() {
-        let src = "
-        acir(inline) fn main f0 {
-            b0(v0: u32):
-              v1 = call f1(v0) -> u32
-              return v1
-        }
-        acir(no_predicates) fn no_predicates f1 {
-            b0(v0: u32):
-              return v0
-        }
-        ";
-        let ssa = Ssa::from_str(src).unwrap();
-        let call_graph = CallGraph::from_ssa_weighted(&ssa);
-        let inline_infos_do_not_inline_no_pred =
-            compute_inline_infos(&ssa, &call_graph, false, i64::MAX);
-        let f1 = Id::test_new(1);
-
-        let f1_info =
-            inline_infos_do_not_inline_no_pred.get(&f1).expect("Should have f1 inline info");
-        assert!(f1_info.is_acir_entry_point);
-
-        let inline_infos_inline_no_pred = compute_inline_infos(&ssa, &call_graph, true, i64::MAX);
-        let f1_info = inline_infos_inline_no_pred.get(&f1).expect("Should have f1 inline info");
-        assert!(!f1_info.is_acir_entry_point);
-=======
     fn mark_static_assertions_to_always_be_inlined() {
         let src = "
         brillig(inline) fn main f0 {
@@ -559,6 +532,5 @@
 
         let f1 = infos.get(&Id::test_new(1)).expect("Should analyze f1");
         assert!(f1.should_inline, "inline_always functions should be inlined");
->>>>>>> b2713a99
     }
 }