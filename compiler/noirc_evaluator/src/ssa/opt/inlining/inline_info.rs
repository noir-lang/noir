--- conflicted
+++ resolved
@@ -235,14 +235,9 @@
     let should_inline = is_simple_function
         || net_cost < aggressiveness
         || runtime.is_inline_always()
-<<<<<<< HEAD
         || should_inline_no_pred_function
-        || contains_static_assertion;
-=======
-        || (runtime.is_no_predicates() && inline_no_predicates_functions)
         || contains_static_assertion
-        || runtime.is_acir();
->>>>>>> 61f3fb3e
+        || runtime.is_acir();;
 
     info.should_inline = should_inline;
 }
@@ -539,44 +534,36 @@
 
         let ssa = Ssa::from_str(src).unwrap();
         let call_graph = CallGraph::from_ssa_weighted(&ssa);
-<<<<<<< HEAD
-        let infos = compute_inline_infos(&ssa, &call_graph, false, MAX_INSTRUCTIONS, 0);
-=======
-        let infos = compute_inline_infos(&ssa, &call_graph, false, i64::MIN);
+        let infos = compute_inline_infos(&ssa, &call_graph, false, MAX_INSTRUCTIONS, i64::MIN);
         let f1 = infos.get(&Id::test_new(1)).expect("Should analyze f1");
         assert!(
             !f1.should_inline,
             "no_predicates functions should NOT be inlined if the flag is false"
         );
 
-        let infos = compute_inline_infos(&ssa, &call_graph, false, 0);
+        let infos = compute_inline_infos(&ssa, &call_graph, false, MAX_INSTRUCTIONS, 0);
         let f1 = infos.get(&Id::test_new(1)).expect("Should analyze f1");
         assert!(
             !f1.should_inline,
             "no_predicates functions should NOT be inlined if the flag is false"
         );
->>>>>>> 61f3fb3e
-
-        let infos = compute_inline_infos(&ssa, &call_graph, false, i64::MAX);
+
+        let infos = compute_inline_infos(&ssa, &call_graph, false, MAX_INSTRUCTIONS, i64::MAX);
         let f1 = infos.get(&Id::test_new(1)).expect("Should analyze f1");
         assert!(
             !f1.should_inline,
             "no_predicates functions should NOT be inlined if the flag is false"
         );
 
-<<<<<<< HEAD
+        let infos = compute_inline_infos(&ssa, &call_graph, true, MAX_INSTRUCTIONS, i64::MIN);
+        let f1 = infos.get(&Id::test_new(1)).expect("Should analyze f1");
+        assert!(f1.should_inline, "no_predicates functions should be inlined if the flag is true");
+
         let infos = compute_inline_infos(&ssa, &call_graph, true, MAX_INSTRUCTIONS, 0);
-=======
-        let infos = compute_inline_infos(&ssa, &call_graph, true, i64::MIN);
         let f1 = infos.get(&Id::test_new(1)).expect("Should analyze f1");
         assert!(f1.should_inline, "no_predicates functions should be inlined if the flag is true");
 
-        let infos = compute_inline_infos(&ssa, &call_graph, true, 0);
-        let f1 = infos.get(&Id::test_new(1)).expect("Should analyze f1");
-        assert!(f1.should_inline, "no_predicates functions should be inlined if the flag is true");
->>>>>>> 61f3fb3e
-
-        let infos = compute_inline_infos(&ssa, &call_graph, true, i64::MAX);
+        let infos = compute_inline_infos(&ssa, &call_graph, true, MAX_INSTRUCTIONS, i64::MAX);
         let f1 = infos.get(&Id::test_new(1)).expect("Should analyze f1");
         assert!(f1.should_inline, "no_predicates functions should be inlined if the flag is true");
     }
@@ -619,7 +606,7 @@
         ";
         let ssa = Ssa::from_str(src).unwrap();
         let call_graph = CallGraph::from_ssa_weighted(&ssa);
-        let infos = compute_inline_infos(&ssa, &call_graph, false, 0);
+        let infos = compute_inline_infos(&ssa, &call_graph, false, MAX_INSTRUCTIONS, 0);
 
         let f1 = infos.get(&Id::test_new(1)).expect("Should analyze f1");
         assert!(!f1.should_inline, "Brillig entry points should never be inlined");
