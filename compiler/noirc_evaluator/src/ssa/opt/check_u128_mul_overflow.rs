//! An SSA pass that operates on ACIR functions that checks that multiplying two u128 doesn't
//! overflow because both operands are greater or equal than 2^64.
//! If both are, then the result is surely greater or equal than 2^128 so it would overflow.
//! The operands can still overflow if just one of them is less than 2^64, but in that case
//! the result will be less than 2^192 so it fits in a Field value, and acir will check that
//! it fits in a u128.
//!
//! In Brillig an overflow check is automatically performed on unsigned binary operations
//! so this SSA pass has no effect for Brillig functions.
use acvm::{AcirField, FieldElement};
use num_bigint::BigUint;

use crate::ssa::{
    ir::{
        function::Function,
        instruction::{Binary, BinaryOp, ConstrainError, Instruction},
        types::NumericType,
        value::ValueId,
    },
    ssa_gen::Ssa,
};

use super::simple_optimization::SimpleOptimizationContext;

impl Ssa {
    /// See [`check_u128_mul_overflow`][self] module for more information.
    #[tracing::instrument(level = "trace", skip(self))]
    pub(crate) fn check_u128_mul_overflow(mut self) -> Ssa {
        for function in self.functions.values_mut() {
            function.check_u128_mul_overflow();
        }
        self
    }
}

impl Function {
    fn check_u128_mul_overflow(&mut self) {
        if !self.runtime().is_acir() {
            return;
        }

        self.simple_optimization(|context| {
            context.insert_current_instruction();

            let Instruction::Binary(Binary {
                lhs,
                rhs,
                operator: BinaryOp::Mul { unchecked: false },
            }) = context.instruction()
            else {
                return;
            };

            let binary_type = context.dfg.type_of_value(*lhs).unwrap_numeric();
            let NumericType::Unsigned { bit_size: 128 } = binary_type else {
                return;
            };

            check_u128_mul_overflow(*lhs, *rhs, context);
        });
    }
}

/// MAX_NON_OVERFLOWING_CONST_ARG is expected to be [p/U],
/// where U=U128::max() and p is the field modulus.
///
<<<<<<< HEAD
/// Then x<[p/u]<=p/U, so x*U<p
=======
/// Then x<=[p/U]<p/U, so x*U<p
>>>>>>> b3098ac3
static MAX_NON_OVERFLOWING_CONST_ARG: std::sync::LazyLock<u128> = std::sync::LazyLock::new(|| {
    let max_non_overflowing_const_arg = u128::try_from(FieldElement::modulus() / u128::MAX)
        .expect("expected max_const_value_that_does_not_overflow to fit into a u128");
    assert!(BigUint::from(u128::MAX) * max_non_overflowing_const_arg < FieldElement::modulus());
<<<<<<< HEAD
    assert!(
        (max_non_overflowing_const_arg + 1)
            .checked_mul(max_non_overflowing_const_arg + 1)
            .is_none(),
        "(expected max_non_overflowing_const_arg + 1) * (max_non_overflowing_const_arg + 1) to overflow u128"
    );
=======
>>>>>>> b3098ac3
    max_non_overflowing_const_arg
});

fn max_non_overflowing_const_arg() -> u128 {
    *MAX_NON_OVERFLOWING_CONST_ARG
}

fn check_u128_mul_overflow(
    lhs: ValueId,
    rhs: ValueId,
    context: &mut SimpleOptimizationContext<'_, '_>,
) {
    let dfg = &mut context.dfg;
    let lhs_value = dfg.get_numeric_constant(lhs);
    let rhs_value = dfg.get_numeric_constant(rhs);

    assert!(
        lhs_value.map(|value| value.fits_in_u128()).unwrap_or(true),
        "expected lhs_value to fit in a u128, but found {lhs_value:?}"
    );
    assert!(
        rhs_value.map(|value| value.fits_in_u128()).unwrap_or(true),
        "expected rhs_value to fit in a u128, but found {rhs_value:?}"
    );

    if lhs_value.is_some_and(|value| value.to_u128() <= max_non_overflowing_const_arg())
        || rhs_value.is_some_and(|value| value.to_u128() <= max_non_overflowing_const_arg())
    {
        return;
    }

    let block = context.block_id;
    let call_stack = dfg.get_instruction_call_stack_id(context.instruction_id);

    let u128 = NumericType::unsigned(128);
    let two_pow_64 = 1_u128 << 64;
    let two_pow_64 = dfg.make_constant(two_pow_64.into(), u128);
    let mul = BinaryOp::Mul { unchecked: true };

    // To check if a value is less than 2^64 we divide it by 2^64 and expect the result to be zero.
    let res = match (lhs_value, rhs_value) {
        (Some(_), Some(_)) => {
            // If both values are known at compile time, at this point we know it overflows
            dfg.make_constant(FieldElement::one(), u128)
        }
        (Some(_), None) => {
            // If only the left-hand side is known we just need to check that the right-hand side
            // isn't greater than 2^64
            let instruction =
                Instruction::Binary(Binary { lhs: rhs, rhs: two_pow_64, operator: BinaryOp::Div });
            dfg.insert_instruction_and_results(instruction, block, None, call_stack).first()
        }
        (None, Some(_)) => {
            // Same goes for the other side
            let instruction =
                Instruction::Binary(Binary { lhs, rhs: two_pow_64, operator: BinaryOp::Div });
            dfg.insert_instruction_and_results(instruction, block, None, call_stack).first()
        }
        (None, None) => {
            // Check both sides
            let instruction =
                Instruction::Binary(Binary { lhs, rhs: two_pow_64, operator: BinaryOp::Div });
            let divided_lhs =
                dfg.insert_instruction_and_results(instruction, block, None, call_stack).first();

            let instruction =
                Instruction::Binary(Binary { lhs: rhs, rhs: two_pow_64, operator: BinaryOp::Div });
            let divided_rhs =
                dfg.insert_instruction_and_results(instruction, block, None, call_stack).first();

            // Unchecked as operands are restricted to be less than 2^64 so multiplying them cannot overflow.
            let instruction =
                Instruction::Binary(Binary { lhs: divided_lhs, rhs: divided_rhs, operator: mul });
            dfg.insert_instruction_and_results(instruction, block, None, call_stack).first()
        }
    };

    // We must only check for overflow if the side effects var is active
    let predicate = Instruction::Cast(context.enable_side_effects, u128);
    let predicate = dfg.insert_instruction_and_results(predicate, block, None, call_stack).first();
    let res = Instruction::Binary(Binary { lhs: res, rhs: predicate, operator: mul });
    let res = dfg.insert_instruction_and_results(res, block, None, call_stack).first();

    let zero = dfg.make_constant(FieldElement::zero(), u128);
    let instruction = Instruction::Constrain(
        res,
        zero,
        Some(ConstrainError::StaticString("attempt to multiply with overflow".to_string())),
    );
    dfg.insert_instruction_and_results(instruction, block, None, call_stack);
}

#[cfg(test)]
mod tests {
    use crate::{
        assert_ssa_snapshot,
        ssa::{
            opt::{
                assert_ssa_does_not_change, check_u128_mul_overflow::max_non_overflowing_const_arg,
            },
            ssa_gen::Ssa,
        },
    };

    #[test]
    fn does_not_insert_check_if_multiplying_lhs_will_not_overflow_field_element() {
        let src = format!(
            "
        acir(inline) fn main f0 {{
          b0(v0: u128):
            v2 = mul u128 {}, v0
            return
        }}
        ",
            max_non_overflowing_const_arg()
        );
        assert_ssa_does_not_change(&src, Ssa::check_u128_mul_overflow);
    }

    #[test]
    fn does_not_insert_check_if_multiplying_rhs_will_not_overflow_field_element() {
        let src = format!(
            "
        acir(inline) fn main f0 {{
          b0(v0: u128):
            v2 = mul v0, u128 {}
            return
        }}
        ",
            max_non_overflowing_const_arg()
        );
        assert_ssa_does_not_change(&src, Ssa::check_u128_mul_overflow);
    }

    #[test]
    fn inserts_check_for_lhs() {
        let src = format!(
            "
        acir(inline) fn main f0 {{
          b0(v0: u128):
            v2 = mul v0, u128 {}
            return
        }}",
            max_non_overflowing_const_arg() + 1
        );
        let ssa = Ssa::from_str(&src).unwrap();

        let ssa = ssa.check_u128_mul_overflow();
        assert_ssa_snapshot!(ssa, @r#"
        acir(inline) fn main f0 {
          b0(v0: u128):
            v2 = mul v0, u128 64323764613183177041862057485226039390
            v4 = div v0, u128 18446744073709551616
            constrain v4 == u128 0, "attempt to multiply with overflow"
            return
        }
        "#);
    }

    #[test]
    fn inserts_check_for_rhs() {
        let src = format!(
            "
        acir(inline) fn main f0 {{
          b0(v0: u128):
            v2 = mul u128 {}, v0
            return
        }}",
            max_non_overflowing_const_arg() + 1
        );
        let ssa = Ssa::from_str(&src).unwrap();

        let ssa = ssa.check_u128_mul_overflow();
        assert_ssa_snapshot!(ssa, @r#"
        acir(inline) fn main f0 {
          b0(v0: u128):
            v2 = mul u128 64323764613183177041862057485226039390, v0
            v4 = div v0, u128 18446744073709551616
            constrain v4 == u128 0, "attempt to multiply with overflow"
            return
        }
        "#);
    }

    #[test]
    fn inserts_check_for_both_operands() {
        let src = "
        acir(inline) fn main f0 {
          b0(v0: u128, v1: u128):
            v2 = mul v0, v1
            return
        }
        ";
        let ssa = Ssa::from_str(src).unwrap();

        let ssa = ssa.check_u128_mul_overflow();
        assert_ssa_snapshot!(ssa, @r#"
        acir(inline) fn main f0 {
          b0(v0: u128, v1: u128):
            v2 = mul v0, v1
            v4 = div v0, u128 18446744073709551616
            v5 = div v1, u128 18446744073709551616
            v6 = unchecked_mul v4, v5
            constrain v6 == u128 0, "attempt to multiply with overflow"
            return
        }
        "#);
    }

    #[test]
    fn inserts_assertion_failure_if_overflow_is_guaranteed() {
        let src = format!(
            "
        acir(inline) fn main f0 {{
          b0():
            v2 = mul u128 {}, u128 {}
            return
        }}",
            max_non_overflowing_const_arg() + 1,
            max_non_overflowing_const_arg() + 1
        );
        let ssa = Ssa::from_str(&src).unwrap();

        let ssa = ssa.check_u128_mul_overflow();
        // The multiplication remains, but it will be later removed by DIE
        assert_ssa_snapshot!(ssa, @r#"
        acir(inline) fn main f0 {
          b0():
            v1 = mul u128 64323764613183177041862057485226039390, u128 64323764613183177041862057485226039390
            constrain u128 1 == u128 0, "attempt to multiply with overflow"
            return
        }
        "#);
    }

    #[test]
    fn does_nothing_for_brillig() {
        let src = "
        brillig(inline) fn main f0 {
          b0():
            v2 = mul u128 18446744073709551617, u128 18446744073709551616
            return
        }
        ";
        assert_ssa_does_not_change(src, Ssa::check_u128_mul_overflow);
    }

    #[test]
    fn predicate_overflow_on_lhs_potentially_overflowing() {
        // This code performs a u128 multiplication that overflows, under a condition.
        let src = format!(
            "
        acir(inline) fn main f0 {{
          b0(v0: u128, v1: u1):
            enable_side_effects v1
            v2 = mul v0, u128 {}
            return v2
        }}",
            max_non_overflowing_const_arg() + 1
        );
        let ssa = Ssa::from_str(&src).unwrap();
        let ssa = ssa.flatten_cfg().check_u128_mul_overflow();
        // Below, the overflow check takes the 'enable_side_effects' value into account
        assert_ssa_snapshot!(ssa, @r#"
        acir(inline) fn main f0 {
          b0(v0: u128, v1: u1):
            enable_side_effects v1
            v3 = mul v0, u128 64323764613183177041862057485226039390
            v5 = div v0, u128 18446744073709551616
            v6 = cast v1 as u128
            v7 = unchecked_mul v5, v6
            constrain v7 == u128 0, "attempt to multiply with overflow"
            return v3
        }
        "#);
    }

    #[test]
    fn predicate_overflow_on_guaranteed_overflow() {
        // This code performs a u128 multiplication that overflows, under a condition.
        let src = format!(
            "
        acir(inline) fn main f0 {{
          b0(v0: u1):
            jmpif v0 then: b1, else: b2
          b1():
            v2 = mul u128 {}, u128 {}
            jmp b2()
          b2():
            return v0
        }}",
            max_non_overflowing_const_arg() + 1,
            max_non_overflowing_const_arg() + 1
        );
        let ssa = Ssa::from_str(&src).unwrap();
        let ssa = ssa.flatten_cfg().check_u128_mul_overflow();
        // Below, the overflow check takes the 'enable_side_effects' value into account
        assert_ssa_snapshot!(ssa, @r#"
        acir(inline) fn main f0 {
          b0(v0: u1):
            enable_side_effects v0
            v2 = mul u128 64323764613183177041862057485226039390, u128 64323764613183177041862057485226039390
            v3 = cast v0 as u128
            constrain v0 == u1 0, "attempt to multiply with overflow"
            v5 = not v0
            enable_side_effects u1 1
            return v0
        }
        "#);
    }
}<|MERGE_RESOLUTION|>--- conflicted
+++ resolved
@@ -64,24 +64,17 @@
 /// MAX_NON_OVERFLOWING_CONST_ARG is expected to be [p/U],
 /// where U=U128::max() and p is the field modulus.
 ///
-<<<<<<< HEAD
-/// Then x<[p/u]<=p/U, so x*U<p
-=======
 /// Then x<=[p/U]<p/U, so x*U<p
->>>>>>> b3098ac3
 static MAX_NON_OVERFLOWING_CONST_ARG: std::sync::LazyLock<u128> = std::sync::LazyLock::new(|| {
     let max_non_overflowing_const_arg = u128::try_from(FieldElement::modulus() / u128::MAX)
         .expect("expected max_const_value_that_does_not_overflow to fit into a u128");
     assert!(BigUint::from(u128::MAX) * max_non_overflowing_const_arg < FieldElement::modulus());
-<<<<<<< HEAD
     assert!(
         (max_non_overflowing_const_arg + 1)
             .checked_mul(max_non_overflowing_const_arg + 1)
             .is_none(),
         "(expected max_non_overflowing_const_arg + 1) * (max_non_overflowing_const_arg + 1) to overflow u128"
     );
-=======
->>>>>>> b3098ac3
     max_non_overflowing_const_arg
 });
 
