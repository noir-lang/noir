--- conflicted
+++ resolved
@@ -57,7 +57,6 @@
                     }
                 }
                 BinaryOp::Sub { unchecked: false } => {
-<<<<<<< HEAD
                     let Some(lhs_const) = dfg.get_numeric_constant(lhs) else {
                         return;
                     };
@@ -76,18 +75,6 @@
                         let operator = BinaryOp::Sub { unchecked: true };
                         let binary = Binary { operator, ..*binary };
                         context.replace_current_instruction_with(Instruction::Binary(binary));
-=======
-                    if dfg.is_constant(lhs) {
-                        let max_lhs_bits = get_max_num_bits(dfg, lhs, &mut value_max_num_bits);
-                        let max_rhs_bits = get_max_num_bits(dfg, rhs, &mut value_max_num_bits);
-                        if max_lhs_bits > max_rhs_bits {
-                            // `lhs` is a fixed constant and `rhs` is restricted such that `lhs - rhs > 0`
-                            // Note strict inequality as `rhs > lhs` while `max_lhs_bits == max_rhs_bits` is possible.
-                            let operator = BinaryOp::Sub { unchecked: true };
-                            let binary = Binary { operator, ..*binary };
-                            context.replace_current_instruction_with(Instruction::Binary(binary));
-                        }
->>>>>>> b4111215
                     }
                 }
                 BinaryOp::Mul { unchecked: false } => {
@@ -125,16 +112,10 @@
         return *bits;
     }
 
-<<<<<<< HEAD
+    let value_bit_size = dfg.type_of_value(value).bit_size();
+
     let bits = match dfg[value] {
         Value::Instruction { instruction, .. } => {
-            let value_bit_size = dfg.type_of_value(value).bit_size();
-=======
-    let value_bit_size = dfg.type_of_value(value).bit_size();
-
-    let bits = match dfg[value] {
-        Value::Instruction { instruction, .. } => {
->>>>>>> b4111215
             match dfg[instruction] {
                 Instruction::Cast(original_value, _) => {
                     let original_bit_size =
@@ -155,16 +136,10 @@
             }
         }
         Value::NumericConstant { constant, .. } => constant.num_bits(),
-<<<<<<< HEAD
-        _ => dfg.type_of_value(value).bit_size(),
-    };
-
-=======
         _ => value_bit_size,
     };
 
     assert!(bits <= value_bit_size);
->>>>>>> b4111215
     value_max_num_bits.insert(value, bits);
 
     bits
