//! The goal of the constant folding optimization pass is to propagate any constants forwards into
//! later [`Instruction`]s to maximize the impact of [compile-time simplifications][crate::ssa::ir::dfg::simplify::simplify()].
//!
//! The pass works as follows:
//! - Re-insert each instruction in order to apply the instruction simplification performed
//!   by the [`DataFlowGraph`] automatically as new instructions are pushed.
//! - Check whether any input values have been constrained to be equal to a value of a simpler form
//!   by a [constrain instruction][Instruction::Constrain]. If so, replace the input value with the simpler form.
//! - Check whether the instruction [`can_be_deduplicated`]
//!   by duplicate instruction earlier in the same block.
//!
//! These operations are done in parallel so that they can each benefit from each other
//! without the need for multiple passes.
//!
//! This is the only pass which removes duplicated pure [`Instruction`]s however and so is needed when
//! different blocks are merged, i.e. after the [`flatten_cfg`][super::flatten_cfg] pass.
use std::{
    collections::{BTreeMap, BTreeSet},
    io::Empty,
};

use acvm::{FieldElement, acir::AcirField};
use iter_extended::vecmap;

use crate::ssa::{
    interpreter::{Interpreter, InterpreterOptions},
    ir::{
        basic_block::BasicBlockId,
        dfg::DataFlowGraph,
        dom::DominatorTree,
        function::{Function, FunctionId},
        instruction::{Instruction, InstructionId},
        types::NumericType,
        value::{Value, ValueId, ValueMapping},
    },
    opt::pure::Purity,
    ssa_gen::Ssa,
    visit_once_priority_queue::VisitOncePriorityQueue,
};
use rustc_hash::FxHashMap as HashMap;

mod interpret;
mod result_cache;
mod simplification_cache;

use interpret::try_interpret_call;
use result_cache::{CacheResult, InstructionResultCache};
use simplification_cache::{ConstraintSimplificationCache, SimplificationCache};

pub const DEFAULT_MAX_ITER: usize = 5;

impl Ssa {
    /// Performs constant folding on each instruction.
    ///
    /// It will not look at constraints to inform simplifications
    /// based on the stated equivalence of two instructions.
    ///
    /// See [`constant_folding`][self] module for more information.
    #[tracing::instrument(level = "trace", skip(self))]
    pub(crate) fn fold_constants(mut self, max_iter: usize) -> Ssa {
        for function in self.functions.values_mut() {
            function.constant_fold(false, max_iter, &mut None);
        }
        self
    }

    /// Performs constant folding on each instruction.
    ///
    /// Also uses constraint information to inform more optimizations.
    ///
    /// See [`constant_folding`][self] module for more information.
    #[tracing::instrument(level = "trace", skip(self))]
    pub(crate) fn fold_constants_using_constraints(mut self, max_iter: usize) -> Ssa {
        for function in self.functions.values_mut() {
            function.constant_fold(true, max_iter, &mut None);
        }
        self
    }

    /// Performs constant folding on each instruction while also replacing calls to brillig functions
    /// with all constant arguments by trying to evaluate those calls.
    #[tracing::instrument(level = "trace", skip(self))]
    pub fn fold_constants_with_brillig(mut self, max_iter: usize) -> Ssa {
        // Collect all brillig functions so that later we can find them when processing a call instruction
        let mut brillig_functions: BTreeMap<FunctionId, Function> = BTreeMap::new();
        for (func_id, func) in &self.functions {
            if func.runtime().is_brillig() {
                let cloned_function = Function::clone_with_id(*func_id, func);
                brillig_functions.insert(*func_id, cloned_function);
            };
        }
        let mut interpreter = if brillig_functions.is_empty() {
            None
        } else {
            let mut interpreter = Interpreter::new_from_functions(
                &brillig_functions,
                InterpreterOptions { no_foreign_calls: true, ..Default::default() },
                std::io::empty(),
            );
            // Interpret globals once so that we do not have to repeat this computation on every Brillig call.
            interpreter.interpret_globals().expect("ICE: Interpreter failed to interpret globals");
            Some(interpreter)
        };

        for function in self.functions.values_mut() {
            function.constant_fold(false, max_iter, &mut interpreter);
        }

        self
    }
}

impl Function {
    /// The structure of this pass is simple:
    /// Go through each block and re-insert all instructions.
    pub(crate) fn constant_fold(
        &mut self,
        use_constraint_info: bool,
        max_iter: usize,
        interpreter: &mut Option<Interpreter<Empty>>,
    ) {
        let mut dom = DominatorTree::with_function(self);
        let mut context = Context::new(use_constraint_info);

        context.enqueue(&dom, [self.entry_block()]);

        for _ in 0..max_iter {
            while let Some(block) = context.block_queue.pop_front() {
                context.fold_constants_in_block(&mut self.dfg, &mut dom, block, interpreter);
                context.enqueue(&dom, self.dfg[block].successors());
            }

            #[cfg(debug_assertions)]
            constant_folding_post_check(&context, &self.dfg);

            // Rebuild the cache and deduplicate the blocks we hoisted into with the origins.
            let blocks_to_revisit = context.blocks_to_revisit;

            // Create a fresh context, so values cached towards the end are not visible to blocks during a revisit.
            // For example reusing the cache could be problematic when using constraint info, as it could make the
            // original content simplify out based on its own prior assertion of a value being a constant.
            context = Context::new(use_constraint_info);
            context.enqueue(&dom, blocks_to_revisit);
        }
    }
}

#[cfg(debug_assertions)]
fn constant_folding_post_check(context: &Context, dfg: &DataFlowGraph) {
    assert!(
        context.values_to_replace.value_types_are_consistent(dfg),
        "Constant folding should not map a ValueId to another of a different type"
    );
}

struct Context {
    /// Keeps track of visited blocks and blocks to visit.
    /// Prioritizes them based on their Reverse Post Order rank, which ensures
    /// that we see them in a consistent order even during restarts.
    block_queue: VisitOncePriorityQueue<u32, BasicBlockId>,

    /// Blocks which we hoisted instructions into. We can make another folding iteration
    /// starting from these blocks and revisiting all their descendants to:
    /// 1. Deduplicate the original instruction we found in the cache
    /// 2. Unlock further instructions that can be hoisted after deduplication.
    blocks_to_revisit: BTreeSet<BasicBlockId>,

    /// Whether to use [constraints][Instruction::Constrain] to inform simplifications later on in the program.
    ///
    /// For example, this allows simplifying the instructions below to determine that `v2 == Field 3` without
    /// laying down constraints for the addition:
    ///
    /// ```ssa
    /// constrain v1 == Field 0
    /// v2 = add v1, Field 2
    /// ```
    use_constraint_info: bool,

    /// Contains sets of values which are constrained to be equivalent to each other.
    ///
    /// The mapping's structure is `side_effects_enabled_var => (constrained_value => simplified_value)`.
    ///
    /// We partition the maps of constrained values according to the side-effects flag at the point
    /// at which the values are constrained. This prevents constraints which are only sometimes enforced
    /// being used to modify the rest of the program.
    constraint_simplification_mappings: ConstraintSimplificationCache,

    /// Cache of instructions along with their outputs which are safe to reuse.
    ///
    /// See [`can_be_deduplicated`] for more information
    cached_instruction_results: InstructionResultCache,

    /// Maps pre-folded ValueIds to the new ValueIds obtained by re-inserting the instruction.
    values_to_replace: ValueMapping,
}

impl Context {
    fn new(use_constraint_info: bool) -> Self {
        Self {
            use_constraint_info,
            block_queue: Default::default(),
            constraint_simplification_mappings: Default::default(),
            cached_instruction_results: Default::default(),
            values_to_replace: Default::default(),
            blocks_to_revisit: Default::default(),
        }
    }

    fn enqueue(&mut self, dom: &DominatorTree, blocks: impl IntoIterator<Item = BasicBlockId>) {
        for block in blocks {
            let rank = dom.reverse_post_order_idx(block).unwrap();
            self.block_queue.push(rank, block);
        }
    }

    fn fold_constants_in_block(
        &mut self,
        dfg: &mut DataFlowGraph,
        dom: &mut DominatorTree,
        block_id: BasicBlockId,
        interpreter: &mut Option<Interpreter<Empty>>,
    ) {
        let instructions = dfg[block_id].take_instructions();

        // Default side effect condition variable with an enabled state.
        let mut side_effects_enabled_var =
            dfg.make_constant(FieldElement::one(), NumericType::bool());

        for instruction_id in instructions {
            let instruction = &mut dfg[instruction_id];

            instruction.replace_values(&self.values_to_replace);

            self.fold_constants_into_instruction(
                dfg,
                dom,
                block_id,
                instruction_id,
                &mut side_effects_enabled_var,
                interpreter,
            );
        }

        // Map the block terminator, resolving any values in the terminator with the
        // internal value mapping generated by this pass.
        dfg.replace_values_in_block_terminator(block_id, &self.values_to_replace);
        dfg.data_bus.replace_values(&self.values_to_replace);

        // Map a terminator in place, replacing any ValueId in the terminator with the
        // resolved version of that value id from the simplification cache's internal value mapping.
        // We need this in addition to the value replacement above in order to take advantage
        // of constraints that may have advised simplifications.
        // The value mapping (`self.values_to_replace`) only maps old instruction results to new instruction results.
        // However, constraints do not have "results" like other instructions, thus are not included in `self.values_to_replace`.
        // To take advantage of constraint simplification we need to still resolve its cache.
        let mut terminator = dfg[block_id].take_terminator();
        let constraint_simplification_cache =
            &*self.constraint_simplification_mappings.get(side_effects_enabled_var);
        let mut resolve_cache =
            |value| resolve_cache(block_id, dom, constraint_simplification_cache, value);

        terminator.map_values_mut(&mut resolve_cache);
        dfg[block_id].set_terminator(terminator);
        dfg.data_bus.map_values_mut(resolve_cache);
    }

    fn fold_constants_into_instruction(
        &mut self,
        dfg: &mut DataFlowGraph,
        dom: &mut DominatorTree,
        block: BasicBlockId,
        id: InstructionId,
        side_effects_enabled_var: &mut ValueId,
        interpreter: &mut Option<Interpreter<Empty>>,
    ) {
        let constraint_simplification_mapping =
            self.constraint_simplification_mappings.get(*side_effects_enabled_var);

        let instruction =
            Self::resolve_instruction(id, block, dfg, dom, constraint_simplification_mapping);

        let old_results = dfg.instruction_results(id).to_vec();
        let mut target_block = block;

        // If a copy of this instruction exists earlier in the block, then reuse the previous results.
        let runtime_is_brillig = dfg.runtime().is_brillig();
        let predicate = self.cache_predicate(*side_effects_enabled_var, &instruction, dfg);
        if let Some(cache_result) =
            self.cached_instruction_results.get(dfg, dom, id, &instruction, predicate, block)
        {
            match cache_result {
                CacheResult::Cached { results: cached, .. } => {
                    // We track whether we may mutate `MakeArray` instructions before we deduplicate
                    // them but we still need to issue an extra inc_rc in case they're mutated afterward.
                    //
                    // This also applies to calls that return arrays.
                    if runtime_is_brillig {
                        Self::increase_rc(id, cached, block, dfg);
                    }

                    self.values_to_replace.batch_insert(&old_results, cached);

                    return;
                }
                CacheResult::NeedToHoistToCommonBlock { dominator } => {
                    // During revisits we can visit a block which dominates something we already cached instructions from,
                    // if we restarted from a hoist point that this block also dominates. Most likely it is pointless to
                    // schedule a revisit of *this* block after again, because something must have prevented this instruction
                    // from being reused already (e.g. an array mutation).
                    if dominator != block {
                        self.blocks_to_revisit.insert(dominator);
                    }

                    // Just change the block to insert in the common dominator instead.
                    // This will only move the current instance of the instruction right now.
                    // When constant folding is run a second time later on, it'll catch
                    // that the previous instance can be deduplicated to this instance.
<<<<<<< HEAD
                    target_block = dominator;
=======
                    // Another effect is going to be that the cache should be updated to
                    // point at the dominator, so subsequent blocks can use the result.
                    block = dominator;
>>>>>>> 46df8f0e
                }
            }
        };

        // First try to inline a call to a brillig function with all constant arguments.
        let new_results = if runtime_is_brillig {
            Self::push_instruction(id, instruction.clone(), &old_results, target_block, dfg)
        } else {
            // We only want to try to inline Brillig calls for Brillig entry points (functions called from an ACIR runtime).
            try_interpret_call(&instruction, target_block, dfg, interpreter.as_mut())
                // Otherwise, try inserting the instruction again to apply any optimizations using the newly resolved inputs.
                .unwrap_or_else(|| {
                    Self::push_instruction(id, instruction.clone(), &old_results, target_block, dfg)
                })
        };
        // If the target_block is distinct than the original block
        // that means that the current instruction is not added in the orignal block
        // so it is deduplicated by the one in the target block.
        // In case it refers to an array that is mutated, we need to increment
        // its reference count.
        if target_block != block && runtime_is_brillig {
            Self::increase_rc(id, &new_results, block, dfg);
        }

        self.values_to_replace.batch_insert(&old_results, &new_results);

        self.cache_instruction(
            &instruction,
            new_results,
            dfg,
<<<<<<< HEAD
            *side_effects_enabled_var,
            target_block,
=======
            dom,
            *side_effects_enabled_var,
            block,
>>>>>>> 46df8f0e
        );

        // If we just inserted an `Instruction::EnableSideEffectsIf`, we need to update `side_effects_enabled_var`
        // so that we use the correct set of constrained values in future.
        if let Instruction::EnableSideEffectsIf { condition } = instruction {
            *side_effects_enabled_var = condition;
        };
    }

    fn increase_rc(
        id: InstructionId,
        results: &[ValueId],
        block: BasicBlockId,
        dfg: &mut DataFlowGraph,
    ) {
        let instruction = &dfg[id];
        if matches!(instruction, Instruction::MakeArray { .. } | Instruction::Call { .. }) {
            let call_stack = dfg.get_instruction_call_stack_id(id);
            for value in results {
                let value_type = dfg.type_of_value(*value);
                if value_type.is_array() {
                    let inc_rc = Instruction::IncrementRc { value: *value };
                    dfg.insert_instruction_and_results(inc_rc, block, None, call_stack);
                }
            }
        }
    }

    /// Fetches an [`Instruction`] by its [`InstructionId`] and fully resolves its inputs.
    fn resolve_instruction(
        instruction_id: InstructionId,
        block: BasicBlockId,
        dfg: &DataFlowGraph,
        dom: &mut DominatorTree,
        constraint_simplification_mapping: &HashMap<ValueId, SimplificationCache>,
    ) -> Instruction {
        let mut instruction = dfg[instruction_id].clone();

        // Resolve any inputs to ensure that we're comparing like-for-like instructions.
        instruction.map_values_mut(|value_id| {
            resolve_cache(block, dom, constraint_simplification_mapping, value_id)
        });
        instruction
    }

    /// Pushes a new [`Instruction`] into the [`DataFlowGraph`] which applies any optimizations
    /// based on newly resolved values for its inputs.
    ///
    /// This may result in the [`Instruction`] being optimized away or replaced with a constant value.
    fn push_instruction(
        id: InstructionId,
        instruction: Instruction,
        old_results: &[ValueId],
        block: BasicBlockId,
        dfg: &mut DataFlowGraph,
    ) -> Vec<ValueId> {
        let ctrl_typevars = instruction
            .requires_ctrl_typevars()
            .then(|| vecmap(old_results, |result| dfg.type_of_value(*result)));

        let call_stack = dfg.get_instruction_call_stack_id(id);
        let results = dfg.insert_instruction_and_results_if_simplified(
            instruction,
            block,
            ctrl_typevars,
            call_stack,
            Some(id),
        );
        let new_results = results.results().to_vec();
        // Optimizations while inserting the instruction should not change the number of results.
        assert_eq!(old_results.len(), new_results.len());

        new_results
    }

    #[allow(clippy::too_many_arguments)]
    fn cache_instruction(
        &mut self,
        instruction: &Instruction,
        instruction_results: Vec<ValueId>,
        dfg: &DataFlowGraph,
        dom: &mut DominatorTree,
        side_effects_enabled_var: ValueId,
        block: BasicBlockId,
    ) {
        if self.use_constraint_info {
            // If the instruction was a constraint, then create a link between the two `ValueId`s
            // to map from the more complex to the simpler value.
            if let Instruction::Constrain(lhs, rhs, _) = instruction {
                // These `ValueId`s should be fully resolved now.
                self.constraint_simplification_mappings.cache(
                    dfg,
                    side_effects_enabled_var,
                    block,
                    *lhs,
                    *rhs,
                );
            }
        }

        // If we have an array get whose value is from an array set on the same array at the same index,
        // we can simplify that array get to the value of the previous array set.
        //
        // For example:
        // v3 = array_set v0, index v1, value v2
        // v4 = array_get v3, index v1 -> Field
        //
        // We know that `v4` can be simplified to `v2`.
        // Thus, even if the index is dynamic (meaning the array get would have side effects),
        // we can simplify the operation when we take into account the predicate.
        if let Instruction::ArraySet { index, value, .. } = instruction {
            let predicate = self.use_constraint_info.then_some(side_effects_enabled_var);

            let array_get = Instruction::ArrayGet { array: instruction_results[0], index: *index };

            // If we encounter an array_get for this address, we know what the result will be.
            self.cached_instruction_results.cache(dom, array_get, predicate, block, vec![*value]);
        }

        self.cached_instruction_results
            .remove_possibly_mutated_cached_make_arrays(instruction, dfg);

        // If the instruction doesn't have side-effects and if it won't interact with enable_side_effects during acir_gen,
        // we cache the results so we can reuse them if the same instruction appears again later in the block.
        // Others have side effects representing failure, which are implicit in the ACIR code and can also be deduplicated.
        let can_be_deduplicated = can_be_deduplicated(instruction, dfg);

        let use_constraint_info = self.use_constraint_info;
        let is_make_array = matches!(instruction, Instruction::MakeArray { .. });

        let cache_instruction = || {
            let predicate = self.cache_predicate(side_effects_enabled_var, instruction, dfg);
            // If we see this make_array again, we can reuse the current result.
            self.cached_instruction_results.cache(
                dom,
                instruction.clone(),
                predicate,
                block,
                instruction_results,
            );
        };

        match can_be_deduplicated {
            CanBeDeduplicated::Always => cache_instruction(),
            CanBeDeduplicated::UnderSamePredicate if use_constraint_info => cache_instruction(),
            // We also allow deduplicating MakeArray instructions that we have tracked which haven't been mutated.
            _ if is_make_array => cache_instruction(),

            CanBeDeduplicated::UnderSamePredicate | CanBeDeduplicated::Never => {}
        }
    }

    /// Returns the predicate value to be used when looking up this [`Instruction`] in the cache.
    ///
    /// We sometimes remove the predicate in situations where an instruction is infallible as it allows us to
    /// deduplicate more aggressively.
    fn cache_predicate(
        &self,
        side_effects_enabled_var: ValueId,
        instruction: &Instruction,
        dfg: &DataFlowGraph,
    ) -> Option<ValueId> {
        let use_predicate =
            self.use_constraint_info && instruction.requires_acir_gen_predicate(dfg);
        use_predicate.then_some(side_effects_enabled_var)
    }
}

// Alternate between resolving `value_id` in the `dfg` and checking to see if the resolved value
// has been constrained to be equal to some simpler value in the current block.
//
// This allows us to reach a stable final `ValueId` for each instruction input as we add more
// constraints to the cache.
fn resolve_cache(
    block: BasicBlockId,
    dom: &mut DominatorTree,
    cache: &HashMap<ValueId, SimplificationCache>,
    value_id: ValueId,
) -> ValueId {
    match cache.get(&value_id) {
        Some(simplification_cache) => {
            if let Some(simplified) = simplification_cache.get(block, dom) {
                resolve_cache(block, dom, cache, simplified)
            } else {
                value_id
            }
        }
        None => value_id,
    }
}

#[derive(Debug)]
enum CanBeDeduplicated {
    /// This instruction has no side effects so we can substitute the results for those of the same instruction elsewhere.
    Always,
    /// This instruction has some side effects such as potentially fallible constraints which could halt execution.
    ///
    /// This means that if this instruction passes under a given predicate, we can reuse its results across all
    /// later instances of this instruction under the same predicate.
    UnderSamePredicate,
    /// This instruction has side effects which prevent all deduplication.
    ///
    /// An example is `EnableSideEffects` where a "duplicate" of this instruction has an important effect on later instructions
    /// which is not implied by the existence of the original `EnableSideEffects` instruction. For example:
    ///
    /// ```ssa
    /// enable_side_effects u1 1
    /// enable_side_effects u1 0
    /// enable_side_effects u1 1 <-- deduplicating this instruction results in side effects being disabled rather than enabled.
    /// ```
    Never,
}

/// Indicates if the instruction can be safely replaced with the results of another instruction with the same inputs.
/// If `deduplicate_with_predicate` is set, we assume we're deduplicating with the instruction
/// and its predicate, rather than just the instruction. Setting this means instructions that
/// rely on predicates can be deduplicated as well.
///
/// Some instructions get the predicate attached to their inputs by `handle_instruction_side_effects` in `flatten_cfg`.
/// These can be deduplicated because they implicitly depend on the predicate, not only when the caller uses the
/// predicate variable as a key to cache results. However, to avoid tight coupling between passes, we make the deduplication
/// conditional on whether the caller wants the predicate to be taken into account or not.
fn can_be_deduplicated(instruction: &Instruction, dfg: &DataFlowGraph) -> CanBeDeduplicated {
    use Instruction::*;

    match instruction {
        // These either have side-effects or interact with memory
        EnableSideEffectsIf { .. }
        | Allocate
        | Load { .. }
        | Store { .. }
        | IncrementRc { .. }
        | DecrementRc { .. } => CanBeDeduplicated::Never,

        Call { func, .. } => {
            let purity = match dfg[*func] {
                Value::Intrinsic(intrinsic) => Some(intrinsic.purity()),
                Value::Function(id) => dfg.purity_of(id),
                _ => None,
            };
            match purity {
                Some(Purity::Pure) => CanBeDeduplicated::Always,
                Some(Purity::PureWithPredicate) => CanBeDeduplicated::UnderSamePredicate,
                Some(Purity::Impure) => CanBeDeduplicated::Never,
                None => CanBeDeduplicated::Never,
            }
        }

        // We can deduplicate these instructions if we know the predicate is also the same.
        Constrain(..) | ConstrainNotEqual(..) | RangeCheck { .. } => {
            CanBeDeduplicated::UnderSamePredicate
        }

        // Noop instructions can always be deduplicated, although they're more likely to be
        // removed entirely.
        Noop => CanBeDeduplicated::Always,

        // These instructions can always be deduplicated
        Cast(_, _) | Not(_) | Truncate { .. } | IfElse { .. } => CanBeDeduplicated::Always,

        // Arrays can be mutated in unconstrained code so code that handles this case must
        // take care to track whether the array was possibly mutated or not before
        // deduplicating. Since we don't know if the containing pass checks for this, we
        // can only assume these are safe to deduplicate in constrained code.
        MakeArray { .. } => {
            if dfg.runtime().is_acir() {
                CanBeDeduplicated::Always
            } else {
                CanBeDeduplicated::Never
            }
        }

        // These can have different behavior depending on the EnableSideEffectsIf context.
        // Replacing them with a similar instruction potentially enables replacing an instruction
        // with one that was disabled. See
        // https://github.com/noir-lang/noir/pull/4716#issuecomment-2047846328.
        Binary(_) | ArrayGet { .. } | ArraySet { .. } => {
            if instruction.requires_acir_gen_predicate(dfg) {
                CanBeDeduplicated::UnderSamePredicate
            } else {
                CanBeDeduplicated::Always
            }
        }
    }
}

#[cfg(test)]
mod test {
    use crate::{
        assert_ssa_snapshot,
        ssa::{
            Ssa,
            interpreter::value::Value,
            ir::{types::NumericType, value::ValueMapping},
            opt::{
                assert_normalized_ssa_equals, assert_ssa_does_not_change,
                constant_folding::DEFAULT_MAX_ITER,
            },
        },
    };

    // Do just 1 iteration in tests where we want to minimize the expected changes in the SSA.
    const MIN_ITER: usize = 1;

    #[test]
    fn simple_constant_fold() {
        // After constructing this IR, we set the value of v0 to 2.
        // The expected return afterwards should be 9.
        let src = "
            acir(inline) fn main f0 {
              b0(v0: Field):
                v1 = add v0, Field 1
                v2 = mul v1, Field 3
                return v2
            }
            ";
        let mut ssa = Ssa::from_str(src).unwrap();
        let main = ssa.main_mut();

        let entry_block = main.entry_block();
        let instructions = main.dfg[entry_block].instructions();
        assert_eq!(instructions.len(), 2); // The final return is not counted

        let v0 = main.parameters()[0];
        let two = main.dfg.make_constant(2_u128.into(), NumericType::NativeField);

        let mut values_to_replace = ValueMapping::default();
        values_to_replace.insert(v0, two);
        main.dfg.replace_values_in_block(entry_block, &values_to_replace);

        let expected = "
            acir(inline) fn main f0 {
              b0(v0: Field):
                return Field 9
            }
            ";
        let ssa = ssa.fold_constants(MIN_ITER);
        assert_normalized_ssa_equals(ssa, expected);
    }

    #[test]
    fn redundant_truncation() {
        // After constructing this IR, we set the value of v1 to 2^8.
        // The expected return afterwards should be v2.
        let src = "
            acir(inline) fn main f0 {
              b0(v0: u16, v1: u16):
                v2 = div v0, v1
                v3 = truncate v2 to 8 bits, max_bit_size: 16
                return v3
            }
            ";
        let mut ssa = Ssa::from_str(src).unwrap();
        let main = ssa.main_mut();

        let entry_block = main.entry_block();
        let instructions = main.dfg[entry_block].instructions();
        assert_eq!(instructions.len(), 2); // The final return is not counted

        let v1 = main.parameters()[1];

        // Note that this constant guarantees that `v0/constant < 2^8`. We then do not need to truncate the result.
        let constant = 2_u128.pow(8);
        let constant = main.dfg.make_constant(constant.into(), NumericType::unsigned(16));

        let mut values_to_replace = ValueMapping::default();
        values_to_replace.insert(v1, constant);
        main.dfg.replace_values_in_block(entry_block, &values_to_replace);

        let expected = "
            acir(inline) fn main f0 {
              b0(v0: u16, v1: u16):
                v3 = div v0, u16 256
                return v3
            }
            ";

        let ssa = ssa.fold_constants(MIN_ITER);
        assert_normalized_ssa_equals(ssa, expected);
    }

    #[test]
    fn non_redundant_truncation() {
        // After constructing this IR, we set the value of v1 to 2^8 - 1.
        // This should not result in the truncation being removed.
        let src = "
            acir(inline) fn main f0 {
              b0(v0: u16, v1: u16):
                v2 = div v0, v1
                v3 = truncate v2 to 8 bits, max_bit_size: 16
                return v3
            }
            ";
        let mut ssa = Ssa::from_str(src).unwrap();
        let main = ssa.main_mut();

        let entry_block = main.entry_block();
        let instructions = main.dfg[entry_block].instructions();
        assert_eq!(instructions.len(), 2); // The final return is not counted

        let v1 = main.parameters()[1];

        // Note that this constant does not guarantee that `v0/constant < 2^8`. We must then truncate the result.
        let constant = 2_u128.pow(8) - 1;
        let constant = main.dfg.make_constant(constant.into(), NumericType::unsigned(16));

        let mut values_to_replace = ValueMapping::default();
        values_to_replace.insert(v1, constant);
        main.dfg.replace_values_in_block(entry_block, &values_to_replace);

        let expected = "
            acir(inline) fn main f0 {
              b0(v0: u16, v1: u16):
                v3 = div v0, u16 255
                v4 = truncate v3 to 8 bits, max_bit_size: 16
                return v4
            }
            ";

        let ssa = ssa.fold_constants(MIN_ITER);
        assert_normalized_ssa_equals(ssa, expected);
    }

    #[test]
    fn arrays_elements_are_updated() {
        // After constructing this IR, we run constant folding with no expected benefit, but to
        // ensure that all new values ids are correctly propagated.
        let src = "
            acir(inline) fn main f0 {
              b0(v0: Field):
                v2 = add v0, Field 1
                v3 = make_array [v2] : [Field; 1]
                return v3
            }
            ";
        assert_ssa_does_not_change(src, |ssa| ssa.fold_constants(MIN_ITER));
    }

    #[test]
    fn instruction_deduplication() {
        // After constructing this IR, we run constant folding which should replace the second cast
        // with a reference to the results to the first. This then allows us to optimize away
        // the constrain instruction as both inputs are known to be equal.
        //
        // The first cast instruction is retained and will be removed in the dead instruction elimination pass.
        let src = "
            acir(inline) fn main f0 {
              b0(v0: u16):
                v1 = cast v0 as u32
                v2 = cast v0 as u32
                constrain v1 == v2
                return
            }
            ";
        let expected = "
            acir(inline) fn main f0 {
              b0(v0: u16):
                v1 = cast v0 as u32
                return
            }
            ";
        let ssa = Ssa::from_str(src).unwrap();
        let ssa = ssa.fold_constants(MIN_ITER);
        assert_normalized_ssa_equals(ssa, expected);
    }

    #[test]
    fn constant_index_array_access_deduplication() {
        // After constructing this IR, we run constant folding which should replace the second constant-index array get
        // with a reference to the results to the first. This then allows us to optimize away
        // the constrain instruction as both inputs are known to be equal.
        let src = "
            acir(inline) fn main f0 {
              b0(v0: [Field; 4], v1: u32, v2: bool, v3: bool):
                enable_side_effects v2
                v4 = array_get v0, index u32 0 -> Field
                v5 = array_get v0, index v1 -> Field
                enable_side_effects v3
                v6 = array_get v0, index u32 0 -> Field
                v7 = array_get v0, index v1 -> Field
                constrain v4 == v6
                return
            }
            ";
        let expected = "
            acir(inline) fn main f0 {
              b0(v0: [Field; 4], v1: u32, v2: bool, v3: bool):
                enable_side_effects v2
                v5 = array_get v0, index u32 0 -> Field
                v6 = array_get v0, index v1 -> Field
                enable_side_effects v3
                v7 = array_get v0, index v1 -> Field
                return
            }
            ";

        let ssa = Ssa::from_str(src).unwrap();
        let ssa = ssa.fold_constants(MIN_ITER);
        assert_normalized_ssa_equals(ssa, expected);
    }

    // Regression for #4600
    #[test]
    fn array_get_regression() {
        // We want to make sure after constant folding both array_gets remain since they are
        // under different enable_side_effects_if contexts and thus one may be disabled while
        // the other is not. If one is removed, it is possible e.g. v4 is replaced with v2 which
        // is disabled (only gets from index 0) and thus returns the wrong result.
        let src = "
        acir(inline) fn main f0 {
          b0(v0: u1, v1: u32):
            enable_side_effects v0
            v4 = make_array [Field 0, Field 1] : [Field; 2]
            v5 = array_get v4, index v1 -> Field
            v6 = not v0
            enable_side_effects v6
            v7 = array_get v4, index v1 -> Field
            return
        }
        ";
        assert_ssa_does_not_change(src, |ssa| ssa.fold_constants(MIN_ITER));
    }

    #[test]
    fn deduplicate_instructions_with_predicates() {
        let src = "
            acir(inline) fn main f0 {
              b0(v0: u1, v1: u1, v2: [Field; 2]):
                enable_side_effects v0
                v6 = array_get v2, index u32 0 -> u32
                v7 = array_set v2, index u32 1, value u32 2
                v8 = array_get v7, index u32 0 -> u32
                constrain v6 == v8
                enable_side_effects v1
                v9 = array_get v2, index u32 0 -> u32
                v10 = array_set v2, index u32 1, value u32 2
                v11 = array_get v10, index u32 0 -> u32
                constrain v9 == v11
                enable_side_effects v0
                v12 = array_get v2, index u32 0 -> u32
                v13 = array_set v2, index u32 1, value u32 2
                v14 = array_get v13, index u32 0 -> u32
                constrain v12 == v14
                return
            }
            ";
        let ssa = Ssa::from_str(src).unwrap();

        let main = ssa.main();
        let instructions = main.dfg[main.entry_block()].instructions();
        assert_eq!(instructions.len(), 15);

        // The `array_get` instruction after `enable_side_effects v1` is deduplicated
        // with the one under `enable_side_effects v0` because it doesn't require a predicate,
        // but the `array_set` is not, because it does require a predicate, and the subsequent
        // `array_get` uses a different input, so it's not a duplicate of anything.
        let expected = "
            acir(inline) fn main f0 {
              b0(v0: u1, v1: u1, v2: [Field; 2]):
                enable_side_effects v0
                v4 = array_get v2, index u32 0 -> u32
                v7 = array_set v2, index u32 1, value u32 2
                v8 = array_get v7, index u32 0 -> u32
                constrain v4 == v8
                enable_side_effects v1
                v9 = array_set v2, index u32 1, value u32 2
                v10 = array_get v9, index u32 0 -> u32
                constrain v4 == v10
                enable_side_effects v0
                return
            }
            ";

        let ssa = ssa.fold_constants_using_constraints(MIN_ITER);
        assert_normalized_ssa_equals(ssa, expected);
    }

    #[test]
    fn constant_array_deduplication() {
        // Here we're checking a situation where two identical arrays are being initialized twice and being assigned separate `ValueId`s.
        // This would result in otherwise identical instructions not being deduplicated.
        let src = "
        brillig(inline) fn main f0 {
          b0(v0: u64):
            v1 = make_array [v0, u64 0, u64 0, u64 0, u64 0, u64 0, u64 0, u64 0, u64 0, u64 0, u64 0, u64 0, u64 0, u64 0, u64 0, u64 0, u64 0, u64 0, u64 0, u64 0, u64 0, u64 0, u64 0, u64 0, u64 0] : [u64; 25]
            v2 = make_array [v0, u64 0, u64 0, u64 0, u64 0, u64 0, u64 0, u64 0, u64 0, u64 0, u64 0, u64 0, u64 0, u64 0, u64 0, u64 0, u64 0, u64 0, u64 0, u64 0, u64 0, u64 0, u64 0, u64 0, u64 0] : [u64; 25]
            v5 = call keccakf1600(v1) -> [u64; 25]
            v6 = call keccakf1600(v2) -> [u64; 25]
            return
        }
        ";

        let ssa = Ssa::from_str(src).unwrap();

        let main = ssa.main();
        let instructions = main.dfg[main.entry_block()].instructions();
        let starting_instruction_count = instructions.len();
        assert_eq!(starting_instruction_count, 4);

        let ssa = ssa.fold_constants(MIN_ITER);

        assert_ssa_snapshot!(ssa, @r"
        brillig(inline) fn main f0 {
          b0(v0: u64):
            v2 = make_array [v0, u64 0, u64 0, u64 0, u64 0, u64 0, u64 0, u64 0, u64 0, u64 0, u64 0, u64 0, u64 0, u64 0, u64 0, u64 0, u64 0, u64 0, u64 0, u64 0, u64 0, u64 0, u64 0, u64 0, u64 0] : [u64; 25]
            inc_rc v2
            v4 = call keccakf1600(v2) -> [u64; 25]
            inc_rc v4
            return
        }
        ");
    }

    #[test]
    fn deduplicate_across_blocks() {
        let src = "
        acir(inline) fn main f0 {
          b0(v0: u1):
            v1 = not v0
            jmp b1()
          b1():
            v2 = not v0
            return v2
        }
        ";
        let ssa = Ssa::from_str(src).unwrap();

        let ssa = ssa.fold_constants_using_constraints(MIN_ITER);
        assert_ssa_snapshot!(ssa, @r"
        acir(inline) fn main f0 {
          b0(v0: u1):
            v1 = not v0
            jmp b1()
          b1():
            return v1
        }
        "
        );
    }

    #[test]
    fn deduplicate_across_non_dominated_blocks() {
        let src = "
            brillig(inline) fn main f0 {
              b0(v0: u32):
                v2 = lt u32 1000, v0
                jmpif v2 then: b1, else: b2
              b1():
                v4 = shl v0, u32 1
                v5 = lt v0, v4
                constrain v5 == u1 1
                jmp b2()
              b2():
                v7 = lt u32 1000, v0
                jmpif v7 then: b3, else: b4
              b3():
                v8 = shl v0, u32 1
                v9 = lt v0, v8
                constrain v9 == u1 1
                jmp b4()
              b4():
                return
            }
        ";
        let ssa = Ssa::from_str(src).unwrap();
        let ssa = ssa.fold_constants_using_constraints(MIN_ITER);

        // v4 has been hoisted, although:
        // - v5 has not yet been removed since it was encountered earlier in the program
        // - v8 hasn't been recognized as a duplicate of v6 yet since they still reference v4 and
        //   v5 respectively
        assert_ssa_snapshot!(ssa, @r"
        brillig(inline) fn main f0 {
          b0(v0: u32):
            v2 = lt u32 1000, v0
            v4 = shl v0, u32 1
            jmpif v2 then: b1, else: b2
          b1():
            v5 = shl v0, u32 1
            v6 = lt v0, v5
            constrain v6 == u1 1
            jmp b2()
          b2():
            jmpif v2 then: b3, else: b4
          b3():
            v8 = lt v0, v4
            constrain v8 == u1 1
            jmp b4()
          b4():
            return
        }
        ");
    }

    #[test]
<<<<<<< HEAD
    fn increment_rc_on_make_array_deduplication() {
        let src = "
            brillig(inline) fn main f0 {
              b0(v0: u32):
                v2 = lt u32 1000, v0
                jmpif v2 then: b1, else: b2
              b1():
                v4 = make_array [u1 0] : [u1; 1]
                v5 = array_get v4, index u32 0 -> u1
                jmp b3(v5)
              b2():
                v7 = make_array [u1 0] : [u1; 1]
                v8 = array_get v7, index u32 0 -> u1
                jmp b3(v8)
              b3(v9: u1):
                constrain v9 == u1 0
                jmp b4()
              b4():
                return
            }
        ";
        let ssa = Ssa::from_str(src).unwrap();
        let ssa = ssa.fold_constants_using_constraints();

        // v7 has been replaced by a v5, and its reference count is increased
        // v6 is not yet replaced but will be in a subsequent constant folding run
        assert_ssa_snapshot!(ssa, @r"
            brillig(inline) fn main f0 {
              b0(v0: u32):
                v3 = lt u32 1000, v0
                v5 = make_array [u1 0] : [u1; 1]
                jmpif v3 then: b1, else: b2
              b1():
                v6 = make_array [u1 0] : [u1; 1]
                jmp b3(u1 0)
              b2():
                inc_rc v5
                jmp b3(u1 0)
              b3(v1: u1):
                constrain v1 == u1 0
                jmp b4()
              b4():
                return
            }
=======
    fn repeatedly_hoist_and_deduplicate() {
        // Repeating the same block 3x times.
        let src = "
        brillig(inline) predicate_pure fn main f0 {
          b0(v0: u1, v1: i8):
            v2 = allocate -> &mut i8
            store i8 0 at v2
            jmpif v0 then: b1, else: b2
          b1():
            v5 = unchecked_mul v1, i8 127
            v6 = cast v5 as u16
            v7 = truncate v6 to 8 bits, max_bit_size: 16
            v8 = cast v7 as i8
            store v8 at v2
            jmp b2()
          b2():
            jmpif v0 then: b3, else: b4
          b3():
            v9 = unchecked_mul v1, i8 127
            v10 = cast v9 as u16
            v11 = truncate v10 to 8 bits, max_bit_size: 16
            v12 = cast v11 as i8
            store v12 at v2
            jmp b4()
          b4():
            jmpif v0 then: b5, else: b6
          b5():
            v13 = unchecked_mul v1, i8 127
            v14 = cast v13 as u16
            v15 = truncate v14 to 8 bits, max_bit_size: 16
            v16 = cast v15 as i8
            store v16 at v2
            jmp b6()
          b6():
            v17 = load v2 -> i8
            return v17
          }
        ";

        let mut ssa = Ssa::from_str(src).unwrap();

        // First demonstrate what happens if we don't revisit.
        ssa.main_mut().constant_fold(false, 1, &mut None);

        // 1. v9 is a duplicate of v5 -> hoisted to b0
        // 2. v13 is a duplicate of v9 -> immediately deduplicated because it's now in b0
        // 3. v14 is a duplicate of v10 -> hoisted to b2
        assert_ssa_snapshot!(ssa, @r"
        brillig(inline) predicate_pure fn main f0 {
          b0(v0: u1, v1: i8):
            v2 = allocate -> &mut i8
            store i8 0 at v2
            v5 = unchecked_mul v1, i8 127
            jmpif v0 then: b1, else: b2
          b1():
            v6 = unchecked_mul v1, i8 127
            v7 = cast v6 as u16
            v8 = truncate v7 to 8 bits, max_bit_size: 16
            v9 = cast v8 as i8
            store v9 at v2
            jmp b2()
          b2():
            v10 = cast v5 as u16
            jmpif v0 then: b3, else: b4
          b3():
            v11 = cast v5 as u16
            v12 = truncate v11 to 8 bits, max_bit_size: 16
            v13 = cast v12 as i8
            store v13 at v2
            jmp b4()
          b4():
            jmpif v0 then: b5, else: b6
          b5():
            v14 = truncate v10 to 8 bits, max_bit_size: 16
            v15 = cast v14 as i8
            store v15 at v2
            jmp b6()
          b6():
            v16 = load v2 -> i8
            return v16
        }
        ");

        // Now with revisit.
        let ssa = Ssa::from_str(src).unwrap();
        let ssa = ssa.fold_constants(DEFAULT_MAX_ITER);

        // All duplicates hoisted into b0.
        assert_ssa_snapshot!(ssa, @r"
        brillig(inline) predicate_pure fn main f0 {
          b0(v0: u1, v1: i8):
            v2 = allocate -> &mut i8
            store i8 0 at v2
            v5 = unchecked_mul v1, i8 127
            v6 = cast v5 as u16
            v7 = truncate v6 to 8 bits, max_bit_size: 16
            v8 = cast v7 as i8
            jmpif v0 then: b1, else: b2
          b1():
            store v8 at v2
            jmp b2()
          b2():
            jmpif v0 then: b3, else: b4
          b3():
            store v8 at v2
            jmp b4()
          b4():
            jmpif v0 then: b5, else: b6
          b5():
            store v8 at v2
            jmp b6()
          b6():
            v9 = load v2 -> i8
            return v9
        }
        ");
    }

    #[test]
    fn avoid_unmapped_instructions_during_revisit() {
        // This SSA is based on the `lambda_from_array` integration test, with the Noir code simplified to,
        // and then some extra blocks inserted manually:
        //
        // unconstrained fn main(x: u32) -> pub (str<3>, str<3>) {
        //     let a = lambdas_in_array_literal(x - 1);
        //     let b = lambdas_in_array_literal(x);
        //     (a, b)
        // }
        // unconstrained fn lambdas_in_array_literal(x: u32) -> str<3> {
        //     let xs = [|| "ABC", || "DEF"];
        //     (xs[x])()
        // }
        let src = r#"
          brillig(inline) predicate_pure fn main f0 {
            b0(v0: u32):
              v8 = sub v0, u32 1
              v13 = make_array [Field 2, Field 3, Field 4, Field 5] : [(Field, Field); 2]
              v15 = lt v8, u32 2
              constrain v15 == u1 1, "Index out of bounds"
              v17 = unchecked_mul v8, u32 2
              v18 = unchecked_add v17, u32 1
              v19 = array_get v13, index v18 -> Field
              v20 = eq v19, Field 2
              jmpif v20 then: b1, else: b2
            b1():
              v32 = make_array b"ABC"
              jmp b3(v32)
            b2():
              v21 = eq v19, Field 3
              jmpif v21 then: b4, else: b5
            b3(v1: [u8; 3]):
              v33 = make_array [Field 2, Field 3, Field 4, Field 5] : [(Field, Field); 2]
              v34 = lt v0, u32 2
              constrain v34 == u1 1, "Index out of bounds"
              v35 = unchecked_mul v0, u32 2
              v36 = unchecked_add v35, u32 1
              v37 = array_get v33, index v36 -> Field
              v38 = eq v37, Field 2
              jmpif v38 then: b6, else: b7
            b4():
              v31 = make_array b"ABC"
              jmp b8(v31)
            b5():
              v22 = eq v19, Field 4
              jmpif v22 then: b9, else: b10
            b6():
              v44 = make_array b"ABC"
              jmp b11(v44)
            b7():
              v39 = eq v37, Field 3
              jmpif v39 then: b12, else: b13
            b8(v2: [u8; 3]):
              jmp b3(v2)
            b9():
              v27 = make_array b"DEF"
              jmp b19()
            b19():
              inc_rc v27
              jmp b14(v27)
            b10():
              constrain v19 == Field 5
              v26 = make_array b"DEF"
              jmp b20()
            b20():
              inc_rc v26
              jmp b14(v26)
            b11(v3: [u8; 3]):
              return v1, v3
            b12():
              v43 = make_array b"ABC"
              jmp b15(v43)
            b13():
              v40 = eq v37, Field 4
              jmpif v40 then: b16, else: b17
            b14(v4: [u8; 3]):
              jmp b8(v4)
            b15(v5: [u8; 3]):
              jmp b11(v5)
            b16():
              v42 = make_array b"DEF"
              jmp b18(v42)
            b17():
              constrain v37 == Field 5
              v41 = make_array b"DEF"
              jmp b18(v41)
            b18(v6: [u8; 3]):
              jmp b15(v6)
          }
        "#;

        let ssa = Ssa::from_str(src).unwrap();
        let ssa = ssa.fold_constants(DEFAULT_MAX_ITER);

        // The hoisting of "DEF" will happen in multiple stages:
        // * Appears first in b9
        // * Duplicate of b9 in b10 -> hoisted from b10 to b5
        // * Duplicate of b5 in b16 -> hoisted from b16 to b0
        // * Duplicate of b0 in b17 -> reused from b0
        // * Find the common dominator of [b10, b5, b16, b0, b17]
        // * Start another loop from b0
        // The crucial bit is that b9 and b10 has to be revisited as well, as they contain a reuse from b5,
        // which needs to be updated to point at b0 instead, otherwise trying to normalize the IDs will panic.
        // Also b19 and b20: they refer to values in b9 and b10, and so if we revisit those and update the IDs
        // after hoisting from b5 to b0, we also have to revisit their successors, even though they did not
        // interact with the cache per-se, we have to run resolution again.

        // All make_array hoisted into b0
        assert_ssa_snapshot!(ssa, @r#"
        brillig(inline) predicate_pure fn main f0 {
          b0(v0: u32):
            v8 = sub v0, u32 1
            v13 = make_array [Field 2, Field 3, Field 4, Field 5] : [(Field, Field); 2]
            v15 = lt v8, u32 2
            constrain v15 == u1 1, "Index out of bounds"
            v17 = unchecked_mul v8, u32 2
            v18 = unchecked_add v17, u32 1
            v19 = array_get v13, index v18 -> Field
            v20 = eq v19, Field 2
            v24 = make_array b"ABC"
            v28 = make_array b"DEF"
            jmpif v20 then: b1, else: b2
          b1():
            jmp b3(v24)
          b2():
            v29 = eq v19, Field 3
            jmpif v29 then: b4, else: b5
          b3(v1: [u8; 3]):
            inc_rc v13
            v31 = lt v0, u32 2
            constrain v31 == u1 1, "Index out of bounds"
            v32 = unchecked_mul v0, u32 2
            v33 = unchecked_add v32, u32 1
            v34 = array_get v13, index v33 -> Field
            v35 = eq v34, Field 2
            jmpif v35 then: b6, else: b7
          b4():
            inc_rc v24
            jmp b8(v24)
          b5():
            v30 = eq v19, Field 4
            inc_rc v28
            jmpif v30 then: b9, else: b11
          b6():
            inc_rc v24
            jmp b13(v24)
          b7():
            v36 = eq v34, Field 3
            jmpif v36 then: b14, else: b15
          b8(v2: [u8; 3]):
            jmp b3(v2)
          b9():
            jmp b10()
          b10():
            inc_rc v28
            jmp b16(v28)
          b11():
            constrain v19 == Field 5
            inc_rc v28
            jmp b12()
          b12():
            inc_rc v28
            jmp b16(v28)
          b13(v3: [u8; 3]):
            return v1, v3
          b14():
            inc_rc v24
            jmp b17(v24)
          b15():
            v37 = eq v34, Field 4
            jmpif v37 then: b18, else: b19
          b16(v4: [u8; 3]):
            jmp b8(v4)
          b17(v5: [u8; 3]):
            jmp b13(v5)
          b18():
            inc_rc v28
            jmp b20(v28)
          b19():
            constrain v34 == Field 5
            jmp b20(v28)
          b20(v6: [u8; 3]):
            jmp b17(v6)
        }
        "#);
    }

    #[test]
    fn revisit_block_which_dominates_cache() {
        // This test demonstrates how we can, during a follow-up iteration,
        // visit blocks in an order where we see a cached instruction in
        // an origin that the current block dominates.
        let src = r#"
          brillig(inline) predicate_pure fn main f0 {
            b0(v0: u1):
              v1 = make_array [u8 0]: [u8; 1] // this array appears multiple times
              v2 = allocate -> &mut [u8; 1]
              store v1 at v2                  // removes v1 from the cache
              jmp b1(u32 0)
            b1(v3: u32):                      // loop header
              v4 = make_array [u8 0]: [u8; 1] // cannot be deduplicated with v1, it's not in the cache
              v5 = array_set v4, index u32 0, value u8 1  // removes v3 from the cache
              v6 = lt v3, u32 5
              jmpif v6 then: b2, else: b6     // iterate the body or exit
            b2():                             // loop body
              jmpif v0 then: b3, else: b4     // if-then-else with then and else sharing instructions
            b3():
              v7 = make_array [u8 0]: [u8; 1] // v3 not in cache; stays in place
              jmp b5()
            b4():
              v8 = make_array [u8 0]: [u8; 1] // duplicate of v7; hoisted into b2 which dominates b3 and b4
              jmp b5()
            b5():
              v9 = unchecked_add v3, u32 1
              jmp b1(v9)                      // loop back-edge
            b6():
              return
        }
        "#;

        let ssa = Ssa::from_str(src).unwrap();
        let ssa = ssa.fold_constants(DEFAULT_MAX_ITER);

        // In the 2nd iteration we will restart from b2, which we hoisted into,
        // and revisit b3, b4 and b5, then its successor b1, which will see the
        // make_array now exists in b2.
        // Because we used `array_set` in this example, constant folding figured
        // out that it can create a new array with the updated contents, so we
        // could actually deduplicate the one in b2 with that in b1, but currently
        // we decided we won't be rescheduling a visit to b1, so b2 is not visited
        // again to see this opportunity.

        assert_ssa_snapshot!(ssa, @r"
        brillig(inline) predicate_pure fn main f0 {
          b0(v0: u1):
            v3 = make_array [u8 0] : [u8; 1]
            v4 = allocate -> &mut [u8; 1]
            store v3 at v4
            jmp b1(u32 0)
          b1(v1: u32):
            v6 = make_array [u8 0] : [u8; 1]
            v8 = make_array [u8 1] : [u8; 1]
            v10 = lt v1, u32 5
            jmpif v10 then: b2, else: b6
          b2():
            v11 = make_array [u8 0] : [u8; 1]
            jmpif v0 then: b3, else: b4
          b3():
            jmp b5()
          b4():
            inc_rc v11
            jmp b5()
          b5():
            v13 = unchecked_add v1, u32 1
            jmp b1(v13)
          b6():
            return
        }
        ");
    }

    #[test]
    fn start_revisit_from_common_dominator() {
        // This test simulates a phenomenon from `tests::previous_kernel_validator_builder::validate_common::private_log_length_exceeds_max__private_tail`
        // in private_kernel_lib in aztec-packages/noir-projects/noir-protocol-circuits where starting a second iteration from multiple blocks
        // lead to instructions going unmapped, resulting in:
        //   internal error: entered unreachable code: Unmapped value with id v12: Instruction { instruction: Id(8), position: 0, typ: Array([Numeric(Unsigned { bit_size: 8 })], 1) }
        //                   from instruction: MakeArray { elements: [Id(4)], typ: Array([Numeric(Unsigned { bit_size: 8 })], 1) }, from function: f0
        //
        // Say have a CFG like this:
        //                                 b7
        //                                /  \
        //     b1 - b2 - b3 - b4 - b5 - b6    b9
        //    /                           \  /  \         b18
        //   /                             b8   \        /   \
        // b0                                   b16 - b17     b20
        //   \     b11                          /        \   /
        //    \   /   \                        /          b19
        //     b10     b13 - b14 - b15 -------/
        //        \   /
        //         b12
        //
        // The idea to provoke the error is as follows:
        // * First iteration:
        //   * We will have 3 hoists of the different make_arrays, going into b6, b10 and b17.
        //   * We have `make_array [u8 0]` appear in b11, b7 and b16, but they don't get deduplicated because:
        //     * We visit b11 first, but the array is removed from the cache in b15, because it's stored into a ref
        //     * Then we visit b16 where it's created, but immediately removed from the cache because it's stored
        //     * Finally we visit b7 because of the long delay getting from b1 to b6, and nothing happens as it's not cached.
        // * Second iteration:
        //   * We start from b6, b10 and b17, as none of them dominate each other
        //   * We reach b7 first this time and cache the instruction
        //   * We reach b11 next, and hoist the instruction into b0
        //   * Due to the delay getting from b13 to b15, it remains cached in b0
        //   * We reach b16 via b9 and reuse the results from b0
        //   * We reach b15 and remove the instruction from the cache, but it's too late, b16 was changed.
        //   * We don't revisit b17 after updating b16, so the `inc_rc` which referred to the one in b16
        //     is not updated to point at b0, and leads to the error during normalization.

        let src = r#"
        brillig(inline) predicate_pure fn main f0 {
          b0(v0: u1, v1: u1):
            jmpif v0 then: b1, else: b10
          b1():
            jmp b2()
          b2():
            jmp b3()
          b3():
            jmp b4()
          b4():
            jmp b5()
          b5():
            jmp b6()
          b6():
            jmpif v1 then: b7, else: b8
          b7():
            v2 = make_array [u8 0] : [u8; 1]
            v3 = make_array [u8 2] : [u8; 1]
            jmp b9()
          b8():
            v4 = make_array [u8 2] : [u8; 1]
            jmp b9()
          b9():
            jmp b16()
          b10():
            jmpif v1 then: b11, else: b12
          b11():
            v5 = make_array [u8 0] : [u8; 1]
            v7 = make_array [u8 1] : [u8; 1]
            jmp b13()
          b12():
            v8 = make_array [u8 1] : [u8; 1]
            jmp b13()
          b13():
            jmp b14()
          b14():
            jmp b15()
          b15():
            v6 = allocate -> &mut [u8; 1]
            store v5 at v6
            jmp b16()
          b16():
            v9 = make_array [u8 0] : [u8; 1]
            v10 = allocate -> &mut [u8; 1]
            store v9 at v10
            jmp b17()
          b17():
            inc_rc v9
            jmpif v1 then: b18, else: b19
          b18():
            v11 = make_array [u8 3] : [u8; 1]
            jmp b20()
          b19():
            v12 = make_array [u8 3] : [u8; 1]
            jmp b20()
          b20():
            return
        }
        "#;

        let ssa = Ssa::from_str(src).unwrap();
        let ssa = ssa.fold_constants(2);

        assert_ssa_snapshot!(ssa, @r"
        brillig(inline) predicate_pure fn main f0 {
          b0(v0: u1, v1: u1):
            v3 = make_array [u8 0] : [u8; 1]
            jmpif v0 then: b1, else: b10
          b1():
            jmp b2()
          b2():
            jmp b3()
          b3():
            jmp b4()
          b4():
            jmp b5()
          b5():
            jmp b6()
          b6():
            v8 = make_array [u8 2] : [u8; 1]
            jmpif v1 then: b7, else: b8
          b7():
            v9 = make_array [u8 0] : [u8; 1]
            jmp b9()
          b8():
            inc_rc v8
            jmp b9()
          b9():
            jmp b16()
          b10():
            v5 = make_array [u8 1] : [u8; 1]
            jmpif v1 then: b11, else: b12
          b11():
            inc_rc v3
            jmp b13()
          b12():
            inc_rc v5
            jmp b13()
          b13():
            jmp b14()
          b14():
            jmp b15()
          b15():
            v6 = allocate -> &mut [u8; 1]
            store v3 at v6
            jmp b16()
          b16():
            v10 = allocate -> &mut [u8; 1]
            store v3 at v10
            jmp b17()
          b17():
            inc_rc v3
            v12 = make_array [u8 3] : [u8; 1]
            jmpif v1 then: b18, else: b19
          b18():
            jmp b20()
          b19():
            inc_rc v12
            jmp b20()
          b20():
            return
        }
>>>>>>> 46df8f0e
        ");
    }

    #[test]
    fn inlines_brillig_call_without_arguments() {
        let src = "
            acir(inline) fn main f0 {
              b0():
                v0 = call f1() -> Field
                return v0
            }

            brillig(inline) fn one f1 {
              b0():
                v0 = add Field 2, Field 3
                return v0
            }
            ";
        let ssa = Ssa::from_str(src).unwrap();

        let ssa = ssa.fold_constants_with_brillig(MIN_ITER);
        let ssa = ssa.remove_unreachable_functions();
        assert_ssa_snapshot!(ssa, @r"
        acir(inline) fn main f0 {
          b0():
            return Field 5
        }
        ");
    }

    #[test]
    fn inlines_brillig_call_with_two_field_arguments() {
        let src = "
            acir(inline) fn main f0 {
              b0():
                v0 = call f1(Field 2, Field 3) -> Field
                return v0
            }

            brillig(inline) fn one f1 {
              b0(v0: Field, v1: Field):
                v2 = add v0, v1
                return v2
            }
            ";
        let ssa = Ssa::from_str(src).unwrap();

        let ssa = ssa.fold_constants_with_brillig(MIN_ITER);
        let ssa = ssa.remove_unreachable_functions();
        assert_ssa_snapshot!(ssa, @r"
        acir(inline) fn main f0 {
          b0():
            return Field 5
        }
        ");
    }

    #[test]
    fn inlines_brillig_call_with_two_i32_arguments() {
        let src = "
            acir(inline) fn main f0 {
              b0():
                v0 = call f1(i32 2, i32 3) -> i32
                return v0
            }

            brillig(inline) fn one f1 {
              b0(v0: i32, v1: i32):
                v2 = unchecked_add v0, v1
                v3 = truncate v2 to 32 bits, max_bit_size: 33
                return v3
            }
            ";
        let ssa = Ssa::from_str(src).unwrap();

        let ssa = ssa.fold_constants_with_brillig(MIN_ITER);
        let ssa = ssa.remove_unreachable_functions();
        assert_ssa_snapshot!(ssa, @r"
        acir(inline) fn main f0 {
          b0():
            return i32 5
        }
        ");
    }

    #[test]
    fn inlines_brillig_call_with_array_return() {
        let src = "
            acir(inline) fn main f0 {
              b0():
                v0 = call f1(Field 2, Field 3, Field 4) -> [Field; 3]
                return v0
            }

            brillig(inline) fn one f1 {
              b0(v0: Field, v1: Field, v2: Field):
                v3 = make_array [v0, v1, v2] : [Field; 3]
                return v3
            }
            ";
        let ssa = Ssa::from_str(src).unwrap();

        let ssa = ssa.fold_constants_with_brillig(MIN_ITER);
        let ssa = ssa.remove_unreachable_functions();
        assert_ssa_snapshot!(ssa, @r"
        acir(inline) fn main f0 {
          b0():
            v3 = make_array [Field 2, Field 3, Field 4] : [Field; 3]
            return v3
        }
        ");
    }

    #[test]
    fn inlines_brillig_call_with_composite_array_return() {
        let src = "
            acir(inline) fn main f0 {
              b0():
                v0 = call f1(Field 2, i32 3, Field 4, i32 5) -> [(Field, i32); 2]
                return v0
            }

            brillig(inline) fn one f1 {
              b0(v0: Field, v1: i32, v2: Field, v3: i32):
                v4 = make_array [v0, v1, v2, v3] : [(Field, i32); 2]
                return v4
            }
            ";
        let ssa = Ssa::from_str(src).unwrap();

        let ssa = ssa.fold_constants_with_brillig(MIN_ITER);
        let ssa = ssa.remove_unreachable_functions();
        assert_ssa_snapshot!(ssa, @r"
        acir(inline) fn main f0 {
          b0():
            v4 = make_array [Field 2, i32 3, Field 4, i32 5] : [(Field, i32); 2]
            return v4
        }
        ");
    }

    #[test]
    fn inlines_brillig_call_with_array_arguments() {
        let src = "
            acir(inline) fn main f0 {
              b0():
                v0 = make_array [Field 2, Field 3] : [Field; 2]
                v1 = call f1(v0) -> Field
                return v1
            }

            brillig(inline) fn one f1 {
              b0(v0: [Field; 2]):
                inc_rc v0
                v2 = array_get v0, index u32 0 -> Field
                v4 = array_get v0, index u32 1 -> Field
                v5 = add v2, v4
                dec_rc v0
                return v5
            }
            ";
        let ssa = Ssa::from_str(src).unwrap();
        let ssa = ssa.fold_constants_with_brillig(MIN_ITER);
        let ssa = ssa.remove_unreachable_functions();
        assert_ssa_snapshot!(ssa, @r"
        acir(inline) fn main f0 {
          b0():
            v2 = make_array [Field 2, Field 3] : [Field; 2]
            return Field 5
        }
        ");
    }

    #[test]
    fn inlines_brillig_call_with_entry_point_globals() {
        let src = "
        g0 = Field 2

        acir(inline) fn main f0 {
          b0():
            v1 = call f1() -> Field
            return v1
        }

        brillig(inline) fn one f1 {
          b0():
            v1 = add g0, Field 3
            return v1
        }
        ";
        let ssa = Ssa::from_str(src).unwrap();

        let ssa = ssa.fold_constants_with_brillig(MIN_ITER);
        let ssa = ssa.remove_unreachable_functions();
        assert_ssa_snapshot!(ssa, @r"
        g0 = Field 2

        acir(inline) fn main f0 {
          b0():
            return Field 5
        }
        ");
    }

    #[test]
    fn inlines_brillig_call_with_non_entry_point_globals() {
        let src = "
        g0 = Field 2

        acir(inline) fn main f0 {
          b0():
            v1 = call f1() -> Field
            return v1
        }

        brillig(inline) fn entry_point f1 {
          b0():
            v1 = call f2() -> Field
            return v1
        }

        brillig(inline) fn one f2 {
          b0():
            v1 = add g0, Field 3
            return v1
        }
        ";
        let ssa = Ssa::from_str(src).unwrap();

        let ssa = ssa.fold_constants_with_brillig(MIN_ITER);
        let ssa = ssa.remove_unreachable_functions();
        assert_ssa_snapshot!(ssa, @r"
        g0 = Field 2

        acir(inline) fn main f0 {
          b0():
            return Field 5
        }
        ");
    }

    #[test]
    fn does_not_use_cached_constrain_in_block_that_is_not_dominated() {
        // Here v1 in b2 was incorrectly determined to be equal to `Field 1` in the past
        // because of the constrain in b1. However, b2 is not dominated by b1 so this
        // assumption is not valid.
        let src = "
            brillig(inline) fn main f0 {
              b0(v0: Field, v1: Field):
                v3 = eq v0, Field 0
                jmpif v3 then: b1, else: b2
              b1():
                v5 = eq v1, Field 1
                constrain v1 == Field 1
                jmp b2()
              b2():
                v6 = eq v1, Field 0
                constrain v1 == Field 0
                return
            }
            ";
        assert_ssa_does_not_change(src, |ssa| ssa.fold_constants_using_constraints(MIN_ITER));
    }

    #[test]
    fn does_not_hoist_constrain_to_common_ancestor() {
        let src = "
            brillig(inline) fn main f0 {
              b0(v0: Field, v1: Field):
                v2 = eq v0, Field 0
                jmpif v2 then: b1, else: b2
              b1():
                constrain v1 == Field 1
                jmp b2()
              b2():
                v3 = eq v0, Field 1
                jmpif v3 then: b3, else: b4
              b3():
                constrain v1 == Field 1 // This was incorrectly hoisted to b0 but this condition is not valid when going b0 -> b2 -> b4
                jmp b4()
              b4():
                return
            }
            ";
        assert_ssa_does_not_change(src, |ssa| ssa.fold_constants_using_constraints(MIN_ITER));
    }

    #[test]
    fn does_not_hoist_sub_to_common_ancestor() {
        let src = "
            acir(inline) fn main f0 {
              b0(v0: u32):
                v2 = eq v0, u32 0
                jmpif v2 then: b4, else: b1
              b1():
                v3 = eq v0, u32 1
                jmpif v3 then: b3, else: b2
              b2():
                jmp b5()
              b3():
                v5 = sub v0, u32 1 // We can't hoist this because v0 is zero here and it will lead to an underflow
                jmp b5()
              b4():
                v4 = sub v0, u32 1
                jmp b5()
              b5():
                return
            }
            ";
        assert_ssa_does_not_change(src, |ssa| ssa.fold_constants_using_constraints(MIN_ITER));
    }

    #[test]
    fn deduplicates_side_effecting_intrinsics() {
        let src = "
        // After EnableSideEffectsIf removal:
        brillig(inline) fn main f0 {
          b0(v0: Field, v1: Field, v2: u1):
            v7 = call to_be_radix(v0, u32 256) -> [u8; 1]    // `a.to_be_radix(256)`;
            inc_rc v7
            v8 = call to_be_radix(v0, u32 256) -> [u8; 1]    // duplicate load of `a`
            inc_rc v8
            v9 = cast v2 as Field                            // `if c { a.to_be_radix(256) }`
            v10 = mul v0, v9                                 // attaching `c` to `a`
            v11 = call to_be_radix(v10, u32 256) -> [u8; 1]  // calling `to_radix(c * a)`
            inc_rc v11
            return
        }
        ";
        let ssa = Ssa::from_str(src).unwrap();

        let ssa = ssa.fold_constants_using_constraints(MIN_ITER);
        assert_ssa_snapshot!(ssa, @r"
        brillig(inline) fn main f0 {
          b0(v0: Field, v1: Field, v2: u1):
            v5 = call to_be_radix(v0, u32 256) -> [u8; 1]
            inc_rc v5
            inc_rc v5
            inc_rc v5
            v6 = cast v2 as Field
            v7 = mul v0, v6
            v8 = call to_be_radix(v7, u32 256) -> [u8; 1]
            inc_rc v8
            return
        }
        ");
    }

    #[test]
    fn array_get_from_array_set_with_different_predicates() {
        let src = "
        acir(inline) fn main f0 {
          b0(v0: [Field; 3], v1: u32, v2: Field):
            enable_side_effects u1 0
            v4 = array_set v0, index v1, value v2
            enable_side_effects u1 1
            v6 = array_get v4, index v1 -> Field
            return v6
        }
        ";
        assert_ssa_does_not_change(src, |ssa| ssa.fold_constants_using_constraints(MIN_ITER));
    }

    #[test]
    fn array_get_from_array_set_same_predicates() {
        let src = "
        acir(inline) fn main f0 {
          b0(v0: [Field; 3], v1: u32, v2: Field):
            enable_side_effects u1 1
            v4 = array_set v0, index v1, value v2
            v6 = array_get v4, index v1 -> Field
            return v6
        }
        ";
        let ssa = Ssa::from_str(src).unwrap();

        let ssa = ssa.fold_constants_using_constraints(MIN_ITER);
        assert_ssa_snapshot!(ssa, @r"
        acir(inline) fn main f0 {
          b0(v0: [Field; 3], v1: u32, v2: Field):
            enable_side_effects u1 1
            v4 = array_set v0, index v1, value v2
            return v2
        }
        ");
    }

    #[test]
    fn pure_call_is_deduplicated() {
        let src = "
        acir(inline) fn main f0 {
          b0(v0: Field):
            v1 = call f1(v0) -> Field
            v2 = call f1(v0) -> Field
            constrain v1 == Field 0
            constrain v2 == Field 0
            return
        }
        acir(inline) fn foo f1 {
          b0(v0: Field):
            return v0
        }
        ";

        let ssa = Ssa::from_str(src).unwrap();
        let ssa = ssa.purity_analysis().fold_constants_using_constraints(MIN_ITER);
        assert_ssa_snapshot!(ssa, @r"
        acir(inline) predicate_pure fn main f0 {
          b0(v0: Field):
            v2 = call f1(v0) -> Field
            constrain v2 == Field 0
            return
        }
        acir(inline) pure fn foo f1 {
          b0(v0: Field):
            return v0
        }
        ");
    }

    #[test]
    fn does_not_deduplicate_field_divisions_under_different_predicates() {
        // Regression test for https://github.com/noir-lang/noir/issues/7283
        let src = "
        acir(inline) fn main f0 {
          b0(v0: Field, v1: Field, v2: u1):
            enable_side_effects v2
            v3 = div v1, v0
            v4 = mul v3, v0
            v5 = not v2
            enable_side_effects v5
            v6 = div v1, v0
            return
        }
        ";
        assert_ssa_does_not_change(src, |ssa| ssa.fold_constants(MIN_ITER));
    }

    #[test]
    fn does_not_deduplicate_unsigned_divisions_under_different_predicates() {
        // Regression test for https://github.com/noir-lang/noir/issues/7283
        let src = "
        acir(inline) fn main f0 {
          b0(v0: u32, v1: u32, v2: u1):
            enable_side_effects v2
            v3 = div v1, v0
            v4 = not v2
            enable_side_effects v4
            v5 = div v1, v0
            return
        }
        ";
        assert_ssa_does_not_change(src, |ssa| ssa.fold_constants(MIN_ITER));
    }

    #[test]
    fn does_not_deduplicate_signed_divisions_under_different_predicates() {
        // Regression test for https://github.com/noir-lang/noir/issues/7283
        let src = "
        acir(inline) fn main f0 {
          b0(v0: i32, v1: i32, v2: u1):
            enable_side_effects v2
            v3 = div v1, v0
            v4 = not v2
            enable_side_effects v4
            v5 = div v1, v0
            return
        }
        ";
        assert_ssa_does_not_change(src, |ssa| ssa.fold_constants(MIN_ITER));
    }

    #[test]
    fn does_not_deduplicate_unsigned_division_by_zero_constant() {
        // Regression test for https://github.com/noir-lang/noir/issues/7283
        let src = "
        acir(inline) fn main f0 {
          b0(v0: u32, v1: u32, v2: u1):
            enable_side_effects v2
            v4 = div v1, u32 0
            v5 = not v2
            enable_side_effects v5
            v6 = div v1, u32 0
            return
        }
        ";
        assert_ssa_does_not_change(src, |ssa| ssa.fold_constants(MIN_ITER));
    }

    #[test]
    fn does_not_duplicate_unsigned_division_by_non_zero_constant() {
        // Regression test for https://github.com/noir-lang/noir/issues/7836
        let src = "
        acir(inline) fn main f0 {
          b0(v0: u32, v1: u32, v2: u1):
            enable_side_effects v2
            v4 = div v1, u32 2
            v5 = not v2
            enable_side_effects v5
            v6 = div v1, u32 2
            return
        }
        ";
        assert_ssa_does_not_change(src, |ssa| ssa.fold_constants(MIN_ITER));
    }

    #[test]
    fn do_not_inline_brillig_overflow() {
        // Regression test for https://github.com/noir-lang/noir/issues/9694
        // The call can be constant
        let src = "
            acir(inline) predicate_pure fn main f0 {
            b0():
                v2 = call f1(u1 0) -> u1
                return v2
            }
            brillig(inline) predicate_pure fn func_5 f1 {
            b0(v0: u1):
                v2 = shl v0, u1 1
                return v2
            }
        ";
        assert_ssa_does_not_change(src, |ssa| ssa.fold_constants_using_constraints(MIN_ITER));
    }

    #[test]
    fn does_not_deduplicate_calls_to_functions_which_differ_in_return_value_types() {
        // We have a few intrinsics which have a generic return value (generally for array lengths), we want
        // to avoid deduplicating these.
        //
        // This is not an issue for user code as these functions will be monomorphized whereas intrinsics haven't been.
        let src = "
        brillig(inline) predicate_pure fn main f0 {
          b0(v0: Field):
            v1 = call to_le_radix(v0, u32 256) -> [u8; 2]
            v2 = call to_le_radix(v0, u32 256) -> [u8; 3]
            v3 = call to_le_radix(v0, u32 256) -> [u8; 3]
            v4 = call to_le_radix(v0, u32 256) -> [u8; 2]
            return
        }
        ";

        let ssa = Ssa::from_str(src).unwrap();
        // These intrinsic calls can only be deduplicated when using constraints.
        let ssa = ssa.fold_constants_using_constraints(MIN_ITER);

        // Only the first one is cached at the moment.
        assert_ssa_snapshot!(ssa, @r"
        brillig(inline) predicate_pure fn main f0 {
          b0(v0: Field):
            v3 = call to_le_radix(v0, u32 256) -> [u8; 2]
            v4 = call to_le_radix(v0, u32 256) -> [u8; 3]
            v5 = call to_le_radix(v0, u32 256) -> [u8; 3]
            inc_rc v3
            return
        }
        ");
    }

    #[test]
    fn constant_fold_terminator_argument_from_constrain() {
        // The only instructions advising simplifications for v0 are
        // constrain instructions. We want to make sure that those simplifications
        // are still used for any terminator arguments.
        let src = "
        brillig(inline) predicate_pure fn main f0 {
          b0(v0: Field, v1: Field):
            v5 = eq v0, Field 1
            constrain v0 == Field 1
            v7 = eq v1, Field 0
            constrain v1 == Field 0
            v8 = truncate v0 to 32 bits, max_bit_size: 254
            v9 = cast v8 as u32
            v11 = eq v9, u32 0
            jmpif v11 then: b1, else: b2
          b1():
            v13 = add v0, Field 1
            jmp b3(v0, v13)
          b2():
            v12 = add v0, Field 1
            jmp b3(v12, v0)
          b3(v2: Field, v3: Field):
            v14 = add v0, Field 1
            v15 = eq v2, v14
            constrain v2 == v14
            v16 = eq v3, v0
            constrain v3 == v0
            return
        }
        ";

        let ssa = Ssa::from_str(src).unwrap();
        let ssa = ssa.fold_constants_using_constraints(MIN_ITER);

        // The terminators of b1 and b2 should now have constant arguments
        assert_ssa_snapshot!(ssa, @r"
        brillig(inline) predicate_pure fn main f0 {
          b0(v0: Field, v1: Field):
            v5 = eq v0, Field 1
            constrain v0 == Field 1
            v7 = eq v1, Field 0
            constrain v1 == Field 0
            jmpif u1 0 then: b1, else: b2
          b1():
            jmp b3(Field 1, Field 2)
          b2():
            jmp b3(Field 2, Field 1)
          b3(v2: Field, v3: Field):
            v10 = eq v2, Field 2
            constrain v2 == Field 2
            v11 = eq v3, Field 1
            constrain v3 == Field 1
            return
        }
        ");
    }

    #[test]
    fn functions_returning_arrays_inc_rc_while_deduplicating() {
        // Regression test for an issue discovered in https://github.com/AztecProtocol/aztec-packages/pull/14492
        // Previously no `inc_rc` was being generated when deduplicating the calls to `f1`,
        // resulting in both references mutating the same array as opposed to having their own copies.
        let src = r#"
        brillig(inline) impure fn constructor f0 {
          b0():
            v8 = make_array [Field 0, Field 0, Field 0] : [Field; 3]
            v23 = call f1() -> [Field; 4]
            v26 = allocate -> &mut [Field; 3]
            store v8 at v26
            v27 = allocate -> &mut [Field; 4]
            store v23 at v27
            v28 = allocate -> &mut u32
            store u32 0 at v28
            call f2(v26, v27, v28, Field 13)
            call f2(v26, v27, v28, Field 0)
            call f2(v26, v27, v28, Field 1)
            v42 = load v26 -> [Field; 3]
            v36 = load v28 -> u32
            call f4(v42, v27, v36)
            v31 = call f1() -> [Field; 4]
            v35 = allocate -> &mut [Field; 4]
            store v31 at v35
            call f4(v8, v35, u32 0)
            return v35
        }
        brillig(inline) predicate_pure fn new f1 {
          b0():
            v7 = make_array [Field 0, Field 0, Field 0, Field 55340232221128654848] : [Field; 4]
            return v7
        }
        brillig(inline) impure fn absorb f2 {
          b0(v4: &mut [Field; 3], v5: &mut [Field; 4], v6: &mut u32, v8: Field):
            v13 = load v6 -> u32
            v14 = load v4 -> [Field; 3]
            v15 = load v5 -> [Field; 4]
            v17 = lt v13, u32 3
            constrain v17 == u1 1, "Index out of bounds"
            v19 = array_set v14, index v13, value v8
            v21 = add v13, u32 1
            store v19 at v4
            store v15 at v5
            store v21 at v6
            return
        }
        brillig(inline) impure fn perform_duplex f4 {
          b0(v4: [Field; 3], v5: &mut [Field; 4], v18: u32):
            jmp b1(u32 0)
          b1(v8: u32):
            v10 = lt v8, u32 3
            jmpif v10 then: b2, else: b3
          b2():
            v19 = lt v8, v18
            jmpif v19 then: b4, else: b5
          b3():
            v11 = load v5 -> [Field; 4]
            inc_rc v11
            v14 = call poseidon2_permutation(v11) -> [Field; 4]
            store v14 at v5
            return
          b4():
            v20 = load v5 -> [Field; 4]
            v21 = array_get v20, index v8 -> Field
            v23 = array_get v4, index v8 -> Field
            v24 = add v21, v23
            v27 = array_set v20, index v8, value v24
            store v27 at v5
            jmp b5()
          b5():
            v29 = unchecked_add v8, u32 1
            jmp b1(v29)
        }
        "#;

        let ssa = Ssa::from_str(src).unwrap();

        let result_before = ssa.interpret(vec![]);
        let ssa = ssa.fold_constants_using_constraints(MIN_ITER);
        let result_after = ssa.interpret(vec![]);
        assert_eq!(result_before, result_after);
    }

    // Regression for #9451
    #[test]
    fn do_not_deduplicate_call_with_inc_rc() {
        // This test ensures that a function which mutates an array pointer is marked impure.
        // This protects against future deduplication passes incorrectly assuming purity.
        let src = r#"
        brillig(inline) fn main f0 {
          b0(v0: u32):
            v3 = make_array [Field 1, Field 2] : [Field; 2]
            v5 = call array_refcount(v3) -> u32
            constrain v5 == u32 1
            v8 = call f1(v3) -> [Field; 2]
            v9 = call array_refcount(v3) -> u32
            constrain v9 == u32 2
            v11 = call f1(v3) -> [Field; 2]
            v12 = call array_refcount(v3) -> u32
            constrain v12 == u32 3
            inc_rc v3
            v15 = array_set v3, index v0, value Field 9
            return v3, v15
        }
        brillig(inline) fn mutator f1 {
          b0(v0: [Field; 2]):
            inc_rc v0
            v3 = array_set v0, index u32 0, value Field 5
            return v3
        }
        "#;

        let ssa = Ssa::from_str(src).unwrap();
        ssa.interpret(vec![Value::from_constant(1_u32.into(), NumericType::unsigned(32)).unwrap()])
            .unwrap();

        let ssa = ssa.purity_analysis();
        ssa.interpret(vec![Value::from_constant(1_u32.into(), NumericType::unsigned(32)).unwrap()])
            .unwrap();

        let ssa = ssa.fold_constants_using_constraints(MIN_ITER);
        ssa.interpret(vec![Value::from_constant(1_u32.into(), NumericType::unsigned(32)).unwrap()])
            .unwrap();
    }

    #[test]
    fn do_not_deduplicate_call_with_array_set_brillig() {
        let src = "
        brillig(inline) fn main f0 {
          b0(v0: u32):
            v2 = make_array [Field 1, Field 2] : [Field; 2]
            call f1(v2, Field 9)
            v7 = array_set v2, index v0, value Field 7
            call f1(v2, Field 9)
            v9 = array_get v2, index v0 -> Field
            constrain v9 == Field 9
            return
        }
        brillig(inline) fn mutator f1 {
          b0(v0: [Field; 2], v1: Field):
            v3 = array_set v0, index u32 0, value v1
            return
        }
        ";
        let ssa = Ssa::from_str(src).unwrap();
        ssa.interpret(vec![Value::from_constant(0_u32.into(), NumericType::unsigned(32)).unwrap()])
            .unwrap();

        let ssa = ssa.purity_analysis();
        ssa.interpret(vec![Value::from_constant(0_u32.into(), NumericType::unsigned(32)).unwrap()])
            .unwrap();

        let ssa = ssa.fold_constants_using_constraints(MIN_ITER);
        ssa.interpret(vec![Value::from_constant(0_u32.into(), NumericType::unsigned(32)).unwrap()])
            .unwrap();
    }
}<|MERGE_RESOLUTION|>--- conflicted
+++ resolved
@@ -315,13 +315,9 @@
                     // This will only move the current instance of the instruction right now.
                     // When constant folding is run a second time later on, it'll catch
                     // that the previous instance can be deduplicated to this instance.
-<<<<<<< HEAD
-                    target_block = dominator;
-=======
                     // Another effect is going to be that the cache should be updated to
                     // point at the dominator, so subsequent blocks can use the result.
-                    block = dominator;
->>>>>>> 46df8f0e
+                    target_block = dominator;
                 }
             }
         };
@@ -352,14 +348,9 @@
             &instruction,
             new_results,
             dfg,
-<<<<<<< HEAD
+            dom,
             *side_effects_enabled_var,
             target_block,
-=======
-            dom,
-            *side_effects_enabled_var,
-            block,
->>>>>>> 46df8f0e
         );
 
         // If we just inserted an `Instruction::EnableSideEffectsIf`, we need to update `side_effects_enabled_var`
@@ -1055,7 +1046,6 @@
     }
 
     #[test]
-<<<<<<< HEAD
     fn increment_rc_on_make_array_deduplication() {
         let src = "
             brillig(inline) fn main f0 {
@@ -1078,7 +1068,7 @@
             }
         ";
         let ssa = Ssa::from_str(src).unwrap();
-        let ssa = ssa.fold_constants_using_constraints();
+        let ssa = ssa.fold_constants_using_constraints(MIN_ITER);
 
         // v7 has been replaced by a v5, and its reference count is increased
         // v6 is not yet replaced but will be in a subsequent constant folding run
@@ -1100,7 +1090,10 @@
               b4():
                 return
             }
-=======
+        ");
+    }
+
+    #[test]
     fn repeatedly_hoist_and_deduplicate() {
         // Repeating the same block 3x times.
         let src = "
@@ -1642,7 +1635,6 @@
           b20():
             return
         }
->>>>>>> 46df8f0e
         ");
     }
 
