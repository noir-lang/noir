--- conflicted
+++ resolved
@@ -104,33 +104,18 @@
                 brillig_functions.insert(*func_id, cloned_function);
             };
         }
-<<<<<<< HEAD
 
         let mut interpreter = Interpreter::new_from_functions(
             &brillig_functions,
-            InterpreterOptions { no_foreign_calls: true, ..Default::default() },
+            InterpreterOptions {
+                    no_foreign_calls: true,
+                    step_limit: Some(DEFAULT_INTERPRETER_STEP_LIMIT),
+                    ..Default::default()
+                },
             std::io::empty(),
         );
         // Interpret globals once so that we do not have to repeat this computation on every Brillig call.
         interpreter.interpret_globals().expect("ICE: Interpreter failed to interpret globals");
-=======
-        let mut interpreter = if brillig_functions.is_empty() {
-            None
-        } else {
-            let mut interpreter = Interpreter::new_from_functions(
-                &brillig_functions,
-                InterpreterOptions {
-                    no_foreign_calls: true,
-                    step_limit: Some(DEFAULT_INTERPRETER_STEP_LIMIT),
-                    ..Default::default()
-                },
-                std::io::empty(),
-            );
-            // Interpret globals once so that we do not have to repeat this computation on every Brillig call.
-            interpreter.interpret_globals().expect("ICE: Interpreter failed to interpret globals");
-            Some(interpreter)
-        };
->>>>>>> 0c6acb71
 
         for function in self.functions.values_mut() {
             function.constant_fold(true, max_iter, &mut interpreter);
