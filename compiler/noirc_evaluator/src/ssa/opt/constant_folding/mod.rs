//! The goal of the constant folding optimization pass is to propagate any constants forwards into
//! later [`Instruction`]s to maximize the impact of [compile-time simplifications][crate::ssa::ir::dfg::simplify::simplify()].
//!
//! The pass works as follows:
//! - Re-insert each instruction in order to apply the instruction simplification performed
//!   by the [`DataFlowGraph`] automatically as new instructions are pushed.
//! - Check whether any input values have been constrained to be equal to a value of a simpler form
//!   by a [constrain instruction][Instruction::Constrain]. If so, replace the input value with the simpler form.
//! - Check whether the instruction [`can_be_deduplicated`]
//!   by duplicate instruction earlier in the same block.
//!
//! These operations are done in parallel so that they can each benefit from each other
//! without the need for multiple passes.
//!
//! This is the only pass which removes duplicated pure [`Instruction`]s however and so is needed when
//! different blocks are merged, i.e. after the [`flatten_cfg`][super::flatten_cfg] pass.
use std::{collections::BTreeMap, io::Empty};

use acvm::{FieldElement, acir::AcirField};
use iter_extended::vecmap;

use crate::ssa::{
    interpreter::{Interpreter, InterpreterOptions},
    ir::{
        basic_block::BasicBlockId,
        dfg::{DataFlowGraph, InsertInstructionResult},
        dom::DominatorTree,
        function::{Function, FunctionId, RuntimeType},
        instruction::{ArrayOffset, Instruction, InstructionId},
        types::NumericType,
        value::{Value, ValueId, ValueMapping},
    },
    opt::pure::Purity,
    ssa_gen::Ssa,
    visit_once_deque::VisitOnceDeque,
};
use rustc_hash::FxHashMap as HashMap;

mod interpret;
mod result_cache;
mod simplification_cache;

use interpret::try_interpret_call;
use result_cache::{CacheResult, InstructionResultCache};
use simplification_cache::{ConstraintSimplificationCache, SimplificationCache};

impl Ssa {
    /// Performs constant folding on each instruction.
    ///
    /// It will not look at constraints to inform simplifications
    /// based on the stated equivalence of two instructions.
    ///
    /// See [`constant_folding`][self] module for more information.
    #[tracing::instrument(level = "trace", skip(self))]
    pub(crate) fn fold_constants(mut self) -> Ssa {
        for function in self.functions.values_mut() {
            function.constant_fold(false, &mut None);
        }
        self
    }

    /// Performs constant folding on each instruction.
    ///
    /// Also uses constraint information to inform more optimizations.
    ///
    /// See [`constant_folding`][self] module for more information.
    #[tracing::instrument(level = "trace", skip(self))]
    pub(crate) fn fold_constants_using_constraints(mut self) -> Ssa {
        for function in self.functions.values_mut() {
            function.constant_fold(true, &mut None);
        }
        self
    }

    /// Performs constant folding on each instruction while also replacing calls to brillig functions
    /// with all constant arguments by trying to evaluate those calls.
    #[tracing::instrument(level = "trace", skip(self))]
    pub fn fold_constants_with_brillig(mut self) -> Ssa {
        // Collect all brillig functions so that later we can find them when processing a call instruction
        let mut brillig_functions: BTreeMap<FunctionId, Function> = BTreeMap::new();
        for (func_id, func) in &self.functions {
            if let RuntimeType::Brillig(..) = func.runtime() {
                let cloned_function = Function::clone_with_id(*func_id, func);
                brillig_functions.insert(*func_id, cloned_function);
            };
        }
        let mut interpreter = if brillig_functions.is_empty() {
            None
        } else {
            let mut interpreter = Interpreter::new_from_functions(
                &brillig_functions,
                InterpreterOptions { no_foreign_calls: true, ..Default::default() },
                std::io::empty(),
            );
            // Interpret globals once so that we do not have to repeat this computation on every Brillig call.
            interpreter.interpret_globals().expect("ICE: Interpreter failed to interpret globals");
            Some(interpreter)
        };

        for function in self.functions.values_mut() {
            function.constant_fold(false, &mut interpreter);
        }

        self
    }
}

impl Function {
    /// The structure of this pass is simple:
    /// Go through each block and re-insert all instructions.
    pub(crate) fn constant_fold(
        &mut self,
        use_constraint_info: bool,
        interpreter: &mut Option<Interpreter<Empty>>,
    ) {
        let mut context = Context::new(use_constraint_info);
        let mut dom = DominatorTree::with_function(self);
        context.block_queue.push_back(self.entry_block());

        while let Some(block) = context.block_queue.pop_front() {
            context.fold_constants_in_block(&mut self.dfg, &mut dom, block, interpreter);
        }

        #[cfg(debug_assertions)]
        constant_folding_post_check(&context, &self.dfg);
    }
}

#[cfg(debug_assertions)]
fn constant_folding_post_check(context: &Context, dfg: &DataFlowGraph) {
    assert!(
        context.values_to_replace.value_types_are_consistent(dfg),
        "Constant folding should not map a ValueId to another of a different type"
    );
}

struct Context {
<<<<<<< HEAD
    visited_blocks: HashSet<BasicBlockId>,
    block_queue: VecDeque<BasicBlockId>,
=======
    use_constraint_info: bool,
    /// Maps pre-folded ValueIds to the new ValueIds obtained by re-inserting the instruction.
    block_queue: VisitOnceDeque,
>>>>>>> 46fb776a

    /// Whether to use [constraints][Instruction::Constrain] to inform simplifications later on in the program.
    ///
    /// For example, this allows simplifying the instructions below to determine that `v2 == Field 3` without
    /// laying down constraints for the addition:
    ///
    /// ```
    /// constrain v1 == Field 0
    /// v2 = add v1, Field 2
    /// ```
    use_constraint_info: bool,

    /// Contains sets of values which are constrained to be equivalent to each other.
    ///
    /// The mapping's structure is `side_effects_enabled_var => (constrained_value => simplified_value)`.
    ///
    /// We partition the maps of constrained values according to the side-effects flag at the point
    /// at which the values are constrained. This prevents constraints which are only sometimes enforced
    /// being used to modify the rest of the program.
    constraint_simplification_mappings: ConstraintSimplificationCache,

    /// Cache of instructions along with their outputs which are safe to reuse.
    ///
    /// See [`can_be_deduplicated`] for more information
    cached_instruction_results: InstructionResultCache,

    /// Maps pre-folded ValueIds to the new ValueIds obtained by re-inserting the instruction.
    values_to_replace: ValueMapping,
}

impl Context {
    fn new(use_constraint_info: bool) -> Self {
        Self {
            use_constraint_info,
            block_queue: Default::default(),
            constraint_simplification_mappings: Default::default(),
            cached_instruction_results: Default::default(),
            values_to_replace: Default::default(),
        }
    }

    fn fold_constants_in_block(
        &mut self,
        dfg: &mut DataFlowGraph,
        dom: &mut DominatorTree,
        block_id: BasicBlockId,
        interpreter: &mut Option<Interpreter<Empty>>,
    ) {
        let instructions = dfg[block_id].take_instructions();

        // Default side effect condition variable with an enabled state.
        let mut side_effects_enabled_var =
            dfg.make_constant(FieldElement::one(), NumericType::bool());

        for instruction_id in instructions {
            let instruction = &mut dfg[instruction_id];
            instruction.replace_values(&self.values_to_replace);

            self.fold_constants_into_instruction(
                dfg,
                dom,
                block_id,
                instruction_id,
                &mut side_effects_enabled_var,
                interpreter,
            );
        }

        // Map the block terminator, resolving any values in the terminator with the
        // internal value mapping generated by this pass.
        dfg.replace_values_in_block_terminator(block_id, &self.values_to_replace);
        dfg.data_bus.replace_values(&self.values_to_replace);

        // Map a terminator in place, replacing any ValueId in the terminator with the
        // resolved version of that value id from the simplification cache's internal value mapping.
        // We need this in addition to the value replacement above in order to take advantage
        // of constraints that may have advised simplifications.
        // The value mapping (`self.values_to_replace`) only maps old instruction results to new instruction results.
        // However, constraints do not have "results" like other instructions, thus are not included in `self.values_to_replace`.
        // To take advantage of constraint simplification we need to still resolve its cache.
        let mut terminator = dfg[block_id].take_terminator();
        let constraint_simplification_cache =
            &*self.constraint_simplification_mappings.get(side_effects_enabled_var);
        let mut resolve_cache =
            |value| resolve_cache(block_id, dom, constraint_simplification_cache, value);

        terminator.map_values_mut(&mut resolve_cache);
        dfg[block_id].set_terminator(terminator);
        dfg.data_bus.map_values_mut(resolve_cache);

        self.block_queue.extend(dfg[block_id].successors());
    }

    fn fold_constants_into_instruction(
        &mut self,
        dfg: &mut DataFlowGraph,
        dom: &mut DominatorTree,
        mut block: BasicBlockId,
        id: InstructionId,
        side_effects_enabled_var: &mut ValueId,
        interpreter: &mut Option<Interpreter<Empty>>,
    ) {
        let constraint_simplification_mapping =
            self.constraint_simplification_mappings.get(*side_effects_enabled_var);

        let instruction =
            Self::resolve_instruction(id, block, dfg, dom, constraint_simplification_mapping);

        let old_results = dfg.instruction_results(id).to_vec();

        // If a copy of this instruction exists earlier in the block, then reuse the previous results.
        let runtime_is_brillig = dfg.runtime().is_brillig();
        let predicate = self.cache_predicate(*side_effects_enabled_var, &instruction, dfg);
        if let Some(cache_result) =
            self.cached_instruction_results.get(dfg, dom, id, &instruction, predicate, block)
        {
            match cache_result {
                CacheResult::Cached(cached) => {
                    // We track whether we may mutate `MakeArray` instructions before we deduplicate
                    // them but we still need to issue an extra inc_rc in case they're mutated afterward.
                    //
                    // This also applies to calls that return arrays.
                    if runtime_is_brillig
                        && matches!(
                            instruction,
                            Instruction::MakeArray { .. } | Instruction::Call { .. }
                        )
                    {
                        let call_stack = dfg.get_instruction_call_stack_id(id);
                        for &value in cached {
                            let value_type = dfg.type_of_value(value);
                            if value_type.is_array() {
                                let inc_rc = Instruction::IncrementRc { value };
                                dfg.insert_instruction_and_results(inc_rc, block, None, call_stack);
                            }
                        }
                    }

                    let cached = cached.to_vec();
                    self.values_to_replace.batch_insert(&old_results, &cached);
                    return;
                }
                CacheResult::NeedToHoistToCommonBlock(dominator) => {
                    // Just change the block to insert in the common dominator instead.
                    // This will only move the current instance of the instruction right now.
                    // When constant folding is run a second time later on, it'll catch
                    // that the previous instance can be deduplicated to this instance.
                    block = dominator;
                }
            }
        };

        // First try to inline a call to a brillig function with all constant arguments.
        let new_results = if runtime_is_brillig {
            Self::push_instruction(id, instruction.clone(), &old_results, block, dfg)
        } else {
            // We only want to try to inline Brillig calls for Brillig entry points (functions called from an ACIR runtime).
            try_interpret_call(&instruction, block, dfg, interpreter.as_mut())
                // Otherwise, try inserting the instruction again to apply any optimizations using the newly resolved inputs.
                .unwrap_or_else(|| {
                    Self::push_instruction(id, instruction.clone(), &old_results, block, dfg)
                })
        };

        self.values_to_replace.batch_insert(&old_results, &new_results);

        self.cache_instruction(
            instruction.clone(),
            new_results,
            dfg,
            *side_effects_enabled_var,
            block,
        );

        // If we just inserted an `Instruction::EnableSideEffectsIf`, we need to update `side_effects_enabled_var`
        // so that we use the correct set of constrained values in future.
        if let Instruction::EnableSideEffectsIf { condition } = instruction {
            *side_effects_enabled_var = condition;
        };
    }

    /// Fetches an [`Instruction`] by its [`InstructionId`] and fully resolves its inputs.
    fn resolve_instruction(
        instruction_id: InstructionId,
        block: BasicBlockId,
        dfg: &DataFlowGraph,
        dom: &mut DominatorTree,
        constraint_simplification_mapping: &HashMap<ValueId, SimplificationCache>,
    ) -> Instruction {
        let mut instruction = dfg[instruction_id].clone();

        // Resolve any inputs to ensure that we're comparing like-for-like instructions.
        instruction.map_values_mut(|value_id| {
            resolve_cache(block, dom, constraint_simplification_mapping, value_id)
        });
        instruction
    }

    /// Pushes a new [`Instruction`] into the [`DataFlowGraph`] which applies any optimizations
    /// based on newly resolved values for its inputs.
    ///
    /// This may result in the [`Instruction`] being optimized away or replaced with a constant value.
    fn push_instruction(
        id: InstructionId,
        instruction: Instruction,
        old_results: &[ValueId],
        block: BasicBlockId,
        dfg: &mut DataFlowGraph,
    ) -> Vec<ValueId> {
        let ctrl_typevars = instruction
            .requires_ctrl_typevars()
            .then(|| vecmap(old_results, |result| dfg.type_of_value(*result)));

        let call_stack = dfg.get_instruction_call_stack_id(id);
        let new_results = match dfg.insert_instruction_and_results_if_simplified(
            instruction,
            block,
            ctrl_typevars,
            call_stack,
            Some(id),
        ) {
            InsertInstructionResult::SimplifiedTo(new_result) => vec![new_result],
            InsertInstructionResult::SimplifiedToMultiple(new_results) => new_results,
            InsertInstructionResult::Results(_, new_results) => new_results.to_vec(),
            InsertInstructionResult::InstructionRemoved => vec![],
        };
        // Optimizations while inserting the instruction should not change the number of results.
        assert_eq!(old_results.len(), new_results.len());

        new_results
    }

    fn cache_instruction(
        &mut self,
        instruction: Instruction,
        instruction_results: Vec<ValueId>,
        dfg: &DataFlowGraph,
        side_effects_enabled_var: ValueId,
        block: BasicBlockId,
    ) {
        if self.use_constraint_info {
            // If the instruction was a constraint, then create a link between the two `ValueId`s
            // to map from the more complex to the simpler value.
            if let Instruction::Constrain(lhs, rhs, _) = instruction {
                // These `ValueId`s should be fully resolved now.
                self.constraint_simplification_mappings.cache(
                    dfg,
                    side_effects_enabled_var,
                    block,
                    lhs,
                    rhs,
                );
            }
        }

        // If we have an array get whose value is from an array set on the same array at the same index,
        // we can simplify that array get to the value of the previous array set.
        //
        // For example:
        // v3 = array_set v0, index v1, value v2
        // v4 = array_get v3, index v1 -> Field
        //
        // We know that `v4` can be simplified to `v2`.
        // Thus, even if the index is dynamic (meaning the array get would have side effects),
        // we can simplify the operation when we take into account the predicate.
        if let Instruction::ArraySet { index, value, .. } = &instruction {
            let predicate = self.use_constraint_info.then_some(side_effects_enabled_var);

            let offset = ArrayOffset::None;
            let array_get =
                Instruction::ArrayGet { array: instruction_results[0], index: *index, offset };

            // If we encounter an array_get for this address, we know what the result will be.
            self.cached_instruction_results.cache(array_get, predicate, block, vec![*value]);
        }

        self.cached_instruction_results
            .remove_possibly_mutated_cached_make_arrays(&instruction, dfg);

        // If the instruction doesn't have side-effects and if it won't interact with enable_side_effects during acir_gen,
        // we cache the results so we can reuse them if the same instruction appears again later in the block.
        // Others have side effects representing failure, which are implicit in the ACIR code and can also be deduplicated.
        let can_be_deduplicated = can_be_deduplicated(&instruction, dfg);

        let use_constraint_info = self.use_constraint_info;
        let is_make_array = matches!(instruction, Instruction::MakeArray { .. });

        let cache_instruction = || {
            let predicate = self.cache_predicate(side_effects_enabled_var, &instruction, dfg);
            // If we see this make_array again, we can reuse the current result.
            self.cached_instruction_results.cache(
                instruction,
                predicate,
                block,
                instruction_results,
            );
        };

        match can_be_deduplicated {
            CanBeDeduplicated::Always => cache_instruction(),
            CanBeDeduplicated::UnderSamePredicate if use_constraint_info => cache_instruction(),
            // We also allow deduplicating MakeArray instructions that we have tracked which haven't been mutated.
            _ if is_make_array => cache_instruction(),

            CanBeDeduplicated::UnderSamePredicate | CanBeDeduplicated::Never => {}
        }
    }

    /// Returns the predicate value to be used when looking up this [`Instruction`] in the cache.
    ///
    /// We sometimes remove the predicate in situations where an instruction is infallible as it allows us to
    /// deduplicate more aggressively.
    fn cache_predicate(
        &self,
        side_effects_enabled_var: ValueId,
        instruction: &Instruction,
        dfg: &DataFlowGraph,
    ) -> Option<ValueId> {
        let use_predicate =
            self.use_constraint_info && instruction.requires_acir_gen_predicate(dfg);
        use_predicate.then_some(side_effects_enabled_var)
    }
}

// Alternate between resolving `value_id` in the `dfg` and checking to see if the resolved value
// has been constrained to be equal to some simpler value in the current block.
//
// This allows us to reach a stable final `ValueId` for each instruction input as we add more
// constraints to the cache.
fn resolve_cache(
    block: BasicBlockId,
    dom: &mut DominatorTree,
    cache: &HashMap<ValueId, SimplificationCache>,
    value_id: ValueId,
) -> ValueId {
    match cache.get(&value_id) {
        Some(simplification_cache) => {
            if let Some(simplified) = simplification_cache.get(block, dom) {
                resolve_cache(block, dom, cache, simplified)
            } else {
                value_id
            }
        }
        None => value_id,
    }
}

enum CanBeDeduplicated {
    /// This instruction has no side effects so we can substitute the results for those of the same instruction elsewhere.
    Always,
    /// This instruction has some side effects such as potentially fallible constraints which could halt execution.
    ///
    /// This means that if this instruction passes under a given predicate, we can reuse its results across all
    /// later instances of this instruction under the same predicate.
    UnderSamePredicate,
    /// This instruction has side effects which prevent all deduplication.
    ///
    /// An example is `EnableSideEffects` where a "duplicate" of this instruction has an important effect on later instructions
    /// which is not implied by the existence of the original `EnableSideEffects` instruction. For example:
    ///
    /// ```
    /// enable_side_effects u1 1
    /// enable_side_effects u1 0
    /// enable_side_effects u1 1 <-- deduplicating this instruction results in side effects being disabled rather than enabled.
    /// ```
    Never,
}

/// Indicates if the instruction can be safely replaced with the results of another instruction with the same inputs.
/// If `deduplicate_with_predicate` is set, we assume we're deduplicating with the instruction
/// and its predicate, rather than just the instruction. Setting this means instructions that
/// rely on predicates can be deduplicated as well.
///
/// Some instructions get the predicate attached to their inputs by `handle_instruction_side_effects` in `flatten_cfg`.
/// These can be deduplicated because they implicitly depend on the predicate, not only when the caller uses the
/// predicate variable as a key to cache results. However, to avoid tight coupling between passes, we make the deduplication
/// conditional on whether the caller wants the predicate to be taken into account or not.
fn can_be_deduplicated(instruction: &Instruction, dfg: &DataFlowGraph) -> CanBeDeduplicated {
    use Instruction::*;

    match instruction {
        // These either have side-effects or interact with memory
        EnableSideEffectsIf { .. }
        | Allocate
        | Load { .. }
        | Store { .. }
        | IncrementRc { .. }
        | DecrementRc { .. } => CanBeDeduplicated::Never,

        Call { func, .. } => {
            let purity = match dfg[*func] {
                Value::Intrinsic(intrinsic) => Some(intrinsic.purity()),
                Value::Function(id) => dfg.purity_of(id),
                _ => None,
            };
            match purity {
                Some(Purity::Pure) => CanBeDeduplicated::Always,
                Some(Purity::PureWithPredicate) => CanBeDeduplicated::UnderSamePredicate,
                Some(Purity::Impure) => CanBeDeduplicated::Never,
                None => CanBeDeduplicated::Never,
            }
        }

        // We can deduplicate these instructions if we know the predicate is also the same.
        Constrain(..) | ConstrainNotEqual(..) | RangeCheck { .. } => {
            CanBeDeduplicated::UnderSamePredicate
        }

        // Noop instructions can always be deduplicated, although they're more likely to be
        // removed entirely.
        Noop => CanBeDeduplicated::Always,

        // These instructions can always be deduplicated
        Cast(_, _) | Not(_) | Truncate { .. } | IfElse { .. } => CanBeDeduplicated::Always,

        // Arrays can be mutated in unconstrained code so code that handles this case must
        // take care to track whether the array was possibly mutated or not before
        // deduplicating. Since we don't know if the containing pass checks for this, we
        // can only assume these are safe to deduplicate in constrained code.
        MakeArray { .. } => {
            if dfg.runtime().is_acir() {
                CanBeDeduplicated::Always
            } else {
                CanBeDeduplicated::Never
            }
        }

        // These can have different behavior depending on the EnableSideEffectsIf context.
        // Replacing them with a similar instruction potentially enables replacing an instruction
        // with one that was disabled. See
        // https://github.com/noir-lang/noir/pull/4716#issuecomment-2047846328.
        Binary(_) | ArrayGet { .. } | ArraySet { .. } => {
            if instruction.requires_acir_gen_predicate(dfg) {
                CanBeDeduplicated::UnderSamePredicate
            } else {
                CanBeDeduplicated::Always
            }
        }
    }
}

#[cfg(test)]
mod test {
    use crate::{
        assert_ssa_snapshot,
        ssa::{
            Ssa,
            function_builder::FunctionBuilder,
            interpreter::value::Value,
            ir::{
                map::Id,
                types::{NumericType, Type},
                value::ValueMapping,
            },
            opt::{assert_normalized_ssa_equals, assert_ssa_does_not_change},
        },
    };

    #[test]
    fn simple_constant_fold() {
        // After constructing this IR, we set the value of v0 to 2.
        // The expected return afterwards should be 9.
        let src = "
            acir(inline) fn main f0 {
              b0(v0: Field):
                v1 = add v0, Field 1
                v2 = mul v1, Field 3
                return v2
            }
            ";
        let mut ssa = Ssa::from_str(src).unwrap();
        let main = ssa.main_mut();

        let entry_block = main.entry_block();
        let instructions = main.dfg[entry_block].instructions();
        assert_eq!(instructions.len(), 2); // The final return is not counted

        let v0 = main.parameters()[0];
        let two = main.dfg.make_constant(2_u128.into(), NumericType::NativeField);

        let mut values_to_replace = ValueMapping::default();
        values_to_replace.insert(v0, two);
        main.dfg.replace_values_in_block(entry_block, &values_to_replace);

        let expected = "
            acir(inline) fn main f0 {
              b0(v0: Field):
                return Field 9
            }
            ";
        let ssa = ssa.fold_constants();
        assert_normalized_ssa_equals(ssa, expected);
    }

    #[test]
    fn redundant_truncation() {
        // After constructing this IR, we set the value of v1 to 2^8.
        // The expected return afterwards should be v2.
        let src = "
            acir(inline) fn main f0 {
              b0(v0: u16, v1: u16):
                v2 = div v0, v1
                v3 = truncate v2 to 8 bits, max_bit_size: 16
                return v3
            }
            ";
        let mut ssa = Ssa::from_str(src).unwrap();
        let main = ssa.main_mut();

        let entry_block = main.entry_block();
        let instructions = main.dfg[entry_block].instructions();
        assert_eq!(instructions.len(), 2); // The final return is not counted

        let v1 = main.parameters()[1];

        // Note that this constant guarantees that `v0/constant < 2^8`. We then do not need to truncate the result.
        let constant = 2_u128.pow(8);
        let constant = main.dfg.make_constant(constant.into(), NumericType::unsigned(16));

        let mut values_to_replace = ValueMapping::default();
        values_to_replace.insert(v1, constant);
        main.dfg.replace_values_in_block(entry_block, &values_to_replace);

        let expected = "
            acir(inline) fn main f0 {
              b0(v0: u16, v1: u16):
                v3 = div v0, u16 256
                return v3
            }
            ";

        let ssa = ssa.fold_constants();
        assert_normalized_ssa_equals(ssa, expected);
    }

    #[test]
    fn non_redundant_truncation() {
        // After constructing this IR, we set the value of v1 to 2^8 - 1.
        // This should not result in the truncation being removed.
        let src = "
            acir(inline) fn main f0 {
              b0(v0: u16, v1: u16):
                v2 = div v0, v1
                v3 = truncate v2 to 8 bits, max_bit_size: 16
                return v3
            }
            ";
        let mut ssa = Ssa::from_str(src).unwrap();
        let main = ssa.main_mut();

        let entry_block = main.entry_block();
        let instructions = main.dfg[entry_block].instructions();
        assert_eq!(instructions.len(), 2); // The final return is not counted

        let v1 = main.parameters()[1];

        // Note that this constant does not guarantee that `v0/constant < 2^8`. We must then truncate the result.
        let constant = 2_u128.pow(8) - 1;
        let constant = main.dfg.make_constant(constant.into(), NumericType::unsigned(16));

        let mut values_to_replace = ValueMapping::default();
        values_to_replace.insert(v1, constant);
        main.dfg.replace_values_in_block(entry_block, &values_to_replace);

        let expected = "
            acir(inline) fn main f0 {
              b0(v0: u16, v1: u16):
                v3 = div v0, u16 255
                v4 = truncate v3 to 8 bits, max_bit_size: 16
                return v4
            }
            ";

        let ssa = ssa.fold_constants();
        assert_normalized_ssa_equals(ssa, expected);
    }

    #[test]
    fn arrays_elements_are_updated() {
        // After constructing this IR, we run constant folding with no expected benefit, but to
        // ensure that all new values ids are correctly propagated.
        let src = "
            acir(inline) fn main f0 {
              b0(v0: Field):
                v2 = add v0, Field 1
                v3 = make_array [v2] : [Field; 1]
                return v3
            }
            ";
        assert_ssa_does_not_change(src, Ssa::fold_constants);
    }

    #[test]
    fn instruction_deduplication() {
        // After constructing this IR, we run constant folding which should replace the second cast
        // with a reference to the results to the first. This then allows us to optimize away
        // the constrain instruction as both inputs are known to be equal.
        //
        // The first cast instruction is retained and will be removed in the dead instruction elimination pass.
        let src = "
            acir(inline) fn main f0 {
              b0(v0: u16):
                v1 = cast v0 as u32
                v2 = cast v0 as u32
                constrain v1 == v2
                return
            }
            ";
        let expected = "
            acir(inline) fn main f0 {
              b0(v0: u16):
                v1 = cast v0 as u32
                return
            }
            ";
        let ssa = Ssa::from_str(src).unwrap();
        let ssa = ssa.fold_constants();
        assert_normalized_ssa_equals(ssa, expected);
    }

    #[test]
    fn constant_index_array_access_deduplication() {
        // After constructing this IR, we run constant folding which should replace the second constant-index array get
        // with a reference to the results to the first. This then allows us to optimize away
        // the constrain instruction as both inputs are known to be equal.
        let src = "
            acir(inline) fn main f0 {
              b0(v0: [Field; 4], v1: u32, v2: bool, v3: bool):
                enable_side_effects v2
                v4 = array_get v0, index u32 0 -> Field
                v5 = array_get v0, index v1 -> Field
                enable_side_effects v3
                v6 = array_get v0, index u32 0 -> Field
                v7 = array_get v0, index v1 -> Field
                constrain v4 == v6
                return
            }
            ";
        let expected = "
            acir(inline) fn main f0 {
              b0(v0: [Field; 4], v1: u32, v2: bool, v3: bool):
                enable_side_effects v2
                v5 = array_get v0, index u32 0 -> Field
                v6 = array_get v0, index v1 -> Field
                enable_side_effects v3
                v7 = array_get v0, index v1 -> Field
                return
            }
            ";

        let ssa = Ssa::from_str(src).unwrap();
        let ssa = ssa.fold_constants();
        assert_normalized_ssa_equals(ssa, expected);
    }

    // Regression for #4600
    #[test]
    fn array_get_regression() {
        // We want to make sure after constant folding both array_gets remain since they are
        // under different enable_side_effects_if contexts and thus one may be disabled while
        // the other is not. If one is removed, it is possible e.g. v4 is replaced with v2 which
        // is disabled (only gets from index 0) and thus returns the wrong result.
        let src = "
        acir(inline) fn main f0 {
          b0(v0: u1, v1: u32):
            enable_side_effects v0
            v4 = make_array [Field 0, Field 1] : [Field; 2]
            v5 = array_get v4, index v1 -> Field
            v6 = not v0
            enable_side_effects v6
            v7 = array_get v4, index v1 -> Field
            return
        }
        ";
        assert_ssa_does_not_change(src, Ssa::fold_constants);
    }

    #[test]
    fn deduplicate_instructions_with_predicates() {
        let src = "
            acir(inline) fn main f0 {
              b0(v0: u1, v1: u1, v2: [Field; 2]):
                enable_side_effects v0
                v6 = array_get v2, index u32 0 -> u32
                v7 = array_set v2, index u32 1, value u32 2
                v8 = array_get v7, index u32 0 -> u32
                constrain v6 == v8
                enable_side_effects v1
                v9 = array_get v2, index u32 0 -> u32
                v10 = array_set v2, index u32 1, value u32 2
                v11 = array_get v10, index u32 0 -> u32
                constrain v9 == v11
                enable_side_effects v0
                v12 = array_get v2, index u32 0 -> u32
                v13 = array_set v2, index u32 1, value u32 2
                v14 = array_get v13, index u32 0 -> u32
                constrain v12 == v14
                return
            }
            ";
        let ssa = Ssa::from_str(src).unwrap();

        let main = ssa.main();
        let instructions = main.dfg[main.entry_block()].instructions();
        assert_eq!(instructions.len(), 15);

        let expected = "
            acir(inline) fn main f0 {
              b0(v0: u1, v1: u1, v2: [Field; 2]):
                enable_side_effects v0
                v4 = array_get v2, index u32 0 -> u32
                v7 = array_set v2, index u32 1, value u32 2
                v8 = array_get v7, index u32 0 -> u32
                constrain v4 == v8
                enable_side_effects v1
                v9 = array_set v2, index u32 1, value u32 2
                v10 = array_get v9, index u32 0 -> u32
                constrain v4 == v10
                enable_side_effects v0
                return
            }
            ";

        let ssa = ssa.fold_constants_using_constraints();
        assert_normalized_ssa_equals(ssa, expected);
    }

    #[test]
    fn constant_array_deduplication() {
        // Here we're checking a situation where two identical arrays are being initialized twice and being assigned separate `ValueId`s.
        // This would result in otherwise identical instructions not being deduplicated.
        let src = "
        brillig(inline) fn main f0 {
          b0(v0: u64):
            v1 = make_array [v0, u64 0, u64 0, u64 0, u64 0, u64 0, u64 0, u64 0, u64 0, u64 0, u64 0, u64 0, u64 0, u64 0, u64 0, u64 0, u64 0, u64 0, u64 0, u64 0, u64 0, u64 0, u64 0, u64 0, u64 0] : [u64; 25]
            v2 = make_array [v0, u64 0, u64 0, u64 0, u64 0, u64 0, u64 0, u64 0, u64 0, u64 0, u64 0, u64 0, u64 0, u64 0, u64 0, u64 0, u64 0, u64 0, u64 0, u64 0, u64 0, u64 0, u64 0, u64 0, u64 0] : [u64; 25]
            v5 = call keccakf1600(v1) -> [u64; 25]
            v6 = call keccakf1600(v2) -> [u64; 25]
            return
        }
        ";

        let ssa = Ssa::from_str(src).unwrap();

        let main = ssa.main();
        let instructions = main.dfg[main.entry_block()].instructions();
        let starting_instruction_count = instructions.len();
        assert_eq!(starting_instruction_count, 4);

        let ssa = ssa.fold_constants();

        assert_ssa_snapshot!(ssa, @r"
        brillig(inline) fn main f0 {
          b0(v0: u64):
            v2 = make_array [v0, u64 0, u64 0, u64 0, u64 0, u64 0, u64 0, u64 0, u64 0, u64 0, u64 0, u64 0, u64 0, u64 0, u64 0, u64 0, u64 0, u64 0, u64 0, u64 0, u64 0, u64 0, u64 0, u64 0, u64 0] : [u64; 25]
            inc_rc v2
            v4 = call keccakf1600(v2) -> [u64; 25]
            inc_rc v4
            return
        }
        ");
    }

    #[test]
    fn deduplicate_across_blocks() {
        // fn main f0 {
        //   b0(v0: u1):
        //     v1 = not v0
        //     jmp b1()
        //   b1():
        //     v2 = not v0
        //     return v2
        // }
        let main_id = Id::test_new(0);

        // Compiling main
        let mut builder = FunctionBuilder::new("main".into(), main_id);
        let b1 = builder.insert_block();

        let v0 = builder.add_parameter(Type::bool());
        let _v1 = builder.insert_not(v0);
        builder.terminate_with_jmp(b1, Vec::new());

        builder.switch_to_block(b1);
        let v2 = builder.insert_not(v0);
        builder.terminate_with_return(vec![v2]);

        let ssa = builder.finish();
        let main = ssa.main();
        assert_eq!(main.dfg[main.entry_block()].instructions().len(), 1);
        assert_eq!(main.dfg[b1].instructions().len(), 1);

        // Expected output:
        //
        // fn main f0 {
        //   b0(v0: u1):
        //     v1 = not v0
        //     jmp b1()
        //   b1():
        //     return v1
        // }
        let ssa = ssa.fold_constants_using_constraints();
        let main = ssa.main();
        assert_eq!(main.dfg[main.entry_block()].instructions().len(), 1);
        assert_eq!(main.dfg[b1].instructions().len(), 0);
    }

    #[test]
    fn deduplicate_across_non_dominated_blocks() {
        let src = "
            brillig(inline) fn main f0 {
              b0(v0: u32):
                v2 = lt u32 1000, v0
                jmpif v2 then: b1, else: b2
              b1():
                v4 = shl v0, u32 1
                v5 = lt v0, v4
                constrain v5 == u1 1
                jmp b2()
              b2():
                v7 = lt u32 1000, v0
                jmpif v7 then: b3, else: b4
              b3():
                v8 = shl v0, u32 1
                v9 = lt v0, v8
                constrain v9 == u1 1
                jmp b4()
              b4():
                return
            }
        ";
        let ssa = Ssa::from_str(src).unwrap();
        let ssa = ssa.fold_constants_using_constraints();

        // v4 has been hoisted, although:
        // - v5 has not yet been removed since it was encountered earlier in the program
        // - v8 hasn't been recognized as a duplicate of v6 yet since they still reference v4 and
        //   v5 respectively
        assert_ssa_snapshot!(ssa, @r"
        brillig(inline) fn main f0 {
          b0(v0: u32):
            v2 = lt u32 1000, v0
            v4 = shl v0, u32 1
            jmpif v2 then: b1, else: b2
          b1():
            v5 = shl v0, u32 1
            v6 = lt v0, v5
            constrain v6 == u1 1
            jmp b2()
          b2():
            jmpif v2 then: b3, else: b4
          b3():
            v8 = lt v0, v4
            constrain v8 == u1 1
            jmp b4()
          b4():
            return
        }
        ");
    }

    #[test]
    fn inlines_brillig_call_without_arguments() {
        let src = "
            acir(inline) fn main f0 {
              b0():
                v0 = call f1() -> Field
                return v0
            }

            brillig(inline) fn one f1 {
              b0():
                v0 = add Field 2, Field 3
                return v0
            }
            ";
        let ssa = Ssa::from_str(src).unwrap();

        let ssa = ssa.fold_constants_with_brillig();
        let ssa = ssa.remove_unreachable_functions();
        assert_ssa_snapshot!(ssa, @r"
        acir(inline) fn main f0 {
          b0():
            return Field 5
        }
        ");
    }

    #[test]
    fn inlines_brillig_call_with_two_field_arguments() {
        let src = "
            acir(inline) fn main f0 {
              b0():
                v0 = call f1(Field 2, Field 3) -> Field
                return v0
            }

            brillig(inline) fn one f1 {
              b0(v0: Field, v1: Field):
                v2 = add v0, v1
                return v2
            }
            ";
        let ssa = Ssa::from_str(src).unwrap();

        let ssa = ssa.fold_constants_with_brillig();
        let ssa = ssa.remove_unreachable_functions();
        assert_ssa_snapshot!(ssa, @r"
        acir(inline) fn main f0 {
          b0():
            return Field 5
        }
        ");
    }

    #[test]
    fn inlines_brillig_call_with_two_i32_arguments() {
        let src = "
            acir(inline) fn main f0 {
              b0():
                v0 = call f1(i32 2, i32 3) -> i32
                return v0
            }

            brillig(inline) fn one f1 {
              b0(v0: i32, v1: i32):
                v2 = unchecked_add v0, v1
                v3 = truncate v2 to 32 bits, max_bit_size: 33
                return v3
            }
            ";
        let ssa = Ssa::from_str(src).unwrap();

        let ssa = ssa.fold_constants_with_brillig();
        let ssa = ssa.remove_unreachable_functions();
        assert_ssa_snapshot!(ssa, @r"
        acir(inline) fn main f0 {
          b0():
            return i32 5
        }
        ");
    }

    #[test]
    fn inlines_brillig_call_with_array_return() {
        let src = "
            acir(inline) fn main f0 {
              b0():
                v0 = call f1(Field 2, Field 3, Field 4) -> [Field; 3]
                return v0
            }

            brillig(inline) fn one f1 {
              b0(v0: Field, v1: Field, v2: Field):
                v3 = make_array [v0, v1, v2] : [Field; 3]
                return v3
            }
            ";
        let ssa = Ssa::from_str(src).unwrap();

        let ssa = ssa.fold_constants_with_brillig();
        let ssa = ssa.remove_unreachable_functions();
        assert_ssa_snapshot!(ssa, @r"
        acir(inline) fn main f0 {
          b0():
            v3 = make_array [Field 2, Field 3, Field 4] : [Field; 3]
            return v3
        }
        ");
    }

    #[test]
    fn inlines_brillig_call_with_composite_array_return() {
        let src = "
            acir(inline) fn main f0 {
              b0():
                v0 = call f1(Field 2, i32 3, Field 4, i32 5) -> [(Field, i32); 2]
                return v0
            }

            brillig(inline) fn one f1 {
              b0(v0: Field, v1: i32, v2: Field, v3: i32):
                v4 = make_array [v0, v1, v2, v3] : [(Field, i32); 2]
                return v4
            }
            ";
        let ssa = Ssa::from_str(src).unwrap();

        let ssa = ssa.fold_constants_with_brillig();
        let ssa = ssa.remove_unreachable_functions();
        assert_ssa_snapshot!(ssa, @r"
        acir(inline) fn main f0 {
          b0():
            v4 = make_array [Field 2, i32 3, Field 4, i32 5] : [(Field, i32); 2]
            return v4
        }
        ");
    }

    #[test]
    fn inlines_brillig_call_with_array_arguments() {
        let src = "
            acir(inline) fn main f0 {
              b0():
                v0 = make_array [Field 2, Field 3] : [Field; 2]
                v1 = call f1(v0) -> Field
                return v1
            }

            brillig(inline) fn one f1 {
              b0(v0: [Field; 2]):
                inc_rc v0
                v2 = array_get v0, index u32 0 -> Field
                v4 = array_get v0, index u32 1 -> Field
                v5 = add v2, v4
                dec_rc v0
                return v5
            }
            ";
        let ssa = Ssa::from_str(src).unwrap();
        // Need to run SSA pass that sets up Brillig array gets
        let ssa = ssa.brillig_array_get_and_set();

        let ssa = ssa.fold_constants_with_brillig();
        let ssa = ssa.remove_unreachable_functions();
        assert_ssa_snapshot!(ssa, @r"
        acir(inline) fn main f0 {
          b0():
            v2 = make_array [Field 2, Field 3] : [Field; 2]
            return Field 5
        }
        ");
    }

    #[test]
    fn inlines_brillig_call_with_entry_point_globals() {
        let src = "
        g0 = Field 2

        acir(inline) fn main f0 {
          b0():
            v1 = call f1() -> Field
            return v1
        }

        brillig(inline) fn one f1 {
          b0():
            v1 = add g0, Field 3
            return v1
        }
        ";
        let ssa = Ssa::from_str(src).unwrap();

        let ssa = ssa.fold_constants_with_brillig();
        let ssa = ssa.remove_unreachable_functions();
        assert_ssa_snapshot!(ssa, @r"
        g0 = Field 2

        acir(inline) fn main f0 {
          b0():
            return Field 5
        }
        ");
    }

    #[test]
    fn inlines_brillig_call_with_non_entry_point_globals() {
        let src = "
        g0 = Field 2

        acir(inline) fn main f0 {
          b0():
            v1 = call f1() -> Field
            return v1
        }

        brillig(inline) fn entry_point f1 {
          b0():
            v1 = call f2() -> Field
            return v1
        }

        brillig(inline) fn one f2 {
          b0():
            v1 = add g0, Field 3
            return v1
        }
        ";
        let ssa = Ssa::from_str(src).unwrap();

        let ssa = ssa.fold_constants_with_brillig();
        let ssa = ssa.remove_unreachable_functions();
        assert_ssa_snapshot!(ssa, @r"
        g0 = Field 2

        acir(inline) fn main f0 {
          b0():
            return Field 5
        }
        ");
    }

    #[test]
    fn does_not_use_cached_constrain_in_block_that_is_not_dominated() {
        let src = "
            brillig(inline) fn main f0 {
              b0(v0: Field, v1: Field):
                v3 = eq v0, Field 0
                jmpif v3 then: b1, else: b2
              b1():
                v5 = eq v1, Field 1
                constrain v1 == Field 1
                jmp b2()
              b2():
                v6 = eq v1, Field 0
                constrain v1 == Field 0
                return
            }
            ";
        assert_ssa_does_not_change(src, Ssa::fold_constants_using_constraints);
    }

    #[test]
    fn does_not_hoist_constrain_to_common_ancestor() {
        let src = "
            brillig(inline) fn main f0 {
              b0(v0: Field, v1: Field):
                v2 = eq v0, Field 0
                jmpif v2 then: b1, else: b2
              b1():
                constrain v1 == Field 1
                jmp b2()
              b2():
                v3 = eq v0, Field 1
                jmpif v3 then: b3, else: b4
              b3():
                constrain v1 == Field 1 // This was incorrectly hoisted to b0 but this condition is not valid when going b0 -> b2 -> b4
                jmp b4()
              b4():
                return
            }
            ";
        assert_ssa_does_not_change(src, Ssa::fold_constants_using_constraints);
    }

    #[test]
    fn does_not_hoist_sub_to_common_ancestor() {
        let src = "
            acir(inline) fn main f0 {
              b0(v0: u32):
                v2 = eq v0, u32 0
                jmpif v2 then: b4, else: b1
              b1():
                v3 = eq v0, u32 1
                jmpif v3 then: b3, else: b2
              b2():
                jmp b5()
              b3():
                v5 = sub v0, u32 1 // We can't hoist this because v0 is zero here and it will lead to an underflow
                jmp b5()
              b4():
                v4 = sub v0, u32 1
                jmp b5()
              b5():
                return
            }
            ";
        assert_ssa_does_not_change(src, Ssa::fold_constants_using_constraints);
    }

    #[test]
    fn deduplicates_side_effecting_intrinsics() {
        let src = "
        // After EnableSideEffectsIf removal:
        brillig(inline) fn main f0 {
          b0(v0: Field, v1: Field, v2: u1):
            v7 = call to_be_radix(v0, u32 256) -> [u8; 1]    // `a.to_be_radix(256)`;
            inc_rc v7
            v8 = call to_be_radix(v0, u32 256) -> [u8; 1]    // duplicate load of `a`
            inc_rc v8
            v9 = cast v2 as Field                            // `if c { a.to_be_radix(256) }`
            v10 = mul v0, v9                                 // attaching `c` to `a`
            v11 = call to_be_radix(v10, u32 256) -> [u8; 1]  // calling `to_radix(c * a)`
            inc_rc v11
            return
        }
        ";
        let ssa = Ssa::from_str(src).unwrap();

        let ssa = ssa.fold_constants_using_constraints();
        assert_ssa_snapshot!(ssa, @r"
        brillig(inline) fn main f0 {
          b0(v0: Field, v1: Field, v2: u1):
            v5 = call to_be_radix(v0, u32 256) -> [u8; 1]
            inc_rc v5
            inc_rc v5
            inc_rc v5
            v6 = cast v2 as Field
            v7 = mul v0, v6
            v8 = call to_be_radix(v7, u32 256) -> [u8; 1]
            inc_rc v8
            return
        }
        ");
    }

    #[test]
    fn array_get_from_array_set_with_different_predicates() {
        let src = "
        acir(inline) fn main f0 {
          b0(v0: [Field; 3], v1: u32, v2: Field):
            enable_side_effects u1 0
            v4 = array_set v0, index v1, value v2
            enable_side_effects u1 1
            v6 = array_get v4, index v1 -> Field
            return v6
        }
        ";
        assert_ssa_does_not_change(src, Ssa::fold_constants_using_constraints);
    }

    #[test]
    fn array_get_from_array_set_same_predicates() {
        let src = "
        acir(inline) fn main f0 {
          b0(v0: [Field; 3], v1: u32, v2: Field):
            enable_side_effects u1 1
            v4 = array_set v0, index v1, value v2
            v6 = array_get v4, index v1 -> Field
            return v6
        }
        ";
        let ssa = Ssa::from_str(src).unwrap();

        let ssa = ssa.fold_constants_using_constraints();
        assert_ssa_snapshot!(ssa, @r"
        acir(inline) fn main f0 {
          b0(v0: [Field; 3], v1: u32, v2: Field):
            enable_side_effects u1 1
            v4 = array_set v0, index v1, value v2
            return v2
        }
        ");
    }

    #[test]
    fn pure_call_is_deduplicated() {
        let src = "
        acir(inline) fn main f0 {
          b0(v0: Field):
            v1 = call f1(v0) -> Field
            v2 = call f1(v0) -> Field
            constrain v1 == Field 0
            constrain v2 == Field 0
            return
        }
        acir(inline) fn foo f1 {
          b0(v0: Field):
            return v0
        }
        ";

        let ssa = Ssa::from_str(src).unwrap();
        let ssa = ssa.purity_analysis().fold_constants_using_constraints();
        assert_ssa_snapshot!(ssa, @r"
        acir(inline) predicate_pure fn main f0 {
          b0(v0: Field):
            v2 = call f1(v0) -> Field
            constrain v2 == Field 0
            return
        }
        acir(inline) pure fn foo f1 {
          b0(v0: Field):
            return v0
        }
        ");
    }

    #[test]
    fn does_not_deduplicate_field_divisions_under_different_predicates() {
        // Regression test for https://github.com/noir-lang/noir/issues/7283
        let src = "
        acir(inline) fn main f0 {
          b0(v0: Field, v1: Field, v2: u1):
            enable_side_effects v2
            v3 = div v1, v0
            v4 = mul v3, v0
            v5 = not v2
            enable_side_effects v5
            v6 = div v1, v0
            return
        }
        ";
        assert_ssa_does_not_change(src, Ssa::fold_constants);
    }

    #[test]
    fn does_not_deduplicate_unsigned_divisions_under_different_predicates() {
        // Regression test for https://github.com/noir-lang/noir/issues/7283
        let src = "
        acir(inline) fn main f0 {
          b0(v0: u32, v1: u32, v2: u1):
            enable_side_effects v2
            v3 = div v1, v0
            v4 = not v2
            enable_side_effects v4
            v5 = div v1, v0
            return
        }
        ";
        assert_ssa_does_not_change(src, Ssa::fold_constants);
    }

    #[test]
    fn does_not_deduplicate_signed_divisions_under_different_predicates() {
        // Regression test for https://github.com/noir-lang/noir/issues/7283
        let src = "
        acir(inline) fn main f0 {
          b0(v0: i32, v1: i32, v2: u1):
            enable_side_effects v2
            v3 = div v1, v0
            v4 = not v2
            enable_side_effects v4
            v5 = div v1, v0
            return
        }
        ";
        assert_ssa_does_not_change(src, Ssa::fold_constants);
    }

    #[test]
    fn does_not_deduplicate_unsigned_division_by_zero_constant() {
        // Regression test for https://github.com/noir-lang/noir/issues/7283
        let src = "
        acir(inline) fn main f0 {
          b0(v0: u32, v1: u32, v2: u1):
            enable_side_effects v2
            v4 = div v1, u32 0
            v5 = not v2
            enable_side_effects v5
            v6 = div v1, u32 0
            return
        }
        ";
        assert_ssa_does_not_change(src, Ssa::fold_constants);
    }

    #[test]
    fn does_not_duplicate_unsigned_division_by_non_zero_constant() {
        // Regression test for https://github.com/noir-lang/noir/issues/7836
        let src = "
        acir(inline) fn main f0 {
          b0(v0: u32, v1: u32, v2: u1):
            enable_side_effects v2
            v4 = div v1, u32 2
            v5 = not v2
            enable_side_effects v5
            v6 = div v1, u32 2
            return
        }
        ";
        assert_ssa_does_not_change(src, Ssa::fold_constants);
    }

    #[test]
    fn do_not_inline_brillig_overflow() {
        // Regression test for https://github.com/noir-lang/noir/issues/9694
        // The call can be constant
        let src = "
            acir(inline) predicate_pure fn main f0 {
            b0():
                v2 = call f1(u1 0) -> u1
                return v2
            }
            brillig(inline) predicate_pure fn func_5 f1 {
            b0(v0: u1):
                v2 = shl v0, u1 1
                return v2
            }
        ";
        assert_ssa_does_not_change(src, Ssa::fold_constants_with_brillig);
    }

    #[test]
    fn does_not_deduplicate_calls_to_functions_which_differ_in_return_value_types() {
        // We have a few intrinsics which have a generic return value (generally for array lengths), we want
        // to avoid deduplicating these.
        //
        // This is not an issue for user code as these functions will be monomorphized whereas intrinsics haven't been.
        let src = "
        brillig(inline) predicate_pure fn main f0 {
          b0(v0: Field):
            v1 = call to_le_radix(v0, u32 256) -> [u8; 2]
            v2 = call to_le_radix(v0, u32 256) -> [u8; 3]
            v3 = call to_le_radix(v0, u32 256) -> [u8; 2]
            return
        }
        ";

        let ssa = Ssa::from_str(src).unwrap();
        let ssa = ssa.fold_constants_using_constraints();

        assert_ssa_snapshot!(ssa, @r"
        brillig(inline) predicate_pure fn main f0 {
          b0(v0: Field):
            v3 = call to_le_radix(v0, u32 256) -> [u8; 2]
            v4 = call to_le_radix(v0, u32 256) -> [u8; 3]
            inc_rc v3
            return
        }
        ");
    }

    #[test]
    fn constant_fold_terminator_argument_from_constrain() {
        // The only instructions advising simplifications for v0 are
        // constrain instructions. We want to make sure that those simplifications
        // are still used for any terminator arguments.
        let src = "
        brillig(inline) predicate_pure fn main f0 {
          b0(v0: Field, v1: Field):
            v5 = eq v0, Field 1
            constrain v0 == Field 1
            v7 = eq v1, Field 0
            constrain v1 == Field 0
            v8 = truncate v0 to 32 bits, max_bit_size: 254
            v9 = cast v8 as u32
            v11 = eq v9, u32 0
            jmpif v11 then: b1, else: b2
          b1():
            v13 = add v0, Field 1
            jmp b3(v0, v13)
          b2():
            v12 = add v0, Field 1
            jmp b3(v12, v0)
          b3(v2: Field, v3: Field):
            v14 = add v0, Field 1
            v15 = eq v2, v14
            constrain v2 == v14
            v16 = eq v3, v0
            constrain v3 == v0
            return
        }
        ";

        let ssa = Ssa::from_str(src).unwrap();
        let ssa = ssa.fold_constants_using_constraints();

        // The terminators of b1 and b2 should now have constant arguments
        assert_ssa_snapshot!(ssa, @r"
        brillig(inline) predicate_pure fn main f0 {
          b0(v0: Field, v1: Field):
            v5 = eq v0, Field 1
            constrain v0 == Field 1
            v7 = eq v1, Field 0
            constrain v1 == Field 0
            jmpif u1 0 then: b1, else: b2
          b1():
            jmp b3(Field 1, Field 2)
          b2():
            jmp b3(Field 2, Field 1)
          b3(v2: Field, v3: Field):
            v10 = eq v2, Field 2
            constrain v2 == Field 2
            v11 = eq v3, Field 1
            constrain v3 == Field 1
            return
        }
        ");
    }

    #[test]
    fn functions_returning_arrays_inc_rc_while_deduplicating() {
        // Regression test for an issue discovered in https://github.com/AztecProtocol/aztec-packages/pull/14492
        // Previously no `inc_rc` was being generated when deduplicating the calls to `f1`,
        // resulting in both references mutating the same array as opposed to having their own copies.
        let src = r#"
        brillig(inline) impure fn constructor f0 {
          b0():
            v8 = make_array [Field 0, Field 0, Field 0] : [Field; 3]
            v23 = call f1() -> [Field; 4]
            v26 = allocate -> &mut [Field; 3]
            store v8 at v26
            v27 = allocate -> &mut [Field; 4]
            store v23 at v27
            v28 = allocate -> &mut u32
            store u32 0 at v28
            call f2(v26, v27, v28, Field 13)
            call f2(v26, v27, v28, Field 0)
            call f2(v26, v27, v28, Field 1)
            v42 = load v26 -> [Field; 3]
            v36 = load v28 -> u32
            call f4(v42, v27, v36)
            v31 = call f1() -> [Field; 4]
            v35 = allocate -> &mut [Field; 4]
            store v31 at v35
            call f4(v8, v35, u32 0)
            return v35
        }
        brillig(inline) predicate_pure fn new f1 {
          b0():
            v7 = make_array [Field 0, Field 0, Field 0, Field 55340232221128654848] : [Field; 4]
            return v7
        }
        brillig(inline) impure fn absorb f2 {
          b0(v4: &mut [Field; 3], v5: &mut [Field; 4], v6: &mut u32, v8: Field):
            v13 = load v6 -> u32
            v14 = load v4 -> [Field; 3]
            v15 = load v5 -> [Field; 4]
            v17 = lt v13, u32 3
            constrain v17 == u1 1, "Index out of bounds"
            v19 = array_set v14, index v13, value v8
            v21 = add v13, u32 1
            store v19 at v4
            store v15 at v5
            store v21 at v6
            return
        }
        brillig(inline) impure fn perform_duplex f4 {
          b0(v4: [Field; 3], v5: &mut [Field; 4], v18: u32):
            jmp b1(u32 0)
          b1(v8: u32):
            v10 = lt v8, u32 3
            jmpif v10 then: b2, else: b3
          b2():
            v19 = lt v8, v18
            jmpif v19 then: b4, else: b5
          b3():
            v11 = load v5 -> [Field; 4]
            inc_rc v11
            v14 = call poseidon2_permutation(v11, u32 4) -> [Field; 4]
            store v14 at v5
            return
          b4():
            v20 = load v5 -> [Field; 4]
            v21 = array_get v20, index v8 -> Field
            v23 = array_get v4, index v8 -> Field
            v24 = add v21, v23
            v27 = array_set v20, index v8, value v24
            store v27 at v5
            jmp b5()
          b5():
            v29 = unchecked_add v8, u32 1
            jmp b1(v29)
        }
        "#;

        let ssa = Ssa::from_str(src).unwrap();

        let result_before = ssa.interpret(vec![]);
        let ssa = ssa.fold_constants_using_constraints();
        let result_after = ssa.interpret(vec![]);
        assert_eq!(result_before, result_after);
    }

    // Regression for #9451
    #[test]
    fn do_not_deduplicate_call_with_inc_rc() {
        // This test ensures that a function which mutates an array pointer is marked impure.
        // This protects against future deduplication passes incorrectly assuming purity.
        let src = r#"
        brillig(inline) fn main f0 {
          b0(v0: u32):
            v3 = make_array [Field 1, Field 2] : [Field; 2]
            v5 = call array_refcount(v3) -> u32
            constrain v5 == u32 1
            v8 = call f1(v3) -> [Field; 2]
            v9 = call array_refcount(v3) -> u32
            constrain v9 == u32 2
            v11 = call f1(v3) -> [Field; 2]
            v12 = call array_refcount(v3) -> u32
            constrain v12 == u32 3
            inc_rc v3
            v15 = array_set v3, index v0, value Field 9
            return v3, v15
        }
        brillig(inline) fn mutator f1 {
          b0(v0: [Field; 2]):
            inc_rc v0
            v3 = array_set v0, index u32 0, value Field 5
            return v3
        }
        "#;

        let ssa = Ssa::from_str(src).unwrap();
        ssa.interpret(vec![Value::from_constant(1_u32.into(), NumericType::unsigned(32)).unwrap()])
            .unwrap();

        let ssa = ssa.purity_analysis();
        ssa.interpret(vec![Value::from_constant(1_u32.into(), NumericType::unsigned(32)).unwrap()])
            .unwrap();

        let ssa = ssa.fold_constants_using_constraints();
        ssa.interpret(vec![Value::from_constant(1_u32.into(), NumericType::unsigned(32)).unwrap()])
            .unwrap();
    }

    #[test]
    fn do_not_deduplicate_call_with_array_set_brillig() {
        let src = "
        brillig(inline) fn main f0 {
          b0(v0: u32):
            v2 = make_array [Field 1, Field 2] : [Field; 2]
            call f1(v2, Field 9)
            v7 = array_set v2, index v0, value Field 7
            call f1(v2, Field 9)
            v9 = array_get v2, index v0 -> Field
            constrain v9 == Field 9
            return
        }
        brillig(inline) fn mutator f1 {
          b0(v0: [Field; 2], v1: Field):
            v3 = array_set v0, index u32 0, value v1
            return
        }
        ";
        let ssa = Ssa::from_str(src).unwrap();
        ssa.interpret(vec![Value::from_constant(0_u32.into(), NumericType::unsigned(32)).unwrap()])
            .unwrap();

        let ssa = ssa.purity_analysis();
        ssa.interpret(vec![Value::from_constant(0_u32.into(), NumericType::unsigned(32)).unwrap()])
            .unwrap();

        let ssa = ssa.fold_constants_using_constraints();
        ssa.interpret(vec![Value::from_constant(0_u32.into(), NumericType::unsigned(32)).unwrap()])
            .unwrap();
    }
}<|MERGE_RESOLUTION|>--- conflicted
+++ resolved
@@ -135,14 +135,9 @@
 }
 
 struct Context {
-<<<<<<< HEAD
-    visited_blocks: HashSet<BasicBlockId>,
-    block_queue: VecDeque<BasicBlockId>,
-=======
     use_constraint_info: bool,
     /// Maps pre-folded ValueIds to the new ValueIds obtained by re-inserting the instruction.
     block_queue: VisitOnceDeque,
->>>>>>> 46fb776a
 
     /// Whether to use [constraints][Instruction::Constrain] to inform simplifications later on in the program.
     ///
