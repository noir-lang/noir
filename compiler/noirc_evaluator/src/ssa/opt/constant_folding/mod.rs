//! The goal of the constant folding optimization pass is to propagate any constants forwards into
//! later [`Instruction`]s to maximize the impact of [compile-time simplifications][crate::ssa::ir::dfg::simplify::simplify()].
//!
//! The pass works as follows:
//! - Re-insert each instruction in order to apply the instruction simplification performed
//!   by the [`DataFlowGraph`] automatically as new instructions are pushed.
//! - Check whether any input values have been constrained to be equal to a value of a simpler form
//!   by a [constrain instruction][Instruction::Constrain]. If so, replace the input value with the simpler form.
//! - Check whether the instruction [`can_be_deduplicated`]
//!   by duplicate instruction earlier in the same block.
//!
//! These operations are done in parallel so that they can each benefit from each other
//! without the need for multiple passes.
//!
//! This is the only pass which removes duplicated pure [`Instruction`]s however and so is needed when
//! different blocks are merged, i.e. after the [`flatten_cfg`][super::flatten_cfg] pass.
use std::{
    collections::{BTreeMap, HashSet, VecDeque},
    io::Empty,
};

use acvm::{FieldElement, acir::AcirField};
use iter_extended::vecmap;

use crate::ssa::{
    interpreter::{Interpreter, InterpreterOptions},
    ir::{
        basic_block::BasicBlockId,
        dfg::{DataFlowGraph, InsertInstructionResult},
        dom::DominatorTree,
        function::{Function, FunctionId, RuntimeType},
        instruction::{ArrayOffset, Instruction, InstructionId},
        types::NumericType,
        value::{Value, ValueId, ValueMapping},
    },
    opt::pure::Purity,
    ssa_gen::Ssa,
};
use rustc_hash::FxHashMap as HashMap;

mod interpret;
mod result_cache;
mod simplification_cache;

use interpret::try_interpret_call;
use result_cache::{CacheResult, InstructionResultCache};
use simplification_cache::{ConstraintSimplificationCache, SimplificationCache};

impl Ssa {
    /// Performs constant folding on each instruction.
    ///
    /// It will attempt to replace any calls to brillig functions with constant arguments with their results.
    ///
    /// It will not look at constraints to inform simplifications
    /// based on the stated equivalence of two instructions.
    ///
    /// See [`constant_folding`][self] module for more information.
    #[tracing::instrument(level = "trace", skip(self))]
    pub(crate) fn fold_constants(mut self) -> Ssa {
        // Collect all brillig functions so that later we can find them when processing a call instruction
        let mut brillig_functions: BTreeMap<FunctionId, Function> = BTreeMap::new();
        for (func_id, func) in &self.functions {
            if let RuntimeType::Brillig(..) = func.runtime() {
                let cloned_function = Function::clone_with_id(*func_id, func);
                brillig_functions.insert(*func_id, cloned_function);
            };
        }
        let mut interpreter = Interpreter::new_from_functions(
            &brillig_functions,
            InterpreterOptions { no_foreign_calls: true, ..Default::default() },
            std::io::empty(),
        );
        // Interpret globals once so that we do not have to repeat this computation on every Brillig call.
        interpreter.interpret_globals().expect("ICE: Interpreter failed to interpret globals");

        for function in self.functions.values_mut() {
            function.constant_fold(false, &mut interpreter);
        }
        self
    }

    /// Performs constant folding on each instruction.
    ///
    /// It will attempt to replace any calls to brillig functions with constant arguments with their results.
    ///
    /// Also uses constraint information to inform more optimizations.
    ///
    /// See [`constant_folding`][self] module for more information.
    #[tracing::instrument(level = "trace", skip(self))]
    pub(crate) fn fold_constants_using_constraints(mut self) -> Ssa {
        // Collect all brillig functions so that later we can find them when processing a call instruction
        let mut brillig_functions: BTreeMap<FunctionId, Function> = BTreeMap::new();
        for (func_id, func) in &self.functions {
            if let RuntimeType::Brillig(..) = func.runtime() {
                let cloned_function = Function::clone_with_id(*func_id, func);
                brillig_functions.insert(*func_id, cloned_function);
            };
        }

        let mut interpreter = Interpreter::new_from_functions(
            &brillig_functions,
            InterpreterOptions { no_foreign_calls: true, ..Default::default() },
            std::io::empty(),
        );
        // Interpret globals once so that we do not have to repeat this computation on every Brillig call.
        interpreter.interpret_globals().expect("ICE: Interpreter failed to interpret globals");

        for function in self.functions.values_mut() {
            function.constant_fold(true, &mut interpreter);
        }
        self
    }
}

impl Function {
    /// The structure of this pass is simple:
    /// Go through each block and re-insert all instructions.
    pub(crate) fn constant_fold(
        &mut self,
        use_constraint_info: bool,
        interpreter: &mut Interpreter<Empty>,
    ) {
        let mut context = Context::new(use_constraint_info);
        let mut dom = DominatorTree::with_function(self);
        context.block_queue.push_back(self.entry_block());

        while let Some(block) = context.block_queue.pop_front() {
            if context.visited_blocks.contains(&block) {
                continue;
            }

            context.visited_blocks.insert(block);
            context.fold_constants_in_block(&mut self.dfg, &mut dom, block, interpreter);
        }

        #[cfg(debug_assertions)]
        constant_folding_post_check(&context, &self.dfg);
    }
}

#[cfg(debug_assertions)]
fn constant_folding_post_check(context: &Context, dfg: &DataFlowGraph) {
    assert!(
        context.values_to_replace.value_types_are_consistent(dfg),
        "Constant folding should not map a ValueId to another of a different type"
    );
}

struct Context {
    use_constraint_info: bool,
    /// Maps pre-folded ValueIds to the new ValueIds obtained by re-inserting the instruction.
    visited_blocks: HashSet<BasicBlockId>,
    block_queue: VecDeque<BasicBlockId>,

    /// Contains sets of values which are constrained to be equivalent to each other.
    ///
    /// The mapping's structure is `side_effects_enabled_var => (constrained_value => simplified_value)`.
    ///
    /// We partition the maps of constrained values according to the side-effects flag at the point
    /// at which the values are constrained. This prevents constraints which are only sometimes enforced
    /// being used to modify the rest of the program.
    constraint_simplification_mappings: ConstraintSimplificationCache,

    // Cache of instructions without any side-effects along with their outputs.
    cached_instruction_results: InstructionResultCache,

    values_to_replace: ValueMapping,
}

impl Context {
    fn new(use_constraint_info: bool) -> Self {
        Self {
            use_constraint_info,
            visited_blocks: Default::default(),
            block_queue: Default::default(),
            constraint_simplification_mappings: Default::default(),
            cached_instruction_results: Default::default(),
            values_to_replace: Default::default(),
        }
    }

    fn fold_constants_in_block(
        &mut self,
        dfg: &mut DataFlowGraph,
        dom: &mut DominatorTree,
        block_id: BasicBlockId,
        interpreter: &mut Interpreter<Empty>,
    ) {
        let instructions = dfg[block_id].take_instructions();

        // Default side effect condition variable with an enabled state.
        let mut side_effects_enabled_var =
            dfg.make_constant(FieldElement::one(), NumericType::bool());

        for instruction_id in instructions {
            let instruction = &mut dfg[instruction_id];
            instruction.replace_values(&self.values_to_replace);

            self.fold_constants_into_instruction(
                dfg,
                dom,
                block_id,
                instruction_id,
                &mut side_effects_enabled_var,
                interpreter,
            );
        }

        // Map the block terminator, resolving any values in the terminator with the
        // internal value mapping generated by this pass.
        dfg.replace_values_in_block_terminator(block_id, &self.values_to_replace);
        dfg.data_bus.replace_values(&self.values_to_replace);

        // Map a terminator in place, replacing any ValueId in the terminator with the
        // resolved version of that value id from the simplification cache's internal value mapping.
        // We need this in addition to the value replacement above in order to take advantage
        // of constraints that may have advised simplifications.
        // The value mapping (`self.values_to_replace`) only maps old instruction results to new instruction results.
        // However, constraints do not have "results" like other instructions, thus are not included in `self.values_to_replace`.
        // To take advantage of constraint simplification we need to still resolve its cache.
        let mut terminator = dfg[block_id].take_terminator();
        let constraint_simplification_cache =
            &*self.constraint_simplification_mappings.get(side_effects_enabled_var);
        let mut resolve_cache =
            |value| resolve_cache(block_id, dom, constraint_simplification_cache, value);

        terminator.map_values_mut(&mut resolve_cache);
        dfg[block_id].set_terminator(terminator);
        dfg.data_bus.map_values_mut(resolve_cache);

        self.block_queue.extend(dfg[block_id].successors());
    }

    fn fold_constants_into_instruction(
        &mut self,
        dfg: &mut DataFlowGraph,
        dom: &mut DominatorTree,
        mut block: BasicBlockId,
        id: InstructionId,
        side_effects_enabled_var: &mut ValueId,
        interpreter: &mut Interpreter<Empty>,
    ) {
        let constraint_simplification_mapping =
            self.constraint_simplification_mappings.get(*side_effects_enabled_var);

        let instruction =
            Self::resolve_instruction(id, block, dfg, dom, constraint_simplification_mapping);

        let old_results = dfg.instruction_results(id).to_vec();

        // If a copy of this instruction exists earlier in the block, then reuse the previous results.
        let runtime_is_brillig = dfg.runtime().is_brillig();
        let predicate = self.cache_predicate(*side_effects_enabled_var, &instruction, dfg);
        if let Some(cache_result) =
            self.cached_instruction_results.get(dfg, dom, id, &instruction, predicate, block)
        {
            match cache_result {
                CacheResult::Cached(cached) => {
                    // We track whether we may mutate `MakeArray` instructions before we deduplicate
                    // them but we still need to issue an extra inc_rc in case they're mutated afterward.
                    //
                    // This also applies to calls that return arrays.
                    if runtime_is_brillig
                        && matches!(
                            instruction,
                            Instruction::MakeArray { .. } | Instruction::Call { .. }
                        )
                    {
                        let call_stack = dfg.get_instruction_call_stack_id(id);
                        for &value in cached {
                            let value_type = dfg.type_of_value(value);
                            if value_type.is_array() {
                                let inc_rc = Instruction::IncrementRc { value };
                                dfg.insert_instruction_and_results(inc_rc, block, None, call_stack);
                            }
                        }
                    }

                    let cached = cached.to_vec();
                    self.values_to_replace.batch_insert(&old_results, &cached);
                    return;
                }
                CacheResult::NeedToHoistToCommonBlock(dominator) => {
                    // Just change the block to insert in the common dominator instead.
                    // This will only move the current instance of the instruction right now.
                    // When constant folding is run a second time later on, it'll catch
                    // that the previous instance can be deduplicated to this instance.
                    block = dominator;
                }
            }
        };

        // First try to inline a call to a brillig function with all constant arguments.
        let new_results = if runtime_is_brillig {
            Self::push_instruction(id, instruction.clone(), &old_results, block, dfg)
        } else {
            // We only want to try to inline Brillig calls for Brillig entry points (functions called from an ACIR runtime).
            try_interpret_call(&instruction, block, dfg, interpreter)
                // Otherwise, try inserting the instruction again to apply any optimizations using the newly resolved inputs.
                .unwrap_or_else(|| {
                    Self::push_instruction(id, instruction.clone(), &old_results, block, dfg)
                })
        };

        self.values_to_replace.batch_insert(&old_results, &new_results);

        self.cache_instruction(
            instruction.clone(),
            new_results,
            dfg,
            *side_effects_enabled_var,
            block,
        );

        // If we just inserted an `Instruction::EnableSideEffectsIf`, we need to update `side_effects_enabled_var`
        // so that we use the correct set of constrained values in future.
        if let Instruction::EnableSideEffectsIf { condition } = instruction {
            *side_effects_enabled_var = condition;
        };
    }

    /// Fetches an [`Instruction`] by its [`InstructionId`] and fully resolves its inputs.
    fn resolve_instruction(
        instruction_id: InstructionId,
        block: BasicBlockId,
        dfg: &DataFlowGraph,
        dom: &mut DominatorTree,
        constraint_simplification_mapping: &HashMap<ValueId, SimplificationCache>,
    ) -> Instruction {
        let mut instruction = dfg[instruction_id].clone();

        // Resolve any inputs to ensure that we're comparing like-for-like instructions.
        instruction.map_values_mut(|value_id| {
            resolve_cache(block, dom, constraint_simplification_mapping, value_id)
        });
        instruction
    }

    /// Pushes a new [`Instruction`] into the [`DataFlowGraph`] which applies any optimizations
    /// based on newly resolved values for its inputs.
    ///
    /// This may result in the [`Instruction`] being optimized away or replaced with a constant value.
    fn push_instruction(
        id: InstructionId,
        instruction: Instruction,
        old_results: &[ValueId],
        block: BasicBlockId,
        dfg: &mut DataFlowGraph,
    ) -> Vec<ValueId> {
        let ctrl_typevars = instruction
            .requires_ctrl_typevars()
            .then(|| vecmap(old_results, |result| dfg.type_of_value(*result)));

        let call_stack = dfg.get_instruction_call_stack_id(id);
        let new_results = match dfg.insert_instruction_and_results_if_simplified(
            instruction,
            block,
            ctrl_typevars,
            call_stack,
            Some(id),
        ) {
            InsertInstructionResult::SimplifiedTo(new_result) => vec![new_result],
            InsertInstructionResult::SimplifiedToMultiple(new_results) => new_results,
            InsertInstructionResult::Results(_, new_results) => new_results.to_vec(),
            InsertInstructionResult::InstructionRemoved => vec![],
        };
        // Optimizations while inserting the instruction should not change the number of results.
        assert_eq!(old_results.len(), new_results.len());

        new_results
    }

    fn cache_instruction(
        &mut self,
        instruction: Instruction,
        instruction_results: Vec<ValueId>,
        dfg: &DataFlowGraph,
        side_effects_enabled_var: ValueId,
        block: BasicBlockId,
    ) {
        if self.use_constraint_info {
            // If the instruction was a constraint, then create a link between the two `ValueId`s
            // to map from the more complex to the simpler value.
            if let Instruction::Constrain(lhs, rhs, _) = instruction {
                // These `ValueId`s should be fully resolved now.
                self.constraint_simplification_mappings.cache(
                    dfg,
                    side_effects_enabled_var,
                    block,
                    lhs,
                    rhs,
                );
            }
        }

        // If we have an array get whose value is from an array set on the same array at the same index,
        // we can simplify that array get to the value of the previous array set.
        //
        // For example:
        // v3 = array_set v0, index v1, value v2
        // v4 = array_get v3, index v1 -> Field
        //
        // We know that `v4` can be simplified to `v2`.
        // Thus, even if the index is dynamic (meaning the array get would have side effects),
        // we can simplify the operation when we take into account the predicate.
        if let Instruction::ArraySet { index, value, .. } = &instruction {
            let predicate = self.use_constraint_info.then_some(side_effects_enabled_var);

            let offset = ArrayOffset::None;
            let array_get =
                Instruction::ArrayGet { array: instruction_results[0], index: *index, offset };

            // If we encounter an array_get for this address, we know what the result will be.
            self.cached_instruction_results.cache(array_get, predicate, block, vec![*value]);
        }

        self.cached_instruction_results
            .remove_possibly_mutated_cached_make_arrays(&instruction, dfg);

        // If the instruction doesn't have side-effects and if it won't interact with enable_side_effects during acir_gen,
        // we cache the results so we can reuse them if the same instruction appears again later in the block.
        // Others have side effects representing failure, which are implicit in the ACIR code and can also be deduplicated.
        let can_be_deduplicated = can_be_deduplicated(&instruction, dfg, self.use_constraint_info);

        // We also allow deduplicating MakeArray instructions that we have tracked which haven't
        // been mutated.
        if can_be_deduplicated || matches!(instruction, Instruction::MakeArray { .. }) {
            let predicate = self.cache_predicate(side_effects_enabled_var, &instruction, dfg);
            // If we see this make_array again, we can reuse the current result.
            self.cached_instruction_results.cache(
                instruction,
                predicate,
                block,
                instruction_results,
            );
        }
    }

    /// Returns the predicate value to be used when looking up this [`Instruction`] in the cache.
    ///
    /// We sometimes remove the predicate in situations where an instruction is infallible as it allows us to
    /// deduplicate more aggressively.
    fn cache_predicate(
        &self,
        side_effects_enabled_var: ValueId,
        instruction: &Instruction,
        dfg: &DataFlowGraph,
    ) -> Option<ValueId> {
        let use_predicate =
            self.use_constraint_info && instruction.requires_acir_gen_predicate(dfg);
        use_predicate.then_some(side_effects_enabled_var)
    }
}

// Alternate between resolving `value_id` in the `dfg` and checking to see if the resolved value
// has been constrained to be equal to some simpler value in the current block.
//
// This allows us to reach a stable final `ValueId` for each instruction input as we add more
// constraints to the cache.
fn resolve_cache(
    block: BasicBlockId,
    dom: &mut DominatorTree,
    cache: &HashMap<ValueId, SimplificationCache>,
    value_id: ValueId,
) -> ValueId {
    match cache.get(&value_id) {
        Some(simplification_cache) => {
            if let Some(simplified) = simplification_cache.get(block, dom) {
                resolve_cache(block, dom, cache, simplified)
            } else {
                value_id
            }
        }
        None => value_id,
    }
}

/// Indicates if the instruction can be safely replaced with the results of another instruction with the same inputs.
/// If `deduplicate_with_predicate` is set, we assume we're deduplicating with the instruction
/// and its predicate, rather than just the instruction. Setting this means instructions that
/// rely on predicates can be deduplicated as well.
///
/// Some instructions get the predicate attached to their inputs by `handle_instruction_side_effects` in `flatten_cfg`.
/// These can be deduplicated because they implicitly depend on the predicate, not only when the caller uses the
/// predicate variable as a key to cache results. However, to avoid tight coupling between passes, we make the deduplication
/// conditional on whether the caller wants the predicate to be taken into account or not.
pub(crate) fn can_be_deduplicated(
    instruction: &Instruction,
    dfg: &DataFlowGraph,
    deduplicate_with_predicate: bool,
) -> bool {
    use Instruction::*;

    match instruction {
        // These either have side-effects or interact with memory
        EnableSideEffectsIf { .. }
        | Allocate
        | Load { .. }
        | Store { .. }
        | IncrementRc { .. }
        | DecrementRc { .. } => false,

        Call { func, .. } => {
            let purity = match dfg[*func] {
                Value::Intrinsic(intrinsic) => Some(intrinsic.purity()),
                Value::Function(id) => dfg.purity_of(id),
                _ => None,
            };
            match purity {
                Some(Purity::Pure) => true,
                Some(Purity::PureWithPredicate) => deduplicate_with_predicate,
                Some(Purity::Impure) => false,
                None => false,
            }
        }

        // We can deduplicate these instructions if we know the predicate is also the same.
        Constrain(..) | ConstrainNotEqual(..) | RangeCheck { .. } => deduplicate_with_predicate,

        // Noop instructions can always be deduplicated, although they're more likely to be
        // removed entirely.
        Noop => true,

        // These instructions can always be deduplicated
        Cast(_, _) | Not(_) | Truncate { .. } | IfElse { .. } => true,

        // Arrays can be mutated in unconstrained code so code that handles this case must
        // take care to track whether the array was possibly mutated or not before
        // deduplicating. Since we don't know if the containing pass checks for this, we
        // can only assume these are safe to deduplicate in constrained code.
        MakeArray { .. } => dfg.runtime().is_acir(),

        // These can have different behavior depending on the EnableSideEffectsIf context.
        // Replacing them with a similar instruction potentially enables replacing an instruction
        // with one that was disabled. See
        // https://github.com/noir-lang/noir/pull/4716#issuecomment-2047846328.
        Binary(_) | ArrayGet { .. } | ArraySet { .. } => {
            deduplicate_with_predicate || !instruction.requires_acir_gen_predicate(dfg)
        }
    }
}

#[cfg(test)]
mod test {
    use crate::{
        assert_ssa_snapshot,
        ssa::{
            Ssa,
            function_builder::FunctionBuilder,
            interpreter::value::Value,
            ir::{
                map::Id,
                types::{NumericType, Type},
                value::ValueMapping,
            },
            opt::{assert_normalized_ssa_equals, assert_ssa_does_not_change},
        },
    };

    #[test]
    fn simple_constant_fold() {
        // After constructing this IR, we set the value of v0 to 2.
        // The expected return afterwards should be 9.
        let src = "
            acir(inline) fn main f0 {
              b0(v0: Field):
                v1 = add v0, Field 1
                v2 = mul v1, Field 3
                return v2
            }
            ";
        let mut ssa = Ssa::from_str(src).unwrap();
        let main = ssa.main_mut();

        let entry_block = main.entry_block();
        let instructions = main.dfg[entry_block].instructions();
        assert_eq!(instructions.len(), 2); // The final return is not counted

        let v0 = main.parameters()[0];
        let two = main.dfg.make_constant(2_u128.into(), NumericType::NativeField);

        let mut values_to_replace = ValueMapping::default();
        values_to_replace.insert(v0, two);
        main.dfg.replace_values_in_block(entry_block, &values_to_replace);

        let expected = "
            acir(inline) fn main f0 {
              b0(v0: Field):
                return Field 9
            }
            ";
        let ssa = ssa.fold_constants();
        assert_normalized_ssa_equals(ssa, expected);
    }

    #[test]
    fn redundant_truncation() {
        // After constructing this IR, we set the value of v1 to 2^8.
        // The expected return afterwards should be v2.
        let src = "
            acir(inline) fn main f0 {
              b0(v0: u16, v1: u16):
                v2 = div v0, v1
                v3 = truncate v2 to 8 bits, max_bit_size: 16
                return v3
            }
            ";
        let mut ssa = Ssa::from_str(src).unwrap();
        let main = ssa.main_mut();

        let entry_block = main.entry_block();
        let instructions = main.dfg[entry_block].instructions();
        assert_eq!(instructions.len(), 2); // The final return is not counted

        let v1 = main.parameters()[1];

        // Note that this constant guarantees that `v0/constant < 2^8`. We then do not need to truncate the result.
        let constant = 2_u128.pow(8);
        let constant = main.dfg.make_constant(constant.into(), NumericType::unsigned(16));

        let mut values_to_replace = ValueMapping::default();
        values_to_replace.insert(v1, constant);
        main.dfg.replace_values_in_block(entry_block, &values_to_replace);

        let expected = "
            acir(inline) fn main f0 {
              b0(v0: u16, v1: u16):
                v3 = div v0, u16 256
                return v3
            }
            ";

        let ssa = ssa.fold_constants();
        assert_normalized_ssa_equals(ssa, expected);
    }

    #[test]
    fn non_redundant_truncation() {
        // After constructing this IR, we set the value of v1 to 2^8 - 1.
        // This should not result in the truncation being removed.
        let src = "
            acir(inline) fn main f0 {
              b0(v0: u16, v1: u16):
                v2 = div v0, v1
                v3 = truncate v2 to 8 bits, max_bit_size: 16
                return v3
            }
            ";
        let mut ssa = Ssa::from_str(src).unwrap();
        let main = ssa.main_mut();

        let entry_block = main.entry_block();
        let instructions = main.dfg[entry_block].instructions();
        assert_eq!(instructions.len(), 2); // The final return is not counted

        let v1 = main.parameters()[1];

        // Note that this constant does not guarantee that `v0/constant < 2^8`. We must then truncate the result.
        let constant = 2_u128.pow(8) - 1;
        let constant = main.dfg.make_constant(constant.into(), NumericType::unsigned(16));

        let mut values_to_replace = ValueMapping::default();
        values_to_replace.insert(v1, constant);
        main.dfg.replace_values_in_block(entry_block, &values_to_replace);

        let expected = "
            acir(inline) fn main f0 {
              b0(v0: u16, v1: u16):
                v3 = div v0, u16 255
                v4 = truncate v3 to 8 bits, max_bit_size: 16
                return v4
            }
            ";

        let ssa = ssa.fold_constants();
        assert_normalized_ssa_equals(ssa, expected);
    }

    #[test]
    fn arrays_elements_are_updated() {
        // After constructing this IR, we run constant folding with no expected benefit, but to
        // ensure that all new values ids are correctly propagated.
        let src = "
            acir(inline) fn main f0 {
              b0(v0: Field):
                v2 = add v0, Field 1
                v3 = make_array [v2] : [Field; 1]
                return v3
            }
            ";
        assert_ssa_does_not_change(src, Ssa::fold_constants);
    }

    #[test]
    fn instruction_deduplication() {
        // After constructing this IR, we run constant folding which should replace the second cast
        // with a reference to the results to the first. This then allows us to optimize away
        // the constrain instruction as both inputs are known to be equal.
        //
        // The first cast instruction is retained and will be removed in the dead instruction elimination pass.
        let src = "
            acir(inline) fn main f0 {
              b0(v0: u16):
                v1 = cast v0 as u32
                v2 = cast v0 as u32
                constrain v1 == v2
                return
            }
            ";
        let expected = "
            acir(inline) fn main f0 {
              b0(v0: u16):
                v1 = cast v0 as u32
                return
            }
            ";
        let ssa = Ssa::from_str(src).unwrap();
        let ssa = ssa.fold_constants();
        assert_normalized_ssa_equals(ssa, expected);
    }

    // TODO: https://github.com/noir-lang/noir/issues/9767
    #[test]
    fn constant_fold_duplicated_field_divisions() {
        // We should remove the duplicated field inversions here.
        let src = "
        brillig(inline) predicate_pure fn main f0 {
          b0(v0: Field):
            v1 = div Field 1, v0
            v2 = div Field 1, v0
            return
        }";

        let ssa = Ssa::from_str(src).unwrap();
        let ssa = ssa.fold_constants();

<<<<<<< HEAD
        // The terminators of b1 and b2 should now have constant arguments
=======
>>>>>>> 15d0333f
        assert_ssa_snapshot!(ssa, @r"
        brillig(inline) predicate_pure fn main f0 {
          b0(v0: Field):
            v2 = div Field 1, v0
            v3 = div Field 1, v0
            return
        }
        ");
    }

    #[test]
    fn constant_index_array_access_deduplication() {
        // After constructing this IR, we run constant folding which should replace the second constant-index array get
        // with a reference to the results to the first. This then allows us to optimize away
        // the constrain instruction as both inputs are known to be equal.
        let src = "
            acir(inline) fn main f0 {
              b0(v0: [Field; 4], v1: u32, v2: bool, v3: bool):
                enable_side_effects v2
                v4 = array_get v0, index u32 0 -> Field
                v5 = array_get v0, index v1 -> Field
                enable_side_effects v3
                v6 = array_get v0, index u32 0 -> Field
                v7 = array_get v0, index v1 -> Field
                constrain v4 == v6
                return
            }
            ";
        let expected = "
            acir(inline) fn main f0 {
              b0(v0: [Field; 4], v1: u32, v2: bool, v3: bool):
                enable_side_effects v2
                v5 = array_get v0, index u32 0 -> Field
                v6 = array_get v0, index v1 -> Field
                enable_side_effects v3
                v7 = array_get v0, index v1 -> Field
                return
            }
            ";

        let ssa = Ssa::from_str(src).unwrap();
        let ssa = ssa.fold_constants();
        assert_normalized_ssa_equals(ssa, expected);
    }

    // Regression for #4600
    #[test]
    fn array_get_regression() {
        // We want to make sure after constant folding both array_gets remain since they are
        // under different enable_side_effects_if contexts and thus one may be disabled while
        // the other is not. If one is removed, it is possible e.g. v4 is replaced with v2 which
        // is disabled (only gets from index 0) and thus returns the wrong result.
        let src = "
        acir(inline) fn main f0 {
          b0(v0: u1, v1: u32):
            enable_side_effects v0
            v4 = make_array [Field 0, Field 1] : [Field; 2]
            v5 = array_get v4, index v1 -> Field
            v6 = not v0
            enable_side_effects v6
            v7 = array_get v4, index v1 -> Field
            return
        }
        ";
        assert_ssa_does_not_change(src, Ssa::fold_constants);
    }

    #[test]
    fn deduplicate_instructions_with_predicates() {
        let src = "
            acir(inline) fn main f0 {
              b0(v0: u1, v1: u1, v2: [Field; 2]):
                enable_side_effects v0
                v6 = array_get v2, index u32 0 -> u32
                v7 = array_set v2, index u32 1, value u32 2
                v8 = array_get v7, index u32 0 -> u32
                constrain v6 == v8
                enable_side_effects v1
                v9 = array_get v2, index u32 0 -> u32
                v10 = array_set v2, index u32 1, value u32 2
                v11 = array_get v10, index u32 0 -> u32
                constrain v9 == v11
                enable_side_effects v0
                v12 = array_get v2, index u32 0 -> u32
                v13 = array_set v2, index u32 1, value u32 2
                v14 = array_get v13, index u32 0 -> u32
                constrain v12 == v14
                return
            }
            ";
        let ssa = Ssa::from_str(src).unwrap();

        let main = ssa.main();
        let instructions = main.dfg[main.entry_block()].instructions();
        assert_eq!(instructions.len(), 15);

        let expected = "
            acir(inline) fn main f0 {
              b0(v0: u1, v1: u1, v2: [Field; 2]):
                enable_side_effects v0
                v4 = array_get v2, index u32 0 -> u32
                v7 = array_set v2, index u32 1, value u32 2
                v8 = array_get v7, index u32 0 -> u32
                constrain v4 == v8
                enable_side_effects v1
                v9 = array_set v2, index u32 1, value u32 2
                v10 = array_get v9, index u32 0 -> u32
                constrain v4 == v10
                enable_side_effects v0
                return
            }
            ";

        let ssa = ssa.fold_constants_using_constraints();
        assert_normalized_ssa_equals(ssa, expected);
    }

    #[test]
    fn constant_array_deduplication() {
        // Here we're checking a situation where two identical arrays are being initialized twice and being assigned separate `ValueId`s.
        // This would result in otherwise identical instructions not being deduplicated.
        let src = "
        brillig(inline) fn main f0 {
          b0(v0: u64):
            v1 = make_array [v0, u64 0, u64 0, u64 0, u64 0, u64 0, u64 0, u64 0, u64 0, u64 0, u64 0, u64 0, u64 0, u64 0, u64 0, u64 0, u64 0, u64 0, u64 0, u64 0, u64 0, u64 0, u64 0, u64 0, u64 0] : [u64; 25]
            v2 = make_array [v0, u64 0, u64 0, u64 0, u64 0, u64 0, u64 0, u64 0, u64 0, u64 0, u64 0, u64 0, u64 0, u64 0, u64 0, u64 0, u64 0, u64 0, u64 0, u64 0, u64 0, u64 0, u64 0, u64 0, u64 0] : [u64; 25]
            v5 = call keccakf1600(v1) -> [u64; 25]
            v6 = call keccakf1600(v2) -> [u64; 25]
            return
        }
        ";

        let ssa = Ssa::from_str(src).unwrap();

        let main = ssa.main();
        let instructions = main.dfg[main.entry_block()].instructions();
        let starting_instruction_count = instructions.len();
        assert_eq!(starting_instruction_count, 4);

        let ssa = ssa.fold_constants();

        assert_ssa_snapshot!(ssa, @r"
        brillig(inline) fn main f0 {
          b0(v0: u64):
            v2 = make_array [v0, u64 0, u64 0, u64 0, u64 0, u64 0, u64 0, u64 0, u64 0, u64 0, u64 0, u64 0, u64 0, u64 0, u64 0, u64 0, u64 0, u64 0, u64 0, u64 0, u64 0, u64 0, u64 0, u64 0, u64 0] : [u64; 25]
            inc_rc v2
            v4 = call keccakf1600(v2) -> [u64; 25]
            inc_rc v4
            return
        }
        ");
    }

    #[test]
    fn deduplicate_across_blocks() {
        // fn main f0 {
        //   b0(v0: u1):
        //     v1 = not v0
        //     jmp b1()
        //   b1():
        //     v2 = not v0
        //     return v2
        // }
        let main_id = Id::test_new(0);

        // Compiling main
        let mut builder = FunctionBuilder::new("main".into(), main_id);
        let b1 = builder.insert_block();

        let v0 = builder.add_parameter(Type::bool());
        let _v1 = builder.insert_not(v0);
        builder.terminate_with_jmp(b1, Vec::new());

        builder.switch_to_block(b1);
        let v2 = builder.insert_not(v0);
        builder.terminate_with_return(vec![v2]);

        let ssa = builder.finish();
        let main = ssa.main();
        assert_eq!(main.dfg[main.entry_block()].instructions().len(), 1);
        assert_eq!(main.dfg[b1].instructions().len(), 1);

        // Expected output:
        //
        // fn main f0 {
        //   b0(v0: u1):
        //     v1 = not v0
        //     jmp b1()
        //   b1():
        //     return v1
        // }
        let ssa = ssa.fold_constants_using_constraints();
        let main = ssa.main();
        assert_eq!(main.dfg[main.entry_block()].instructions().len(), 1);
        assert_eq!(main.dfg[b1].instructions().len(), 0);
    }

    #[test]
    fn deduplicate_across_non_dominated_blocks() {
        let src = "
            brillig(inline) fn main f0 {
              b0(v0: u32):
                v2 = lt u32 1000, v0
                jmpif v2 then: b1, else: b2
              b1():
                v4 = shl v0, u32 1
                v5 = lt v0, v4
                constrain v5 == u1 1
                jmp b2()
              b2():
                v7 = lt u32 1000, v0
                jmpif v7 then: b3, else: b4
              b3():
                v8 = shl v0, u32 1
                v9 = lt v0, v8
                constrain v9 == u1 1
                jmp b4()
              b4():
                return
            }
        ";
        let ssa = Ssa::from_str(src).unwrap();
        let ssa = ssa.fold_constants_using_constraints();

        // v4 has been hoisted, although:
        // - v5 has not yet been removed since it was encountered earlier in the program
        // - v8 hasn't been recognized as a duplicate of v6 yet since they still reference v4 and
        //   v5 respectively
        assert_ssa_snapshot!(ssa, @r"
        brillig(inline) fn main f0 {
          b0(v0: u32):
            v2 = lt u32 1000, v0
            v4 = shl v0, u32 1
            jmpif v2 then: b1, else: b2
          b1():
            v5 = shl v0, u32 1
            v6 = lt v0, v5
            constrain v6 == u1 1
            jmp b2()
          b2():
            jmpif v2 then: b3, else: b4
          b3():
            v8 = lt v0, v4
            constrain v8 == u1 1
            jmp b4()
          b4():
            return
        }
        ");
    }

    #[test]
    fn inlines_brillig_call_without_arguments() {
        let src = "
            acir(inline) fn main f0 {
              b0():
                v0 = call f1() -> Field
                return v0
            }

            brillig(inline) fn one f1 {
              b0():
                v0 = add Field 2, Field 3
                return v0
            }
            ";
        let ssa = Ssa::from_str(src).unwrap();

        let ssa = ssa.fold_constants();
        let ssa = ssa.remove_unreachable_functions();
        assert_ssa_snapshot!(ssa, @r"
        acir(inline) fn main f0 {
          b0():
            return Field 5
        }
        ");
    }

    #[test]
    fn inlines_brillig_call_with_two_field_arguments() {
        let src = "
            acir(inline) fn main f0 {
              b0():
                v0 = call f1(Field 2, Field 3) -> Field
                return v0
            }

            brillig(inline) fn one f1 {
              b0(v0: Field, v1: Field):
                v2 = add v0, v1
                return v2
            }
            ";
        let ssa = Ssa::from_str(src).unwrap();

        let ssa = ssa.fold_constants();
        let ssa = ssa.remove_unreachable_functions();
        assert_ssa_snapshot!(ssa, @r"
        acir(inline) fn main f0 {
          b0():
            return Field 5
        }
        ");
    }

    #[test]
    fn inlines_brillig_call_with_two_i32_arguments() {
        let src = "
            acir(inline) fn main f0 {
              b0():
                v0 = call f1(i32 2, i32 3) -> i32
                return v0
            }

            brillig(inline) fn one f1 {
              b0(v0: i32, v1: i32):
                v2 = unchecked_add v0, v1
                v3 = truncate v2 to 32 bits, max_bit_size: 33
                return v3
            }
            ";
        let ssa = Ssa::from_str(src).unwrap();

        let ssa = ssa.fold_constants();
        let ssa = ssa.remove_unreachable_functions();
        assert_ssa_snapshot!(ssa, @r"
        acir(inline) fn main f0 {
          b0():
            return i32 5
        }
        ");
    }

    #[test]
    fn inlines_brillig_call_with_array_return() {
        let src = "
            acir(inline) fn main f0 {
              b0():
                v0 = call f1(Field 2, Field 3, Field 4) -> [Field; 3]
                return v0
            }

            brillig(inline) fn one f1 {
              b0(v0: Field, v1: Field, v2: Field):
                v3 = make_array [v0, v1, v2] : [Field; 3]
                return v3
            }
            ";
        let ssa = Ssa::from_str(src).unwrap();

        let ssa = ssa.fold_constants();
        let ssa = ssa.remove_unreachable_functions();
        assert_ssa_snapshot!(ssa, @r"
        acir(inline) fn main f0 {
          b0():
            v3 = make_array [Field 2, Field 3, Field 4] : [Field; 3]
            return v3
        }
        ");
    }

    #[test]
    fn inlines_brillig_call_with_composite_array_return() {
        let src = "
            acir(inline) fn main f0 {
              b0():
                v0 = call f1(Field 2, i32 3, Field 4, i32 5) -> [(Field, i32); 2]
                return v0
            }

            brillig(inline) fn one f1 {
              b0(v0: Field, v1: i32, v2: Field, v3: i32):
                v4 = make_array [v0, v1, v2, v3] : [(Field, i32); 2]
                return v4
            }
            ";
        let ssa = Ssa::from_str(src).unwrap();

        let ssa = ssa.fold_constants();
        let ssa = ssa.remove_unreachable_functions();
        assert_ssa_snapshot!(ssa, @r"
        acir(inline) fn main f0 {
          b0():
            v4 = make_array [Field 2, i32 3, Field 4, i32 5] : [(Field, i32); 2]
            return v4
        }
        ");
    }

    #[test]
    fn inlines_brillig_call_with_array_arguments() {
        let src = "
            acir(inline) fn main f0 {
              b0():
                v0 = make_array [Field 2, Field 3] : [Field; 2]
                v1 = call f1(v0) -> Field
                return v1
            }

            brillig(inline) fn one f1 {
              b0(v0: [Field; 2]):
                inc_rc v0
                v2 = array_get v0, index u32 0 -> Field
                v4 = array_get v0, index u32 1 -> Field
                v5 = add v2, v4
                dec_rc v0
                return v5
            }
            ";
        let ssa = Ssa::from_str(src).unwrap();
        // Need to run SSA pass that sets up Brillig array gets
        let ssa = ssa.brillig_array_get_and_set();

        let ssa = ssa.fold_constants();
        let ssa = ssa.remove_unreachable_functions();
        assert_ssa_snapshot!(ssa, @r"
        acir(inline) fn main f0 {
          b0():
            v2 = make_array [Field 2, Field 3] : [Field; 2]
            return Field 5
        }
        ");
    }

    #[test]
    fn inlines_brillig_call_with_entry_point_globals() {
        let src = "
        g0 = Field 2

        acir(inline) fn main f0 {
          b0():
            v1 = call f1() -> Field
            return v1
        }

        brillig(inline) fn one f1 {
          b0():
            v1 = add g0, Field 3
            return v1
        }
        ";
        let ssa = Ssa::from_str(src).unwrap();

        let ssa = ssa.fold_constants();
        let ssa = ssa.remove_unreachable_functions();
        assert_ssa_snapshot!(ssa, @r"
        g0 = Field 2

        acir(inline) fn main f0 {
          b0():
            return Field 5
        }
        ");
    }

    #[test]
    fn inlines_brillig_call_with_non_entry_point_globals() {
        let src = "
        g0 = Field 2

        acir(inline) fn main f0 {
          b0():
            v1 = call f1() -> Field
            return v1
        }

        brillig(inline) fn entry_point f1 {
          b0():
            v1 = call f2() -> Field
            return v1
        }

        brillig(inline) fn one f2 {
          b0():
            v1 = add g0, Field 3
            return v1
        }
        ";
        let ssa = Ssa::from_str(src).unwrap();

        let ssa = ssa.fold_constants();
        let ssa = ssa.remove_unreachable_functions();
        assert_ssa_snapshot!(ssa, @r"
        g0 = Field 2

        acir(inline) fn main f0 {
          b0():
            return Field 5
        }
        ");
    }

    #[test]
    fn does_not_use_cached_constrain_in_block_that_is_not_dominated() {
        let src = "
            brillig(inline) fn main f0 {
              b0(v0: Field, v1: Field):
                v3 = eq v0, Field 0
                jmpif v3 then: b1, else: b2
              b1():
                v5 = eq v1, Field 1
                constrain v1 == Field 1
                jmp b2()
              b2():
                v6 = eq v1, Field 0
                constrain v1 == Field 0
                return
            }
            ";
        assert_ssa_does_not_change(src, Ssa::fold_constants_using_constraints);
    }

    #[test]
    fn does_not_hoist_constrain_to_common_ancestor() {
        let src = "
            brillig(inline) fn main f0 {
              b0(v0: Field, v1: Field):
                v3 = eq v0, Field 0
                jmpif v3 then: b1, else: b2
              b1():
                constrain v1 == Field 1
                jmp b2()
              b2():
                jmpif v0 then: b3, else: b4
              b3():
                constrain v1 == Field 1 // This was incorrectly hoisted to b0 but this condition is not valid when going b0 -> b2 -> b4
                jmp b4()
              b4():
                return
            }
            ";
        assert_ssa_does_not_change(src, Ssa::fold_constants_using_constraints);
    }

    #[test]
    fn does_not_hoist_sub_to_common_ancestor() {
        let src = "
            acir(inline) fn main f0 {
              b0(v0: u32):
                v2 = eq v0, u32 0
                jmpif v2 then: b4, else: b1
              b1():
                jmpif v0 then: b3, else: b2
              b2():
                jmp b5()
              b3():
                v5 = sub v0, u32 1 // We can't hoist this because v0 is zero here and it will lead to an underflow
                jmp b5()
              b4():
                v4 = sub v0, u32 1
                jmp b5()
              b5():
                return
            }
            ";
        assert_ssa_does_not_change(src, Ssa::fold_constants_using_constraints);
    }

    #[test]
    fn deduplicates_side_effecting_intrinsics() {
        let src = "
        // After EnableSideEffectsIf removal:
        brillig(inline) fn main f0 {
          b0(v0: Field, v1: Field, v2: u1):
            v7 = call to_be_radix(v0, u32 256) -> [u8; 1]    // `a.to_be_radix(256)`;
            inc_rc v7
            v8 = call to_be_radix(v0, u32 256) -> [u8; 1]    // duplicate load of `a`
            inc_rc v8
            v9 = cast v2 as Field                            // `if c { a.to_be_radix(256) }`
            v10 = mul v0, v9                                 // attaching `c` to `a`
            v11 = call to_be_radix(v10, u32 256) -> [u8; 1]  // calling `to_radix(c * a)`
            inc_rc v11
            return
        }
        ";
        let ssa = Ssa::from_str(src).unwrap();

        let ssa = ssa.fold_constants_using_constraints();
        assert_ssa_snapshot!(ssa, @r"
        brillig(inline) fn main f0 {
          b0(v0: Field, v1: Field, v2: u1):
            v5 = call to_be_radix(v0, u32 256) -> [u8; 1]
            inc_rc v5
            inc_rc v5
            inc_rc v5
            v6 = cast v2 as Field
            v7 = mul v0, v6
            v8 = call to_be_radix(v7, u32 256) -> [u8; 1]
            inc_rc v8
            return
        }
        ");
    }

    #[test]
    fn array_get_from_array_set_with_different_predicates() {
        let src = "
        acir(inline) fn main f0 {
          b0(v0: [Field; 3], v1: u32, v2: Field):
            enable_side_effects u1 0
            v4 = array_set v0, index v1, value v2
            enable_side_effects u1 1
            v6 = array_get v4, index v1 -> Field
            return v6
        }
        ";
        assert_ssa_does_not_change(src, Ssa::fold_constants_using_constraints);
    }

    #[test]
    fn array_get_from_array_set_same_predicates() {
        let src = "
        acir(inline) fn main f0 {
          b0(v0: [Field; 3], v1: u32, v2: Field):
            enable_side_effects u1 1
            v4 = array_set v0, index v1, value v2
            v6 = array_get v4, index v1 -> Field
            return v6
        }
        ";
        let ssa = Ssa::from_str(src).unwrap();

        let ssa = ssa.fold_constants_using_constraints();
        assert_ssa_snapshot!(ssa, @r"
        acir(inline) fn main f0 {
          b0(v0: [Field; 3], v1: u32, v2: Field):
            enable_side_effects u1 1
            v4 = array_set v0, index v1, value v2
            return v2
        }
        ");
    }

    #[test]
    fn pure_call_is_deduplicated() {
        let src = "
        acir(inline) fn main f0 {
          b0(v0: Field):
            v1 = call f1(v0) -> Field
            v2 = call f1(v0) -> Field
            constrain v1 == Field 0
            constrain v2 == Field 0
            return
        }
        acir(inline) fn foo f1 {
          b0(v0: Field):
            return v0
        }
        ";

        let ssa = Ssa::from_str(src).unwrap();
        let ssa = ssa.purity_analysis().fold_constants_using_constraints();
        assert_ssa_snapshot!(ssa, @r"
        acir(inline) predicate_pure fn main f0 {
          b0(v0: Field):
            v2 = call f1(v0) -> Field
            constrain v2 == Field 0
            return
        }
        acir(inline) pure fn foo f1 {
          b0(v0: Field):
            return v0
        }
        ");
    }

    #[test]
    fn does_not_deduplicate_field_divisions_under_different_predicates() {
        // Regression test for https://github.com/noir-lang/noir/issues/7283
        let src = "
        acir(inline) fn main f0 {
          b0(v0: Field, v1: Field, v2: u1):
            enable_side_effects v2
            v3 = div v1, v0
            v4 = mul v3, v0
            v5 = not v2
            enable_side_effects v5
            v6 = div v1, v0
            return
        }
        ";
        assert_ssa_does_not_change(src, Ssa::fold_constants);
    }

    #[test]
    fn does_not_deduplicate_unsigned_divisions_under_different_predicates() {
        // Regression test for https://github.com/noir-lang/noir/issues/7283
        let src = "
        acir(inline) fn main f0 {
          b0(v0: u32, v1: u32, v2: u1):
            enable_side_effects v2
            v3 = div v1, v0
            v4 = not v2
            enable_side_effects v4
            v5 = div v1, v0
            return
        }
        ";
        assert_ssa_does_not_change(src, Ssa::fold_constants);
    }

    #[test]
    fn does_not_deduplicate_signed_divisions_under_different_predicates() {
        // Regression test for https://github.com/noir-lang/noir/issues/7283
        let src = "
        acir(inline) fn main f0 {
          b0(v0: i32, v1: i32, v2: u1):
            enable_side_effects v2
            v3 = div v1, v0
            v4 = not v2
            enable_side_effects v4
            v5 = div v1, v0
            return
        }
        ";
        assert_ssa_does_not_change(src, Ssa::fold_constants);
    }

    #[test]
    fn does_not_deduplicate_unsigned_division_by_zero_constant() {
        // Regression test for https://github.com/noir-lang/noir/issues/7283
        let src = "
        acir(inline) fn main f0 {
          b0(v0: u32, v1: u32, v2: u1):
            enable_side_effects v2
            v4 = div v1, u32 0
            v5 = not v2
            enable_side_effects v5
            v6 = div v1, u32 0
            return
        }
        ";
        assert_ssa_does_not_change(src, Ssa::fold_constants);
    }

    #[test]
    fn does_not_duplicate_unsigned_division_by_non_zero_constant() {
        // Regression test for https://github.com/noir-lang/noir/issues/7836
        let src = "
        acir(inline) fn main f0 {
          b0(v0: u32, v1: u32, v2: u1):
            enable_side_effects v2
            v4 = div v1, u32 2
            v5 = not v2
            enable_side_effects v5
            v6 = div v1, u32 2
            return
        }
        ";
        assert_ssa_does_not_change(src, Ssa::fold_constants);
    }

    #[test]
    fn do_not_inline_brillig_overflow() {
        // Regression test for https://github.com/noir-lang/noir/issues/9694
        // The call can be constant
        let src = "
            acir(inline) predicate_pure fn main f0 {
            b0():
                v2 = call f1(u1 0) -> u1
                return v2
            }
            brillig(inline) predicate_pure fn func_5 f1 {
            b0(v0: u1):
                v2 = shl v0, u1 1
                return v2
            }
        ";
        assert_ssa_does_not_change(src, Ssa::fold_constants);
    }

    #[test]
    fn does_not_deduplicate_calls_to_functions_which_differ_in_return_value_types() {
        // We have a few intrinsics which have a generic return value (generally for array lengths), we want
        // to avoid deduplicating these.
        //
        // This is not an issue for user code as these functions will be monomorphized whereas intrinsics haven't been.
        let src = "
        brillig(inline) predicate_pure fn main f0 {
          b0(v0: Field):
            v1 = call to_le_radix(v0, u32 256) -> [u8; 2]
            v2 = call to_le_radix(v0, u32 256) -> [u8; 3]
            v3 = call to_le_radix(v0, u32 256) -> [u8; 2]
            return
        }
        ";

        let ssa = Ssa::from_str(src).unwrap();
        let ssa = ssa.fold_constants_using_constraints();

        assert_ssa_snapshot!(ssa, @r"
        brillig(inline) predicate_pure fn main f0 {
          b0(v0: Field):
            v3 = call to_le_radix(v0, u32 256) -> [u8; 2]
            v4 = call to_le_radix(v0, u32 256) -> [u8; 3]
            inc_rc v3
            return
        }
        ");
    }

    #[test]
    fn constant_fold_terminator_argument_from_constrain() {
        // The only instructions advising simplifications for v0 are
        // constrain instructions. We want to make sure that those simplifications
        // are still used for any terminator arguments.
        let src = "
        brillig(inline) predicate_pure fn main f0 {
          b0(v0: Field, v1: Field):
            v5 = eq v0, Field 1
            constrain v0 == Field 1
            v7 = eq v1, Field 0
            constrain v1 == Field 0
            v8 = truncate v0 to 32 bits, max_bit_size: 254
            v9 = cast v8 as u32
            v11 = eq v9, u32 0
            jmpif v11 then: b1, else: b2
          b1():
            v13 = add v0, Field 1
            jmp b3(v0, v13)
          b2():
            v12 = add v0, Field 1
            jmp b3(v12, v0)
          b3(v2: Field, v3: Field):
            v14 = add v0, Field 1
            v15 = eq v2, v14
            constrain v2 == v14
            v16 = eq v3, v0
            constrain v3 == v0
            return
        }
        ";

        let ssa = Ssa::from_str(src).unwrap();
        let ssa = ssa.fold_constants_using_constraints();

        // The terminators of b1 and b2 should now have constant arguments
        assert_ssa_snapshot!(ssa, @r"
        brillig(inline) predicate_pure fn main f0 {
          b0(v0: Field, v1: Field):
            v5 = eq v0, Field 1
            constrain v0 == Field 1
            v7 = eq v1, Field 0
            constrain v1 == Field 0
            jmpif u1 0 then: b1, else: b2
          b1():
            jmp b3(Field 1, Field 2)
          b2():
            jmp b3(Field 2, Field 1)
          b3(v2: Field, v3: Field):
            v10 = eq v2, Field 2
            constrain v2 == Field 2
            v11 = eq v3, Field 1
            constrain v3 == Field 1
            return
        }
        ");
    }

    #[test]
    fn functions_returning_arrays_inc_rc_while_deduplicating() {
        // Regression test for an issue discovered in https://github.com/AztecProtocol/aztec-packages/pull/14492
        // Previously no `inc_rc` was being generated when deduplicating the calls to `f1`,
        // resulting in both references mutating the same array as opposed to having their own copies.
        let src = r#"
        brillig(inline) impure fn constructor f0 {
          b0():
            v8 = make_array [Field 0, Field 0, Field 0] : [Field; 3]
            v23 = call f1() -> [Field; 4]
            v26 = allocate -> &mut [Field; 3]
            store v8 at v26
            v27 = allocate -> &mut [Field; 4]
            store v23 at v27
            v28 = allocate -> &mut u32
            store u32 0 at v28
            call f2(v26, v27, v28, Field 13)
            call f2(v26, v27, v28, Field 0)
            call f2(v26, v27, v28, Field 1)
            v42 = load v26 -> [Field; 3]
            v36 = load v28 -> u32
            call f4(v42, v27, v36)
            v31 = call f1() -> [Field; 4]
            v35 = allocate -> &mut [Field; 4]
            store v31 at v35
            call f4(v8, v35, u32 0)
            return v35
        }
        brillig(inline) predicate_pure fn new f1 {
          b0():
            v7 = make_array [Field 0, Field 0, Field 0, Field 55340232221128654848] : [Field; 4]
            return v7
        }
        brillig(inline) impure fn absorb f2 {
          b0(v4: &mut [Field; 3], v5: &mut [Field; 4], v6: &mut u32, v8: Field):
            v13 = load v6 -> u32
            v14 = load v4 -> [Field; 3]
            v15 = load v5 -> [Field; 4]
            v17 = lt v13, u32 3
            constrain v17 == u1 1, "Index out of bounds"
            v19 = array_set v14, index v13, value v8
            v21 = add v13, u32 1
            store v19 at v4
            store v15 at v5
            store v21 at v6
            return
        }
        brillig(inline) impure fn perform_duplex f4 {
          b0(v4: [Field; 3], v5: &mut [Field; 4], v18: u32):
            jmp b1(u32 0)
          b1(v8: u32):
            v10 = lt v8, u32 3
            jmpif v10 then: b2, else: b3
          b2():
            v19 = lt v8, v18
            jmpif v19 then: b4, else: b5
          b3():
            v11 = load v5 -> [Field; 4]
            inc_rc v11
            v14 = call poseidon2_permutation(v11, u32 4) -> [Field; 4]
            store v14 at v5
            return
          b4():
            v20 = load v5 -> [Field; 4]
            v21 = array_get v20, index v8 -> Field
            v23 = array_get v4, index v8 -> Field
            v24 = add v21, v23
            v27 = array_set v20, index v8, value v24
            store v27 at v5
            jmp b5()
          b5():
            v29 = unchecked_add v8, u32 1
            jmp b1(v29)
        }
        "#;

        let ssa = Ssa::from_str(src).unwrap();

        let result_before = ssa.interpret(vec![]);
        let ssa = ssa.fold_constants_using_constraints();
        let result_after = ssa.interpret(vec![]);
        assert_eq!(result_before, result_after);
    }

    // Regression for #9451
    #[test]
    fn do_not_deduplicate_call_with_inc_rc() {
        // This test ensures that a function which mutates an array pointer is marked impure.
        // This protects against future deduplication passes incorrectly assuming purity.
        let src = r#"
        brillig(inline) fn main f0 {
          b0(v0: u32):
            v3 = make_array [Field 1, Field 2] : [Field; 2]
            v5 = call array_refcount(v3) -> u32
            constrain v5 == u32 1
            v8 = call f1(v3) -> [Field; 2]
            v9 = call array_refcount(v3) -> u32
            constrain v9 == u32 2
            v11 = call f1(v3) -> [Field; 2]
            v12 = call array_refcount(v3) -> u32
            constrain v12 == u32 3
            inc_rc v3
            v15 = array_set v3, index v0, value Field 9
            return v3, v15
        }
        brillig(inline) fn mutator f1 {
          b0(v0: [Field; 2]):
            inc_rc v0
            v3 = array_set v0, index u32 0, value Field 5
            return v3
        }
        "#;

        let ssa = Ssa::from_str(src).unwrap();
        ssa.interpret(vec![Value::from_constant(1_u32.into(), NumericType::unsigned(32)).unwrap()])
            .unwrap();

        let ssa = ssa.purity_analysis();
        ssa.interpret(vec![Value::from_constant(1_u32.into(), NumericType::unsigned(32)).unwrap()])
            .unwrap();

        let ssa = ssa.fold_constants_using_constraints();
        ssa.interpret(vec![Value::from_constant(1_u32.into(), NumericType::unsigned(32)).unwrap()])
            .unwrap();
    }

    #[test]
    fn do_not_deduplicate_call_with_array_set_brillig() {
        let src = "
        brillig(inline) fn main f0 {
          b0(v0: u32):
            v2 = make_array [Field 1, Field 2] : [Field; 2]
            call f1(v2, Field 9)
            v7 = array_set v2, index v0, value Field 7
            call f1(v2, Field 9)
            v9 = array_get v2, index v0 -> Field
            constrain v9 == Field 9
            return
        }
        brillig(inline) fn mutator f1 {
          b0(v0: [Field; 2], v1: Field):
            v3 = array_set v0, index u32 0, value v1
            return
        }
        ";
        let ssa = Ssa::from_str(src).unwrap();
        ssa.interpret(vec![Value::from_constant(0_u32.into(), NumericType::unsigned(32)).unwrap()])
            .unwrap();

        let ssa = ssa.purity_analysis();
        ssa.interpret(vec![Value::from_constant(0_u32.into(), NumericType::unsigned(32)).unwrap()])
            .unwrap();

        let ssa = ssa.fold_constants_using_constraints();
        ssa.interpret(vec![Value::from_constant(0_u32.into(), NumericType::unsigned(32)).unwrap()])
            .unwrap();
    }
}<|MERGE_RESOLUTION|>--- conflicted
+++ resolved
@@ -734,10 +734,6 @@
         let ssa = Ssa::from_str(src).unwrap();
         let ssa = ssa.fold_constants();
 
-<<<<<<< HEAD
-        // The terminators of b1 and b2 should now have constant arguments
-=======
->>>>>>> 15d0333f
         assert_ssa_snapshot!(ssa, @r"
         brillig(inline) predicate_pure fn main f0 {
           b0(v0: Field):
