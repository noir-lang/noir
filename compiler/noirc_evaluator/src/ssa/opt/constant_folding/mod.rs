--- conflicted
+++ resolved
@@ -25,13 +25,8 @@
         basic_block::BasicBlockId,
         dfg::DataFlowGraph,
         dom::DominatorTree,
-<<<<<<< HEAD
-        function::{Function, FunctionId, RuntimeType},
+        function::{Function, FunctionId},
         instruction::{Instruction, InstructionId},
-=======
-        function::{Function, FunctionId},
-        instruction::{ArrayOffset, Instruction, InstructionId},
->>>>>>> f355e1d0
         types::NumericType,
         value::{Value, ValueId, ValueMapping},
     },
