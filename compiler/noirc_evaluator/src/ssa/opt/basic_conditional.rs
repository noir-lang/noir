--- conflicted
+++ resolved
@@ -314,15 +314,11 @@
         work_list.extend(to_process);
 
         if let Some(then) = conditional.block_then {
-<<<<<<< HEAD
             assert_eq!(
-                queue.pop(),
+                work_list.pop(),
                 conditional.block_then,
                 "Expected 'then' block to be next in queue"
             );
-=======
-            assert_eq!(work_list.pop(), conditional.block_then);
->>>>>>> 216737dd
             self.inline_block(then, no_predicates);
             let to_process = self.handle_terminator(then, &work_list);
             work_list.extend(to_process);
