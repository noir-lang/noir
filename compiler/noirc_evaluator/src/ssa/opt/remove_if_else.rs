--- conflicted
+++ resolved
@@ -319,16 +319,11 @@
         }
 
         Intrinsic::SlicePopBack | Intrinsic::SliceRemove => {
-<<<<<<< HEAD
-            // Expecting:  len, slice, ...value = ...
-            assert_eq!(results.len(), 3);
-=======
             // fn pop_back(self) -> (Self, T)
             // fn remove(self, index: u32) -> (Self, T)
             //
-            // These functions return the slice as the result `(len, slice, item)`,
+            // These functions return the slice as the result `(len, slice, ...item)`,
             // so the slice is the second result.
->>>>>>> 574eba8f
             let old = arguments[1];
             let new = results[1];
             assert!(matches!(dfg.type_of_value(old), Type::Slice(_)));
@@ -337,13 +332,10 @@
         }
 
         Intrinsic::SlicePopFront => {
-<<<<<<< HEAD
-            // Expecting:  ...value, len, slice = ...
-=======
             // fn pop_front(self) -> (T, Self)
             //
-            // The returned slice is the last result.
->>>>>>> 574eba8f
+            // These functions return the slice as the result `(...item, len, slice)`,
+            // so the slice is the last result.
             let old = arguments[1];
             let new = results[results.len() - 1];
             assert!(matches!(dfg.type_of_value(old), Type::Slice(_)));
@@ -578,25 +570,6 @@
     #[test]
     fn merge_slice_with_slice_push_back() {
         let src = "
-<<<<<<< HEAD
-acir(inline) impure fn main f0 {
-  b0(v0: u1, v1: Field, v2: Field):
-    v3 = make_array [] : [Field]
-    v4 = allocate -> &mut u32
-    v5 = allocate -> &mut [Field]
-    enable_side_effects v0
-    v6 = cast v0 as u32
-    v7, v8 = call slice_push_back(v6, v3, v2) -> (u32, [Field])
-    v9 = not v0
-    v10 = cast v0 as u32
-    v12 = if v0 then v8 else (if v9) v3
-    enable_side_effects u1 1
-    v15, v16 = call slice_push_back(v10, v12, v2) -> (u32, [Field])
-    v17 = array_get v16, index u32 0 -> Field
-    constrain v17 == Field 1
-    return
-}
-=======
         acir(inline) impure fn main f0 {
           b0(v0: u1, v1: Field, v2: Field):
             v3 = make_array [] : [Field]
@@ -614,7 +587,6 @@
             constrain v17 == Field 1
             return
         }
->>>>>>> 574eba8f
         ";
 
         let mut ssa = Ssa::from_str(src).unwrap();
