//! This file contains the SSA `remove_if_else` pass - a required pass for ACIR to remove any
//! remaining `Instruction::IfElse` in the singular program-function, and replace them with
//! arithmetic operations using the `then_condition`.
//!
//! ACIR/Brillig differences within this pass:
//!   - This pass is strictly ACIR-only and never mutates brillig functions.
//!
//!
//! Conditions:
//!   - Precondition: Flatten CFG has been performed which should result in the function having only
//!     one basic block.
//!   - Precondition: `then_value` and `else_value` of `Instruction::IfElse` return arrays or vectors.
//!     Numeric values should be handled previously by the flattening pass.
//!     Reference or function values are not handled by remove if-else and will cause an error.
//!   - Postcondition: A program without any `IfElse` instructions.
//!
//! Relevance to other passes:
//!   - Flattening inserts `Instruction::IfElse` to merge array or vector values from an
//!     if-expression's "then" and "else" branches. `Instruction::IfElse` with numeric values are
//!     directly handled during flattening, [via instruction simplification][crate::ssa::ir::dfg::simplify::simplify],
//!     and will cause a panic in the `remove_if_else` pass.
//!   - Defunctionalize removes first-class function values from the program which eliminates the need
//!     for remove-if-else to handle `Instruction::IfElse` returning function values.
//!
//! Implementation details & examples:
//! `IfElse` instructions choose between its two operand values,
//! `then_value` and `else_value`, based on the `then_condition`:
//! ```ssa
//!  if then_condition {
//!      then_value
//!  } else {
//!      else_value
//!  }
//! ```
//!
//! These instructions are inserted during the flatten cfg pass, which convert conditional control flow
//! at the basic block level into simple ternary operations returning a value, using these IfElse instructions,
//! and leaving only one basic block. The flatten cfg pass directly handles numeric values and issues
//! `Instruction::IfElse` only for arrays and vectors. The remove-if-else pass is used for array and vectors
//! in order to track their lengths, depending on existing vector intrinsics which modify vectors,
//! or the array set instructions.
//! The `Instruction::IfElse` is removed using a `ValueMerger` which operates recursively for nested arrays/vectors.
//!
//! For example, this code:
//! ```noir
//! fn main(x: bool, mut y: [u32; 2]) {
//!     if x {
//!          y[0] = 1;
//!     } else {
//!          y[0] = 2;
//!     }
//!
//!     assert(y[0] == 3);
//!  }
//!  ```
//!
//! will be translated into this code, where the `IfElse` instruction: `v9 = if v0 then v5 else (if v6) v8`
//! is using array v5 from then branch, and array v8 from the else branch:
//! ```ssa
//! acir(inline) predicate_pure fn main f0 {
//!   b0(v0: u1, v1: [u32; 2]):
//!     v2 = allocate -> &mut [u32; 2]
//!     enable_side_effects v0
//!     v5 = array_set v1, index u32 0, value u32 1
//!     v6 = not v0
//!     enable_side_effects v6
//!     v8 = array_set v1, index u32 0, value u32 2
//!     v9 = if v0 then v5 else (if v6) v8
//!     enable_side_effects u1 1
//!     v11 = array_get v9, index u32 0 -> u32
//!     constrain v11 == u32 3
//!     return
//! }
//! ```
//!
//! The IfElse instruction is then replaced by these instruction during the remove if-else pass:
//! ```ssa
//! v13 = cast v0 as u32
//! v14 = cast v6 as u32
//! v15 = unchecked_mul v14, u32 2
//! v16 = unchecked_add v13, v15
//! v17 = array_get v5, index u32 1 -> u32
//! v18 = array_get v8, index u32 1 -> u32
//! v19 = cast v0 as u32
//! v20 = cast v6 as u32
//! v21 = unchecked_mul v19, v17
//! v22 = unchecked_mul v20, v18
//! v23 = unchecked_add v21, v22
//! v24 = make_array [v16, v23] : [u32; 2]
//! ```
//!
//! The result of the removed `IfElse` instruction, array `v24`, is a merge of each of the elements of `v5` and `v8`.
//! The elements at index 0 are replaced by their known value, instead of doing an additional array get.
//! Operations with the conditions are unchecked operations, because the conditions are 0 or 1, so it cannot overflow.
//!
//! For vectors the logic is similar except that vector lengths need to be tracked in order to know
//! the length of the merged vector resulting in a `make_array` instruction. This length will be the
//! maximum length of the two input vectors. Note that the actual length of the merged vector should
//! have been merged during flattening.

use std::collections::hash_map::Entry;

use acvm::{AcirField, FieldElement};
use rustc_hash::FxHashMap as HashMap;

use crate::errors::RtResult;

use crate::ssa::ir::dfg::simplify::value_merger::ValueMerger;
use crate::ssa::ir::types::NumericType;
use crate::ssa::{
    Ssa,
    ir::{
        dfg::DataFlowGraph,
        function::Function,
        instruction::{Hint, Instruction, Intrinsic},
        types::Type,
        value::{Value, ValueId},
    },
};

impl Ssa {
    /// Replaces all `Instruction::IfElse` instructions with the result of a
    /// value merger of the then and else values. The specifics of the value merger
    /// depends on the type but is expected to be an equivalent value to the IfElse.
    /// For example, on integers, the merger will be:
    /// `then_condition * then_value + !then_condition * else_value`
    /// which should zero out the branch that was not taken.
    ///
    /// In general this is not possible for all types - notably references - which is
    /// why the Noir frontend does not allow references to be returned from if expressions.
    ///
    /// Also note that `Instruction::IfElse` are first inserted after the flattening pass,
    /// so before then this pass will have no effect.
    #[tracing::instrument(level = "trace", skip(self))]
    pub(crate) fn remove_if_else(mut self) -> RtResult<Ssa> {
        for function in self.functions.values_mut() {
            function.remove_if_else()?;
        }
        Ok(self)
    }
}

impl Function {
    pub(crate) fn remove_if_else(&mut self) -> RtResult<()> {
        if self.runtime().is_brillig() {
            return Ok(());
        }

        #[cfg(debug_assertions)]
        remove_if_else_pre_check(self);

        Context::default().remove_if_else(self)?;

        #[cfg(debug_assertions)]
        remove_if_else_post_check(self);
        Ok(())
    }
}

#[derive(Default)]
struct Context {
    /// Keeps track of each size a vector is known to be.
    ///
    /// This is passed to the `ValueMerger` because when merging two vectors
    /// we need to know their sizes to create the merged vector.
    ///
    /// Note: as this pass operates on a single block, which is an entry block,
    /// and because vectors are disallowed in entry blocks, all vector lengths
    /// should be known at this point.
    vector_sizes: HashMap<ValueId, u32>,
}

impl Context {
    /// Process each instruction in the entry block of the (fully flattened) function.
    /// Merge any `IfElse` instruction using a `ValueMerger` and track vector sizes
    /// through intrinsic calls and array set instructions.
    fn remove_if_else(&mut self, function: &mut Function) -> RtResult<()> {
        let block = function.entry_block();

        function.simple_optimization_result(|context| {
            let instruction_id = context.instruction_id;
            let instruction = context.instruction();

            match instruction {
                Instruction::IfElse { then_condition, then_value, else_condition, else_value } => {
                    let then_condition = *then_condition;
                    let else_condition = *else_condition;
                    let then_value = *then_value;
                    let else_value = *else_value;

                    // Register values for the merger to use.
                    self.ensure_capacity(context.dfg, then_value);
                    self.ensure_capacity(context.dfg, else_value);

                    // Because the ValueMerger might produce some `array_get` instructions, we
                    // need those to always execute as otherwise they'll produce incorrect
                    // merged arrays. For this, we set the side effects var to `true` for the merge.
                    let old_side_effects = context.enable_side_effects;
                    let old_side_effects_is_not_one = context
                        .dfg
                        .get_numeric_constant(old_side_effects)
                        .is_none_or(|value| !value.is_one());

                    if old_side_effects_is_not_one {
                        let one =
                            context.dfg.make_constant(FieldElement::one(), NumericType::bool());
                        let _ = context.insert_instruction(
                            Instruction::EnableSideEffectsIf { condition: one },
                            None,
                        );
                    }

                    let call_stack = context.dfg.get_instruction_call_stack_id(instruction_id);
                    let mut value_merger =
                        ValueMerger::new(context.dfg, block, &self.vector_sizes, call_stack);

                    let value = value_merger.merge_values(
                        then_condition,
                        else_condition,
                        then_value,
                        else_value,
                    )?;

                    if old_side_effects_is_not_one {
                        let _ = context.insert_instruction(
                            Instruction::EnableSideEffectsIf { condition: old_side_effects },
                            None,
                        );
                    }

                    let [result] = context.dfg.instruction_result(instruction_id);

                    context.remove_current_instruction();
                    // The `IfElse` instruction is replaced by the merge done with the `ValueMerger`
                    context.replace_value(result, value);
                }
                Instruction::Call { func, arguments } => {
                    // Track vector sizes through intrinsic calls
                    if let Value::Intrinsic(intrinsic) = context.dfg[*func] {
                        let results = context.dfg.instruction_results(instruction_id);

                        match self.vector_capacity_change(
                            context.dfg,
                            intrinsic,
                            arguments,
                            results,
                        ) {
                            SizeChange::None => (),
                            SizeChange::SetTo { old, new } => {
                                self.set_capacity(context.dfg, old, new, |c| c);
                            }
                            SizeChange::Inc { old, new } => {
                                // If we have already determined a constant for the slice length, we can override the backing capacity
                                // of the slice contents. There is no need to use the backing capacity if we have already determined the actual length of the slice.
                                // Using the capacity over the slice length here, would just need to extra instructions to handle the extra padding
                                // and prevent downstream passes or runtimes from implementing optimizations using the slice length.
                                if let Some(const_len) =
                                    context.dfg.get_numeric_constant(arguments[0])
                                {
                                    self.slice_sizes.insert(
                                        old,
                                        const_len.try_to_u32().expect("Type should be u32"),
                                    );
                                }
                                self.set_capacity(context.dfg, old, new, |c| c + 1);
                            }
                            SizeChange::Dec { old, new } => {
<<<<<<< HEAD
                                // If we have already determined a constant for the slice length, we can override the backing capacity
                                // of the slice contents. There is no need to use the backing capacity if we have already determined the actual length of the slice.
                                // Using the capacity over the slice length here, would just need to extra instructions to handle the extra padding
                                // and prevent downstream passes or runtimes from implementing optimizations using the slice length.
                                if let Some(const_len) =
                                    context.dfg.get_numeric_constant(arguments[0])
                                {
                                    self.slice_sizes.insert(
                                        old,
                                        const_len.try_to_u32().expect("Type should be u32"),
                                    );
                                }
                                // We use a saturating sub here as calling `pop_front` or `pop_back` on a zero-length slice
=======
                                // We use a saturating sub here as calling `pop_front` or `pop_back` on a zero-length vector
>>>>>>> 39aeb7ff
                                // would otherwise underflow.
                                self.set_capacity(context.dfg, old, new, |c| c.saturating_sub(1));
                            }
                        }
                    }
                }
                // Track vector sizes through array set instructions
                Instruction::ArraySet { array, .. } => {
                    let [result] = context.dfg.instruction_result(instruction_id);
                    self.set_capacity(context.dfg, *array, result, |c| c);
                }
                _ => (),
            }
            Ok(())
        })
    }

    /// Set the capacity of the new vector based on the capacity of the old array/vector.
    fn set_capacity(
        &mut self,
        dfg: &DataFlowGraph,
        old: ValueId,
        new: ValueId,
        f: impl Fn(u32) -> u32,
    ) {
        // No need to store the capacity of arrays, only vectors.
        if !matches!(dfg.type_of_value(new), Type::Vector(_)) {
            return;
        }
        let capacity = self.get_or_find_capacity(dfg, old);
        self.vector_sizes.insert(new, f(capacity));
    }

    /// Make sure the vector capacity is recorded.
    fn ensure_capacity(&mut self, dfg: &DataFlowGraph, vector: ValueId) {
        self.set_capacity(dfg, vector, vector, |c| c);
    }

    /// Get the tracked size of array/vectors, or retrieve (and track) it for arrays.
    fn get_or_find_capacity(&mut self, dfg: &DataFlowGraph, value: ValueId) -> u32 {
        match self.vector_sizes.entry(value) {
            Entry::Occupied(entry) => *entry.get(),
            Entry::Vacant(entry) => {
                if let Some(length) = dfg.try_get_vector_capacity(value) {
                    return *entry.insert(length);
                }
                // For non-constant vectors we can't tell the size, which would mean we can't merge it.
                let dbg_value = &dfg[value];
                unreachable!("ICE: No size for vector {value} = {dbg_value:?}")
            }
        }
    }

    /// Find the change to a vector's capacity an instruction would have
    fn vector_capacity_change(
        &self,
        dfg: &DataFlowGraph,
        intrinsic: Intrinsic,
        arguments: &[ValueId],
        results: &[ValueId],
    ) -> SizeChange {
        match intrinsic {
            Intrinsic::VectorPushBack | Intrinsic::VectorPushFront | Intrinsic::VectorInsert => {
                // All of these return `Self` (the vector), we are expecting: len, vector = ...
                assert_eq!(results.len(), 2);
                let old = arguments[1];
                let new = results[1];
                assert!(matches!(dfg.type_of_value(old), Type::Vector(_)));
                assert!(matches!(dfg.type_of_value(new), Type::Vector(_)));
                SizeChange::Inc { old, new }
            }

            Intrinsic::VectorPopBack | Intrinsic::VectorRemove => {
                // fn pop_back(self) -> (Self, T)
                // fn remove(self, index: u32) -> (Self, T)
                //
                // These functions return the vector as the result `(len, vector, ...item)`,
                // so the vector is the second result.
                let old = arguments[1];
                let new = results[1];
                assert!(matches!(dfg.type_of_value(old), Type::Vector(_)));
                assert!(matches!(dfg.type_of_value(new), Type::Vector(_)));
                SizeChange::Dec { old, new }
            }

            Intrinsic::VectorPopFront => {
                // fn pop_front(self) -> (T, Self)
                //
                // These functions return the vector as the result `(...item, len, vector)`,
                // so the vector is the last result.
                let old = arguments[1];
                let new = results[results.len() - 1];
                assert!(matches!(dfg.type_of_value(old), Type::Vector(_)));
                assert!(matches!(dfg.type_of_value(new), Type::Vector(_)));
                SizeChange::Dec { old, new }
            }

            Intrinsic::AsVector => {
                assert_eq!(arguments.len(), 1);
                assert_eq!(results.len(), 2);
                let old = arguments[0];
                let new = results[1];
                assert!(matches!(dfg.type_of_value(old), Type::Array(_, _)));
                assert!(matches!(dfg.type_of_value(new), Type::Vector(_)));
                SizeChange::SetTo { old, new }
            }

            Intrinsic::Hint(Hint::BlackBox) => {
                assert_eq!(arguments.len(), results.len());
                let arguments_types =
                    arguments.iter().map(|x| dfg.type_of_value(*x)).collect::<Vec<_>>();
                let results_types =
                    results.iter().map(|x| dfg.type_of_value(*x)).collect::<Vec<_>>();
                assert_eq!(arguments_types, results_types);
                let old =
                    *arguments.last().expect("expected at least one argument to Hint::BlackBox");
                if self.vector_sizes.contains_key(&old) {
                    if arguments.len() != 1 {
                        assert!(arguments.len() == 2);
                        assert!(matches!(arguments_types[0], Type::Numeric(_)));
                    }
                    assert!(matches!(arguments_types.last().unwrap(), Type::Vector(_)));
                    let new = *results.last().unwrap();
                    SizeChange::SetTo { old, new }
                } else {
                    SizeChange::None
                }
            }

            // These cases don't affect vector capacities
            Intrinsic::AssertConstant
            | Intrinsic::StaticAssert
            | Intrinsic::ApplyRangeConstraint
            | Intrinsic::ArrayLen
            | Intrinsic::ArrayAsStrUnchecked
            | Intrinsic::StrAsBytes
            | Intrinsic::BlackBox(_)
            | Intrinsic::AsWitness
            | Intrinsic::IsUnconstrained
            | Intrinsic::DerivePedersenGenerators
            | Intrinsic::ToBits(_)
            | Intrinsic::ToRadix(_)
            | Intrinsic::ArrayRefCount
            | Intrinsic::VectorRefCount
            | Intrinsic::FieldLessThan => SizeChange::None,
        }
    }
}

enum SizeChange {
    None,
    /// Make the size of the new vector equal to the old array.
    SetTo {
        old: ValueId,
        new: ValueId,
    },
    /// Make the size of the new vector equal to old+1.
    Inc {
        old: ValueId,
        new: ValueId,
    },
    /// Make the size of the new vector equal to old-1.
    Dec {
        old: ValueId,
        new: ValueId,
    },
}

#[cfg(debug_assertions)]
fn remove_if_else_pre_check(func: &Function) {
    // This pass should only run post-flattening.
    super::flatten_cfg::flatten_cfg_post_check(func);

    // We expect to only encounter `IfElse` instructions on array and vector types.
    for block_id in func.reachable_blocks() {
        let instruction_ids = func.dfg[block_id].instructions();

        for instruction_id in instruction_ids {
            if let Instruction::IfElse { then_value, .. } = &func.dfg[*instruction_id] {
                assert!(
                    func.dfg.instruction_results(*instruction_id).iter().all(|value| {
                        matches!(
                            func.dfg.type_of_value(*value),
                            Type::Array(_, _) | Type::Vector(_)
                        )
                    }),
                    "IfElse instruction returns unexpected type"
                );
                let typ = func.dfg.type_of_value(*then_value);
                assert!(
                    !matches!(typ, Type::Numeric(_)),
                    "Numeric values should have been handled during flattening"
                );
            }
        }
    }
}

/// Post-check condition for [Function::remove_if_else].
///
/// Succeeds if:
///   - `func` is a Brillig function, OR
///   - `func` does not contain any if-else instructions.
///
/// Otherwise panics.
#[cfg(debug_assertions)]
fn remove_if_else_post_check(func: &Function) {
    // Brillig functions should be unaffected.
    if func.runtime().is_brillig() {
        return;
    }

    // Otherwise there should be no if-else instructions in any reachable block.
    for block_id in func.reachable_blocks() {
        let instruction_ids = func.dfg[block_id].instructions();
        for instruction_id in instruction_ids {
            if matches!(func.dfg[*instruction_id], Instruction::IfElse { .. }) {
                panic!("IfElse instruction still remains in ACIR function");
            }
        }
    }
}

#[cfg(test)]
mod tests {
    use crate::{
        assert_ssa_snapshot,
        ssa::{
            interpreter::{errors::InterpreterError, value::Value},
            ssa_gen::Ssa,
        },
    };

    #[test]
    fn merge_basic_arrays() {
        // This is the flattened SSA for the following Noir logic:
        // ```
        // fn main(x: bool, mut y: [u32; 2]) {
        //     if x {
        //         y[0] = 2;
        //         y[1] = 3;
        //     }
        //
        //     let z = y[0] + y[1];
        //     assert(z == 5);
        // }
        // ```
        let src = "
        acir(inline) predicate_pure fn main f0 {
          b0(v0: u1, v1: [u32; 2]):
            v2 = allocate -> &mut [u32; 2]
            enable_side_effects v0
            v5 = array_set v1, index u32 0, value u32 2
            v7 = array_set v5, index u32 1, value u32 3
            v8 = not v0
            v9 = if v0 then v7 else (if v8) v1
            enable_side_effects u1 1
            v11 = array_get v9, index u32 0 -> u32
            v12 = array_get v9, index u32 1 -> u32
            v13 = add v11, v12
            v15 = eq v13, u32 5
            constrain v13 == u32 5
            return
        }
        ";

        let mut ssa = Ssa::from_str(src).unwrap();
        ssa = ssa.remove_if_else().unwrap();

        // In case our if block is never activated, we need to fetch each value from the original array.
        // We then should create a new array where each value can be mapped to `(then_condition * then_value) + (!then_condition * else_value)`.
        // The `then_value` and `else_value` for an array will be every element of the array. Thus, we should see array_get operations
        // on the original array as well as the new values we are writing to the array.
        assert_ssa_snapshot!(ssa, @r"
        acir(inline) predicate_pure fn main f0 {
          b0(v0: u1, v1: [u32; 2]):
            v2 = allocate -> &mut [u32; 2]
            enable_side_effects v0
            v5 = array_set v1, index u32 0, value u32 2
            v8 = array_set v5, index u32 1, value u32 3
            v9 = not v0
            enable_side_effects u1 1
            v11 = array_get v1, index u32 0 -> u32
            v12 = cast v0 as u32
            v13 = cast v9 as u32
            v14 = unchecked_mul v12, u32 2
            v15 = unchecked_mul v13, v11
            v16 = unchecked_add v14, v15
            v17 = array_get v1, index u32 1 -> u32
            v18 = cast v0 as u32
            v19 = cast v9 as u32
            v20 = unchecked_mul v18, u32 3
            v21 = unchecked_mul v19, v17
            v22 = unchecked_add v20, v21
            v23 = make_array [v16, v22] : [u32; 2]
            enable_side_effects v0
            enable_side_effects u1 1
            v24 = add v16, v22
            v26 = eq v24, u32 5
            constrain v24 == u32 5
            return
        }
        ");
    }

    #[test]
    fn merges_all_indices_even_if_they_did_not_change() {
        // This is the flattened SSA for the following Noir logic:
        // ```
        // fn main(x: bool, mut y: [u32; 2]) {
        //     if x {
        //         y[0] = 2;
        //     }
        //
        //     let z = y[0] + y[1];
        //     assert(z == 3);
        // }
        // ```
        let src = "
        acir(inline) predicate_pure fn main f0 {
          b0(v0: u1, v1: [u32; 2]):
            v2 = allocate -> &mut [u32; 2]
            enable_side_effects v0
            v5 = array_set v1, index u32 0, value u32 2
            v6 = not v0
            v7 = if v0 then v5 else (if v6) v1
            enable_side_effects u1 1
            v9 = array_get v7, index u32 0 -> u32
            v10 = array_get v7, index u32 1 -> u32
            v11 = add v9, v10
            v12 = eq v11, u32 3
            constrain v11 == u32 3
            return
        }
        ";

        let mut ssa = Ssa::from_str(src).unwrap();
        ssa = ssa.remove_if_else().unwrap();

        // In the past we used to optimize array mergers to only handle where an array was modified,
        // rather than merging the entire array.
        // However, that was removed in https://github.com/noir-lang/noir/pull/8142
        // Pending: investigate if this can be brought back: https://github.com/noir-lang/noir/issues/8145
        assert_ssa_snapshot!(ssa, @r"
        acir(inline) predicate_pure fn main f0 {
          b0(v0: u1, v1: [u32; 2]):
            v2 = allocate -> &mut [u32; 2]
            enable_side_effects v0
            v5 = array_set v1, index u32 0, value u32 2
            v6 = not v0
            enable_side_effects u1 1
            v8 = array_get v1, index u32 0 -> u32
            v9 = cast v0 as u32
            v10 = cast v6 as u32
            v11 = unchecked_mul v9, u32 2
            v12 = unchecked_mul v10, v8
            v13 = unchecked_add v11, v12
            v15 = array_get v1, index u32 1 -> u32
            v16 = array_get v1, index u32 1 -> u32
            v17 = cast v0 as u32
            v18 = cast v6 as u32
            v19 = unchecked_mul v17, v15
            v20 = unchecked_mul v18, v16
            v21 = unchecked_add v19, v20
            v22 = make_array [v13, v21] : [u32; 2]
            enable_side_effects v0
            enable_side_effects u1 1
            v23 = add v13, v21
            v25 = eq v23, u32 3
            constrain v23 == u32 3
            return
        }
        ");
    }

    #[test]
    fn merge_vector_with_vector_push_back() {
        let src = "
        acir(inline) impure fn main f0 {
          b0(v0: u1, v1: Field, v2: Field):
            v3 = make_array [] : [Field]
            v4 = allocate -> &mut u32
            v5 = allocate -> &mut [Field]
            enable_side_effects v0
            v6 = cast v0 as u32
            v7, v8 = call vector_push_back(v6, v3, v2) -> (u32, [Field])
            v9 = not v0
            v10 = cast v0 as u32
            v12 = if v0 then v8 else (if v9) v3
            enable_side_effects u1 1
            v15, v16 = call vector_push_back(v10, v12, v2) -> (u32, [Field])
            v17 = array_get v16, index u32 0 -> Field
            constrain v17 == Field 1
            return
        }
        ";

        let mut ssa = Ssa::from_str(src).unwrap();
        ssa = ssa.remove_if_else().unwrap();

        // Merge vectors v3 (empty) and v8 ([v2]) into v12, directly using v13 as the first element
        assert_ssa_snapshot!(ssa, @r"
        acir(inline) impure fn main f0 {
          b0(v0: u1, v1: Field, v2: Field):
            v3 = make_array [] : [Field]
            v4 = allocate -> &mut u32
            v5 = allocate -> &mut [Field]
            enable_side_effects v0
            v6 = cast v0 as u32
            v8, v9 = call vector_push_back(v6, v3, v2) -> (u32, [Field])
            v10 = not v0
            v11 = cast v0 as u32
            enable_side_effects u1 1
            v14 = array_get v9, index u32 0 -> Field
            v15 = make_array [v14] : [Field]
            enable_side_effects v0
            enable_side_effects u1 1
            v17 = eq v11, u32 1
            v18 = not v17
            v19 = add v11, u32 1
            v20 = make_array [v14, v2] : [Field]
            v21 = array_set v20, index v11, value v2
            v22 = array_get v21, index u32 0 -> Field
            v23 = cast v18 as Field
            v24 = cast v17 as Field
            v25 = mul v23, v22
            v26 = mul v24, v14
            v27 = add v25, v26
            v28 = array_get v21, index u32 1 -> Field
            v29 = cast v18 as Field
            v30 = cast v17 as Field
            v31 = mul v29, v28
            v32 = mul v30, v2
            v33 = add v31, v32
            v34 = make_array [v27, v33] : [Field]
            constrain v27 == Field 1
            return
        }
        ");
    }

    #[test]
    fn merge_vector_with_vector_push_front() {
        let src = "
        acir(inline) impure fn main f0 {
          b0(v0: u1, v1: Field, v2: Field):
            v3 = make_array [] : [Field]
            v4 = allocate -> &mut u32
            v5 = allocate -> &mut [Field]
            enable_side_effects v0
            v6 = cast v0 as u32
            v7, v8 = call vector_push_front(v6, v3, v2) -> (u32, [Field])
            v9 = not v0
            v10 = cast v0 as u32
            v12 = if v0 then v8 else (if v9) v3
            enable_side_effects u1 1
            v15, v16 = call vector_push_front(v10, v12, v2) -> (u32, [Field])
            v17 = array_get v16, index u32 0 -> Field
            constrain v17 == Field 1
            return
        }
        ";

        let mut ssa = Ssa::from_str(src).unwrap();
        ssa = ssa.remove_if_else().unwrap();

        // Here v14 is the result of the merge (keep `[v13]`)
        assert_ssa_snapshot!(ssa, @r"
        acir(inline) impure fn main f0 {
          b0(v0: u1, v1: Field, v2: Field):
            v3 = make_array [] : [Field]
            v4 = allocate -> &mut u32
            v5 = allocate -> &mut [Field]
            enable_side_effects v0
            v6 = cast v0 as u32
            v8, v9 = call vector_push_front(v6, v3, v2) -> (u32, [Field])
            v10 = not v0
            v11 = cast v0 as u32
            enable_side_effects u1 1
            v14 = array_get v9, index u32 0 -> Field
            v15 = make_array [v14] : [Field]
            enable_side_effects v0
            enable_side_effects u1 1
            v17 = add v11, u32 1
            v18 = make_array [v2, v14] : [Field]
            constrain v2 == Field 1
            return
        }
        ");
    }

    #[test]
    fn merge_vector_with_as_vector_and_vector_push_front() {
        // Same as the previous test, but using `as_vector` to prove that vector length tracking
        // is working correctly.
        let src = "
        acir(inline) impure fn main f0 {
          b0(v0: u1, v1: Field, v2: Field):
            v102 = make_array [] : [Field; 0]
            v103, v3 = call as_vector(v102) -> (u32, [Field])
            v4 = allocate -> &mut u32
            v5 = allocate -> &mut [Field]
            enable_side_effects v0
            v6 = cast v0 as u32
            v7, v8 = call vector_push_front(v6, v3, v2) -> (u32, [Field])
            v9 = not v0
            v10 = cast v0 as u32
            v12 = if v0 then v8 else (if v9) v3
            enable_side_effects u1 1
            v15, v16 = call vector_push_front(v10, v12, v2) -> (u32, [Field])
            v17 = array_get v16, index u32 0 -> Field
            constrain v17 == Field 1
            return
        }
        ";

        let mut ssa = Ssa::from_str(src).unwrap();
        ssa = ssa.remove_if_else().unwrap();

        // Here v17 is the result of the merge (keep `[v16]`)
        assert_ssa_snapshot!(ssa, @r"
        acir(inline) impure fn main f0 {
          b0(v0: u1, v1: Field, v2: Field):
            v3 = make_array [] : [Field; 0]
            v5, v6 = call as_vector(v3) -> (u32, [Field])
            v7 = allocate -> &mut u32
            v8 = allocate -> &mut [Field]
            enable_side_effects v0
            v9 = cast v0 as u32
            v11, v12 = call vector_push_front(v9, v6, v2) -> (u32, [Field])
            v13 = not v0
            v14 = cast v0 as u32
            enable_side_effects u1 1
            v17 = array_get v12, index u32 0 -> Field
            v18 = make_array [v17] : [Field]
            enable_side_effects v0
            enable_side_effects u1 1
            v20 = add v14, u32 1
            v21 = make_array [v2, v17] : [Field]
            constrain v2 == Field 1
            return
        }
        ");
    }

    #[test]
    fn merge_vector_with_vector_insert() {
        let src = "
        acir(inline) impure fn main f0 {
          b0(v0: u1, v1: Field, v2: Field):
            v3 = make_array [] : [Field]
            v4 = allocate -> &mut u32
            v5 = allocate -> &mut [Field]
            enable_side_effects v0
            v6 = cast v0 as u32
            v7, v8 = call vector_insert(v6, v3, u32 0, v2) -> (u32, [Field])
            v9 = not v0
            v10 = cast v0 as u32
            v12 = if v0 then v8 else (if v9) v3
            enable_side_effects u1 1
            v15, v16 = call vector_insert(v10, v12, u32 0, v2) -> (u32, [Field])
            v17 = array_get v16, index u32 0 -> Field
            constrain v17 == Field 1
            return
        }
        ";

        let mut ssa = Ssa::from_str(src).unwrap();
        ssa = ssa.remove_if_else().unwrap();

        // Here v14 is the result of the merge (keep `[v13]`)
        assert_ssa_snapshot!(ssa, @r"
        acir(inline) impure fn main f0 {
          b0(v0: u1, v1: Field, v2: Field):
            v3 = make_array [] : [Field]
            v4 = allocate -> &mut u32
            v5 = allocate -> &mut [Field]
            enable_side_effects v0
            v6 = cast v0 as u32
            v9, v10 = call vector_insert(v6, v3, u32 0, v2) -> (u32, [Field])
            v11 = not v0
            v12 = cast v0 as u32
            enable_side_effects u1 1
            v14 = array_get v10, index u32 0 -> Field
            v15 = make_array [v14] : [Field]
            enable_side_effects v0
            enable_side_effects u1 1
            v17 = add v12, u32 1
            v18 = make_array [v2, v14] : [Field]
            constrain v2 == Field 1
            return
        }
        ");
    }

    #[test]
    fn merge_vector_with_vector_pop_back() {
        let src = "
        acir(inline) impure fn main f0 {
          b0(v0: u1, v1: Field, v2: Field):
            v3 = make_array [Field 2, Field 3] : [Field]
            v4 = allocate -> &mut u32
            v5 = allocate -> &mut [Field]
            enable_side_effects v0
            v6 = cast v0 as u32
            v7, v8, v100 = call vector_pop_back(v6, v3) -> (u32, [Field], Field)
            v9 = not v0
            v10 = cast v0 as u32
            v12 = if v0 then v8 else (if v9) v3
            enable_side_effects u1 1
            v15, v16, v101 = call vector_pop_back(v10, v12) -> (u32, [Field], Field)
            v17 = array_get v16, index u32 0 -> Field
            constrain v17 == Field 1
            return
        }
        ";

        let mut ssa = Ssa::from_str(src).unwrap();
        ssa = ssa.remove_if_else().unwrap();

        // Here [v21, Field 3] is the result of merging the original vector (`[Field 2, Field 3]`)
        // with the other vector, where `v21` merges the two values.
        assert_ssa_snapshot!(ssa, @r"
        acir(inline) impure fn main f0 {
          b0(v0: u1, v1: Field, v2: Field):
            v5 = make_array [Field 2, Field 3] : [Field]
            v6 = allocate -> &mut u32
            v7 = allocate -> &mut [Field]
            enable_side_effects v0
            v8 = cast v0 as u32
            v10, v11, v12 = call vector_pop_back(v8, v5) -> (u32, [Field], Field)
            v13 = not v0
            v14 = cast v0 as u32
            enable_side_effects u1 1
            v17 = array_get v11, index u32 0 -> Field
            v18 = cast v0 as Field
            v19 = cast v13 as Field
            v20 = mul v18, v17
            v21 = mul v19, Field 2
            v22 = add v20, v21
            v23 = make_array [v22, Field 3] : [Field]
            enable_side_effects v0
            enable_side_effects u1 1
            v24, v25, v26 = call vector_pop_back(v14, v23) -> (u32, [Field], Field)
            v27 = array_get v25, index u32 0 -> Field
            constrain v27 == Field 1
            return
        }
        ");
    }

    #[test]
    fn merge_vector_with_vector_pop_front() {
        let src = "
        acir(inline) impure fn main f0 {
          b0(v0: u1, v1: Field, v2: Field):
            v3 = make_array [Field 2, Field 3] : [Field]
            v4 = allocate -> &mut u32
            v5 = allocate -> &mut [Field]
            enable_side_effects v0
            v6 = cast v0 as u32
            v100, v7, v8 = call vector_pop_front(v6, v3) -> (Field, u32, [Field])
            v9 = not v0
            v10 = cast v0 as u32
            v12 = if v0 then v8 else (if v9) v3
            enable_side_effects u1 1
            v101, v15, v16 = call vector_pop_front(v10, v12) -> (Field, u32, [Field])
            v17 = array_get v16, index u32 0 -> Field
            constrain v17 == Field 1
            return
        }
        ";

        let mut ssa = Ssa::from_str(src).unwrap();
        ssa = ssa.remove_if_else().unwrap();

        // Here [v21, Field 3] is the result of merging the original vector (`[Field 2, Field 3]`)
        // where for v21 it's the merged value.
        assert_ssa_snapshot!(ssa, @r"
        acir(inline) impure fn main f0 {
          b0(v0: u1, v1: Field, v2: Field):
            v5 = make_array [Field 2, Field 3] : [Field]
            v6 = allocate -> &mut u32
            v7 = allocate -> &mut [Field]
            enable_side_effects v0
            v8 = cast v0 as u32
            v10, v11, v12 = call vector_pop_front(v8, v5) -> (Field, u32, [Field])
            v13 = not v0
            v14 = cast v0 as u32
            enable_side_effects u1 1
            v17 = array_get v12, index u32 0 -> Field
            v18 = cast v0 as Field
            v19 = cast v13 as Field
            v20 = mul v18, v17
            v21 = mul v19, Field 2
            v22 = add v20, v21
            v23 = make_array [v22, Field 3] : [Field]
            enable_side_effects v0
            enable_side_effects u1 1
            v24, v25, v26 = call vector_pop_front(v14, v23) -> (Field, u32, [Field])
            v27 = array_get v26, index u32 0 -> Field
            constrain v27 == Field 1
            return
        }
        ");
    }

    #[test]
    fn merge_vector_with_vector_remove() {
        let src = "
        acir(inline) impure fn main f0 {
          b0(v0: u1, v1: Field, v2: Field):
            v3 = make_array [Field 2, Field 3] : [Field]
            v4 = allocate -> &mut u32
            v5 = allocate -> &mut [Field]
            enable_side_effects v0
            v6 = cast v0 as u32
            v7, v8, v100 = call vector_remove(v6, v3, u32 0) -> (u32, [Field], Field)
            v9 = not v0
            v10 = cast v0 as u32
            v12 = if v0 then v8 else (if v9) v3
            enable_side_effects u1 1
            v15, v16, v101 = call vector_remove(v10, v12, u32 0) -> (u32, [Field], Field)
            v17 = array_get v16, index u32 0 -> Field
            constrain v17 == Field 1
            return
        }
        ";

        let mut ssa = Ssa::from_str(src).unwrap();
        ssa = ssa.remove_if_else().unwrap();

        // Here [v21, Field 3] is the result of merging the original vector (`[Field 2, Field 3]`)
        // where for v21 it's the merged value.
        assert_ssa_snapshot!(ssa, @r"
        acir(inline) impure fn main f0 {
          b0(v0: u1, v1: Field, v2: Field):
            v5 = make_array [Field 2, Field 3] : [Field]
            v6 = allocate -> &mut u32
            v7 = allocate -> &mut [Field]
            enable_side_effects v0
            v8 = cast v0 as u32
            v11, v12, v13 = call vector_remove(v8, v5, u32 0) -> (u32, [Field], Field)
            v14 = not v0
            v15 = cast v0 as u32
            enable_side_effects u1 1
            v17 = array_get v12, index u32 0 -> Field
            v18 = cast v0 as Field
            v19 = cast v14 as Field
            v20 = mul v18, v17
            v21 = mul v19, Field 2
            v22 = add v20, v21
            v23 = make_array [v22, Field 3] : [Field]
            enable_side_effects v0
            enable_side_effects u1 1
            v24, v25, v26 = call vector_remove(v15, v23, u32 0) -> (u32, [Field], Field)
            v27 = array_get v25, index u32 0 -> Field
            constrain v27 == Field 1
            return
        }
        ");
    }

    #[test]
    fn can_handle_vector_with_zero_size_elements() {
        let src = "
        acir(inline) impure fn main f0 {
            b0(v0: u32):
                v3 = make_array [] : [()]
                v4 = make_array [] : [()]
                v6 = eq v0, u32 4
                jmpif v6 then: b1, else: b2
            b1():
                jmp b3(u32 1, v3)
            b2():
                jmp b3(u32 2, v4)
            b3(v1: u32, v2: [()]):
                return
        }
        ";

        let mut ssa = Ssa::from_str(src).unwrap();
        ssa = ssa.flatten_cfg().remove_if_else().unwrap();
        assert_ssa_snapshot!(ssa, @r"
        acir(inline) impure fn main f0 {
          b0(v0: u32):
            v1 = make_array [] : [()]
            v2 = make_array [] : [()]
            v4 = eq v0, u32 4
            enable_side_effects v4
            v5 = not v4
            enable_side_effects u1 1
            v7 = cast v4 as u32
            v8 = cast v5 as u32
            v10 = unchecked_mul v8, u32 2
            v11 = unchecked_add v7, v10
            v12 = make_array [] : [()]
            return
        }
        ");
    }

    #[test]
    fn merge_slice_with_capacity_larger_than_length() {
        let src = r#"
        acir(inline) predicate_pure fn main f0 {
          b0(v0: u32, v1: u32, v2: u32):
            v4 = make_array [v0, u32 2] : [(u32, u32)]
            v5 = allocate -> &mut u32
            v6 = allocate -> &mut [(u32, u32)]
            v8 = lt v2, u32 10
            enable_side_effects v8
            v12, v13 = call slice_push_back(u32 0, v4, v1, u32 4) -> (u32, [(u32, u32)])
            v14 = not v8
            v15 = cast v8 as u32
            v16 = cast v14 as u32
            v17 = unchecked_mul v15, v12
            v18 = unchecked_add v17, v16
            v19 = if v8 then v13 else (if v14) v4
            enable_side_effects u1 1
            v21 = lt v2, v18
            constrain v21 == u1 1, "Index out of bounds"
            v22 = unchecked_mul v2, u32 2
            v23 = array_get v19, index v22 -> u32
            v25 = unchecked_add v22, u32 1
            v26 = array_get v19, index v25 -> u32
            return v23, v26, v18
        }
        "#;
        let ssa = Ssa::from_str(src).unwrap();
        let ssa = ssa.remove_if_else().unwrap();

        let args = vec![Value::u32(5), Value::u32(10), Value::u32(0)];
        let result = ssa.interpret(args).unwrap();
        assert_eq!(result, vec![Value::u32(10), Value::u32(4), Value::u32(1)]);

        let args = vec![Value::u32(5), Value::u32(10), Value::u32(20)];
        let result = ssa.interpret(args).unwrap_err();
        let InterpreterError::ConstrainEqFailed { msg, .. } = result else {
            panic!("Expected a constrain failure on the final slice access");
        };
        assert_eq!(msg, Some("Index out of bounds".to_string()));

        assert_ssa_snapshot!(ssa, @r#"
        acir(inline) predicate_pure fn main f0 {
          b0(v0: u32, v1: u32, v2: u32):
            v4 = make_array [v0, u32 2] : [(u32, u32)]
            v5 = allocate -> &mut u32
            v6 = allocate -> &mut [(u32, u32)]
            v8 = lt v2, u32 10
            enable_side_effects v8
            v12, v13 = call slice_push_back(u32 0, v4, v1, u32 4) -> (u32, [(u32, u32)])
            v14 = not v8
            v15 = cast v8 as u32
            v16 = cast v14 as u32
            v17 = unchecked_mul v15, v12
            v18 = unchecked_add v17, v16
            enable_side_effects u1 1
            v20 = array_get v13, index u32 0 -> u32
            v22 = array_get v13, index u32 1 -> u32
            v23 = make_array [v20, v22] : [(u32, u32)]
            enable_side_effects v8
            enable_side_effects u1 1
            v24 = lt v2, v18
            constrain v24 == u1 1, "Index out of bounds"
            v25 = unchecked_mul v2, u32 2
            v26 = array_get v23, index v25 -> u32
            v27 = unchecked_add v25, u32 1
            v28 = array_get v23, index v27 -> u32
            return v26, v28, v18
        }
        "#);
    }
}<|MERGE_RESOLUTION|>--- conflicted
+++ resolved
@@ -257,7 +257,7 @@
                                 if let Some(const_len) =
                                     context.dfg.get_numeric_constant(arguments[0])
                                 {
-                                    self.slice_sizes.insert(
+                                    self.vector_sizes.insert(
                                         old,
                                         const_len.try_to_u32().expect("Type should be u32"),
                                     );
@@ -265,7 +265,6 @@
                                 self.set_capacity(context.dfg, old, new, |c| c + 1);
                             }
                             SizeChange::Dec { old, new } => {
-<<<<<<< HEAD
                                 // If we have already determined a constant for the slice length, we can override the backing capacity
                                 // of the slice contents. There is no need to use the backing capacity if we have already determined the actual length of the slice.
                                 // Using the capacity over the slice length here, would just need to extra instructions to handle the extra padding
@@ -273,15 +272,12 @@
                                 if let Some(const_len) =
                                     context.dfg.get_numeric_constant(arguments[0])
                                 {
-                                    self.slice_sizes.insert(
+                                    self.vector_sizes.insert(
                                         old,
                                         const_len.try_to_u32().expect("Type should be u32"),
                                     );
                                 }
                                 // We use a saturating sub here as calling `pop_front` or `pop_back` on a zero-length slice
-=======
-                                // We use a saturating sub here as calling `pop_front` or `pop_back` on a zero-length vector
->>>>>>> 39aeb7ff
                                 // would otherwise underflow.
                                 self.set_capacity(context.dfg, old, new, |c| c.saturating_sub(1));
                             }
