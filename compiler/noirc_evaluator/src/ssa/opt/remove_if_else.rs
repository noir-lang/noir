//! This file contains the SSA `remove_if_else` pass - a required pass for ACIR to remove any
//! remaining `Instruction::IfElse` in the singular program-function, and replace them with
//! arithmetic operations using the `then_condition`.
//!
//! ACIR/Brillig differences within this pass:
//!   - This pass is strictly ACIR-only and never mutates brillig functions.
//!
//!
//! Conditions:
//!   - Precondition: Flatten CFG has been performed which should result in the function having only
//!     one basic block.
//!   - Precondition: `then_value` and `else_value` of `Instruction::IfElse` return arrays or slices.
//!     Numeric values should be handled previously by the flattening pass.
//!     Reference or function values are not handled by remove if-else and will cause an error.
//!   - Postcondition: A program without any `IfElse` instructions.
//!
//! Relevance to other passes:
//!   - Flattening inserts `Instruction::IfElse` to merge array or slice values from an
//!     if-expression's "then" and "else" branches. `Instruction::IfElse` with numeric values are
//!     directly handled during flattening, [via instruction simplification][crate::ssa::ir::dfg::simplify::simplify],
//!     and will cause a panic in the `remove_if_else` pass.
//!   - Defunctionalize removes first-class function values from the program which eliminates the need
//!     for remove-if-else to handle `Instruction::IfElse` returning function values.
//!
//! Implementation details & examples:
//! `IfElse` instructions choose between its two operand values,
//! `then_value` and `else_value`, based on the `then_condition`:
//! ```ssa
//!  if then_condition {
//!      then_value
//!  } else {
//!      else_value
//!  }
//! ```
//!
//! These instructions are inserted during the flatten cfg pass, which convert conditional control flow
//! at the basic block level into simple ternary operations returning a value, using these IfElse instructions,
//! and leaving only one basic block. The flatten cfg pass directly handles numeric values and issues
//! `Instruction::IfElse` only for arrays and slices. The remove-if-else pass is used for array and slices
//! in order to track their lengths, depending on existing slice intrinsics which modify slices,
//! or the array set instructions.
//! The `Instruction::IfElse` is removed using a `ValueMerger` which operates recursively for nested arrays/slices.
//!
//! For example, this code:
//! ```noir
//! fn main(x: bool, mut y: [u32; 2]) {
//!     if x {
//!          y[0] = 1;
//!     } else {
//!          y[0] = 2;
//!     }
//!
//!     assert(y[0] == 3);
//!  }
//!  ```
//!
//! will be translated into this code, where the `IfElse` instruction: `v9 = if v0 then v5 else (if v6) v8`
//! is using array v5 from then branch, and array v8 from the else branch:
//! ```ssa
//! acir(inline) predicate_pure fn main f0 {
//!   b0(v0: u1, v1: [u32; 2]):
//!     v2 = allocate -> &mut [u32; 2]
//!     enable_side_effects v0
//!     v5 = array_set v1, index u32 0, value u32 1
//!     v6 = not v0
//!     enable_side_effects v6
//!     v8 = array_set v1, index u32 0, value u32 2
//!     v9 = if v0 then v5 else (if v6) v8
//!     enable_side_effects u1 1
//!     v11 = array_get v9, index u32 0 -> u32
//!     constrain v11 == u32 3
//!     return
//! }
//! ```
//!
//! The IfElse instruction is then replaced by these instruction during the remove if-else pass:
//! ```ssa
//! v13 = cast v0 as u32
//! v14 = cast v6 as u32
//! v15 = unchecked_mul v14, u32 2
//! v16 = unchecked_add v13, v15
//! v17 = array_get v5, index u32 1 -> u32
//! v18 = array_get v8, index u32 1 -> u32
//! v19 = cast v0 as u32
//! v20 = cast v6 as u32
//! v21 = unchecked_mul v19, v17
//! v22 = unchecked_mul v20, v18
//! v23 = unchecked_add v21, v22
//! v24 = make_array [v16, v23] : [u32; 2]
//! ```
//!
//! The result of the removed `IfElse` instruction, array `v24`, is a merge of each of the elements of `v5` and `v8`.
//! The elements at index 0 are replaced by their known value, instead of doing an additional array get.
//! Operations with the conditions are unchecked operations, because the conditions are 0 or 1, so it cannot overflow.
//!
//! For slices the logic is similar except that slice lengths need to be tracked in order to know
//! the length of the merged slice resulting in a `make_array` instruction. This length will be the
//! maximum length of the two input slices. Note that the actual length of the merged slice should
//! have been merged during flattening.

use std::collections::hash_map::Entry;

use rustc_hash::FxHashMap as HashMap;

use crate::errors::RtResult;

use crate::ssa::ir::dfg::simplify::value_merger::ValueMerger;
use crate::ssa::{
    Ssa,
    ir::{
        dfg::DataFlowGraph,
        function::Function,
        instruction::{Hint, Instruction, Intrinsic},
        types::Type,
        value::{Value, ValueId},
    },
};

impl Ssa {
    /// Replaces all `Instruction::IfElse` instructions with the result of a
    /// value merger of the then and else values. The specifics of the value merger
    /// depends on the type but is expected to be an equivalent value to the IfElse.
    /// For example, on integers, the merger will be:
    /// `then_condition * then_value + !then_condition * else_value`
    /// which should zero out the branch that was not taken.
    ///
    /// In general this is not possible for all types - notably references - which is
    /// why the Noir frontend does not allow references to be returned from if expressions.
    ///
    /// Also note that `Instruction::IfElse` are first inserted after the flattening pass,
    /// so before then this pass will have no effect.
    #[tracing::instrument(level = "trace", skip(self))]
    pub(crate) fn remove_if_else(mut self) -> RtResult<Ssa> {
        for function in self.functions.values_mut() {
            function.remove_if_else()?;
        }
        Ok(self)
    }
}

impl Function {
    pub(crate) fn remove_if_else(&mut self) -> RtResult<()> {
        if self.runtime().is_brillig() {
            return Ok(());
        }

        #[cfg(debug_assertions)]
        remove_if_else_pre_check(self);

        Context::default().remove_if_else(self)?;

        #[cfg(debug_assertions)]
        remove_if_else_post_check(self);
        Ok(())
    }
}

#[derive(Default)]
struct Context {
    /// Keeps track of each size a slice is known to be.
    ///
    /// This is passed to the `ValueMerger` because when merging two slices
    /// we need to know their sizes to create the merged slice.
    ///
    /// Note: as this pass operates on a single block, which is an entry block,
    /// and because slices are disallowed in entry blocks, all slice lengths
    /// should be known at this point.
    slice_sizes: HashMap<ValueId, u32>,
}

impl Context {
    /// Process each instruction in the entry block of the (fully flattened) function.
    /// Merge any `IfElse` instruction using a `ValueMerger` and track slice sizes
    /// through intrinsic calls and array set instructions.
    fn remove_if_else(&mut self, function: &mut Function) -> RtResult<()> {
        let block = function.entry_block();

        function.simple_optimization_result(|context| {
            let instruction_id = context.instruction_id;
            let instruction = context.instruction();

            match instruction {
                Instruction::IfElse { then_condition, then_value, else_condition, else_value } => {
                    let then_condition = *then_condition;
                    let else_condition = *else_condition;
                    let then_value = *then_value;
                    let else_value = *else_value;

                    // Register values for the merger to use.
                    self.ensure_capacity(context.dfg, then_value);
                    self.ensure_capacity(context.dfg, else_value);

                    let call_stack = context.dfg.get_instruction_call_stack_id(instruction_id);
                    let mut value_merger =
                        ValueMerger::new(context.dfg, block, &self.slice_sizes, call_stack);

                    let value = value_merger.merge_values(
                        then_condition,
                        else_condition,
                        then_value,
                        else_value,
                    )?;

                    let [result] = context.dfg.instruction_result(instruction_id);

                    context.remove_current_instruction();
                    // The `IfElse` instruction is replaced by the merge done with the `ValueMerger`
                    context.replace_value(result, value);
                }
                Instruction::Call { func, arguments } => {
                    // Track slice sizes through intrinsic calls
                    if let Value::Intrinsic(intrinsic) = context.dfg[*func] {
                        let results = context.dfg.instruction_results(instruction_id);

                        match slice_capacity_change(context.dfg, intrinsic, arguments, results) {
                            SizeChange::None => (),
                            SizeChange::SetTo { old, new } => {
                                self.set_capacity(context.dfg, old, new, |c| c);
                            }
                            SizeChange::Inc { old, new } => {
                                self.set_capacity(context.dfg, old, new, |c| c + 1);
                            }
                            SizeChange::Dec { old, new } => {
                                // We use a saturating sub here as calling `pop_front` or `pop_back` on a zero-length slice
                                // would otherwise underflow.
                                self.set_capacity(context.dfg, old, new, |c| c.saturating_sub(1));
                            }
                        }
                    }
                }
                // Track slice sizes through array set instructions
                Instruction::ArraySet { array, .. } => {
<<<<<<< HEAD
                    let [result] = context.dfg.instruction_result(instruction_id);

                    let old_capacity = self.get_or_find_capacity(context.dfg, *array);
                    self.slice_sizes.insert(result, old_capacity);
=======
                    let results = context.dfg.instruction_results(instruction_id);
                    let result = results[0];
                    self.set_capacity(context.dfg, *array, result, |c| c);
>>>>>>> 6de9f211
                }
                _ => (),
            }
            Ok(())
        })
    }

    /// Set the capacity of the new slice based on the capacity of the old array/slice.
    fn set_capacity(
        &mut self,
        dfg: &DataFlowGraph,
        old: ValueId,
        new: ValueId,
        f: impl Fn(u32) -> u32,
    ) {
        // No need to store the capacity of arrays, only slices.
        if !matches!(dfg.type_of_value(new), Type::Slice(_)) {
            return;
        }
        let capacity = self.get_or_find_capacity(dfg, old);
        self.slice_sizes.insert(new, f(capacity));
    }

    /// Make sure the slice capacity is recorded.
    fn ensure_capacity(&mut self, dfg: &DataFlowGraph, slice: ValueId) {
        self.set_capacity(dfg, slice, slice, |c| c);
    }

    /// Get the tracked size of array/slices, or retrieve (and track) it for arrays.
    fn get_or_find_capacity(&mut self, dfg: &DataFlowGraph, value: ValueId) -> u32 {
        match self.slice_sizes.entry(value) {
            Entry::Occupied(entry) => *entry.get(),
            Entry::Vacant(entry) => {
                // For arrays we know the size statically, and we don't need to store it.
                if let Type::Array(_, length) = dfg.type_of_value(value) {
                    return length;
                }
                // Check if the item was made by a MakeArray instruction, which can create slices as well.
                if let Some((array, typ)) = dfg.get_array_constant(value) {
                    let length = array.len() / typ.element_types().len();
                    return *entry.insert(length as u32);
                }
                // For non-constant slices we can't tell the size, which would mean we can't merge it.
                let dbg_value = &dfg[value];
                unreachable!("ICE: No size for slice {value} = {dbg_value:?}")
            }
        }
    }
}

enum SizeChange {
    None,
    /// Make the size of the new slice equal to the old array.
    SetTo {
        old: ValueId,
        new: ValueId,
    },
    /// Make the size of the new slice equal to old+1.
    Inc {
        old: ValueId,
        new: ValueId,
    },
    /// Make the size of the new slice equal to old-1.
    Dec {
        old: ValueId,
        new: ValueId,
    },
}

/// Find the change to a slice's capacity an instruction would have
fn slice_capacity_change(
    dfg: &DataFlowGraph,
    intrinsic: Intrinsic,
    arguments: &[ValueId],
    results: &[ValueId],
) -> SizeChange {
    match intrinsic {
        Intrinsic::SlicePushBack | Intrinsic::SlicePushFront | Intrinsic::SliceInsert => {
            // All of these return `Self` (the slice), we are expecting: len, slice = ...
            assert_eq!(results.len(), 2);
            let old = arguments[1];
            let new = results[1];
            assert!(matches!(dfg.type_of_value(old), Type::Slice(_)));
            assert!(matches!(dfg.type_of_value(new), Type::Slice(_)));
            SizeChange::Inc { old, new }
        }

        Intrinsic::SlicePopBack | Intrinsic::SliceRemove => {
            // fn pop_back(self) -> (Self, T)
            // fn remove(self, index: u32) -> (Self, T)
            //
            // These functions return the slice as the result `(len, slice, ...item)`,
            // so the slice is the second result.
            let old = arguments[1];
            let new = results[1];
            assert!(matches!(dfg.type_of_value(old), Type::Slice(_)));
            assert!(matches!(dfg.type_of_value(new), Type::Slice(_)));
            SizeChange::Dec { old, new }
        }

        Intrinsic::SlicePopFront => {
            // fn pop_front(self) -> (T, Self)
            //
            // These functions return the slice as the result `(...item, len, slice)`,
            // so the slice is the last result.
            let old = arguments[1];
            let new = results[results.len() - 1];
            assert!(matches!(dfg.type_of_value(old), Type::Slice(_)));
            assert!(matches!(dfg.type_of_value(new), Type::Slice(_)));
            SizeChange::Dec { old, new }
        }

        Intrinsic::AsSlice => {
            assert_eq!(arguments.len(), 1);
            assert_eq!(results.len(), 2);
            let old = arguments[0];
            let new = results[1];
            assert!(matches!(dfg.type_of_value(old), Type::Array(_, _)));
            assert!(matches!(dfg.type_of_value(new), Type::Slice(_)));
            SizeChange::SetTo { old, new }
        }

        // These cases don't affect slice capacities
        Intrinsic::AssertConstant
        | Intrinsic::StaticAssert
        | Intrinsic::ApplyRangeConstraint
        | Intrinsic::ArrayLen
        | Intrinsic::ArrayAsStrUnchecked
        | Intrinsic::StrAsBytes
        | Intrinsic::BlackBox(_)
        | Intrinsic::Hint(Hint::BlackBox)
        | Intrinsic::AsWitness
        | Intrinsic::IsUnconstrained
        | Intrinsic::DerivePedersenGenerators
        | Intrinsic::ToBits(_)
        | Intrinsic::ToRadix(_)
        | Intrinsic::ArrayRefCount
        | Intrinsic::SliceRefCount
        | Intrinsic::FieldLessThan => SizeChange::None,
    }
}

#[cfg(debug_assertions)]
fn remove_if_else_pre_check(func: &Function) {
    // This pass should only run post-flattening.
    super::flatten_cfg::flatten_cfg_post_check(func);

    // We expect to only encounter `IfElse` instructions on array and slice types.
    for block_id in func.reachable_blocks() {
        let instruction_ids = func.dfg[block_id].instructions();

        for instruction_id in instruction_ids {
            if let Instruction::IfElse { then_value, .. } = &func.dfg[*instruction_id] {
                assert!(
                    func.dfg.instruction_results(*instruction_id).iter().all(|value| {
                        matches!(func.dfg.type_of_value(*value), Type::Array(_, _) | Type::Slice(_))
                    }),
                    "IfElse instruction returns unexpected type"
                );
                let typ = func.dfg.type_of_value(*then_value);
                assert!(
                    !matches!(typ, Type::Numeric(_)),
                    "Numeric values should have been handled during flattening"
                );
            }
        }
    }
}

/// Post-check condition for [Function::remove_if_else].
///
/// Succeeds if:
///   - `func` is a Brillig function, OR
///   - `func` does not contain any if-else instructions.
///
/// Otherwise panics.
#[cfg(debug_assertions)]
fn remove_if_else_post_check(func: &Function) {
    // Brillig functions should be unaffected.
    if func.runtime().is_brillig() {
        return;
    }

    // Otherwise there should be no if-else instructions in any reachable block.
    for block_id in func.reachable_blocks() {
        let instruction_ids = func.dfg[block_id].instructions();
        for instruction_id in instruction_ids {
            if matches!(func.dfg[*instruction_id], Instruction::IfElse { .. }) {
                panic!("IfElse instruction still remains in ACIR function");
            }
        }
    }
}

#[cfg(test)]
mod tests {
    use crate::{assert_ssa_snapshot, ssa::ssa_gen::Ssa};

    #[test]
    fn merge_basic_arrays() {
        // This is the flattened SSA for the following Noir logic:
        // ```
        // fn main(x: bool, mut y: [u32; 2]) {
        //     if x {
        //         y[0] = 2;
        //         y[1] = 3;
        //     }
        //
        //     let z = y[0] + y[1];
        //     assert(z == 5);
        // }
        // ```
        let src = "
        acir(inline) predicate_pure fn main f0 {
          b0(v0: u1, v1: [u32; 2]):
            v2 = allocate -> &mut [u32; 2]
            enable_side_effects v0
            v5 = array_set v1, index u32 0, value u32 2
            v7 = array_set v5, index u32 1, value u32 3
            v8 = not v0
            v9 = if v0 then v7 else (if v8) v1
            enable_side_effects u1 1
            v11 = array_get v9, index u32 0 -> u32
            v12 = array_get v9, index u32 1 -> u32
            v13 = add v11, v12
            v15 = eq v13, u32 5
            constrain v13 == u32 5
            return
        }
        ";

        let mut ssa = Ssa::from_str(src).unwrap();
        ssa = ssa.remove_if_else().unwrap();

        // In case our if block is never activated, we need to fetch each value from the original array.
        // We then should create a new array where each value can be mapped to `(then_condition * then_value) + (!then_condition * else_value)`.
        // The `then_value` and `else_value` for an array will be every element of the array. Thus, we should see array_get operations
        // on the original array as well as the new values we are writing to the array.
        assert_ssa_snapshot!(ssa, @r"
        acir(inline) predicate_pure fn main f0 {
          b0(v0: u1, v1: [u32; 2]):
            v2 = allocate -> &mut [u32; 2]
            enable_side_effects v0
            v5 = array_set v1, index u32 0, value u32 2
            v8 = array_set v5, index u32 1, value u32 3
            v9 = not v0
            v10 = array_get v1, index u32 0 -> u32
            v11 = cast v0 as u32
            v12 = cast v9 as u32
            v13 = unchecked_mul v11, u32 2
            v14 = unchecked_mul v12, v10
            v15 = unchecked_add v13, v14
            v16 = array_get v1, index u32 1 -> u32
            v17 = cast v0 as u32
            v18 = cast v9 as u32
            v19 = unchecked_mul v17, u32 3
            v20 = unchecked_mul v18, v16
            v21 = unchecked_add v19, v20
            v22 = make_array [v15, v21] : [u32; 2]
            enable_side_effects u1 1
            v24 = add v15, v21
            v26 = eq v24, u32 5
            constrain v24 == u32 5
            return
        }
        ");
    }

    #[test]
    fn merges_all_indices_even_if_they_did_not_change() {
        // This is the flattened SSA for the following Noir logic:
        // ```
        // fn main(x: bool, mut y: [u32; 2]) {
        //     if x {
        //         y[0] = 2;
        //     }
        //
        //     let z = y[0] + y[1];
        //     assert(z == 3);
        // }
        // ```
        let src = "
        acir(inline) predicate_pure fn main f0 {
          b0(v0: u1, v1: [u32; 2]):
            v2 = allocate -> &mut [u32; 2]
            enable_side_effects v0
            v5 = array_set v1, index u32 0, value u32 2
            v6 = not v0
            v7 = if v0 then v5 else (if v6) v1
            enable_side_effects u1 1
            v9 = array_get v7, index u32 0 -> u32
            v10 = array_get v7, index u32 1 -> u32
            v11 = add v9, v10
            v12 = eq v11, u32 3
            constrain v11 == u32 3
            return
        }
        ";

        let mut ssa = Ssa::from_str(src).unwrap();
        ssa = ssa.remove_if_else().unwrap();

        // In the past we used to optimize array mergers to only handle where an array was modified,
        // rather than merging the entire array.
        // However, that was removed in https://github.com/noir-lang/noir/pull/8142
        // Pending: investigate if this can be brought back: https://github.com/noir-lang/noir/issues/8145
        assert_ssa_snapshot!(ssa, @r"
        acir(inline) predicate_pure fn main f0 {
          b0(v0: u1, v1: [u32; 2]):
            v2 = allocate -> &mut [u32; 2]
            enable_side_effects v0
            v5 = array_set v1, index u32 0, value u32 2
            v6 = not v0
            v7 = array_get v1, index u32 0 -> u32
            v8 = cast v0 as u32
            v9 = cast v6 as u32
            v10 = unchecked_mul v8, u32 2
            v11 = unchecked_mul v9, v7
            v12 = unchecked_add v10, v11
            v14 = array_get v5, index u32 1 -> u32
            v15 = array_get v1, index u32 1 -> u32
            v16 = cast v0 as u32
            v17 = cast v6 as u32
            v18 = unchecked_mul v16, v14
            v19 = unchecked_mul v17, v15
            v20 = unchecked_add v18, v19
            v21 = make_array [v12, v20] : [u32; 2]
            enable_side_effects u1 1
            v23 = add v12, v20
            v25 = eq v23, u32 3
            constrain v23 == u32 3
            return
        }
        ");
    }

    #[test]
    fn merge_slice_with_slice_push_back() {
        let src = "
        acir(inline) impure fn main f0 {
          b0(v0: u1, v1: Field, v2: Field):
            v3 = make_array [] : [Field]
            v4 = allocate -> &mut u32
            v5 = allocate -> &mut [Field]
            enable_side_effects v0
            v6 = cast v0 as u32
            v7, v8 = call slice_push_back(v6, v3, v2) -> (u32, [Field])
            v9 = not v0
            v10 = cast v0 as u32
            v12 = if v0 then v8 else (if v9) v3
            enable_side_effects u1 1
            v15, v16 = call slice_push_back(v10, v12, v2) -> (u32, [Field])
            v17 = array_get v16, index u32 0 -> Field
            constrain v17 == Field 1
            return
        }
        ";

        let mut ssa = Ssa::from_str(src).unwrap();
        ssa = ssa.remove_if_else().unwrap();

        // Merge slices v3 (empty) and v8 ([v2]) into v12, directly using v13 as the first element
        assert_ssa_snapshot!(ssa, @r"
        acir(inline) impure fn main f0 {
          b0(v0: u1, v1: Field, v2: Field):
            v3 = make_array [] : [Field]
            v4 = allocate -> &mut u32
            v5 = allocate -> &mut [Field]
            enable_side_effects v0
            v6 = cast v0 as u32
            v8, v9 = call slice_push_back(v6, v3, v2) -> (u32, [Field])
            v10 = not v0
            v11 = cast v0 as u32
            v13 = array_get v9, index u32 0 -> Field
            v14 = make_array [v13] : [Field]
            enable_side_effects u1 1
            v17 = eq v11, u32 1
            v18 = not v17
            v19 = add v11, u32 1
            v20 = make_array [v13, v2] : [Field]
            v21 = array_set v20, index v11, value v2
            v22 = array_get v21, index u32 0 -> Field
            v23 = cast v18 as Field
            v24 = cast v17 as Field
            v25 = mul v23, v22
            v26 = mul v24, v13
            v27 = add v25, v26
            v28 = array_get v21, index u32 1 -> Field
            v29 = cast v18 as Field
            v30 = cast v17 as Field
            v31 = mul v29, v28
            v32 = mul v30, v2
            v33 = add v31, v32
            v34 = make_array [v27, v33] : [Field]
            constrain v27 == Field 1
            return
        }
        ");
    }

    #[test]
    fn merge_slice_with_slice_push_front() {
        let src = "
        acir(inline) impure fn main f0 {
          b0(v0: u1, v1: Field, v2: Field):
            v3 = make_array [] : [Field]
            v4 = allocate -> &mut u32
            v5 = allocate -> &mut [Field]
            enable_side_effects v0
            v6 = cast v0 as u32
            v7, v8 = call slice_push_front(v6, v3, v2) -> (u32, [Field])
            v9 = not v0
            v10 = cast v0 as u32
            v12 = if v0 then v8 else (if v9) v3
            enable_side_effects u1 1
            v15, v16 = call slice_push_front(v10, v12, v2) -> (u32, [Field])
            v17 = array_get v16, index u32 0 -> Field
            constrain v17 == Field 1
            return
        }
        ";

        let mut ssa = Ssa::from_str(src).unwrap();
        ssa = ssa.remove_if_else().unwrap();

        // Here v14 is the result of the merge (keep `[v13]`)
        assert_ssa_snapshot!(ssa, @r"
        acir(inline) impure fn main f0 {
          b0(v0: u1, v1: Field, v2: Field):
            v3 = make_array [] : [Field]
            v4 = allocate -> &mut u32
            v5 = allocate -> &mut [Field]
            enable_side_effects v0
            v6 = cast v0 as u32
            v8, v9 = call slice_push_front(v6, v3, v2) -> (u32, [Field])
            v10 = not v0
            v11 = cast v0 as u32
            v13 = array_get v9, index u32 0 -> Field
            v14 = make_array [v13] : [Field]
            enable_side_effects u1 1
            v17 = add v11, u32 1
            v18 = make_array [v2, v13] : [Field]
            constrain v2 == Field 1
            return
        }
        ");
    }

    #[test]
    fn merge_slice_with_as_slice_and_slice_push_front() {
        // Same as the previous test, but using `as_slice` to prove that slice length tracking
        // is working correctly.
        let src = "
        acir(inline) impure fn main f0 {
          b0(v0: u1, v1: Field, v2: Field):
            v102 = make_array [] : [Field; 0]
            v103, v3 = call as_slice(v102) -> (u32, [Field])
            v4 = allocate -> &mut u32
            v5 = allocate -> &mut [Field]
            enable_side_effects v0
            v6 = cast v0 as u32
            v7, v8 = call slice_push_front(v6, v3, v2) -> (u32, [Field])
            v9 = not v0
            v10 = cast v0 as u32
            v12 = if v0 then v8 else (if v9) v3
            enable_side_effects u1 1
            v15, v16 = call slice_push_front(v10, v12, v2) -> (u32, [Field])
            v17 = array_get v16, index u32 0 -> Field
            constrain v17 == Field 1
            return
        }
        ";

        let mut ssa = Ssa::from_str(src).unwrap();
        ssa = ssa.remove_if_else().unwrap();

        // Here v17 is the result of the merge (keep `[v16]`)
        assert_ssa_snapshot!(ssa, @r"
        acir(inline) impure fn main f0 {
          b0(v0: u1, v1: Field, v2: Field):
            v3 = make_array [] : [Field; 0]
            v5, v6 = call as_slice(v3) -> (u32, [Field])
            v7 = allocate -> &mut u32
            v8 = allocate -> &mut [Field]
            enable_side_effects v0
            v9 = cast v0 as u32
            v11, v12 = call slice_push_front(v9, v6, v2) -> (u32, [Field])
            v13 = not v0
            v14 = cast v0 as u32
            v16 = array_get v12, index u32 0 -> Field
            v17 = make_array [v16] : [Field]
            enable_side_effects u1 1
            v20 = add v14, u32 1
            v21 = make_array [v2, v16] : [Field]
            constrain v2 == Field 1
            return
        }
        ");
    }

    #[test]
    fn merge_slice_with_slice_insert() {
        let src = "
        acir(inline) impure fn main f0 {
          b0(v0: u1, v1: Field, v2: Field):
            v3 = make_array [] : [Field]
            v4 = allocate -> &mut u32
            v5 = allocate -> &mut [Field]
            enable_side_effects v0
            v6 = cast v0 as u32
            v7, v8 = call slice_insert(v6, v3, u32 0, v2) -> (u32, [Field])
            v9 = not v0
            v10 = cast v0 as u32
            v12 = if v0 then v8 else (if v9) v3
            enable_side_effects u1 1
            v15, v16 = call slice_insert(v10, v12, u32 0, v2) -> (u32, [Field])
            v17 = array_get v16, index u32 0 -> Field
            constrain v17 == Field 1
            return
        }
        ";

        let mut ssa = Ssa::from_str(src).unwrap();
        ssa = ssa.remove_if_else().unwrap();

        // Here v14 is the result of the merge (keep `[v13]`)
        assert_ssa_snapshot!(ssa, @r"
        acir(inline) impure fn main f0 {
          b0(v0: u1, v1: Field, v2: Field):
            v3 = make_array [] : [Field]
            v4 = allocate -> &mut u32
            v5 = allocate -> &mut [Field]
            enable_side_effects v0
            v6 = cast v0 as u32
            v9, v10 = call slice_insert(v6, v3, u32 0, v2) -> (u32, [Field])
            v11 = not v0
            v12 = cast v0 as u32
            v13 = array_get v10, index u32 0 -> Field
            v14 = make_array [v13] : [Field]
            enable_side_effects u1 1
            v17 = add v12, u32 1
            v18 = make_array [v2, v13] : [Field]
            constrain v2 == Field 1
            return
        }
        ");
    }

    #[test]
    fn merge_slice_with_slice_pop_back() {
        let src = "
        acir(inline) impure fn main f0 {
          b0(v0: u1, v1: Field, v2: Field):
            v3 = make_array [Field 2, Field 3] : [Field]
            v4 = allocate -> &mut u32
            v5 = allocate -> &mut [Field]
            enable_side_effects v0
            v6 = cast v0 as u32
            v7, v8, v100 = call slice_pop_back(v6, v3) -> (u32, [Field], Field)
            v9 = not v0
            v10 = cast v0 as u32
            v12 = if v0 then v8 else (if v9) v3
            enable_side_effects u1 1
            v15, v16, v101 = call slice_pop_back(v10, v12) -> (u32, [Field], Field)
            v17 = array_get v16, index u32 0 -> Field
            constrain v17 == Field 1
            return
        }
        ";

        let mut ssa = Ssa::from_str(src).unwrap();
        ssa = ssa.remove_if_else().unwrap();

        // Here [v21, Field 3] is the result of merging the original slice (`[Field 2, Field 3]`)
        // with the other slice, where `v21` merges the two values.
        assert_ssa_snapshot!(ssa, @r"
        acir(inline) impure fn main f0 {
          b0(v0: u1, v1: Field, v2: Field):
            v5 = make_array [Field 2, Field 3] : [Field]
            v6 = allocate -> &mut u32
            v7 = allocate -> &mut [Field]
            enable_side_effects v0
            v8 = cast v0 as u32
            v10, v11, v12 = call slice_pop_back(v8, v5) -> (u32, [Field], Field)
            v13 = not v0
            v14 = cast v0 as u32
            v16 = array_get v11, index u32 0 -> Field
            v17 = cast v0 as Field
            v18 = cast v13 as Field
            v19 = mul v17, v16
            v20 = mul v18, Field 2
            v21 = add v19, v20
            v22 = make_array [v21, Field 3] : [Field]
            enable_side_effects u1 1
            v24, v25, v26 = call slice_pop_back(v14, v22) -> (u32, [Field], Field)
            v27 = array_get v25, index u32 0 -> Field
            constrain v27 == Field 1
            return
        }
        ");
    }

    #[test]
    fn merge_slice_with_slice_pop_front() {
        let src = "
        acir(inline) impure fn main f0 {
          b0(v0: u1, v1: Field, v2: Field):
            v3 = make_array [Field 2, Field 3] : [Field]
            v4 = allocate -> &mut u32
            v5 = allocate -> &mut [Field]
            enable_side_effects v0
            v6 = cast v0 as u32
            v100, v7, v8 = call slice_pop_front(v6, v3) -> (Field, u32, [Field])
            v9 = not v0
            v10 = cast v0 as u32
            v12 = if v0 then v8 else (if v9) v3
            enable_side_effects u1 1
            v101, v15, v16 = call slice_pop_front(v10, v12) -> (Field, u32, [Field])
            v17 = array_get v16, index u32 0 -> Field
            constrain v17 == Field 1
            return
        }
        ";

        let mut ssa = Ssa::from_str(src).unwrap();
        ssa = ssa.remove_if_else().unwrap();

        // Here [v21, Field 3] is the result of merging the original slice (`[Field 2, Field 3]`)
        // where for v21 it's the merged value.
        assert_ssa_snapshot!(ssa, @r"
        acir(inline) impure fn main f0 {
          b0(v0: u1, v1: Field, v2: Field):
            v5 = make_array [Field 2, Field 3] : [Field]
            v6 = allocate -> &mut u32
            v7 = allocate -> &mut [Field]
            enable_side_effects v0
            v8 = cast v0 as u32
            v10, v11, v12 = call slice_pop_front(v8, v5) -> (Field, u32, [Field])
            v13 = not v0
            v14 = cast v0 as u32
            v16 = array_get v12, index u32 0 -> Field
            v17 = cast v0 as Field
            v18 = cast v13 as Field
            v19 = mul v17, v16
            v20 = mul v18, Field 2
            v21 = add v19, v20
            v22 = make_array [v21, Field 3] : [Field]
            enable_side_effects u1 1
            v24, v25, v26 = call slice_pop_front(v14, v22) -> (Field, u32, [Field])
            v27 = array_get v26, index u32 0 -> Field
            constrain v27 == Field 1
            return
        }
        ");
    }

    #[test]
    fn merge_slice_with_slice_remove() {
        let src = "
        acir(inline) impure fn main f0 {
          b0(v0: u1, v1: Field, v2: Field):
            v3 = make_array [Field 2, Field 3] : [Field]
            v4 = allocate -> &mut u32
            v5 = allocate -> &mut [Field]
            enable_side_effects v0
            v6 = cast v0 as u32
            v7, v8, v100 = call slice_remove(v6, v3, u32 0) -> (u32, [Field], Field)
            v9 = not v0
            v10 = cast v0 as u32
            v12 = if v0 then v8 else (if v9) v3
            enable_side_effects u1 1
            v15, v16, v101 = call slice_remove(v10, v12, u32 0) -> (u32, [Field], Field)
            v17 = array_get v16, index u32 0 -> Field
            constrain v17 == Field 1
            return
        }
        ";

        let mut ssa = Ssa::from_str(src).unwrap();
        ssa = ssa.remove_if_else().unwrap();

        // Here [v21, Field 3] is the result of merging the original slice (`[Field 2, Field 3]`)
        // where for v21 it's the merged value.
        assert_ssa_snapshot!(ssa, @r"
        acir(inline) impure fn main f0 {
          b0(v0: u1, v1: Field, v2: Field):
            v5 = make_array [Field 2, Field 3] : [Field]
            v6 = allocate -> &mut u32
            v7 = allocate -> &mut [Field]
            enable_side_effects v0
            v8 = cast v0 as u32
            v11, v12, v13 = call slice_remove(v8, v5, u32 0) -> (u32, [Field], Field)
            v14 = not v0
            v15 = cast v0 as u32
            v16 = array_get v12, index u32 0 -> Field
            v17 = cast v0 as Field
            v18 = cast v14 as Field
            v19 = mul v17, v16
            v20 = mul v18, Field 2
            v21 = add v19, v20
            v22 = make_array [v21, Field 3] : [Field]
            enable_side_effects u1 1
            v24, v25, v26 = call slice_remove(v15, v22, u32 0) -> (u32, [Field], Field)
            v27 = array_get v25, index u32 0 -> Field
            constrain v27 == Field 1
            return
        }
        ");
    }
}<|MERGE_RESOLUTION|>--- conflicted
+++ resolved
@@ -230,16 +230,8 @@
                 }
                 // Track slice sizes through array set instructions
                 Instruction::ArraySet { array, .. } => {
-<<<<<<< HEAD
                     let [result] = context.dfg.instruction_result(instruction_id);
-
-                    let old_capacity = self.get_or_find_capacity(context.dfg, *array);
-                    self.slice_sizes.insert(result, old_capacity);
-=======
-                    let results = context.dfg.instruction_results(instruction_id);
-                    let result = results[0];
                     self.set_capacity(context.dfg, *array, result, |c| c);
->>>>>>> 6de9f211
                 }
                 _ => (),
             }
