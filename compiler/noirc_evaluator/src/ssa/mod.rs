//! SSA stands for Single Static Assignment
//! The IR presented in this module will already
//! be in SSA form and will be used to apply
//! conventional optimizations like Common Subexpression
//! elimination and constant folding.
//!
//! This module heavily borrows from Cranelift

use std::{
    collections::{BTreeMap, BTreeSet},
    path::PathBuf,
};

use crate::{
    acir::ssa::Artifacts,
    brillig::BrilligOptions,
    errors::{RuntimeError, SsaReport},
};
use acvm::{
    FieldElement,
    acir::{
        circuit::{AcirOpcodeLocation, Circuit, ExpressionWidth, OpcodeLocation, PublicInputs},
        native_types::Witness,
    },
};

use ir::instruction::ErrorType;
use noirc_errors::{
    call_stack::CallStackId,
    debug_info::{DebugFunctions, DebugInfo, DebugTypes, DebugVariables},
};

use noirc_frontend::shared::Visibility;
use noirc_frontend::{hir_def::function::FunctionSignature, monomorphization::ast::Program};
use ssa_gen::Ssa;
use tracing::{Level, span};

use crate::acir::GeneratedAcir;

pub use artifact::{SsaCircuitArtifact, SsaProgramArtifact};
use builder::time;
pub use builder::{SsaBuilder, SsaPass, SsaPassBuilder};

mod artifact;
mod builder;
mod checks;
pub mod function_builder;
pub mod interpreter;
pub mod ir;
pub mod opt;
pub mod parser;
pub mod ssa_gen;
pub(crate) mod validation;
mod visit_once_deque;

#[derive(Debug, Clone)]
pub enum SsaLogging {
    None,
    All,
    Contains(Vec<String>),
}

#[derive(Debug, Clone, Hash, Eq, PartialEq)]
pub enum OptimizationLevel {
    Debug, // optimizations that don't change the control-flow
    All,   // all available optimizations
}

impl SsaLogging {
    /// Check if an SSA pass should be printed.
    pub fn matches(&self, msg: &str) -> bool {
        match self {
            SsaLogging::None => false,
            SsaLogging::All => true,
            SsaLogging::Contains(strings) => strings.iter().any(|string| {
                let string = string.to_lowercase();
                let string = string.strip_prefix("after ").unwrap_or(&string);
                let string = string.strip_suffix(':').unwrap_or(string);
                msg.to_lowercase().contains(string)
            }),
        }
    }
}

#[derive(Debug, Clone)]
pub struct SsaEvaluatorOptions {
    /// Emit debug information for the intermediate SSA IR
    pub ssa_logging: SsaLogging,

    /// How much to optimize the IR
    pub optimization_level: OptimizationLevel,

    /// Options affecting Brillig code generation.
    pub brillig_options: BrilligOptions,

    /// Pretty print benchmark times of each code generation pass
    pub print_codegen_timings: bool,

    /// Width of expressions to be used for ACIR
    pub expression_width: ExpressionWidth,

    /// Dump the unoptimized SSA to the supplied path if it exists
    pub emit_ssa: Option<PathBuf>,

    /// Skip the check for under constrained values
    pub skip_underconstrained_check: bool,

    /// Skip the missing Brillig call constraints check
    pub skip_brillig_constraints_check: bool,

    /// Enable the lookback feature of the Brillig call constraints
    /// check (prevents some rare false positives, leads to a slowdown
    /// on large rollout functions)
    pub enable_brillig_constraints_check_lookback: bool,

    /// The higher the value, the more inlined Brillig functions will be.
    pub inliner_aggressiveness: i64,

    //// The higher the value, the more Brillig functions will be set to always be inlined.
    pub small_function_max_instruction: usize,

    /// Maximum accepted percentage increase in the Brillig bytecode size after unrolling loops.
    /// When `None` the size increase check is skipped altogether and any decrease in the SSA
    /// instruction count is accepted.
    pub max_bytecode_increase_percent: Option<i32>,

    /// A list of SSA pass messages to skip, for testing purposes.
    pub skip_passes: Vec<String>,
}

pub struct ArtifactsAndWarnings(pub Artifacts, pub Vec<SsaReport>);

/// The default SSA optimization pipeline.
///
/// After these passes everything is ready for execution, which is
/// something we take can advantage of in the [secondary_passes].
pub fn primary_passes(options: &SsaEvaluatorOptions) -> Vec<SsaPass<'_>> {
<<<<<<< HEAD
    let mut ssa_pass_builder = SsaPassBuilder::new(options.optimization_level.clone());
    use OptimizationLevel::*;

    ssa_pass_builder.add_pass(Ssa::expand_signed_checks, "expand signed checks", vec![All, Debug]);
    ssa_pass_builder.add_pass(
        Ssa::remove_unreachable_functions,
        "Removing Unreachable Functions",
        vec![All, Debug],
    );
    ssa_pass_builder.add_pass(Ssa::defunctionalize, "Defunctionalization", vec![All, Debug]);
    ssa_pass_builder.add_try_pass(
        Ssa::inline_simple_functions,
        "Inlining simple functions",
        vec![All],
    );
    ssa_pass_builder.attach_pass_to_last(Ssa::remove_unreachable_functions, vec![All]);
    ssa_pass_builder.add_pass(Ssa::mem2reg, "Mem2Reg", vec![All, Debug]);
    ssa_pass_builder.add_pass(
        Ssa::remove_paired_rc,
        "Removing Paired rc_inc & rc_decs",
        vec![All, Debug],
    );
    ssa_pass_builder.add_pass(Ssa::purity_analysis, "Purity Analysis", vec![All, Debug]);
    ssa_pass_builder.add_try_pass(
        move |ssa| {
            ssa.preprocess_functions(
                options.inliner_aggressiveness,
                options.small_function_max_instruction,
            )
        },
        "Preprocessing Functions",
        vec![All],
    );
    ssa_pass_builder.add_try_pass(
        move |ssa| {
            ssa.inline_functions(
                options.inliner_aggressiveness,
                options.small_function_max_instruction,
            )
        },
        "Inlining",
        vec![All, Debug],
    );
    // Run mem2reg with the CFG separated into blocks
    ssa_pass_builder.add_pass(Ssa::mem2reg, "Mem2Reg", vec![All, Debug]);
    ssa_pass_builder.add_pass(
        Ssa::dead_instruction_elimination_pre_flattening,
        "Dead Instruction Elimination",
        vec![All, Debug],
    );
    ssa_pass_builder.add_pass(Ssa::simplify_cfg, "Simplifying", vec![All]);
    ssa_pass_builder.add_pass(
        Ssa::as_slice_optimization,
        "`as_slice` optimization",
        vec![All, Debug],
    );
    ssa_pass_builder.add_pass(
        Ssa::remove_unreachable_functions,
        "Removing Unreachable Functions",
        vec![All, Debug],
    );
    ssa_pass_builder.add_try_pass(
        Ssa::evaluate_static_assert_and_assert_constant,
        "`static_assert` and `assert_constant`",
        vec![All, Debug],
    );
    ssa_pass_builder.add_pass(Ssa::purity_analysis, "Purity Analysis", vec![All, Debug]);

    ssa_pass_builder.add_pass(
        Ssa::loop_invariant_code_motion,
        "Loop Invariant Code Motion",
        vec![All],
    );
    ssa_pass_builder.add_try_pass(
        move |ssa| ssa.unroll_loops_iteratively(options.max_bytecode_increase_percent),
        "Unrolling",
        vec![All],
    );
    ssa_pass_builder.add_pass(Ssa::simplify_cfg, "Simplifying", vec![All, Debug]);
    ssa_pass_builder.add_pass(Ssa::mem2reg, "Mem2Reg", vec![All, Debug]);
    ssa_pass_builder.add_pass(Ssa::remove_bit_shifts, "Removing Bit Shifts", vec![All, Debug]);
    ssa_pass_builder.add_pass(Ssa::simplify_cfg, "Simplifying", vec![All, Debug]);
    ssa_pass_builder.add_pass(Ssa::flatten_cfg, "Flattening", vec![All]);
    // Run mem2reg once more with the flattened CFG to catch any remaining loads/stores
    ssa_pass_builder.add_pass(Ssa::mem2reg, "Mem2Reg", vec![All, Debug]);
    // Run the inlining pass again to handle functions with `InlineType::NoPredicates`.
    // Before flattening is run, we treat functions marked with the `InlineType::NoPredicates` as an entry point.
    // This pass must come immediately following `mem2reg` as the succeeding passes
    // may create an SSA which inlining fails to handle.
    ssa_pass_builder.add_try_pass(
        move |ssa| {
            ssa.inline_functions_with_no_predicates(
                options.inliner_aggressiveness,
                options.small_function_max_instruction,
            )
        },
        "Inlining",
        vec![All],
    );
    ssa_pass_builder.add_try_pass(Ssa::remove_if_else, "Remove IfElse", vec![All]);
    ssa_pass_builder.add_pass(Ssa::purity_analysis, "Purity Analysis", vec![All, Debug]);
    ssa_pass_builder.add_pass(Ssa::fold_constants, "Constant Folding", vec![All]);
    ssa_pass_builder.add_pass(
        Ssa::flatten_basic_conditionals,
        "Simplify conditionals for unconstrained",
        vec![All],
    );
    ssa_pass_builder.add_pass(
        Ssa::remove_enable_side_effects,
        "EnableSideEffectsIf removal",
        vec![All, Debug],
    );
    ssa_pass_builder.add_pass(
        Ssa::fold_constants_using_constraints,
        "Constant Folding using constraints",
        vec![All],
    );
    ssa_pass_builder.add_try_pass(
        move |ssa| ssa.unroll_loops_iteratively(options.max_bytecode_increase_percent),
        "Unrolling",
        vec![All],
    );
    ssa_pass_builder.add_pass(
        Ssa::make_constrain_not_equal,
        "Adding constrain not equal",
        vec![All, Debug],
    );
    ssa_pass_builder.add_pass(Ssa::check_u128_mul_overflow, "Check u128 mul overflow", vec![All]);

    // Simplifying the CFG can have a positive effect on mem2reg: every time we unify with a
    // yet-to-be-visited predecessor we forget known values; less blocks mean less unification.
    ssa_pass_builder.add_pass(Ssa::simplify_cfg, "Simplifying", vec![All]);
    // We cannot run mem2reg after DIE, because it removes Store instructions.
    // We have to run it before, to give it a chance to turn Store+Load into known values.
    ssa_pass_builder.add_pass(Ssa::mem2reg, "Mem2Reg", vec![All, Debug]);
    // Removing unreachable instructions before mem2reg, which may result in some default Store
    // instructions being added, which it can pair up with Loads. If we ran it after it,
    // then DIE would just remove the Stores, leaving the Loads dangling.
    // This has to be done after flattening, as it destroys the CFG by removing terminators.
    ssa_pass_builder.add_pass(
        Ssa::remove_unreachable_instructions,
        "Remove Unreachable Instructions",
        vec![All, Debug],
    );
    ssa_pass_builder.attach_pass_to_last(Ssa::remove_unreachable_functions, vec![All, Debug]);
    // We cannot run mem2reg after DIE, because it removes Store instructions.
    // We have to run it before, to give it a chance to turn Store+Load into known values.
    ssa_pass_builder.add_pass(Ssa::mem2reg, "Mem2Reg", vec![All, Debug]);
    ssa_pass_builder.add_pass(
        Ssa::dead_instruction_elimination,
        "Dead Instruction Elimination",
        vec![All, Debug],
    );
    ssa_pass_builder.add_pass(
        Ssa::brillig_entry_point_analysis,
        "Brillig Entry Point Analysis",
        vec![All],
    );
    // Remove any potentially unnecessary duplication from the Brillig entry point analysis.
    ssa_pass_builder.attach_pass_to_last(Ssa::remove_unreachable_functions, vec![All]);
    ssa_pass_builder.add_pass(
        Ssa::remove_truncate_after_range_check,
        "Removing Truncate after RangeCheck",
        vec![All],
    );
    // TODO(totel): Test if the following passes can be marked as debug
    ssa_pass_builder.add_pass(Ssa::checked_to_unchecked, "Checked to unchecked", vec![All, Debug]);
    ssa_pass_builder.add_pass(
        Ssa::fold_constants_with_brillig,
        "Inlining Brillig Calls",
        vec![All],
    );
    ssa_pass_builder.add_pass(
        Ssa::remove_unreachable_instructions,
        "Remove Unreachable Instructions",
        vec![All],
    );
    ssa_pass_builder.attach_pass_to_last(Ssa::remove_unreachable_functions, vec![All, Debug]);
    ssa_pass_builder.add_pass(
        Ssa::dead_instruction_elimination,
        "Dead Instruction Elimination",
        vec![All, Debug],
    );
    ssa_pass_builder.add_pass(
        Ssa::remove_unreachable_instructions,
        "Remove Unreachable Instructions",
        vec![All, Debug],
    );
    // A function can be potentially unreachable post-DIE if all calls to that function were removed,
    // or after the removal of unreachable instructions.
    ssa_pass_builder.attach_pass_to_last(Ssa::remove_unreachable_functions, vec![All, Debug]);
    ssa_pass_builder.add_try_pass(
        Ssa::verify_no_dynamic_indices_to_references,
        "Verifying no dynamic array indices to reference value elements",
        vec![All, Debug],
    );
    ssa_pass_builder.add_pass(
        Ssa::array_set_optimization,
        "Array Set Optimizations",
        vec![All, Debug],
    );
    ssa_pass_builder.attach_pass_to_last(
        |ssa| {
=======
    vec![
        SsaPass::new(Ssa::expand_signed_checks, "expand signed checks"),
        SsaPass::new(Ssa::remove_unreachable_functions, "Removing Unreachable Functions"),
        SsaPass::new(Ssa::defunctionalize, "Defunctionalization"),
        SsaPass::new_try(Ssa::inline_simple_functions, "Inlining simple functions")
            .and_then(Ssa::remove_unreachable_functions),
        // BUG: Enabling this mem2reg causes test failures in aztec-nr; specifically `state_vars::private_mutable::test::initialize_and_get_pending`
        // SsaPass::new(Ssa::mem2reg, "Mem2Reg"),
        SsaPass::new(Ssa::remove_paired_rc, "Removing Paired rc_inc & rc_decs"),
        SsaPass::new(Ssa::purity_analysis, "Purity Analysis"),
        SsaPass::new_try(
            move |ssa| {
                ssa.preprocess_functions(
                    options.inliner_aggressiveness,
                    options.small_function_max_instruction,
                )
            },
            "Preprocessing Functions",
        ),
        SsaPass::new_try(
            move |ssa| {
                ssa.inline_functions(
                    options.inliner_aggressiveness,
                    options.small_function_max_instruction,
                )
            },
            "Inlining",
        ),
        // Run mem2reg with the CFG separated into blocks
        SsaPass::new(Ssa::mem2reg, "Mem2Reg"),
        // Running DIE here might remove some unused instructions mem2reg could not eliminate.
        SsaPass::new(
            Ssa::dead_instruction_elimination_pre_flattening,
            "Dead Instruction Elimination",
        ),
        SsaPass::new(Ssa::simplify_cfg, "Simplifying"),
        SsaPass::new(Ssa::as_slice_optimization, "`as_slice` optimization")
            .and_then(Ssa::remove_unreachable_functions),
        SsaPass::new_try(
            Ssa::evaluate_static_assert_and_assert_constant,
            "`static_assert` and `assert_constant`",
        ),
        SsaPass::new(Ssa::purity_analysis, "Purity Analysis"),
        SsaPass::new(Ssa::loop_invariant_code_motion, "Loop Invariant Code Motion"),
        SsaPass::new_try(
            move |ssa| ssa.unroll_loops_iteratively(options.max_bytecode_increase_percent),
            "Unrolling",
        ),
        SsaPass::new(Ssa::simplify_cfg, "Simplifying"),
        SsaPass::new(Ssa::mem2reg, "Mem2Reg"),
        SsaPass::new(Ssa::remove_bit_shifts, "Removing Bit Shifts"),
        // Expand signed lt/div/mod after "Removing Bit Shifts" because that pass might
        // introduce signed divisions.
        SsaPass::new(Ssa::expand_signed_math, "Expand signed math"),
        SsaPass::new(Ssa::simplify_cfg, "Simplifying"),
        SsaPass::new(Ssa::flatten_cfg, "Flattening"),
        // Run mem2reg once more with the flattened CFG to catch any remaining loads/stores
        SsaPass::new(Ssa::mem2reg, "Mem2Reg"),
        // Run the inlining pass again to handle functions with `InlineType::NoPredicates`.
        // Before flattening is run, we treat functions marked with the `InlineType::NoPredicates` as an entry point.
        // This pass must come immediately following `mem2reg` as the succeeding passes
        // may create an SSA which inlining fails to handle.
        SsaPass::new_try(
            move |ssa| {
                ssa.inline_functions_with_no_predicates(
                    options.inliner_aggressiveness,
                    options.small_function_max_instruction,
                )
            },
            "Inlining",
        ),
        SsaPass::new_try(Ssa::remove_if_else, "Remove IfElse"),
        SsaPass::new(Ssa::purity_analysis, "Purity Analysis"),
        SsaPass::new(Ssa::fold_constants, "Constant Folding"),
        SsaPass::new(Ssa::flatten_basic_conditionals, "Simplify conditionals for unconstrained"),
        SsaPass::new(Ssa::remove_enable_side_effects, "EnableSideEffectsIf removal"),
        SsaPass::new(Ssa::fold_constants_using_constraints, "Constant Folding using constraints"),
        SsaPass::new_try(
            move |ssa| ssa.unroll_loops_iteratively(options.max_bytecode_increase_percent),
            "Unrolling",
        ),
        SsaPass::new(Ssa::make_constrain_not_equal, "Adding constrain not equal"),
        SsaPass::new(Ssa::check_u128_mul_overflow, "Check u128 mul overflow"),
        // Simplifying the CFG can have a positive effect on mem2reg: every time we unify with a
        // yet-to-be-visited predecessor we forget known values; less blocks mean less unification.
        SsaPass::new(Ssa::simplify_cfg, "Simplifying"),
        // Removing unreachable instructions before mem2reg, which may result in some default Store
        // instructions being added, which it can pair up with Loads. If we ran it after it,
        // then DIE would just remove the Stores, leaving the Loads dangling.
        // This has to be done after flattening, as it destroys the CFG by removing terminators.
        SsaPass::new(Ssa::remove_unreachable_instructions, "Remove Unreachable Instructions")
            .and_then(Ssa::remove_unreachable_functions),
        // We cannot run mem2reg after DIE, because it removes Store instructions.
        // We have to run it before, to give it a chance to turn Store+Load into known values.
        SsaPass::new(Ssa::mem2reg, "Mem2Reg"),
        SsaPass::new(Ssa::dead_instruction_elimination, "Dead Instruction Elimination"),
        SsaPass::new(Ssa::brillig_entry_point_analysis, "Brillig Entry Point Analysis")
            // Remove any potentially unnecessary duplication from the Brillig entry point analysis.
            .and_then(Ssa::remove_unreachable_functions),
        SsaPass::new(Ssa::remove_truncate_after_range_check, "Removing Truncate after RangeCheck"),
        SsaPass::new(Ssa::checked_to_unchecked, "Checked to unchecked"),
        SsaPass::new(Ssa::fold_constants_with_brillig, "Inlining Brillig Calls"),
        SsaPass::new(Ssa::remove_unreachable_instructions, "Remove Unreachable Instructions")
            .and_then(Ssa::remove_unreachable_functions),
        SsaPass::new(Ssa::dead_instruction_elimination, "Dead Instruction Elimination")
            // A function can be potentially unreachable post-DIE if all calls to that function were removed.
            .and_then(Ssa::remove_unreachable_functions),
        SsaPass::new_try(
            Ssa::verify_no_dynamic_indices_to_references,
            "Verifying no dynamic array indices to reference value elements",
        ),
        SsaPass::new(Ssa::array_set_optimization, "Array Set Optimizations").and_then(|ssa| {
>>>>>>> 79ef33bd
            // Deferred sanity checks that don't modify the SSA, just panic if we have something unexpected
            // that we don't know how to attribute to a concrete error with the Noir code.
            ssa.dead_instruction_elimination_post_check(true);
            ssa
        },
        vec![All, Debug],
    );

    ssa_pass_builder.finish()
}

/// For testing purposes we want a list of the minimum number of SSA passes that should
/// return the same result as the full pipeline.
///
/// Due to it being minimal, it can only be executed with the Brillig VM; the ACIR runtime
/// would for example require unrolling loops, which we want to avoid to keep the SSA as
/// close to the initial state as possible.
///
/// In the future, we can potentially execute the actual initial version using the SSA interpreter.
pub fn minimal_passes() -> Vec<SsaPass<'static>> {
    vec![
        // Signed integer operations need to be expanded in order to have the appropriate overflow checks applied.
        SsaPass::new(Ssa::expand_signed_checks, "expand signed checks"),
        // We need to get rid of function pointer parameters, otherwise they cause panic in Brillig generation.
        SsaPass::new(Ssa::defunctionalize, "Defunctionalization"),
        // Even the initial SSA generation can result in optimizations that leave a function
        // which was called in the AST not being called in the SSA. Such functions would cause
        // panics later, when we are looking for global allocations.
        SsaPass::new(Ssa::remove_unreachable_functions, "Removing Unreachable Functions"),
    ]
}

/// Optimize the given SsaBuilder by converting it into SSA
/// form and performing optimizations there. When finished,
/// convert the final SSA into an ACIR program and return it.
/// An ACIR program is made up of both ACIR functions
/// and Brillig functions for unconstrained execution.
pub fn optimize_ssa_builder_into_acir(
    builder: SsaBuilder,
    options: &SsaEvaluatorOptions,
    passes: &[SsaPass],
) -> Result<ArtifactsAndWarnings, RuntimeError> {
    let ssa_gen_span = span!(Level::TRACE, "ssa_generation");
    let ssa_gen_span_guard = ssa_gen_span.enter();
    let builder = builder.with_skip_passes(options.skip_passes.clone()).run_passes(passes)?;

    drop(ssa_gen_span_guard);

    // Shift the array offsets in Brillig functions to benefit from the constant allocation logic,
    // but do this outside the normal SSA passes, so we don't need to make the SSA interpreter and
    // every other pass aware of the possibility that indexes are shifted, which could result in
    // them conceptually not aligning with the positions of complex item types for example.
    // This can change which globals are used, because constant creation might result
    // in the (re)use of otherwise unused global values.
    // It must be the last pass to either alter or add new instructions before Brillig generation,
    // as other semantics in the compiler can potentially break (e.g. inserting instructions).
    // Running it through the builder so it can be printed, for transparency.
    let builder = builder.run_passes(&[SsaPass::new(
        Ssa::brillig_array_get_and_set,
        "Brillig Array Get and Set Optimizations",
    )])?;

    let brillig = time("SSA to Brillig", options.print_codegen_timings, || {
        builder.ssa().to_brillig(&options.brillig_options)
    });

    let ssa_gen_span_guard = ssa_gen_span.enter();

    let mut ssa = builder.finish();
    let mut ssa_level_warnings = vec![];
    if !options.skip_underconstrained_check {
        ssa_level_warnings.extend(time(
            "After Check for Underconstrained Values",
            options.print_codegen_timings,
            || ssa.check_for_underconstrained_values(),
        ));
    }

    if !options.skip_brillig_constraints_check {
        ssa_level_warnings.extend(time(
            "After Check for Missing Brillig Call Constraints",
            options.print_codegen_timings,
            || {
                ssa.check_for_missing_brillig_constraints(
                    options.enable_brillig_constraints_check_lookback,
                )
            },
        ));
    };

    drop(ssa_gen_span_guard);
    let artifacts = time("SSA to ACIR", options.print_codegen_timings, || {
        ssa.into_acir(&brillig, &options.brillig_options, options.expression_width)
    })?;

    Ok(ArtifactsAndWarnings(artifacts, ssa_level_warnings))
}

/// Optimize the given program by converting it into SSA
/// form and performing optimizations there. When finished,
/// convert the final SSA into an ACIR program and return it.
/// An ACIR program is made up of both ACIR functions
/// and Brillig functions for unconstrained execution.
pub fn optimize_into_acir(
    program: Program,
    options: &SsaEvaluatorOptions,
    passes: &[SsaPass],
    files: Option<&fm::FileManager>,
) -> Result<ArtifactsAndWarnings, RuntimeError> {
    let builder = SsaBuilder::from_program(
        program,
        options.ssa_logging.clone(),
        options.print_codegen_timings,
        &options.emit_ssa,
        files,
    )?;

    optimize_ssa_builder_into_acir(builder, options, passes)
}

/// Compiles the [`Program`] into [`ACIR`][acvm::acir::circuit::Program].
///
/// The output ACIR is backend-agnostic and so must go through a transformation pass before usage in proof generation.
#[tracing::instrument(level = "trace", skip_all)]
pub fn create_program(
    program: Program,
    options: &SsaEvaluatorOptions,
    files: Option<&fm::FileManager>,
) -> Result<SsaProgramArtifact, RuntimeError> {
    create_program_with_passes(program, options, &primary_passes(options), files)
}

/// Compiles the [`Program`] into [`ACIR`][acvm::acir::circuit::Program] using the minimum amount of SSA passes.
///
/// This is intended for testing purposes, and currently requires the program to be compiled for Brillig.
/// It is not added to the `SsaEvaluatorOptions` to avoid ambiguity when calling `create_program_with_passes` directly.
#[tracing::instrument(level = "trace", skip_all)]
pub fn create_program_with_minimal_passes(
    program: Program,
    options: &SsaEvaluatorOptions,
    files: &fm::FileManager,
) -> Result<SsaProgramArtifact, RuntimeError> {
    for func in &program.functions {
        assert!(
            func.unconstrained,
            "The minimum SSA pipeline only works with Brillig: '{}' needs to be unconstrained",
            func.name
        );
    }
    create_program_with_passes(program, options, &minimal_passes(), Some(files))
}

/// Compiles the [`Program`] into [`ACIR`][acvm::acir::circuit::Program] by running it through SSA `passes`.
#[tracing::instrument(level = "trace", skip_all)]
pub fn create_program_with_passes(
    program: Program,
    options: &SsaEvaluatorOptions,
    passes: &[SsaPass],
    files: Option<&fm::FileManager>,
) -> Result<SsaProgramArtifact, RuntimeError> {
    let debug_variables = program.debug_variables.clone();
    let debug_types = program.debug_types.clone();
    let debug_functions = program.debug_functions.clone();

    let arg_size_and_visibilities: Vec<Vec<(u32, Visibility)>> =
        program.function_signatures.iter().map(resolve_function_signature).collect();

    let artifacts = optimize_into_acir(program, options, passes, files)?;

    Ok(combine_artifacts(
        artifacts,
        &arg_size_and_visibilities,
        debug_variables,
        debug_functions,
        debug_types,
    ))
}

pub fn combine_artifacts(
    artifacts: ArtifactsAndWarnings,
    arg_size_and_visibilities: &[Vec<(u32, Visibility)>],
    debug_variables: DebugVariables,
    debug_functions: DebugFunctions,
    debug_types: DebugTypes,
) -> SsaProgramArtifact {
    let ArtifactsAndWarnings((mut generated_acirs, generated_brillig, error_types), ssa_level_warnings) =
        artifacts;

    assert_eq!(
        generated_acirs.len(),
        arg_size_and_visibilities.len(),
        "The generated ACIRs should match the supplied function signatures"
    );
    let mut error_types: BTreeMap<_, _> = error_types
        .into_iter()
        .map(|(selector, hir_type)| (selector, ErrorType::Dynamic(hir_type)))
        .collect();

    for acir in &mut generated_acirs {
        error_types.append(&mut acir.error_types);
    }

    let functions: Vec<SsaCircuitArtifact> = generated_acirs
        .into_iter()
        .zip(arg_size_and_visibilities)
        .map(|(acir, arg_size_and_visibility)| {
            convert_generated_acir_into_circuit(
                acir,
                arg_size_and_visibility,
                // TODO: get rid of these clones
                debug_variables.clone(),
                debug_functions.clone(),
                debug_types.clone(),
            )
        })
        .collect();

    SsaProgramArtifact::new(
        functions,
        generated_brillig,
        error_types,
        ssa_level_warnings,
    )
}

fn resolve_function_signature(func_sig: &FunctionSignature) -> Vec<(u32, Visibility)> {
    func_sig
        .0
        .iter()
        .map(|(pattern, typ, visibility)| (typ.field_count(&pattern.location()), *visibility))
        .collect()
}

pub fn convert_generated_acir_into_circuit(
    mut generated_acir: GeneratedAcir<FieldElement>,
    arg_size_and_visibility: &[(u32, Visibility)],
    debug_variables: DebugVariables,
    debug_functions: DebugFunctions,
    debug_types: DebugTypes,
) -> SsaCircuitArtifact {
    let opcodes = generated_acir.take_opcodes();
    let current_witness_index = generated_acir.current_witness_index().0;
    let GeneratedAcir {
        return_witnesses,
        location_map,
        brillig_locations,
        input_witnesses,
        assertion_payloads: assert_messages,
        warnings,
        name,
        brillig_procedure_locs,
        ..
    } = generated_acir;

    let (public_parameter_witnesses, private_parameters) =
        split_public_and_private_inputs(arg_size_and_visibility, &input_witnesses);

    let public_parameters = PublicInputs(public_parameter_witnesses);
    let return_values = PublicInputs(return_witnesses.iter().copied().collect());

    let circuit = Circuit {
        function_name: name.clone(),
        current_witness_index,
        opcodes,
        private_parameters,
        public_parameters,
        return_values,
        assert_messages: assert_messages.into_iter().collect(),
    };
    let acir_location_map: BTreeMap<AcirOpcodeLocation, CallStackId> = location_map
        .iter()
        .map(|(k, v)| match k {
            OpcodeLocation::Acir(index) => (AcirOpcodeLocation::new(*index), *v),
            OpcodeLocation::Brillig { .. } => unreachable!("Expected ACIR opcode"),
        })
        .collect();
    let location_tree = generated_acir.call_stacks.to_location_tree();
    let mut debug_info = DebugInfo::new(
        brillig_locations,
        acir_location_map,
        location_tree,
        debug_variables,
        debug_functions,
        debug_types,
        brillig_procedure_locs,
    );

    // We don't have Brillig info available here yet.
    let brillig_side_effects = BTreeMap::new();
    // Perform any ACIR-level optimizations
    let (optimized_circuit, transformation_map) =
        acvm::compiler::optimize(circuit, &brillig_side_effects);
    debug_info.update_acir(transformation_map);

    SsaCircuitArtifact {
        name,
        circuit: optimized_circuit,
        debug_info,
        warnings,
        error_types: generated_acir.error_types,
    }
}

// Takes each function argument and partitions the circuit's inputs witnesses according to its visibility.
fn split_public_and_private_inputs(
    argument_sizes: &[(u32, Visibility)],
    input_witnesses: &[Witness],
) -> (BTreeSet<Witness>, BTreeSet<Witness>) {
    let mut idx = 0_usize;
    if input_witnesses.is_empty() {
        return (BTreeSet::new(), BTreeSet::new());
    }

    argument_sizes
        .iter()
        .map(|(arg_size, visibility)| {
            let arg_size = *arg_size as usize;
            let witnesses = input_witnesses[idx..idx + arg_size].to_vec();
            idx += arg_size;
            (visibility, witnesses)
        })
        .fold((BTreeSet::new(), BTreeSet::new()), |mut acc, (vis, witnesses)| {
            // Split witnesses into sets based on their visibility.
            if *vis == Visibility::Public {
                for witness in witnesses {
                    acc.0.insert(witness);
                }
            } else {
                for witness in witnesses {
                    acc.1.insert(witness);
                }
            }
            (acc.0, acc.1)
        })
}<|MERGE_RESOLUTION|>--- conflicted
+++ resolved
@@ -135,7 +135,6 @@
 /// After these passes everything is ready for execution, which is
 /// something we take can advantage of in the [secondary_passes].
 pub fn primary_passes(options: &SsaEvaluatorOptions) -> Vec<SsaPass<'_>> {
-<<<<<<< HEAD
     let mut ssa_pass_builder = SsaPassBuilder::new(options.optimization_level.clone());
     use OptimizationLevel::*;
 
@@ -152,7 +151,8 @@
         vec![All],
     );
     ssa_pass_builder.attach_pass_to_last(Ssa::remove_unreachable_functions, vec![All]);
-    ssa_pass_builder.add_pass(Ssa::mem2reg, "Mem2Reg", vec![All, Debug]);
+    // BUG: Enabling this mem2reg causes test failures in aztec-nr; specifically `state_vars::private_mutable::test::initialize_and_get_pending`
+    // ssa_pass_builder.add_pass(Ssa::mem2reg, "Mem2Reg", vec![All, Debug]);
     ssa_pass_builder.add_pass(
         Ssa::remove_paired_rc,
         "Removing Paired rc_inc & rc_decs",
@@ -217,6 +217,9 @@
     ssa_pass_builder.add_pass(Ssa::simplify_cfg, "Simplifying", vec![All, Debug]);
     ssa_pass_builder.add_pass(Ssa::mem2reg, "Mem2Reg", vec![All, Debug]);
     ssa_pass_builder.add_pass(Ssa::remove_bit_shifts, "Removing Bit Shifts", vec![All, Debug]);
+    // Expand signed lt/div/mod after "Removing Bit Shifts" because that pass might
+    // introduce signed divisions.
+    ssa_pass_builder.add_pass(Ssa::expand_signed_math, "Expand signed math", vec![All, Debug]);
     ssa_pass_builder.add_pass(Ssa::simplify_cfg, "Simplifying", vec![All, Debug]);
     ssa_pass_builder.add_pass(Ssa::flatten_cfg, "Flattening", vec![All]);
     // Run mem2reg once more with the flattened CFG to catch any remaining loads/stores
@@ -339,120 +342,6 @@
     );
     ssa_pass_builder.attach_pass_to_last(
         |ssa| {
-=======
-    vec![
-        SsaPass::new(Ssa::expand_signed_checks, "expand signed checks"),
-        SsaPass::new(Ssa::remove_unreachable_functions, "Removing Unreachable Functions"),
-        SsaPass::new(Ssa::defunctionalize, "Defunctionalization"),
-        SsaPass::new_try(Ssa::inline_simple_functions, "Inlining simple functions")
-            .and_then(Ssa::remove_unreachable_functions),
-        // BUG: Enabling this mem2reg causes test failures in aztec-nr; specifically `state_vars::private_mutable::test::initialize_and_get_pending`
-        // SsaPass::new(Ssa::mem2reg, "Mem2Reg"),
-        SsaPass::new(Ssa::remove_paired_rc, "Removing Paired rc_inc & rc_decs"),
-        SsaPass::new(Ssa::purity_analysis, "Purity Analysis"),
-        SsaPass::new_try(
-            move |ssa| {
-                ssa.preprocess_functions(
-                    options.inliner_aggressiveness,
-                    options.small_function_max_instruction,
-                )
-            },
-            "Preprocessing Functions",
-        ),
-        SsaPass::new_try(
-            move |ssa| {
-                ssa.inline_functions(
-                    options.inliner_aggressiveness,
-                    options.small_function_max_instruction,
-                )
-            },
-            "Inlining",
-        ),
-        // Run mem2reg with the CFG separated into blocks
-        SsaPass::new(Ssa::mem2reg, "Mem2Reg"),
-        // Running DIE here might remove some unused instructions mem2reg could not eliminate.
-        SsaPass::new(
-            Ssa::dead_instruction_elimination_pre_flattening,
-            "Dead Instruction Elimination",
-        ),
-        SsaPass::new(Ssa::simplify_cfg, "Simplifying"),
-        SsaPass::new(Ssa::as_slice_optimization, "`as_slice` optimization")
-            .and_then(Ssa::remove_unreachable_functions),
-        SsaPass::new_try(
-            Ssa::evaluate_static_assert_and_assert_constant,
-            "`static_assert` and `assert_constant`",
-        ),
-        SsaPass::new(Ssa::purity_analysis, "Purity Analysis"),
-        SsaPass::new(Ssa::loop_invariant_code_motion, "Loop Invariant Code Motion"),
-        SsaPass::new_try(
-            move |ssa| ssa.unroll_loops_iteratively(options.max_bytecode_increase_percent),
-            "Unrolling",
-        ),
-        SsaPass::new(Ssa::simplify_cfg, "Simplifying"),
-        SsaPass::new(Ssa::mem2reg, "Mem2Reg"),
-        SsaPass::new(Ssa::remove_bit_shifts, "Removing Bit Shifts"),
-        // Expand signed lt/div/mod after "Removing Bit Shifts" because that pass might
-        // introduce signed divisions.
-        SsaPass::new(Ssa::expand_signed_math, "Expand signed math"),
-        SsaPass::new(Ssa::simplify_cfg, "Simplifying"),
-        SsaPass::new(Ssa::flatten_cfg, "Flattening"),
-        // Run mem2reg once more with the flattened CFG to catch any remaining loads/stores
-        SsaPass::new(Ssa::mem2reg, "Mem2Reg"),
-        // Run the inlining pass again to handle functions with `InlineType::NoPredicates`.
-        // Before flattening is run, we treat functions marked with the `InlineType::NoPredicates` as an entry point.
-        // This pass must come immediately following `mem2reg` as the succeeding passes
-        // may create an SSA which inlining fails to handle.
-        SsaPass::new_try(
-            move |ssa| {
-                ssa.inline_functions_with_no_predicates(
-                    options.inliner_aggressiveness,
-                    options.small_function_max_instruction,
-                )
-            },
-            "Inlining",
-        ),
-        SsaPass::new_try(Ssa::remove_if_else, "Remove IfElse"),
-        SsaPass::new(Ssa::purity_analysis, "Purity Analysis"),
-        SsaPass::new(Ssa::fold_constants, "Constant Folding"),
-        SsaPass::new(Ssa::flatten_basic_conditionals, "Simplify conditionals for unconstrained"),
-        SsaPass::new(Ssa::remove_enable_side_effects, "EnableSideEffectsIf removal"),
-        SsaPass::new(Ssa::fold_constants_using_constraints, "Constant Folding using constraints"),
-        SsaPass::new_try(
-            move |ssa| ssa.unroll_loops_iteratively(options.max_bytecode_increase_percent),
-            "Unrolling",
-        ),
-        SsaPass::new(Ssa::make_constrain_not_equal, "Adding constrain not equal"),
-        SsaPass::new(Ssa::check_u128_mul_overflow, "Check u128 mul overflow"),
-        // Simplifying the CFG can have a positive effect on mem2reg: every time we unify with a
-        // yet-to-be-visited predecessor we forget known values; less blocks mean less unification.
-        SsaPass::new(Ssa::simplify_cfg, "Simplifying"),
-        // Removing unreachable instructions before mem2reg, which may result in some default Store
-        // instructions being added, which it can pair up with Loads. If we ran it after it,
-        // then DIE would just remove the Stores, leaving the Loads dangling.
-        // This has to be done after flattening, as it destroys the CFG by removing terminators.
-        SsaPass::new(Ssa::remove_unreachable_instructions, "Remove Unreachable Instructions")
-            .and_then(Ssa::remove_unreachable_functions),
-        // We cannot run mem2reg after DIE, because it removes Store instructions.
-        // We have to run it before, to give it a chance to turn Store+Load into known values.
-        SsaPass::new(Ssa::mem2reg, "Mem2Reg"),
-        SsaPass::new(Ssa::dead_instruction_elimination, "Dead Instruction Elimination"),
-        SsaPass::new(Ssa::brillig_entry_point_analysis, "Brillig Entry Point Analysis")
-            // Remove any potentially unnecessary duplication from the Brillig entry point analysis.
-            .and_then(Ssa::remove_unreachable_functions),
-        SsaPass::new(Ssa::remove_truncate_after_range_check, "Removing Truncate after RangeCheck"),
-        SsaPass::new(Ssa::checked_to_unchecked, "Checked to unchecked"),
-        SsaPass::new(Ssa::fold_constants_with_brillig, "Inlining Brillig Calls"),
-        SsaPass::new(Ssa::remove_unreachable_instructions, "Remove Unreachable Instructions")
-            .and_then(Ssa::remove_unreachable_functions),
-        SsaPass::new(Ssa::dead_instruction_elimination, "Dead Instruction Elimination")
-            // A function can be potentially unreachable post-DIE if all calls to that function were removed.
-            .and_then(Ssa::remove_unreachable_functions),
-        SsaPass::new_try(
-            Ssa::verify_no_dynamic_indices_to_references,
-            "Verifying no dynamic array indices to reference value elements",
-        ),
-        SsaPass::new(Ssa::array_set_optimization, "Array Set Optimizations").and_then(|ssa| {
->>>>>>> 79ef33bd
             // Deferred sanity checks that don't modify the SSA, just panic if we have something unexpected
             // that we don't know how to attribute to a concrete error with the Noir code.
             ssa.dead_instruction_elimination_post_check(true);
