--- conflicted
+++ resolved
@@ -1,16 +1,11 @@
 use std::{collections::BTreeMap, sync::Arc};
 
-<<<<<<< HEAD
-use crate::ssa::ir::{function::RuntimeType, types::Type, value::ValueId};
-=======
 use crate::ssa::ir::{
     function::RuntimeType,
     instruction::ArrayOffset,
     types::{NumericType, Type},
     value::{ValueId, ValueMapping},
 };
-use acvm::FieldElement;
->>>>>>> 92aa75d2
 use fxhash::FxHashMap as HashMap;
 use noirc_frontend::hir_def::function::FunctionSignature;
 use noirc_frontend::shared::Visibility;
@@ -158,41 +153,15 @@
             Type::Array(_, _) => {
                 databus.map.insert(value, databus.index);
 
-<<<<<<< HEAD
                 let flat_typ = typ.flatten();
                 for (my_index, typ) in flat_typ.into_iter().enumerate() {
                     let index = self
                         .current_function
                         .dfg
-                        .make_constant(my_index.into(), typ.unwrap_numeric());
+                        .make_constant(my_index.into(), NumericType::length_type());
                     assert!(matches!(typ, Type::Numeric(_)));
-                    let element = self.insert_array_get(value, index, typ);
+                    let element = self.insert_array_get(value, index, ArrayOffset::None, typ);
                     self.add_to_data_bus(element, databus);
-=======
-                let mut index = 0;
-                for _i in 0..len {
-                    for subitem_typ in typ.iter() {
-                        // load each element of the array, and add it to the databus
-                        let length_type = NumericType::length_type();
-                        let index_var = FieldElement::from(index as i128);
-                        let index_var =
-                            self.current_function.dfg.make_constant(index_var, length_type);
-                        // If we do not check for an empty array we will have an unused array get
-                        // as an array of length zero will not be actually added to the databus' values.
-                        if let Type::Array(_, 0) = subitem_typ {
-                            continue;
-                        }
-                        let offset = ArrayOffset::None;
-                        let element =
-                            self.insert_array_get(value, index_var, offset, subitem_typ.clone());
-                        index += match subitem_typ {
-                            Type::Array(_, _) | Type::Slice(_) => subitem_typ.element_size(),
-                            Type::Numeric(_) => 1,
-                            _ => unreachable!("Unsupported type for databus"),
-                        };
-                        self.add_to_data_bus(element, databus);
-                    }
->>>>>>> 92aa75d2
                 }
             }
             Type::Reference(_) => {
