--- conflicted
+++ resolved
@@ -359,12 +359,8 @@
             .first()
     }
 
-<<<<<<< HEAD
-    pub fn insert_mutable_array_set(
-=======
     /// Insert an instruction to create a new array with the given index replaced with a new value
     pub fn insert_array_set(
->>>>>>> b2bfdb7b
         &mut self,
         array: ValueId,
         index: ValueId,
