pub(crate) mod data_bus;

use std::{borrow::Cow, collections::BTreeMap, sync::Arc};

use acvm::{acir::circuit::ErrorSelector, FieldElement};
use noirc_errors::Location;
use noirc_frontend::monomorphization::ast::InlineType;

use crate::ssa::ir::{
    basic_block::BasicBlockId,
    function::{Function, FunctionId},
    instruction::{Binary, BinaryOp, Instruction, TerminatorInstruction},
    types::Type,
    value::{Value, ValueId},
};

use super::{
    ir::{
        basic_block::BasicBlock,
        dfg::{CallStack, InsertInstructionResult},
        function::RuntimeType,
        instruction::{ConstrainError, ErrorType, InstructionId, Intrinsic},
    },
    ssa_gen::Ssa,
};

/// The per-function context for each ssa function being generated.
///
/// This is split from the global SsaBuilder context to allow each function
/// to be potentially built concurrently.
///
/// Contrary to the name, this struct has the capacity to build as many
/// functions as needed, although it is limited to one function at a time.
pub(crate) struct FunctionBuilder {
    pub(super) current_function: Function,
    current_block: BasicBlockId,
    finished_functions: Vec<Function>,
    call_stack: CallStack,
    error_types: BTreeMap<ErrorSelector, ErrorType>,
}

impl FunctionBuilder {
    /// Creates a new FunctionBuilder to build the function with the given FunctionId.
    ///
    /// This creates the new function internally so there is no need to call .new_function()
    /// right after constructing a new FunctionBuilder.
    pub(crate) fn new(function_name: String, function_id: FunctionId) -> Self {
        let new_function = Function::new(function_name, function_id);

        Self {
            current_block: new_function.entry_block(),
            current_function: new_function,
            finished_functions: Vec::new(),
            call_stack: CallStack::new(),
            error_types: BTreeMap::default(),
        }
    }

    /// Set the runtime of the initial function that is created internally after constructing
    /// the FunctionBuilder. A function's default runtime type is `RuntimeType::Acir(InlineType::Inline)`.
    /// This should only be used immediately following construction of a FunctionBuilder
    /// and will panic if there are any already finished functions.
    pub(crate) fn set_runtime(&mut self, runtime: RuntimeType) {
        assert_eq!(self.finished_functions.len(), 0, "Attempted to set runtime on a FunctionBuilder with finished functions. A FunctionBuilder's runtime should only be set on its initial function");
        self.current_function.set_runtime(runtime);
    }

    /// Finish the current function and create a new function.
    ///
    /// A FunctionBuilder can always only work on one function at a time, so care
    /// should be taken not to finish a function that is still in progress by calling
    /// new_function before the current function is finished.
    fn new_function_with_type(
        &mut self,
        name: String,
        function_id: FunctionId,
        runtime_type: RuntimeType,
    ) {
        let mut new_function = Function::new(name, function_id);
        new_function.set_runtime(runtime_type);
        self.current_block = new_function.entry_block();

        let old_function = std::mem::replace(&mut self.current_function, new_function);
        self.finished_functions.push(old_function);
    }

    /// Finish the current function and create a new ACIR function.
    pub(crate) fn new_function(
        &mut self,
        name: String,
        function_id: FunctionId,
        inline_type: InlineType,
    ) {
        self.new_function_with_type(name, function_id, RuntimeType::Acir(inline_type));
    }

    /// Finish the current function and create a new unconstrained function.
    pub(crate) fn new_brillig_function(
        &mut self,
        name: String,
        function_id: FunctionId,
        inline_type: InlineType,
    ) {
        self.new_function_with_type(name, function_id, RuntimeType::Brillig(inline_type));
    }

    /// Consume the FunctionBuilder returning all the functions it has generated.
    pub(crate) fn finish(mut self) -> Ssa {
        self.finished_functions.push(self.current_function);
        Ssa::new(self.finished_functions, self.error_types)
    }

    /// Add a parameter to the current function with the given parameter type.
    /// Returns the newly-added parameter.
    pub(crate) fn add_parameter(&mut self, typ: Type) -> ValueId {
        let entry = self.current_function.entry_block();
        self.current_function.dfg.add_block_parameter(entry, typ)
    }

    /// Insert a numeric constant into the current function
    pub(crate) fn numeric_constant(
        &mut self,
        value: impl Into<FieldElement>,
        typ: Type,
    ) -> ValueId {
        self.current_function.dfg.make_constant(value.into(), typ)
    }

    /// Insert a numeric constant into the current function of type Field
    pub(crate) fn field_constant(&mut self, value: impl Into<FieldElement>) -> ValueId {
        self.numeric_constant(value.into(), Type::field())
    }

    /// Insert a numeric constant into the current function of type Type::length_type()
    pub(crate) fn length_constant(&mut self, value: impl Into<FieldElement>) -> ValueId {
        self.numeric_constant(value.into(), Type::length_type())
    }

    /// Returns the type of the given value.
    pub(crate) fn type_of_value(&self, value: ValueId) -> Type {
        self.current_function.dfg.type_of_value(value)
    }

    /// Insert a new block into the current function and return it.
    /// Note that this block is unreachable until another block is set to jump to it.
    pub(crate) fn insert_block(&mut self) -> BasicBlockId {
        self.current_function.dfg.make_block()
    }

    /// Adds a parameter with the given type to the given block.
    /// Returns the newly-added parameter.
    pub(crate) fn add_block_parameter(&mut self, block: BasicBlockId, typ: Type) -> ValueId {
        self.current_function.dfg.add_block_parameter(block, typ)
    }

    /// Returns the parameters of the given block in the current function.
    pub(crate) fn block_parameters(&self, block: BasicBlockId) -> &[ValueId] {
        self.current_function.dfg.block_parameters(block)
    }

    /// Inserts a new instruction at the end of the current block and returns its results
    pub(crate) fn insert_instruction(
        &mut self,
        instruction: Instruction,
        ctrl_typevars: Option<Vec<Type>>,
    ) -> InsertInstructionResult {
        let block = self.current_block();
        self.current_function.dfg.insert_instruction_and_results(
            instruction,
            block,
            ctrl_typevars,
            self.call_stack.clone(),
        )
    }

    /// Switch to inserting instructions in the given block.
    /// Expects the given block to be within the same function. If you want to insert
    /// instructions into a new function, call new_function instead.
    pub(crate) fn switch_to_block(&mut self, block: BasicBlockId) {
        self.current_block = block;
    }

    /// Returns the block currently being inserted into
    pub(crate) fn current_block(&mut self) -> BasicBlockId {
        self.current_block
    }

    /// Insert an allocate instruction at the end of the current block, allocating the
    /// given amount of field elements. Returns the result of the allocate instruction,
    /// which is always a Reference to the allocated data.
    pub(crate) fn insert_allocate(&mut self, element_type: Type) -> ValueId {
        let reference_type = Type::Reference(Arc::new(element_type));
        self.insert_instruction(Instruction::Allocate, Some(vec![reference_type])).first()
    }

    pub(crate) fn set_location(&mut self, location: Location) -> &mut FunctionBuilder {
        self.call_stack = im::Vector::unit(location);
        self
    }

    pub(crate) fn set_call_stack(&mut self, call_stack: CallStack) -> &mut FunctionBuilder {
        self.call_stack = call_stack;
        self
    }

    pub(crate) fn get_call_stack(&self) -> CallStack {
        self.call_stack.clone()
    }

    /// Insert a Load instruction at the end of the current block, loading from the given address
    /// which should point to a previous Allocate instruction. Note that this is limited to loading
    /// a single value. Loading multiple values (such as a tuple) will require multiple loads.
    /// Returns the element that was loaded.
    pub(crate) fn insert_load(&mut self, address: ValueId, type_to_load: Type) -> ValueId {
        self.insert_instruction(Instruction::Load { address }, Some(vec![type_to_load])).first()
    }

    /// Insert a Store instruction at the end of the current block, storing the given element
    /// at the given address. Expects that the address points somewhere
    /// within a previous Allocate instruction.
    pub(crate) fn insert_store(&mut self, address: ValueId, value: ValueId) {
        self.insert_instruction(Instruction::Store { address, value }, None);
    }

    /// Insert a binary instruction at the end of the current block.
    /// Returns the result of the binary instruction.
    pub(crate) fn insert_binary(
        &mut self,
        lhs: ValueId,
        operator: BinaryOp,
        rhs: ValueId,
    ) -> ValueId {
        let lhs_type = self.type_of_value(lhs);
        let rhs_type = self.type_of_value(rhs);
        if operator != BinaryOp::Shl && operator != BinaryOp::Shr {
            assert_eq!(
                lhs_type, rhs_type,
                "ICE - Binary instruction operands must have the same type"
            );
        }
        let instruction = Instruction::Binary(Binary { lhs, rhs, operator });
        self.insert_instruction(instruction, None).first()
    }

    /// Insert a not instruction at the end of the current block.
    /// Returns the result of the instruction.
    pub(crate) fn insert_not(&mut self, rhs: ValueId) -> ValueId {
        self.insert_instruction(Instruction::Not(rhs), None).first()
    }

    /// Insert a cast instruction at the end of the current block.
    /// Returns the result of the cast instruction.
    pub(crate) fn insert_cast(&mut self, value: ValueId, typ: Type) -> ValueId {
        self.insert_instruction(Instruction::Cast(value, typ), None).first()
    }

    /// Insert a truncate instruction at the end of the current block.
    /// Returns the result of the truncate instruction.
    pub(crate) fn insert_truncate(
        &mut self,
        value: ValueId,
        bit_size: u32,
        max_bit_size: u32,
    ) -> ValueId {
        self.insert_instruction(Instruction::Truncate { value, bit_size, max_bit_size }, None)
            .first()
    }

    /// Insert a constrain instruction at the end of the current block.
    pub(crate) fn insert_constrain(
        &mut self,
        lhs: ValueId,
        rhs: ValueId,
        assert_message: Option<ConstrainError>,
    ) {
        self.insert_instruction(Instruction::Constrain(lhs, rhs, assert_message), None);
    }

    /// Insert a [`Instruction::RangeCheck`] instruction at the end of the current block.
    pub(crate) fn insert_range_check(
        &mut self,
        value: ValueId,
        max_bit_size: u32,
        assert_message: Option<String>,
    ) {
        self.insert_instruction(
            Instruction::RangeCheck { value, max_bit_size, assert_message },
            None,
        );
    }

    /// Insert a call instruction at the end of the current block and return
    /// the results of the call.
    pub(crate) fn insert_call(
        &mut self,
        func: ValueId,
        arguments: Vec<ValueId>,
        result_types: Vec<Type>,
    ) -> Cow<[ValueId]> {
        self.insert_instruction(Instruction::Call { func, arguments }, Some(result_types)).results()
    }

    /// Insert an instruction to extract an element from an array
    pub(crate) fn insert_array_get(
        &mut self,
        array: ValueId,
        index: ValueId,
        element_type: Type,
    ) -> ValueId {
        let element_type = Some(vec![element_type]);
        self.insert_instruction(Instruction::ArrayGet { array, index }, element_type).first()
    }

    /// Insert an instruction to create a new array with the given index replaced with a new value
    pub(crate) fn insert_array_set(
        &mut self,
        array: ValueId,
        index: ValueId,
        value: ValueId,
    ) -> ValueId {
        self.insert_instruction(Instruction::ArraySet { array, index, value, mutable: false }, None)
            .first()
    }

    pub(crate) fn insert_mutable_array_set(
        &mut self,
        array: ValueId,
        index: ValueId,
        value: ValueId,
    ) -> ValueId {
        self.insert_instruction(Instruction::ArraySet { array, index, value, mutable: true }, None)
            .first()
    }

    /// Insert an instruction to increment an array's reference count. This only has an effect
    /// in unconstrained code where arrays are reference counted and copy on write.
    pub(crate) fn insert_inc_rc(&mut self, value: ValueId) {
        self.insert_instruction(Instruction::IncrementRc { value }, None);
    }

    /// Insert an instruction to decrement an array's reference count. This only has an effect
    /// in unconstrained code where arrays are reference counted and copy on write.
    pub(crate) fn insert_dec_rc(&mut self, value: ValueId) {
        self.insert_instruction(Instruction::DecrementRc { value }, None);
    }

    /// Insert an enable_side_effects_if instruction. These are normally only automatically
    /// inserted during the flattening pass when branching is removed.
    pub(crate) fn insert_enable_side_effects_if(&mut self, condition: ValueId) {
        self.insert_instruction(Instruction::EnableSideEffectsIf { condition }, None);
    }

    /// Insert a `make_array` instruction to create a new array or slice.
    /// Returns the new array value. Expects `typ` to be an array or slice type.
    pub(crate) fn insert_make_array(
        &mut self,
        elements: im::Vector<ValueId>,
        typ: Type,
    ) -> ValueId {
        assert!(matches!(typ, Type::Array(..) | Type::Slice(_)));
        self.insert_instruction(Instruction::MakeArray { elements, typ }, None).first()
    }

    /// Terminates the current block with the given terminator instruction
    /// if the current block does not already have a terminator instruction.
    fn terminate_block_with(&mut self, terminator: TerminatorInstruction) {
        if self.current_function.dfg[self.current_block].terminator().is_none() {
            self.current_function.dfg.set_block_terminator(self.current_block, terminator);
        }
    }

    /// Terminate the current block with a jmp instruction to jmp to the given
    /// block with the given arguments.
    pub(crate) fn terminate_with_jmp(
        &mut self,
        destination: BasicBlockId,
        arguments: Vec<ValueId>,
    ) {
        let call_stack = self.call_stack.clone();
        self.terminate_block_with(TerminatorInstruction::Jmp {
            destination,
            arguments,
            call_stack,
        });
    }

    /// Terminate the current block with a jmpif instruction to jmp with the given arguments
    /// block with the given arguments.
    pub(crate) fn terminate_with_jmpif(
        &mut self,
        condition: ValueId,
        then_destination: BasicBlockId,
        else_destination: BasicBlockId,
    ) {
        let call_stack = self.call_stack.clone();
        self.terminate_block_with(TerminatorInstruction::JmpIf {
            condition,
            then_destination,
            else_destination,
            call_stack,
        });
    }

    /// Terminate the current block with a return instruction
    pub(crate) fn terminate_with_return(&mut self, return_values: Vec<ValueId>) {
        let call_stack = self.call_stack.clone();
        self.terminate_block_with(TerminatorInstruction::Return { return_values, call_stack });
    }

    /// Returns a ValueId pointing to the given function or imports the function
    /// into the current function if it was not already, and returns that ID.
    pub(crate) fn import_function(&mut self, function: FunctionId) -> ValueId {
        self.current_function.dfg.import_function(function)
    }

    /// Returns a ValueId pointing to the given oracle/foreign function or imports the oracle
    /// into the current function if it was not already, and returns that ID.
    pub(crate) fn import_foreign_function(&mut self, function: &str) -> ValueId {
        self.current_function.dfg.import_foreign_function(function)
    }

    /// Retrieve a value reference to the given intrinsic operation.
    /// Returns None if there is no intrinsic matching the given name.
    pub(crate) fn import_intrinsic(&mut self, name: &str) -> Option<ValueId> {
        Intrinsic::lookup(name).map(|intrinsic| self.import_intrinsic_id(intrinsic))
    }

    /// Retrieve a value reference to the given intrinsic operation.
    pub(crate) fn import_intrinsic_id(&mut self, intrinsic: Intrinsic) -> ValueId {
        self.current_function.dfg.import_intrinsic(intrinsic)
    }

    pub(crate) fn get_intrinsic_from_value(&mut self, value: ValueId) -> Option<Intrinsic> {
        match self.current_function.dfg[value] {
            Value::Intrinsic(intrinsic) => Some(intrinsic),
            _ => None,
        }
    }

    /// Insert instructions to increment the reference count of any array(s) stored
    /// within the given value. If the given value is not an array and does not contain
    /// any arrays, this does nothing.
    pub(crate) fn increment_array_reference_count(&mut self, value: ValueId) {
        self.update_array_reference_count(value, true);
    }

    /// Insert instructions to decrement the reference count of any array(s) stored
    /// within the given value. If the given value is not an array and does not contain
    /// any arrays, this does nothing.
    pub(crate) fn decrement_array_reference_count(&mut self, value: ValueId) {
        self.update_array_reference_count(value, false);
    }

    /// Increment or decrement the given value's reference count if it is an array.
    /// If it is not an array, this does nothing. Note that inc_rc and dec_rc instructions
    /// are ignored outside of unconstrained code.
    fn update_array_reference_count(&mut self, value: ValueId, increment: bool) {
        match self.type_of_value(value) {
            Type::Numeric(_) => (),
            Type::Function => (),
            Type::Reference(_) => (),
            Type::Array(..) | Type::Slice(..) => {
                // If there are nested arrays or slices, we wait until ArrayGet
                // is issued to increment the count of that array.
                if increment {
                    self.insert_inc_rc(value);
                } else {
                    self.insert_dec_rc(value);
                }
            }
        }
    }

    pub(crate) fn record_error_type(&mut self, selector: ErrorSelector, typ: ErrorType) {
        self.error_types.insert(selector, typ);
    }
}

impl std::ops::Index<ValueId> for FunctionBuilder {
    type Output = Value;

    fn index(&self, id: ValueId) -> &Self::Output {
        &self.current_function.dfg[id]
    }
}

impl std::ops::Index<InstructionId> for FunctionBuilder {
    type Output = Instruction;

    fn index(&self, id: InstructionId) -> &Self::Output {
        &self.current_function.dfg[id]
    }
}

impl std::ops::Index<BasicBlockId> for FunctionBuilder {
    type Output = BasicBlock;

    fn index(&self, id: BasicBlockId) -> &Self::Output {
        &self.current_function.dfg[id]
    }
}

#[cfg(test)]
mod tests {
    use std::sync::Arc;

    use acvm::{acir::AcirField, FieldElement};
    use iter_extended::vecmap;

    use crate::ssa::ir::{
        instruction::{Endian, Intrinsic},
        map::Id,
        types::Type,
    };

    use super::FunctionBuilder;

    #[test]
    fn insert_constant_call() {
        // `bits` should be an array of constants [1, 1, 1, 0...] of length 8:
        // let x = 7;
        // let bits: [u1; 8] = x.to_le_bits();
        let func_id = Id::test_new(0);
        let mut builder = FunctionBuilder::new("func".into(), func_id);
        let one = builder.numeric_constant(FieldElement::one(), Type::bool()).resolved();
        let zero = builder.numeric_constant(FieldElement::zero(), Type::bool()).resolved();

        let to_bits_id = builder.import_intrinsic_id(Intrinsic::ToBits(Endian::Little));
        let input = builder.numeric_constant(FieldElement::from(7_u128), Type::field());
        let length = builder.numeric_constant(FieldElement::from(8_u128), Type::field());
        let result_types = vec![Type::Array(Arc::new(vec![Type::bool()]), 8)];
        let call_results =
            builder.insert_call(to_bits_id, vec![input, length], result_types).into_owned();

<<<<<<< HEAD
        let slice = match &builder.current_function.dfg[call_results[0]] {
            Value::Array { array, .. } => vecmap(array, |v| v.resolved()),
            _ => panic!(),
        };
=======
        let slice = builder.current_function.dfg.get_array_constant(call_results[0]).unwrap().0;
>>>>>>> 4cd0c1e6
        assert_eq!(slice[0], one);
        assert_eq!(slice[1], one);
        assert_eq!(slice[2], one);
        assert_eq!(slice[3], zero);
    }
}<|MERGE_RESOLUTION|>--- conflicted
+++ resolved
@@ -505,7 +505,6 @@
     use std::sync::Arc;
 
     use acvm::{acir::AcirField, FieldElement};
-    use iter_extended::vecmap;
 
     use crate::ssa::ir::{
         instruction::{Endian, Intrinsic},
@@ -532,17 +531,10 @@
         let call_results =
             builder.insert_call(to_bits_id, vec![input, length], result_types).into_owned();
 
-<<<<<<< HEAD
-        let slice = match &builder.current_function.dfg[call_results[0]] {
-            Value::Array { array, .. } => vecmap(array, |v| v.resolved()),
-            _ => panic!(),
-        };
-=======
         let slice = builder.current_function.dfg.get_array_constant(call_results[0]).unwrap().0;
->>>>>>> 4cd0c1e6
-        assert_eq!(slice[0], one);
-        assert_eq!(slice[1], one);
-        assert_eq!(slice[2], one);
-        assert_eq!(slice[3], zero);
+        assert_eq!(slice[0].resolved(), one);
+        assert_eq!(slice[1].resolved(), one);
+        assert_eq!(slice[2].resolved(), one);
+        assert_eq!(slice[3].resolved(), zero);
     }
 }