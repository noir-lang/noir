pub mod data_bus;

use std::{borrow::Cow, collections::BTreeMap, sync::Arc};

use acvm::{FieldElement, acir::circuit::ErrorSelector};
use noirc_errors::Location;
use noirc_frontend::hir_def::types::Type as HirType;
use noirc_frontend::monomorphization::ast::InlineType;

use crate::ssa::ir::{
    basic_block::BasicBlockId,
    function::{Function, FunctionId},
    instruction::{Binary, BinaryOp, Instruction, TerminatorInstruction},
    types::Type,
    value::{Value, ValueId},
};

use super::{
    ir::{
        basic_block::BasicBlock,
        call_stack::{CallStack, CallStackId},
        dfg::{GlobalsGraph, InsertInstructionResult},
        function::RuntimeType,
        instruction::{ConstrainError, InstructionId, Intrinsic},
        types::NumericType,
    },
    opt::pure::FunctionPurities,
    ssa_gen::Ssa,
};

/// The per-function context for each ssa function being generated.
///
/// This is split from the global SsaBuilder context to allow each function
/// to be potentially built concurrently.
///
/// Contrary to the name, this struct has the capacity to build as many
/// functions as needed, although it is limited to one function at a time.
pub struct FunctionBuilder {
    pub current_function: Function,
    current_block: BasicBlockId,
    finished_functions: Vec<Function>,
    call_stack: CallStackId,
    error_types: BTreeMap<ErrorSelector, HirType>,

    /// Whether instructions are simplified as soon as they are inserted into this builder.
    /// This is true by default unless changed to false after constructing a builder.
    pub simplify: bool,

    globals: Arc<GlobalsGraph>,
    purities: Arc<FunctionPurities>,
}

impl FunctionBuilder {
    /// Creates a new FunctionBuilder to build the function with the given FunctionId.
    ///
    /// This creates the new function internally so there is no need to call .new_function()
    /// right after constructing a new FunctionBuilder.
    pub fn new(function_name: String, function_id: FunctionId) -> Self {
        let new_function = Function::new(function_name, function_id);
        Self {
            current_block: new_function.entry_block(),
            current_function: new_function,
            finished_functions: Vec::new(),
            call_stack: CallStackId::root(),
            error_types: BTreeMap::default(),
            simplify: true,
            globals: Default::default(),
            purities: Default::default(),
        }
    }

    /// Create a function builder with a new function created with the same
    /// name, globals, and function purities taken from an existing function.
    pub fn from_existing(function: &Function, function_id: FunctionId) -> Self {
        let mut this = Self::new(function.name().to_owned(), function_id);
        this.set_globals(function.dfg.globals.clone());
        this.purities = function.dfg.function_purities.clone();
        this.current_function.set_runtime(function.runtime());
        this.current_function.dfg.set_function_purities(this.purities.clone());
        this
    }

    /// Set the runtime of the initial function that is created internally after constructing
    /// the FunctionBuilder. A function's default runtime type is `RuntimeType::Acir(InlineType::Inline)`.
    /// This should only be used immediately following construction of a FunctionBuilder
    /// and will panic if there are any already finished functions.
<<<<<<< HEAD
    pub fn set_runtime(&mut self, runtime: RuntimeType) {
        assert_eq!(self.finished_functions.len(), 0, "Attempted to set runtime on a FunctionBuilder with finished functions. A FunctionBuilder's runtime should only be set on its initial function");
=======
    pub(crate) fn set_runtime(&mut self, runtime: RuntimeType) {
        assert_eq!(
            self.finished_functions.len(),
            0,
            "Attempted to set runtime on a FunctionBuilder with finished functions. A FunctionBuilder's runtime should only be set on its initial function"
        );
>>>>>>> 3a4e0700
        self.current_function.set_runtime(runtime);
    }

    pub fn set_globals(&mut self, globals: Arc<GlobalsGraph>) {
        self.globals = globals;
        self.apply_globals();
    }

    fn apply_globals(&mut self) {
        for (_, value) in self.globals.values_iter() {
            self.current_function.dfg.make_global(value.get_type().into_owned());
        }
        self.current_function.set_globals(self.globals.clone());
    }

    pub fn set_purities(&mut self, purities: Arc<FunctionPurities>) {
        self.purities = purities.clone();
        self.current_function.dfg.set_function_purities(purities);
    }

    /// Finish the current function and create a new function.
    ///
    /// A FunctionBuilder can always only work on one function at a time, so care
    /// should be taken not to finish a function that is still in progress by calling
    /// new_function before the current function is finished.
    fn new_function_with_type(
        &mut self,
        name: String,
        function_id: FunctionId,
        runtime_type: RuntimeType,
    ) {
        let call_stack = self.current_function.dfg.get_call_stack(self.call_stack);
        let mut new_function = Function::new(name, function_id);
        new_function.set_runtime(runtime_type);
        self.current_block = new_function.entry_block();
        let old_function = std::mem::replace(&mut self.current_function, new_function);
        // Copy the call stack to the new function
        self.call_stack =
            self.current_function.dfg.call_stack_data.get_or_insert_locations(call_stack);
        self.finished_functions.push(old_function);

        self.current_function.dfg.set_function_purities(self.purities.clone());
        self.apply_globals();
    }

    /// Finish the current function and create a new ACIR function.
    pub fn new_function(
        &mut self,
        name: String,
        function_id: FunctionId,
        inline_type: InlineType,
    ) {
        self.new_function_with_type(name, function_id, RuntimeType::Acir(inline_type));
    }

    /// Finish the current function and create a new unconstrained function.
    pub fn new_brillig_function(
        &mut self,
        name: String,
        function_id: FunctionId,
        inline_type: InlineType,
    ) {
        self.new_function_with_type(name, function_id, RuntimeType::Brillig(inline_type));
    }

    /// Consume the FunctionBuilder returning all the functions it has generated.
    pub fn finish(mut self) -> Ssa {
        self.finished_functions.push(self.current_function);
        Ssa::new(self.finished_functions, self.error_types)
    }

    /// Add a parameter to the current function with the given parameter type.
    /// Returns the newly-added parameter.
    pub fn add_parameter(&mut self, typ: Type) -> ValueId {
        let entry = self.current_function.entry_block();
        self.current_function.dfg.add_block_parameter(entry, typ)
    }

    /// Insert a numeric constant into the current function
    pub fn numeric_constant(
        &mut self,
        value: impl Into<FieldElement>,
        typ: NumericType,
    ) -> ValueId {
        self.current_function.dfg.make_constant(value.into(), typ)
    }

    /// Insert a numeric constant into the current function of type Field
    #[cfg(test)]
    pub fn field_constant(&mut self, value: impl Into<FieldElement>) -> ValueId {
        self.numeric_constant(value.into(), NumericType::NativeField)
    }

    /// Insert a numeric constant into the current function of type Type::length_type()
    pub fn length_constant(&mut self, value: impl Into<FieldElement>) -> ValueId {
        self.numeric_constant(value.into(), NumericType::length_type())
    }

    /// Returns the type of the given value.
    pub fn type_of_value(&self, value: ValueId) -> Type {
        self.current_function.dfg.type_of_value(value)
    }

    /// Insert a new block into the current function and return it.
    /// Note that this block is unreachable until another block is set to jump to it.
    pub fn insert_block(&mut self) -> BasicBlockId {
        self.current_function.dfg.make_block()
    }

    /// Adds a parameter with the given type to the given block.
    /// Returns the newly-added parameter.
    pub fn add_block_parameter(&mut self, block: BasicBlockId, typ: Type) -> ValueId {
        self.current_function.dfg.add_block_parameter(block, typ)
    }

    /// Returns the parameters of the given block in the current function.
    pub fn block_parameters(&self, block: BasicBlockId) -> &[ValueId] {
        self.current_function.dfg.block_parameters(block)
    }

    /// Inserts a new instruction at the end of the current block and returns its results
    pub fn insert_instruction(
        &mut self,
        instruction: Instruction,
        ctrl_typevars: Option<Vec<Type>>,
    ) -> InsertInstructionResult {
        let block = self.current_block();
        if self.simplify {
            self.current_function.dfg.insert_instruction_and_results(
                instruction,
                block,
                ctrl_typevars,
                self.call_stack,
            )
        } else {
            self.current_function.dfg.insert_instruction_and_results_without_simplification(
                instruction,
                block,
                ctrl_typevars,
                self.call_stack,
            )
        }
    }

    /// Switch to inserting instructions in the given block.
    /// Expects the given block to be within the same function. If you want to insert
    /// instructions into a new function, call new_function instead.
    pub fn switch_to_block(&mut self, block: BasicBlockId) {
        self.current_block = block;
    }

    /// Returns the block currently being inserted into
    pub(crate) fn current_block(&mut self) -> BasicBlockId {
        self.current_block
    }

    pub fn get_current_block_index(&mut self) -> BasicBlockId {
        return self.current_block();
    }
    
    /// Insert an allocate instruction at the end of the current block, allocating the
    /// given amount of field elements. Returns the result of the allocate instruction,
    /// which is always a Reference to the allocated data.
    pub fn insert_allocate(&mut self, element_type: Type) -> ValueId {
        let reference_type = Type::Reference(Arc::new(element_type));
        self.insert_instruction(Instruction::Allocate, Some(vec![reference_type])).first()
    }

    pub fn set_location(&mut self, location: Location) -> &mut FunctionBuilder {
        self.call_stack = self.current_function.dfg.call_stack_data.add_location_to_root(location);
        self
    }

    pub fn set_call_stack(&mut self, call_stack: CallStackId) -> &mut FunctionBuilder {
        self.call_stack = call_stack;
        self
    }

    pub fn get_call_stack(&self) -> CallStack {
        self.current_function.dfg.get_call_stack(self.call_stack)
    }

    /// Insert a Load instruction at the end of the current block, loading from the given address
    /// which should point to a previous Allocate instruction. Note that this is limited to loading
    /// a single value. Loading multiple values (such as a tuple) will require multiple loads.
    /// Returns the element that was loaded.
    pub fn insert_load(&mut self, address: ValueId, type_to_load: Type) -> ValueId {
        self.insert_instruction(Instruction::Load { address }, Some(vec![type_to_load])).first()
    }

    /// Insert a Store instruction at the end of the current block, storing the given element
    /// at the given address. Expects that the address points somewhere
    /// within a previous Allocate instruction.
    pub fn insert_store(&mut self, address: ValueId, value: ValueId) {
        self.insert_instruction(Instruction::Store { address, value }, None);
    }

    /// Insert a binary instruction at the end of the current block.
    /// Returns the result of the binary instruction.
    pub fn insert_binary(
        &mut self,
        lhs: ValueId,
        operator: BinaryOp,
        rhs: ValueId,
    ) -> ValueId {
        let instruction = Instruction::Binary(Binary { lhs, rhs, operator });
        self.insert_instruction(instruction, None).first()
    }

    /// Insert a not instruction at the end of the current block.
    /// Returns the result of the instruction.
    pub fn insert_not(&mut self, rhs: ValueId) -> ValueId {
        self.insert_instruction(Instruction::Not(rhs), None).first()
    }

    /// Insert a cast instruction at the end of the current block.
    /// Returns the result of the cast instruction.
    pub fn insert_cast(&mut self, value: ValueId, typ: NumericType) -> ValueId {
        self.insert_instruction(Instruction::Cast(value, typ), None).first()
    }

    /// Insert a truncate instruction at the end of the current block.
    /// Returns the result of the truncate instruction.
    pub fn insert_truncate(
        &mut self,
        value: ValueId,
        bit_size: u32,
        max_bit_size: u32,
    ) -> ValueId {
        self.insert_instruction(Instruction::Truncate { value, bit_size, max_bit_size }, None)
            .first()
    }

    /// Insert a constrain instruction at the end of the current block.
    pub fn insert_constrain(
        &mut self,
        lhs: ValueId,
        rhs: ValueId,
        assert_message: Option<ConstrainError>,
    ) {
        self.insert_instruction(Instruction::Constrain(lhs, rhs, assert_message), None);
    }

    /// Insert a [`Instruction::RangeCheck`] instruction at the end of the current block.
    pub fn insert_range_check(
        &mut self,
        value: ValueId,
        max_bit_size: u32,
        assert_message: Option<String>,
    ) {
        self.insert_instruction(
            Instruction::RangeCheck { value, max_bit_size, assert_message },
            None,
        );
    }

    /// Insert a call instruction at the end of the current block and return
    /// the results of the call.
    pub fn insert_call(
        &mut self,
        func: ValueId,
        arguments: Vec<ValueId>,
        result_types: Vec<Type>,
    ) -> Cow<[ValueId]> {
        self.insert_instruction(Instruction::Call { func, arguments }, Some(result_types)).results()
    }

    /// Insert an instruction to extract an element from an array
    pub fn insert_array_get(
        &mut self,
        array: ValueId,
        index: ValueId,
        element_type: Type,
    ) -> ValueId {
        let element_type = Some(vec![element_type]);
        self.insert_instruction(Instruction::ArrayGet { array, index }, element_type).first()
    }

    /// Insert an instruction to create a new array with the given index replaced with a new value
    pub fn insert_array_set(
        &mut self,
        array: ValueId,
        index: ValueId,
        value: ValueId,
    ) -> ValueId {
        self.insert_instruction(Instruction::ArraySet { array, index, value, mutable: false }, None)
            .first()
    }

    #[cfg(test)]
    pub fn insert_mutable_array_set(
        &mut self,
        array: ValueId,
        index: ValueId,
        value: ValueId,
    ) -> ValueId {
        self.insert_instruction(Instruction::ArraySet { array, index, value, mutable: true }, None)
            .first()
    }

    /// Insert an instruction to increment an array's reference count. This only has an effect
    /// in unconstrained code where arrays are reference counted and copy on write.
    pub fn insert_inc_rc(&mut self, value: ValueId) {
        self.insert_instruction(Instruction::IncrementRc { value }, None);
    }

    /// Insert an instruction to decrement an array's reference count. This only has an effect
    /// in unconstrained code where arrays are reference counted and copy on write.
    pub(crate) fn insert_dec_rc(&mut self, value: ValueId, original: ValueId) {
        self.insert_instruction(Instruction::DecrementRc { value, original }, None);
    }

    /// Insert an enable_side_effects_if instruction. These are normally only automatically
    /// inserted during the flattening pass when branching is removed.
    pub fn insert_enable_side_effects_if(&mut self, condition: ValueId) {
        self.insert_instruction(Instruction::EnableSideEffectsIf { condition }, None);
    }

    /// Insert a `make_array` instruction to create a new array or slice.
    /// Returns the new array value. Expects `typ` to be an array or slice type.
    pub fn insert_make_array(
        &mut self,
        elements: im::Vector<ValueId>,
        typ: Type,
    ) -> ValueId {
        assert!(matches!(typ, Type::Array(..) | Type::Slice(_)));
        self.insert_instruction(Instruction::MakeArray { elements, typ }, None).first()
    }

    /// Terminates the current block with the given terminator instruction
    /// if the current block does not already have a terminator instruction.
    fn terminate_block_with(&mut self, terminator: TerminatorInstruction) {
        if self.current_function.dfg[self.current_block].terminator().is_none() {
            self.current_function.dfg.set_block_terminator(self.current_block, terminator);
        }
    }

    /// Terminate the current block with a jmp instruction to jmp to the given
    /// block with the given arguments.
    pub fn terminate_with_jmp(
        &mut self,
        destination: BasicBlockId,
        arguments: Vec<ValueId>,
    ) {
        let call_stack = self.call_stack;
        self.terminate_block_with(TerminatorInstruction::Jmp {
            destination,
            arguments,
            call_stack,
        });
    }

    /// Terminate the current block with a jmpif instruction to jmp with the given arguments
    /// block with the given arguments.
    pub fn terminate_with_jmpif(
        &mut self,
        condition: ValueId,
        then_destination: BasicBlockId,
        else_destination: BasicBlockId,
    ) {
        let call_stack = self.call_stack;
        self.terminate_block_with(TerminatorInstruction::JmpIf {
            condition,
            then_destination,
            else_destination,
            call_stack,
        });
    }

    /// Terminate the current block with a return instruction
    pub fn terminate_with_return(&mut self, return_values: Vec<ValueId>) {
        let call_stack = self.call_stack;
        self.terminate_block_with(TerminatorInstruction::Return { return_values, call_stack });
    }

    /// Returns a ValueId pointing to the given function or imports the function
    /// into the current function if it was not already, and returns that ID.
    pub fn import_function(&mut self, function: FunctionId) -> ValueId {
        self.current_function.dfg.import_function(function)
    }

    /// Returns a ValueId pointing to the given oracle/foreign function or imports the oracle
    /// into the current function if it was not already, and returns that ID.
    pub fn import_foreign_function(&mut self, function: &str) -> ValueId {
        self.current_function.dfg.import_foreign_function(function)
    }

    /// Retrieve a value reference to the given intrinsic operation.
    /// Returns None if there is no intrinsic matching the given name.
    pub fn import_intrinsic(&mut self, name: &str) -> Option<ValueId> {
        Intrinsic::lookup(name).map(|intrinsic| self.import_intrinsic_id(intrinsic))
    }

    /// Retrieve a value reference to the given intrinsic operation.
    pub fn import_intrinsic_id(&mut self, intrinsic: Intrinsic) -> ValueId {
        self.current_function.dfg.import_intrinsic(intrinsic)
    }

    pub fn get_intrinsic_from_value(&mut self, value: ValueId) -> Option<Intrinsic> {
        match self.current_function.dfg[value] {
            Value::Intrinsic(intrinsic) => Some(intrinsic),
            _ => None,
        }
    }

    /// Insert instructions to increment the reference count of any array(s) stored
    /// within the given value. If the given value is not an array and does not contain
    /// any arrays, this does nothing.
    ///
    /// Returns the ID of the array that was affected, if any.
    pub(crate) fn increment_array_reference_count(&mut self, value: ValueId) -> Option<ValueId> {
        self.update_array_reference_count(value, None)
    }

    /// Insert instructions to decrement the reference count of any array(s) stored
    /// within the given value. If the given value is not an array and does not contain
    /// any arrays, this does nothing.
    ///
    /// Returns the ID of the array that was affected, if any.
    pub(crate) fn decrement_array_reference_count(
        &mut self,
        value: ValueId,
        original: ValueId,
    ) -> Option<ValueId> {
        self.update_array_reference_count(value, Some(original))
    }

    /// Increment or decrement the given value's reference count if it is an array.
    /// If it is not an array, this does nothing. Note that inc_rc and dec_rc instructions
    /// are ignored outside of unconstrained code.
    ///
    /// If there is an `original` value it indicates that we're now decrementing it,
    /// but that should only happen if it hasn't been changed by an `array_set` in
    /// the meantime, which in itself would make sure its RC is decremented.
    ///
    /// Returns the ID of the array that was affected, if any.
    fn update_array_reference_count(
        &mut self,
        value: ValueId,
        original: Option<ValueId>,
    ) -> Option<ValueId> {
        if self.current_function.runtime().is_acir() {
            return None;
        }
        match self.type_of_value(value) {
            Type::Numeric(_) | Type::Function => None,
            Type::Reference(element) => {
                if element.contains_an_array() {
                    let reference = value;
                    let value = self.insert_load(reference, element.as_ref().clone());
                    self.update_array_reference_count(value, original);
                    Some(value)
                } else {
                    None
                }
            }
            Type::Array(..) | Type::Slice(..) => {
                // If there are nested arrays or slices, we wait until ArrayGet
                // is issued to increment the count of that array.
                if let Some(original) = original {
                    self.insert_dec_rc(value, original);
                } else {
                    self.insert_inc_rc(value);
                }
                Some(value)
            }
        }
    }

    pub fn record_error_type(&mut self, selector: ErrorSelector, typ: HirType) {
        self.error_types.insert(selector, typ);
    }
}

impl std::ops::Index<ValueId> for FunctionBuilder {
    type Output = Value;

    fn index(&self, id: ValueId) -> &Self::Output {
        &self.current_function.dfg[id]
    }
}

impl std::ops::Index<InstructionId> for FunctionBuilder {
    type Output = Instruction;

    fn index(&self, id: InstructionId) -> &Self::Output {
        &self.current_function.dfg[id]
    }
}

impl std::ops::Index<BasicBlockId> for FunctionBuilder {
    type Output = BasicBlock;

    fn index(&self, id: BasicBlockId) -> &Self::Output {
        &self.current_function.dfg[id]
    }
}

#[cfg(test)]
mod tests {
    use std::sync::Arc;

    use acvm::{FieldElement, acir::AcirField};

    use crate::ssa::ir::{
        instruction::{Endian, Intrinsic},
        map::Id,
        types::{NumericType, Type},
    };

    use super::FunctionBuilder;

    #[test]
    fn insert_constant_call() {
        // `bits` should be an array of constants [1, 1, 1, 0...] of length 8:
        // let x = 7;
        // let bits: [u1; 8] = x.to_le_bits();
        let func_id = Id::test_new(0);
        let mut builder = FunctionBuilder::new("func".into(), func_id);
        let one = builder.numeric_constant(FieldElement::one(), NumericType::bool());
        let zero = builder.numeric_constant(FieldElement::zero(), NumericType::bool());

        let to_bits_id = builder.import_intrinsic_id(Intrinsic::ToBits(Endian::Little));
        let input = builder.field_constant(FieldElement::from(7_u128));
        let length = builder.field_constant(FieldElement::from(8_u128));
        let result_types = vec![Type::Array(Arc::new(vec![Type::bool()]), 8)];
        let call_results =
            builder.insert_call(to_bits_id, vec![input, length], result_types).into_owned();

        let slice = builder.current_function.dfg.get_array_constant(call_results[0]).unwrap().0;
        assert_eq!(slice[0], one);
        assert_eq!(slice[1], one);
        assert_eq!(slice[2], one);
        assert_eq!(slice[3], zero);
    }
}<|MERGE_RESOLUTION|>--- conflicted
+++ resolved
@@ -84,17 +84,8 @@
     /// the FunctionBuilder. A function's default runtime type is `RuntimeType::Acir(InlineType::Inline)`.
     /// This should only be used immediately following construction of a FunctionBuilder
     /// and will panic if there are any already finished functions.
-<<<<<<< HEAD
     pub fn set_runtime(&mut self, runtime: RuntimeType) {
         assert_eq!(self.finished_functions.len(), 0, "Attempted to set runtime on a FunctionBuilder with finished functions. A FunctionBuilder's runtime should only be set on its initial function");
-=======
-    pub(crate) fn set_runtime(&mut self, runtime: RuntimeType) {
-        assert_eq!(
-            self.finished_functions.len(),
-            0,
-            "Attempted to set runtime on a FunctionBuilder with finished functions. A FunctionBuilder's runtime should only be set on its initial function"
-        );
->>>>>>> 3a4e0700
         self.current_function.set_runtime(runtime);
     }
 
