--- conflicted
+++ resolved
@@ -342,18 +342,10 @@
     pub(crate) fn import_intrinsic_id(&mut self, intrinsic: Intrinsic) -> ValueId {
         self.current_function.dfg.import_intrinsic(intrinsic)
     }
-<<<<<<< HEAD
 
     pub(crate) fn get_intrinsic_from_value(&mut self, value: ValueId) -> Option<Intrinsic> {
         self.current_function.dfg.get_intrinsic_from_value(value)
     }
-
-    /// Removes the given instruction from the current block or panics otherwise.
-    pub(crate) fn remove_instruction_from_current_block(&mut self, instruction: InstructionId) {
-        self.current_function.dfg[self.current_block].remove_instruction(instruction);
-    }
-=======
->>>>>>> df7b42cd
 }
 
 impl std::ops::Index<ValueId> for FunctionBuilder {
