--- conflicted
+++ resolved
@@ -45,12 +45,9 @@
     /// Whether instructions are simplified as soon as they are inserted into this builder.
     /// This is true by default unless changed to false after constructing a builder.
     pub(crate) simplify: bool,
-<<<<<<< HEAD
-=======
 
     globals: Arc<GlobalsGraph>,
     purities: Arc<FunctionPurities>,
->>>>>>> 49d1b13a
 }
 
 impl FunctionBuilder {
@@ -67,11 +64,8 @@
             call_stack: CallStackId::root(),
             error_types: BTreeMap::default(),
             simplify: true,
-<<<<<<< HEAD
-=======
             globals: Default::default(),
             purities: Default::default(),
->>>>>>> 49d1b13a
         }
     }
 
@@ -96,12 +90,6 @@
     }
 
     pub(crate) fn set_globals(&mut self, globals: Arc<GlobalsGraph>) {
-<<<<<<< HEAD
-        for (_, value) in globals.values_iter() {
-            self.current_function.dfg.make_global(value.get_type().into_owned());
-        }
-        self.current_function.set_globals(globals);
-=======
         self.globals = globals;
         self.apply_globals();
     }
@@ -116,7 +104,6 @@
     pub(crate) fn set_purities(&mut self, purities: Arc<FunctionPurities>) {
         self.purities = purities.clone();
         self.current_function.dfg.set_function_purities(purities);
->>>>>>> 49d1b13a
     }
 
     /// Finish the current function and create a new function.
