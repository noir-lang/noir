pub(crate) mod data_bus;

use std::{borrow::Cow, collections::BTreeMap, rc::Rc};

use acvm::FieldElement;
use noirc_errors::Location;
use noirc_frontend::monomorphization::ast::InlineType;

use crate::ssa::ir::{
    basic_block::BasicBlockId,
    function::{Function, FunctionId},
    instruction::{Binary, BinaryOp, ErrorSelector, Instruction, TerminatorInstruction},
    types::Type,
    value::{Value, ValueId},
};

use super::{
    ir::{
        basic_block::BasicBlock,
        dfg::{CallStack, InsertInstructionResult},
        function::RuntimeType,
<<<<<<< HEAD
        instruction::{ConstrainError, ErrorType, InstructionId, Intrinsic},
=======
        instruction::{ConstrainError, InstructionId, Intrinsic},
>>>>>>> 2e085b93
    },
    ssa_gen::Ssa,
};

/// The per-function context for each ssa function being generated.
///
/// This is split from the global SsaBuilder context to allow each function
/// to be potentially built concurrently.
///
/// Contrary to the name, this struct has the capacity to build as many
/// functions as needed, although it is limited to one function at a time.
pub(crate) struct FunctionBuilder {
    pub(super) current_function: Function,
    current_block: BasicBlockId,
    finished_functions: Vec<Function>,
    call_stack: CallStack,
    error_types: BTreeMap<ErrorSelector, ErrorType>,
}

impl FunctionBuilder {
    /// Creates a new FunctionBuilder to build the function with the given FunctionId.
    ///
    /// This creates the new function internally so there is no need to call .new_function()
    /// right after constructing a new FunctionBuilder.
    pub(crate) fn new(function_name: String, function_id: FunctionId) -> Self {
        let new_function = Function::new(function_name, function_id);

        Self {
            current_block: new_function.entry_block(),
            current_function: new_function,
            finished_functions: Vec::new(),
            call_stack: CallStack::new(),
            error_types: BTreeMap::default(),
        }
    }

    /// Set the runtime of the initial function that is created internally after constructing
    /// the FunctionBuilder. A function's default runtime type is `RuntimeType::Acir(InlineType::Inline)`.
    /// This should only be used immediately following construction of a FunctionBuilder
    /// and will panic if there are any already finished functions.
    pub(crate) fn set_runtime(&mut self, runtime: RuntimeType) {
        assert_eq!(self.finished_functions.len(), 0, "Attempted to set runtime on a FunctionBuilder with finished functions. A FunctionBuilder's runtime should only be set on its initial function");
        self.current_function.set_runtime(runtime);
    }

    /// Finish the current function and create a new function.
    ///
    /// A FunctionBuilder can always only work on one function at a time, so care
    /// should be taken not to finish a function that is still in progress by calling
    /// new_function before the current function is finished.
    fn new_function_with_type(
        &mut self,
        name: String,
        function_id: FunctionId,
        runtime_type: RuntimeType,
    ) {
        let mut new_function = Function::new(name, function_id);
        new_function.set_runtime(runtime_type);
        self.current_block = new_function.entry_block();

        let old_function = std::mem::replace(&mut self.current_function, new_function);
        self.finished_functions.push(old_function);
    }

    /// Finish the current function and create a new ACIR function.
    pub(crate) fn new_function(
        &mut self,
        name: String,
        function_id: FunctionId,
        inline_type: InlineType,
    ) {
        self.new_function_with_type(name, function_id, RuntimeType::Acir(inline_type));
    }

    /// Finish the current function and create a new unconstrained function.
    pub(crate) fn new_brillig_function(&mut self, name: String, function_id: FunctionId) {
        self.new_function_with_type(name, function_id, RuntimeType::Brillig);
    }

    /// Consume the FunctionBuilder returning all the functions it has generated.
    pub(crate) fn finish(mut self) -> Ssa {
        self.finished_functions.push(self.current_function);
        Ssa::new(self.finished_functions, self.error_types)
    }

    /// Add a parameter to the current function with the given parameter type.
    /// Returns the newly-added parameter.
    pub(crate) fn add_parameter(&mut self, typ: Type) -> ValueId {
        let entry = self.current_function.entry_block();
        self.current_function.dfg.add_block_parameter(entry, typ)
    }

    /// Insert a numeric constant into the current function
    pub(crate) fn numeric_constant(
        &mut self,
        value: impl Into<FieldElement>,
        typ: Type,
    ) -> ValueId {
        self.current_function.dfg.make_constant(value.into(), typ)
    }

    /// Insert a numeric constant into the current function of type Field
    pub(crate) fn field_constant(&mut self, value: impl Into<FieldElement>) -> ValueId {
        self.numeric_constant(value.into(), Type::field())
    }

    /// Insert a numeric constant into the current function of type Type::length_type()
    pub(crate) fn length_constant(&mut self, value: impl Into<FieldElement>) -> ValueId {
        self.numeric_constant(value.into(), Type::length_type())
    }

    /// Insert an array constant into the current function with the given element values.
    pub(crate) fn array_constant(&mut self, elements: im::Vector<ValueId>, typ: Type) -> ValueId {
        self.current_function.dfg.make_array(elements, typ)
    }

    /// Returns the type of the given value.
    pub(crate) fn type_of_value(&self, value: ValueId) -> Type {
        self.current_function.dfg.type_of_value(value)
    }

    /// Insert a new block into the current function and return it.
    /// Note that this block is unreachable until another block is set to jump to it.
    pub(crate) fn insert_block(&mut self) -> BasicBlockId {
        self.current_function.dfg.make_block()
    }

    /// Adds a parameter with the given type to the given block.
    /// Returns the newly-added parameter.
    pub(crate) fn add_block_parameter(&mut self, block: BasicBlockId, typ: Type) -> ValueId {
        self.current_function.dfg.add_block_parameter(block, typ)
    }

    /// Returns the parameters of the given block in the current function.
    pub(crate) fn block_parameters(&self, block: BasicBlockId) -> &[ValueId] {
        self.current_function.dfg.block_parameters(block)
    }

    /// Inserts a new instruction at the end of the current block and returns its results
    pub(crate) fn insert_instruction(
        &mut self,
        instruction: Instruction,
        ctrl_typevars: Option<Vec<Type>>,
    ) -> InsertInstructionResult {
        let block = self.current_block();
        self.current_function.dfg.insert_instruction_and_results(
            instruction,
            block,
            ctrl_typevars,
            self.call_stack.clone(),
        )
    }

    /// Switch to inserting instructions in the given block.
    /// Expects the given block to be within the same function. If you want to insert
    /// instructions into a new function, call new_function instead.
    pub(crate) fn switch_to_block(&mut self, block: BasicBlockId) {
        self.current_block = block;
    }

    /// Returns the block currently being inserted into
    pub(crate) fn current_block(&mut self) -> BasicBlockId {
        self.current_block
    }

    /// Insert an allocate instruction at the end of the current block, allocating the
    /// given amount of field elements. Returns the result of the allocate instruction,
    /// which is always a Reference to the allocated data.
    pub(crate) fn insert_allocate(&mut self, element_type: Type) -> ValueId {
        let reference_type = Type::Reference(Rc::new(element_type));
        self.insert_instruction(Instruction::Allocate, Some(vec![reference_type])).first()
    }

    pub(crate) fn set_location(&mut self, location: Location) -> &mut FunctionBuilder {
        self.call_stack = im::Vector::unit(location);
        self
    }

    pub(crate) fn set_call_stack(&mut self, call_stack: CallStack) -> &mut FunctionBuilder {
        self.call_stack = call_stack;
        self
    }

    pub(crate) fn get_call_stack(&self) -> CallStack {
        self.call_stack.clone()
    }

    /// Insert a Load instruction at the end of the current block, loading from the given address
    /// which should point to a previous Allocate instruction. Note that this is limited to loading
    /// a single value. Loading multiple values (such as a tuple) will require multiple loads.
    /// Returns the element that was loaded.
    pub(crate) fn insert_load(&mut self, address: ValueId, type_to_load: Type) -> ValueId {
        self.insert_instruction(Instruction::Load { address }, Some(vec![type_to_load])).first()
    }

    /// Insert a Store instruction at the end of the current block, storing the given element
    /// at the given address. Expects that the address points somewhere
    /// within a previous Allocate instruction.
    pub(crate) fn insert_store(&mut self, address: ValueId, value: ValueId) {
        self.insert_instruction(Instruction::Store { address, value }, None);
    }

    /// Insert a binary instruction at the end of the current block.
    /// Returns the result of the binary instruction.
    pub(crate) fn insert_binary(
        &mut self,
        lhs: ValueId,
        operator: BinaryOp,
        rhs: ValueId,
    ) -> ValueId {
        let lhs_type = self.type_of_value(lhs);
        let rhs_type = self.type_of_value(rhs);
        if operator != BinaryOp::Shl && operator != BinaryOp::Shr {
            assert_eq!(
                lhs_type, rhs_type,
                "ICE - Binary instruction operands must have the same type"
            );
        }
        let instruction = Instruction::Binary(Binary { lhs, rhs, operator });
        self.insert_instruction(instruction, None).first()
    }

    /// Insert a not instruction at the end of the current block.
    /// Returns the result of the instruction.
    pub(crate) fn insert_not(&mut self, rhs: ValueId) -> ValueId {
        self.insert_instruction(Instruction::Not(rhs), None).first()
    }

    /// Insert a cast instruction at the end of the current block.
    /// Returns the result of the cast instruction.
    pub(crate) fn insert_cast(&mut self, value: ValueId, typ: Type) -> ValueId {
        self.insert_instruction(Instruction::Cast(value, typ), None).first()
    }

    /// Insert a truncate instruction at the end of the current block.
    /// Returns the result of the truncate instruction.
    pub(crate) fn insert_truncate(
        &mut self,
        value: ValueId,
        bit_size: u32,
        max_bit_size: u32,
    ) -> ValueId {
        self.insert_instruction(Instruction::Truncate { value, bit_size, max_bit_size }, None)
            .first()
    }

    /// Insert a constrain instruction at the end of the current block.
    pub(crate) fn insert_constrain(
        &mut self,
        lhs: ValueId,
        rhs: ValueId,
        assert_message: Option<ConstrainError>,
    ) {
        self.insert_instruction(Instruction::Constrain(lhs, rhs, assert_message), None);
    }

    /// Insert a [`Instruction::RangeCheck`] instruction at the end of the current block.
    pub(crate) fn insert_range_check(
        &mut self,
        value: ValueId,
        max_bit_size: u32,
        assert_message: Option<String>,
    ) {
        self.insert_instruction(
            Instruction::RangeCheck { value, max_bit_size, assert_message },
            None,
        );
    }

    /// Insert a call instruction at the end of the current block and return
    /// the results of the call.
    pub(crate) fn insert_call(
        &mut self,
        func: ValueId,
        arguments: Vec<ValueId>,
        result_types: Vec<Type>,
    ) -> Cow<[ValueId]> {
        self.insert_instruction(Instruction::Call { func, arguments }, Some(result_types)).results()
    }

    /// Insert an instruction to extract an element from an array
    pub(crate) fn insert_array_get(
        &mut self,
        array: ValueId,
        index: ValueId,
        element_type: Type,
    ) -> ValueId {
        let element_type = Some(vec![element_type]);
        self.insert_instruction(Instruction::ArrayGet { array, index }, element_type).first()
    }

    /// Insert an instruction to create a new array with the given index replaced with a new value
    pub(crate) fn insert_array_set(
        &mut self,
        array: ValueId,
        index: ValueId,
        value: ValueId,
    ) -> ValueId {
        self.insert_instruction(Instruction::ArraySet { array, index, value, mutable: false }, None)
            .first()
    }

    /// Insert an instruction to increment an array's reference count. This only has an effect
    /// in unconstrained code where arrays are reference counted and copy on write.
    pub(crate) fn insert_inc_rc(&mut self, value: ValueId) {
        self.insert_instruction(Instruction::IncrementRc { value }, None);
    }

    /// Insert an instruction to decrement an array's reference count. This only has an effect
    /// in unconstrained code where arrays are reference counted and copy on write.
    pub(crate) fn insert_dec_rc(&mut self, value: ValueId) {
        self.insert_instruction(Instruction::DecrementRc { value }, None);
    }

    /// Insert an enable_side_effects_if instruction. These are normally only automatically
    /// inserted during the flattening pass when branching is removed.
    pub(crate) fn insert_enable_side_effects_if(&mut self, condition: ValueId) {
        self.insert_instruction(Instruction::EnableSideEffects { condition }, None);
    }

    /// Terminates the current block with the given terminator instruction
    /// if the current block does not already have a terminator instruction.
    fn terminate_block_with(&mut self, terminator: TerminatorInstruction) {
        if self.current_function.dfg[self.current_block].terminator().is_none() {
            self.current_function.dfg.set_block_terminator(self.current_block, terminator);
        }
    }

    /// Terminate the current block with a jmp instruction to jmp to the given
    /// block with the given arguments.
    pub(crate) fn terminate_with_jmp(
        &mut self,
        destination: BasicBlockId,
        arguments: Vec<ValueId>,
    ) {
        let call_stack = self.call_stack.clone();
        self.terminate_block_with(TerminatorInstruction::Jmp {
            destination,
            arguments,
            call_stack,
        });
    }

    /// Terminate the current block with a jmpif instruction to jmp with the given arguments
    /// block with the given arguments.
    pub(crate) fn terminate_with_jmpif(
        &mut self,
        condition: ValueId,
        then_destination: BasicBlockId,
        else_destination: BasicBlockId,
    ) {
        self.terminate_block_with(TerminatorInstruction::JmpIf {
            condition,
            then_destination,
            else_destination,
        });
    }

    /// Terminate the current block with a return instruction
    pub(crate) fn terminate_with_return(&mut self, return_values: Vec<ValueId>) {
        let call_stack = self.call_stack.clone();
        self.terminate_block_with(TerminatorInstruction::Return { return_values, call_stack });
    }

    /// Returns a ValueId pointing to the given function or imports the function
    /// into the current function if it was not already, and returns that ID.
    pub(crate) fn import_function(&mut self, function: FunctionId) -> ValueId {
        self.current_function.dfg.import_function(function)
    }

    /// Returns a ValueId pointing to the given oracle/foreign function or imports the oracle
    /// into the current function if it was not already, and returns that ID.
    pub(crate) fn import_foreign_function(&mut self, function: &str) -> ValueId {
        self.current_function.dfg.import_foreign_function(function)
    }

    /// Retrieve a value reference to the given intrinsic operation.
    /// Returns None if there is no intrinsic matching the given name.
    pub(crate) fn import_intrinsic(&mut self, name: &str) -> Option<ValueId> {
        Intrinsic::lookup(name).map(|intrinsic| self.import_intrinsic_id(intrinsic))
    }

    /// Retrieve a value reference to the given intrinsic operation.
    pub(crate) fn import_intrinsic_id(&mut self, intrinsic: Intrinsic) -> ValueId {
        self.current_function.dfg.import_intrinsic(intrinsic)
    }

    pub(crate) fn get_intrinsic_from_value(&mut self, value: ValueId) -> Option<Intrinsic> {
        match self.current_function.dfg[value] {
            Value::Intrinsic(intrinsic) => Some(intrinsic),
            _ => None,
        }
    }

    /// Insert instructions to increment the reference count of any array(s) stored
    /// within the given value. If the given value is not an array and does not contain
    /// any arrays, this does nothing.
    pub(crate) fn increment_array_reference_count(&mut self, value: ValueId) {
        self.update_array_reference_count(value, true, None);
    }

    /// Insert instructions to decrement the reference count of any array(s) stored
    /// within the given value. If the given value is not an array and does not contain
    /// any arrays, this does nothing.
    pub(crate) fn decrement_array_reference_count(&mut self, value: ValueId) {
        self.update_array_reference_count(value, false, None);
    }

    /// Increment or decrement the given value's reference count if it is an array.
    /// If it is not an array, this does nothing. Note that inc_rc and dec_rc instructions
    /// are ignored outside of unconstrained code.
    fn update_array_reference_count(
        &mut self,
        value: ValueId,
        increment: bool,
        load_address: Option<ValueId>,
    ) {
        match self.type_of_value(value) {
            Type::Numeric(_) => (),
            Type::Function => (),
            Type::Reference(element) => {
                if element.contains_an_array() {
                    let reference = value;
                    let value = self.insert_load(reference, element.as_ref().clone());
                    self.update_array_reference_count(value, increment, Some(reference));
                }
            }
            typ @ Type::Array(..) | typ @ Type::Slice(..) => {
                // If there are nested arrays or slices, we wait until ArrayGet
                // is issued to increment the count of that array.
                let update_rc = |this: &mut Self, value| {
                    if increment {
                        this.insert_inc_rc(value);
                    } else {
                        this.insert_dec_rc(value);
                    }
                };

                update_rc(self, value);
                let dfg = &self.current_function.dfg;

                // This is a bit odd, but in brillig the inc_rc instruction operates on
                // a copy of the array's metadata, so we need to re-store a loaded array
                // even if there have been no other changes to it.
                if let Some(address) = load_address {
                    // If we already have a load from the Type::Reference case, avoid inserting
                    // another load and rc update.
                    self.insert_store(address, value);
                } else if let Value::Instruction { instruction, .. } = &dfg[value] {
                    let instruction = &dfg[*instruction];
                    if let Instruction::Load { address } = instruction {
                        // We can't re-use `value` in case the original address was stored
                        // to again in the meantime. So introduce another load.
                        let address = *address;
                        let new_load = self.insert_load(address, typ);
                        update_rc(self, new_load);
                        self.insert_store(address, new_load);
                    }
                }
            }
        }
    }

    pub(crate) fn record_error_type(&mut self, selector: ErrorSelector, typ: ErrorType) {
        self.error_types.insert(selector, typ);
    }
}

impl std::ops::Index<ValueId> for FunctionBuilder {
    type Output = Value;

    fn index(&self, id: ValueId) -> &Self::Output {
        &self.current_function.dfg[id]
    }
}

impl std::ops::Index<InstructionId> for FunctionBuilder {
    type Output = Instruction;

    fn index(&self, id: InstructionId) -> &Self::Output {
        &self.current_function.dfg[id]
    }
}

impl std::ops::Index<BasicBlockId> for FunctionBuilder {
    type Output = BasicBlock;

    fn index(&self, id: BasicBlockId) -> &Self::Output {
        &self.current_function.dfg[id]
    }
}

#[cfg(test)]
mod tests {
    use std::rc::Rc;

    use acvm::FieldElement;

    use crate::ssa::ir::{
        instruction::{Endian, Intrinsic},
        map::Id,
        types::Type,
        value::Value,
    };

    use super::FunctionBuilder;

    #[test]
    fn insert_constant_call() {
        // `bits` should be an array of constants [1, 1, 1, 0...] of length 8:
        // let x = 7;
        // let bits = x.to_le_bits(8);
        let func_id = Id::test_new(0);
        let mut builder = FunctionBuilder::new("func".into(), func_id);
        let one = builder.numeric_constant(FieldElement::one(), Type::bool());
        let zero = builder.numeric_constant(FieldElement::zero(), Type::bool());

        let to_bits_id = builder.import_intrinsic_id(Intrinsic::ToBits(Endian::Little));
        let input = builder.numeric_constant(FieldElement::from(7_u128), Type::field());
        let length = builder.numeric_constant(FieldElement::from(8_u128), Type::field());
        let result_types = vec![Type::Array(Rc::new(vec![Type::bool()]), 8)];
        let call_results =
            builder.insert_call(to_bits_id, vec![input, length], result_types).into_owned();

        let slice_len = match &builder.current_function.dfg[call_results[0]] {
            Value::NumericConstant { constant, .. } => *constant,
            _ => panic!(),
        };
        assert_eq!(slice_len, FieldElement::from(8_u128));

        let slice = match &builder.current_function.dfg[call_results[1]] {
            Value::Array { array, .. } => array,
            _ => panic!(),
        };
        assert_eq!(slice[0], one);
        assert_eq!(slice[1], one);
        assert_eq!(slice[2], one);
        assert_eq!(slice[3], zero);
    }
}<|MERGE_RESOLUTION|>--- conflicted
+++ resolved
@@ -19,11 +19,7 @@
         basic_block::BasicBlock,
         dfg::{CallStack, InsertInstructionResult},
         function::RuntimeType,
-<<<<<<< HEAD
-        instruction::{ConstrainError, ErrorType, InstructionId, Intrinsic},
-=======
         instruction::{ConstrainError, InstructionId, Intrinsic},
->>>>>>> 2e085b93
     },
     ssa_gen::Ssa,
 };
