use acvm::{AcirField, BlackBoxFunctionSolver, BlackBoxResolutionError, FieldElement};
use bn254_blackbox_solver::derive_generators;
use iter_extended::{try_vecmap, vecmap};
use num_bigint::BigUint;

use crate::ssa::{
    interpreter::NumericValue,
    ir::{
        dfg,
        instruction::{Endian, Intrinsic},
        types::{NumericType, Type},
        value::ValueId,
    },
};

use super::{ArrayValue, IResult, IResults, InternalError, Interpreter, InterpreterError, Value};

impl Interpreter<'_> {
    pub(super) fn call_intrinsic(
        &mut self,
        intrinsic: Intrinsic,
        args: &[ValueId],
        results: &[ValueId],
    ) -> IResults {
        match intrinsic {
            Intrinsic::ArrayLen => {
                check_argument_count(args, 1, intrinsic)?;
                let array = self.lookup_array_or_slice(args[0], "call to array_len")?;
                let length = array.elements.borrow().len();
                Ok(vec![Value::Numeric(NumericValue::U32(length as u32))])
            }
            Intrinsic::ArrayAsStrUnchecked => {
                check_argument_count(args, 1, intrinsic)?;
                Ok(vec![self.lookup(args[0])?])
            }
            Intrinsic::AsSlice => {
                check_argument_count(args, 1, intrinsic)?;
                let array = self.lookup_array_or_slice(args[0], "call to as_slice")?;
                let length = array.elements.borrow().len();
                let length = Value::Numeric(NumericValue::U32(length as u32));

                let elements = array.elements.borrow().to_vec();
                let slice = Value::slice(elements, array.element_types.clone());
                Ok(vec![length, slice])
            }
            Intrinsic::AssertConstant => {
                // Nothing we can do here unfortunately if we want to allow code with
                // assert_constant to still pass pre-inlining and other optimizations.
                Ok(Vec::new())
            }
            Intrinsic::StaticAssert => {
                check_argument_count_is_at_least(args, 2, intrinsic)?;

                let condition = self.lookup_bool(args[0], "static_assert")?;
                if condition {
                    Ok(Vec::new())
                } else {
                    // Static assert can either have 2 arguments, in which case the second one is a string,
                    // or it can have more arguments in case fmtstring or some other non-string value is passed.
                    // For simplicity, we won't build the dynamic message here.
                    let message = if args.len() == 2 {
                        self.lookup_string(args[1], "static_assert")?
                    } else {
                        "static_assert failed".to_string()
                    };
                    Err(InterpreterError::StaticAssertFailed { condition: args[0], message })
                }
            }
            Intrinsic::SlicePushBack => self.slice_push_back(args),
            Intrinsic::SlicePushFront => self.slice_push_front(args),
            Intrinsic::SlicePopBack => self.slice_pop_back(args),
            Intrinsic::SlicePopFront => self.slice_pop_front(args),
            Intrinsic::SliceInsert => self.slice_insert(args),
            Intrinsic::SliceRemove => self.slice_remove(args),
            Intrinsic::ApplyRangeConstraint => {
                Err(InterpreterError::Internal(InternalError::UnexpectedInstruction {
                    reason: "Intrinsic::ApplyRangeConstraint should have been converted to a RangeCheck instruction",
                }))
            }
            Intrinsic::StrAsBytes => {
                // This one is a no-op
                check_argument_count(args, 1, intrinsic)?;
                Ok(vec![self.lookup(args[0])?])
            }
            Intrinsic::AsWitness => {
                // This one is also a no-op, but it doesn't return anything
                check_argument_count(args, 1, intrinsic)?;
                Ok(vec![])
            }
            Intrinsic::ToBits(endian) => {
                check_argument_count(args, 1, intrinsic)?;
                let field = self.lookup_field(args[0], "call to to_bits")?;
                let element_type = NumericType::bool();
                self.to_radix(endian, element_type, args[0], field, 2, results[0])
            }
            Intrinsic::ToRadix(endian) => {
                check_argument_count(args, 2, intrinsic)?;
                let field = self.lookup_field(args[0], "call to to_radix")?;
                let radix = self.lookup_u32(args[1], "call to to_radix")?;
                let element_type = NumericType::Unsigned { bit_size: 8 };
                self.to_radix(endian, element_type, args[0], field, radix, results[0])
            }
            Intrinsic::BlackBox(black_box_func) => match black_box_func {
                acvm::acir::BlackBoxFunc::AES128Encrypt => {
                    check_argument_count(args, 3, intrinsic)?;
                    let inputs = self.lookup_bytes(args[0], "call AES128Encrypt BlackBox")?;
                    let iv = self.lookup_bytes(args[1], "call AES128Encrypt BlackBox")?;
                    let key = self.lookup_bytes(args[2], "call AES128Encrypt BlackBox")?;
                    let iv_len = iv.len();
                    let iv_array: [u8; 16] = iv.try_into().map_err(|_| {
                        InterpreterError::Internal(InternalError::InvalidInputSize {
                            expected_size: 16,
                            size: iv_len,
                        })
                    })?;
                    let key_len = key.len();
                    let key_array: [u8; 16] = key.try_into().map_err(|_| {
                        InterpreterError::Internal(InternalError::InvalidInputSize {
                            expected_size: 16,
                            size: key_len,
                        })
                    })?;
                    let result =
                        acvm::blackbox_solver::aes128_encrypt(&inputs, iv_array, key_array)
                            .map_err(Self::convert_error)?;
                    let result = result.iter().map(|v| (*v as u128).into());
                    let result = Value::array_from_iter(result, NumericType::unsigned(8))?;
                    Ok(vec![result])
                }
                acvm::acir::BlackBoxFunc::AND => {
                    Err(InterpreterError::Internal(InternalError::UnexpectedInstruction {
                        reason: "AND instruction should have already been evaluated",
                    }))
                }
                acvm::acir::BlackBoxFunc::XOR => {
                    Err(InterpreterError::Internal(InternalError::UnexpectedInstruction {
                        reason: "XOR instruction should have already been evaluated",
                    }))
                }
                acvm::acir::BlackBoxFunc::RANGE => {
                    Err(InterpreterError::Internal(InternalError::UnexpectedInstruction {
                        reason: "RANGE instruction should have already been evaluated",
                    }))
                }
                acvm::acir::BlackBoxFunc::Blake2s => {
                    check_argument_count(args, 1, intrinsic)?;
                    let inputs = self.lookup_bytes(args[0], "call Blake2s BlackBox")?;
                    let result =
                        acvm::blackbox_solver::blake2s(&inputs).map_err(Self::convert_error)?;
                    let result = result.iter().map(|e| (*e as u128).into());
                    let result = Value::array_from_iter(result, NumericType::unsigned(8))?;
                    Ok(vec![result])
                }
                acvm::acir::BlackBoxFunc::Blake3 => {
                    check_argument_count(args, 1, intrinsic)?;
                    let inputs = self.lookup_bytes(args[0], "call Blake3 BlackBox")?;
                    let results =
                        acvm::blackbox_solver::blake3(&inputs).map_err(Self::convert_error)?;
                    let results = results.iter().map(|e| (*e as u128).into());
                    let results = Value::array_from_iter(results, NumericType::unsigned(8))?;
                    Ok(vec![results])
                }
                acvm::acir::BlackBoxFunc::EcdsaSecp256k1 => {
                    check_argument_count(args, 4, intrinsic)?;
                    let x = self.lookup_bytes(args[0], "call EcdsaSecp256k1 BlackBox")?;
                    let y = self.lookup_bytes(args[1], "call EcdsaSecp256k1 BlackBox")?;
                    let s = self.lookup_bytes(args[2], "call EcdsaSecp256k1 BlackBox")?;
                    let m = self.lookup_bytes(args[3], "call EcdsaSecp256k1 BlackBox")?;
                    let x_len = x.len();
                    let x_array: &[u8; 32] = &x.try_into().map_err(|_| {
                        InterpreterError::Internal(InternalError::InvalidInputSize {
                            expected_size: 32,
                            size: x_len,
                        })
                    })?;
                    let y_len = y.len();
                    let y_array: &[u8; 32] = &y.try_into().map_err(|_| {
                        InterpreterError::Internal(InternalError::InvalidInputSize {
                            expected_size: 32,
                            size: y_len,
                        })
                    })?;
                    let s_len = s.len();
                    let s_array: &[u8; 64] = &s.try_into().map_err(|_| {
                        InterpreterError::Internal(InternalError::InvalidInputSize {
                            expected_size: 64,
                            size: s_len,
                        })
                    })?;
                    let result = acvm::blackbox_solver::ecdsa_secp256k1_verify(
                        &m, x_array, y_array, s_array,
                    )
                    .map_err(Self::convert_error)?;
                    Ok(vec![Value::from_constant(
                        result.into(),
                        NumericType::Unsigned { bit_size: 1 },
                    )?])
                }
                acvm::acir::BlackBoxFunc::EcdsaSecp256r1 => {
                    check_argument_count(args, 4, intrinsic)?;
                    let x = self.lookup_bytes(args[0], "call EcdsaSecp256r1 BlackBox")?;
                    let y = self.lookup_bytes(args[1], "call EcdsaSecp256r1 BlackBox")?;
                    let s = self.lookup_bytes(args[2], "call EcdsaSecp256r1 BlackBox")?;
                    let m = self.lookup_bytes(args[3], "call EcdsaSecp256r1 BlackBox")?;
                    let x_len = x.len();
                    let x_array: &[u8; 32] = &x.try_into().map_err(|_| {
                        InterpreterError::Internal(InternalError::InvalidInputSize {
                            expected_size: 32,
                            size: x_len,
                        })
                    })?;
                    let y_len = y.len();
                    let y_array: &[u8; 32] = &y.try_into().map_err(|_| {
                        InterpreterError::Internal(InternalError::InvalidInputSize {
                            expected_size: 32,
                            size: y_len,
                        })
                    })?;
                    let s_len = s.len();
                    let s_array: &[u8; 64] = &s.try_into().map_err(|_| {
                        InterpreterError::Internal(InternalError::InvalidInputSize {
                            expected_size: 64,
                            size: s_len,
                        })
                    })?;
                    let result = acvm::blackbox_solver::ecdsa_secp256r1_verify(
                        &m, x_array, y_array, s_array,
                    )
                    .map_err(Self::convert_error)?;
                    Ok(vec![Value::from_constant(
                        result.into(),
                        NumericType::Unsigned { bit_size: 1 },
                    )?])
                }
                acvm::acir::BlackBoxFunc::MultiScalarMul => {
                    check_argument_count(args, 2, intrinsic)?;
                    let input_points =
                        self.lookup_array_or_slice(args[0], "call to MultiScalarMul blackbox")?;
                    let mut points = Vec::new();
                    for (i, v) in input_points.elements.borrow().iter().enumerate() {
                        if i % 3 == 2 {
                            points.push((v.as_bool().ok_or(
                                InterpreterError::Internal(InternalError::TypeError {
                                    value_id: args[0],
                                    value: v.to_string(),
                                    expected_type: "bool",
                                    instruction: "retrieving is_infinite in call to MultiScalarMul blackbox",
                                })
                            )? as u128).into());
                        } else {
                            points.push(
                            v.as_field().ok_or(
                                InterpreterError::Internal(InternalError::TypeError {
                                    value_id: args[0],
                                    value: v.to_string(),
                                    expected_type: "field",
                                    instruction: "retrieving ec points in call to MultiScalarMul blackbox",
                                })
                            )?);
                        }
                    }
                    let scalars =
                        self.lookup_array_or_slice(args[1], "call to MultiScalarMul blackbox")?;
                    let mut scalars_lo = Vec::new();
                    let mut scalars_hi = Vec::new();
                    for (i, v) in scalars.elements.borrow().iter().enumerate() {
                        if i % 2 == 0 {
                            scalars_lo.push(v.as_field().ok_or(
                                InterpreterError::Internal(InternalError::TypeError {
                                    value_id: args[0],
                                    value: v.to_string(),
                                    expected_type: "Field",
                                    instruction: "retrieving scalars in call to MultiScalarMul blackbox",
                                })
                            )?);
                        } else {
                            scalars_hi.push(v.as_field().ok_or(
                                InterpreterError::Internal(InternalError::TypeError {
                                    value_id: args[0],
                                    value: v.to_string(),
                                    expected_type: "Field",
                                    instruction: "retrieving scalars in call to MultiScalarMul blackbox",
                                })
                            )?);
                        }
                    }
                    let solver = bn254_blackbox_solver::Bn254BlackBoxSolver(false);
                    let result = solver.multi_scalar_mul(&points, &scalars_lo, &scalars_hi);
                    let (x, y, is_infinite) = result.map_err(Self::convert_error)?;
                    let result = new_embedded_curve_point(x, y, is_infinite)?;
                    Ok(vec![result])
                }
                acvm::acir::BlackBoxFunc::Keccakf1600 => {
                    check_argument_count(args, 1, intrinsic)?;
                    let inputs = self.lookup_vec_u64(args[0], "call to Keccakf1600 BlackBox")?;
                    let input_len = inputs.len();
                    let inputs_array: [u64; 25] = inputs.try_into().map_err(|_| {
                        InterpreterError::Internal(InternalError::InvalidInputSize {
                            expected_size: 25,
                            size: input_len,
                        })
                    })?;
                    let results = acvm::blackbox_solver::keccakf1600(inputs_array)
                        .map_err(Self::convert_error)?;
                    let results = results.iter().map(|e| (*e as u128).into());
                    let results =
                        Value::array_from_iter(results, NumericType::Unsigned { bit_size: 64 })?;
                    Ok(vec![results])
                }
                acvm::acir::BlackBoxFunc::RecursiveAggregation => {
                    // Recursive aggregation only updates the backend internal state
                    // from the SSA interpreter, it is a no-op.
                    Ok(vec![])
                }
                acvm::acir::BlackBoxFunc::EmbeddedCurveAdd => {
                    check_argument_count(args, 6, intrinsic)?;
                    let solver = bn254_blackbox_solver::Bn254BlackBoxSolver(false);
                    let lhs = (
                        self.lookup_field(args[0], "call EmbeddedCurveAdd BlackBox")?,
                        self.lookup_field(args[1], "call EmbeddedCurveAdd BlackBox")?,
                        self.lookup_bool(args[2], "call EmbeddedCurveAdd BlackBox")?,
                    );
                    let rhs = (
                        self.lookup_field(args[3], "call EmbeddedCurveAdd BlackBox")?,
                        self.lookup_field(args[4], "call EmbeddedCurveAdd BlackBox")?,
                        self.lookup_bool(args[5], "call EmbeddedCurveAdd BlackBox")?,
                    );
                    let result =
                        solver.ec_add(&lhs.0, &lhs.1, &lhs.2.into(), &rhs.0, &rhs.1, &rhs.2.into());
                    let (x, y, is_infinite) = result.map_err(Self::convert_error)?;
                    let result = new_embedded_curve_point(x, y, is_infinite)?;
                    Ok(vec![result])
                }
                acvm::acir::BlackBoxFunc::BigIntAdd
                | acvm::acir::BlackBoxFunc::BigIntSub
                | acvm::acir::BlackBoxFunc::BigIntMul
                | acvm::acir::BlackBoxFunc::BigIntDiv
                | acvm::acir::BlackBoxFunc::BigIntFromLeBytes
                | acvm::acir::BlackBoxFunc::BigIntToLeBytes => {
                    Err(InterpreterError::Internal(InternalError::UnexpectedInstruction {
                        reason: "unused BigInt BlackBox function",
                    }))
                }
                acvm::acir::BlackBoxFunc::Poseidon2Permutation => {
                    check_argument_count(args, 2, intrinsic)?;
<<<<<<< HEAD
                    let inputs =
                        self.lookup_vec_field(args[0], "call Poseidon2Permutation BlackBox")?;
=======
                    let inputs = self
                        .lookup_vec_field(args[0], "call Poseidon2Permutation BlackBox (inputs)")?;
                    let length =
                        self.lookup_u32(args[1], "call Poseidon2Permutation BlackBox (length)")?;
>>>>>>> 39cec14b
                    let solver = bn254_blackbox_solver::Bn254BlackBoxSolver(false);
                    let result = solver
                        .poseidon2_permutation(&inputs, length)
                        .map_err(Self::convert_error)?;
                    let result = Value::array_from_iter(result, NumericType::NativeField)?;
                    Ok(vec![result])
                }
                acvm::acir::BlackBoxFunc::Sha256Compression => {
                    check_argument_count(args, 2, intrinsic)?;
                    let inputs = self.lookup_vec_u32(args[0], "call Sha256Compression BlackBox")?;
                    let state = self.lookup_vec_u32(args[1], "call Sha256Compression BlackBox")?;
                    let input_len = inputs.len();
                    let inputs: [u32; 16] = inputs.try_into().map_err(|_| {
                        InterpreterError::Internal(InternalError::InvalidInputSize {
                            expected_size: 16,
                            size: input_len,
                        })
                    })?;
                    let state_len = state.len();
                    let mut state: [u32; 8] = state.try_into().map_err(|_| {
                        InterpreterError::Internal(InternalError::InvalidInputSize {
                            expected_size: 16,
                            size: state_len,
                        })
                    })?;
                    acvm::blackbox_solver::sha256_compression(&mut state, &inputs);
                    let result = state.iter().map(|e| (*e as u128).into());
                    let result = Value::array_from_iter(result, NumericType::unsigned(32))?;
                    Ok(vec![result])
                }
            },
            Intrinsic::Hint(_) => self.lookup_all(args),
            Intrinsic::IsUnconstrained => {
                check_argument_count(args, 0, intrinsic)?;
                Ok(vec![Value::bool(self.in_unconstrained_context())])
            }
            Intrinsic::DerivePedersenGenerators => {
                check_argument_count(args, 2, intrinsic)?;

                let inputs =
                    self.lookup_bytes(args[0], "call DerivePedersenGenerators BlackBox")?;
                let index = self.lookup_u32(args[1], "call DerivePedersenGenerators BlackBox")?;

                // The definition is:
                //
                // ```noir
                // fn __derive_generators<let N: u32, let M: u32>(
                //     domain_separator_bytes: [u8; M],
                //     starting_index: u32,
                // ) -> [EmbeddedCurvePoint; N] {}
                // ```
                //
                // We need to get N from the return type.
                if results.len() != 1 {
                    return Err(InterpreterError::Internal(
                        InternalError::UnexpectedResultLength {
                            actual_length: results.len(),
                            expected_length: 1,
                            instruction: "call DerivePedersenGenerators BlackBox",
                        },
                    ));
                }

                let result_type = self.dfg().type_of_value(results[0]);
                let Type::Array(_, n) = result_type else {
                    return Err(InterpreterError::Internal(InternalError::UnexpectedResultType {
                        actual_type: result_type.to_string(),
                        expected_type: "array",
                        instruction: "call DerivePedersenGenerators BlackBox",
                    }));
                };

                let generators = derive_generators(&inputs, n, index);
                let mut result = Vec::with_capacity(inputs.len());
                for generator in generators.iter() {
                    let x_big: BigUint = generator.x.into();
                    let x = FieldElement::from_le_bytes_reduce(&x_big.to_bytes_le());
                    let y_big: BigUint = generator.y.into();
                    let y = FieldElement::from_le_bytes_reduce(&y_big.to_bytes_le());
                    result.push(Value::from_constant(x, NumericType::NativeField)?);
                    result.push(Value::from_constant(y, NumericType::NativeField)?);
                    result.push(Value::from_constant(
                        generator.infinity.into(),
                        NumericType::bool(),
                    )?);
                }
                let results = Value::array(
                    result,
                    vec![
                        Type::Numeric(NumericType::NativeField),
                        Type::Numeric(NumericType::NativeField),
                        Type::Numeric(NumericType::bool()),
                    ],
                );
                Ok(vec![results])
            }
            Intrinsic::FieldLessThan => {
                if !self.in_unconstrained_context() {
                    return Err(InterpreterError::Internal(
                        InternalError::FieldLessThanCalledInConstrainedContext,
                    ));
                }
                check_argument_count(args, 2, intrinsic)?;
                let lhs = self.lookup_field(args[0], "lhs of call to field less than")?;
                let rhs = self.lookup_field(args[1], "rhs of call to field less than")?;
                Ok(vec![Value::bool(lhs < rhs)])
            }
            Intrinsic::ArrayRefCount | Intrinsic::SliceRefCount => {
                let array = self.lookup_array_or_slice(args[0], "array/slice ref count")?;
                let rc = *array.rc.borrow();
                Ok(vec![Value::from_constant(rc.into(), NumericType::unsigned(32))?])
            }
        }
    }

    fn convert_error(err: BlackBoxResolutionError) -> InterpreterError {
        let BlackBoxResolutionError::Failed(name, reason) = err;
        InterpreterError::BlackBoxError { name: name.to_string(), reason }
    }

    fn to_radix(
        &self,
        endian: Endian,
        element_type: NumericType,
        field_id: ValueId,
        field: FieldElement,
        radix: u32,
        result: ValueId,
    ) -> IResults {
        let result_type = self.dfg().type_of_value(result);
        let Type::Array(_, limb_count) = result_type else {
            return Err(InterpreterError::Internal(InternalError::TypeError {
                value_id: result,
                value: result_type.to_string(),
                expected_type: "array",
                instruction: "call to to_radix",
            }));
        };

        let Some(limbs) = dfg::simplify::constant_to_radix(endian, field, radix, limb_count) else {
            return Err(InterpreterError::ToRadixFailed { field_id, field, radix });
        };

        let elements = try_vecmap(limbs, |limb| Value::from_constant(limb, element_type))?;
        Ok(vec![Value::array(elements, vec![Type::Numeric(element_type)])])
    }

    /// (length, slice, elem...) -> (length, slice)
    fn slice_push_back(&self, args: &[ValueId]) -> IResults {
        let length = self.lookup_u32(args[0], "call to slice_push_back")?;
        let slice = self.lookup_array_or_slice(args[1], "call to slice_push_back")?;

        // The resulting slice should be cloned - should we check RC here to try mutating it?
        // It'd need to be brillig-only if so since RC is always 1 in acir.
        let mut new_elements = slice.elements.borrow().to_vec();
        let element_types = slice.element_types.clone();

        for arg in args.iter().skip(2) {
            new_elements.push(self.lookup(*arg)?);
        }

        let new_length = Value::Numeric(NumericValue::U32(length + 1));
        let new_slice = Value::slice(new_elements, element_types);
        Ok(vec![new_length, new_slice])
    }

    /// (length, slice, elem...) -> (length, slice)
    fn slice_push_front(&self, args: &[ValueId]) -> IResults {
        let length = self.lookup_u32(args[0], "call to slice_push_front")?;
        let slice = self.lookup_array_or_slice(args[1], "call to slice_push_front")?;
        let slice_elements = slice.elements.clone();
        let element_types = slice.element_types.clone();

        let mut new_elements = try_vecmap(args.iter().skip(2), |arg| self.lookup(*arg))?;
        new_elements.extend_from_slice(&slice_elements.borrow());

        let new_length = Value::Numeric(NumericValue::U32(length + 1));
        let new_slice = Value::slice(new_elements, element_types);
        Ok(vec![new_length, new_slice])
    }

    /// (length, slice) -> (length, slice, elem...)
    fn slice_pop_back(&self, args: &[ValueId]) -> IResults {
        let length = self.lookup_u32(args[0], "call to slice_pop_back")?;
        let slice = self.lookup_array_or_slice(args[1], "call to slice_pop_back")?;

        let mut slice_elements = slice.elements.borrow().to_vec();
        let element_types = slice.element_types.clone();

        if slice_elements.is_empty() {
            let instruction = "slice_pop_back";
            return Err(InterpreterError::PoppedFromEmptySlice { slice: args[1], instruction });
        }
        check_slice_can_pop_all_element_types(args[1], &slice)?;

        let mut popped_elements = vecmap(0..element_types.len(), |_| slice_elements.pop().unwrap());
        popped_elements.reverse();

        let new_length = Value::Numeric(NumericValue::U32(length - 1));
        let new_slice = Value::slice(slice_elements, element_types);
        let mut results = vec![new_length, new_slice];
        results.extend(popped_elements);
        Ok(results)
    }

    /// (length, slice) -> (elem..., length, slice)
    fn slice_pop_front(&self, args: &[ValueId]) -> IResults {
        let length = self.lookup_u32(args[0], "call to slice_pop_front")?;
        let slice = self.lookup_array_or_slice(args[1], "call to slice_pop_front")?;

        let mut slice_elements = slice.elements.borrow().to_vec();
        let element_types = slice.element_types.clone();

        if slice_elements.is_empty() {
            let instruction = "slice_pop_front";
            return Err(InterpreterError::PoppedFromEmptySlice { slice: args[1], instruction });
        }
        check_slice_can_pop_all_element_types(args[1], &slice)?;

        let mut results = slice_elements.drain(0..element_types.len()).collect::<Vec<_>>();

        let new_length = Value::Numeric(NumericValue::U32(length - 1));
        let new_slice = Value::slice(slice_elements, element_types);
        results.push(new_length);
        results.push(new_slice);
        Ok(results)
    }

    /// (length, slice, index:u32, elem...) -> (length, slice)
    fn slice_insert(&self, args: &[ValueId]) -> IResults {
        let length = self.lookup_u32(args[0], "call to slice_insert")?;
        let slice = self.lookup_array_or_slice(args[1], "call to slice_insert")?;
        let index = self.lookup_u32(args[2], "call to slice_insert")?;

        let mut slice_elements = slice.elements.borrow().to_vec();
        let element_types = slice.element_types.clone();

        let mut index = index as usize * element_types.len();
        for arg in args.iter().skip(3) {
            slice_elements.insert(index, self.lookup(*arg)?);
            index += 1;
        }

        let new_length = Value::Numeric(NumericValue::U32(length + 1));
        let new_slice = Value::slice(slice_elements, element_types);
        Ok(vec![new_length, new_slice])
    }

    /// (length, slice, index:u32) -> (length, slice, elem...)
    fn slice_remove(&self, args: &[ValueId]) -> IResults {
        let length = self.lookup_u32(args[0], "call to slice_remove")?;
        let slice = self.lookup_array_or_slice(args[1], "call to slice_remove")?;
        let index = self.lookup_u32(args[2], "call to slice_remove")?;

        let mut slice_elements = slice.elements.borrow().to_vec();
        let element_types = slice.element_types.clone();

        if slice_elements.is_empty() {
            let instruction = "slice_remove";
            return Err(InterpreterError::PoppedFromEmptySlice { slice: args[1], instruction });
        }
        check_slice_can_pop_all_element_types(args[1], &slice)?;

        let index = index as usize * element_types.len();
        let removed: Vec<_> = slice_elements.drain(index..index + element_types.len()).collect();

        let new_length = Value::Numeric(NumericValue::U32(length - 1));
        let new_slice = Value::slice(slice_elements, element_types);
        let mut results = vec![new_length, new_slice];
        results.extend(removed);
        Ok(results)
    }

    /// Print is not an intrinsic but it is treated like one.
    pub(super) fn call_print(&mut self, _args: Vec<Value>) -> IResults {
        // Stub the call for now
        Ok(Vec::new())
    }
}

fn check_argument_count(
    args: &[ValueId],
    expected_count: usize,
    intrinsic: Intrinsic,
) -> IResult<()> {
    if args.len() != expected_count {
        Err(InterpreterError::Internal(InternalError::IntrinsicArgumentCountMismatch {
            intrinsic,
            arguments: args.len(),
            parameters: expected_count,
        }))
    } else {
        Ok(())
    }
}

fn check_argument_count_is_at_least(
    args: &[ValueId],
    expected_count: usize,
    intrinsic: Intrinsic,
) -> IResult<()> {
    if args.len() < expected_count {
        Err(InterpreterError::Internal(InternalError::IntrinsicMinArgumentCountMismatch {
            intrinsic,
            arguments: args.len(),
            parameters: expected_count,
        }))
    } else {
        Ok(())
    }
}

fn check_slice_can_pop_all_element_types(slice_id: ValueId, slice: &ArrayValue) -> IResult<()> {
    let actual_length = slice.elements.borrow().len();
    if actual_length >= slice.element_types.len() {
        Ok(())
    } else {
        Err(InterpreterError::Internal(InternalError::NotEnoughElementsToPopSliceOfStructs {
            slice_id,
            slice: slice.to_string(),
            actual_length,
            element_types: vecmap(slice.element_types.iter(), ToString::to_string),
        }))
    }
}

fn new_embedded_curve_point(
    x: FieldElement,
    y: FieldElement,
    is_infinite: FieldElement,
) -> IResult<Value> {
    let x = Value::from_constant(x, NumericType::NativeField)?;
    let y = Value::from_constant(y, NumericType::NativeField)?;
    let is_infinite = Value::from_constant(is_infinite, NumericType::bool())?;
    Ok(Value::array(
        vec![x, y, is_infinite],
        vec![
            Type::Numeric(NumericType::NativeField),
            Type::Numeric(NumericType::NativeField),
            Type::Numeric(NumericType::bool()),
        ],
    ))
}<|MERGE_RESOLUTION|>--- conflicted
+++ resolved
@@ -343,15 +343,10 @@
                 }
                 acvm::acir::BlackBoxFunc::Poseidon2Permutation => {
                     check_argument_count(args, 2, intrinsic)?;
-<<<<<<< HEAD
-                    let inputs =
-                        self.lookup_vec_field(args[0], "call Poseidon2Permutation BlackBox")?;
-=======
                     let inputs = self
                         .lookup_vec_field(args[0], "call Poseidon2Permutation BlackBox (inputs)")?;
                     let length =
                         self.lookup_u32(args[1], "call Poseidon2Permutation BlackBox (length)")?;
->>>>>>> 39cec14b
                     let solver = bn254_blackbox_solver::Bn254BlackBoxSolver(false);
                     let result = solver
                         .poseidon2_permutation(&inputs, length)
