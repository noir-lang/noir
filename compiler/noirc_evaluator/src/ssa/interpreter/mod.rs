--- conflicted
+++ resolved
@@ -875,7 +875,6 @@
         result: ValueId,
         side_effects_enabled: bool,
     ) -> IResult<()> {
-<<<<<<< HEAD
         let array = self.lookup_array_or_slice(array, "array get")?;
         let index = self.lookup_u32(index, "array get index")?;
         let mut index = index - offset.to_u32();
@@ -893,18 +892,6 @@
                 return Ok(());
             }
             // Find a valid index
-=======
-        let element = if side_effects_enabled {
-            let array = self.lookup_array_or_slice(array, "array get")?;
-            let index = self.lookup_u32(index, "array get index")?;
-            let index = index - offset.to_u32();
-            let elements = array.elements.borrow();
-            let element = elements.get(index as usize).ok_or_else(|| {
-                InterpreterError::IndexOutOfBounds { index, length: elements.len() as u32 }
-            })?;
-            element.clone()
-        } else {
->>>>>>> 8a252910
             let typ = self.dfg().type_of_value(result);
             for (i, element) in array.elements.borrow().iter().enumerate() {
                 if element.get_type() == typ {
@@ -914,8 +901,12 @@
             }
         }
 
-        let element = array.elements.borrow()[index as usize].clone();
-        self.define(result, element)?;
+        let elements = array.elements.borrow();
+        let element = elements.get(index as usize).ok_or_else(|| {
+            InterpreterError::IndexOutOfBounds { index, length: elements.len() as u32 }
+        })?;
+
+        self.define(result, element.clone())?;
         Ok(())
     }
 
