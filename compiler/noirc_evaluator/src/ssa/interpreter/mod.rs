use std::{cmp::Ordering, collections::BTreeMap, io::Write};

use super::{
    Ssa,
    ir::{
        dfg::DataFlowGraph,
        function::{Function, FunctionId, RuntimeType},
        instruction::{Binary, BinaryOp, ConstrainError, Instruction, TerminatorInstruction},
        types::Type,
        value::Value as IrValue,
        value::ValueId,
    },
};
use crate::ssa::{
    interpreter::value::Fitted,
    ir::{instruction::binary::truncate_field, printer::display_binary, types::NumericType},
};
use acvm::{AcirField, FieldElement};
use errors::{InternalError, InterpreterError, MAX_UNSIGNED_BIT_SIZE};
use iter_extended::{try_vecmap, vecmap};
use noirc_frontend::Shared;
use num_traits::{CheckedShl, CheckedShr};
use rustc_hash::FxHashMap as HashMap;
use value::{ArrayValue, NumericValue, ReferenceValue};

pub mod errors;
mod intrinsics;
pub(crate) mod tests;
pub mod value;

use value::Value;

pub(crate) struct Interpreter<'ssa, W> {
    /// Contains each function called with `main` (or the first called function if
    /// the interpreter was manually invoked on a different function) at
    /// the front of the Vec.
    call_stack: Vec<CallContext>,

    functions: &'ssa BTreeMap<FunctionId, Function>,

    /// The options the interpreter was created with.
    options: InterpreterOptions,

    /// Print output.
    output: W,

    /// Number of instructions and terminators executed.
    step_counter: usize,
}

#[derive(Debug, Clone, Copy, Default)]
pub struct InterpreterOptions {
    /// If true, the interpreter will trace its execution.
    pub trace: bool,
    /// If true, the interpreter treats all foreign function calls (e.g., `print`) as unknown
    pub no_foreign_calls: bool,
    /// Optional limit on the number of executed instructions and terminators, to avoid infinite loops.
    pub step_limit: Option<usize>,
}

struct CallContext {
    /// The function that was called. This is `None` only for the top-level global
    /// scope where global instructions are evaluated.
    called_function: Option<FunctionId>,

    /// Contains each value currently defined and visible to the current function.
    scope: HashMap<ValueId, Value>,

    /// This variable can be modified by `enable_side_effects_if` instructions and is
    /// expected to have no effect if there are no such instructions or if the code
    /// being executed is an unconstrained function.
    side_effects_enabled: bool,
}

impl CallContext {
    fn new(called_function: FunctionId) -> Self {
        Self {
            called_function: Some(called_function),
            scope: Default::default(),
            side_effects_enabled: true,
        }
    }

    fn global_context() -> Self {
        Self { called_function: None, scope: Default::default(), side_effects_enabled: true }
    }
}

type IResult<T> = Result<T, InterpreterError>;
pub type IResults = IResult<Vec<Value>>;

#[allow(unused)]
impl Ssa {
    pub fn interpret(&self, args: Vec<Value>) -> IResults {
        self.interpret_with_options(args, InterpreterOptions::default(), std::io::empty())
    }

    pub fn interpret_with_options<W: Write>(
        &self,
        args: Vec<Value>,
        options: InterpreterOptions,
        output: W,
    ) -> IResults {
        self.interpret_function(self.main_id, args, options, output)
    }

    fn interpret_function<W: Write>(
        &self,
        function: FunctionId,
        args: Vec<Value>,
        options: InterpreterOptions,
        output: W,
    ) -> IResults {
        let mut interpreter = Interpreter::new(self, options, output);
        interpreter.interpret_globals()?;
        interpreter.interpret_function(function, args)
    }
}

impl<'ssa, W: Write> Interpreter<'ssa, W> {
    fn new(ssa: &'ssa Ssa, options: InterpreterOptions, output: W) -> Self {
        Self::new_from_functions(&ssa.functions, options, output)
    }

    pub(crate) fn new_from_functions(
        functions: &'ssa BTreeMap<FunctionId, Function>,
        options: InterpreterOptions,
        output: W,
    ) -> Self {
        let call_stack = vec![CallContext::global_context()];
        Self { functions, call_stack, options, output, step_counter: 0 }
    }

    pub(crate) fn functions(&self) -> &BTreeMap<FunctionId, Function> {
        self.functions
    }

    /// Increment the step counter, or return [InterpreterError::OutOfBudget].
    ///
    /// If there is no step limit, then it doesn't increment the counter.
    fn inc_step_counter(&mut self) -> IResult<()> {
        if let Some(limit) = self.options.step_limit {
            if self.step_counter >= limit {
                return Err(InterpreterError::OutOfBudget { steps: self.step_counter });
            }
            // With a limit we shouldn't wrap around, but just in case we wanted move this outside,
            // use a safe wrap-around increment.
            self.step_counter = self.step_counter.wrapping_add(1);
        };
        Ok(())
    }

    fn call_context(&self) -> &CallContext {
        self.call_stack.last().expect("call_stack should always be non-empty")
    }

    fn call_context_mut(&mut self) -> &mut CallContext {
        self.call_stack.last_mut().expect("call_stack should always be non-empty")
    }

    fn global_scope(&self) -> &HashMap<ValueId, Value> {
        &self.call_stack.first().expect("call_stack should always be non-empty").scope
    }

    fn try_current_function(&self) -> Option<&'ssa Function> {
        let current_function_id = self.call_context().called_function;
        current_function_id.map(|current_function_id| &self.functions[&current_function_id])
    }

    fn current_function(&self) -> &'ssa Function {
        self.try_current_function().expect(
            "Tried calling `Interpreter::current_function` while evaluating global instructions",
        )
    }

    fn dfg(&self) -> &'ssa DataFlowGraph {
        &self.current_function().dfg
    }

    fn in_unconstrained_context(&self) -> bool {
        self.current_function().runtime().is_brillig()
    }

    /// Define or redefine a value.
    /// Redefinitions are expected in the case of loops.
    fn define(&mut self, id: ValueId, value: Value) -> IResult<()> {
        if self.options.trace {
            println!("{id} = {value}");
        }

        if let Some(func) = self.try_current_function() {
            let expected_type = func.dfg.type_of_value(id);
            let actual_type = value.get_type();

            if expected_type != actual_type {
                return Err(internal(InternalError::ValueTypeDoesNotMatchReturnType {
                    value_id: id,
                    expected_type: expected_type.to_string(),
                    actual_type: actual_type.to_string(),
                }));
            }
        }

        self.call_context_mut().scope.insert(id, value);

        Ok(())
    }

    /// Interpret the global instructions.
    ///
    /// Once this is complete, the interpreter can be reused for multiple
    /// function calls within the same SSA.
    pub(crate) fn interpret_globals(&mut self) -> IResult<()> {
<<<<<<< HEAD
        let Some((_, function)) = self.functions.first_key_value() else {
            return Ok(());
        };

=======
        assert_eq!(self.call_stack.len(), 1, "should be in the global context");
        let (_, function) = self.functions.first_key_value().unwrap();
>>>>>>> c3c91a99
        let globals = &function.dfg.globals;
        for (global_id, global) in globals.values_iter() {
            let value = match global {
                super::ir::value::Value::Instruction { instruction, .. } => {
                    let instruction = &globals[*instruction];
                    self.interpret_instruction(instruction, &[global_id])?;
                    continue;
                }
                super::ir::value::Value::NumericConstant { constant, typ } => {
                    Value::from_constant(*constant, *typ)?
                }
                super::ir::value::Value::Function(id) => Value::Function(*id),
                super::ir::value::Value::Intrinsic(intrinsic) => Value::Intrinsic(*intrinsic),
                super::ir::value::Value::ForeignFunction(name) => {
                    Value::ForeignFunction(name.clone())
                }
                super::ir::value::Value::Global(_) | super::ir::value::Value::Param { .. } => {
                    unreachable!()
                }
            };
            self.define(global_id, value)?;
        }
        Ok(())
    }

    /// Interpret an entry point, assuming the globals have already been interpreted.
    ///
    /// This resets any previous call stack and step counter.
    pub(crate) fn interpret_function(
        &mut self,
        function_id: FunctionId,
        arguments: Vec<Value>,
    ) -> IResults {
        self.step_counter = 0;
        self.call_stack.truncate(1);
        self.call_function(function_id, arguments)
    }

    /// Interpret a function call.
    ///
    /// Unlike `interpret_function` this does not reset the state;
    /// it is meant to be used for internal calls.
    fn call_function(&mut self, function_id: FunctionId, mut arguments: Vec<Value>) -> IResults {
        self.call_stack.push(CallContext::new(function_id));

        let function = &self.functions[&function_id];
        if self.options.trace {
            println!();
            println!("enter function {} ({})", function_id, function.name());
        }

        let mut block_id = function.entry_block();
        let dfg = self.dfg();

        // Loop over blocks & instructions inline here to avoid pushing more
        // call frames (in rust). We only push call frames for function calls which
        // should prevent stack overflows for all but excessively large call stacks
        // that may overflow in the brillig vm as well.
        let return_values = loop {
            let block = &dfg[block_id];

            if arguments.len() != block.parameters().len() {
                return Err(internal(InternalError::BlockArgumentCountMismatch {
                    block: block_id,
                    arguments: arguments.len(),
                    parameters: block.parameters().len(),
                }));
            }

            for (parameter, argument) in block.parameters().iter().zip(arguments) {
                self.define(*parameter, argument)?;
            }

            for instruction_id in block.instructions() {
                let results = dfg.instruction_results(*instruction_id);
                self.interpret_instruction(&dfg[*instruction_id], results)?;
            }

            // Account for the terminator; a function might not have actual instructions, other than jumping around.
            self.inc_step_counter()?;

            match block.terminator() {
                None => {
                    return Err(internal(InternalError::BlockMissingTerminator {
                        block: block_id,
                    }));
                }
                Some(TerminatorInstruction::Jmp { destination, arguments: jump_args, .. }) => {
                    block_id = *destination;
                    if self.options.trace {
                        println!("jump to {block_id}");
                    }
                    arguments = self.lookup_all(jump_args)?;
                }
                Some(TerminatorInstruction::JmpIf {
                    condition,
                    then_destination,
                    else_destination,
                    call_stack: _,
                }) => {
                    block_id = if self.lookup_bool(*condition, "jmpif condition")? {
                        *then_destination
                    } else {
                        *else_destination
                    };
                    if self.options.trace {
                        println!("jump to {block_id}");
                    }
                    arguments = Vec::new();
                }
                Some(TerminatorInstruction::Return { return_values, call_stack: _ }) => {
                    let return_values = self.lookup_all(return_values)?;
                    if self.options.trace && !return_values.is_empty() {
                        let return_values =
                            return_values.iter().map(ToString::to_string).collect::<Vec<_>>();
                        println!("return {}", return_values.join(", "));
                    }

                    break return_values;
                }
                Some(TerminatorInstruction::Unreachable { .. }) => {
                    return Err(InterpreterError::ReachedTheUnreachable);
                }
            }
        };

        if self.options.trace {
            println!("exit function {} ({})", function_id, function.name());
            println!();
        }

        self.call_stack.pop();

        if self.options.trace {
            if let Some(context) = self.call_stack.last() {
                if let Some(function_id) = context.called_function {
                    let function = &self.functions[&function_id];
                    println!("back in function {} ({})", function_id, function.name());
                }
            }
        }

        Ok(return_values)
    }

    fn lookup(&self, id: ValueId) -> IResult<Value> {
        if let Some(value) = self.call_context().scope.get(&id) {
            return Ok(value.clone());
        }

        if let Some(value) = self.global_scope().get(&id) {
            return Ok(value.clone());
        }

        Ok(match &self.dfg()[id] {
            super::ir::value::Value::NumericConstant { constant, typ } => {
                Value::from_constant(*constant, *typ)?
            }
            super::ir::value::Value::Function(id) => Value::Function(*id),
            super::ir::value::Value::Intrinsic(intrinsic) => Value::Intrinsic(*intrinsic),
            super::ir::value::Value::ForeignFunction(name) => Value::ForeignFunction(name.clone()),
            super::ir::value::Value::Instruction { .. }
            | super::ir::value::Value::Param { .. }
            | super::ir::value::Value::Global(_) => {
                unreachable!("`{id}` should already be in scope")
            }
        })
    }

    fn lookup_helper<T>(
        &self,
        value_id: ValueId,
        instruction: &'static str,
        expected_type: &'static str,
        convert: impl FnOnce(&Value) -> Option<T>,
    ) -> IResult<T> {
        let value = self.lookup(value_id)?;
        match convert(&value) {
            Some(value) => Ok(value),
            None => {
                let value = value.to_string();
                Err(internal(InternalError::TypeError {
                    value_id,
                    value,
                    expected_type,
                    instruction,
                }))
            }
        }
    }

    fn lookup_bool(&self, value_id: ValueId, instruction: &'static str) -> IResult<bool> {
        self.lookup_helper(value_id, instruction, "bool", Value::as_bool)
    }

    fn lookup_u32(&self, value_id: ValueId, instruction: &'static str) -> IResult<u32> {
        self.lookup_helper(value_id, instruction, "u32", Value::as_u32)
    }

    fn lookup_field(&self, value_id: ValueId, instruction: &'static str) -> IResult<FieldElement> {
        self.lookup_helper(value_id, instruction, "Field", Value::as_field)
    }

    fn lookup_numeric(
        &self,
        value_id: ValueId,
        instruction: &'static str,
    ) -> IResult<NumericValue> {
        self.lookup_helper(value_id, instruction, "numeric", Value::as_numeric)
    }

    fn lookup_array_or_slice(
        &self,
        value_id: ValueId,
        instruction: &'static str,
    ) -> IResult<ArrayValue> {
        self.lookup_helper(value_id, instruction, "array or slice", Value::as_array_or_slice)
    }

    /// Look up an array index.
    ///
    /// If the value exists but it's `Unfit`, returns `IndexOutOfBounds`.
    fn lookup_array_index(
        &self,
        value_id: ValueId,
        instruction: &'static str,
        length: u32,
    ) -> IResult<u32> {
        self.lookup_helper(value_id, instruction, "u32", Value::as_u32).map_err(|e| {
            if matches!(e, InterpreterError::Internal(InternalError::TypeError { .. })) {
                if let Ok(Value::Numeric(NumericValue::U32(Fitted::Unfit(index)))) =
                    self.lookup(value_id)
                {
                    return InterpreterError::IndexOutOfBounds { index, length };
                }
            }
            e
        })
    }

    fn lookup_bytes(&self, value_id: ValueId, instruction: &'static str) -> IResult<Vec<u8>> {
        let array = self.lookup_array_or_slice(value_id, instruction)?;
        let array = array.elements.borrow();
        array
            .iter()
            .map(|v| {
                v.as_u8().ok_or_else(|| {
                    internal(InternalError::TypeError {
                        value_id,
                        value: v.to_string(),
                        expected_type: "u8",
                        instruction,
                    })
                })
            })
            .collect::<Result<Vec<u8>, _>>()
    }

    fn lookup_vec_u32(&self, value_id: ValueId, instruction: &'static str) -> IResult<Vec<u32>> {
        let array = self.lookup_array_or_slice(value_id, instruction)?;
        let array = array.elements.borrow();
        array
            .iter()
            .map(|v| {
                v.as_u32().ok_or_else(|| {
                    internal(InternalError::TypeError {
                        value_id,
                        value: v.to_string(),
                        expected_type: "u32",
                        instruction,
                    })
                })
            })
            .collect::<Result<Vec<u32>, _>>()
    }

    fn lookup_vec_u64(&self, value_id: ValueId, instruction: &'static str) -> IResult<Vec<u64>> {
        let array = self.lookup_array_or_slice(value_id, instruction)?;
        let array = array.elements.borrow();
        array
            .iter()
            .map(|v| {
                v.as_u64().ok_or_else(|| {
                    internal(InternalError::TypeError {
                        value_id,
                        value: v.to_string(),
                        expected_type: "u64",
                        instruction,
                    })
                })
            })
            .collect::<Result<Vec<u64>, _>>()
    }

    fn lookup_vec_field(
        &self,
        value_id: ValueId,
        instruction: &'static str,
    ) -> IResult<Vec<FieldElement>> {
        let array = self.lookup_array_or_slice(value_id, instruction)?;
        let array = array.elements.borrow();
        array
            .iter()
            .map(|v| {
                v.as_field().ok_or_else(|| {
                    internal(InternalError::TypeError {
                        value_id,
                        value: v.to_string(),
                        expected_type: "Field",
                        instruction,
                    })
                })
            })
            .collect::<Result<Vec<FieldElement>, _>>()
    }

    fn lookup_string(&self, value_id: ValueId, instruction: &'static str) -> IResult<String> {
        self.lookup_helper(value_id, instruction, "string", Value::as_string)
    }

    fn lookup_reference(
        &self,
        value_id: ValueId,
        instruction: &'static str,
    ) -> IResult<ReferenceValue> {
        self.lookup_helper(value_id, instruction, "reference", Value::as_reference)
    }

    fn lookup_all(&self, ids: &[ValueId]) -> IResult<Vec<Value>> {
        try_vecmap(ids, |id| self.lookup(*id))
    }

    fn side_effects_enabled(&self, instruction: &Instruction) -> bool {
        let Some(current_function) = self.try_current_function() else {
            // If there's no current function it means we are evaluating global instructions
            return true;
        };

        match current_function.runtime() {
            RuntimeType::Acir(_) => {
                self.call_context().side_effects_enabled
                    || !instruction.requires_acir_gen_predicate(&current_function.dfg)
            }
            RuntimeType::Brillig(_) => true,
        }
    }

    #[allow(unused)]
    fn interpret_instruction(
        &mut self,
        instruction: &Instruction,
        results: &[ValueId],
    ) -> IResult<()> {
        self.inc_step_counter()?;

        let side_effects_enabled = self.side_effects_enabled(instruction);

        match instruction {
            Instruction::Binary(binary) => {
                let result = self.interpret_binary(binary, side_effects_enabled)?;
                self.define(results[0], result)?;
                Ok(())
            }
            // Cast in SSA changes the type without altering the value
            Instruction::Cast(value, numeric_type) => {
                let value = self.lookup_numeric(*value, "cast")?;
                let field = value.convert_to_field();
                let result = Value::from_constant(field, *numeric_type)?;
                self.define(results[0], result)?;
                Ok(())
            }
            Instruction::Not(id) => self.interpret_not(*id, results[0]),
            Instruction::Truncate { value, bit_size, max_bit_size } => {
                self.interpret_truncate(*value, *bit_size, *max_bit_size, results[0])
            }
            Instruction::Constrain(lhs_id, rhs_id, constrain_error) => {
                let lhs = self.lookup(*lhs_id)?;
                let rhs = self.lookup(*rhs_id)?;
                if side_effects_enabled && lhs != rhs {
                    let lhs = lhs.to_string();
                    let rhs = rhs.to_string();
                    let lhs_id = *lhs_id;
                    let rhs_id = *rhs_id;
                    let msg = if let Some(ConstrainError::StaticString(msg)) = constrain_error {
                        Some(msg.clone())
                    } else {
                        None
                    };
                    return Err(InterpreterError::ConstrainEqFailed {
                        lhs,
                        lhs_id,
                        rhs,
                        rhs_id,
                        msg,
                    });
                }
                Ok(())
            }
            Instruction::ConstrainNotEqual(lhs_id, rhs_id, constrain_error) => {
                let lhs = self.lookup(*lhs_id)?;
                let rhs = self.lookup(*rhs_id)?;
                if side_effects_enabled && lhs == rhs {
                    let lhs = lhs.to_string();
                    let rhs = rhs.to_string();
                    let lhs_id = *lhs_id;
                    let rhs_id = *rhs_id;
                    let msg = if let Some(ConstrainError::StaticString(msg)) = constrain_error {
                        Some(msg.clone())
                    } else {
                        None
                    };
                    return Err(InterpreterError::ConstrainNeFailed {
                        lhs,
                        lhs_id,
                        rhs,
                        rhs_id,
                        msg,
                    });
                }
                Ok(())
            }
            Instruction::RangeCheck { value, max_bit_size, assert_message } => self
                .interpret_range_check(
                    *value,
                    *max_bit_size,
                    assert_message.as_ref(),
                    side_effects_enabled,
                ),
            Instruction::Call { func, arguments } => {
                self.interpret_call(*func, arguments, results, side_effects_enabled)
            }
            Instruction::Allocate => {
                self.interpret_allocate(results[0]);
                Ok(())
            }
            Instruction::Load { address } => self.interpret_load(*address, results[0]),
            Instruction::Store { address, value } => self.interpret_store(*address, *value),
            Instruction::EnableSideEffectsIf { condition } => {
                self.call_context_mut().side_effects_enabled =
                    self.lookup_bool(*condition, "enable_side_effects")?;
                Ok(())
            }
            Instruction::ArrayGet { array, index } => {
                self.interpret_array_get(*array, *index, results[0], side_effects_enabled)
            }
            Instruction::ArraySet { array, index, value, mutable } => self.interpret_array_set(
                *array,
                *index,
                *value,
                *mutable,
                results[0],
                side_effects_enabled,
            ),
            Instruction::IncrementRc { value } => self.interpret_inc_rc(*value),
            Instruction::DecrementRc { value } => self.interpret_dec_rc(*value),
            Instruction::IfElse { then_condition, then_value, else_condition, else_value } => self
                .interpret_if_else(
                    *then_condition,
                    *then_value,
                    *else_condition,
                    *else_value,
                    results[0],
                ),
            Instruction::MakeArray { elements, typ } => {
                self.interpret_make_array(elements, results[0], typ)
            }
            Instruction::Noop => Ok(()),
        }
    }

    fn interpret_not(&mut self, id: ValueId, result: ValueId) -> IResult<()> {
        let num_value = self.lookup_numeric(id, "not instruction")?;
        let bit_size = num_value.get_type().bit_size::<FieldElement>();

        // Based on AcirContext::not_var
        fn fitted_not<T: std::ops::Not<Output = T>>(value: Fitted<T>, bit_size: u32) -> Fitted<T> {
            value.map(
                |value| !value,
                |value| {
                    // Based on AcirContext::not_var
                    let bit_size = FieldElement::from(bit_size);
                    let max = FieldElement::from(2u128).pow(&bit_size) - FieldElement::one();
                    max - value
                },
            )
        }

        let new_result = match num_value {
            NumericValue::Field(_) => {
                return Err(internal(InternalError::UnsupportedOperatorForType {
                    operator: "!",
                    typ: "Field",
                }));
            }
            NumericValue::U1(value) => NumericValue::U1(!value),
            NumericValue::U8(value) => NumericValue::U8(fitted_not(value, bit_size)),
            NumericValue::U16(value) => NumericValue::U16(fitted_not(value, bit_size)),
            NumericValue::U32(value) => NumericValue::U32(fitted_not(value, bit_size)),
            NumericValue::U64(value) => NumericValue::U64(fitted_not(value, bit_size)),
            NumericValue::U128(value) => NumericValue::U128(fitted_not(value, bit_size)),
            NumericValue::I8(value) => NumericValue::I8(fitted_not(value, bit_size)),
            NumericValue::I16(value) => NumericValue::I16(fitted_not(value, bit_size)),
            NumericValue::I32(value) => NumericValue::I32(fitted_not(value, bit_size)),
            NumericValue::I64(value) => NumericValue::I64(fitted_not(value, bit_size)),
        };
        self.define(result, Value::Numeric(new_result))
    }

    fn interpret_truncate(
        &mut self,
        value_id: ValueId,
        bit_size: u32,
        max_bit_size: u32,
        result: ValueId,
    ) -> IResult<()> {
        use Fitted::*;
        use NumericValue::*;

        let value = self.lookup_numeric(value_id, "truncate")?;
        let typ = value.get_type();
        if bit_size == 0 {
            return Err(internal(InternalError::TruncateToZeroBits { value_id, max_bit_size }));
        }

        let is_sub = if let IrValue::Instruction { instruction, .. } = self.dfg()[value_id] {
            matches!(
                self.dfg()[instruction],
                Instruction::Binary(Binary { operator: BinaryOp::Sub { .. }, .. })
            )
        } else {
            false
        };

        // Based on acir::Context::convert_ssa_truncate: subtractions must first have the integer modulus added to avoid underflow.
        fn truncate_unfit(
            mut value: FieldElement,
            bit_size: u32,
            max_bit_size: u32,
            is_sub: bool,
        ) -> FieldElement {
            if is_sub {
                let max_bit_size = FieldElement::from(max_bit_size);
                let integer_modulus = FieldElement::from(2u128).pow(&max_bit_size);
                value += integer_modulus;
            }
            truncate_field(value, bit_size)
        }

        // Truncate an unsigned value.
        fn truncate_fitted<F, T>(
            cons: F,
            typ: NumericType,
            value: Fitted<T>,
            bit_size: u32,
            max_bit_size: u32,
            is_sub: bool,
        ) -> IResult<NumericValue>
        where
            T: TryFrom<u128>,
            u128: From<T>,
            <T as TryFrom<u128>>::Error: std::fmt::Debug,
            F: Fn(Fitted<T>) -> NumericValue,
        {
            match value {
                Fit(value) => Ok(cons(Fit(truncate_unsigned(value, bit_size)?))),
                Unfit(value) => {
                    let truncated = truncate_unfit(value, bit_size, max_bit_size, is_sub);
                    NumericValue::from_constant(truncated, typ)
                        .or_else(|_| Ok(cons(Unfit(truncated))))
                }
            }
        }

        // Truncate a signed value via unsigned cast and back.
        macro_rules! truncate_via {
            ($cons:expr, $typ:expr, $value:ident, $bit_size:ident, $max_bit_size:ident, $is_sub:ident, $signed:ty, $unsigned:ty) => {
                match $value {
                    Fit(value) => {
                        $cons(Fit(truncate_unsigned(value as $unsigned, $bit_size)? as $signed))
                    }
                    Unfit(value) => {
                        let truncated = truncate_unfit(value, bit_size, max_bit_size, is_sub);
                        NumericValue::from_constant(truncated, typ)
                            .unwrap_or_else(|_| $cons(Unfit(truncated)))
                    }
                }
            };
        }

        let truncated = match value {
            Field(value) => Field(truncate_field(value, bit_size)),
            U1(value) => U1(value),
            U8(value) => truncate_fitted(U8, typ, value, bit_size, max_bit_size, is_sub)?,
            U16(value) => truncate_fitted(U16, typ, value, bit_size, max_bit_size, is_sub)?,
            U32(value) => truncate_fitted(U32, typ, value, bit_size, max_bit_size, is_sub)?,
            U64(value) => truncate_fitted(U64, typ, value, bit_size, max_bit_size, is_sub)?,
            U128(value) => truncate_fitted(U128, typ, value, bit_size, max_bit_size, is_sub)?,
            I8(value) => truncate_via!(I8, typ, value, bit_size, max_bit_size, is_sub, i8, u8),
            I16(value) => truncate_via!(I16, typ, value, bit_size, max_bit_size, is_sub, i16, u16),
            I32(value) => truncate_via!(I32, typ, value, bit_size, max_bit_size, is_sub, i32, u32),
            I64(value) => truncate_via!(I64, typ, value, bit_size, max_bit_size, is_sub, i64, u64),
        };

        self.define(result, Value::Numeric(truncated))
    }

    fn interpret_range_check(
        &mut self,
        value_id: ValueId,
        max_bit_size: u32,
        error_message: Option<&String>,
        side_effects_enabled: bool,
    ) -> IResult<()> {
        if !side_effects_enabled {
            return Ok(());
        }

        if max_bit_size == 0 {
            return Err(internal(InternalError::RangeCheckToZeroBits { value_id }));
        }

        let value = self.lookup_numeric(value_id, "range check")?;

        fn bit_count(x: impl Into<f64>) -> u32 {
            let x = x.into();
            if x <= 0.0001 { 0 } else { x.log2() as u32 + 1 }
        }

        fn fitted_bit_count<T: Into<f64>>(value: Fitted<T>) -> u32 {
            value.apply(|value| bit_count(value), |value| value.num_bits())
        }

        let bit_count = match value {
            NumericValue::Field(value) => value.num_bits(),
            // max_bit_size > 0 so u1 should always pass these checks
            NumericValue::U1(_) => return Ok(()),
            NumericValue::U8(value) => fitted_bit_count(value),
            NumericValue::U16(value) => fitted_bit_count(value),
            NumericValue::U32(value) => fitted_bit_count(value),
            NumericValue::U64(value) => {
                // u64, u128, and i64 don't impl Into<f64>
                value.apply(
                    |value| if value == 0 { 0 } else { value.ilog2() + 1 },
                    |value| value.num_bits(),
                )
            }
            NumericValue::U128(value) => value.apply(
                |value| if value == 0 { 0 } else { value.ilog2() + 1 },
                |value| value.num_bits(),
            ),
            NumericValue::I8(value) => fitted_bit_count(value),
            NumericValue::I16(value) => fitted_bit_count(value),
            NumericValue::I32(value) => fitted_bit_count(value),
            NumericValue::I64(value) => value.apply(
                |value| if value == 0 { 0 } else { value.ilog2() + 1 },
                |value| value.num_bits(),
            ),
        };

        if bit_count > max_bit_size {
            let value = value.to_string();
            let actual_bits = bit_count;
            let max_bits = max_bit_size;

            Err(InterpreterError::RangeCheckFailed {
                value,
                value_id,
                actual_bits,
                max_bits,
                msg: error_message.cloned(),
            })
        } else {
            Ok(())
        }
    }

    fn interpret_call(
        &mut self,
        function_id: ValueId,
        argument_ids: &[ValueId],
        results: &[ValueId],
        side_effects_enabled: bool,
    ) -> IResult<()> {
        let function = self.lookup(function_id)?;
        let mut arguments = try_vecmap(argument_ids, |argument| self.lookup(*argument))?;

        let new_results = if side_effects_enabled {
            match function {
                Value::Function(id) => {
                    // If we're crossing a constrained -> unconstrained boundary we have to wipe
                    // any shared mutable fields in our arguments since brillig should conceptually
                    // receive fresh array on each invocation.
                    if !self.in_unconstrained_context()
                        && self.functions[&id].runtime().is_brillig()
                    {
                        for argument in arguments.iter_mut() {
                            Self::reset_array_state(argument)?;
                        }
                    }
                    self.call_function(id, arguments)?
                }
                Value::Intrinsic(intrinsic) => {
                    self.call_intrinsic(intrinsic, argument_ids, results)?
                }
                Value::ForeignFunction(name) if self.options.no_foreign_calls => {
                    return Err(InterpreterError::UnknownForeignFunctionCall { name });
                }
                Value::ForeignFunction(name) if name == "print" => self.call_print(arguments)?,
                Value::ForeignFunction(name) => {
                    return Err(InterpreterError::UnknownForeignFunctionCall { name });
                }
                other => {
                    return Err(internal(InternalError::CalledNonFunction {
                        value: other.to_string(),
                        value_id: function_id,
                    }));
                }
            }
        } else {
            vecmap(results, |result| {
                let typ = self.dfg().type_of_value(*result);
                Value::uninitialized(&typ, *result)
            })
        };

        if new_results.len() != results.len() {
            let function_name = self.try_get_function_name(function_id);
            return Err(internal(InternalError::FunctionReturnedIncorrectArgCount {
                function: function_id,
                function_name,
                expected: results.len(),
                actual: new_results.len(),
            }));
        }

        for (result, new_result) in results.iter().zip(new_results) {
            self.define(*result, new_result)?;
        }
        Ok(())
    }

    /// Try to get a function's name or approximate it if it is not known
    fn try_get_function_name(&self, function: ValueId) -> String {
        match self.lookup(function) {
            Ok(Value::Function(id)) => match self.functions.get(&id) {
                Some(function) => function.name().to_string(),
                None => "unknown function".to_string(),
            },
            Ok(Value::Intrinsic(intrinsic)) => intrinsic.to_string(),
            Ok(Value::ForeignFunction(name)) => name,
            _ => "non-function".to_string(),
        }
    }

    /// Reset the value's `Shared` states in each array within. This is used to mimic each
    /// invocation of the brillig vm receiving fresh values. No matter the history of this value
    /// (e.g. even if they were previously returned from another brillig function) the reference
    /// count should always be 1 and it shouldn't alias any other arrays.
    fn reset_array_state(value: &mut Value) -> IResult<()> {
        match value {
            Value::Numeric(_)
            | Value::Function(_)
            | Value::Intrinsic(_)
            | Value::ForeignFunction(_) => Ok(()),

            Value::Reference(value) => {
                let value = value.to_string();
                Err(internal(InternalError::ReferenceValueCrossedUnconstrainedBoundary { value }))
            }

            Value::ArrayOrSlice(array_value) => {
                let mut elements = array_value.elements.borrow().to_vec();
                for element in elements.iter_mut() {
                    Self::reset_array_state(element)?;
                }
                array_value.elements = Shared::new(elements);
                array_value.rc = Shared::new(1);
                Ok(())
            }
        }
    }

    fn interpret_allocate(&mut self, result: ValueId) -> IResult<()> {
        let result_type = self.dfg().type_of_value(result);
        let element_type = match result_type {
            Type::Reference(element_type) => element_type,
            other => unreachable!(
                "Result of allocate should always be a reference type, but found {other}"
            ),
        };
        let value = Value::reference(result, element_type);
        self.define(result, value)
    }

    fn interpret_load(&mut self, address: ValueId, result: ValueId) -> IResult<()> {
        let address = self.lookup_reference(address, "load")?;

        let element = address.element.borrow();
        let Some(value) = element.as_ref() else {
            let value = address.to_string();
            return Err(internal(InternalError::UninitializedReferenceValueLoaded { value }));
        };

        self.define(result, value.clone())?;
        Ok(())
    }

    fn interpret_store(&mut self, address: ValueId, value: ValueId) -> IResult<()> {
        let reference_address = self.lookup_reference(address, "store")?;

        let value = self.lookup(value)?;

        if self.options.trace {
            println!("store {value} at {address}");
        }

        *reference_address.element.borrow_mut() = Some(value);

        Ok(())
    }

    fn interpret_array_get(
        &mut self,
        array: ValueId,
        index: ValueId,
        result: ValueId,
        side_effects_enabled: bool,
    ) -> IResult<()> {
        // When there is a problem indexing the array, but side effects are disabled,
        // define the value as uninitialized.
        let uninitialized = |this: &mut Self| {
            let typ = this.dfg().type_of_value(result);
            let value = Value::uninitialized(&typ, result);
            this.define(result, value)
        };

        let offset = self.dfg().array_offset(array, index);
        let array = self.lookup_array_or_slice(array, "array get")?;
        let length = array.elements.borrow().len() as u32;

        let index = match self.lookup_array_index(index, "array get index", length) {
            Err(InterpreterError::IndexOutOfBounds { .. }) if !side_effects_enabled => {
                return uninitialized(self);
            }
            other => other?,
        };
        let mut index = index - offset.to_u32();

        if length == 0 {
            // Accessing an array of 0-len is replaced by asserting
            // the branch is not-taken during acir-gen and
            // a zeroed type is used in case of array get
            // So we can simply replace it with uninitialized value
            if side_effects_enabled {
                return Err(InterpreterError::IndexOutOfBounds { index: index.into(), length });
            } else {
                return uninitialized(self);
            }
        }

        let element = {
            // An array_get with false side_effects_enabled is replaced
            // by a load at a valid index during acir-gen.
            if !side_effects_enabled {
                // Find a valid index
                let typ = self.dfg().type_of_value(result);
                for (i, element) in array.elements.borrow().iter().enumerate() {
                    if element.get_type() == typ {
                        index = i as u32;
                        break;
                    }
                }
            }
            let elements = array.elements.borrow();
            let element = elements
                .get(index as usize)
                .ok_or(InterpreterError::IndexOutOfBounds { index: index.into(), length })?;

            // Either return a fresh nested array (in constrained context) or just clone the element.
            if !self.in_unconstrained_context() {
                if let Some(array) = element.as_array_or_slice() {
                    // In the ACIR runtime we expect fresh arrays when accessing a nested array.
                    // If we do not clone the elements here a mutable array set afterwards could mutate
                    // not just this returned array but the array we are fetching from in this array get.
                    Value::ArrayOrSlice(ArrayValue {
                        elements: Shared::new(array.elements.borrow().to_vec()),
                        rc: array.rc,
                        element_types: array.element_types,
                        is_slice: array.is_slice,
                    })
                } else {
                    element.clone()
                }
            } else {
                element.clone()
            }
        };
        self.define(result, element)?;
        Ok(())
    }

    #[allow(clippy::too_many_arguments)]
    fn interpret_array_set(
        &mut self,
        array: ValueId,
        index: ValueId,
        value: ValueId,
        mutable: bool,
        result: ValueId,
        side_effects_enabled: bool,
    ) -> IResult<()> {
        let offset = self.dfg().array_offset(array, index);
        let array = self.lookup_array_or_slice(array, "array set")?;

        let result_array = if side_effects_enabled {
            let length = array.elements.borrow().len() as u32;
            let index = self.lookup_array_index(index, "array set index", length)?;
            let index = index - offset.to_u32();
            let value = self.lookup(value)?;

            let is_rc_one = *array.rc.borrow() == 1;
            let should_mutate = if self.in_unconstrained_context() { is_rc_one } else { mutable };

            if index >= length {
                return Err(InterpreterError::IndexOutOfBounds { index: index.into(), length });
            }

            if should_mutate {
                array.elements.borrow_mut()[index as usize] = value;
                Value::ArrayOrSlice(array.clone())
            } else {
                if !is_rc_one {
                    Self::decrement_rc(&array);
                }
                let mut elements = array.elements.borrow().to_vec();
                elements[index as usize] = value;
                let elements = Shared::new(elements);
                let rc = Shared::new(1);
                let element_types = array.element_types.clone();
                let is_slice = array.is_slice;
                Value::ArrayOrSlice(ArrayValue { elements, rc, element_types, is_slice })
            }
        } else {
            // Side effects are disabled, return the original array
            Value::ArrayOrSlice(array)
        };
        self.define(result, result_array)?;
        Ok(())
    }

    /// Decrement the ref-count of an array by 1.
    fn decrement_rc(_array: &ArrayValue) {
        // The decrement of the ref-count is currently disabled in SSA as well as the Brillig codegen,
        // but we might re-enable it in the future if the ownership optimizations change.
        // *array.rc.borrow_mut() -= 1;
    }

    fn interpret_inc_rc(&self, value_id: ValueId) -> IResult<()> {
        if self.in_unconstrained_context() {
            let array = self.lookup_array_or_slice(value_id, "inc_rc")?;
            let mut rc = array.rc.borrow_mut();
            if *rc == 0 {
                let value = array.to_string();
                return Err(InterpreterError::IncRcRevive { value_id, value });
            }
            *rc += 1;
        }
        Ok(())
    }

    fn interpret_dec_rc(&self, value_id: ValueId) -> IResult<()> {
        if self.in_unconstrained_context() {
            let array = self.lookup_array_or_slice(value_id, "dec_rc")?;
            let mut rc = array.rc.borrow_mut();
            if *rc == 0 {
                let value = array.to_string();
                return Err(InterpreterError::DecRcUnderflow { value_id, value });
            }
            *rc -= 1;
        }
        Ok(())
    }

    fn interpret_if_else(
        &mut self,
        then_condition_id: ValueId,
        then_value: ValueId,
        else_condition_id: ValueId,
        else_value: ValueId,
        result: ValueId,
    ) -> IResult<()> {
        let then_condition = self.lookup_bool(then_condition_id, "then condition")?;
        let else_condition = self.lookup_bool(else_condition_id, "else condition")?;
        let then_value = self.lookup(then_value)?;
        let else_value = self.lookup(else_value)?;

        // Note that `then_condition = !else_condition` doesn't always hold!
        // Notably if this is a nested if expression we could have something like:
        //   then_condition = outer_condition & a
        //   else_condition = outer_condition & !a
        // If `outer_condition` is false, both will be false.
        if then_condition && else_condition {
            return Err(InterpreterError::DoubleTrueIfElse {
                then_condition_id,
                else_condition_id,
            });
        }

        let new_result = if !then_condition && !else_condition {
            // Returning uninitialized/zero if both conditions are false to match
            // the decomposition of `cond * then_value + !cond * else_value` for numeric values.
            let typ = self.dfg().type_of_value(result);
            Value::uninitialized(&typ, result)
        } else if then_condition {
            then_value
        } else {
            else_value
        };

        self.define(result, new_result)
    }

    fn interpret_make_array(
        &mut self,
        elements: &im::Vector<ValueId>,
        result: ValueId,
        result_type: &Type,
    ) -> IResult<()> {
        let elements = try_vecmap(elements, |element| self.lookup(*element))?;
        let is_slice = matches!(&result_type, Type::Slice(..));

        // The number of elements in the array must be a multiple of the number of element types
        let element_types = result_type.element_types();
        if element_types.is_empty() {
            if !elements.is_empty() {
                return Err(internal(InternalError::MakeArrayElementCountMismatch {
                    result,
                    elements_count: elements.len(),
                    types_count: element_types.len(),
                }));
            }
        } else if elements.len() % element_types.len() != 0 {
            return Err(internal(InternalError::MakeArrayElementCountMismatch {
                result,
                elements_count: elements.len(),
                types_count: element_types.len(),
            }));
        }

        // Make sure each element's type matches the one in element_types
        for (index, (element, expected_type)) in
            elements.iter().zip(element_types.iter().cycle()).enumerate()
        {
            let actual_type = element.get_type();
            if &actual_type != expected_type {
                return Err(internal(InternalError::MakeArrayElementTypeMismatch {
                    result,
                    index,
                    actual_type: actual_type.to_string(),
                    expected_type: expected_type.to_string(),
                }));
            }
        }

        let array = Value::ArrayOrSlice(ArrayValue {
            elements: Shared::new(elements),
            rc: Shared::new(1),
            element_types,
            is_slice,
        });
        self.define(result, array)
    }

    fn interpret_binary(&self, binary: &Binary, side_effects_enabled: bool) -> IResult<Value> {
        let lhs_id = binary.lhs;
        let rhs_id = binary.rhs;
        let lhs = self.lookup_numeric(lhs_id, "binary op lhs")?;
        let rhs = self.lookup_numeric(rhs_id, "binary op rhs")?;
        evaluate_binary(binary, lhs, rhs, side_effects_enabled, |binary| {
            display_binary(binary, self.dfg())
        })
        .map(Value::Numeric)
    }
}

/// Applies a fallible integer binary operation on `Fitted` values, or returns an overflow error.
///
/// If one of the values are already `Unfit`, the result is an overflow.
macro_rules! apply_fit_binop_opt {
    ($lhs:expr, $rhs:expr, $f:expr, $overflow:expr) => {
        match ($lhs, $rhs) {
            (Fitted::Fit(lhs), Fitted::Fit(rhs)) => {
                $f(&lhs, &rhs).map(Fitted::Fit).ok_or_else($overflow)
            }
            _ => Err($overflow()),
        }
    };
}

/// Applies a fallible integer binary operation on `Fitted` values, promoting values to `Field` in
/// case there is an overflow, thus turning the operation infallible.
///
/// If the result is an overflow, it promotes the values to `Field` and performs the operation there.
/// If the operation is applied on `Unfit` values, and the result fits in the original numeric type,
/// it is converted back to a `Fit` value.
///
/// For example we would normally have an infallible `wrapped_add`, but we want to match ACIR
/// by not wrapping around but extending into larger bit sizes.
///
/// # Parameters
/// - `$cons`: Constructor for a `NumericValue`
/// - `$lhs`, `$rhs`: The `Fitted` values in the left-hand side and right-hand side operands.
/// - `$f`: The function to apply on the integer values if both are `Fit`; returns `None` on overflow.
/// - `$g`: The function to apply on `Field` values.
/// - `$lhs_num`, `$rhs_num`: The original `NumericValue`s.
macro_rules! apply_fit_binop {
    ($cons:expr, $lhs:expr, $rhs:expr, $f:expr, $g:expr, $lhs_num:expr, $rhs_num:expr) => {
        if let (Fitted::Fit(lhs), Fitted::Fit(rhs)) = ($lhs, $rhs) {
            let fitted = $f(&lhs, &rhs).map(Fitted::Fit).unwrap_or_else(|| {
                Fitted::Unfit($g($lhs_num.convert_to_field(), $rhs_num.convert_to_field()))
            });
            $cons(fitted)
        } else {
            let field = $g($lhs_num.convert_to_field(), $rhs_num.convert_to_field());
            let typ = $lhs_num.get_type();
            NumericValue::from_constant(field, typ).unwrap_or_else(|_| {
                let fitted = Fitted::Unfit(field);
                $cons(fitted)
            })
        }
    };
}

/// Apply a comparison operator on `Fitted` values, returning a `bool`.
///
/// This is here for the sake of `apply_int_comparison_op`, but comparing `Field` is only meaningful for equality.
/// For anything else it's best to panic, or return an error; we'll see if it comes up.
macro_rules! apply_fit_comparison_op {
    ($lhs:expr, $rhs:expr, $f:expr, $g:expr, $lhs_num:expr, $rhs_num:expr) => {{
        if let (Fitted::Fit(lhs), Fitted::Fit(rhs)) = ($lhs, $rhs) {
            $f(lhs, rhs)
        } else {
            $g($lhs_num.convert_to_field(), $rhs_num.convert_to_field())
        }
    }};
}

/// Applies an infallible integer binary operation to two `NumericValue`s.
///
/// # Parameters
/// - `$lhs`, `$rhs`: The left hand side and right hand side operands (must be the same variant).
/// - `$binary`: The binary instruction, used for error handling if types mismatch.
/// - `$f`: A function (e.g., `checked_add`) that applies the operation on the raw numeric types.
/// - `$g`: A function that performs the equivalent of `$f` on `Field` values.
///
/// # Panics
/// - If either operand is a [NumericValue::Field] or [NumericValue::U1] variant, this macro will panic with unreachable.
///
/// # Errors
/// - If the operand types don't match, returns an [InternalError::MismatchedTypesInBinaryOperator].
///
/// # Returns
/// A `NumericValue` containing the result of the operation, matching the original type.
macro_rules! apply_int_binop {
    ($lhs:expr, $rhs:expr, $binary:expr, $f:expr, $g:expr) => {{
        use value::NumericValue::*;
        let lhs_num: value::NumericValue = $lhs;
        let rhs_num: value::NumericValue = $rhs;
        match ($lhs, $rhs) {
            (Field(_), Field(_)) => {
                unreachable!("Expected only integer values, found field values")
            }
            (U1(_), U1(_)) => unreachable!("Expected only large integer values, found u1"),
            (U8(lhs), U8(rhs)) => apply_fit_binop!(U8, lhs, rhs, $f, $g, lhs_num, rhs_num),
            (U16(lhs), U16(rhs)) => apply_fit_binop!(U16, lhs, rhs, $f, $g, lhs_num, rhs_num),
            (U32(lhs), U32(rhs)) => apply_fit_binop!(U32, lhs, rhs, $f, $g, lhs_num, rhs_num),
            (U64(lhs), U64(rhs)) => apply_fit_binop!(U64, lhs, rhs, $f, $g, lhs_num, rhs_num),
            (U128(lhs), U128(rhs)) => apply_fit_binop!(U128, lhs, rhs, $f, $g, lhs_num, rhs_num),
            (I8(lhs), I8(rhs)) => apply_fit_binop!(I8, lhs, rhs, $f, $g, lhs_num, rhs_num),
            (I16(lhs), I16(rhs)) => apply_fit_binop!(I16, lhs, rhs, $f, $g, lhs_num, rhs_num),
            (I32(lhs), I32(rhs)) => apply_fit_binop!(I32, lhs, rhs, $f, $g, lhs_num, rhs_num),
            (I64(lhs), I64(rhs)) => apply_fit_binop!(I64, lhs, rhs, $f, $g, lhs_num, rhs_num),
            (lhs, rhs) => {
                let binary = $binary;
                return Err(internal(InternalError::MismatchedTypesInBinaryOperator {
                    lhs: lhs.to_string(),
                    rhs: rhs.to_string(),
                    operator: binary.operator,
                    lhs_id: binary.lhs,
                    rhs_id: binary.rhs,
                }));
            }
        }
    }};
}

/// Applies a fallible integer binary operation (e.g., checked arithmetic) to two `NumericValue`s.
///
/// # Parameters
/// - `$lhs`, `$rhs`: The left-hand side and right-hand side operands (must be the same variant).
/// - `$binary`: The binary instruction, used for diagnostics and overflow reporting.
/// - `$f`: A fallible operation function that returns an `Option<_>` (e.g., `checked_add`).
/// - `$display_binary`: A function to display the binary operation for diagnostic purposes.
///
/// # Panics
/// - If either operand is a [NumericValue::Field]or [NumericValue::U1], this macro panics as those types are not supported.
///
/// # Errors
/// - Returns [InterpreterError::Overflow] if the checked operation returns `None`.
/// - Returns [InterpreterError::DivisionByZero] for `Div` and `Mod` on zero.
/// - Returns [InternalError::MismatchedTypesInBinaryOperator] if the operand types don't match.
///
/// # Returns
/// A `NumericValue` containing the result of the operation, or an `Err` with the appropriate error.
macro_rules! apply_int_binop_opt {
    ($lhs:expr, $rhs:expr, $binary:expr, $f:expr, $display_binary:expr) => {{
        use value::NumericValue::*;

        let lhs = $lhs;
        let rhs = $rhs;
        let binary = $binary;
        let operator = binary.operator;

        let overflow = || {
            if matches!(operator, BinaryOp::Div | BinaryOp::Mod) {
                let lhs_id = binary.lhs;
                let rhs_id = binary.rhs;
                let lhs = lhs.to_string();
                let rhs = rhs.to_string();
                InterpreterError::DivisionByZero { lhs_id, lhs, rhs_id, rhs }
            } else {
                let instruction =
                    format!("`{}` ({operator} {lhs}, {rhs})", $display_binary(binary));
                InterpreterError::Overflow { operator, instruction }
            }
        };

        match (lhs, rhs) {
            (Field(_), Field(_)) => {
                unreachable!("Expected only integer values, found field values")
            }
            (U1(_), U1(_)) => unreachable!("Expected only large integer values, found u1"),
            (U8(lhs), U8(rhs)) => U8(apply_fit_binop_opt!(lhs, rhs, $f, overflow)?),
            (U16(lhs), U16(rhs)) => U16(apply_fit_binop_opt!(lhs, rhs, $f, overflow)?),
            (U32(lhs), U32(rhs)) => U32(apply_fit_binop_opt!(lhs, rhs, $f, overflow)?),
            (U64(lhs), U64(rhs)) => U64(apply_fit_binop_opt!(lhs, rhs, $f, overflow)?),
            (U128(lhs), U128(rhs)) => U128(apply_fit_binop_opt!(lhs, rhs, $f, overflow)?),
            (I8(lhs), I8(rhs)) => I8(apply_fit_binop_opt!(lhs, rhs, $f, overflow)?),
            (I16(lhs), I16(rhs)) => I16(apply_fit_binop_opt!(lhs, rhs, $f, overflow)?),
            (I32(lhs), I32(rhs)) => I32(apply_fit_binop_opt!(lhs, rhs, $f, overflow)?),
            (I64(lhs), I64(rhs)) => I64(apply_fit_binop_opt!(lhs, rhs, $f, overflow)?),
            (lhs, rhs) => {
                return Err(internal(InternalError::MismatchedTypesInBinaryOperator {
                    lhs: lhs.to_string(),
                    rhs: rhs.to_string(),
                    operator,
                    lhs_id: binary.lhs,
                    rhs_id: binary.rhs,
                }));
            }
        }
    }};
}

macro_rules! apply_int_comparison_op {
    ($lhs:expr, $rhs:expr, $binary:expr, $f:expr, $g:expr) => {{
        use NumericValue::*;
        let lhs_num: NumericValue = $lhs;
        let rhs_num: NumericValue = $rhs;
        match ($lhs, $rhs) {
            (Field(_), Field(_)) => {
                unreachable!("Expected only integer values, found field values")
            }
            (U1(_), U1(_)) => unreachable!("Expected only large integer values, found u1"),
            (U8(lhs), U8(rhs)) => U1(apply_fit_comparison_op!(lhs, rhs, $f, $g, lhs_num, rhs_num)),
            (U16(lhs), U16(rhs)) => {
                U1(apply_fit_comparison_op!(lhs, rhs, $f, $g, lhs_num, rhs_num))
            }
            (U32(lhs), U32(rhs)) => {
                U1(apply_fit_comparison_op!(lhs, rhs, $f, $g, lhs_num, rhs_num))
            }
            (U64(lhs), U64(rhs)) => {
                U1(apply_fit_comparison_op!(lhs, rhs, $f, $g, lhs_num, rhs_num))
            }
            (U128(lhs), U128(rhs)) => {
                U1(apply_fit_comparison_op!(lhs, rhs, $f, $g, lhs_num, rhs_num))
            }
            (I8(lhs), I8(rhs)) => U1(apply_fit_comparison_op!(lhs, rhs, $f, $g, lhs_num, rhs_num)),
            (I16(lhs), I16(rhs)) => {
                U1(apply_fit_comparison_op!(lhs, rhs, $f, $g, lhs_num, rhs_num))
            }
            (I32(lhs), I32(rhs)) => {
                U1(apply_fit_comparison_op!(lhs, rhs, $f, $g, lhs_num, rhs_num))
            }
            (I64(lhs), I64(rhs)) => {
                U1(apply_fit_comparison_op!(lhs, rhs, $f, $g, lhs_num, rhs_num))
            }
            (lhs, rhs) => {
                let binary = $binary;
                return Err(internal(InternalError::MismatchedTypesInBinaryOperator {
                    lhs: lhs.to_string(),
                    rhs: rhs.to_string(),
                    operator: binary.operator,
                    lhs_id: binary.lhs,
                    rhs_id: binary.rhs,
                }));
            }
        }
    }};
}

fn evaluate_binary(
    binary: &Binary,
    lhs: NumericValue,
    rhs: NumericValue,
    side_effects_enabled: bool,
    display_binary: impl Fn(&Binary) -> String,
) -> IResult<NumericValue> {
    let lhs_id = binary.lhs;
    let rhs_id = binary.rhs;

    if lhs.get_type() != rhs.get_type() {
        return Err(internal(InternalError::MismatchedTypesInBinaryOperator {
            lhs_id,
            lhs: lhs.to_string(),
            operator: binary.operator,
            rhs_id,
            rhs: rhs.to_string(),
        }));
    }

    // Disable this instruction if it is side-effectual and side effects are disabled.
    if !side_effects_enabled {
        return Ok(NumericValue::zero(lhs.get_type()));
    }

    if let (Some(lhs), Some(rhs)) = (lhs.as_field(), rhs.as_field()) {
        return interpret_field_binary_op(lhs, binary.operator, rhs, lhs_id, rhs_id);
    }

    if let (Some(lhs), Some(rhs)) = (lhs.as_bool(), rhs.as_bool()) {
        return interpret_u1_binary_op(lhs, rhs, binary, &display_binary);
    }

    let result = match binary.operator {
        BinaryOp::Add { unchecked: false } => {
            apply_int_binop_opt!(
                lhs,
                rhs,
                binary,
                num_traits::CheckedAdd::checked_add,
                display_binary
            )
        }
        BinaryOp::Add { unchecked: true } => {
            apply_int_binop!(lhs, rhs, binary, num_traits::CheckedAdd::checked_add, |a, b| a + b)
        }
        BinaryOp::Sub { unchecked: false } => {
            apply_int_binop_opt!(
                lhs,
                rhs,
                binary,
                num_traits::CheckedSub::checked_sub,
                display_binary
            )
        }
        BinaryOp::Sub { unchecked: true } => {
            apply_int_binop!(lhs, rhs, binary, num_traits::CheckedSub::checked_sub, |a, b| a - b)
        }
        BinaryOp::Mul { unchecked: false } => {
            // Only unsigned multiplication has side effects
            apply_int_binop_opt!(
                lhs,
                rhs,
                binary,
                num_traits::CheckedMul::checked_mul,
                display_binary
            )
        }
        BinaryOp::Mul { unchecked: true } => {
            apply_int_binop!(lhs, rhs, binary, num_traits::CheckedMul::checked_mul, |a, b| a * b)
        }
        BinaryOp::Div => apply_int_binop_opt!(
            lhs,
            rhs,
            binary,
            num_traits::CheckedDiv::checked_div,
            display_binary
        ),
        BinaryOp::Mod => apply_int_binop_opt!(
            lhs,
            rhs,
            binary,
            num_traits::CheckedRem::checked_rem,
            display_binary
        ),
        BinaryOp::Eq => apply_int_comparison_op!(lhs, rhs, binary, |a, b| a == b, |a, b| a == b),
        BinaryOp::Lt => {
            apply_int_comparison_op!(lhs, rhs, binary, |a, b| a < b, |_, _| {
                // This could be the result of the DIE pass removing an `ArrayGet` and leaving a `LessThan`
                // and a `Constrain` in its place. `LessThan` implicitly includes a `RangeCheck` on
                // the operands during ACIR generation, which an `Unfit` value would fail, so we
                // cannot treat them differently here, even if we could compare the values as `u128` or `i128`.
                //
                // Instead we `Cast` the values in SSA, which should have converted our `Unfit` value
                // back to a `Fit` one with an acceptable number of bits.
                //
                // If we still hit this case, we have a problem.
                unreachable!("unfit 'lt': fit types should have been restored already")
            })
        }
        BinaryOp::And => {
            apply_int_binop!(lhs, rhs, binary, |a, b| Some(a & b), |_, _| unreachable!(
                "unfit 'and': fit types should have been restored already"
            ))
        }
        BinaryOp::Or => {
            apply_int_binop!(lhs, rhs, binary, |a, b| Some(a | b), |_, _| unreachable!(
                "unfit 'or': fit types should have been restored already"
            ))
        }
        BinaryOp::Xor => {
            apply_int_binop!(lhs, rhs, binary, |a, b| Some(a ^ b), |_, _| unreachable!(
                "unfit 'xor': fit types should have been restored already"
            ))
        }
        BinaryOp::Shl => {
            use NumericValue::*;
            let instruction = format!("`{}` ({lhs} << {rhs})", display_binary(binary));
            let over = || InterpreterError::Overflow { operator: BinaryOp::Shl, instruction };

            fn shl<A: CheckedShl>(a: &A, b: &u32) -> Option<A> {
                a.checked_shl(*b)
            }
            fn shl_into<A: CheckedShl, B: Into<u32> + Copy>(a: &A, b: &B) -> Option<A> {
                shl(a, &(*b).into())
            }
            fn shl_try<A: CheckedShl, B: TryInto<u32> + Copy>(a: &A, b: &B) -> Option<A> {
                shl(a, &(*b).try_into().ok()?)
            }

            match (lhs, rhs) {
                (Field(_), _) | (_, Field(_)) => {
                    return Err(internal(InternalError::UnsupportedOperatorForType {
                        operator: "<<",
                        typ: "Field",
                    }));
                }
                (U1(lhs), U1(rhs)) => U1(if !rhs { lhs } else { false }),
                (U8(lhs), U8(rhs)) => U8(apply_fit_binop_opt!(lhs, rhs, shl_into, over)?),
                (U16(lhs), U16(rhs)) => U16(apply_fit_binop_opt!(lhs, rhs, shl_into, over)?),
                (U32(lhs), U32(rhs)) => U32(apply_fit_binop_opt!(lhs, rhs, shl, over)?),
                (U64(lhs), U64(rhs)) => U64(apply_fit_binop_opt!(lhs, rhs, shl_try, over)?),
                (U128(lhs), U128(rhs)) => U128(apply_fit_binop_opt!(lhs, rhs, shl_try, over)?),
                (I8(lhs), I8(rhs)) => I8(apply_fit_binop_opt!(lhs, rhs, shl_try, over)?),
                (I16(lhs), I16(rhs)) => I16(apply_fit_binop_opt!(lhs, rhs, shl_try, over)?),
                (I32(lhs), I32(rhs)) => I32(apply_fit_binop_opt!(lhs, rhs, shl_try, over)?),
                (I64(lhs), I64(rhs)) => I64(apply_fit_binop_opt!(lhs, rhs, shl_try, over)?),
                _ => {
                    return Err(internal(InternalError::MismatchedTypesInBinaryOperator {
                        lhs: lhs.to_string(),
                        rhs: rhs.to_string(),
                        operator: binary.operator,
                        lhs_id: binary.lhs,
                        rhs_id: binary.rhs,
                    }));
                }
            }
        }
        BinaryOp::Shr => {
            use NumericValue::*;

            let instruction = format!("`{}` ({lhs} >> {rhs})", display_binary(binary));
            let over = || InterpreterError::Overflow { operator: BinaryOp::Shr, instruction };

            fn shr<A: CheckedShr>(a: &A, b: &u32) -> Option<A> {
                a.checked_shr(*b)
            }
            fn shr_into<A: CheckedShr, B: Into<u32> + Copy>(a: &A, b: &B) -> Option<A> {
                shr(a, &(*b).into())
            }
            fn shr_try<A: CheckedShr, B: TryInto<u32> + Copy>(a: &A, b: &B) -> Option<A> {
                shr(a, &(*b).try_into().ok()?)
            }

            match (lhs, rhs) {
                (Field(_), _) | (_, Field(_)) => {
                    return Err(internal(InternalError::UnsupportedOperatorForType {
                        operator: "<<",
                        typ: "Field",
                    }));
                }
                (U1(lhs), U1(rhs)) => U1(if !rhs { lhs } else { false }),
                (U8(lhs), U8(rhs)) => U8(apply_fit_binop_opt!(lhs, rhs, shr_into, over)?),
                (U16(lhs), U16(rhs)) => U16(apply_fit_binop_opt!(lhs, rhs, shr_into, over)?),
                (U32(lhs), U32(rhs)) => U32(apply_fit_binop_opt!(lhs, rhs, shr, over)?),
                (U64(lhs), U64(rhs)) => U64(apply_fit_binop_opt!(lhs, rhs, shr_try, over)?),
                (U128(lhs), U128(rhs)) => U128(apply_fit_binop_opt!(lhs, rhs, shr_try, over)?),
                (I8(lhs), I8(rhs)) => I8(apply_fit_binop_opt!(lhs, rhs, shr_try, over)?),
                (I16(lhs), I16(rhs)) => I16(apply_fit_binop_opt!(lhs, rhs, shr_try, over)?),
                (I32(lhs), I32(rhs)) => I32(apply_fit_binop_opt!(lhs, rhs, shr_try, over)?),
                (I64(lhs), I64(rhs)) => I64(apply_fit_binop_opt!(lhs, rhs, shr_try, over)?),
                _ => {
                    return Err(internal(InternalError::MismatchedTypesInBinaryOperator {
                        lhs: lhs.to_string(),
                        rhs: rhs.to_string(),
                        operator: binary.operator,
                        lhs_id: binary.lhs,
                        rhs_id: binary.rhs,
                    }));
                }
            }
        }
    };
    Ok(result)
}

fn interpret_field_binary_op(
    lhs: FieldElement,
    operator: BinaryOp,
    rhs: FieldElement,
    lhs_id: ValueId,
    rhs_id: ValueId,
) -> IResult<NumericValue> {
    let unsupported_operator = |operator| -> IResult<NumericValue> {
        let typ = "Field";
        Err(internal(InternalError::UnsupportedOperatorForType { operator, typ }))
    };

    let result = match operator {
        BinaryOp::Add { unchecked: _ } => NumericValue::Field(lhs + rhs),
        BinaryOp::Sub { unchecked: _ } => NumericValue::Field(lhs - rhs),
        BinaryOp::Mul { unchecked: _ } => NumericValue::Field(lhs * rhs),
        BinaryOp::Div => {
            if rhs.is_zero() {
                let lhs = lhs.to_string();
                let rhs = rhs.to_string();
                return Err(InterpreterError::DivisionByZero { lhs_id, lhs, rhs_id, rhs });
            }
            NumericValue::Field(lhs / rhs)
        }
        BinaryOp::Mod => return unsupported_operator("%"),
        BinaryOp::Eq => NumericValue::U1(lhs == rhs),
        BinaryOp::Lt => NumericValue::U1(lhs < rhs),
        BinaryOp::And => return unsupported_operator("&"),
        BinaryOp::Or => return unsupported_operator("|"),
        BinaryOp::Xor => return unsupported_operator("^"),
        BinaryOp::Shl => return unsupported_operator("<<"),
        BinaryOp::Shr => return unsupported_operator(">>"),
    };
    Ok(result)
}

fn interpret_u1_binary_op(
    lhs: bool,
    rhs: bool,
    binary: &Binary,
    display_binary: &impl Fn(&Binary) -> String,
) -> IResult<NumericValue> {
    let overflow = || {
        let instruction = format!("`{}` ({lhs} << {rhs})", display_binary(binary));
        let operator = binary.operator;
        InterpreterError::Overflow { operator, instruction }
    };

    let lhs_id = binary.lhs;
    let rhs_id = binary.rhs;

    let result = match binary.operator {
        BinaryOp::Add { unchecked: true } => lhs ^ rhs,
        BinaryOp::Add { unchecked: false } => {
            if lhs && rhs {
                return Err(overflow());
            } else {
                lhs ^ rhs
            }
        }
        BinaryOp::Sub { unchecked: true } => {
            // (0, 0) -> 0
            // (0, 1) -> 1  (underflow)
            // (1, 0) -> 1
            // (1, 1) -> 0
            lhs ^ rhs
        }
        BinaryOp::Sub { unchecked: false } => {
            if !lhs && rhs {
                return Err(overflow());
            } else {
                lhs ^ rhs
            }
        }
        BinaryOp::Mul { unchecked: _ } => lhs & rhs, // (*) = (&) for u1
        BinaryOp::Div => {
            // (0, 0) -> (division by 0)
            // (0, 1) -> 0
            // (1, 0) -> (division by 0)
            // (1, 1) -> 1
            if !rhs {
                let lhs = u8::from(lhs).to_string();
                let rhs = u8::from(rhs).to_string();
                return Err(InterpreterError::DivisionByZero { lhs_id, lhs, rhs_id, rhs });
            }
            lhs
        }
        BinaryOp::Mod => {
            // (0, 0) -> (division by 0)
            // (0, 1) -> 0
            // (1, 0) -> (division by 0)
            // (1, 1) -> 0
            if !rhs {
                let lhs = format!("u1 {}", u8::from(lhs));
                let rhs = format!("u1 {}", u8::from(rhs));
                return Err(InterpreterError::DivisionByZero { lhs_id, lhs, rhs_id, rhs });
            }
            false
        }
        BinaryOp::Eq => lhs == rhs,
        // clippy complains when you do `lhs < rhs` and recommends this instead
        BinaryOp::Lt => !lhs & rhs,
        BinaryOp::And => lhs & rhs,
        BinaryOp::Or => lhs | rhs,
        BinaryOp::Xor => lhs ^ rhs,
        BinaryOp::Shl => {
            if rhs {
                return Err(overflow());
            } else {
                lhs
            }
        }
        BinaryOp::Shr => {
            if rhs {
                return Err(overflow());
            } else {
                lhs
            }
        }
    };
    Ok(NumericValue::U1(result))
}

fn truncate_unsigned<T>(value: T, bit_size: u32) -> IResult<T>
where
    u128: From<T>,
    T: TryFrom<u128>,
    <T as TryFrom<u128>>::Error: std::fmt::Debug,
{
    let value_u128 = u128::from(value);
    let bit_mask = match bit_size.cmp(&MAX_UNSIGNED_BIT_SIZE) {
        Ordering::Less => (1u128 << bit_size) - 1,
        Ordering::Equal => u128::MAX,
        Ordering::Greater => {
            return Err(internal(InternalError::InvalidUnsignedTruncateBitSize { bit_size }));
        }
    };

    let result = value_u128 & bit_mask;
    Ok(T::try_from(result).expect(
        "The truncated result should always be smaller than or equal to the original `value`",
    ))
}

fn internal(error: InternalError) -> InterpreterError {
    InterpreterError::Internal(error)
}

#[cfg(test)]
mod test {
    use crate::ssa::{
        interpreter::{IResult, errors::InterpreterError, value::NumericValue},
        ir::{
            instruction::{Binary, BinaryOp},
            value::ValueId,
        },
    };

    #[test]
    fn test_truncate_unsigned() {
        assert_eq!(super::truncate_unsigned(57_u32, 8).unwrap(), 57);
        assert_eq!(super::truncate_unsigned(257_u16, 8).unwrap(), 1);
        assert_eq!(super::truncate_unsigned(130_u8, 7).unwrap(), 2);
        assert_eq!(super::truncate_unsigned(u8::MAX, 8).unwrap(), u8::MAX);
        assert_eq!(super::truncate_unsigned(u128::MAX, 128).unwrap(), u128::MAX);
    }

    #[test]
    fn test_truncate_signed() {
        // Signed values roundtrip through truncate_unsigned
        assert_eq!(super::truncate_unsigned(57_i32 as u32, 8).unwrap() as i32, 57);
        assert_eq!(super::truncate_unsigned(257_i16 as u16, 8).unwrap() as i16, 1);
        assert_eq!(super::truncate_unsigned(130_i64 as u64, 7).unwrap() as i64, 2);
        assert_eq!(super::truncate_unsigned(i16::MAX as u16, 16).unwrap() as i16, i16::MAX);

        // For negatives we rely on the `as iN` cast at the end to convert large integers
        // back into negatives. For this reason we don't test bit sizes other than 8, 16, 32, 64
        // although we don't support other bit sizes anyway.
        assert_eq!(super::truncate_unsigned(-57_i32 as u32, 8).unwrap() as i8, -57);
        assert_eq!(super::truncate_unsigned(-258_i16 as u16, 8).unwrap() as i8, -2);
        assert_eq!(super::truncate_unsigned(i8::MIN as u8, 8).unwrap() as i8, i8::MIN);
        assert_eq!(super::truncate_unsigned(-129_i32 as u32, 8).unwrap() as i8, 127);

        // underflow to i16::MAX
        assert_eq!(super::truncate_unsigned(i16::MIN as u32 - 1, 16).unwrap() as i16, 32767);
    }

    #[test]
    fn test_shl() {
        let binary = Binary { lhs: ValueId::new(0), rhs: ValueId::new(1), operator: BinaryOp::Shl };

        fn display(_: &Binary) -> String {
            String::new()
        }

        let i8_testcases: Vec<((i8, i8), IResult<i8>)> = vec![
            ((1, 7), Ok(-128)),
            ((2, 6), Ok(-128)),
            ((4, 5), Ok(-128)),
            ((8, 4), Ok(-128)),
            ((16, 3), Ok(-128)),
            ((32, 2), Ok(-128)),
            ((64, 1), Ok(-128)),
            ((3, 7), Ok(-128)),
            (
                (1, 8),
                Err(InterpreterError::Overflow {
                    operator: BinaryOp::Shl,
                    instruction: "`` (i8 1 << i8 8)".to_string(),
                }),
            ),
        ];

        for ((lhs, rhs), expected_result) in i8_testcases {
            assert_eq!(
                super::evaluate_binary(
                    &binary,
                    NumericValue::I8(lhs.into()),
                    NumericValue::I8(rhs.into()),
                    true,
                    display
                ),
                expected_result.map(|i| NumericValue::I8(i.into())),
                "{lhs} << {rhs}",
            );
        }
    }
}<|MERGE_RESOLUTION|>--- conflicted
+++ resolved
@@ -211,15 +211,11 @@
     /// Once this is complete, the interpreter can be reused for multiple
     /// function calls within the same SSA.
     pub(crate) fn interpret_globals(&mut self) -> IResult<()> {
-<<<<<<< HEAD
+        assert_eq!(self.call_stack.len(), 1, "should be in the global context");
         let Some((_, function)) = self.functions.first_key_value() else {
             return Ok(());
         };
 
-=======
-        assert_eq!(self.call_stack.len(), 1, "should be in the global context");
-        let (_, function) = self.functions.first_key_value().unwrap();
->>>>>>> c3c91a99
         let globals = &function.dfg.globals;
         for (global_id, global) in globals.values_iter() {
             let value = match global {
