--- conflicted
+++ resolved
@@ -355,30 +355,18 @@
           b0():
             v0 = cast u32 2 as Field
             v1 = cast u32 3 as u8
-<<<<<<< HEAD
-            v2 = cast i8 255 as i32   // -1
-            v3 = cast i8 255 as u128
-=======
             v2 = cast i8 255 as i32   // -1, remains as 255
             v3 = cast i8 255 as u128  // also zero-extended, remains 255
                                       // casts like this should be sign-extended in Noir
                                       // but we rely on other SSA instructions to manually do this.
->>>>>>> fdbeed93
             return v0, v1, v2, v3
         }
     ",
     );
-<<<<<<< HEAD
-    assert_eq!(values[0], from_constant(2_u128.into(), NumericType::NativeField));
-    assert_eq!(values[1], from_constant(3_u128.into(), NumericType::unsigned(8)));
-    assert_eq!(values[2], from_constant(u32::MAX.into(), NumericType::signed(32)));
-    assert_eq!(values[3], from_constant(u128::MAX.into(), NumericType::unsigned(128)));
-=======
     assert_eq!(values[0], from_constant(2_u32.into(), NumericType::NativeField));
     assert_eq!(values[1], from_constant(3_u32.into(), NumericType::unsigned(8)));
     assert_eq!(values[2], from_constant(255_u32.into(), NumericType::signed(32)));
     assert_eq!(values[3], from_constant(255_u32.into(), NumericType::unsigned(128)));
->>>>>>> fdbeed93
 }
 
 #[test]
