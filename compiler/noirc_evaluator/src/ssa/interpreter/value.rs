--- conflicted
+++ resolved
@@ -135,7 +135,7 @@
         }
     }
 
-    pub(crate) fn from_constant(constant: FieldElement, typ: NumericType) -> IResult<Self> {
+    pub fn from_constant(constant: FieldElement, typ: NumericType) -> IResult<Self> {
         NumericValue::from_constant(constant, typ).map(Self::Numeric)
     }
 
@@ -245,29 +245,6 @@
         }
     }
 
-<<<<<<< HEAD
-    pub fn from_constant(constant: FieldElement, typ: NumericType) -> NumericValue {
-        match typ {
-            NumericType::NativeField => Self::Field(constant),
-            NumericType::Unsigned { bit_size: 1 } => Self::U1(constant.is_one()),
-            typ => match IntegerConstant::from_numeric_constant(constant, typ) {
-                Some(IntegerConstant::Unsigned { value, bit_size }) => match bit_size {
-                    8 => Self::U8(value.try_into().expect("not u8")),
-                    16 => Self::U16(value.try_into().expect("not u16")),
-                    32 => Self::U32(value.try_into().expect("not u32")),
-                    64 => Self::U64(value.try_into().expect("not u64")),
-                    128 => Self::U128(value),
-                    bs => panic!("Unsupported unsigned type: u{bs}"),
-                },
-                Some(IntegerConstant::Signed { value, bit_size }) => match bit_size {
-                    8 => Self::I8(value.try_into().expect("not i8")),
-                    16 => Self::I16(value.try_into().expect("not i16")),
-                    32 => Self::I32(value.try_into().expect("not i32")),
-                    64 => Self::I64(value.try_into().expect("not i64")),
-                    bs => panic!("Unsupported signed type: i{bs}"),
-                },
-                None => unreachable!("Unsupported numeric type or value: {typ}, {constant}"),
-=======
     pub(crate) fn from_constant(constant: FieldElement, typ: NumericType) -> IResult<NumericValue> {
         use super::InternalError::{ConstantDoesNotFitInType, UnsupportedNumericType};
         use super::InterpreterError::Internal;
@@ -301,7 +278,6 @@
                     _ => Err(unsupported_type),
                 },
                 None => Err(does_not_fit),
->>>>>>> 77d3d397
             },
         }
     }
@@ -317,17 +293,10 @@
             NumericValue::U32(value) => FieldElement::from(*value),
             NumericValue::U64(value) => FieldElement::from(*value),
             NumericValue::U128(value) => FieldElement::from(*value),
-<<<<<<< HEAD
-            NumericValue::I8(value) => convert_signed_integer_to_field_element(*value as i128, 8),
-            NumericValue::I16(value) => convert_signed_integer_to_field_element(*value as i128, 16),
-            NumericValue::I32(value) => convert_signed_integer_to_field_element(*value as i128, 32),
-            NumericValue::I64(value) => convert_signed_integer_to_field_element(*value as i128, 64),
-=======
             NumericValue::I8(value) => FieldElement::from(signed(*value as i128, 8)),
             NumericValue::I16(value) => FieldElement::from(signed(*value as i128, 16)),
             NumericValue::I32(value) => FieldElement::from(signed(*value as i128, 32)),
             NumericValue::I64(value) => FieldElement::from(signed(*value as i128, 64)),
->>>>>>> 77d3d397
         }
     }
 }
