pub(crate) mod context;
mod program;
mod tests;
mod value;

use std::sync::Arc;

use acvm::AcirField;
use noirc_errors::call_stack::CallStack;
use noirc_frontend::hir_def::expr::Constructor;
use noirc_frontend::token::FmtStrFragment;
pub use program::Ssa;

use context::{Loop, NestedArrayIndex, SharedContext};
use iter_extended::{try_vecmap, vecmap};
use noirc_errors::Location;
use noirc_frontend::ast::UnaryOp;
use noirc_frontend::hir_def::types::Type as HirType;
use noirc_frontend::monomorphization::ast::{self, Expression, MatchCase, Program, While};
use noirc_frontend::shared::Visibility;

use crate::{
    errors::RuntimeError,
    ssa::{function_builder::data_bus::DataBusBuilder, ir::instruction::Intrinsic},
};

use self::{
    context::FunctionContext,
    value::{Tree, Values},
};

use super::ir::basic_block::BasicBlockId;
use super::ir::dfg::GlobalsGraph;
use super::ir::instruction::{ArrayOffset, ErrorType};
use super::ir::types::NumericType;
use super::validation::validate_function;
use super::{
    function_builder::data_bus::DataBus,
    ir::{
        function::RuntimeType,
        instruction::{BinaryOp, ConstrainError, TerminatorInstruction},
        types::Type,
        value::ValueId,
    },
};

pub(crate) const SSA_WORD_SIZE: u32 = 32;

/// Generates SSA for the given monomorphized program.
///
/// This function will generate the SSA but does not perform any optimizations on it.
pub fn generate_ssa(program: Program) -> Result<Ssa, RuntimeError> {
    // see which parameter has call_data/return_data attribute
    let is_databus = DataBusBuilder::is_databus(&program.main_function_signature);

    let is_return_data = matches!(program.return_visibility(), Visibility::ReturnData);

    let return_location = program.return_location;
    let mut context = SharedContext::new(program);

    let globals_dfg = std::mem::take(&mut context.globals_context.dfg);
    let globals = GlobalsGraph::from_dfg(globals_dfg);

    let main_id = Program::main_id();
    let main = context.program.main();

    // Queue the main function for compilation
    context.get_or_queue_function(main_id);
    let main_runtime = if main.unconstrained {
        RuntimeType::Brillig(main.inline_type)
    } else {
        RuntimeType::Acir(main.inline_type)
    };
    let mut function_context =
        FunctionContext::new(main.name.clone(), &main.parameters, main_runtime, &context, globals);

    // Generate the call_data bus from the relevant parameters. We create it *before* processing the function body
    let call_data = function_context.builder.call_data_bus(is_databus);

    function_context.codegen_function_body(&main.body)?;

    let mut return_data = DataBusBuilder::new();
    if let Some(return_location) = return_location {
        let block = function_context.builder.current_block();
        if function_context.builder.current_function.dfg[block].terminator().is_some()
            && is_return_data
        {
            // initialize the return_data bus from the return values
            let return_data_values =
                match function_context.builder.current_function.dfg[block].unwrap_terminator() {
                    TerminatorInstruction::Return { return_values, .. } => return_values.to_owned(),
                    _ => unreachable!("ICE - expect return on the last block"),
                };

            return_data = function_context.builder.initialize_data_bus(
                &return_data_values,
                return_data,
                None,
            );
        }
        let return_call_stack = function_context
            .builder
            .current_function
            .dfg
            .call_stack_data
            .add_location_to_root(return_location);
        let return_instruction =
            function_context.builder.current_function.dfg[block].unwrap_terminator_mut();

        match return_instruction {
            TerminatorInstruction::Return { return_values, call_stack } => {
                *call_stack = return_call_stack;
                // replace the returned values with the return data array
                if let Some(return_data_bus) = return_data.databus {
                    return_values.clear();
                    return_values.push(return_data_bus);
                }
            }
            _ => unreachable!("ICE - expect return on the last block"),
        }
    }

    // we save the data bus inside the dfg
    function_context.builder.current_function.dfg.data_bus =
        DataBus::get_data_bus(call_data, return_data);

    // Main has now been compiled and any other functions referenced within have been added to the
    // function queue as they were found in codegen_ident. This queueing will happen each time a
    // previously-unseen function is found so we need now only continue popping from this queue
    // to generate SSA for each function used within the program.
    while let Some((src_function_id, dest_id)) = context.pop_next_function_in_queue() {
        let function = &context.program[src_function_id];
        function_context.new_function(dest_id, function);
        function_context.codegen_function_body(&function.body)?;
    }

    let ssa = function_context.builder.finish();
    validate_ssa(&ssa);

    Ok(ssa)
}

pub fn validate_ssa(ssa: &Ssa) {
    for function in ssa.functions.values() {
        validate_function(function, ssa);
    }
}

impl FunctionContext<'_> {
    /// Codegen a function's body and set its return value to that of its last parameter.
    /// For functions returning nothing, this will be an empty list.
    fn codegen_function_body(&mut self, body: &Expression) -> Result<(), RuntimeError> {
        let return_value = self.codegen_expression(body)?;
        let results = return_value.into_value_list(self);

        self.builder.terminate_with_return(results);
        Ok(())
    }

    fn codegen_expression(&mut self, expr: &Expression) -> Result<Values, RuntimeError> {
        match expr {
            Expression::Ident(ident) => Ok(self.codegen_ident(ident)),
            Expression::Literal(literal) => self.codegen_literal(literal),
            Expression::Block(block) => self.codegen_block(block),
            Expression::Unary(unary) => self.codegen_unary(unary),
            Expression::Binary(binary) => self.codegen_binary(binary),
            Expression::Index(index) => {
                if self.builder.current_function.runtime().is_acir() {
                    self.codegen_index_acir(index)
                } else {
                    self.codegen_index(index)
                }
            }
            Expression::Cast(cast) => self.codegen_cast(cast),
            Expression::For(for_expr) => self.codegen_for(for_expr),
            Expression::Loop(block) => self.codegen_loop(block),
            Expression::While(while_) => self.codegen_while(while_),
            Expression::If(if_expr) => self.codegen_if(if_expr),
            Expression::Match(match_expr) => self.codegen_match(match_expr),
            Expression::Tuple(tuple) => self.codegen_tuple(tuple),
            Expression::ExtractTupleField(tuple, index) => {
                self.codegen_extract_tuple_field(tuple, *index)
            }
            Expression::Call(call) => self.codegen_call(call),
            Expression::Let(let_expr) => self.codegen_let(let_expr),
            Expression::Constrain(expr, location, assert_payload) => {
                self.codegen_constrain(expr, *location, assert_payload)
            }
            Expression::Assign(assign) => {
                if self.builder.current_function.runtime().is_acir() {
                    // self.codegen_assign_acir(assign)
                    self.codegen_assign_acir_new(assign)
                } else {
                    self.codegen_assign(assign)
                }
            }
            Expression::Semi(semi) => self.codegen_semi(semi),
            Expression::Break => self.codegen_break(),
            Expression::Continue => self.codegen_continue(),
            Expression::Clone(expr) => self.codegen_clone(expr),
            Expression::Drop(expr) => self.codegen_drop(expr),
        }
    }

    /// Codegen any non-tuple expression so that we can unwrap the Values
    /// tree to return a single value for use with most SSA instructions.
    fn codegen_non_tuple_expression(&mut self, expr: &Expression) -> Result<ValueId, RuntimeError> {
        Ok(self.codegen_expression(expr)?.into_leaf().eval(self))
    }

    /// Codegen a reference to an ident.
    /// The only difference between this and codegen_ident is that if the variable is mutable
    /// as in `let mut var = ...;` the `Value::Mutable` will be returned directly instead of
    /// being automatically loaded from. This is needed when taking the reference of a variable
    /// to reassign to it. Note that mutable references `let x = &mut ...;` do not require this
    /// since they are not automatically loaded from and must be explicitly dereferenced.
    fn codegen_ident_reference(&mut self, ident: &ast::Ident) -> Values {
        match &ident.definition {
            ast::Definition::Local(id) => self.lookup(*id),
            ast::Definition::Global(id) => self.lookup_global(*id),
            ast::Definition::Function(id) => self.get_or_queue_function(*id),
            ast::Definition::Oracle(name) => self.builder.import_foreign_function(name).into(),
            ast::Definition::Builtin(name) | ast::Definition::LowLevel(name) => {
                match self.builder.import_intrinsic(name) {
                    Some(builtin) => builtin.into(),
                    None => panic!("No builtin function named '{name}' found"),
                }
            }
        }
    }

    /// Codegen an identifier, automatically loading its value if it is mutable.
    fn codegen_ident(&mut self, ident: &ast::Ident) -> Values {
        self.codegen_ident_reference(ident).map(|value| value.eval(self).into())
    }

    fn codegen_literal(&mut self, literal: &ast::Literal) -> Result<Values, RuntimeError> {
        match literal {
            ast::Literal::Array(array) => {
                let elements = self.codegen_array_elements(&array.contents)?;

                let typ = Self::convert_type(&array.typ).flatten();

                Ok(match &array.typ {
                    ast::Type::Array(_, _) => {
                        let result = self.codegen_array_checked(elements, typ[0].clone())?;
                        self.insert_composite_array_typ(result, &array.typ);
                        result.into()
                    }
                    _ => unreachable!("ICE: unexpected array literal type, got {}", array.typ),
                })
            }
            ast::Literal::Slice(array) => {
                let elements = self.codegen_array_elements(&array.contents)?;

                let typ = Self::convert_type(&array.typ).flatten();
                Ok(match array.typ {
                    ast::Type::Slice(_) => {
                        let slice_length =
                            self.builder.length_constant(array.contents.len() as u128);
                        let slice_contents =
                            self.codegen_array_checked(elements, typ[1].clone())?;
                        self.insert_composite_array_typ(slice_contents, &array.typ);
                        Tree::Branch(vec![slice_length.into(), slice_contents.into()])
                    }
                    _ => unreachable!("ICE: unexpected slice literal type, got {}", array.typ),
                })
            }
            ast::Literal::Integer(value, typ, location) => {
                self.builder.set_location(*location);
                let typ = Self::convert_non_tuple_type(typ).unwrap_numeric();
                self.checked_numeric_constant(*value, typ).map(Into::into)
            }
            ast::Literal::Bool(value) => {
                // Don't need to call checked_numeric_constant here since `value` can only be true or false
                Ok(self.builder.numeric_constant(*value as u128, NumericType::bool()).into())
            }
            ast::Literal::Str(string) => Ok(self.codegen_string(string)),
            ast::Literal::FmtStr(fragments, number_of_fields, fields) => {
                let mut string = String::new();
                for fragment in fragments {
                    match fragment {
                        FmtStrFragment::String(value) => {
                            // Escape curly braces in non-interpolations
                            let value = value.replace('{', "{{").replace('}', "}}");
                            string.push_str(&value);
                        }
                        FmtStrFragment::Interpolation(value, _) => {
                            string.push('{');
                            string.push_str(value);
                            string.push('}');
                        }
                    }
                }

                // A caller needs multiple pieces of information to make use of a format string
                // The message string, the number of fields to be formatted, and the fields themselves
                let string = self.codegen_string(&string);
                let field_count = self
                    .builder
                    .numeric_constant(*number_of_fields as u128, NumericType::NativeField);
                let fields = self.codegen_expression(fields)?;

                Ok(Tree::Branch(vec![string, field_count.into(), fields]))
            }
            ast::Literal::Unit => Ok(Self::unit_value()),
        }
    }

    fn codegen_array_elements(
        &mut self,
        elements: &[Expression],
    ) -> Result<Vec<Values>, RuntimeError> {
        try_vecmap(elements, |element| self.codegen_expression(element))
    }

    fn codegen_string(&mut self, string: &str) -> Values {
        let elements = vecmap(string.as_bytes(), |byte| {
            self.builder.numeric_constant(*byte as u128, NumericType::char()).into()
        });
        let typ = Self::convert_non_tuple_type(&ast::Type::String(elements.len() as u32));
        self.codegen_array(elements, typ).into()
    }

    // Codegen an array but make sure that we do not have a nested slice
    ///
    /// The bool aspect of each array element indicates whether the element is an array constant
    /// or not. If it is, we avoid incrementing the reference count because we consider the
    /// constant to be moved into this larger array constant.
    fn codegen_array_checked(
        &mut self,
        elements: Vec<Values>,
        typ: Type,
    ) -> Result<ValueId, RuntimeError> {
        if typ.is_nested_slice() {
            return Err(RuntimeError::NestedSlice { call_stack: self.builder.get_call_stack() });
        }
        Ok(self.codegen_array(elements, typ))
    }

    /// Codegen an array by allocating enough space for each element and inserting separate
    /// store instructions until each element is stored. The store instructions will be separated
    /// by add instructions to calculate the new offset address to store to next.
    ///
    /// In the case of arrays of structs, the structs are flattened such that each field will be
    /// stored next to the other fields in memory. So an array such as [(1, 2), (3, 4)] is
    /// stored the same as the array [1, 2, 3, 4].
    ///
    /// The bool aspect of each array element indicates whether the element is an array constant
    /// or not. If it is, we avoid incrementing the reference count because we consider the
    /// constant to be moved into this larger array constant.
    ///
    /// The value returned from this function is always that of the allocate instruction.
    fn codegen_array(&mut self, elements: Vec<Values>, typ: Type) -> ValueId {
        let mut array = im::Vector::new();

        for element in elements {
            element.for_each(|element| {
                let element = element.eval(self);

                if self.builder.current_function.runtime().is_acir() {
                    array.extend(self.codegen_array_helper(element));
                } else {
                    array.push_back(element);
                }
            });
        }

        // let flat_typ = typ.flatten();
        // let len = flat_typ.len();
        // let flat_typ = Type::Array(Arc::new(flat_typ), 1);
        self.builder.insert_make_array(array, typ)
    }

    fn codegen_array_helper(&mut self, element: ValueId) -> im::Vector<ValueId> {
        let mut flat_elements = im::Vector::new();
        if let Some((array, _)) = self.builder.current_function.dfg.get_array_constant(element) {
            for value in array {
                flat_elements.extend(self.codegen_array_helper(value));
            }
        } else {
            let typ = self.builder.current_function.dfg.type_of_value(element);
            match typ {
                Type::Array(_, _) => {
                    let flat_typ = typ.flatten();

                    for (my_index, typ) in flat_typ.into_iter().enumerate() {
                        let index = self
                            .builder
                            .current_function
                            .dfg
                            .make_constant(my_index.into(), typ.unwrap_numeric());
                        assert!(matches!(typ, Type::Numeric(_)));
                        let res = self.builder.insert_array_get(element, index, typ);
                        flat_elements.push_back(res);
                    }
                }
                Type::Numeric(_) => {
                    flat_elements.push_back(element);
                }
                Type::Reference(_) => {
                    flat_elements.push_back(element);
                }
                Type::Slice(_) => todo!(),
                Type::Function => todo!(),
            }
        }

        flat_elements
    }

    fn codegen_block(&mut self, block: &[Expression]) -> Result<Values, RuntimeError> {
        let mut result = Self::unit_value();
        for expr in block {
            result = self.codegen_expression(expr)?;
        }
        Ok(result)
    }

    fn codegen_unary(&mut self, unary: &ast::Unary) -> Result<Values, RuntimeError> {
        match unary.operator {
            UnaryOp::Not => {
                let rhs = self.codegen_expression(&unary.rhs)?;
                let rhs = rhs.into_leaf().eval(self);
                Ok(self.builder.insert_not(rhs).into())
            }
            UnaryOp::Minus => {
                let rhs = self.codegen_expression(&unary.rhs)?;
                let rhs = rhs.into_leaf().eval(self);
                let typ = self.builder.type_of_value(rhs).unwrap_numeric();
                let zero = self.builder.numeric_constant(0u128, typ);
                Ok(self.insert_binary(
                    zero,
                    noirc_frontend::ast::BinaryOpKind::Subtract,
                    rhs,
                    unary.location,
                ))
            }
            UnaryOp::Reference { mutable: _ } => {
                let rhs = self.codegen_reference(&unary.rhs)?;
                // If skip is set then `rhs` is a member access expression which is already a reference
                if unary.skip {
                    return Ok(rhs);
                }
                Ok(rhs.map(|rhs| {
                    match rhs {
                        value::Value::Normal(value) => {
                            let rhs_type = self.builder.current_function.dfg.type_of_value(value);
                            let alloc = self.builder.insert_allocate(rhs_type);
                            self.insert_composite_array_typ(alloc, &unary.result_type);
                            self.builder.insert_store(alloc, value);
                            Tree::Leaf(value::Value::Normal(alloc))
                        }
                        // The `.into()` here converts the Value::Mutable into
                        // a Value::Normal so it is no longer automatically dereferenced.
                        value::Value::Mutable(reference, _) => reference.into(),
                    }
                }))
            }
            UnaryOp::Dereference { .. } => {
                let rhs = self.codegen_expression(&unary.rhs)?;
                Ok(self.dereference(&rhs, &unary.result_type))
            }
        }
    }

    fn dereference(&mut self, values: &Values, element_type: &ast::Type) -> Values {
        let element_types = Self::convert_type(element_type);
        values.map_both(element_types, |value, element_type| {
            let reference = value.eval(self);
            let result = self.builder.insert_load(reference, element_type);
            if let Some(array_typ) = self.composite_array_types.get(&reference) {
                self.composite_array_types.insert(result, array_typ.clone());
            }
            result.into()
        })
    }

    fn codegen_reference(&mut self, expr: &Expression) -> Result<Values, RuntimeError> {
        match expr {
            Expression::Ident(ident) => Ok(self.codegen_ident_reference(ident)),
            Expression::ExtractTupleField(tuple, index) => {
                let tuple = self.codegen_reference(tuple)?;
                Ok(Self::get_field(tuple, *index))
            }
            other => self.codegen_expression(other),
        }
    }

    fn codegen_binary(&mut self, binary: &ast::Binary) -> Result<Values, RuntimeError> {
        let lhs = self.codegen_non_tuple_expression(&binary.lhs)?;
        let rhs = self.codegen_non_tuple_expression(&binary.rhs)?;
        Ok(self.insert_binary(lhs, binary.operator, rhs, binary.location))
    }

    fn codegen_index_acir(&mut self, index: &ast::Index) -> Result<Values, RuntimeError> {
        let mut indices = Vec::new();
        let index_value = self.codegen_non_tuple_expression(&index.index)?;
        indices.push(NestedArrayIndex::Value(index_value));

        // TODO: maybe I can make a shared indices array that is cleared before codegen_expression
        // in locations such as here
        let extracted_values = self.extract_ident_from_expr(&index.collection, &mut indices)?;
        let array_or_slice = extracted_values.clone().into_value_list(self);
        // println!("{}", self.builder.current_function);
        // TODO: add a test that has a tuple with (field, array) to make sure we do not conflict
        // with the slice object
        for (i, value) in array_or_slice.iter().enumerate() {
            let typ = self.builder.current_function.dfg.type_of_value(*value);
            if matches!(typ, Type::Slice(_)) {
                let array_type = &self.builder.type_of_value(*value);
                match array_type {
                    Type::Slice(_) => {
                        // We expect the extract ident expression to
                        self.codegen_slice_access_check(index_value, Some(array_or_slice[i - 1]));
                    }
                    Type::Array(..) => {
                        // Nothing needs to done to prepare an array access on an array
                    }
                    _ => {}
                }
                indices.insert(1, NestedArrayIndex::Constant(1));
            }
        }

        let (flattened_index, new_array) =
            self.build_nested_lvalue_index(extracted_values, false, &mut indices);

        let array = new_array.into_value_list(self);
        let array = if array.len() == 1 { array[0] } else { array[1] };

        Ok(self.codegen_array_index_acir(array, flattened_index, &index.element_type))
    }

    fn codegen_array_index_acir(
        &mut self,
        array: ValueId,
        flattened_index: ValueId,
        element_type: &ast::Type,
    ) -> Values {
        let flattened_index = self.make_array_index(flattened_index);

        let mut field_index = 0u128;
        Self::map_type_with_ast_type(element_type, |ast_typ, typ| {
            let offset = self.make_offset(flattened_index, field_index);
            field_index += typ.flattened_size() as u128;
            let result = if typ.contains_an_array() {
                let mut flat_elements = im::Vector::new();
                let flat_typ = typ.clone().flatten();
                for (my_index, typ) in flat_typ.into_iter().enumerate() {
                    let index = self.make_offset(offset, my_index as u128);

                    assert!(matches!(typ, Type::Numeric(_)));
                    let res = self.builder.insert_array_get(array, index, typ);
                    flat_elements.push_back(res);
                }
                self.builder.insert_make_array(flat_elements, typ)
                // let flat_typ = typ.flatten();
                // let len = flat_typ.len();
                // let flat_typ = Type::Array(Arc::new(flat_typ), len as u32);
                // self.builder.insert_make_array(flat_elements, flat_typ)
            } else {
                self.builder.insert_array_get(array, offset, typ)
            };
            self.insert_composite_array_typ(result, ast_typ);
            result.into()
        })
    }

    fn codegen_index(&mut self, index: &ast::Index) -> Result<Values, RuntimeError> {
        // Generate the index value first, it might modify the collection itself.
        let index_value = self.codegen_non_tuple_expression(&index.index)?;
        // The code for the collection will load it if it's mutable. It must be after the index to see any modifications.
        let array_or_slice = self.codegen_expression(&index.collection)?.into_value_list(self);
        // Slices are represented as a tuple in the form: (length, slice contents).
        // Thus, slices require two value ids for their representation.
        let (array, slice_length) = if array_or_slice.len() > 1 {
            (array_or_slice[1], Some(array_or_slice[0]))
        } else {
            (array_or_slice[0], None)
        };

        self.codegen_array_index(
            array,
            index_value,
            &index.element_type,
            index.location,
            slice_length,
        )
    }

    /// This is broken off from codegen_index so that it can also be
    /// used to codegen a LValue::Index.
    ///
    /// Set load_result to true to load from each relevant index of the array
    /// (it may be multiple in the case of tuples). Set it to false to instead
    /// return a reference to each element, for use with the store instruction.
    fn codegen_array_index(
        &mut self,
        array: ValueId,
        index: ValueId,
        element_type: &ast::Type,
        location: Location,
        length: Option<ValueId>,
    ) -> Result<Values, RuntimeError> {
        // base_index = index * type_size
        let index = self.make_array_index(index);
        let type_size = Self::convert_type(element_type).size_of_type();
        let type_size =
            self.builder.numeric_constant(type_size as u128, NumericType::length_type());

        let array_type = &self.builder.type_of_value(array);

        // Checks for index Out-of-bounds
        match array_type {
            Type::Array(_, len) => {
                // Out of bounds array accesses are guaranteed to fail in ACIR so this check is performed implicitly.
                // We then only need to inject it for brillig functions.
                let runtime = self.builder.current_function.runtime();
                if runtime.is_brillig() {
                    let len =
                        self.builder.numeric_constant(*len as u128, NumericType::length_type());
                    self.codegen_access_check(index, len);
                }
            }
            Type::Slice(_) => {
                // The slice length is dynamic however so we can't rely on it being equal to the underlying memory
                // block as we can do for array types. We then inject a access check for both ACIR and brillig.
                self.codegen_access_check(
                    index,
                    length.expect("ICE: a length must be supplied for checking index"),
                );
            }

            _ => unreachable!("must have array or slice but got {array_type}"),
        }

        // This shouldn't overflow because the initial index is within array bounds
        let base_index = self.builder.set_location(location).insert_binary(
            index,
            BinaryOp::Mul { unchecked: true },
            type_size,
        );

        let mut field_index = 0u128;
<<<<<<< HEAD
        Ok(Self::map_type_with_ast_type(element_type, |ast_typ, typ| {
            let offset = self.make_offset(base_index, field_index);
=======
        Ok(Self::map_type(element_type, |typ| {
            let index = self.make_offset(base_index, field_index);
>>>>>>> 92aa75d2
            field_index += 1;

            // Reference counting in brillig relies on us incrementing reference
            // counts when nested arrays/slices are constructed or indexed. This
            // has no effect in ACIR code.
<<<<<<< HEAD
            let result = self.builder.insert_array_get(array, offset, typ);
            self.insert_composite_array_typ(result, ast_typ);
=======
            let offset = ArrayOffset::None;
            let result = self.builder.insert_array_get(array, index, offset, typ);
>>>>>>> 92aa75d2
            result.into()
        }))
    }

    /// Prepare an array or slice access.
    /// Check that the index being used to access an array/slice element
    /// is less than the (potentially dynamic) array/slice length.
    fn codegen_access_check(&mut self, index: ValueId, length: ValueId) {
        let index = self.make_array_index(index);
        // We convert the length as an array index type for comparison
        let array_len = self.make_array_index(length);
        let assert_message = Some("Index out of bounds".to_owned());

        let array_len_constant = self
            .builder
            .current_function
            .dfg
            .get_numeric_constant(array_len)
            .and_then(|value| value.try_to_u32());

        // This optimization seems to cause regressions in brillig so we restrict it to ACIR.
        let runtime = self.builder.current_function.runtime();
        if runtime.is_acir() && array_len_constant.is_some_and(u32::is_power_of_two) {
            // If the array length is a power of two then we can make use of the range check opcode
            // to assert that the index fits in the relevant number of bits.
            let array_len_constant = array_len_constant.expect("array checked to be constant");
            let array_len_bits = array_len_constant.ilog2();
            debug_assert_eq!(2u32.pow(array_len_bits), array_len_constant);
            // TODO(https://github.com/noir-lang/noir/issues/9191): this cast results in better circuit generation.
            // There's an optimization here that we should find automatically.
            let index_as_field = self.builder.insert_cast(index, NumericType::NativeField);
            self.builder.insert_range_check(index_as_field, array_len_bits, assert_message);
        } else {
            // If it's not a power of two then we need to do an explicit inequality and constraint.
            let is_offset_out_of_bounds =
                self.builder.insert_binary(index, BinaryOp::Lt, array_len);
            let true_const = self.builder.numeric_constant(true, NumericType::bool());

            self.builder.insert_constrain(
                is_offset_out_of_bounds,
                true_const,
                assert_message.map(ConstrainError::from),
            );
        }
    }

    fn codegen_cast(&mut self, cast: &ast::Cast) -> Result<Values, RuntimeError> {
        let lhs = self.codegen_non_tuple_expression(&cast.lhs)?;
        let typ = Self::convert_non_tuple_type(&cast.r#type).unwrap_numeric();

        Ok(self.insert_safe_cast(lhs, typ, cast.location).into())
    }

    /// Codegens a for loop, creating three new blocks in the process.
    /// The return value of a for loop is always a unit literal.
    ///
    /// For example, the loop `for i in start .. end { body }` is codegen'd as:
    ///
    /// ```text
    ///   v0 = ... codegen start ...
    ///   v1 = ... codegen end ...
    ///   br loop_entry(v0)
    /// loop_entry(i: Field):
    ///   v2 = lt i v1
    ///   jmpif v2, then: loop_body, else: loop_end
    /// loop_body():
    ///   v3 = ... codegen body ...
    ///   v4 = add 1, i
    ///   br loop_entry(v4)
    /// loop_end():
    ///   ... This is the current insert point after codegen_for finishes ...
    /// ```
    fn codegen_for(&mut self, for_expr: &ast::For) -> Result<Values, RuntimeError> {
        self.builder.set_location(for_expr.start_range_location);
        let start_index = self.codegen_non_tuple_expression(&for_expr.start_range)?;

        self.builder.set_location(for_expr.end_range_location);
        let end_index = self.codegen_non_tuple_expression(&for_expr.end_range)?;

        let range_bound = |id| self.builder.current_function.dfg.get_integer_constant(id);

        if let (Some(start_constant), Some(end_constant)) =
            (range_bound(start_index), range_bound(end_index))
        {
            // If we can determine that the loop contains zero iterations then there's no need to codegen the loop.
            if start_constant >= end_constant {
                return Ok(Self::unit_value());
            }
        }

        let loop_entry = self.builder.insert_block();
        let loop_body = self.builder.insert_block();
        let loop_end = self.builder.insert_block();

        // this is the 'i' in `for i in start .. end { block }`
        let index_type = Self::convert_non_tuple_type(&for_expr.index_type);
        // TODO: Make a `add_block_parameter` method on the `FunctionContext` that is specific to SSA gen
        let loop_index = self.builder.add_block_parameter(loop_entry, index_type);
        self.insert_composite_array_typ(loop_index, &for_expr.index_type);

        // Remember the blocks and variable used in case there are break/continue instructions
        // within the loop which need to jump to them.
        self.enter_loop(Loop { loop_entry, loop_index: Some(loop_index), loop_end });

        // Set the location of the initial jmp instruction to the start range. This is the location
        // used to issue an error if the start range cannot be determined at compile-time.
        self.builder.set_location(for_expr.start_range_location);
        self.builder.terminate_with_jmp(loop_entry, vec![start_index]);

        // Compile the loop entry block
        self.builder.switch_to_block(loop_entry);

        // Set the location of the ending Lt instruction and the jmpif back-edge of the loop to the
        // end range. These are the instructions used to issue an error if the end of the range
        // cannot be determined at compile-time.
        self.builder.set_location(for_expr.end_range_location);
        let jump_condition = self.builder.insert_binary(loop_index, BinaryOp::Lt, end_index);
        self.builder.terminate_with_jmpif(jump_condition, loop_body, loop_end);

        // Compile the loop body
        self.builder.switch_to_block(loop_body);
        self.define(for_expr.index_variable, loop_index.into());

        let result = self.codegen_expression(&for_expr.block);
        self.codegen_unless_break_or_continue(result, |this, _| {
            let new_loop_index = this.make_offset(loop_index, 1);
            this.builder.terminate_with_jmp(loop_entry, vec![new_loop_index]);
        })?;

        // Finish by switching back to the end of the loop
        self.builder.switch_to_block(loop_end);
        self.exit_loop();
        Ok(Self::unit_value())
    }

    /// Codegens a loop, creating two new blocks in the process.
    /// The return value of a loop is always a unit literal.
    ///
    /// For example, the loop `loop { body }` is codegen'd as:
    ///
    /// ```text
    ///   br loop_body()
    /// loop_body():
    ///   v3 = ... codegen body ...
    ///   br loop_body()
    /// loop_end():
    ///   ... This is the current insert point after codegen_for finishes ...
    /// ```
    fn codegen_loop(&mut self, block: &Expression) -> Result<Values, RuntimeError> {
        let loop_body = self.builder.insert_block();
        let loop_end = self.builder.insert_block();

        self.enter_loop(Loop { loop_entry: loop_body, loop_index: None, loop_end });

        self.builder.terminate_with_jmp(loop_body, vec![]);

        // Compile the loop body
        self.builder.switch_to_block(loop_body);
        let result = self.codegen_expression(block);
        self.codegen_unless_break_or_continue(result, |this, _| {
            this.builder.terminate_with_jmp(loop_body, vec![]);
        })?;

        // Finish by switching to the end of the loop
        self.builder.switch_to_block(loop_end);
        self.exit_loop();
        Ok(Self::unit_value())
    }

    /// Codegens a while loop, creating three new blocks in the process.
    /// The return value of a while is always a unit literal.
    ///
    /// For example, the loop `while cond { body }` is codegen'd as:
    ///
    /// ```text
    ///   jmp while_entry()
    /// while_entry:
    ///   v0 = ... codegen cond ...
    ///   jmpif v0, then: while_body, else: while_end
    /// while_body():
    ///   v3 = ... codegen body ...
    ///   jmp while_entry()
    /// while_end():
    ///   ... This is the current insert point after codegen_while finishes ...
    /// ```
    fn codegen_while(&mut self, while_: &While) -> Result<Values, RuntimeError> {
        let while_entry = self.builder.insert_block();
        let while_body = self.builder.insert_block();
        let while_end = self.builder.insert_block();

        self.builder.terminate_with_jmp(while_entry, vec![]);

        // Codegen the entry (where the condition is)
        self.builder.switch_to_block(while_entry);
        let condition = self.codegen_non_tuple_expression(&while_.condition)?;
        self.builder.terminate_with_jmpif(condition, while_body, while_end);

        self.enter_loop(Loop { loop_entry: while_entry, loop_index: None, loop_end: while_end });

        // Codegen the body
        self.builder.switch_to_block(while_body);
        let result = self.codegen_expression(&while_.body);
        self.codegen_unless_break_or_continue(result, |this, _| {
            this.builder.terminate_with_jmp(while_entry, vec![]);
        })?;

        // Finish by switching to the end of the while
        self.builder.switch_to_block(while_end);
        self.exit_loop();
        Ok(Self::unit_value())
    }

    /// Codegens an if expression, handling the case of what to do if there is no 'else'.
    ///
    /// For example, the expression `if cond { a } else { b }` is codegen'd as:
    ///
    /// ```text
    ///   v0 = ... codegen cond ...
    ///   jmpif v0, then: then_block, else: else_block
    /// then_block():
    ///   v1 = ... codegen a ...
    ///   br end_if(v1)
    /// else_block():
    ///   v2 = ... codegen b ...
    ///   br end_if(v2)
    /// end_if(v3: ?):  // Type of v3 matches the type of a and b
    ///   ... This is the current insert point after codegen_if finishes ...
    /// ```
    ///
    /// As another example, the expression `if cond { a }` is codegen'd as:
    ///
    /// ```text
    ///   v0 = ... codegen cond ...
    ///   jmpif v0, then: then_block, else: end_if
    /// then_block:
    ///   v1 = ... codegen a ...
    ///   br end_if()
    /// end_if:  // No block parameter is needed. Without an else, the unit value is always returned.
    ///   ... This is the current insert point after codegen_if finishes ...
    /// ```
    fn codegen_if(&mut self, if_expr: &ast::If) -> Result<Values, RuntimeError> {
        let condition = self.codegen_non_tuple_expression(&if_expr.condition)?;
        if let Some(result) = self.try_codegen_constant_if(condition, if_expr) {
            return result;
        }

        let then_block = self.builder.insert_block();
        let else_block = self.builder.insert_block();

        self.builder.terminate_with_jmpif(condition, then_block, else_block);

        self.builder.switch_to_block(then_block);
        let then_result = self.codegen_expression(&if_expr.consequence);

        let mut result = Self::unit_value();

        if let Some(alternative) = &if_expr.alternative {
            let end_block = self.builder.insert_block();

            self.codegen_unless_break_or_continue(then_result, |this, then_value| {
                let then_values = then_value.into_value_list(this);
                this.builder.terminate_with_jmp(end_block, then_values);
            })?;

            self.builder.switch_to_block(else_block);
            let else_result = self.codegen_expression(alternative);
            self.codegen_unless_break_or_continue(else_result, |this, else_value| {
                let else_values = else_value.into_value_list(this);
                this.builder.terminate_with_jmp(end_block, else_values);
            })?;

            // Create block arguments for the end block as needed to branch to
            // with our then and else value.
            result = Self::map_type_with_ast_type(&if_expr.typ, |ast_typ, typ| {
                let result = self.builder.add_block_parameter(end_block, typ);
                self.insert_composite_array_typ(result, ast_typ);
                result.into()
            });

            // Must also set the then block to jmp to the end now
            self.builder.switch_to_block(end_block);
        } else {
            // In the case we have no 'else', the 'else' block is actually the end block.
            self.builder.terminate_with_jmp(else_block, vec![]);
            self.builder.switch_to_block(else_block);
        }

        Ok(result)
    }

    /// If the condition is known, skip codegen for the then/else branch and only compile the
    /// relevant branch.
    fn try_codegen_constant_if(
        &mut self,
        condition: ValueId,
        if_expr: &ast::If,
    ) -> Option<Result<Values, RuntimeError>> {
        let condition = self.builder.current_function.dfg.get_numeric_constant(condition)?;

        Some(if condition.is_zero() {
            match if_expr.alternative.as_ref() {
                Some(alternative) => self.codegen_expression(alternative),
                None => Ok(Self::unit_value()),
            }
        } else {
            self.codegen_expression(&if_expr.consequence)
        })
    }

    fn codegen_match(&mut self, match_expr: &ast::Match) -> Result<Values, RuntimeError> {
        let variable = self.lookup(match_expr.variable_to_match.0);

        // Any matches with only a single case we don't need to check the tag at all.
        // Note that this includes all matches on struct / tuple values.
        if match_expr.cases.len() == 1 && match_expr.default_case.is_none() {
            return self.no_match(variable, &match_expr.cases[0]);
        }

        // From here on we can assume `variable` is an enum, int, or bool value (not a struct/tuple)
        let tag = self.enum_tag(&variable);
        let tag_type = self.builder.type_of_value(tag).unwrap_numeric();

        let make_end_block = |this: &mut Self| -> (BasicBlockId, Values) {
            let block = this.builder.insert_block();
            let results = Self::map_type_with_ast_type(&match_expr.typ, |ast_typ, typ| {
                let result = this.builder.add_block_parameter(block, typ);
                this.insert_composite_array_typ(result, ast_typ);
                result.into()
            });
            (block, results)
        };

        let (end_block, end_results) = make_end_block(self);

        // Optimization: if there is no default case we can jump directly to the last case
        // when finished with the previous case instead of using a jmpif with an unreachable
        // else block.
        let last_case = if match_expr.default_case.is_some() {
            match_expr.cases.len()
        } else {
            match_expr.cases.len() - 1
        };

        let mut blocks_to_merge = Vec::with_capacity(last_case);

        for i in 0..last_case {
            let case = &match_expr.cases[i];
            let variant_tag = self.variant_index_value(&case.constructor, tag_type)?;
            let eq = self.builder.insert_binary(tag, BinaryOp::Eq, variant_tag);

            let case_block = self.builder.insert_block();
            let else_block = self.builder.insert_block();
            self.builder.terminate_with_jmpif(eq, case_block, else_block);

            self.builder.switch_to_block(case_block);
            self.bind_case_arguments(variable.clone(), case);
            let results = self.codegen_expression(&case.branch);
            self.codegen_unless_break_or_continue(results, |this, results| {
                let results = results.into_value_list(this);

                // Each branch will jump to a different end block for now. We have to merge them all
                // later since SSA doesn't support more than two blocks jumping to the same end block.
                let local_end_block = make_end_block(this);
                this.builder.terminate_with_jmp(local_end_block.0, results);
                blocks_to_merge.push(local_end_block);
            })?;

            self.builder.switch_to_block(else_block);
        }

        let (last_local_end_block, last_results) = make_end_block(self);
        blocks_to_merge.push((last_local_end_block, last_results));

        if let Some(branch) = &match_expr.default_case {
            let results = self.codegen_expression(branch);
            self.codegen_unless_break_or_continue(results, |this, results| {
                let results = results.into_value_list(this);
                this.builder.terminate_with_jmp(last_local_end_block, results);
            })?;
        } else {
            // If there is no default case, assume we saved the last case from the
            // last_case optimization above
            let case = match_expr.cases.last().unwrap();
            self.bind_case_arguments(variable, case);
            let results = self.codegen_expression(&case.branch);
            self.codegen_unless_break_or_continue(results, |this, results| {
                let results = results.into_value_list(this);
                this.builder.terminate_with_jmp(last_local_end_block, results);
            })?;
        }

        // Merge blocks as last-in first-out:
        //
        // local_end_block0-----------------------------------------\
        //                                                           end block
        //                                                          /
        // local_end_block1---------------------\                  /
        //                                       new merge block2-/
        // local_end_block2--\                  /
        //                    new merge block1-/
        // local_end_block3--/
        //
        // This is necessary since SSA panics during flattening if we immediately
        // try to jump directly to end block instead: https://github.com/noir-lang/noir/issues/7323.
        //
        // It'd also be more efficient to merge them tournament-bracket style but that
        // also leads to panics during flattening for similar reasons.
        while let Some((block, results)) = blocks_to_merge.pop() {
            self.builder.switch_to_block(block);

            if let Some((block2, results2)) = blocks_to_merge.pop() {
                // Merge two blocks in the queue together
                let (new_merge, new_merge_results) = make_end_block(self);
                blocks_to_merge.push((new_merge, new_merge_results));

                let results = results.into_value_list(self);
                self.builder.terminate_with_jmp(new_merge, results);

                self.builder.switch_to_block(block2);
                let results2 = results2.into_value_list(self);
                self.builder.terminate_with_jmp(new_merge, results2);
            } else {
                // Finally done, jump to the end
                let results = results.into_value_list(self);
                self.builder.terminate_with_jmp(end_block, results);
            }
        }

        self.builder.switch_to_block(end_block);
        Ok(end_results)
    }

    fn variant_index_value(
        &mut self,
        constructor: &Constructor,
        typ: NumericType,
    ) -> Result<ValueId, RuntimeError> {
        match constructor {
            Constructor::Int(value) => self.checked_numeric_constant(*value, typ),
            other => Ok(self.builder.numeric_constant(other.variant_index(), typ)),
        }
    }

    fn no_match(&mut self, variable: Values, case: &MatchCase) -> Result<Values, RuntimeError> {
        if !case.arguments.is_empty() {
            self.bind_case_arguments(variable, case);
        }
        self.codegen_expression(&case.branch)
    }

    /// Extracts the tag value from an enum. Assumes enums are represented as a tuple
    /// where the tag is always the first field of the tuple.
    ///
    /// If the enum is only a single Leaf value, this expects the enum to consist only of the tag value.
    fn enum_tag(&mut self, enum_value: &Values) -> ValueId {
        match enum_value {
            Tree::Branch(values) => self.enum_tag(&values[0]),
            Tree::Leaf(value) => value.clone().eval(self),
        }
    }

    /// Bind the given variable ids to each argument of the given enum, using the
    /// variant at the given variant index. Note that this function makes assumptions that the
    /// representation of an enum is:
    ///
    /// (
    ///   tag_value,
    ///   (field0_0, .. field0_N), // fields of variant 0,
    ///   (field1_0, .. field1_N), // fields of variant 1,
    ///   ..,
    ///   (fieldM_0, .. fieldM_N), // fields of variant N,
    /// )
    fn bind_case_arguments(&mut self, enum_value: Values, case: &MatchCase) {
        if !case.arguments.is_empty() {
            if case.constructor.is_enum() {
                self.bind_enum_case_arguments(enum_value, case);
            } else if case.constructor.is_tuple_or_struct() {
                self.bind_tuple_or_struct_case_arguments(enum_value, case);
            }
        }
    }

    fn bind_enum_case_arguments(&mut self, enum_value: Values, case: &MatchCase) {
        let Tree::Branch(mut variants) = enum_value else {
            unreachable!("Expected enum value to contain each variant");
        };

        let variant_index = case.constructor.variant_index();

        // variant_index + 1 to account for the extra tag value
        let Tree::Branch(variant) = variants.swap_remove(variant_index + 1) else {
            unreachable!("Expected enum variant to contain a tag and each variant's arguments");
        };

        assert_eq!(
            variant.len(),
            case.arguments.len(),
            "Expected enum variant to contain a value for each variant argument"
        );

        for (value, (arg, _)) in variant.into_iter().zip(&case.arguments) {
            self.define(*arg, value);
        }
    }

    fn bind_tuple_or_struct_case_arguments(&mut self, struct_value: Values, case: &MatchCase) {
        let Tree::Branch(fields) = struct_value else {
            unreachable!("Expected struct value to contain each field");
        };

        assert_eq!(
            fields.len(),
            case.arguments.len(),
            "Expected field length to match constructor argument count"
        );

        for (value, (arg, _)) in fields.into_iter().zip(&case.arguments) {
            self.define(*arg, value);
        }
    }

    fn codegen_tuple(&mut self, tuple: &[Expression]) -> Result<Values, RuntimeError> {
        Ok(Tree::Branch(try_vecmap(tuple, |expr| self.codegen_expression(expr))?))
    }

    fn codegen_extract_tuple_field(
        &mut self,
        tuple: &Expression,
        field_index: usize,
    ) -> Result<Values, RuntimeError> {
        let tuple = self.codegen_expression(tuple)?;
        Ok(Self::get_field(tuple, field_index))
    }

    /// Generate SSA for a function call. Note that calls to built-in functions
    /// and intrinsics are also represented by the function call instruction.
    fn codegen_call(&mut self, call: &ast::Call) -> Result<Values, RuntimeError> {
        let function = self.codegen_non_tuple_expression(&call.func)?;
        let mut arguments = Vec::with_capacity(call.arguments.len());

        for argument in &call.arguments {
            let mut values = self.codegen_expression(argument)?.into_value_list(self);
            arguments.append(&mut values);
        }

        // Don't need to increment array reference counts when passed in as arguments
        // since it is done within the function to each parameter already.

        self.codegen_intrinsic_call_checks(function, &arguments, call.location);
        Ok(self.insert_call(function, arguments, &call.return_type, call.location))
    }

    fn codegen_intrinsic_call_checks(
        &mut self,
        function: ValueId,
        arguments: &[ValueId],
        location: Location,
    ) {
        if let Some(intrinsic) =
            self.builder.set_location(location).get_intrinsic_from_value(function)
        {
            match intrinsic {
                Intrinsic::SliceInsert => {
                    let one = self.builder.length_constant(1u128);

                    // We add one here in the case of a slice insert as a slice insert at the length of the slice
                    // can be converted to a slice push back
                    // This is unchecked as the slice length could be u32::max
                    let len_plus_one = self.builder.insert_binary(
                        arguments[0],
                        BinaryOp::Add { unchecked: false },
                        one,
                    );

                    self.codegen_access_check(arguments[2], len_plus_one);
                }
                Intrinsic::SliceRemove => {
                    self.codegen_access_check(arguments[2], arguments[0]);
                }
                Intrinsic::SlicePopFront | Intrinsic::SlicePopBack
                    if self.builder.current_function.runtime().is_brillig() =>
                {
                    // We need to put in a constraint to protect against accessing empty slices:
                    // * In Brillig this is essential, otherwise it would read an unrelated piece of memory.
                    // * In ACIR we do have protection against reading empty slices (it returns "Index Out of Bounds"), so we don't get invalid reads.
                    //   The memory operations in ACIR ignore the side effect variables, so even if we added a constraint here, it could still fail
                    //   when it inevitably tries to read from an empty slice anyway. We have to handle that by removing operations which are known
                    //   to fail and replace them with conditional constraints that do take the side effect into account.
                    // By doing this in the SSA we might be able to optimize this away later.
                    let zero =
                        self.builder.numeric_constant(0u32, NumericType::Unsigned { bit_size: 32 });
                    self.codegen_access_check(zero, arguments[0]);
                }
                _ => {
                    // Do nothing as the other intrinsics do not require checks
                }
            }
        }
    }

    /// Generate SSA for the given variable.
    /// If the variable is immutable, no special handling is necessary and we can return the given
    /// ValueId directly. If it is mutable, we'll need to allocate space for the value and store
    /// the initial value before returning the allocate instruction.
    fn codegen_let(&mut self, let_expr: &ast::Let) -> Result<Values, RuntimeError> {
        let mut values = self.codegen_expression(&let_expr.expression)?;

        values = values.map(|value| {
            let value = value.eval(self);
            Tree::Leaf(if let_expr.mutable {
                self.new_mutable_variable(value, None)
            } else {
                value::Value::Normal(value)
            })
        });

        self.define(let_expr.id, values);
        Ok(Self::unit_value())
    }

    fn codegen_constrain(
        &mut self,
        expr: &Expression,
        location: Location,
        assert_payload: &Option<Box<(Expression, HirType)>>,
    ) -> Result<Values, RuntimeError> {
        let expr = self.codegen_non_tuple_expression(expr)?;
        let true_literal = self.builder.numeric_constant(true, NumericType::bool());

        // Set the location here for any errors that may occur when we codegen the assert message
        self.builder.set_location(location);

        let assert_payload = self.codegen_constrain_error(assert_payload)?;

        self.builder.insert_constrain(expr, true_literal, assert_payload);

        Ok(Self::unit_value())
    }

    // This method does not necessary codegen the full assert message expression, thus it does not
    // return a `Values` object. Instead we check the internals of the expression to make sure
    // we have an `Expression::Call` as expected. An `Instruction::Call` is then constructed but not
    // inserted to the SSA as we want that instruction to be atomic in SSA with a constrain instruction.
    fn codegen_constrain_error(
        &mut self,
        assert_message: &Option<Box<(Expression, HirType)>>,
    ) -> Result<Option<ConstrainError>, RuntimeError> {
        let Some(assert_message_payload) = assert_message else { return Ok(None) };
        let (assert_message_expression, assert_message_typ) = assert_message_payload.as_ref();

        if let Expression::Literal(ast::Literal::Str(static_string)) = assert_message_expression {
            Ok(Some(ConstrainError::StaticString(static_string.clone())))
        } else {
            let error_type = ErrorType::Dynamic(assert_message_typ.clone());
            let selector = error_type.selector();
            let values = self.codegen_expression(assert_message_expression)?.into_value_list(self);
            let is_string_type = matches!(assert_message_typ, HirType::String(_));
            // Record custom types in the builder, outside of SSA instructions
            // This is made to avoid having Hir types in the SSA code.
            if !is_string_type {
                self.builder.record_error_type(selector, assert_message_typ.clone());
            }

            Ok(Some(ConstrainError::Dynamic(selector, is_string_type, values)))
        }
    }

    fn codegen_assign(&mut self, assign: &ast::Assign) -> Result<Values, RuntimeError> {
        // Evaluate the rhs first - when we load the expression in the lvalue we want that
        // to reflect any mutations from evaluating the rhs.
        let rhs = self.codegen_expression(&assign.expression)?;
        let lhs = self.extract_current_value(&assign.lvalue)?;

<<<<<<< HEAD
        self.assign_new_value(lhs, rhs.clone(), rhs);
=======
        self.assign_new_value(lhs, rhs);

>>>>>>> 92aa75d2
        Ok(Self::unit_value())
    }

    fn codegen_assign_acir_new(&mut self, assign: &ast::Assign) -> Result<Values, RuntimeError> {
        // dbg!(&assign.lvalue);
        let flat_lvalue =
            self.extract_recursive_acir(&assign.lvalue)?;
        // println!("Just extracted:\n{}", self.builder.current_function);
        let rhs = self.codegen_expression(&assign.expression)?;

        rhs.clone().for_each(|value| {
            let value = value.eval(self);
            self.builder.increment_array_reference_count(value);
        });

        self.assign_flat_lvalue(flat_lvalue, rhs);
        Ok(Self::unit_value())
    }

    fn build_nested_lvalue_index(
        &mut self,
        mut extracted_ident: Values,
        skip_extraction: bool,
        indices: &mut Vec<NestedArrayIndex>,
    ) -> (ValueId, Values) {
        let mut first_index = None;

        while let Some(index) = indices.pop() {
            match index {
                NestedArrayIndex::Constant(field_index) => {
                    if !skip_extraction {
                        extracted_ident = Self::get_field(extracted_ident, field_index);
                    }
                    continue;
                }
                NestedArrayIndex::Value(_) => {
                    first_index = Some(index);
                    break;
                }
                NestedArrayIndex::Dereference(_) => {}
            }
        }

        let Some(first_index) = first_index else {
            panic!("ICE: Missing first index");
        };

        let array = extracted_ident.clone().flatten();
        if array.is_empty() {
            panic!("ICE: Attempting to extract an empty tree");
        }

        let array = array[0].clone().eval(self);
        let typ = self.composite_array_types.get(&array).cloned().unwrap();

        let (mut result_index, mut current_types) = match first_index {
            NestedArrayIndex::Constant(_) => {
                panic!("Should not have a constant for the first index");
            }
            NestedArrayIndex::Value(value) => {
                let offset = typ.flattened_size();
                let offset = self.builder.numeric_constant(offset, NumericType::length_type());
                let value = self.make_array_index(value);
                let new_index =
                    self.builder.insert_binary(value, BinaryOp::Mul { unchecked: true }, offset);

                (new_index, typ)
            }
            NestedArrayIndex::Dereference(_) => {
                panic!("Dereference cannot be first index")
            }
        };

        while let Some(index) = indices.pop() {
            match index {
                NestedArrayIndex::Constant(field_index) => {
                    let element_types = current_types.clone().element_types();
                    let offset = element_types[0..field_index]
                        .iter()
                        .fold(0, |acc, typ| acc + typ.flattened_size());

                    current_types = element_types[field_index].clone();

                    let offset = self.builder.numeric_constant(offset, NumericType::length_type());
                    let new_index = self.builder.insert_binary(
                        result_index,
                        BinaryOp::Add { unchecked: true },
                        offset,
                    );
                    result_index = new_index;
                }
                NestedArrayIndex::Value(value) => {
                    let elements = current_types.clone().element_types();
                    current_types = elements[0].clone();

                    let offset = elements.iter().fold(0, |acc, typ| acc + typ.flattened_size());
                    let offset = self.builder.numeric_constant(offset, NumericType::length_type());

                    let value = self.make_array_index(value);
                    let new_index = self.builder.insert_binary(
                        value,
                        BinaryOp::Mul { unchecked: true },
                        offset,
                    );
                    let new_index = self.builder.insert_binary(
                        result_index,
                        BinaryOp::Add { unchecked: true },
                        new_index,
                    );
                    result_index = new_index;
                }
                NestedArrayIndex::Dereference(_) => {
                    // Do nothing, these dereferences should be handled by the caller
                }
            }
        }

        (result_index, extracted_ident)
    }

    fn codegen_semi(&mut self, expr: &Expression) -> Result<Values, RuntimeError> {
        self.codegen_expression(expr)?;
        Ok(Self::unit_value())
    }

    fn codegen_break(&mut self) -> Result<Values, RuntimeError> {
        let loop_end = self.current_loop().loop_end;
        self.builder.terminate_with_jmp(loop_end, Vec::new());

        Err(RuntimeError::BreakOrContinue { call_stack: CallStack::default() })
    }

    fn codegen_continue(&mut self) -> Result<Values, RuntimeError> {
        let loop_ = self.current_loop();

        // Must remember to increment i before jumping
        if let Some(loop_index) = loop_.loop_index {
            let new_loop_index = self.make_offset(loop_index, 1);
            self.builder.terminate_with_jmp(loop_.loop_entry, vec![new_loop_index]);
        } else {
            self.builder.terminate_with_jmp(loop_.loop_entry, vec![]);
        }

        Err(RuntimeError::BreakOrContinue { call_stack: CallStack::default() })
    }

    /// Evaluate the given expression, increment the reference count of each array within,
    /// and return the evaluated expression.
    fn codegen_clone(&mut self, expr: &Expression) -> Result<Values, RuntimeError> {
        let values = self.codegen_expression(expr)?;
        Ok(values.map(|value| {
            let value = value.eval(self);
            self.builder.increment_array_reference_count(value);
            Values::from(value)
        }))
    }

    /// Evaluate the given expression, decrement the reference count of each array within,
    /// and return unit.
    fn codegen_drop(&mut self, expr: &Expression) -> Result<Values, RuntimeError> {
        let values = self.codegen_expression(expr)?;
        values.for_each(|value| {
            let value = value.eval(self);
            self.builder.decrement_array_reference_count(value);
        });
        Ok(Self::unit_value())
    }

    #[must_use = "do not forget to add `?` at the end of this function call"]
    fn codegen_unless_break_or_continue<T, F>(
        &mut self,
        result: Result<T, RuntimeError>,
        f: F,
    ) -> Result<(), RuntimeError>
    where
        F: FnOnce(&mut Self, T),
    {
        match result {
            Ok(value) => {
                f(self, value);
                Ok(())
            }
            Err(RuntimeError::BreakOrContinue { .. }) => Ok(()),
            Err(err) => Err(err),
        }
    }
}<|MERGE_RESOLUTION|>--- conflicted
+++ resolved
@@ -389,9 +389,10 @@
                             .builder
                             .current_function
                             .dfg
-                            .make_constant(my_index.into(), typ.unwrap_numeric());
+                            .make_constant(my_index.into(), NumericType::length_type());
                         assert!(matches!(typ, Type::Numeric(_)));
-                        let res = self.builder.insert_array_get(element, index, typ);
+                        let res =
+                            self.builder.insert_array_get(element, index, ArrayOffset::None, typ);
                         flat_elements.push_back(res);
                     }
                 }
@@ -512,7 +513,7 @@
                 match array_type {
                     Type::Slice(_) => {
                         // We expect the extract ident expression to
-                        self.codegen_slice_access_check(index_value, Some(array_or_slice[i - 1]));
+                        self.codegen_access_check(index_value, array_or_slice[i - 1]);
                     }
                     Type::Array(..) => {
                         // Nothing needs to done to prepare an array access on an array
@@ -541,17 +542,18 @@
         let flattened_index = self.make_array_index(flattened_index);
 
         let mut field_index = 0u128;
+        let offset = ArrayOffset::None;
         Self::map_type_with_ast_type(element_type, |ast_typ, typ| {
-            let offset = self.make_offset(flattened_index, field_index);
+            let index = self.make_offset(flattened_index, field_index);
             field_index += typ.flattened_size() as u128;
             let result = if typ.contains_an_array() {
                 let mut flat_elements = im::Vector::new();
                 let flat_typ = typ.clone().flatten();
                 for (my_index, typ) in flat_typ.into_iter().enumerate() {
-                    let index = self.make_offset(offset, my_index as u128);
+                    let index = self.make_offset(index, my_index as u128);
 
                     assert!(matches!(typ, Type::Numeric(_)));
-                    let res = self.builder.insert_array_get(array, index, typ);
+                    let res = self.builder.insert_array_get(array, index, offset, typ);
                     flat_elements.push_back(res);
                 }
                 self.builder.insert_make_array(flat_elements, typ)
@@ -560,7 +562,7 @@
                 // let flat_typ = Type::Array(Arc::new(flat_typ), len as u32);
                 // self.builder.insert_make_array(flat_elements, flat_typ)
             } else {
-                self.builder.insert_array_get(array, offset, typ)
+                self.builder.insert_array_get(array, index, offset, typ)
             };
             self.insert_composite_array_typ(result, ast_typ);
             result.into()
@@ -643,25 +645,16 @@
         );
 
         let mut field_index = 0u128;
-<<<<<<< HEAD
         Ok(Self::map_type_with_ast_type(element_type, |ast_typ, typ| {
-            let offset = self.make_offset(base_index, field_index);
-=======
-        Ok(Self::map_type(element_type, |typ| {
             let index = self.make_offset(base_index, field_index);
->>>>>>> 92aa75d2
             field_index += 1;
 
             // Reference counting in brillig relies on us incrementing reference
             // counts when nested arrays/slices are constructed or indexed. This
             // has no effect in ACIR code.
-<<<<<<< HEAD
-            let result = self.builder.insert_array_get(array, offset, typ);
-            self.insert_composite_array_typ(result, ast_typ);
-=======
             let offset = ArrayOffset::None;
             let result = self.builder.insert_array_get(array, index, offset, typ);
->>>>>>> 92aa75d2
+            self.insert_composite_array_typ(result, ast_typ);
             result.into()
         }))
     }
@@ -1335,19 +1328,14 @@
         let rhs = self.codegen_expression(&assign.expression)?;
         let lhs = self.extract_current_value(&assign.lvalue)?;
 
-<<<<<<< HEAD
-        self.assign_new_value(lhs, rhs.clone(), rhs);
-=======
         self.assign_new_value(lhs, rhs);
 
->>>>>>> 92aa75d2
         Ok(Self::unit_value())
     }
 
     fn codegen_assign_acir_new(&mut self, assign: &ast::Assign) -> Result<Values, RuntimeError> {
         // dbg!(&assign.lvalue);
-        let flat_lvalue =
-            self.extract_recursive_acir(&assign.lvalue)?;
+        let flat_lvalue = self.extract_recursive_acir(&assign.lvalue)?;
         // println!("Just extracted:\n{}", self.builder.current_function);
         let rhs = self.codegen_expression(&assign.expression)?;
 
