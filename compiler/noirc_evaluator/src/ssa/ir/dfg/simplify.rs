<<<<<<< HEAD
use crate::ssa::ir::{
    basic_block::BasicBlockId,
    dfg::simplify::value_merger::ValueMerger,
    instruction::{
        ArrayOffset, Binary, BinaryOp, ConstrainError, Instruction,
        binary::{truncate, truncate_field},
=======
use crate::ssa::{
    ir::{
        basic_block::BasicBlockId,
        instruction::{
            Binary, BinaryOp, ConstrainError, Instruction,
            binary::{truncate, truncate_field},
        },
        types::{NumericType, Type},
        value::{Value, ValueId},
>>>>>>> fabd2af0
    },
    types::{NumericType, Type},
    value::{Value, ValueId},
};
use acvm::{AcirField as _, FieldElement};
use binary::simplify_binary;
use call::simplify_call;
use cast::simplify_cast;
use constrain::decompose_constrain;
use noirc_errors::call_stack::CallStackId;

use super::DataFlowGraph;

mod binary;
mod call;
mod cast;
mod constrain;
pub(crate) mod value_merger;

pub(crate) use call::constant_to_radix;

/// Contains the result to Instruction::simplify, specifying how the instruction
/// should be simplified.
pub(crate) enum SimplifyResult {
    /// Replace this function's result with the given value
    SimplifiedTo(ValueId),

    /// Replace this function's results with the given values
    /// Used for when there are multiple return values from
    /// a function such as a tuple
    SimplifiedToMultiple(Vec<ValueId>),

    /// Replace this function with an simpler but equivalent instruction.
    SimplifiedToInstruction(Instruction),

    /// Replace this function with a set of simpler but equivalent instructions.
    /// This is currently only to be used for [`Instruction::Constrain`].
    SimplifiedToInstructionMultiple(Vec<Instruction>),

    /// Remove the instruction, it is unnecessary
    Remove,

    /// Instruction could not be simplified
    None,
}

impl SimplifyResult {
    pub(crate) fn instructions(self) -> Option<Vec<Instruction>> {
        match self {
            SimplifyResult::SimplifiedToInstruction(instruction) => Some(vec![instruction]),
            SimplifyResult::SimplifiedToInstructionMultiple(instructions) => Some(instructions),
            _ => None,
        }
    }
}

/// Try to simplify this instruction. If the instruction can be simplified to a known value,
/// that value is returned. Otherwise None is returned.
///
/// The `block` parameter indicates the block this new instruction will be inserted into
/// after this call.
pub(crate) fn simplify(
    instruction: &Instruction,
    dfg: &mut DataFlowGraph,
    block: BasicBlockId,
    ctrl_typevars: Option<Vec<Type>>,
    call_stack: CallStackId,
) -> SimplifyResult {
    use SimplifyResult::*;

    match instruction {
        Instruction::Binary(binary) => simplify_binary(binary, dfg),
        Instruction::Cast(value, typ) => simplify_cast(*value, *typ, dfg),
        Instruction::Not(value) => {
            match &dfg[*value] {
                // Limit optimizing ! on constants to only booleans. If we tried it on fields,
                // there is no Not on FieldElement, so we'd need to convert between u128. This
                // would be incorrect however since the extra bits on the field would not be flipped.
                Value::NumericConstant { constant, typ } if typ.is_unsigned() => {
                    // As we're casting to a `u128`, we need to clear out any upper bits that the NOT fills.
                    let bit_size = typ.bit_size();
                    assert!(bit_size <= 128);
                    let not_value: u128 = truncate(!constant.to_u128(), bit_size);
                    SimplifiedTo(dfg.make_constant(not_value.into(), *typ))
                }
                Value::Instruction { instruction, .. } => {
                    // !!v => v
                    if let Instruction::Not(value) = &dfg[*instruction] {
                        SimplifiedTo(*value)
                    } else {
                        None
                    }
                }
                _ => None,
            }
        }
        Instruction::Constrain(lhs, rhs, msg) => {
            let constraints = decompose_constrain(*lhs, *rhs, msg, dfg);
            if constraints.is_empty() {
                Remove
            } else {
                SimplifiedToInstructionMultiple(constraints)
            }
        }
        Instruction::ConstrainNotEqual(..) => None,
        Instruction::ArrayGet { array, index } => {
            if let Some(index) = dfg.get_numeric_constant(*index) {
                return try_optimize_array_get_from_previous_set(dfg, *array, index);
            }

            let array_or_slice_type = dfg.type_of_value(*array);
            if matches!(array_or_slice_type, Type::Array(_, 1))
                && array_or_slice_type.flattened_size() == 1
            {
                // If the array is of length 1 then we know the only value which can be potentially read out of it.
                // We can then simply assert that the index is equal to zero and return the array's contained value.
                optimize_length_one_array_read(dfg, block, call_stack, *array, *index)
            } else {
                None
            }
        }
        Instruction::ArraySet { array: array_id, index: index_id, value, .. } => {
            let array = dfg.get_array_constant(*array_id);
            let index = dfg.get_numeric_constant(*index_id);
            if let (Some((array, _element_type)), Some(index)) = (array, index) {
                let index =
                    index.try_to_u32().expect("Expected array index to fit in u32") as usize;

                if index < array.len() {
                    let elements = array.update(index, *value);
                    let typ = dfg.type_of_value(*array_id);
                    let instruction = Instruction::MakeArray { elements, typ };
                    let new_array = dfg.insert_instruction_and_results(
                        instruction,
                        block,
                        Option::None,
                        call_stack,
                    );
                    return SimplifiedTo(new_array.first());
                }
            }

            try_optimize_array_set_from_previous_get(dfg, *array_id, *index_id, *value)
        }
        Instruction::Truncate { value, bit_size, max_bit_size } => {
            if bit_size >= max_bit_size {
                return SimplifiedTo(*value);
            }
            if let Some((numeric_constant, typ)) = dfg.get_numeric_constant_with_type(*value) {
                let truncated_field = truncate_field(numeric_constant, *bit_size);
                SimplifiedTo(dfg.make_constant(truncated_field, typ))
            } else if let Value::Instruction { instruction, .. } = &dfg[*value] {
                match &dfg[*instruction] {
                    Instruction::Truncate { bit_size: src_bit_size, .. } => {
                        // If we're truncating the value to fit into the same or larger bit size then this is a noop.
                        if src_bit_size <= bit_size && src_bit_size <= max_bit_size {
                            SimplifiedTo(*value)
                        } else {
                            None
                        }
                    }

                    Instruction::Binary(Binary { lhs, rhs, operator: BinaryOp::Div, .. })
                        if dfg.is_constant(*rhs) =>
                    {
                        // If we're truncating the result of a division by a constant denominator, we can
                        // reason about the maximum bit size of the result and whether a truncation is necessary.

                        let numerator_type = dfg.type_of_value(*lhs);
                        let max_numerator_bits = numerator_type.bit_size();

                        let divisor =
                            dfg.get_numeric_constant(*rhs).expect("rhs is checked to be constant.");
                        let divisor_bits = divisor.num_bits();

                        // 2^{max_quotient_bits} = 2^{max_numerator_bits} / 2^{divisor_bits}
                        // => max_quotient_bits = max_numerator_bits - divisor_bits
                        //
                        // In order for the truncation to be a noop, we then require `max_quotient_bits < bit_size`.
                        let numerator_smaller_than_denominator = max_numerator_bits
                            .checked_sub(divisor_bits)
                            .is_some_and(|max_quotient_bits| max_quotient_bits < *bit_size);
                        if numerator_smaller_than_denominator { SimplifiedTo(*value) } else { None }
                    }

                    _ => None,
                }
            } else {
                None
            }
        }
        Instruction::Call { func, arguments } => {
            simplify_call(*func, arguments, dfg, block, ctrl_typevars, call_stack)
        }
        Instruction::EnableSideEffectsIf { condition } => {
            if let Some(last) = dfg[block].instructions().last().copied() {
                let last = &mut dfg[last];
                if matches!(last, Instruction::EnableSideEffectsIf { .. }) {
                    *last = Instruction::EnableSideEffectsIf { condition: *condition };
                    return Remove;
                }
            }
            None
        }
        Instruction::Allocate => None,
        Instruction::Load { .. } => None,
        Instruction::Store { .. } => None,
        Instruction::IncrementRc { .. } => None,
        Instruction::DecrementRc { .. } => None,
        Instruction::RangeCheck { value, max_bit_size, assert_message } => {
            let max_potential_bits = dfg.get_value_max_num_bits(*value);
            if max_potential_bits <= *max_bit_size {
                Remove
            } else if *max_bit_size == 0 {
                let typ = dfg.type_of_value(*value).unwrap_numeric();
                let zero = dfg.make_constant(FieldElement::zero(), typ);
                SimplifiedToInstruction(Instruction::Constrain(
                    *value,
                    zero,
                    assert_message.as_ref().map(|msg| ConstrainError::from(msg.clone())),
                ))
            } else if let Some(c) = dfg.get_numeric_constant(*value) {
                if c.num_bits() > *max_bit_size {
                    let zero = dfg.make_constant(FieldElement::zero(), NumericType::bool());
                    let one = dfg.make_constant(FieldElement::one(), NumericType::bool());
                    SimplifiedToInstruction(Instruction::Constrain(
                        zero,
                        one,
                        assert_message.as_ref().map(|msg| ConstrainError::from(msg.clone())),
                    ))
                } else {
                    Remove
                }
            } else {
                None
            }
        }
        Instruction::IfElse { then_condition, then_value, else_condition, else_value } => {
            let then_condition = *then_condition;
            let else_condition = *else_condition;
            let typ = dfg.type_of_value(*then_value);

            if let Some(constant) = dfg.get_numeric_constant(then_condition) {
                if constant.is_one() {
                    return SimplifiedTo(*then_value);
                } else if constant.is_zero() {
                    return SimplifiedTo(*else_value);
                }
            }

            let then_value = *then_value;
            let else_value = *else_value;
            if then_value == else_value {
                return SimplifiedTo(then_value);
            }

            if let Some(Instruction::IfElse {
                then_condition: inner_then_condition,
                then_value: inner_then_value,
                ..
            }) = dfg.get_local_or_global_instruction(then_value)
            {
                if then_condition == *inner_then_condition {
                    let instruction = Instruction::IfElse {
                        then_condition,
                        then_value: *inner_then_value,
                        else_condition,
                        else_value,
                    };
                    return SimplifiedToInstruction(instruction);
                }
                // TODO: We could check to see if `then_condition == inner_else_condition`
                // but we run into issues with duplicate NOT instructions having distinct ValueIds.
            }

            if let Some(Instruction::IfElse {
                then_condition: inner_then_condition,
                else_value: inner_else_value,
                ..
            }) = dfg.get_local_or_global_instruction(else_value)
            {
                if then_condition == *inner_then_condition {
                    let instruction = Instruction::IfElse {
                        then_condition,
                        then_value,
                        else_condition,
                        else_value: *inner_else_value,
                    };
                    return SimplifiedToInstruction(instruction);
                }
                // TODO: We could check to see if `then_condition == inner_else_condition`
                // but we run into issues with duplicate NOT instructions having distinct ValueIds.
            }

            if matches!(&typ, Type::Numeric(_)) {
                let result = ValueMerger::merge_numeric_values(
                    dfg,
                    block,
                    then_condition,
                    else_condition,
                    then_value,
                    else_value,
                );
                SimplifiedTo(result)
            } else {
                None
            }
        }
        Instruction::MakeArray { .. } => None,
        Instruction::Noop => Remove,
    }
}

/// Given an array access on a length 1 array such as:
/// ```ssa
/// v2 = make_array [v0] : [Field; 1]
/// v3 = array_get v2, index v1 -> Field
/// ```
///
/// We want to replace the array read with the only valid value which can be read from the array
/// while ensuring that if there is an attempt to read past the end of the array then the program fails.
///
/// We then inject an explicit assertion that the index variable has the value zero while replacing the value
/// being used in the `array_get` instruction with a constant value of zero. This then results in the SSA:
///
/// ```ssa
/// v2 = make_array [v0] : [Field; 1]
/// constrain v1 == u32 0, "Index out of bounds"
/// v4 = array_get v2, index u32 0 -> Field
/// ```
/// We then attempt to resolve the array read immediately.
fn optimize_length_one_array_read(
    dfg: &mut DataFlowGraph,
    block: BasicBlockId,
    call_stack: CallStackId,
    array: ValueId,
    index: ValueId,
) -> SimplifyResult {
    let zero = dfg.make_constant(FieldElement::zero(), NumericType::length_type());
    let index_constraint = Instruction::Constrain(
        index,
        zero,
        Some(ConstrainError::from("Index out of bounds".to_string())),
    );
    dfg.insert_instruction_and_results(index_constraint, block, None, call_stack);

    let result = try_optimize_array_get_from_previous_set(dfg, array, FieldElement::zero());
    if let SimplifyResult::None = result {
        SimplifyResult::SimplifiedToInstruction(Instruction::ArrayGet { array, index: zero })
    } else {
        result
    }
}

/// Given a chain of operations like:
/// v1 = array_set [10, 11, 12], index 1, value: 5
/// v2 = array_set v1, index 2, value: 6
/// v3 = array_set v2, index 2, value: 7
/// v4 = array_get v3, index 1
///
/// We want to optimize `v4` to `10`. To do this we need to follow the array value
/// through several array sets. For each array set:
/// - If the index is non-constant we fail the optimization since any index may be changed
/// - If the index is constant and is our target index, we conservatively fail the optimization
///   in case the array_set is disabled from a previous `enable_side_effects_if` and the array get
///   was not.
/// - Otherwise, we check the array value of the array set.
///   - If the array value is constant, we use that array.
///   - If the array value is from a previous array-set, we recur.
fn try_optimize_array_get_from_previous_set(
    dfg: &DataFlowGraph,
    mut array_id: ValueId,
    target_index: FieldElement,
) -> SimplifyResult {
    let mut elements = None;

    // Arbitrary number of maximum tries just to prevent this optimization from taking too long.
    let max_tries = 5;
    for _ in 0..max_tries {
        if let Some(instruction) = dfg.get_local_or_global_instruction(array_id) {
            match instruction {
                Instruction::ArraySet { array, index, value, .. } => {
                    if let Some(constant) = dfg.get_numeric_constant(*index) {
                        if constant == target_index {
                            return SimplifyResult::SimplifiedTo(*value);
                        }

                        array_id = *array; // recur
                    } else {
                        return SimplifyResult::None;
                    }
                }
                Instruction::MakeArray { elements: array, typ: _ } => {
                    elements = Some(array.clone());
                    break;
                }
                _ => return SimplifyResult::None,
            }
        } else {
            return SimplifyResult::None;
        }
    }

    if let (Some(array), Some(index)) = (elements, target_index.try_to_u64()) {
        let index = index as usize;
        if index < array.len() {
            return SimplifyResult::SimplifiedTo(array[index]);
        }
    }
    SimplifyResult::None
}

/// If we have an array set whose value is from an array get on the same array at the same index,
/// we can simplify that array set to the array we were looking to perform an array set upon.
///
/// Simple case:
/// v3 = array_get v1, index v2
/// v5 = array_set v1, index v2, value v3
///
/// If we could not immediately simplify the array set from its value, we can try to follow
/// the array set backwards in the case we have constant indices:
///
/// v3 = array_get v1, index 1
/// v5 = array_set v1, index 2, value [Field 100, Field 101, Field 102]
/// v7 = array_set mut v5, index 1, value v3
///
/// We want to optimize `v7` to `v5`. We see that `v3` comes from an array get to `v1`. We follow `v5` backwards and see an array set
/// to `v1` and see that the previous array set occurs to a different constant index.
///
/// For each array_set:
/// - If the index is non-constant we fail the optimization since any index may be changed.
/// - If the index is constant and is our target index, we conservatively fail the optimization.
/// - Otherwise, we check the array value of the `array_set`. We will refer to this array as array'.
///   In the case above, array' is `v1` from `v5 = array set ...`
///   - If the original `array_set` value comes from an `array_get`, check the array in that `array_get` against array'.
///   - If the two values are equal we can simplify.
///     - Continuing the example above, as we have `v3 = array_get v1, index 1`, `v1` is
///       what we want to check against array'. We now know we can simplify `v7` to `v5` as it is unchanged.
///   - If they are not equal, recur marking the current `array_set` array as the new array id to use in the checks
fn try_optimize_array_set_from_previous_get(
    dfg: &DataFlowGraph,
    mut array_id: ValueId,
    target_index: ValueId,
    target_value: ValueId,
) -> SimplifyResult {
    let array_from_get = match dfg.get_local_or_global_instruction(target_value) {
        Some(Instruction::ArrayGet { array, index }) => {
            if *array == array_id && *index == target_index {
                // If array and index match from the value, we can immediately simplify
                return SimplifyResult::SimplifiedTo(array_id);
            } else if *index == target_index {
                *array
            } else {
                return SimplifyResult::None;
            }
        }
        _ => return SimplifyResult::None,
    };

    // At this point we have determined that the value we are writing in the `array_set` instruction
    // comes from an `array_get` from the same index at which we want to write it at.
    // It's possible that we're acting on the same array where other indices have been mutated in between
    // the `array_get` and `array_set` (resulting in the `array_id` not matching).
    //
    // We then inspect the set of `array_set`s which which led to the current array the `array_set` is acting on.
    // If we can work back to the array on which the `array_get` was reading from without having another `array_set`
    // act on the same index then we can be sure that the new `array_set` can be removed without affecting the final result.
    let Some(target_index) = dfg.get_numeric_constant(target_index) else {
        return SimplifyResult::None;
    };

    let original_array_id = array_id;
    // Arbitrary number of maximum tries just to prevent this optimization from taking too long.
    let max_tries = 5;
    for _ in 0..max_tries {
        match &dfg[array_id] {
            Value::Instruction { instruction, .. } => match &dfg[*instruction] {
                Instruction::ArraySet { array, index, .. } => {
                    let Some(index) = dfg.get_numeric_constant(*index) else {
                        return SimplifyResult::None;
                    };

                    if index == target_index {
                        return SimplifyResult::None;
                    }

                    if *array == array_from_get {
                        return SimplifyResult::SimplifiedTo(original_array_id);
                    }

                    array_id = *array; // recur
                }
                _ => return SimplifyResult::None,
            },
            _ => return SimplifyResult::None,
        }
    }

    SimplifyResult::None
}

#[cfg(test)]
mod tests {
    use crate::{
        assert_ssa_snapshot,
        ssa::{opt::assert_normalized_ssa_equals, ssa_gen::Ssa},
    };

    #[test]
    fn removes_range_constraints_on_constants() {
        let src = r#"
        acir(inline) fn main f0 {
          b0(v0: Field, v1: u8):
            range_check Field 0 to 1 bits
            range_check Field 1 to 1 bits
            range_check Field 2 to 1 bits, "2 > 1"
            range_check Field 255 to 8 bits
            range_check Field 256 to 8 bits, "256 > 255"
            range_check v0 to 8 bits
            range_check v1 to 8 bits
            return
        }
        "#;
        let ssa = Ssa::from_str_simplifying(src).unwrap();

        assert_ssa_snapshot!(ssa, @r#"
        acir(inline) fn main f0 {
          b0(v0: Field, v1: u8):
            constrain u1 0 == u1 1, "2 > 1"
            constrain u1 0 == u1 1, "256 > 255"
            range_check v0 to 8 bits
            return
        }
        "#);
    }

    #[test]
    fn simplifies_or_when_one_side_is_all_1s() {
        let test_cases = vec![
            ("u128", u128::MAX.to_string()),
            ("u64", u64::MAX.to_string()),
            ("u32", u32::MAX.to_string()),
            ("u16", u16::MAX.to_string()),
            ("u8", u8::MAX.to_string()),
        ];
        const SRC_TEMPLATE: &str = "
        acir(inline) pure fn main f0 {
          b0(v1: {typ}):
            v2 = or {typ} {max}, v1
            return v2
        }
        ";

        const EXPECTED_TEMPLATE: &str = "
        acir(inline) pure fn main f0 {
          b0(v1: {typ}):
            return {typ} {max}
        }
        ";
        for (typ, max) in test_cases {
            let src = SRC_TEMPLATE.replace("{typ}", typ).replace("{max}", &max);
            let expected = EXPECTED_TEMPLATE.replace("{typ}", typ).replace("{max}", &max);
            let ssa: Ssa = Ssa::from_str_simplifying(&src).unwrap();
            assert_normalized_ssa_equals(ssa, &expected);
        }
    }

    #[test]
    fn simplifies_noop_bitwise_and_truncation() {
        let test_cases = vec![
            ("u128", u128::MAX.to_string()),
            ("u64", u64::MAX.to_string()),
            ("u32", u32::MAX.to_string()),
            ("u16", u16::MAX.to_string()),
            ("u8", u8::MAX.to_string()),
        ];
        const SRC_TEMPLATE: &str = "
        acir(inline) pure fn main f0 {
          b0(v1: {typ}):
            v2 = and {typ} {max}, v1
            return v2
        }
        ";

        const EXPECTED_TEMPLATE: &str = "
        acir(inline) pure fn main f0 {
          b0(v1: {typ}):
            return v1
        }
        ";
        for (typ, max) in test_cases {
            let src = SRC_TEMPLATE.replace("{typ}", typ).replace("{max}", &max);
            let expected = EXPECTED_TEMPLATE.replace("{typ}", typ);
            let ssa: Ssa = Ssa::from_str_simplifying(&src).unwrap();
            assert_normalized_ssa_equals(ssa, &expected);
        }
    }

    #[test]
    fn truncate_to_bit_size_bigger_than_value_max_bit_size() {
        let src = "
        acir(inline) fn main f0 {
          b0(v0: u8):
            v1 = truncate v0 to 16 bits, max_bit_size: 8
            v2 = cast v1 as u16
            return v2
        }
        ";
        let ssa = Ssa::from_str_simplifying(src).unwrap();

        assert_ssa_snapshot!(ssa, @r"
        acir(inline) fn main f0 {
          b0(v0: u8):
            v1 = cast v0 as u16
            return v1
        }
        ");
    }

    #[test]
    fn replaces_length_one_array_get_with_bounds_check() {
        let src = "
        acir(inline) fn main f0 {
          b0(v0: Field, v1: u32):
            v2 = make_array [v0] : [Field; 1]
            v3 = array_get v2, index v1 -> Field
            return v3
        }
        ";
        let ssa = Ssa::from_str_simplifying(src).unwrap();

        assert_ssa_snapshot!(ssa, @r#"
        acir(inline) fn main f0 {
          b0(v0: Field, v1: u32):
            v2 = make_array [v0] : [Field; 1]
            constrain v1 == u32 0, "Index out of bounds"
            return v0
        }
        "#);
    }

    #[test]
    fn does_not_crash_on_truncated_division_with_large_denominators() {
        // There can be invalid division instructions which have extremely large denominators
        // so we want to make sure that we handle this case when optimizing truncations.

        let src = "
        acir(inline) predicate_pure fn main f0 {
          b0():
            v0 = div i8 94, i8 19807040628566084398385987584
            v1 = truncate v0 to 8 bits, max_bit_size: 9
            return v1
        }
        ";
        let ssa = Ssa::from_str_simplifying(src).unwrap();

        assert_normalized_ssa_equals(ssa, src);
    }
}<|MERGE_RESOLUTION|>--- conflicted
+++ resolved
@@ -1,21 +1,9 @@
-<<<<<<< HEAD
 use crate::ssa::ir::{
     basic_block::BasicBlockId,
     dfg::simplify::value_merger::ValueMerger,
     instruction::{
-        ArrayOffset, Binary, BinaryOp, ConstrainError, Instruction,
+        Binary, BinaryOp, ConstrainError, Instruction,
         binary::{truncate, truncate_field},
-=======
-use crate::ssa::{
-    ir::{
-        basic_block::BasicBlockId,
-        instruction::{
-            Binary, BinaryOp, ConstrainError, Instruction,
-            binary::{truncate, truncate_field},
-        },
-        types::{NumericType, Type},
-        value::{Value, ValueId},
->>>>>>> fabd2af0
     },
     types::{NumericType, Type},
     value::{Value, ValueId},
