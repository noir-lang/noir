use noirc_errors::call_stack::CallStackId;
use rustc_hash::FxHashMap as HashMap;
use std::{collections::VecDeque, sync::Arc};

use acvm::{AcirField as _, FieldElement, acir::BlackBoxFunc};
use bn254_blackbox_solver::derive_generators;
use iter_extended::vecmap;
use num_bigint::BigUint;

use crate::ssa::ir::{
    basic_block::BasicBlockId,
    dfg::{DataFlowGraph, simplify::value_merger::ValueMerger},
    instruction::{Binary, BinaryOp, Endian, Hint, Instruction, Intrinsic},
    integer::IntegerConstant,
    types::{NumericType, Type},
    value::{Value, ValueId},
};

use super::SimplifyResult;

mod blackbox;

/// Try to simplify this call instruction. If the instruction can be simplified to a known value,
/// that value is returned. Otherwise None is returned.
///
/// The `block` parameter indicates the block any new instructions that are part of a call's
/// simplification will be inserted into. For example, all vector intrinsics require updates
/// to the vector length, which requires inserting a binary instruction. This update instruction
/// must be inserted into the same block that the call itself is being simplified into.
pub(super) fn simplify_call(
    func: ValueId,
    arguments: &[ValueId],
    dfg: &mut DataFlowGraph,
    block: BasicBlockId,
    ctrl_typevars: Option<Vec<Type>>,
    call_stack: CallStackId,
) -> SimplifyResult {
    let intrinsic = match &dfg[func] {
        Value::Intrinsic(intrinsic) => *intrinsic,
        _ => return SimplifyResult::None,
    };

    let return_type = ctrl_typevars.and_then(|return_types| return_types.first().cloned());

    let constant_args: Option<Vec<_>> =
        arguments.iter().map(|value_id| dfg.get_numeric_constant(*value_id)).collect();

    let simplified_result = match intrinsic {
        Intrinsic::ToBits(endian) => {
            // TODO: simplify to a range constraint if `limb_count == 1`
            if let (Some(constant_args), Some(return_type)) = (constant_args, return_type.clone()) {
                let field = constant_args[0];
                let limb_count = if let Type::Array(_, array_len) = return_type {
                    array_len
                } else {
                    unreachable!("ICE: Intrinsic::ToRadix return type must be array")
                };
                simplify_constant_to_radix(endian, field, 2, limb_count, |values| {
                    make_constant_array(
                        dfg,
                        values.into_iter(),
                        NumericType::bool(),
                        block,
                        call_stack,
                    )
                })
            } else {
                SimplifyResult::None
            }
        }
        Intrinsic::ToRadix(endian) => {
            // TODO: simplify to a range constraint if `limb_count == 1`
            if let (Some(constant_args), Some(return_type)) = (constant_args, return_type.clone()) {
                let field = constant_args[0];
                let radix = constant_args[1].to_u128() as u32;
                let limb_count = if let Type::Array(_, array_len) = return_type {
                    array_len
                } else {
                    unreachable!("ICE: Intrinsic::ToRadix return type must be array")
                };
                simplify_constant_to_radix(endian, field, radix, limb_count, |values| {
                    make_constant_array(
                        dfg,
                        values.into_iter(),
                        NumericType::Unsigned { bit_size: 8 },
                        block,
                        call_stack,
                    )
                })
            } else {
                SimplifyResult::None
            }
        }
        Intrinsic::ArrayLen => {
            let length = match dfg.type_of_value(arguments[0]) {
                Type::Array(_, length) => {
                    dfg.make_constant(FieldElement::from(length), NumericType::length_type())
                }
                Type::Numeric(NumericType::Unsigned { bit_size: 32 }) => {
                    assert!(matches!(dfg.type_of_value(arguments[1]), Type::Vector(_)));
                    arguments[0]
                }
                _ => panic!("First argument to ArrayLen must be an array or a vector length"),
            };
            SimplifyResult::SimplifiedTo(length)
        }
        // Strings are already arrays of bytes in SSA
        Intrinsic::ArrayAsStrUnchecked => SimplifyResult::SimplifiedTo(arguments[0]),
        Intrinsic::AsVector => {
            let array = dfg.get_array_constant(arguments[0]);
            if let Some((array, array_type)) = array {
                // Compute the resulting vector length
                let inner_element_types = array_type.element_types();
                let vector_length_value = dfg.try_get_vector_capacity(arguments[0]).unwrap();
                let vector_length =
                    dfg.make_constant(vector_length_value.into(), NumericType::length_type());
                let new_vector =
                    make_array(dfg, array, Type::Vector(inner_element_types), block, call_stack);
                SimplifyResult::SimplifiedToMultiple(vec![vector_length, new_vector])
            } else {
                SimplifyResult::None
            }
        }
        Intrinsic::VectorPushBack => {
            let vector = dfg.get_array_constant(arguments[1]);
            if let Some((mut vector, element_type)) = vector {
                // TODO(#2752): We need to handle the element_type size to appropriately handle vectors of complex types.
                // This is reliant on dynamic indices of non-homogenous vectors also being implemented.
                if element_type.element_size() != 1 {
                    if let Some(IntegerConstant::Unsigned { value: vector_len, .. }) =
                        dfg.get_integer_constant(arguments[0])
                    {
                        // This simplification, which push back directly on the vector, only works if the real vector_len is the
                        // the length of the vector.
                        if vector_len as usize == vector.len() {
                            // Old code before implementing multiple vector mergers
                            for elem in &arguments[2..] {
                                vector.push_back(*elem);
                            }

                            let new_vector_length =
                                increment_vector_length(arguments[0], dfg, block, call_stack);

                            let new_vector =
                                make_array(dfg, vector, element_type, block, call_stack);
                            return SimplifyResult::SimplifiedToMultiple(vec![
                                new_vector_length,
                                new_vector,
                            ]);
                        }
                    }
                    return SimplifyResult::None;
                }

                simplify_vector_push_back(vector, element_type, arguments, dfg, block, call_stack)
            } else {
                SimplifyResult::None
            }
        }
        Intrinsic::VectorPushFront => {
            let vector = dfg.get_array_constant(arguments[1]);
            if let Some((mut vector, element_type)) = vector {
                for elem in arguments[2..].iter().rev() {
                    vector.push_front(*elem);
                }

                let new_vector_length =
                    increment_vector_length(arguments[0], dfg, block, call_stack);

                let new_vector = make_array(dfg, vector, element_type, block, call_stack);
                SimplifyResult::SimplifiedToMultiple(vec![new_vector_length, new_vector])
            } else {
                SimplifyResult::None
            }
        }
        Intrinsic::VectorPopBack => {
            let length = dfg.get_numeric_constant(arguments[0]);
            if length.is_none_or(|length| length.is_zero()) {
                // If the length is zero then we're trying to pop the last element from an empty vector.
                // Defer the error to acir_gen.
                return SimplifyResult::None;
            }

<<<<<<< HEAD
            let vector = dfg.get_array_constant(arguments[1]);
            if let Some((_, typ)) = vector {
                simplify_vector_pop_back(typ, arguments, dfg, block, call_stack)
=======
            let slice = dfg.get_array_constant(arguments[1]);
            if let Some((slice, typ)) = slice {
                simplify_slice_pop_back(slice, typ, arguments, dfg, block, call_stack)
>>>>>>> 181f3c26
            } else {
                SimplifyResult::None
            }
        }
        Intrinsic::VectorPopFront => {
            let length = dfg.get_numeric_constant(arguments[0]);
            if length.is_none_or(|length| length.is_zero()) {
                // If the length is zero then we're trying to pop the first element from an empty vector.
                // Defer the error to acir_gen.
                return SimplifyResult::None;
            }

            let vector = dfg.get_array_constant(arguments[1]);
            if let Some((mut vector, typ)) = vector {
                let element_count = typ.element_size();

                // We must pop multiple elements in the case of a vector of tuples
                let mut results = vecmap(0..element_count, |_| {
                    vector.pop_front().expect("There are no elements in this vector to be removed")
                });

                let new_vector_length =
                    decrement_vector_length(arguments[0], dfg, block, call_stack);

                results.push(new_vector_length);

                let new_vector = make_array(dfg, vector, typ, block, call_stack);

                // The vector is the last item returned for pop_front
                results.push(new_vector);
                SimplifyResult::SimplifiedToMultiple(results)
            } else {
                SimplifyResult::None
            }
        }
        Intrinsic::VectorInsert => {
            let vector = dfg.get_array_constant(arguments[1]);
            let index = dfg.get_numeric_constant(arguments[2]);
            if let (Some((mut vector, typ)), Some(index)) = (vector, index) {
                let elements = &arguments[3..];
                let mut index = index.to_u128() as usize * elements.len();

                // Do not simplify the index is greater than the vector capacity
                // or else we will panic inside of the im::Vector insert method
                // Constraints should be generated during SSA gen to tell the user
                // they are attempting to insert at too large of an index
                if index > vector.len() {
                    return SimplifyResult::None;
                }

                for elem in &arguments[3..] {
                    vector.insert(index, *elem);
                    index += 1;
                }

                let new_vector_length =
                    increment_vector_length(arguments[0], dfg, block, call_stack);

                let new_vector = make_array(dfg, vector, typ, block, call_stack);
                SimplifyResult::SimplifiedToMultiple(vec![new_vector_length, new_vector])
            } else {
                SimplifyResult::None
            }
        }
        Intrinsic::VectorRemove => {
            let length = dfg.get_numeric_constant(arguments[0]);
            if length.is_none_or(|length| length.is_zero()) {
                // If the length is zero then we're trying to remove an element from an empty vector.
                // Defer the error to acir_gen.
                return SimplifyResult::None;
            }

            let vector = dfg.get_array_constant(arguments[1]);
            let index = dfg.get_numeric_constant(arguments[2]);
            if let (Some((mut vector, typ)), Some(index)) = (vector, index) {
                let element_count = typ.element_size();
                let mut results = Vec::with_capacity(element_count + 1);
                let index = index.to_u128() as usize * element_count;

                // Do not simplify if the index is not less than the vector capacity
                // or else we will panic inside of the im::Vector remove method.
                // Constraints should be generated during SSA gen to tell the user
                // they are attempting to remove at too large of an index.
                if index >= vector.len() {
                    return SimplifyResult::None;
                }

                for _ in 0..element_count {
                    results.push(vector.remove(index));
                }

                let new_vector = make_array(dfg, vector, typ, block, call_stack);
                results.insert(0, new_vector);

                let new_vector_length =
                    decrement_vector_length(arguments[0], dfg, block, call_stack);

                results.insert(0, new_vector_length);

                SimplifyResult::SimplifiedToMultiple(results)
            } else {
                SimplifyResult::None
            }
        }
        Intrinsic::StrAsBytes => {
            // Strings are already represented as bytes internally
            SimplifyResult::SimplifiedTo(arguments[0])
        }
        Intrinsic::AssertConstant => {
            if arguments.iter().all(|argument| dfg.is_constant(*argument)) {
                SimplifyResult::Remove
            } else {
                SimplifyResult::None
            }
        }
        Intrinsic::StaticAssert => {
            if arguments.len() < 2 {
                panic!("ICE: static_assert called with wrong number of arguments")
            }

            // Arguments at positions `1..` form the message and they must all be constant.
            if arguments.iter().skip(1).any(|argument| !dfg.is_constant(*argument)) {
                return SimplifyResult::None;
            }

            if dfg.is_constant_true(arguments[0]) {
                SimplifyResult::Remove
            } else {
                SimplifyResult::None
            }
        }
        Intrinsic::ApplyRangeConstraint => {
            let value = arguments[0];
            let max_bit_size = dfg.get_numeric_constant(arguments[1]);
            if let Some(max_bit_size) = max_bit_size {
                let max_bit_size = max_bit_size.to_u128() as u32;
                let max_potential_bits = dfg.get_value_max_num_bits(value);
                if max_potential_bits < max_bit_size {
                    SimplifyResult::Remove
                } else {
                    SimplifyResult::SimplifiedToInstruction(Instruction::RangeCheck {
                        value,
                        max_bit_size,
                        assert_message: Some("call to assert_max_bit_size".to_owned()),
                    })
                }
            } else {
                SimplifyResult::None
            }
        }
        Intrinsic::Hint(Hint::BlackBox) => SimplifyResult::None,
        Intrinsic::BlackBox(bb_func) => {
            simplify_black_box_func(bb_func, arguments, dfg, block, call_stack)
        }
        Intrinsic::AsWitness => SimplifyResult::None,
        Intrinsic::IsUnconstrained => {
            let result = dfg.runtime().is_brillig().into();
            SimplifyResult::SimplifiedTo(dfg.make_constant(result, NumericType::bool()))
        }
        Intrinsic::DerivePedersenGenerators => {
            if let Some(Type::Array(_, len)) = return_type.clone() {
                simplify_derive_generators(dfg, arguments, len, block, call_stack)
            } else {
                unreachable!("Derive Pedersen Generators must return an array");
            }
        }
        Intrinsic::FieldLessThan => {
            if let Some(constants) = constant_args {
                let lhs = constants[0];
                let rhs = constants[1];
                let result = dfg.make_constant((lhs < rhs).into(), NumericType::bool());
                SimplifyResult::SimplifiedTo(result)
            } else {
                SimplifyResult::None
            }
        }
        Intrinsic::ArrayRefCount | Intrinsic::VectorRefCount => {
            if dfg.runtime.is_acir() {
                // In ACIR, ref counts are not tracked so we always simplify them to zero.
                let zero = dfg.make_constant(FieldElement::zero(), NumericType::unsigned(32));
                SimplifyResult::SimplifiedTo(zero)
            } else {
                SimplifyResult::None
            }
        }
    };

    if let (Some(expected_types), SimplifyResult::SimplifiedTo(result)) =
        (return_type, &simplified_result)
    {
        assert_eq!(
            dfg.type_of_value(*result),
            expected_types,
            "Simplification should not alter return type"
        );
    }

    simplified_result
}

/// Returns a vector (represented by a tuple (len, vector)) of constants corresponding to the limbs of the radix decomposition.
fn simplify_constant_to_radix(
    endian: Endian,
    field: FieldElement,
    radix: u32,
    limb_count: u32,
    mut make_array: impl FnMut(Vec<FieldElement>) -> ValueId,
) -> SimplifyResult {
    match constant_to_radix(endian, field, radix, limb_count) {
        Some(result) => SimplifyResult::SimplifiedTo(make_array(result)),
        None => SimplifyResult::None,
    }
}

pub(crate) fn constant_to_radix(
    endian: Endian,
    field: FieldElement,
    radix: u32,
    limb_count: u32,
) -> Option<Vec<FieldElement>> {
    let bit_size = u32::BITS - (radix - 1).leading_zeros();
    let radix_big = BigUint::from(radix);
    let radix_range = BigUint::from(2u128)..=BigUint::from(256u128);
    if !radix_range.contains(&radix_big) || BigUint::from(2u128).pow(bit_size) != radix_big {
        // NOTE: expect an error to be thrown later in
        // acir::generated_acir::radix_le_decompose
        return None;
    }
    let big_integer = BigUint::from_bytes_be(&field.to_be_bytes());

    // Decompose the integer into its radix digits in little endian form.
    let decomposed_integer = big_integer.to_radix_le(radix);
    if limb_count < decomposed_integer.len() as u32 {
        // `field` cannot be represented as `limb_count` bits.
        // defer error to acir_gen.
        None
    } else {
        let mut limbs = vecmap(0..limb_count, |i| match decomposed_integer.get(i as usize) {
            Some(digit) => FieldElement::from_be_bytes_reduce(&[*digit]),
            None => FieldElement::zero(),
        });
        if endian == Endian::Big {
            limbs.reverse();
        }
        Some(limbs)
    }
}

fn make_constant_array(
    dfg: &mut DataFlowGraph,
    results: impl Iterator<Item = FieldElement>,
    typ: NumericType,
    block: BasicBlockId,
    call_stack: CallStackId,
) -> ValueId {
    let result_constants: im::Vector<_> =
        results.map(|element| dfg.make_constant(element, typ)).collect();

    let typ = Type::Array(Arc::new(vec![Type::Numeric(typ)]), result_constants.len() as u32);
    make_array(dfg, result_constants, typ, block, call_stack)
}

fn make_array(
    dfg: &mut DataFlowGraph,
    elements: im::Vector<ValueId>,
    typ: Type,
    block: BasicBlockId,
    call_stack: CallStackId,
) -> ValueId {
    let instruction = Instruction::MakeArray { elements, typ };
    dfg.insert_instruction_and_results(instruction, block, None, call_stack).first()
}

/// Vectors have a tuple structure (vector length, vector contents) to enable logic
/// that uses dynamic vector lengths (such as with merging vectors in the flattening pass).
/// This method codegens an update to the vector length.
///
/// The binary operation performed on the vector length is always an addition or subtraction of `1`.
/// This is because the vector length holds the user length (length as displayed by a `.len()` call),
/// and not a flattened length used internally to represent arrays of tuples.
fn update_vector_length(
    vector_len: ValueId,
    dfg: &mut DataFlowGraph,
    operator: BinaryOp,
    block: BasicBlockId,
    call_stack: CallStackId,
) -> ValueId {
    let one = dfg.make_constant(FieldElement::one(), NumericType::length_type());
    let instruction = Instruction::Binary(Binary { lhs: vector_len, operator, rhs: one });
    dfg.insert_instruction_and_results(instruction, block, None, call_stack).first()
}

fn increment_vector_length(
    vector_len: ValueId,
    dfg: &mut DataFlowGraph,
    block: BasicBlockId,
    call_stack: CallStackId,
) -> ValueId {
    update_vector_length(vector_len, dfg, BinaryOp::Add { unchecked: false }, block, call_stack)
}

fn decrement_vector_length(
    vector_len: ValueId,
    dfg: &mut DataFlowGraph,
    block: BasicBlockId,
    call_stack: CallStackId,
) -> ValueId {
    // Simplifications only run if the length is a known non-zero constant, so the subtraction should never overflow.
    update_vector_length(vector_len, dfg, BinaryOp::Sub { unchecked: true }, block, call_stack)
}

fn simplify_vector_push_back(
    mut vector: im::Vector<ValueId>,
    element_type: Type,
    arguments: &[ValueId],
    dfg: &mut DataFlowGraph,
    block: BasicBlockId,
    call_stack: CallStackId,
) -> SimplifyResult {
    // The capacity must be an integer so that we can compare it against the vector length
    let capacity = dfg.make_constant((vector.len() as u128).into(), NumericType::length_type());
    let len_equals_capacity_instr =
        Instruction::Binary(Binary { lhs: arguments[0], operator: BinaryOp::Eq, rhs: capacity });
    let len_equals_capacity = dfg
        .insert_instruction_and_results(len_equals_capacity_instr, block, None, call_stack)
        .first();
    let len_not_equals_capacity_instr = Instruction::Not(len_equals_capacity);
    let len_not_equals_capacity = dfg
        .insert_instruction_and_results(len_not_equals_capacity_instr, block, None, call_stack)
        .first();

    let new_vector_length = increment_vector_length(arguments[0], dfg, block, call_stack);

    for elem in &arguments[2..] {
        vector.push_back(*elem);
    }
    let vector_size = vector.len() as u32;
    let element_size = element_type.element_size() as u32;
    let new_vector = make_array(dfg, vector, element_type, block, call_stack);

    let set_last_vector_value_instr = Instruction::ArraySet {
        array: new_vector,
        index: arguments[0],
        value: arguments[2],
        mutable: false,
    };

    let set_last_vector_value = dfg
        .insert_instruction_and_results(set_last_vector_value_instr, block, None, call_stack)
        .first();

    let mut vector_sizes = HashMap::default();
    vector_sizes.insert(set_last_vector_value, vector_size / element_size);
    vector_sizes.insert(new_vector, vector_size / element_size);

    let mut value_merger = ValueMerger::new(dfg, block, &vector_sizes, call_stack);

    let Ok(new_vector) = value_merger.merge_values(
        len_not_equals_capacity,
        len_equals_capacity,
        set_last_vector_value,
        new_vector,
    ) else {
        // If we were to percolate up the error here, it'd get to insert_instruction and eventually
        // all of ssa. Instead we just choose not to simplify the vector call since this should
        // be a rare case.
        return SimplifyResult::None;
    };

    SimplifyResult::SimplifiedToMultiple(vec![new_vector_length, new_vector])
}

<<<<<<< HEAD
fn simplify_vector_pop_back(
    vector_type: Type,
=======
fn simplify_slice_pop_back(
    mut slice: im::Vector<ValueId>,
    slice_type: Type,
>>>>>>> 181f3c26
    arguments: &[ValueId],
    dfg: &mut DataFlowGraph,
    block: BasicBlockId,
    call_stack: CallStackId,
) -> SimplifyResult {
    let element_types = vector_type.element_types();
    let element_count = element_types.len();
    let mut results = VecDeque::with_capacity(element_count + 1);

    let new_vector_length = decrement_vector_length(arguments[0], dfg, block, call_stack);

    let element_size =
        dfg.make_constant((element_count as u128).into(), NumericType::length_type());
    // Compute the flattened length doing an unchecked mul
    // (it shouldn't overflow because it would have overflowed before when the vector was created)
    let flattened_len_instr =
        Instruction::binary(BinaryOp::Mul { unchecked: true }, arguments[0], element_size);
    let mut flattened_len =
        dfg.insert_instruction_and_results(flattened_len_instr, block, None, call_stack).first();

    // We must pop multiple elements in the case of a vector of tuples
    // Iterating through element types in reverse here since we're popping from the end
    for element_type in element_types.iter().rev() {
        flattened_len = decrement_vector_length(flattened_len, dfg, block, call_stack);
        let get_last_elem_instr =
            Instruction::ArrayGet { array: arguments[1], index: flattened_len };

        let element_type = Some(vec![element_type.clone()]);
        let get_last_elem = dfg
            .insert_instruction_and_results(get_last_elem_instr, block, element_type, call_stack)
            .first();
        results.push_front(get_last_elem);
        slice.pop_back();
    }

    let new_slice = make_array(dfg, slice, slice_type, block, call_stack);
    results.push_front(new_slice);

    results.push_front(new_vector_length);
    SimplifyResult::SimplifiedToMultiple(results.into())
}

/// Try to simplify this black box call. If the call can be simplified to a known value,
/// that value is returned. Otherwise [`SimplifyResult::None`] is returned.
fn simplify_black_box_func(
    bb_func: BlackBoxFunc,
    arguments: &[ValueId],
    dfg: &mut DataFlowGraph,
    block: BasicBlockId,
    call_stack: CallStackId,
) -> SimplifyResult {
    let pedantic_solving = true;
    cfg_if::cfg_if! {
        if #[cfg(feature = "bn254")] {
            let solver = bn254_blackbox_solver::Bn254BlackBoxSolver(pedantic_solving);
        } else {
            let solver = acvm::blackbox_solver::StubbedBlackBoxSolver(pedantic_solving);
        }
    };
    match bb_func {
        BlackBoxFunc::Blake2s => blackbox::simplify_hash(
            dfg,
            arguments,
            acvm::blackbox_solver::blake2s,
            block,
            call_stack,
        ),
        BlackBoxFunc::Blake3 => blackbox::simplify_hash(
            dfg,
            arguments,
            acvm::blackbox_solver::blake3,
            block,
            call_stack,
        ),
        BlackBoxFunc::Keccakf1600 => {
            if let Some((array_input, _)) = dfg.get_array_constant(arguments[0]) {
                if array_is_constant(dfg, &array_input) {
                    let const_input: Vec<u64> = array_input
                        .iter()
                        .map(|id| {
                            let field = dfg
                                .get_numeric_constant(*id)
                                .expect("value id from array should point at constant");
                            field.to_u128() as u64
                        })
                        .collect();

                    let state = acvm::blackbox_solver::keccakf1600(
                        const_input.try_into().expect("Keccakf1600 input should have length of 25"),
                    )
                    .expect("Rust solvable black box function should not fail");
                    let state_values = state.iter().map(|x| FieldElement::from(u128::from(*x)));
                    let result_array = make_constant_array(
                        dfg,
                        state_values,
                        NumericType::Unsigned { bit_size: 64 },
                        block,
                        call_stack,
                    );
                    SimplifyResult::SimplifiedTo(result_array)
                } else {
                    SimplifyResult::None
                }
            } else {
                SimplifyResult::None
            }
        }
        BlackBoxFunc::Poseidon2Permutation => {
            blackbox::simplify_poseidon2_permutation(dfg, solver, arguments, block, call_stack)
        }
        BlackBoxFunc::EcdsaSecp256k1 => blackbox::simplify_signature(
            dfg,
            arguments,
            acvm::blackbox_solver::ecdsa_secp256k1_verify,
        ),
        BlackBoxFunc::EcdsaSecp256r1 => blackbox::simplify_signature(
            dfg,
            arguments,
            acvm::blackbox_solver::ecdsa_secp256r1_verify,
        ),

        BlackBoxFunc::MultiScalarMul => {
            blackbox::simplify_msm(dfg, solver, arguments, block, call_stack)
        }
        BlackBoxFunc::EmbeddedCurveAdd => {
            blackbox::simplify_ec_add(dfg, solver, arguments, block, call_stack)
        }

        BlackBoxFunc::RecursiveAggregation => SimplifyResult::None,

        BlackBoxFunc::AND => {
            unreachable!("ICE: `BlackBoxFunc::AND` calls should be transformed into a `BinaryOp`")
        }
        BlackBoxFunc::XOR => {
            unreachable!("ICE: `BlackBoxFunc::XOR` calls should be transformed into a `BinaryOp`")
        }
        BlackBoxFunc::RANGE => {
            unreachable!(
                "ICE: `BlackBoxFunc::RANGE` calls should be transformed into a `Instruction::Cast`"
            )
        }
        BlackBoxFunc::Sha256Compression => {
            blackbox::simplify_sha256_compression(dfg, arguments, block, call_stack)
        }
        BlackBoxFunc::AES128Encrypt => SimplifyResult::None,
    }
}

fn to_u8_vec(dfg: &DataFlowGraph, values: im::Vector<ValueId>) -> Vec<u8> {
    values
        .iter()
        .map(|id| {
            let field = dfg
                .get_numeric_constant(*id)
                .expect("value id from array should point at constant");
            *field.to_be_bytes().last().unwrap()
        })
        .collect()
}

fn array_is_constant(dfg: &DataFlowGraph, values: &im::Vector<ValueId>) -> bool {
    values.iter().all(|value| dfg.get_numeric_constant(*value).is_some())
}

/// Replaces a call to `derive_pedersen_generators` with the results of the computation.
///
/// It only works if the arguments to the call are both constants, which means that the
/// function which contains this call needs to be inlined into its caller, where the
/// arguments are known. This is taken care of by the `#[no_predicates]` attribute,
/// which forces inlining after flattening.
///
/// This intrinsic must not reach Brillig-gen.
fn simplify_derive_generators(
    dfg: &mut DataFlowGraph,
    arguments: &[ValueId],
    num_generators: u32,
    block: BasicBlockId,
    call_stack: CallStackId,
) -> SimplifyResult {
    if arguments.len() == 2 {
        let domain_separator_string = dfg.get_array_constant(arguments[0]);
        let starting_index = dfg.get_numeric_constant(arguments[1]);
        if let (Some(domain_separator_string), Some(starting_index)) =
            (domain_separator_string, starting_index)
        {
            let domain_separator_bytes = domain_separator_string
                .0
                .iter()
                .map(|&x| dfg.get_numeric_constant(x).unwrap().to_u128() as u8)
                .collect::<Vec<u8>>();
            let generators = derive_generators(
                &domain_separator_bytes,
                num_generators,
                starting_index.try_to_u32().expect("argument is declared as u32"),
            );
            let is_infinite = dfg.make_constant(FieldElement::zero(), NumericType::bool());
            let mut results = Vec::new();
            for generator in generators {
                let x_big: BigUint = generator.x.into();
                let x = FieldElement::from_be_bytes_reduce(&x_big.to_bytes_be());
                let y_big: BigUint = generator.y.into();
                let y = FieldElement::from_be_bytes_reduce(&y_big.to_bytes_be());
                results.push(dfg.make_constant(x, NumericType::NativeField));
                results.push(dfg.make_constant(y, NumericType::NativeField));
                results.push(is_infinite);
            }
            let len = results.len() as u32;
            let typ =
                Type::Array(vec![Type::field(), Type::field(), Type::unsigned(1)].into(), len / 3);
            let result = make_array(dfg, results.into(), typ, block, call_stack);
            SimplifyResult::SimplifiedTo(result)
        } else {
            SimplifyResult::None
        }
    } else {
        unreachable!("Unexpected number of arguments to derive_generators");
    }
}

#[cfg(test)]
mod tests {
    use crate::{assert_ssa_snapshot, ssa::Ssa};

    #[test]
    fn simplify_derive_generators_has_correct_type() {
        let src = r#"
            brillig(inline) fn main func {
              block():
                separator = make_array b"DEFAULT_DOMAIN_SEPARATOR"

                // This call was previously incorrectly simplified to something that returned `[Field; 3]`
                result = call derive_pedersen_generators(separator, u32 0) -> [(Field, Field, u1); 1]

                return result
            }
            "#;
        let ssa = Ssa::from_str_simplifying(src).unwrap();

        assert_ssa_snapshot!(ssa, @r#"
        brillig(inline) fn main f0 {
          b0():
            v15 = make_array b"DEFAULT_DOMAIN_SEPARATOR"
            v19 = make_array [Field 3728882899078719075161482178784387565366481897740339799480980287259621149274, Field -9903063709032878667290627648209915537972247634463802596148419711785767431332, u1 0] : [(Field, Field, u1); 1]
            return v19
        }
        "#);
    }

    #[test]
    fn simplifies_array_refcount_in_acir_to_zero() {
        let src = r#"
        acir(inline) fn main func {
          b0(v0: [Field; 3]):
            v1 = call array_refcount(v0) -> u32
            return v1
        }
        "#;
        let ssa = Ssa::from_str_simplifying(src).unwrap();

        assert_ssa_snapshot!(ssa, @r"
        acir(inline) fn main f0 {
          b0(v0: [Field; 3]):
            return u32 0
        }
        ");
    }

    #[test]
    fn does_not_simplify_array_refcount_in_brillig() {
        let src = r#"
        brillig(inline) fn main func {
          b0(v0: [Field; 3]):
            v1 = call array_refcount(v0) -> u32
            return v1
        }
        "#;
        let ssa = Ssa::from_str_simplifying(src).unwrap();

        assert_ssa_snapshot!(ssa, @r"
        brillig(inline) fn main f0 {
          b0(v0: [Field; 3]):
            v2 = call array_refcount(v0) -> u32
            return v2
        }
        ");
    }

    #[test]
    fn simplifies_vector_refcount_in_acir_to_zero() {
        let src = r#"
        acir(inline) fn main func {
          b0(v0: [Field]):
            v1 = call vector_refcount(u32 3, v0) -> u32
            return v1
        }
        "#;
        let ssa = Ssa::from_str_simplifying(src).unwrap();

        assert_ssa_snapshot!(ssa, @r"
        acir(inline) fn main f0 {
          b0(v0: [Field]):
            return u32 0
        }
        ");
    }

    #[test]
    fn does_not_simplify_vector_refcount_in_brillig() {
        let src = r#"
        brillig(inline) fn main func {
          b0(v0: [Field]):
            v1 = call vector_refcount(u32 3, v0) -> u32
            return v1
        }
        "#;
        let ssa = Ssa::from_str_simplifying(src).unwrap();

        assert_ssa_snapshot!(ssa, @r"
        brillig(inline) fn main f0 {
          b0(v0: [Field]):
            v3 = call vector_refcount(u32 3, v0) -> u32
            return v3
        }
        ");
    }

    #[test]
    fn simplifies_array_len_for_array() {
        let src = r#"
        acir(inline) fn main func {
          b0(v0: [Field; 3]):
            v1 = call array_len(v0) -> u32
            return v1
        }
        "#;
        let ssa = Ssa::from_str_simplifying(src).unwrap();

        assert_ssa_snapshot!(ssa, @r"
        acir(inline) fn main f0 {
          b0(v0: [Field; 3]):
            return u32 3
        }
        ");
    }

    #[test]
    fn simplifies_array_len_for_vector() {
        let src = r#"
        acir(inline) fn main func {
          b0(v0: u32, v1: [Field]):
            v2 = call array_len(v0, v1) -> u32
            return v2
        }
        "#;
        let ssa = Ssa::from_str_simplifying(src).unwrap();

        assert_ssa_snapshot!(ssa, @r"
        acir(inline) fn main f0 {
          b0(v0: u32, v1: [Field]):
            return v0
        }
        ");
    }

    #[should_panic(expected = "First argument to ArrayLen must be an array or a vector length")]
    #[test]
    fn panics_on_array_len_with_wrong_type() {
        let src = r#"
        acir(inline) fn main func {
          b0(v0: u64):
            v2 = call array_len(v0) -> u32
            return v2
        }
        "#;
        let _ = Ssa::from_str_simplifying(src).unwrap();
    }

    #[test]
    fn can_handle_zero_len_vector() {
        let src = r#"
        acir(inline) fn main f0 {
          b0():
            v0 = make_array [] : [(); 1]
            v1 = make_array [] : [()]
            return
        }
        "#;
        let ssa = Ssa::from_str_simplifying(src).unwrap();

        assert_ssa_snapshot!(ssa, @r"
        acir(inline) fn main f0 {
          b0():
            v0 = make_array [] : [(); 1]
            v1 = make_array [] : [()]
            return
        }
        ");
    }
}<|MERGE_RESOLUTION|>--- conflicted
+++ resolved
@@ -181,15 +181,9 @@
                 return SimplifyResult::None;
             }
 
-<<<<<<< HEAD
             let vector = dfg.get_array_constant(arguments[1]);
-            if let Some((_, typ)) = vector {
-                simplify_vector_pop_back(typ, arguments, dfg, block, call_stack)
-=======
-            let slice = dfg.get_array_constant(arguments[1]);
-            if let Some((slice, typ)) = slice {
-                simplify_slice_pop_back(slice, typ, arguments, dfg, block, call_stack)
->>>>>>> 181f3c26
+            if let Some((vector, typ)) = vector {
+                simplify_vector_pop_back(vector, typ, arguments, dfg, block, call_stack)
             } else {
                 SimplifyResult::None
             }
@@ -562,14 +556,9 @@
     SimplifyResult::SimplifiedToMultiple(vec![new_vector_length, new_vector])
 }
 
-<<<<<<< HEAD
 fn simplify_vector_pop_back(
+    mut slice: im::Vector<ValueId>,
     vector_type: Type,
-=======
-fn simplify_slice_pop_back(
-    mut slice: im::Vector<ValueId>,
-    slice_type: Type,
->>>>>>> 181f3c26
     arguments: &[ValueId],
     dfg: &mut DataFlowGraph,
     block: BasicBlockId,
