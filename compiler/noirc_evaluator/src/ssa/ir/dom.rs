//! The dominator tree of a function, represented as a hash map of each reachable block id to its
//! immediate dominator.
//!
//! Dominator trees are useful for tasks such as identifying back-edges in loop analysis or
//! calculating dominance frontiers.

use std::cmp::Ordering;

use super::{
    basic_block::BasicBlockId, cfg::ControlFlowGraph, function::Function, post_order::PostOrder,
};

use fxhash::FxHashMap as HashMap;
#[allow(unused_imports)]
use fxhash::FxHashSet as HashSet;

/// Dominator tree node. We keep one of these per reachable block.
#[derive(Clone, Default)]
struct DominatorTreeNode {
    /// The block's idx in the control flow graph's reverse post-order
    reverse_post_order_idx: u32,

    /// The block that immediately dominated that of the node in question.
    ///
    /// This will be None for the entry block, which has no immediate dominator.
    immediate_dominator: Option<BasicBlockId>,
}

impl DominatorTreeNode {
    /// Updates the immediate dominator estimate, returning true if it has changed.
    ///
    /// This is used internally as a shorthand during `compute_dominator_tree`.
    pub(self) fn update_estimate(&mut self, immediate_dominator: BasicBlockId) -> bool {
        let immediate_dominator = Some(immediate_dominator);
        if self.immediate_dominator == immediate_dominator {
            false
        } else {
            self.immediate_dominator = immediate_dominator;
            true
        }
    }
}

/// The dominator tree for a single function.
#[derive(Default)]
pub(crate) struct DominatorTree {
    /// The nodes of the dominator tree
    ///
    /// After dominator tree computation has complete, this will contain a node for every
    /// reachable block, and no nodes for unreachable blocks.
    nodes: HashMap<BasicBlockId, DominatorTreeNode>,

    /// Subsequent calls to `dominates` are cached to speed up access
    cache: HashMap<(BasicBlockId, BasicBlockId), bool>,
}

/// Methods for querying the dominator tree.
impl DominatorTree {
    /// Is `block_id` reachable from the entry block?
    pub(crate) fn is_reachable(&self, block_id: BasicBlockId) -> bool {
        self.nodes.contains_key(&block_id)
    }

    /// Returns the immediate dominator of `block_id`.
    ///
    /// A block is said to *dominate* `block_id` if all control flow paths from the function
    /// entry to `block_id` must go through the block.
    ///
    /// The *immediate dominator* is the dominator that is closest to `block_id`. All other
    /// dominators also dominate the immediate dominator.
    ///
    /// This returns `None` if `block_id` is not reachable from the entry block, or if it is the
    /// entry block which has no dominators.
    pub(crate) fn immediate_dominator(&self, block_id: BasicBlockId) -> Option<BasicBlockId> {
        self.nodes.get(&block_id).and_then(|node| node.immediate_dominator)
    }

    /// Compare two blocks relative to the reverse post-order.
    pub(crate) fn reverse_post_order_cmp(&self, a: BasicBlockId, b: BasicBlockId) -> Ordering {
        match (self.nodes.get(&a), self.nodes.get(&b)) {
            (Some(a), Some(b)) => a.reverse_post_order_idx.cmp(&b.reverse_post_order_idx),
            _ => unreachable!("Post order for unreachable block is undefined"),
        }
    }

    /// Returns `true` if `block_a_id` dominates `block_b_id`.
    ///
    /// This means that every control-flow path from the function entry to `block_b_id` must go
    /// through `block_a_id`.
    ///
    /// This function panics if either of the blocks are unreachable.
    ///
    /// A block is considered to dominate itself.
    pub(crate) fn dominates(&mut self, block_a_id: BasicBlockId, block_b_id: BasicBlockId) -> bool {
        if let Some(res) = self.cache.get(&(block_a_id, block_b_id)) {
            return *res;
        }

        let result = self.dominates_helper(block_a_id, block_b_id);
        self.cache.insert((block_a_id, block_b_id), result);
        result
    }

    pub(crate) fn dominates_helper(
        &self,
        block_a_id: BasicBlockId,
        mut block_b_id: BasicBlockId,
    ) -> bool {
        // Walk up the dominator tree from "b" until we encounter or pass "a". Doing the
        // comparison on the reverse post-order may allows to test whether we have passed "a"
        // without waiting until we reach the root of the tree.
        loop {
            match self.reverse_post_order_cmp(block_a_id, block_b_id) {
                Ordering::Less => {
                    block_b_id = match self.immediate_dominator(block_b_id) {
                        Some(immediate_dominator) => immediate_dominator,
                        None => return false, // a is unreachable, so we climbed past the entry
                    }
                }
                Ordering::Greater => return false,
                Ordering::Equal => return true,
            }
        }
    }

    /// Walk up the dominator tree until we find a block for which `f` returns `Some` value.
    /// Otherwise return `None` when we reach the top.
    ///
    /// Similar to `Iterator::filter_map` but only returns the first hit.
    pub(crate) fn find_map_dominator<T>(
        &self,
        mut block_id: BasicBlockId,
        f: impl Fn(BasicBlockId) -> Option<T>,
    ) -> Option<T> {
        if !self.is_reachable(block_id) {
            return None;
        }
        loop {
            if let Some(value) = f(block_id) {
                return Some(value);
            }
            block_id = self.immediate_dominator(block_id)?;
        }
    }

    /// Allocate and compute a dominator tree from a pre-computed control flow graph and
    /// post-order counterpart.
    ///
    /// This method should be used for when we want to compute a post-dominator tree.
    /// A post-dominator tree just expects the control flow graph to be reversed.
    pub(crate) fn with_cfg_and_post_order(cfg: &ControlFlowGraph, post_order: &PostOrder) -> Self {
        let mut dom_tree = DominatorTree { nodes: HashMap::default(), cache: HashMap::default() };
        dom_tree.compute_dominator_tree(cfg, post_order);
        dom_tree
    }

    /// Allocate and compute a dominator tree for the given function.
    ///
    /// This approach computes the control flow graph and post-order internally and then
    /// discards them. If either should be retained reuse it is better to instead pre-compute them
    /// and build the dominator tree with `DominatorTree::with_cfg_and_post_order`.
    pub(crate) fn with_function(func: &Function) -> Self {
        let cfg = ControlFlowGraph::with_function(func);
        let post_order = PostOrder::with_function(func);
        Self::with_cfg_and_post_order(&cfg, &post_order)
    }

    /// Allocate and compute a post-dominator tree for the given function.
    ///
    /// This approach computes the reversed control flow graph and post-order internally and then
    /// discards them. If either should be retained for reuse, it is better to instead pre-compute them
    /// and build the dominator tree with `DominatorTree::with_cfg_and_post_order`.
    #[cfg(test)]
    pub(crate) fn with_function_post_dom(func: &Function) -> Self {
        let reversed_cfg = ControlFlowGraph::with_function(func).reverse();
        let post_order = PostOrder::with_cfg(&reversed_cfg);
        Self::with_cfg_and_post_order(&reversed_cfg, &post_order)
    }

    /// Build a dominator tree from a control flow graph using Keith D. Cooper's
    /// "Simple, Fast Dominator Algorithm."
    fn compute_dominator_tree(&mut self, cfg: &ControlFlowGraph, post_order: &PostOrder) {
        // We'll be iterating over a reverse post-order of the CFG, skipping the entry block.
        let (entry_block_id, entry_free_post_order) = post_order
            .as_slice()
            .split_last()
            .expect("ICE: functions always have at least one block");

        // Do a first pass where we assign reverse post-order indices to all reachable nodes. The
        // entry block will be the only node with no immediate dominator.
        self.nodes.insert(
            *entry_block_id,
            DominatorTreeNode { reverse_post_order_idx: 0, immediate_dominator: None },
        );
        for (i, &block_id) in entry_free_post_order.iter().rev().enumerate() {
            // Indices have been displaced by 1 by the removal of the entry node
            let reverse_post_order_idx = i as u32 + 1;

            // Due to the nature of the post-order traversal, every node we visit will have at
            // least one predecessor that has previously been assigned during this loop.
            let immediate_dominator = self.compute_immediate_dominator(block_id, cfg);
            self.nodes.insert(
                block_id,
                DominatorTreeNode {
                    immediate_dominator: Some(immediate_dominator),
                    reverse_post_order_idx,
                },
            );
        }

        // Now that we have reverse post-order indices for everything and initial immediate
        // dominator estimates, iterate until convergence.
        //
        // If the function is free of irreducible control flow, this will exit after one iteration.
        let mut changed = true;
        while changed {
            changed = false;
            for &block_id in entry_free_post_order.iter().rev() {
                let immediate_dominator = self.compute_immediate_dominator(block_id, cfg);
                changed = self
                    .nodes
                    .get_mut(&block_id)
                    .expect("Assigned in first pass")
                    .update_estimate(immediate_dominator);
            }
        }
    }

    // Compute the immediate dominator for `block_id` using the pre-calculate immediate dominators
    // of reachable nodes.
    fn compute_immediate_dominator(
        &self,
        block_id: BasicBlockId,
        cfg: &ControlFlowGraph,
    ) -> BasicBlockId {
        // Get an iterator with just the reachable, already visited predecessors to `block_id`.
        // Note that during the first pass `node` was pre-populated with all reachable blocks.
        let mut reachable_predecessors =
            cfg.predecessors(block_id).filter(|pred_id| self.nodes.contains_key(pred_id));

        // This function isn't called on unreachable blocks or the entry block, so the reverse
        // post-order will contain at least one predecessor to this block.
        let mut immediate_dominator =
            reachable_predecessors.next().expect("block node must have one reachable predecessor");

        for predecessor in reachable_predecessors {
            immediate_dominator = self.common_dominator(immediate_dominator, predecessor);
        }

        immediate_dominator
    }

    /// Compute the common dominator of two basic blocks.
    ///
    /// Both basic blocks are assumed to be reachable.
    pub(crate) fn common_dominator(
        &self,
        mut block_a_id: BasicBlockId,
        mut block_b_id: BasicBlockId,
    ) -> BasicBlockId {
        loop {
            match self.reverse_post_order_cmp(block_a_id, block_b_id) {
                Ordering::Less => {
                    // "a" comes before "b" in the reverse post-order. Move "b" up.
                    block_b_id = self.nodes[&block_b_id]
                        .immediate_dominator
                        .expect("Unreachable basic block?");
                }
                Ordering::Greater => {
                    // "b" comes before "a" in the reverse post-order. Move "a" up.
                    block_a_id = self.nodes[&block_a_id]
                        .immediate_dominator
                        .expect("Unreachable basic block?");
                }
                Ordering::Equal => break,
            }
        }

        debug_assert_eq!(block_a_id, block_b_id, "Unreachable block passed to common_dominator?");
        block_a_id
    }

    /// Computes the dominance frontier for all blocks in the dominator tree.
    ///
    /// This method uses the algorithm specified in Cooper, Keith D. et al. “A Simple, Fast Dominance Algorithm.” (1999).
    /// As referenced in the paper a dominance frontier is the set of all CFG nodes, y, such that
    /// b dominates a predecessor of y but does not strictly dominate y.
    ///
    /// This method expects the appropriate CFG depending on whether we are operating over
    /// a dominator tree (standard CFG) or a post-dominator tree (reversed CFG).
    /// Calling this method on a dominator tree will return a function's dominance frontiers,
    /// while on a post-dominator tree the method will return the function's reverse (or post) dominance frontiers.
    #[cfg(test)]
    pub(crate) fn compute_dominance_frontiers(
        &mut self,
        cfg: &ControlFlowGraph,
    ) -> HashMap<BasicBlockId, HashSet<BasicBlockId>> {
        let mut dominance_frontiers: HashMap<BasicBlockId, HashSet<BasicBlockId>> =
            HashMap::default();

        let nodes = self.nodes.keys().copied().collect::<Vec<_>>();
        for block_id in nodes {
            let predecessors = cfg.predecessors(block_id);
            // Dominance frontier nodes must have more than one predecessor
            if predecessors.len() > 1 {
                // Iterate over the predecessors of the current block
                for pred_id in predecessors {
                    let mut runner = pred_id;
                    // We start by checking if the current block dominates the predecessor
                    while let Some(immediate_dominator) = self.immediate_dominator(block_id) {
                        if immediate_dominator != runner && !self.dominates(block_id, runner) {
                            dominance_frontiers.entry(runner).or_default().insert(block_id);
                            let Some(runner_immediate_dom) = self.immediate_dominator(runner)
                            else {
                                break;
                            };
                            runner = runner_immediate_dom;
                        } else {
                            break;
                        }
                    }
                }
            }
        }

        dominance_frontiers
    }
}

#[cfg(test)]
mod tests {
    use std::cmp::Ordering;

<<<<<<< HEAD
    use noirc_errors::call_stack::CallStackId;
=======
    use iter_extended::vecmap;
>>>>>>> 45ad6372

    use crate::ssa::{
        function_builder::FunctionBuilder,
        ir::{
<<<<<<< HEAD
            basic_block::BasicBlockId, dom::DominatorTree, function::Function,
            instruction::TerminatorInstruction, map::Id, types::Type,
=======
            basic_block::{BasicBlock, BasicBlockId},
            call_stack::CallStackId,
            cfg::ControlFlowGraph,
            dom::DominatorTree,
            function::Function,
            instruction::TerminatorInstruction,
            map::Id,
            post_order::PostOrder,
            types::Type,
>>>>>>> 45ad6372
        },
        ssa_gen::Ssa,
    };

    #[test]
    fn empty() {
        let func_id = Id::test_new(0);
        let mut func = Function::new("func".into(), func_id);
        let block0_id = func.entry_block();
        func.dfg.set_block_terminator(
            block0_id,
            TerminatorInstruction::Return {
                return_values: vec![],
                call_stack: CallStackId::root(),
            },
        );
        let mut dom_tree = DominatorTree::with_function(&func);
        assert!(dom_tree.dominates(block0_id, block0_id));
    }

    // Testing setup for a function with an unreachable block2
    fn unreachable_node_setup()
    -> (DominatorTree, BasicBlockId, BasicBlockId, BasicBlockId, BasicBlockId) {
        // func() {
        //   block0(cond: u1):
        //     jmpif v0 block2() block3()
        //   block1():
        //     jmp block2()
        //   block2():
        //     jmp block3()
        //   block3():
        //     return ()
        // }
        let func_id = Id::test_new(0);
        let mut builder = FunctionBuilder::new("func".into(), func_id);

        let cond = builder.add_parameter(Type::unsigned(1));
        let block1_id = builder.insert_block();
        let block2_id = builder.insert_block();
        let block3_id = builder.insert_block();

        builder.terminate_with_jmpif(cond, block2_id, block3_id);
        builder.switch_to_block(block1_id);
        builder.terminate_with_jmp(block2_id, vec![]);
        builder.switch_to_block(block2_id);
        builder.terminate_with_jmp(block3_id, vec![]);
        builder.switch_to_block(block3_id);
        builder.terminate_with_return(vec![]);

        let ssa = builder.finish();
        let func = ssa.main();
        let block0_id = func.entry_block();

        let dt = DominatorTree::with_function(func);
        (dt, block0_id, block1_id, block2_id, block3_id)
    }

    // Expected dominator tree
    // block0 {
    //   block2
    //   block3
    // }

    // Dominance matrix
    // ✓: Row item dominates column item
    // !: Querying row item's dominance of column item panics. (i.e. invalid)
    //    b0  b1  b2  b3
    // b0 ✓   !   ✓   ✓
    // b1 !   !   !   !
    // b2     !   ✓
    // b3     !       ✓
    // Note that from a local view block 1 dominates blocks 1,2 & 3, but since this block is
    // unreachable, performing this query indicates an internal compiler error.
    #[test]
    fn unreachable_node_asserts() {
        let (mut dt, b0, _b1, b2, b3) = unreachable_node_setup();

        assert!(dt.dominates(b0, b0));
        assert!(dt.dominates(b0, b2));
        assert!(dt.dominates(b0, b3));

        assert!(!dt.dominates(b2, b0));
        assert!(dt.dominates(b2, b2));
        assert!(!dt.dominates(b2, b3));

        assert!(!dt.dominates(b3, b0));
        assert!(!dt.dominates(b3, b2));
        assert!(dt.dominates(b3, b3));
    }

    #[test]
    #[should_panic]
    fn unreachable_node_panic_b0_b1() {
        let (mut dt, b0, b1, _b2, _b3) = unreachable_node_setup();
        dt.dominates(b0, b1);
    }

    #[test]
    #[should_panic]
    fn unreachable_node_panic_b1_b0() {
        let (mut dt, b0, b1, _b2, _b3) = unreachable_node_setup();
        dt.dominates(b1, b0);
    }

    #[test]
    #[should_panic]
    fn unreachable_node_panic_b1_b1() {
        let (mut dt, _b0, b1, _b2, _b3) = unreachable_node_setup();
        dt.dominates(b1, b1);
    }

    #[test]
    #[should_panic]
    fn unreachable_node_panic_b1_b2() {
        let (mut dt, _b0, b1, b2, _b3) = unreachable_node_setup();
        dt.dominates(b1, b2);
    }

    #[test]
    #[should_panic]
    fn unreachable_node_panic_b1_b3() {
        let (mut dt, _b0, b1, _b2, b3) = unreachable_node_setup();
        dt.dominates(b1, b3);
    }

    #[test]
    #[should_panic]
    fn unreachable_node_panic_b3_b1() {
        let (mut dt, _b0, b1, b2, _b3) = unreachable_node_setup();
        dt.dominates(b2, b1);
    }

    fn backwards_layout_setup() -> Function {
        // func {
        //   block0():
        //     jmp block2()
        //   block1():
        //     return ()
        //   block2():
        //     jump block1()
        // }
        let func_id = Id::test_new(0);
        let mut builder = FunctionBuilder::new("func".into(), func_id);
        let block1_id = builder.insert_block();
        let block2_id = builder.insert_block();

        builder.terminate_with_jmp(block2_id, vec![]);
        builder.switch_to_block(block1_id);
        builder.terminate_with_return(vec![]);
        builder.switch_to_block(block2_id);
        builder.terminate_with_jmp(block1_id, vec![]);

        let ssa = builder.finish();
        let func = ssa.main().clone();

        func
    }

    fn check_dom_matrix(
        mut dom_tree: DominatorTree,
        blocks: Vec<BasicBlockId>,
        dominance_matrix: Vec<Vec<bool>>,
    ) {
        for (i, row) in dominance_matrix.into_iter().enumerate() {
            for (j, expected) in row.into_iter().enumerate() {
                assert_eq!(dom_tree.dominates(blocks[i], blocks[j]), expected);
            }
        }
    }

    #[test]
    fn backwards_layout() {
        let func = backwards_layout_setup();
        let dt = DominatorTree::with_function(&func);

        // Expected dominance tree:
        // block0 {
        //   block2 {
        //     block1
        //   }
        // }

        let blocks = vecmap(0..3, Id::<BasicBlock>::test_new);

        assert_eq!(dt.immediate_dominator(blocks[0]), None);
        assert_eq!(dt.immediate_dominator(blocks[1]), Some(blocks[2]));
        assert_eq!(dt.immediate_dominator(blocks[2]), Some(blocks[0]));

        assert_eq!(dt.reverse_post_order_cmp(blocks[0], blocks[0]), Ordering::Equal);
        assert_eq!(dt.reverse_post_order_cmp(blocks[0], blocks[1]), Ordering::Less);
        assert_eq!(dt.reverse_post_order_cmp(blocks[0], blocks[2]), Ordering::Less);

        assert_eq!(dt.reverse_post_order_cmp(blocks[1], blocks[0]), Ordering::Greater);
        assert_eq!(dt.reverse_post_order_cmp(blocks[1], blocks[1]), Ordering::Equal);
        assert_eq!(dt.reverse_post_order_cmp(blocks[1], blocks[2]), Ordering::Greater);

        assert_eq!(dt.reverse_post_order_cmp(blocks[2], blocks[0]), Ordering::Greater);
        assert_eq!(dt.reverse_post_order_cmp(blocks[2], blocks[1]), Ordering::Less);
        assert_eq!(dt.reverse_post_order_cmp(blocks[2], blocks[2]), Ordering::Equal);

        // Dominance matrix:
        // ✓: Row item dominates column item
        //    b0  b1  b2
        // b0 ✓   ✓   ✓
        // b1     ✓
        // b2     ✓   ✓

        let dominance_matrix =
            vec![vec![true, true, true], vec![false, true, false], vec![false, true, true]];

        check_dom_matrix(dt, blocks, dominance_matrix);
    }

    #[test]
    fn post_dom_backwards_layout() {
        let func = backwards_layout_setup();
        let post_dom = DominatorTree::with_function_post_dom(&func);

        // Expected post-dominator tree:
        // block1 {
        //   block2 {
        //     block0
        //   }
        // }

        let blocks = vecmap(0..3, Id::<BasicBlock>::test_new);

        assert_eq!(post_dom.immediate_dominator(blocks[0]), Some(blocks[2]));
        assert_eq!(post_dom.immediate_dominator(blocks[1]), None);
        assert_eq!(post_dom.immediate_dominator(blocks[2]), Some(blocks[1]));

        assert_eq!(post_dom.reverse_post_order_cmp(blocks[0], blocks[0]), Ordering::Equal);
        assert_eq!(post_dom.reverse_post_order_cmp(blocks[0], blocks[1]), Ordering::Greater);
        assert_eq!(post_dom.reverse_post_order_cmp(blocks[0], blocks[2]), Ordering::Greater);

        assert_eq!(post_dom.reverse_post_order_cmp(blocks[1], blocks[0]), Ordering::Less);
        assert_eq!(post_dom.reverse_post_order_cmp(blocks[1], blocks[1]), Ordering::Equal);
        assert_eq!(post_dom.reverse_post_order_cmp(blocks[1], blocks[2]), Ordering::Less);

        assert_eq!(post_dom.reverse_post_order_cmp(blocks[2], blocks[0]), Ordering::Less);
        assert_eq!(post_dom.reverse_post_order_cmp(blocks[2], blocks[1]), Ordering::Greater);
        assert_eq!(post_dom.reverse_post_order_cmp(blocks[2], blocks[2]), Ordering::Equal);

        // Post-dominance matrix:
        // ✓: Row item post-dominates column item
        //    b0  b1  b2
        // b0 ✓
        // b1 ✓   ✓   ✓
        // b2 ✓       ✓

        let post_dominance_matrix =
            vec![vec![true, false, false], vec![true, true, true], vec![true, false, true]];

        check_dom_matrix(post_dom, blocks, post_dominance_matrix);
    }

    #[test]
    fn dom_frontiers_backwards_layout() {
        let func = backwards_layout_setup();
        let mut dt = DominatorTree::with_function(&func);

        let cfg = ControlFlowGraph::with_function(&func);
        let dom_frontiers = dt.compute_dominance_frontiers(&cfg);
        assert!(dom_frontiers.is_empty());
    }

    #[test]
    fn post_dom_frontiers_backwards_layout() {
        let func = backwards_layout_setup();
        let mut post_dom = DominatorTree::with_function_post_dom(&func);

        let cfg = ControlFlowGraph::with_function(&func);
        let dom_frontiers = post_dom.compute_dominance_frontiers(&cfg);
        assert!(dom_frontiers.is_empty());
    }

    fn loop_with_cond() -> Ssa {
        let src = "
        brillig(inline) fn main f0 {
          b0(v1: u32, v2: u32):
            v5 = eq v1, u32 5
            jmp b1(u32 0)
          b1(v3: u32):
            v8 = lt v3, u32 4
            jmpif v8 then: b2, else: b3
          b2():
            jmpif v5 then: b4, else: b5
          b3():
            return
          b4():
            v9 = mul u32 4294967295, v2
            constrain v9 == u32 12
            jmp b5()
          b5():
            v12 = unchecked_add v3, u32 1
            jmp b1(v12)
        }
        ";
        Ssa::from_str(src).unwrap()
    }

    #[test]
    fn dom_loop_with_cond() {
        let ssa = loop_with_cond();
        let main = ssa.main();
        let dt = DominatorTree::with_function(main);

        let blocks = vecmap(0..6, Id::<BasicBlock>::test_new);
        // Dominance matrix:
        // ✓: Row item dominates column item
        //    b0  b1  b2  b3  b4  b5
        // b0 ✓   ✓   ✓   ✓   ✓   ✓
        // b1     ✓   ✓   ✓   ✓   ✓
        // b2         ✓       ✓   ✓
        // b3             ✓
        // b4                 ✓
        // b5                     ✓

        let dominance_matrix = vec![
            vec![true, true, true, true, true, true],
            vec![false, true, true, true, true, true],
            vec![false, false, true, false, true, true],
            vec![false, false, false, true, false, false],
            vec![false, false, false, false, true, false],
            vec![false, false, false, false, false, true],
        ];

        check_dom_matrix(dt, blocks, dominance_matrix);
    }

    #[test]
    fn post_dom_loop_with_cond() {
        let ssa = loop_with_cond();
        let main = ssa.main();

        let cfg = ControlFlowGraph::with_function(main);
        let reversed_cfg = cfg.reverse();
        let post_order = PostOrder::with_cfg(&reversed_cfg);

        let post_dom = DominatorTree::with_cfg_and_post_order(&reversed_cfg, &post_order);

        let blocks = vecmap(0..6, Id::<BasicBlock>::test_new);

        // b0 is the entry node, thus it does not post-dominate anything except itself
        //
        // b2 and b4 are leaves in the post-dominator tree. There are no nodes that must pass through
        // those blocks to reach the exit node.
        // The dominator tree computation does not recognize that the loop has constant bounds,
        // so it will still account for the jmpif in b1 and the possibility of skipping b2.
        //
        // All nodes except the exit node b3, must pass through b1 to reach the exit node.
        //
        // Starting from the exit node b3 which should be the root of the post-dominator tree
        // Every block except for the loop header b1, the exit node b3, and the entry node b0,
        // must pass through the loop exit, b5, to reach the exit node.
        //
        // Post-dominance matrix:
        // ✓: Row item post-dominates column item
        //    b0  b1  b2  b3  b4  b5
        // b0 ✓
        // b1 ✓   ✓   ✓       ✓   ✓
        // b2         ✓
        // b3 ✓   ✓   ✓   ✓   ✓   ✓
        // b4                 ✓
        // b5         ✓       ✓   ✓

        let post_dominance_matrix = vec![
            vec![true, false, false, false, false, false],
            vec![true, true, true, false, true, true],
            vec![false, false, true, false, false, false],
            vec![true, true, true, true, true, true],
            vec![false, false, false, false, true, false],
            vec![false, false, true, false, true, true],
        ];

        check_dom_matrix(post_dom, blocks, post_dominance_matrix);
    }

    #[test]
    fn dom_frontiers() {
        let ssa = loop_with_cond();
        let main = ssa.main();

        let cfg = ControlFlowGraph::with_function(main);
        let post_order = PostOrder::with_cfg(&cfg);

        let mut dt = DominatorTree::with_cfg_and_post_order(&cfg, &post_order);
        let dom_frontiers = dt.compute_dominance_frontiers(&cfg);

        let blocks = vecmap(0..6, Id::<BasicBlock>::test_new);

        // b0 is the entry block which dominates all other blocks
        // Thus, it has an empty set for its dominance frontier
        assert!(!dom_frontiers.contains_key(&blocks[0]));
        assert!(!dom_frontiers.contains_key(&blocks[1]));
        assert!(!dom_frontiers.contains_key(&blocks[2]));
        // b3 is the exit block which does not dominate any blocks
        assert!(!dom_frontiers.contains_key(&blocks[3]));

        // b4 has DF { b5 } because b4 jumps to b5, thus being a predecessor to b5.
        // b5 dominates itself but b5 does not strictly dominate b4.
        let b4_df = &dom_frontiers[&blocks[4]];
        assert_eq!(b4_df.len(), 1);
        assert!(b4_df.contains(&blocks[5]));

        assert!(!dom_frontiers.contains_key(&blocks[5]));
    }

    #[test]
    fn post_dom_frontiers() {
        let ssa = loop_with_cond();
        let main = ssa.main();

        let cfg = ControlFlowGraph::with_function(main);
        let reversed_cfg = cfg.reverse();
        let post_order = PostOrder::with_cfg(&reversed_cfg);

        let mut post_dom = DominatorTree::with_cfg_and_post_order(&reversed_cfg, &post_order);
        let post_dom_frontiers = post_dom.compute_dominance_frontiers(&reversed_cfg);

        let blocks = vecmap(0..6, Id::<BasicBlock>::test_new);

        // Another way to think about the post-dominator frontier (PDF) for a node n,
        // is that we can reach a block in the PDF during execution without going through n.

        // b0 is the entry node of the program and the exit block of the post-dominator tree.
        // Thus, it has an empty set for its PDF
        assert!(!post_dom_frontiers.contains_key(&blocks[0]));
        // We must go through b1 and b2 to reach the exit node
        assert!(!post_dom_frontiers.contains_key(&blocks[1]));
        assert!(!post_dom_frontiers.contains_key(&blocks[2]));

        // b3 is the exit block of the program, but the starting node of the post-dominator tree
        // Thus, it has an empty PDF
        assert!(!post_dom_frontiers.contains_key(&blocks[3]));

        // b4 has DF { b2 } because b2 post-dominates itself and is a predecessor to b4.
        // b2 does not strictly post-dominate b4.
        let b4_pdf = &post_dom_frontiers[&blocks[4]];
        assert_eq!(b4_pdf.len(), 1);
        assert!(b4_pdf.contains(&blocks[2]));

        // Must go through b5 to reach the exit node
        assert!(!post_dom_frontiers.contains_key(&blocks[5]));
    }

    #[test]
    fn test_find_map_dominator() {
        let (dt, b0, b1, b2, _b3) = unreachable_node_setup();

        assert_eq!(
            dt.find_map_dominator(b2, |b| if b == b0 { Some("root") } else { None }),
            Some("root")
        );
        assert_eq!(
            dt.find_map_dominator(b1, |b| if b == b0 { Some("unreachable") } else { None }),
            None
        );
        assert_eq!(
            dt.find_map_dominator(b1, |b| if b == b1 { Some("not part of tree") } else { None }),
            None
        );
    }
}<|MERGE_RESOLUTION|>--- conflicted
+++ resolved
@@ -331,19 +331,12 @@
 mod tests {
     use std::cmp::Ordering;
 
-<<<<<<< HEAD
+    use iter_extended::vecmap;
     use noirc_errors::call_stack::CallStackId;
-=======
-    use iter_extended::vecmap;
->>>>>>> 45ad6372
 
     use crate::ssa::{
         function_builder::FunctionBuilder,
         ir::{
-<<<<<<< HEAD
-            basic_block::BasicBlockId, dom::DominatorTree, function::Function,
-            instruction::TerminatorInstruction, map::Id, types::Type,
-=======
             basic_block::{BasicBlock, BasicBlockId},
             call_stack::CallStackId,
             cfg::ControlFlowGraph,
@@ -353,7 +346,6 @@
             map::Id,
             post_order::PostOrder,
             types::Type,
->>>>>>> 45ad6372
         },
         ssa_gen::Ssa,
     };
