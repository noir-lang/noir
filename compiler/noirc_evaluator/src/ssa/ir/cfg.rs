use std::collections::BTreeSet;

use super::{
    basic_block::{BasicBlock, BasicBlockId},
    function::Function,
};
use fxhash::FxHashMap as HashMap;

/// A container for the successors and predecessors of some Block.
#[derive(Clone, Default)]
struct CfgNode {
    /// Set of blocks that containing jumps that target this block.
    /// The predecessor set has no meaningful order.
    pub(crate) predecessors: BTreeSet<BasicBlockId>,

    /// Set of blocks that are the targets of jumps in this block.
    /// The successors set has no meaningful order.
    pub(crate) successors: BTreeSet<BasicBlockId>,
}

#[derive(Clone, Default)]
/// The Control Flow Graph maintains a mapping of blocks to their predecessors
/// and successors where predecessors are basic blocks and successors are
/// basic blocks.
pub(crate) struct ControlFlowGraph {
    data: HashMap<BasicBlockId, CfgNode>,
}

impl ControlFlowGraph {
    /// Allocate and compute the control flow graph for `func`.
    pub(crate) fn with_function(func: &Function) -> Self {
        // It is expected to be safe to query the control flow graph for any reachable block,
        // therefore we must ensure that a node exists for the entry block, regardless of whether
        // it later comes to describe any edges after calling compute.
        let entry_block = func.entry_block();
        let empty_node = CfgNode { predecessors: BTreeSet::new(), successors: BTreeSet::new() };
        let mut data = HashMap::default();
        data.insert(entry_block, empty_node);

        let mut cfg = ControlFlowGraph { data };
        cfg.compute(func);
        cfg
    }

    /// Compute all of the edges between each reachable block in the function
    fn compute(&mut self, func: &Function) {
        for basic_block_id in func.reachable_blocks() {
            let basic_block = &func.dfg[basic_block_id];
            self.compute_block(basic_block_id, basic_block);
        }
    }

    /// Compute all of the edges for the current block given
    fn compute_block(&mut self, basic_block_id: BasicBlockId, basic_block: &BasicBlock) {
        for dest in basic_block.successors() {
            self.add_edge(basic_block_id, dest);
        }
    }

    /// Clears out a given block's successors. This also removes the given block from
    /// being a predecessor of any of its previous successors.
    pub(crate) fn invalidate_block_successors(&mut self, basic_block_id: BasicBlockId) {
        let node = self
            .data
            .get_mut(&basic_block_id)
            .expect("ICE: Attempted to invalidate cfg node successors for non-existent node.");

        let old_successors = std::mem::take(&mut node.successors);

        for successor_id in old_successors {
            self.data
                .get_mut(&successor_id)
                .expect("ICE: Cfg node successor doesn't exist.")
                .predecessors
                .remove(&basic_block_id);
        }
    }

    /// Recompute the control flow graph of `block`.
    ///
    /// This is for use after modifying instructions within a specific block. It recomputes all edges
    /// from `basic_block_id` while leaving edges to `basic_block_id` intact.
    pub(crate) fn recompute_block(&mut self, func: &Function, basic_block_id: BasicBlockId) {
        self.invalidate_block_successors(basic_block_id);
        let basic_block = &func.dfg[basic_block_id];
        self.compute_block(basic_block_id, basic_block);
    }

    /// Add a directed edge making `from` a predecessor of `to`.
    fn add_edge(&mut self, from: BasicBlockId, to: BasicBlockId) {
        let predecessor_node = self.data.entry(from).or_default();
        assert!(
            predecessor_node.successors.len() < 2,
            "ICE: A cfg node cannot have more than two successors"
        );
        predecessor_node.successors.insert(to);
        let successor_node = self.data.entry(to).or_default();
        successor_node.predecessors.insert(from);
    }

    /// Get an iterator over the CFG predecessors to `basic_block_id`.
    pub(crate) fn predecessors(
        &self,
        basic_block_id: BasicBlockId,
    ) -> impl ExactSizeIterator<Item = BasicBlockId> + '_ {
        self.data
            .get(&basic_block_id)
            .expect("ICE: Attempted to iterate predecessors of block not found within cfg.")
            .predecessors
            .iter()
            .copied()
    }

    /// Get an iterator over the CFG successors to `basic_block_id`.
    pub(crate) fn successors(
        &self,
        basic_block_id: BasicBlockId,
    ) -> impl ExactSizeIterator<Item = BasicBlockId> + DoubleEndedIterator + '_ {
        self.data
            .get(&basic_block_id)
            .expect("ICE: Attempted to iterate successors of block not found within cfg.")
            .successors
            .iter()
            .copied()
    }

    /// Reverse the control flow graph
    #[cfg(test)]
    pub(crate) fn reverse(&self) -> Self {
        let mut reversed_cfg = ControlFlowGraph::default();

        for (block_id, node) in &self.data {
            // For each block, reverse the edges
            // In the reversed CFG, successors becomes predecessors
            for &successor in &node.successors {
                reversed_cfg.add_edge(successor, *block_id);
            }
        }

        reversed_cfg
    }

    /// Returns the entry blocks for a CFG. This is all nodes without any predecessors.
    pub(crate) fn compute_entry_blocks(&self) -> Vec<BasicBlockId> {
        self.data.keys().filter(|&&block| self.predecessors(block).len() == 0).copied().collect()
    }
}

#[cfg(test)]
mod tests {
<<<<<<< HEAD
    use noirc_errors::call_stack::CallStackId;

    use crate::ssa::ir::{instruction::TerminatorInstruction, map::Id, types::Type};
=======
    use crate::ssa::ir::{
        basic_block::BasicBlockId, call_stack::CallStackId, instruction::TerminatorInstruction,
        map::Id, types::Type,
    };
>>>>>>> 45ad6372

    use super::{super::function::Function, ControlFlowGraph};

    #[test]
    fn empty() {
        let func_id = Id::test_new(0);
        let mut func = Function::new("func".into(), func_id);
        let block_id = func.entry_block();
        func.dfg[block_id].set_terminator(TerminatorInstruction::Return {
            return_values: vec![],
            call_stack: CallStackId::root(),
        });

        ControlFlowGraph::with_function(&func);
    }

    fn build_test_function() -> (Function, BasicBlockId, BasicBlockId, BasicBlockId) {
        // Build function of form
        // fn func {
        //   block0(cond: u1):
        //     jmpif cond, then: block2, else: block1
        //   block1():
        //     jmpif cond, then: block1, else: block2
        //   block2():
        //     return ()
        // }
        let func_id = Id::test_new(0);
        let mut func = Function::new("func".into(), func_id);
        let block0_id = func.entry_block();
        let cond = func.dfg.add_block_parameter(block0_id, Type::unsigned(1));
        let block1_id = func.dfg.make_block();
        let block2_id = func.dfg.make_block();

        func.dfg[block0_id].set_terminator(TerminatorInstruction::JmpIf {
            condition: cond,
            then_destination: block2_id,
            else_destination: block1_id,
            call_stack: CallStackId::root(),
        });
        func.dfg[block1_id].set_terminator(TerminatorInstruction::JmpIf {
            condition: cond,
            then_destination: block1_id,
            else_destination: block2_id,
            call_stack: CallStackId::root(),
        });
        func.dfg[block2_id].set_terminator(TerminatorInstruction::Return {
            return_values: vec![],
            call_stack: CallStackId::root(),
        });

        (func, block0_id, block1_id, block2_id)
    }

    fn modify_test_function(
        func: &mut Function,
        block0_id: BasicBlockId,
        block1_id: BasicBlockId,
        block2_id: BasicBlockId,
    ) -> BasicBlockId {
        // Modify function to form:
        // fn func {
        //   block0(cond: u1):
        //     jmpif cond, then: block1, else: ret_block
        //   block1():
        //     jmpif cond, then: block1, else: block2
        //   block2():
        //     jmp ret_block()
        //   ret_block():
        //     return ()
        // }
        let ret_block_id = func.dfg.make_block();
        func.dfg[ret_block_id].set_terminator(TerminatorInstruction::Return {
            return_values: vec![],
            call_stack: CallStackId::root(),
        });
        func.dfg[block2_id].set_terminator(TerminatorInstruction::Jmp {
            destination: ret_block_id,
            arguments: vec![],
            call_stack: CallStackId::root(),
        });
        let cond = func.dfg[block0_id].parameters()[0];
        func.dfg[block0_id].set_terminator(TerminatorInstruction::JmpIf {
            condition: cond,
            then_destination: block1_id,
            else_destination: ret_block_id,
            call_stack: CallStackId::root(),
        });
        ret_block_id
    }

    #[test]
    fn jumps() {
        let (mut func, block0_id, block1_id, block2_id) = build_test_function();

        let mut cfg = ControlFlowGraph::with_function(&func);

        #[allow(clippy::needless_collect)]
        {
            let block0_predecessors: Vec<_> = cfg.predecessors(block0_id).collect();
            let block1_predecessors: Vec<_> = cfg.predecessors(block1_id).collect();
            let block2_predecessors: Vec<_> = cfg.predecessors(block2_id).collect();

            let block0_successors: Vec<_> = cfg.successors(block0_id).collect();
            let block1_successors: Vec<_> = cfg.successors(block1_id).collect();
            let block2_successors: Vec<_> = cfg.successors(block2_id).collect();

            assert_eq!(block0_predecessors.len(), 0);
            assert_eq!(block1_predecessors.len(), 2);
            assert_eq!(block2_predecessors.len(), 2);

            assert!(block1_predecessors.contains(&block0_id));
            assert!(block1_predecessors.contains(&block1_id));
            assert!(block2_predecessors.contains(&block0_id));
            assert!(block2_predecessors.contains(&block1_id));

            assert_eq!(block0_successors.len(), 2);
            assert_eq!(block1_successors.len(), 2);
            assert_eq!(block2_successors.len(), 0);

            assert!(block0_successors.contains(&block1_id));
            assert!(block0_successors.contains(&block2_id));
            assert!(block1_successors.contains(&block1_id));
            assert!(block1_successors.contains(&block2_id));
        }

        let ret_block_id = modify_test_function(&mut func, block0_id, block1_id, block2_id);

        // Recompute new and changed blocks
        cfg.recompute_block(&func, block0_id);
        cfg.recompute_block(&func, block2_id);
        cfg.recompute_block(&func, ret_block_id);

        #[allow(clippy::needless_collect)]
        {
            let block0_predecessors: Vec<_> = cfg.predecessors(block0_id).collect();
            let block1_predecessors: Vec<_> = cfg.predecessors(block1_id).collect();
            let block2_predecessors: Vec<_> = cfg.predecessors(block2_id).collect();

            let block0_successors: Vec<_> = cfg.successors(block0_id).collect();
            let block1_successors: Vec<_> = cfg.successors(block1_id).collect();
            let block2_successors: Vec<_> = cfg.successors(block2_id).collect();

            assert_eq!(block0_predecessors.len(), 0);
            assert_eq!(block1_predecessors.len(), 2);
            assert_eq!(block2_predecessors.len(), 1);

            assert!(block1_predecessors.contains(&block0_id));
            assert!(block1_predecessors.contains(&block1_id));
            assert!(!block2_predecessors.contains(&block0_id));
            assert!(block2_predecessors.contains(&block1_id));

            assert_eq!(block0_successors.len(), 2);
            assert_eq!(block1_successors.len(), 2);
            assert_eq!(block2_successors.len(), 1);

            assert!(block0_successors.contains(&block1_id));
            assert!(block0_successors.contains(&ret_block_id));
            assert!(block1_successors.contains(&block1_id));
            assert!(block1_successors.contains(&block2_id));
            assert!(block2_successors.contains(&ret_block_id));
        }
    }

    #[test]
    fn reversed_cfg_jumps() {
        let (mut func, block0_id, block1_id, block2_id) = build_test_function();

        let mut cfg = ControlFlowGraph::with_function(&func);
        let reversed_cfg = cfg.reverse();

        #[allow(clippy::needless_collect)]
        {
            let block0_predecessors: Vec<_> = reversed_cfg.predecessors(block0_id).collect();
            let block1_predecessors: Vec<_> = reversed_cfg.predecessors(block1_id).collect();
            let block2_predecessors: Vec<_> = reversed_cfg.predecessors(block2_id).collect();

            let block0_successors: Vec<_> = reversed_cfg.successors(block0_id).collect();
            let block1_successors: Vec<_> = reversed_cfg.successors(block1_id).collect();
            let block2_successors: Vec<_> = reversed_cfg.successors(block2_id).collect();

            assert_eq!(block0_predecessors.len(), 2);
            assert_eq!(block1_predecessors.len(), 2);
            assert_eq!(block2_predecessors.len(), 0);

            assert!(block0_predecessors.contains(&block1_id));
            assert!(block0_predecessors.contains(&block2_id));
            assert!(block1_predecessors.contains(&block1_id));
            assert!(block1_predecessors.contains(&block2_id));

            assert_eq!(block0_successors.len(), 0);
            assert_eq!(block1_successors.len(), 2);
            assert_eq!(block2_successors.len(), 2);

            assert!(block1_successors.contains(&block0_id));
            assert!(block1_successors.contains(&block1_id));
            assert!(block2_successors.contains(&block0_id));
            assert!(block2_successors.contains(&block1_id));
        }

        let ret_block_id = modify_test_function(&mut func, block0_id, block1_id, block2_id);

        // Recompute new and changed blocks
        cfg.recompute_block(&func, block0_id);
        cfg.recompute_block(&func, block2_id);
        cfg.recompute_block(&func, ret_block_id);

        let reversed_cfg = cfg.reverse();

        #[allow(clippy::needless_collect)]
        {
            let block0_predecessors: Vec<_> = reversed_cfg.predecessors(block0_id).collect();
            let block1_predecessors: Vec<_> = reversed_cfg.predecessors(block1_id).collect();
            let block2_predecessors: Vec<_> = reversed_cfg.predecessors(block2_id).collect();
            let ret_block_predecessors: Vec<_> = reversed_cfg.predecessors(ret_block_id).collect();

            let block0_successors: Vec<_> = reversed_cfg.successors(block0_id).collect();
            let block1_successors: Vec<_> = reversed_cfg.successors(block1_id).collect();
            let block2_successors: Vec<_> = reversed_cfg.successors(block2_id).collect();
            let ret_block_successors: Vec<_> = reversed_cfg.successors(ret_block_id).collect();

            assert_eq!(block0_predecessors.len(), 2);
            assert_eq!(block1_predecessors.len(), 2);
            assert_eq!(block2_predecessors.len(), 1);
            assert_eq!(ret_block_predecessors.len(), 0);

            assert!(block0_predecessors.contains(&block1_id));
            assert!(block0_predecessors.contains(&ret_block_id));
            assert!(block1_predecessors.contains(&block1_id));
            assert!(block1_predecessors.contains(&block2_id));
            assert!(!block2_predecessors.contains(&block0_id));
            assert!(block2_predecessors.contains(&ret_block_id));

            assert_eq!(block0_successors.len(), 0);
            assert_eq!(block1_successors.len(), 2);
            assert_eq!(block2_successors.len(), 1);
            assert_eq!(ret_block_successors.len(), 2);

            assert!(block1_successors.contains(&block0_id));
            assert!(block1_successors.contains(&block1_id));
            assert!(block2_successors.contains(&block1_id));
            assert!(ret_block_successors.contains(&block0_id));
            assert!(ret_block_successors.contains(&block2_id));
        }
    }
}<|MERGE_RESOLUTION|>--- conflicted
+++ resolved
@@ -148,16 +148,10 @@
 
 #[cfg(test)]
 mod tests {
-<<<<<<< HEAD
+    use crate::ssa::ir::{
+        basic_block::BasicBlockId, instruction::TerminatorInstruction, map::Id, types::Type,
+    };
     use noirc_errors::call_stack::CallStackId;
-
-    use crate::ssa::ir::{instruction::TerminatorInstruction, map::Id, types::Type};
-=======
-    use crate::ssa::ir::{
-        basic_block::BasicBlockId, call_stack::CallStackId, instruction::TerminatorInstruction,
-        map::Id, types::Type,
-    };
->>>>>>> 45ad6372
 
     use super::{super::function::Function, ControlFlowGraph};
 
