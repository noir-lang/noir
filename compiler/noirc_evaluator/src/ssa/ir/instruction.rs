use noirc_errors::call_stack::CallStackId;
use serde::{Deserialize, Serialize};
use std::hash::{Hash, Hasher};

use acvm::{
    AcirField,
    acir::{BlackBoxFunc, circuit::ErrorSelector},
};
use fxhash::FxHasher64;
use iter_extended::vecmap;
use noirc_frontend::hir_def::types::Type as HirType;

use crate::ssa::opt::pure::Purity;

use super::{
    basic_block::BasicBlockId,
    dfg::DataFlowGraph,
    map::Id,
    types::{NumericType, Type},
    value::{Value, ValueId, ValueMapping},
};

pub mod binary;

pub use binary::{Binary, BinaryOp};

/// Reference to an instruction
///
/// Note that InstructionIds are not unique. That is, two InstructionIds
/// may refer to the same Instruction data. This is because, although
/// identical, instructions may have different results based on their
/// placement within a block.
pub(crate) type InstructionId = Id<Instruction>;

/// These are similar to built-ins in other languages.
/// These can be classified under two categories:
/// - Opcodes which the IR knows the target machine has
///   special support for. (LowLevel)
/// - Opcodes which have no function definition in the
///   source code and must be processed by the IR.
#[derive(Debug, Copy, Clone, PartialEq, Eq, Hash, Serialize, Deserialize)]
pub enum Intrinsic {
    ArrayLen,
    ArrayAsStrUnchecked,
    AsSlice,
    AssertConstant,
    StaticAssert,
    SlicePushBack,
    SlicePushFront,
    SlicePopBack,
    SlicePopFront,
    SliceInsert,
    SliceRemove,
    ApplyRangeConstraint,
    StrAsBytes,
    ToBits(Endian),
    ToRadix(Endian),
    BlackBox(BlackBoxFunc),
    Hint(Hint),
    AsWitness,
    IsUnconstrained,
    DerivePedersenGenerators,
    FieldLessThan,
    ArrayRefCount,
    SliceRefCount,
}

impl std::fmt::Display for Intrinsic {
    fn fmt(&self, f: &mut std::fmt::Formatter<'_>) -> std::fmt::Result {
        match self {
            Intrinsic::ArrayLen => write!(f, "array_len"),
            Intrinsic::ArrayAsStrUnchecked => write!(f, "array_as_str_unchecked"),
            Intrinsic::AsSlice => write!(f, "as_slice"),
            Intrinsic::AssertConstant => write!(f, "assert_constant"),
            Intrinsic::StaticAssert => write!(f, "static_assert"),
            Intrinsic::SlicePushBack => write!(f, "slice_push_back"),
            Intrinsic::SlicePushFront => write!(f, "slice_push_front"),
            Intrinsic::SlicePopBack => write!(f, "slice_pop_back"),
            Intrinsic::SlicePopFront => write!(f, "slice_pop_front"),
            Intrinsic::SliceInsert => write!(f, "slice_insert"),
            Intrinsic::SliceRemove => write!(f, "slice_remove"),
            Intrinsic::StrAsBytes => write!(f, "str_as_bytes"),
            Intrinsic::ApplyRangeConstraint => write!(f, "apply_range_constraint"),
            Intrinsic::ToBits(Endian::Big) => write!(f, "to_be_bits"),
            Intrinsic::ToBits(Endian::Little) => write!(f, "to_le_bits"),
            Intrinsic::ToRadix(Endian::Big) => write!(f, "to_be_radix"),
            Intrinsic::ToRadix(Endian::Little) => write!(f, "to_le_radix"),
            Intrinsic::BlackBox(function) => write!(f, "{function}"),
            Intrinsic::Hint(Hint::BlackBox) => write!(f, "black_box"),
            Intrinsic::AsWitness => write!(f, "as_witness"),
            Intrinsic::IsUnconstrained => write!(f, "is_unconstrained"),
            Intrinsic::DerivePedersenGenerators => write!(f, "derive_pedersen_generators"),
            Intrinsic::FieldLessThan => write!(f, "field_less_than"),
            Intrinsic::ArrayRefCount => write!(f, "array_refcount"),
            Intrinsic::SliceRefCount => write!(f, "slice_refcount"),
        }
    }
}

impl Intrinsic {
    /// Returns whether the `Intrinsic` has side effects.
    ///
    /// If there are no side effects then the `Intrinsic` can be removed if the result is unused.
    ///
    /// An example of a side effect is increasing the reference count of an array, but functions
    /// which can fail due to implicit constraints are also considered to have a side effect.
    pub(crate) fn has_side_effects(&self) -> bool {
        match self {
            Intrinsic::AssertConstant
            | Intrinsic::StaticAssert
            | Intrinsic::ApplyRangeConstraint
            // Array & slice ref counts are treated as having side effects since they operate
            // on hidden variables on otherwise identical array values.
            | Intrinsic::ArrayRefCount
            | Intrinsic::SliceRefCount
            | Intrinsic::AsWitness => true,

            // These apply a constraint that the input must fit into a specified number of limbs.
            Intrinsic::ToBits(_) | Intrinsic::ToRadix(_) => true,

            // These imply a check that the slice is non-empty and should fail otherwise.
            Intrinsic::SlicePopBack | Intrinsic::SlicePopFront | Intrinsic::SliceRemove => true,

            Intrinsic::ArrayLen
            | Intrinsic::ArrayAsStrUnchecked
            | Intrinsic::AsSlice
            | Intrinsic::SlicePushBack
            | Intrinsic::SlicePushFront
            | Intrinsic::SliceInsert
            | Intrinsic::StrAsBytes
            | Intrinsic::IsUnconstrained
            | Intrinsic::DerivePedersenGenerators
            | Intrinsic::FieldLessThan => false,

            // Treat the black_box hint as-if it could potentially have side effects.
            Intrinsic::Hint(Hint::BlackBox) => true,

            // Some black box functions have side-effects
            Intrinsic::BlackBox(func) => func.has_side_effects(),
        }
    }

    pub(crate) fn purity(&self) -> Purity {
        match self {
            // These apply a constraint in the form of ACIR opcodes, but they can be deduplicated
            // if the inputs are the same. If they depend on a side effect variable (e.g. because
            // they were in an if-then-else) then `handle_instruction_side_effects` in `flatten_cfg`
            // will have attached the condition variable to their inputs directly, so they don't
            // directly depend on the corresponding `enable_side_effect` instruction any more.
            // However, to conform with the expectations of `Instruction::can_be_deduplicated` and
            // `constant_folding` we only use this information if the caller shows interest in it.
            Intrinsic::ToBits(_) | Intrinsic::ToRadix(_) => Purity::PureWithPredicate,
            Intrinsic::BlackBox(func) if func.has_side_effects() => Purity::PureWithPredicate,

            // Operations that remove items from a slice don't modify the slice, they just assert it's non-empty.
            Intrinsic::SlicePopBack | Intrinsic::SlicePopFront | Intrinsic::SliceRemove => {
                Purity::PureWithPredicate
            }

            Intrinsic::AssertConstant
            | Intrinsic::StaticAssert
            | Intrinsic::ApplyRangeConstraint
            | Intrinsic::AsWitness => Purity::PureWithPredicate,

            _ if self.has_side_effects() => Purity::Impure,
            _ => Purity::Pure,
        }
    }

    /// Lookup an Intrinsic by name and return it if found.
    /// If there is no such intrinsic by that name, None is returned.
    pub(crate) fn lookup(name: &str) -> Option<Intrinsic> {
        match name {
            "array_len" => Some(Intrinsic::ArrayLen),
            "array_as_str_unchecked" => Some(Intrinsic::ArrayAsStrUnchecked),
            "as_slice" => Some(Intrinsic::AsSlice),
            "assert_constant" => Some(Intrinsic::AssertConstant),
            "static_assert" => Some(Intrinsic::StaticAssert),
            "apply_range_constraint" => Some(Intrinsic::ApplyRangeConstraint),
            "slice_push_back" => Some(Intrinsic::SlicePushBack),
            "slice_push_front" => Some(Intrinsic::SlicePushFront),
            "slice_pop_back" => Some(Intrinsic::SlicePopBack),
            "slice_pop_front" => Some(Intrinsic::SlicePopFront),
            "slice_insert" => Some(Intrinsic::SliceInsert),
            "slice_remove" => Some(Intrinsic::SliceRemove),
            "str_as_bytes" => Some(Intrinsic::StrAsBytes),
            "to_le_radix" => Some(Intrinsic::ToRadix(Endian::Little)),
            "to_be_radix" => Some(Intrinsic::ToRadix(Endian::Big)),
            "to_le_bits" => Some(Intrinsic::ToBits(Endian::Little)),
            "to_be_bits" => Some(Intrinsic::ToBits(Endian::Big)),
            "as_witness" => Some(Intrinsic::AsWitness),
            "is_unconstrained" => Some(Intrinsic::IsUnconstrained),
            "derive_pedersen_generators" => Some(Intrinsic::DerivePedersenGenerators),
            "field_less_than" => Some(Intrinsic::FieldLessThan),
            "black_box" => Some(Intrinsic::Hint(Hint::BlackBox)),
            "array_refcount" => Some(Intrinsic::ArrayRefCount),
            "slice_refcount" => Some(Intrinsic::SliceRefCount),

            other => BlackBoxFunc::lookup(other).map(Intrinsic::BlackBox),
        }
    }
}

/// The endian-ness of bits when encoding values as bits in e.g. ToBits or ToRadix
#[derive(Clone, Copy, Debug, Hash, PartialEq, Eq, Serialize, Deserialize)]
pub enum Endian {
    Big,
    Little,
}

/// Compiler hints.
#[derive(Clone, Copy, Debug, Hash, PartialEq, Eq, Serialize, Deserialize)]
pub enum Hint {
    /// Hint to the compiler to treat the call as having potential side effects,
    /// so that the value passed to it can survive SSA passes without being
    /// simplified out completely. This facilitates testing and reproducing
    /// runtime behavior with constants.
    BlackBox,
}

#[derive(Debug, PartialEq, Eq, Hash, Clone, Serialize, Deserialize)]
/// Instructions are used to perform tasks.
/// The instructions that the IR is able to specify are listed below.
pub enum Instruction {
    /// Binary Operations like +, -, *, /, ==, !=
    Binary(Binary),

    /// Converts `Value` into the given `NumericType`
    ///
    /// This operation only changes the type of the value, it does not change the value itself.
    /// It is expected that the value can fit into the target type.
    /// For instance a value of type `u32` casted to `u8` must already fit into 8 bits
    /// A value of type `i8` cannot be casted to 'i16' since the value would need to include the sign bit (which is the MSB)
    /// Ssa code-gen must ensure that the necessary truncation or sign extension is performed when emitting a Cast instruction.
    Cast(ValueId, NumericType),

    /// Computes a bit wise not
    Not(ValueId),

    /// Truncates `value` to `bit_size`
    Truncate { value: ValueId, bit_size: u32, max_bit_size: u32 },

    /// Constrains two values to be equal to one another.
    Constrain(ValueId, ValueId, Option<ConstrainError>),

    /// Constrains two values to not be equal to one another.
    ConstrainNotEqual(ValueId, ValueId, Option<ConstrainError>),

    /// Range constrain `value` to `max_bit_size`
    RangeCheck { value: ValueId, max_bit_size: u32, assert_message: Option<String> },

    /// Performs a function call with a list of its arguments.
    Call { func: ValueId, arguments: Vec<ValueId> },

    /// Allocates a region of memory. Note that this is not concerned with
    /// the type of memory, the type of element is determined when loading this memory.
    /// This is used for representing mutable variables and references.
    Allocate,

    /// Loads a value from memory.
    Load { address: ValueId },

    /// Writes a value to memory.
    Store { address: ValueId, value: ValueId },

    /// Provides a context for all instructions that follow up until the next
    /// `EnableSideEffectsIf` is encountered, for stating a condition that determines whether
    /// such instructions are allowed to have side-effects.
    ///
    /// For example,
    /// ```text
    /// EnableSideEffectsIf condition0;
    /// code0;
    /// EnableSideEffectsIf condition1;
    /// code1;
    /// ```
    /// - `code0` will have side effects iff `condition0` evaluates to `true`
    /// - `code1` will have side effects iff `condition1` evaluates to `true`
    ///
    /// This instruction is only emitted after the cfg flattening pass, and is used to annotate
    /// instruction regions with a condition that corresponds to their position in the CFG's
    /// if-branching structure.
    EnableSideEffectsIf { condition: ValueId },

    /// Retrieve a value from an array at the given index
    /// `offset` determines whether the index has been shifted by some offset.
    ArrayGet { array: ValueId, index: ValueId, offset: ArrayOffset },

    /// Creates a new array with the new value at the given index. All other elements are identical
    /// to those in the given array. This will not modify the original array unless `mutable` is
    /// set. This flag is off by default and only enabled when optimizations determine it is safe.
    /// `offset` determines whether the index has been shifted by some offset.
    ArraySet { array: ValueId, index: ValueId, value: ValueId, mutable: bool, offset: ArrayOffset },

    /// An instruction to increment the reference count of a value.
    ///
    /// This currently only has an effect in Brillig code where array sharing and copy on write is
    /// implemented via reference counting. In ACIR code this is done with im::Vector and these
    /// IncrementRc instructions are ignored.
    IncrementRc { value: ValueId },

    /// An instruction to decrement the reference count of a value.
    ///
    /// This currently only has an effect in Brillig code where array sharing and copy on write is
    /// implemented via reference counting. In ACIR code this is done with im::Vector and these
    /// DecrementRc instructions are ignored.
    DecrementRc { value: ValueId },

    /// Merge two values returned from opposite branches of a conditional into one.
    ///
    /// ```text
    /// if then_condition {
    ///     then_value
    /// } else {   // else_condition = !then_condition
    ///     else_value
    /// }
    /// ```
    IfElse {
        then_condition: ValueId,
        then_value: ValueId,
        else_condition: ValueId,
        else_value: ValueId,
    },

    /// Creates a new array or slice.
    ///
    /// `typ` should be an array or slice type with an element type
    /// matching each of the `elements` values' types.
    MakeArray { elements: im::Vector<ValueId>, typ: Type },

    /// A No-op instruction. These are intended to replace other instructions in a block's
    /// instructions vector without having to move each instruction afterward.
    ///
    /// A No-op has no results and is always removed when Instruction::simplify is called.
    /// When replacing another instruction, the instruction's results should always be mapped to a
    /// new value since they will not be able to refer to their original instruction value any more.
    Noop,
}

impl Instruction {
    /// Returns a binary instruction with the given operator, lhs, and rhs
    pub(crate) fn binary(operator: BinaryOp, lhs: ValueId, rhs: ValueId) -> Instruction {
        Instruction::Binary(Binary { lhs, operator, rhs })
    }

    /// Returns the type that this instruction will return.
    pub(crate) fn result_type(&self) -> InstructionResultType {
        match self {
            Instruction::Binary(binary) => binary.result_type(),
            Instruction::Cast(_, typ) => InstructionResultType::Known(Type::Numeric(*typ)),
            Instruction::MakeArray { typ, .. } => InstructionResultType::Known(typ.clone()),
            Instruction::Not(value)
            | Instruction::Truncate { value, .. }
            | Instruction::ArraySet { array: value, .. }
            | Instruction::IfElse { then_value: value, .. } => {
                InstructionResultType::Operand(*value)
            }
            Instruction::Constrain(..)
            | Instruction::ConstrainNotEqual(..)
            | Instruction::Store { .. }
            | Instruction::IncrementRc { .. }
            | Instruction::DecrementRc { .. }
            | Instruction::RangeCheck { .. }
            | Instruction::Noop
            | Instruction::EnableSideEffectsIf { .. } => InstructionResultType::None,
            Instruction::Allocate
            | Instruction::Load { .. }
            | Instruction::ArrayGet { .. }
            | Instruction::Call { .. } => InstructionResultType::Unknown,
        }
    }

    /// True if this instruction requires specifying the control type variables when
    /// inserting this instruction into a DataFlowGraph.
    pub(crate) fn requires_ctrl_typevars(&self) -> bool {
        matches!(self.result_type(), InstructionResultType::Unknown)
    }

    /// If true the instruction will depend on `enable_side_effects` context during acir-gen.
    pub(crate) fn requires_acir_gen_predicate(&self, dfg: &DataFlowGraph) -> bool {
        match self {
            Instruction::Binary(binary) => binary.requires_acir_gen_predicate(dfg),

            Instruction::ArrayGet { array, index, offset: _ } => {
                // `ArrayGet`s which read from "known good" indices from an array should not need a predicate.
                !dfg.is_safe_index(*index, *array)
            }

            Instruction::EnableSideEffectsIf { .. } | Instruction::ArraySet { .. } => true,

            Instruction::Call { func, .. } => match dfg[*func] {
                Value::Function(id) => !matches!(dfg.purity_of(id), Some(Purity::Pure)),
                Value::Intrinsic(intrinsic) => {
<<<<<<< HEAD
                    // These utilize `noirc_evaluator::acir::Context::get_flattened_index` internally
                    // which uses the side effects predicate.
                    // RecursiveAggregation includes the side effects predicate as input.
                    matches!(
                        intrinsic,
                        Intrinsic::SliceInsert
                            | Intrinsic::SliceRemove
                            | Intrinsic::BlackBox(BlackBoxFunc::RecursiveAggregation)
                    )
=======
                    match intrinsic {
                        // These utilize `noirc_evaluator::acir::Context::get_flattened_index` internally
                        // which uses the side effects predicate.
                        Intrinsic::SliceInsert | Intrinsic::SliceRemove => true,
                        // Technically these don't use the side effects predicate, but they fail on empty slices,
                        // and by pretending that they require the predicate, we can preserve any current side
                        // effect variable in the SSA and use it to optimize out memory operations that we know
                        // would fail, but they shouldn't because they might be disabled.
                        Intrinsic::SlicePopFront | Intrinsic::SlicePopBack => true,
                        _ => false,
                    }
>>>>>>> 7bda5023
                }
                _ => false,
            },
            Instruction::Cast(_, _)
            | Instruction::Not(_)
            | Instruction::Truncate { .. }
            | Instruction::ConstrainNotEqual(..)
            | Instruction::Constrain(_, _, _)
            | Instruction::RangeCheck { .. }
            | Instruction::Allocate
            | Instruction::Load { .. }
            | Instruction::Store { .. }
            | Instruction::IfElse { .. }
            | Instruction::IncrementRc { .. }
            | Instruction::DecrementRc { .. }
            | Instruction::Noop
            | Instruction::MakeArray { .. } => false,
        }
    }

    /// Indicates if the instruction has a side effect, ie. it can fail, or it interacts with memory.
    pub(crate) fn has_side_effects(&self, dfg: &DataFlowGraph) -> bool {
        use Instruction::*;

        match self {
            // These either have side-effects or interact with memory
            EnableSideEffectsIf { .. }
            | Allocate
            | Load { .. }
            | Store { .. }
            | IncrementRc { .. }
            | DecrementRc { .. } => true,

            Call { func, .. } => match dfg[*func] {
                Value::Intrinsic(intrinsic) => intrinsic.has_side_effects(),
                // Functions known to be pure have no side effects.
                // `PureWithPredicates` functions may still have side effects.
                Value::Function(function) => dfg.purity_of(function) != Some(Purity::Pure),
                _ => true, // Be conservative and assume other functions can have side effects.
            },

            // These can fail.
            Constrain(..) | ConstrainNotEqual(..) | RangeCheck { .. } => true,

            // This should never be side-effectual
            MakeArray { .. } | Noop => false,

            // Some binary math can overflow or underflow.
            Binary(binary) => match binary.operator {
                BinaryOp::Add { unchecked: false }
                | BinaryOp::Sub { unchecked: false }
                | BinaryOp::Mul { unchecked: false } => {
                    let typ = dfg.type_of_value(binary.lhs);
                    !matches!(typ, Type::Numeric(NumericType::NativeField))
                }
                BinaryOp::Div | BinaryOp::Mod => {
                    dfg.get_numeric_constant(binary.rhs).is_none_or(|c| c.is_zero())
                }
                BinaryOp::Add { unchecked: true }
                | BinaryOp::Sub { unchecked: true }
                | BinaryOp::Mul { unchecked: true }
                | BinaryOp::Eq
                | BinaryOp::Lt
                | BinaryOp::And
                | BinaryOp::Or
                | BinaryOp::Xor
                | BinaryOp::Shl
                | BinaryOp::Shr => false,
            },

            // These don't have side effects
            Cast(_, _) | Not(_) | Truncate { .. } | IfElse { .. } => false,

            // `ArrayGet`s which read from "known good" indices from an array have no side effects
            ArrayGet { array, index, offset: _ } => !dfg.is_safe_index(*index, *array),

            // ArraySet has side effects
            ArraySet { .. } => true,
        }
    }

    /// Replaces values present in this instruction with other values according to the given mapping.
    pub(crate) fn replace_values(&mut self, mapping: &ValueMapping) {
        if !mapping.is_empty() {
            self.map_values_mut(|value_id| mapping.get(value_id));
        }
    }

    /// Maps each ValueId inside this instruction to a new ValueId, returning the new instruction.
    /// Note that the returned instruction is fresh and will not have an assigned InstructionId
    /// until it is manually inserted in a DataFlowGraph later.
    pub(crate) fn map_values(&self, mut f: impl FnMut(ValueId) -> ValueId) -> Instruction {
        match self {
            Instruction::Binary(binary) => Instruction::Binary(Binary {
                lhs: f(binary.lhs),
                rhs: f(binary.rhs),
                operator: binary.operator,
            }),
            Instruction::Cast(value, typ) => Instruction::Cast(f(*value), *typ),
            Instruction::Not(value) => Instruction::Not(f(*value)),
            Instruction::Truncate { value, bit_size, max_bit_size } => Instruction::Truncate {
                value: f(*value),
                bit_size: *bit_size,
                max_bit_size: *max_bit_size,
            },
            Instruction::Constrain(lhs, rhs, assert_message) => {
                // Must map the `lhs` and `rhs` first as the value `f` is moved with the closure
                let lhs = f(*lhs);
                let rhs = f(*rhs);
                let assert_message = assert_message.as_ref().map(|error| match error {
                    ConstrainError::Dynamic(selector, is_string, payload_values) => {
                        ConstrainError::Dynamic(
                            *selector,
                            *is_string,
                            payload_values.iter().map(|&value| f(value)).collect(),
                        )
                    }
                    _ => error.clone(),
                });
                Instruction::Constrain(lhs, rhs, assert_message)
            }
            Instruction::ConstrainNotEqual(lhs, rhs, assert_message) => {
                // Must map the `lhs` and `rhs` first as the value `f` is moved with the closure
                let lhs = f(*lhs);
                let rhs = f(*rhs);
                let assert_message = assert_message.as_ref().map(|error| match error {
                    ConstrainError::Dynamic(selector, is_string, payload_values) => {
                        ConstrainError::Dynamic(
                            *selector,
                            *is_string,
                            payload_values.iter().map(|&value| f(value)).collect(),
                        )
                    }
                    _ => error.clone(),
                });
                Instruction::ConstrainNotEqual(lhs, rhs, assert_message)
            }
            Instruction::Call { func, arguments } => Instruction::Call {
                func: f(*func),
                arguments: vecmap(arguments.iter().copied(), f),
            },
            Instruction::Allocate => Instruction::Allocate,
            Instruction::Load { address } => Instruction::Load { address: f(*address) },
            Instruction::Store { address, value } => {
                Instruction::Store { address: f(*address), value: f(*value) }
            }
            Instruction::EnableSideEffectsIf { condition } => {
                Instruction::EnableSideEffectsIf { condition: f(*condition) }
            }
            Instruction::ArrayGet { array, index, offset } => {
                Instruction::ArrayGet { array: f(*array), index: f(*index), offset: *offset }
            }
            Instruction::ArraySet { array, index, value, mutable, offset } => {
                Instruction::ArraySet {
                    array: f(*array),
                    index: f(*index),
                    value: f(*value),
                    mutable: *mutable,
                    offset: *offset,
                }
            }
            Instruction::IncrementRc { value } => Instruction::IncrementRc { value: f(*value) },
            Instruction::DecrementRc { value } => Instruction::DecrementRc { value: f(*value) },
            Instruction::RangeCheck { value, max_bit_size, assert_message } => {
                Instruction::RangeCheck {
                    value: f(*value),
                    max_bit_size: *max_bit_size,
                    assert_message: assert_message.clone(),
                }
            }
            Instruction::IfElse { then_condition, then_value, else_condition, else_value } => {
                Instruction::IfElse {
                    then_condition: f(*then_condition),
                    then_value: f(*then_value),
                    else_condition: f(*else_condition),
                    else_value: f(*else_value),
                }
            }
            Instruction::MakeArray { elements, typ } => Instruction::MakeArray {
                elements: elements.iter().copied().map(f).collect(),
                typ: typ.clone(),
            },
            Instruction::Noop => Instruction::Noop,
        }
    }

    /// Maps each ValueId inside this instruction to a new ValueId in place.
    pub(crate) fn map_values_mut(&mut self, mut f: impl FnMut(ValueId) -> ValueId) {
        match self {
            Instruction::Binary(binary) => {
                binary.lhs = f(binary.lhs);
                binary.rhs = f(binary.rhs);
            }
            Instruction::Cast(value, _) => *value = f(*value),
            Instruction::Not(value) => *value = f(*value),
            Instruction::Truncate { value, bit_size: _, max_bit_size: _ } => {
                *value = f(*value);
            }
            Instruction::Constrain(lhs, rhs, assert_message)
            | Instruction::ConstrainNotEqual(lhs, rhs, assert_message) => {
                *lhs = f(*lhs);
                *rhs = f(*rhs);
                if let Some(ConstrainError::Dynamic(_, _, payload_values)) = assert_message {
                    for value in payload_values {
                        *value = f(*value);
                    }
                }
            }
            Instruction::Call { func, arguments } => {
                *func = f(*func);
                for argument in arguments {
                    *argument = f(*argument);
                }
            }
            Instruction::Allocate => (),
            Instruction::Load { address } => *address = f(*address),
            Instruction::Store { address, value } => {
                *address = f(*address);
                *value = f(*value);
            }
            Instruction::EnableSideEffectsIf { condition } => {
                *condition = f(*condition);
            }
            Instruction::ArrayGet { array, index, offset: _ } => {
                *array = f(*array);
                *index = f(*index);
            }
            Instruction::ArraySet { array, index, value, mutable: _, offset: _ } => {
                *array = f(*array);
                *index = f(*index);
                *value = f(*value);
            }
            Instruction::IncrementRc { value } => *value = f(*value),
            Instruction::DecrementRc { value } => {
                *value = f(*value);
            }
            Instruction::RangeCheck { value, max_bit_size: _, assert_message: _ } => {
                *value = f(*value);
            }
            Instruction::IfElse { then_condition, then_value, else_condition, else_value } => {
                *then_condition = f(*then_condition);
                *then_value = f(*then_value);
                *else_condition = f(*else_condition);
                *else_value = f(*else_value);
            }
            Instruction::MakeArray { elements, typ: _ } => {
                for element in elements.iter_mut() {
                    *element = f(*element);
                }
            }
            Instruction::Noop => (),
        }
    }

    /// Applies a function to each input value this instruction holds.
    pub(crate) fn for_each_value<T>(&self, mut f: impl FnMut(ValueId) -> T) {
        match self {
            Instruction::Binary(binary) => {
                f(binary.lhs);
                f(binary.rhs);
            }
            Instruction::Call { func, arguments } => {
                f(*func);
                for argument in arguments {
                    f(*argument);
                }
            }
            Instruction::Cast(value, _)
            | Instruction::Not(value)
            | Instruction::Truncate { value, .. }
            | Instruction::Load { address: value } => {
                f(*value);
            }
            Instruction::Constrain(lhs, rhs, assert_error)
            | Instruction::ConstrainNotEqual(lhs, rhs, assert_error) => {
                f(*lhs);
                f(*rhs);
                if let Some(ConstrainError::Dynamic(_, _, values)) = assert_error.as_ref() {
                    values.iter().for_each(|&val| {
                        f(val);
                    });
                }
            }

            Instruction::Store { address, value } => {
                f(*address);
                f(*value);
            }
            Instruction::Allocate => (),
            Instruction::ArrayGet { array, index, offset: _ } => {
                f(*array);
                f(*index);
            }
            Instruction::ArraySet { array, index, value, mutable: _, offset: _ } => {
                f(*array);
                f(*index);
                f(*value);
            }
            Instruction::EnableSideEffectsIf { condition } => {
                f(*condition);
            }
            Instruction::IncrementRc { value }
            | Instruction::DecrementRc { value }
            | Instruction::RangeCheck { value, .. } => {
                f(*value);
            }
            Instruction::IfElse { then_condition, then_value, else_condition, else_value } => {
                f(*then_condition);
                f(*then_value);
                f(*else_condition);
                f(*else_value);
            }
            Instruction::MakeArray { elements, typ: _ } => {
                for element in elements {
                    f(*element);
                }
            }
            Instruction::Noop => (),
        }
    }
}

/// Determines whether an ArrayGet or ArraySet index has been shifted by a given value.
/// Offsets are set during `crate::ssa::opt::brillig_array_gets` for brillig arrays
/// and vectors with constant indices.
#[derive(Debug, PartialEq, Eq, Hash, Copy, Clone, Serialize, Deserialize)]
pub enum ArrayOffset {
    None,
    Array,
    Slice,
}

impl ArrayOffset {
    pub fn from_u32(value: u32) -> Option<Self> {
        match value {
            0 => Some(Self::None),
            1 => Some(Self::Array),
            3 => Some(Self::Slice),
            _ => None,
        }
    }

    pub fn to_u32(self) -> u32 {
        match self {
            Self::None => 0,
            // Arrays in brillig are represented as [RC, ...items]
            Self::Array => 1,
            // Slices in brillig are represented as [RC, Size, Capacity, ...items]
            Self::Slice => 3,
        }
    }
}

impl Binary {
    pub(crate) fn requires_acir_gen_predicate(&self, dfg: &DataFlowGraph) -> bool {
        match self.operator {
            BinaryOp::Add { unchecked: false }
            | BinaryOp::Sub { unchecked: false }
            | BinaryOp::Mul { unchecked: false } => {
                // Some binary math can overflow or underflow, but this is only the case
                // for unsigned types (here we assume the type of binary.lhs is the same)
                dfg.type_of_value(self.rhs).is_unsigned()
            }
            BinaryOp::Div | BinaryOp::Mod | BinaryOp::Shl | BinaryOp::Shr => true,
            BinaryOp::Add { unchecked: true }
            | BinaryOp::Sub { unchecked: true }
            | BinaryOp::Mul { unchecked: true }
            | BinaryOp::Eq
            | BinaryOp::Lt
            | BinaryOp::And
            | BinaryOp::Or
            | BinaryOp::Xor => false,
        }
    }
}

#[derive(Debug, PartialEq, Eq, Hash, Clone)]
pub enum ErrorType {
    String(String),
    Dynamic(HirType),
}

impl ErrorType {
    pub fn selector(&self) -> ErrorSelector {
        let mut hasher = FxHasher64::default();
        self.hash(&mut hasher);
        let hash = hasher.finish();
        ErrorSelector::new(hash)
    }
}

#[derive(Debug, PartialEq, Eq, Hash, Clone, Serialize, Deserialize)]
pub enum ConstrainError {
    // Static string errors are not handled inside the program as data for efficiency reasons.
    StaticString(String),
    // These errors are handled by the program as data.
    // We use a boolean to indicate if the error is a string for printing purposes.
    Dynamic(ErrorSelector, /* is_string */ bool, Vec<ValueId>),
}

impl From<String> for ConstrainError {
    fn from(value: String) -> Self {
        ConstrainError::StaticString(value)
    }
}

impl From<String> for Box<ConstrainError> {
    fn from(value: String) -> Self {
        Box::new(value.into())
    }
}

/// The possible return values for Instruction::return_types
pub(crate) enum InstructionResultType {
    /// The result type of this instruction matches that of this operand
    Operand(ValueId),

    /// The result type of this instruction is known to be this type - independent of its operands.
    Known(Type),

    /// The result type of this function is unknown and separate from its operand types.
    /// This occurs for function calls and load operations.
    Unknown,

    /// This instruction does not return any results.
    None,
}

/// These are operations which can exit a basic block
/// ie control flow type operations
///
/// Since our IR needs to be in SSA form, it makes sense
/// to split up instructions like this, as we are sure that these instructions
/// will not be in the list of instructions for a basic block.
#[derive(Debug, PartialEq, Eq, Hash, Clone, Serialize, Deserialize)]
pub(crate) enum TerminatorInstruction {
    /// Control flow
    ///
    /// Jump If
    ///
    /// If the condition is true: jump to the specified `then_destination`.
    /// Otherwise, jump to the specified `else_destination`.
    JmpIf {
        condition: ValueId,
        then_destination: BasicBlockId,
        else_destination: BasicBlockId,
        call_stack: CallStackId,
    },

    /// Unconditional Jump
    ///
    /// Jumps to specified `destination` with `arguments`.
    /// The CallStack here is expected to be used to issue an error when the start range of
    /// a for loop cannot be deduced at compile-time.
    Jmp { destination: BasicBlockId, arguments: Vec<ValueId>, call_stack: CallStackId },

    /// Return from the current function with the given return values.
    ///
    /// All finished functions should have exactly 1 return instruction.
    /// Functions with early returns should instead be structured to
    /// unconditionally jump to a single exit block with the return values
    /// as the block arguments. Then the exit block can terminate in a return
    /// instruction returning these values.
    Return { return_values: Vec<ValueId>, call_stack: CallStackId },

    /// A terminator that will never be reached because an instruction in its block
    /// will always produce an assertion failure.
    Unreachable { call_stack: CallStackId },
}

impl TerminatorInstruction {
    /// Mutate each ValueId to a new ValueId using the given mapping function
    pub(crate) fn map_values_mut(&mut self, mut f: impl FnMut(ValueId) -> ValueId) {
        use TerminatorInstruction::*;
        match self {
            JmpIf { condition, .. } => {
                *condition = f(*condition);
            }
            Jmp { arguments, .. } => {
                for argument in arguments {
                    *argument = f(*argument);
                }
            }
            Return { return_values, .. } => {
                for return_value in return_values {
                    *return_value = f(*return_value);
                }
            }
            Unreachable { .. } => (),
        }
    }

    /// Apply a function to each value
    pub(crate) fn for_each_value<T>(&self, mut f: impl FnMut(ValueId) -> T) {
        use TerminatorInstruction::*;
        match self {
            JmpIf { condition, .. } => {
                f(*condition);
            }
            Jmp { arguments, .. } => {
                for argument in arguments {
                    f(*argument);
                }
            }
            Return { return_values, .. } => {
                for return_value in return_values {
                    f(*return_value);
                }
            }
            Unreachable { .. } => (),
        }
    }

    /// Apply a function to each value along with its index
    pub(crate) fn for_eachi_value<T>(&self, mut f: impl FnMut(usize, ValueId) -> T) {
        use TerminatorInstruction::*;
        match self {
            JmpIf { condition, .. } => {
                f(0, *condition);
            }
            Jmp { arguments, .. } => {
                for (index, argument) in arguments.iter().enumerate() {
                    f(index, *argument);
                }
            }
            Return { return_values, .. } => {
                for (index, return_value) in return_values.iter().enumerate() {
                    f(index, *return_value);
                }
            }
            Unreachable { .. } => (),
        }
    }

    /// Mutate each BlockId to a new BlockId specified by the given mapping function.
    pub(crate) fn mutate_blocks(&mut self, mut f: impl FnMut(BasicBlockId) -> BasicBlockId) {
        use TerminatorInstruction::*;
        match self {
            JmpIf { then_destination, else_destination, .. } => {
                *then_destination = f(*then_destination);
                *else_destination = f(*else_destination);
            }
            Jmp { destination, .. } => {
                *destination = f(*destination);
            }
            Return { .. } | Unreachable { .. } => (),
        }
    }

    pub(crate) fn call_stack(&self) -> CallStackId {
        match self {
            TerminatorInstruction::JmpIf { call_stack, .. }
            | TerminatorInstruction::Jmp { call_stack, .. }
            | TerminatorInstruction::Return { call_stack, .. }
            | TerminatorInstruction::Unreachable { call_stack } => *call_stack,
        }
    }

    pub(crate) fn set_call_stack(&mut self, new_call_stack: CallStackId) {
        match self {
            TerminatorInstruction::JmpIf { call_stack, .. }
            | TerminatorInstruction::Jmp { call_stack, .. }
            | TerminatorInstruction::Return { call_stack, .. }
            | TerminatorInstruction::Unreachable { call_stack } => *call_stack = new_call_stack,
        }
    }
}<|MERGE_RESOLUTION|>--- conflicted
+++ resolved
@@ -391,17 +391,6 @@
             Instruction::Call { func, .. } => match dfg[*func] {
                 Value::Function(id) => !matches!(dfg.purity_of(id), Some(Purity::Pure)),
                 Value::Intrinsic(intrinsic) => {
-<<<<<<< HEAD
-                    // These utilize `noirc_evaluator::acir::Context::get_flattened_index` internally
-                    // which uses the side effects predicate.
-                    // RecursiveAggregation includes the side effects predicate as input.
-                    matches!(
-                        intrinsic,
-                        Intrinsic::SliceInsert
-                            | Intrinsic::SliceRemove
-                            | Intrinsic::BlackBox(BlackBoxFunc::RecursiveAggregation)
-                    )
-=======
                     match intrinsic {
                         // These utilize `noirc_evaluator::acir::Context::get_flattened_index` internally
                         // which uses the side effects predicate.
@@ -413,7 +402,6 @@
                         Intrinsic::SlicePopFront | Intrinsic::SlicePopBack => true,
                         _ => false,
                     }
->>>>>>> 7bda5023
                 }
                 _ => false,
             },
