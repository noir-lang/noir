use noirc_errors::Location;
use serde::{Deserialize, Serialize};
use std::hash::{Hash, Hasher};

use acvm::{
    acir::AcirField,
    acir::{circuit::ErrorSelector, BlackBoxFunc},
    FieldElement,
};
use fxhash::FxHasher64;
use iter_extended::vecmap;
use noirc_frontend::hir_def::types::Type as HirType;

use crate::ssa::{ir::function::RuntimeType, opt::flatten_cfg::value_merger::ValueMerger};

use super::{
    basic_block::BasicBlockId,
    dfg::{CallStack, DataFlowGraph},
    function::Function,
    map::Id,
    types::{NumericType, Type},
    value::{Value, ValueId},
};

mod binary;
mod call;
mod cast;
mod constrain;

pub(crate) use binary::{Binary, BinaryOp};
use call::simplify_call;
use cast::simplify_cast;
use constrain::decompose_constrain;

/// Reference to an instruction
///
/// Note that InstructionIds are not unique. That is, two InstructionIds
/// may refer to the same Instruction data. This is because, although
/// identical, instructions may have different results based on their
/// placement within a block.
pub(crate) type InstructionId = Id<Instruction>;

/// These are similar to built-ins in other languages.
/// These can be classified under two categories:
/// - Opcodes which the IR knows the target machine has
/// special support for. (LowLevel)
/// - Opcodes which have no function definition in the
/// source code and must be processed by the IR. An example
/// of this is println.
#[derive(Debug, Copy, Clone, PartialEq, Eq, Hash, Serialize, Deserialize)]
pub(crate) enum Intrinsic {
    ArrayLen,
    ArrayAsStrUnchecked,
    AsSlice,
    AssertConstant,
    StaticAssert,
    SlicePushBack,
    SlicePushFront,
    SlicePopBack,
    SlicePopFront,
    SliceInsert,
    SliceRemove,
    ApplyRangeConstraint,
    StrAsBytes,
    ToBits(Endian),
    ToRadix(Endian),
    BlackBox(BlackBoxFunc),
    FromField,
    AsField,
    AsWitness,
    IsUnconstrained,
    DerivePedersenGenerators,
    FieldLessThan,
}

impl std::fmt::Display for Intrinsic {
    fn fmt(&self, f: &mut std::fmt::Formatter<'_>) -> std::fmt::Result {
        match self {
            Intrinsic::ArrayLen => write!(f, "array_len"),
            Intrinsic::ArrayAsStrUnchecked => write!(f, "array_as_str_unchecked"),
            Intrinsic::AsSlice => write!(f, "as_slice"),
            Intrinsic::AssertConstant => write!(f, "assert_constant"),
            Intrinsic::StaticAssert => write!(f, "static_assert"),
            Intrinsic::SlicePushBack => write!(f, "slice_push_back"),
            Intrinsic::SlicePushFront => write!(f, "slice_push_front"),
            Intrinsic::SlicePopBack => write!(f, "slice_pop_back"),
            Intrinsic::SlicePopFront => write!(f, "slice_pop_front"),
            Intrinsic::SliceInsert => write!(f, "slice_insert"),
            Intrinsic::SliceRemove => write!(f, "slice_remove"),
            Intrinsic::StrAsBytes => write!(f, "str_as_bytes"),
            Intrinsic::ApplyRangeConstraint => write!(f, "apply_range_constraint"),
            Intrinsic::ToBits(Endian::Big) => write!(f, "to_be_bits"),
            Intrinsic::ToBits(Endian::Little) => write!(f, "to_le_bits"),
            Intrinsic::ToRadix(Endian::Big) => write!(f, "to_be_radix"),
            Intrinsic::ToRadix(Endian::Little) => write!(f, "to_le_radix"),
            Intrinsic::BlackBox(function) => write!(f, "{function}"),
            Intrinsic::FromField => write!(f, "from_field"),
            Intrinsic::AsField => write!(f, "as_field"),
            Intrinsic::AsWitness => write!(f, "as_witness"),
            Intrinsic::IsUnconstrained => write!(f, "is_unconstrained"),
            Intrinsic::DerivePedersenGenerators => write!(f, "derive_pedersen_generators"),
            Intrinsic::FieldLessThan => write!(f, "field_less_than"),
        }
    }
}

impl Intrinsic {
    /// Returns whether the `Intrinsic` has side effects.
    ///
    /// If there are no side effects then the `Intrinsic` can be removed if the result is unused.
    pub(crate) fn has_side_effects(&self) -> bool {
        match self {
            Intrinsic::AssertConstant
            | Intrinsic::StaticAssert
            | Intrinsic::ApplyRangeConstraint
            | Intrinsic::AsWitness => true,

            // These apply a constraint that the input must fit into a specified number of limbs.
            Intrinsic::ToBits(_) | Intrinsic::ToRadix(_) => true,

            // These imply a check that the slice is non-empty and should fail otherwise.
            Intrinsic::SlicePopBack | Intrinsic::SlicePopFront | Intrinsic::SliceRemove => true,

            Intrinsic::ArrayLen
            | Intrinsic::ArrayAsStrUnchecked
            | Intrinsic::AsSlice
            | Intrinsic::SlicePushBack
            | Intrinsic::SlicePushFront
            | Intrinsic::SliceInsert
            | Intrinsic::StrAsBytes
            | Intrinsic::FromField
            | Intrinsic::AsField
            | Intrinsic::IsUnconstrained
            | Intrinsic::DerivePedersenGenerators
            | Intrinsic::FieldLessThan => false,

            // Some black box functions have side-effects
            Intrinsic::BlackBox(func) => matches!(
                func,
                BlackBoxFunc::RecursiveAggregation
                    | BlackBoxFunc::MultiScalarMul
                    | BlackBoxFunc::EmbeddedCurveAdd
            ),
        }
    }

    /// Lookup an Intrinsic by name and return it if found.
    /// If there is no such intrinsic by that name, None is returned.
    pub(crate) fn lookup(name: &str) -> Option<Intrinsic> {
        match name {
            "array_len" => Some(Intrinsic::ArrayLen),
            "array_as_str_unchecked" => Some(Intrinsic::ArrayAsStrUnchecked),
            "as_slice" => Some(Intrinsic::AsSlice),
            "assert_constant" => Some(Intrinsic::AssertConstant),
            "static_assert" => Some(Intrinsic::StaticAssert),
            "apply_range_constraint" => Some(Intrinsic::ApplyRangeConstraint),
            "slice_push_back" => Some(Intrinsic::SlicePushBack),
            "slice_push_front" => Some(Intrinsic::SlicePushFront),
            "slice_pop_back" => Some(Intrinsic::SlicePopBack),
            "slice_pop_front" => Some(Intrinsic::SlicePopFront),
            "slice_insert" => Some(Intrinsic::SliceInsert),
            "slice_remove" => Some(Intrinsic::SliceRemove),
            "str_as_bytes" => Some(Intrinsic::StrAsBytes),
            "to_le_radix" => Some(Intrinsic::ToRadix(Endian::Little)),
            "to_be_radix" => Some(Intrinsic::ToRadix(Endian::Big)),
            "to_le_bits" => Some(Intrinsic::ToBits(Endian::Little)),
            "to_be_bits" => Some(Intrinsic::ToBits(Endian::Big)),
            "from_field" => Some(Intrinsic::FromField),
            "as_field" => Some(Intrinsic::AsField),
            "as_witness" => Some(Intrinsic::AsWitness),
            "is_unconstrained" => Some(Intrinsic::IsUnconstrained),
            "derive_pedersen_generators" => Some(Intrinsic::DerivePedersenGenerators),
            "field_less_than" => Some(Intrinsic::FieldLessThan),

            other => BlackBoxFunc::lookup(other).map(Intrinsic::BlackBox),
        }
    }
}

/// The endian-ness of bits when encoding values as bits in e.g. ToBits or ToRadix
#[derive(Clone, Copy, Debug, Hash, PartialEq, Eq, Serialize, Deserialize)]
pub(crate) enum Endian {
    Big,
    Little,
}

#[derive(Debug, PartialEq, Eq, Hash, Clone, Serialize, Deserialize)]
/// Instructions are used to perform tasks.
/// The instructions that the IR is able to specify are listed below.
pub(crate) enum Instruction {
    /// Binary Operations like +, -, *, /, ==, !=
    Binary(Binary),

    /// Converts `Value` into Typ
    Cast(ValueId, Type),

    /// Computes a bit wise not
    Not(ValueId),

    /// Truncates `value` to `bit_size`
    Truncate { value: ValueId, bit_size: u32, max_bit_size: u32 },

    /// Constrains two values to be equal to one another.
    Constrain(ValueId, ValueId, Option<ConstrainError>),

    /// Range constrain `value` to `max_bit_size`
    RangeCheck { value: ValueId, max_bit_size: u32, assert_message: Option<String> },

    /// Performs a function call with a list of its arguments.
    Call { func: ValueId, arguments: Vec<ValueId> },

    /// Allocates a region of memory. Note that this is not concerned with
    /// the type of memory, the type of element is determined when loading this memory.
    /// This is used for representing mutable variables and references.
    Allocate,

    /// Loads a value from memory.
    Load { address: ValueId },

    /// Writes a value to memory.
    Store { address: ValueId, value: ValueId },

    /// Provides a context for all instructions that follow up until the next
    /// `EnableSideEffectsIf` is encountered, for stating a condition that determines whether
    /// such instructions are allowed to have side-effects.
    ///
    /// For example,
    /// ```text
    /// EnableSideEffectsIf condition0;
    /// code0;
    /// EnableSideEffectsIf condition1;
    /// code1;
    /// ```
    /// - `code0` will have side effects iff `condition0` evaluates to `true`
    /// - `code1` will have side effects iff `condition1` evaluates to `true`
    ///
    /// This instruction is only emitted after the cfg flattening pass, and is used to annotate
    /// instruction regions with an condition that corresponds to their position in the CFG's
    /// if-branching structure.
    EnableSideEffectsIf { condition: ValueId },

    /// Retrieve a value from an array at the given index
    ArrayGet { array: ValueId, index: ValueId },

    /// Creates a new array with the new value at the given index. All other elements are identical
    /// to those in the given array. This will not modify the original array unless `mutable` is
    /// set. This flag is off by default and only enabled when optimizations determine it is safe.
    ArraySet { array: ValueId, index: ValueId, value: ValueId, mutable: bool },

    /// An instruction to increment the reference count of a value.
    ///
    /// This currently only has an effect in Brillig code where array sharing and copy on write is
    /// implemented via reference counting. In ACIR code this is done with im::Vector and these
    /// IncrementRc instructions are ignored.
    IncrementRc { value: ValueId },

    /// An instruction to decrement the reference count of a value.
    ///
    /// This currently only has an effect in Brillig code where array sharing and copy on write is
    /// implemented via reference counting. In ACIR code this is done with im::Vector and these
    /// DecrementRc instructions are ignored.
    DecrementRc { value: ValueId },

    /// Merge two values returned from opposite branches of a conditional into one.
    ///
    /// ```text
    /// if then_condition {
    ///     then_value
    /// } else {   // else_condition = !then_condition
    ///     else_value
    /// }
    /// ```
    IfElse { then_condition: ValueId, then_value: ValueId, else_value: ValueId },

    /// Creates a new array or slice.
    ///
    /// `typ` should be an array or slice type with an element type
    /// matching each of the `elements` values' types.
    MakeArray { elements: im::Vector<ValueId>, typ: Type },
}

impl Instruction {
    /// Returns a binary instruction with the given operator, lhs, and rhs
    pub(crate) fn binary(operator: BinaryOp, lhs: ValueId, rhs: ValueId) -> Instruction {
        Instruction::Binary(Binary { lhs, operator, rhs })
    }

    /// Returns the type that this instruction will return.
    pub(crate) fn result_type(&self) -> InstructionResultType {
        match self {
            Instruction::Binary(binary) => binary.result_type(),
            Instruction::Cast(_, typ) | Instruction::MakeArray { typ, .. } => {
                InstructionResultType::Known(typ.clone())
            }
            Instruction::Not(value)
            | Instruction::Truncate { value, .. }
            | Instruction::ArraySet { array: value, .. }
            | Instruction::IfElse { then_value: value, .. } => {
                InstructionResultType::Operand(*value)
            }
            Instruction::Constrain(..)
            | Instruction::Store { .. }
            | Instruction::IncrementRc { .. }
            | Instruction::DecrementRc { .. }
            | Instruction::RangeCheck { .. }
            | Instruction::EnableSideEffectsIf { .. } => InstructionResultType::None,
            Instruction::Allocate { .. }
            | Instruction::Load { .. }
            | Instruction::ArrayGet { .. }
            | Instruction::Call { .. } => InstructionResultType::Unknown,
        }
    }

    /// True if this instruction requires specifying the control type variables when
    /// inserting this instruction into a DataFlowGraph.
    pub(crate) fn requires_ctrl_typevars(&self) -> bool {
        matches!(self.result_type(), InstructionResultType::Unknown)
    }

    /// Indicates if the instruction can be safely replaced with the results of another instruction with the same inputs.
    /// If `deduplicate_with_predicate` is set, we assume we're deduplicating with the instruction
    /// and its predicate, rather than just the instruction. Setting this means instructions that
    /// rely on predicates can be deduplicated as well.
    pub(crate) fn can_be_deduplicated(
        &self,
        dfg: &DataFlowGraph,
        deduplicate_with_predicate: bool,
    ) -> bool {
        use Instruction::*;

        match self {
            // These either have side-effects or interact with memory
            EnableSideEffectsIf { .. }
            | Allocate
            | Load { .. }
            | Store { .. }
            | IncrementRc { .. }
            | DecrementRc { .. } => false,

            Call { func, .. } => match dfg[*func] {
                Value::Intrinsic(intrinsic) => !intrinsic.has_side_effects(),
                _ => false,
            },

            // We can deduplicate these instructions if we know the predicate is also the same.
            Constrain(..) | RangeCheck { .. } => deduplicate_with_predicate,

            // This should never be side-effectful
            MakeArray { .. } => true,

            // These can have different behavior depending on the EnableSideEffectsIf context.
            // Replacing them with a similar instruction potentially enables replacing an instruction
            // with one that was disabled. See
            // https://github.com/noir-lang/noir/pull/4716#issuecomment-2047846328.
            Binary(_)
            | Cast(_, _)
            | Not(_)
            | Truncate { .. }
            | IfElse { .. }
            | ArrayGet { .. }
            | ArraySet { .. } => {
                deduplicate_with_predicate || !self.requires_acir_gen_predicate(dfg)
            }
        }
    }

    pub(crate) fn can_eliminate_if_unused(&self, function: &Function) -> bool {
        use Instruction::*;
        match self {
            Binary(binary) => {
                if matches!(binary.operator, BinaryOp::Div | BinaryOp::Mod) {
                    if let Some(rhs) = function.dfg.get_numeric_constant(binary.rhs) {
                        rhs != FieldElement::zero()
                    } else {
                        false
                    }
                } else {
                    true
                }
            }
            Cast(_, _)
            | Not(_)
            | Truncate { .. }
            | Allocate
            | Load { .. }
            | ArrayGet { .. }
            | IfElse { .. }
            | ArraySet { .. }
            | MakeArray { .. } => true,

            // Store instructions must be removed by DIE in acir code, any load
            // instructions should already be unused by that point.
            //
            // Note that this check assumes that it is being performed after the flattening
            // pass and after the last mem2reg pass. This is currently the case for the DIE
            // pass where this check is done, but does mean that we cannot perform mem2reg
            // after the DIE pass.
            Store { .. } => {
                matches!(function.runtime(), RuntimeType::Acir(_))
                    && function.reachable_blocks().len() == 1
            }

            Constrain(..)
            | EnableSideEffectsIf { .. }
            | IncrementRc { .. }
            | DecrementRc { .. }
            | RangeCheck { .. } => false,

            // Some `Intrinsic`s have side effects so we must check what kind of `Call` this is.
            Call { func, .. } => match function.dfg[*func] {
                // Explicitly allows removal of unused ec operations, even if they can fail
                Value::Intrinsic(Intrinsic::BlackBox(BlackBoxFunc::MultiScalarMul))
                | Value::Intrinsic(Intrinsic::BlackBox(BlackBoxFunc::EmbeddedCurveAdd)) => true,
                Value::Intrinsic(intrinsic) => !intrinsic.has_side_effects(),

                // All foreign functions are treated as having side effects.
                // This is because they can be used to pass information
                // from the ACVM to the external world during execution.
                Value::ForeignFunction(_) => false,

                // We must assume that functions contain a side effect as we cannot inspect more deeply.
                Value::Function(_) => false,

                _ => false,
            },
        }
    }

    /// If true the instruction will depends on enable_side_effects context during acir-gen
    pub(crate) fn requires_acir_gen_predicate(&self, dfg: &DataFlowGraph) -> bool {
        match self {
            Instruction::Binary(binary)
                if matches!(binary.operator, BinaryOp::Div | BinaryOp::Mod) =>
            {
                true
            }

            Instruction::ArrayGet { array, index } => {
                // `ArrayGet`s which read from "known good" indices from an array should not need a predicate.
                !dfg.is_safe_index(*index, *array)
            }

            Instruction::EnableSideEffectsIf { .. } | Instruction::ArraySet { .. } => true,

            Instruction::Call { func, .. } => match dfg[*func] {
                Value::Function(_) => true,
                Value::Intrinsic(intrinsic) => {
                    matches!(intrinsic, Intrinsic::SliceInsert | Intrinsic::SliceRemove)
                }
                _ => false,
            },
            Instruction::Cast(_, _)
            | Instruction::Binary(_)
            | Instruction::Not(_)
            | Instruction::Truncate { .. }
            | Instruction::Constrain(_, _, _)
            | Instruction::RangeCheck { .. }
            | Instruction::Allocate
            | Instruction::Load { .. }
            | Instruction::Store { .. }
            | Instruction::IfElse { .. }
            | Instruction::IncrementRc { .. }
            | Instruction::DecrementRc { .. }
            | Instruction::MakeArray { .. } => false,
        }
    }

    /// Maps each ValueId inside this instruction to a new ValueId, returning the new instruction.
    /// Note that the returned instruction is fresh and will not have an assigned InstructionId
    /// until it is manually inserted in a DataFlowGraph later.
    pub(crate) fn map_values(&self, mut f: impl FnMut(ValueId) -> ValueId) -> Instruction {
        match self {
            Instruction::Binary(binary) => Instruction::Binary(Binary {
                lhs: f(binary.lhs),
                rhs: f(binary.rhs),
                operator: binary.operator,
            }),
            Instruction::Cast(value, typ) => Instruction::Cast(f(*value), typ.clone()),
            Instruction::Not(value) => Instruction::Not(f(*value)),
            Instruction::Truncate { value, bit_size, max_bit_size } => Instruction::Truncate {
                value: f(*value),
                bit_size: *bit_size,
                max_bit_size: *max_bit_size,
            },
            Instruction::Constrain(lhs, rhs, assert_message) => {
                // Must map the `lhs` and `rhs` first as the value `f` is moved with the closure
                let lhs = f(*lhs);
                let rhs = f(*rhs);
                let assert_message = assert_message.as_ref().map(|error| match error {
<<<<<<< HEAD
                    ConstrainError::Dynamic(selector, is_string, payload_values) => {
                        ConstrainError::Dynamic(
                            *selector,
                            *is_string,
                            payload_values.iter().map(|&value| f(value)).collect(),
                        )
                    }
=======
                    ConstrainError::Dynamic(selector, payload_values) => ConstrainError::Dynamic(
                        *selector,
                        vecmap(payload_values.iter().copied(), f),
                    ),
>>>>>>> 5f730e82
                    _ => error.clone(),
                });
                Instruction::Constrain(lhs, rhs, assert_message)
            }
            Instruction::Call { func, arguments } => Instruction::Call {
                func: f(*func),
                arguments: vecmap(arguments.iter().copied(), f),
            },
            Instruction::Allocate => Instruction::Allocate,
            Instruction::Load { address } => Instruction::Load { address: f(*address) },
            Instruction::Store { address, value } => {
                Instruction::Store { address: f(*address), value: f(*value) }
            }
            Instruction::EnableSideEffectsIf { condition } => {
                Instruction::EnableSideEffectsIf { condition: f(*condition) }
            }
            Instruction::ArrayGet { array, index } => {
                Instruction::ArrayGet { array: f(*array), index: f(*index) }
            }
            Instruction::ArraySet { array, index, value, mutable } => Instruction::ArraySet {
                array: f(*array),
                index: f(*index),
                value: f(*value),
                mutable: *mutable,
            },
            Instruction::IncrementRc { value } => Instruction::IncrementRc { value: f(*value) },
            Instruction::DecrementRc { value } => Instruction::DecrementRc { value: f(*value) },
            Instruction::RangeCheck { value, max_bit_size, assert_message } => {
                Instruction::RangeCheck {
                    value: f(*value),
                    max_bit_size: *max_bit_size,
                    assert_message: assert_message.clone(),
                }
            }
            Instruction::IfElse { then_condition, then_value, else_value } => Instruction::IfElse {
                then_condition: f(*then_condition),
                then_value: f(*then_value),
                else_value: f(*else_value),
            },
            Instruction::MakeArray { elements, typ } => Instruction::MakeArray {
                elements: elements.iter().copied().map(f).collect(),
                typ: typ.clone(),
            },
        }
    }

    /// Applies a function to each input value this instruction holds.
    pub(crate) fn for_each_value<T>(&self, mut f: impl FnMut(ValueId) -> T) {
        match self {
            Instruction::Binary(binary) => {
                f(binary.lhs);
                f(binary.rhs);
            }
            Instruction::Call { func, arguments } => {
                f(*func);
                for argument in arguments {
                    f(*argument);
                }
            }
            Instruction::Cast(value, _)
            | Instruction::Not(value)
            | Instruction::Truncate { value, .. }
            | Instruction::Load { address: value } => {
                f(*value);
            }
            Instruction::Constrain(lhs, rhs, assert_error) => {
                f(*lhs);
                f(*rhs);
                if let Some(ConstrainError::Dynamic(_, _, values)) = assert_error.as_ref() {
                    values.iter().for_each(|&val| {
                        f(val);
                    });
                }
            }

            Instruction::Store { address, value } => {
                f(*address);
                f(*value);
            }
            Instruction::Allocate { .. } => (),
            Instruction::ArrayGet { array, index } => {
                f(*array);
                f(*index);
            }
            Instruction::ArraySet { array, index, value, mutable: _ } => {
                f(*array);
                f(*index);
                f(*value);
            }
            Instruction::EnableSideEffectsIf { condition } => {
                f(*condition);
            }
            Instruction::IncrementRc { value }
            | Instruction::DecrementRc { value }
            | Instruction::RangeCheck { value, .. } => {
                f(*value);
            }
            Instruction::IfElse { then_condition, then_value, else_value } => {
                f(*then_condition);
                f(*then_value);
                f(*else_value);
            }
            Instruction::MakeArray { elements, typ: _ } => {
                for element in elements {
                    f(*element);
                }
            }
        }
    }

    /// Try to simplify this instruction. If the instruction can be simplified to a known value,
    /// that value is returned. Otherwise None is returned.
    ///
    /// The `block` parameter indicates the block this new instruction will be inserted into
    /// after this call.
    pub(crate) fn simplify(
        &self,
        dfg: &mut DataFlowGraph,
        block: BasicBlockId,
        ctrl_typevars: Option<Vec<Type>>,
        call_stack: &CallStack,
    ) -> SimplifyResult {
        use SimplifyResult::*;
        match self {
            Instruction::Binary(binary) => binary.simplify(dfg),
            Instruction::Cast(value, typ) => simplify_cast(*value, typ, dfg),
            Instruction::Not(value) => {
                match &dfg[dfg.resolve(*value)] {
                    // Limit optimizing ! on constants to only booleans. If we tried it on fields,
                    // there is no Not on FieldElement, so we'd need to convert between u128. This
                    // would be incorrect however since the extra bits on the field would not be flipped.
                    Value::NumericConstant { constant, typ } if typ.is_unsigned() => {
                        // As we're casting to a `u128`, we need to clear out any upper bits that the NOT fills.
                        let value = !constant.to_u128() % (1 << typ.bit_size());
                        SimplifiedTo(dfg.make_constant(value.into(), typ.clone()))
                    }
                    Value::Instruction { instruction, .. } => {
                        // !!v => v
                        if let Instruction::Not(value) = &dfg[*instruction] {
                            SimplifiedTo(*value)
                        } else {
                            None
                        }
                    }
                    _ => None,
                }
            }
            Instruction::Constrain(lhs, rhs, msg) => {
                let constraints = decompose_constrain(*lhs, *rhs, msg, dfg);
                if constraints.is_empty() {
                    Remove
                } else {
                    SimplifiedToInstructionMultiple(constraints)
                }
            }
            Instruction::ArrayGet { array, index } => {
                if let Some(index) = dfg.get_numeric_constant(*index) {
                    try_optimize_array_get_from_previous_set(dfg, *array, index)
                } else {
                    None
                }
            }
            Instruction::ArraySet { array: array_id, index: index_id, value, .. } => {
                let array = dfg.get_array_constant(*array_id);
                let index = dfg.get_numeric_constant(*index_id);
                if let (Some((array, _element_type)), Some(index)) = (array, index) {
                    let index =
                        index.try_to_u32().expect("Expected array index to fit in u32") as usize;

                    if index < array.len() {
                        let elements = array.update(index, *value);
                        let typ = dfg.type_of_value(*array_id);
                        let instruction = Instruction::MakeArray { elements, typ };
                        let new_array = dfg.insert_instruction_and_results(
                            instruction,
                            block,
                            Option::None,
                            call_stack.clone(),
                        );
                        return SimplifiedTo(new_array.first());
                    }
                }

                try_optimize_array_set_from_previous_get(dfg, *array_id, *index_id, *value)
            }
            Instruction::Truncate { value, bit_size, max_bit_size } => {
                if bit_size == max_bit_size {
                    return SimplifiedTo(*value);
                }
                if let Some((numeric_constant, typ)) = dfg.get_numeric_constant_with_type(*value) {
                    let integer_modulus = 2_u128.pow(*bit_size);
                    let truncated = numeric_constant.to_u128() % integer_modulus;
                    SimplifiedTo(dfg.make_constant(truncated.into(), typ))
                } else if let Value::Instruction { instruction, .. } = &dfg[dfg.resolve(*value)] {
                    match &dfg[*instruction] {
                        Instruction::Truncate { bit_size: src_bit_size, .. } => {
                            // If we're truncating the value to fit into the same or larger bit size then this is a noop.
                            if src_bit_size <= bit_size && src_bit_size <= max_bit_size {
                                SimplifiedTo(*value)
                            } else {
                                None
                            }
                        }

                        Instruction::Binary(Binary {
                            lhs, rhs, operator: BinaryOp::Div, ..
                        }) if dfg.is_constant(*rhs) => {
                            // If we're truncating the result of a division by a constant denominator, we can
                            // reason about the maximum bit size of the result and whether a truncation is necessary.

                            let numerator_type = dfg.type_of_value(*lhs);
                            let max_numerator_bits = numerator_type.bit_size();

                            let divisor = dfg
                                .get_numeric_constant(*rhs)
                                .expect("rhs is checked to be constant.");
                            let divisor_bits = divisor.num_bits();

                            // 2^{max_quotient_bits} = 2^{max_numerator_bits} / 2^{divisor_bits}
                            // => max_quotient_bits = max_numerator_bits - divisor_bits
                            //
                            // In order for the truncation to be a noop, we then require `max_quotient_bits < bit_size`.
                            let max_quotient_bits = max_numerator_bits - divisor_bits;
                            if max_quotient_bits < *bit_size {
                                SimplifiedTo(*value)
                            } else {
                                None
                            }
                        }

                        _ => None,
                    }
                } else {
                    None
                }
            }
            Instruction::Call { func, arguments } => {
                simplify_call(*func, arguments, dfg, block, ctrl_typevars, call_stack)
            }
            Instruction::EnableSideEffectsIf { condition } => {
                if let Some(last) = dfg[block].instructions().last().copied() {
                    let last = &mut dfg[last];
                    if matches!(last, Instruction::EnableSideEffectsIf { .. }) {
                        *last = Instruction::EnableSideEffectsIf { condition: *condition };
                        return Remove;
                    }
                }
                None
            }
            Instruction::Allocate { .. } => None,
            Instruction::Load { .. } => None,
            Instruction::Store { .. } => None,
            Instruction::IncrementRc { .. } => None,
            Instruction::DecrementRc { .. } => None,
            Instruction::RangeCheck { value, max_bit_size, .. } => {
                let max_potential_bits = dfg.get_value_max_num_bits(*value);
                if max_potential_bits < *max_bit_size {
                    Remove
                } else {
                    None
                }
            }
            Instruction::IfElse { then_condition, then_value, else_value } => {
                let typ = dfg.type_of_value(*then_value);

                if let Some(constant) = dfg.get_numeric_constant(*then_condition) {
                    if constant.is_one() {
                        return SimplifiedTo(*then_value);
                    } else if constant.is_zero() {
                        return SimplifiedTo(*else_value);
                    }
                }

                let then_value = dfg.resolve(*then_value);
                let else_value = dfg.resolve(*else_value);
                if then_value == else_value {
                    return SimplifiedTo(then_value);
                }

                if matches!(&typ, Type::Numeric(_)) {
                    let then_condition = *then_condition;

                    let result = ValueMerger::merge_numeric_values(
                        dfg,
                        block,
                        then_condition,
                        then_value,
                        else_value,
                    );
                    SimplifiedTo(result)
                } else {
                    None
                }
            }
            Instruction::MakeArray { .. } => None,
        }
    }
}

/// Given a chain of operations like:
/// v1 = array_set [10, 11, 12], index 1, value: 5
/// v2 = array_set v1, index 2, value: 6
/// v3 = array_set v2, index 2, value: 7
/// v4 = array_get v3, index 1
///
/// We want to optimize `v4` to `10`. To do this we need to follow the array value
/// through several array sets. For each array set:
/// - If the index is non-constant we fail the optimization since any index may be changed
/// - If the index is constant and is our target index, we conservatively fail the optimization
///   in case the array_set is disabled from a previous `enable_side_effects_if` and the array get
///   was not.
/// - Otherwise, we check the array value of the array set.
///   - If the array value is constant, we use that array.
///   - If the array value is from a previous array-set, we recur.
fn try_optimize_array_get_from_previous_set(
    dfg: &DataFlowGraph,
    mut array_id: Id<Value>,
    target_index: FieldElement,
) -> SimplifyResult {
    let mut elements = None;

    // Arbitrary number of maximum tries just to prevent this optimization from taking too long.
    let max_tries = 5;
    for _ in 0..max_tries {
        match &dfg[array_id] {
            Value::Instruction { instruction, .. } => {
                match &dfg[*instruction] {
                    Instruction::ArraySet { array, index, value, .. } => {
                        if let Some(constant) = dfg.get_numeric_constant(*index) {
                            if constant == target_index {
                                return SimplifyResult::SimplifiedTo(*value);
                            }

                            array_id = *array; // recur
                        } else {
                            return SimplifyResult::None;
                        }
                    }
                    Instruction::MakeArray { elements: array, typ: _ } => {
                        elements = Some(array.clone());
                        break;
                    }
                    _ => return SimplifyResult::None,
                }
            }
            _ => return SimplifyResult::None,
        }
    }

    if let (Some(array), Some(index)) = (elements, target_index.try_to_u64()) {
        let index = index as usize;
        if index < array.len() {
            return SimplifyResult::SimplifiedTo(array[index]);
        }
    }
    SimplifyResult::None
}

/// If we have an array set whose value is from an array get on the same array at the same index,
/// we can simplify that array set to the array we were looking to perform an array set upon.
///
/// Simple case:
/// v3 = array_get v1, index v2
/// v5 = array_set v1, index v2, value v3
///
/// If we could not immediately simplify the array set from its value, we can try to follow
/// the array set backwards in the case we have constant indices:
///
/// v3 = array_get v1, index 1
/// v5 = array_set v1, index 2, value [Field 100, Field 101, Field 102]
/// v7 = array_set mut v5, index 1, value v3
///
/// We want to optimize `v7` to `v5`. We see that `v3` comes from an array get to `v1`. We follow `v5` backwards and see an array set
/// to `v1` and see that the previous array set occurs to a different constant index.
///
/// For each array_set:
/// - If the index is non-constant we fail the optimization since any index may be changed.
/// - If the index is constant and is our target index, we conservatively fail the optimization.
/// - Otherwise, we check the array value of the `array_set`. We will refer to this array as array'.
///   In the case above, array' is `v1` from `v5 = array set ...`
///   - If the original `array_set` value comes from an `array_get`, check the array in that `array_get` against array'.
///   - If the two values are equal we can simplify.
///     - Continuing the example above, as we have `v3 = array_get v1, index 1`, `v1` is
///       what we want to check against array'. We now know we can simplify `v7` to `v5` as it is unchanged.
///   - If they are not equal, recur marking the current `array_set` array as the new array id to use in the checks
fn try_optimize_array_set_from_previous_get(
    dfg: &DataFlowGraph,
    mut array_id: ValueId,
    target_index: ValueId,
    target_value: ValueId,
) -> SimplifyResult {
    let array_from_get = match &dfg[target_value] {
        Value::Instruction { instruction, .. } => match &dfg[*instruction] {
            Instruction::ArrayGet { array, index } => {
                if *array == array_id && *index == target_index {
                    // If array and index match from the value, we can immediately simplify
                    return SimplifyResult::SimplifiedTo(array_id);
                } else if *index == target_index {
                    *array
                } else {
                    return SimplifyResult::None;
                }
            }
            _ => return SimplifyResult::None,
        },
        _ => return SimplifyResult::None,
    };

    // At this point we have determined that the value we are writing in the `array_set` instruction
    // comes from an `array_get` from the same index at which we want to write it at.
    // It's possible that we're acting on the same array where other indices have been mutated in between
    // the `array_get` and `array_set` (resulting in the `array_id` not matching).
    //
    // We then inspect the set of `array_set`s which which led to the current array the `array_set` is acting on.
    // If we can work back to the array on which the `array_get` was reading from without having another `array_set`
    // act on the same index then we can be sure that the new `array_set` can be removed without affecting the final result.
    let Some(target_index) = dfg.get_numeric_constant(target_index) else {
        return SimplifyResult::None;
    };

    let original_array_id = array_id;
    // Arbitrary number of maximum tries just to prevent this optimization from taking too long.
    let max_tries = 5;
    for _ in 0..max_tries {
        match &dfg[array_id] {
            Value::Instruction { instruction, .. } => match &dfg[*instruction] {
                Instruction::ArraySet { array, index, .. } => {
                    let Some(index) = dfg.get_numeric_constant(*index) else {
                        return SimplifyResult::None;
                    };

                    if index == target_index {
                        return SimplifyResult::None;
                    }

                    if *array == array_from_get {
                        return SimplifyResult::SimplifiedTo(original_array_id);
                    }

                    array_id = *array; // recur
                }
                _ => return SimplifyResult::None,
            },
            _ => return SimplifyResult::None,
        }
    }

    SimplifyResult::None
}

#[derive(Debug, PartialEq, Eq, Hash, Clone)]
pub enum ErrorType {
    String(String),
    Dynamic(HirType),
}

impl ErrorType {
    pub fn selector(&self) -> ErrorSelector {
        let mut hasher = FxHasher64::default();
        self.hash(&mut hasher);
        let hash = hasher.finish();
        ErrorSelector::new(hash)
    }
}

#[derive(Debug, PartialEq, Eq, Hash, Clone, Serialize, Deserialize)]
pub(crate) enum ConstrainError {
    // Static string errors are not handled inside the program as data for efficiency reasons.
    StaticString(String),
    // These errors are handled by the program as data.
    // We use a boolean to indicate if the error is a string for printing purposes.
    Dynamic(ErrorSelector, /* is_string */ bool, Vec<ValueId>),
}

impl From<String> for ConstrainError {
    fn from(value: String) -> Self {
        ConstrainError::StaticString(value)
    }
}

impl From<String> for Box<ConstrainError> {
    fn from(value: String) -> Self {
        Box::new(value.into())
    }
}

/// The possible return values for Instruction::return_types
pub(crate) enum InstructionResultType {
    /// The result type of this instruction matches that of this operand
    Operand(ValueId),

    /// The result type of this instruction is known to be this type - independent of its operands.
    Known(Type),

    /// The result type of this function is unknown and separate from its operand types.
    /// This occurs for function calls and load operations.
    Unknown,

    /// This instruction does not return any results.
    None,
}

/// These are operations which can exit a basic block
/// ie control flow type operations
///
/// Since our IR needs to be in SSA form, it makes sense
/// to split up instructions like this, as we are sure that these instructions
/// will not be in the list of instructions for a basic block.
#[derive(Debug, PartialEq, Eq, Hash, Clone, Serialize, Deserialize)]
pub(crate) enum TerminatorInstruction {
    /// Control flow
    ///
    /// Jump If
    ///
    /// If the condition is true: jump to the specified `then_destination`.
    /// Otherwise, jump to the specified `else_destination`.
    JmpIf {
        condition: ValueId,
        then_destination: BasicBlockId,
        else_destination: BasicBlockId,
        call_stack: CallStack,
    },

    /// Unconditional Jump
    ///
    /// Jumps to specified `destination` with `arguments`.
    /// The CallStack here is expected to be used to issue an error when the start range of
    /// a for loop cannot be deduced at compile-time.
    Jmp { destination: BasicBlockId, arguments: Vec<ValueId>, call_stack: CallStack },

    /// Return from the current function with the given return values.
    ///
    /// All finished functions should have exactly 1 return instruction.
    /// Functions with early returns should instead be structured to
    /// unconditionally jump to a single exit block with the return values
    /// as the block arguments. Then the exit block can terminate in a return
    /// instruction returning these values.
    Return { return_values: Vec<ValueId>, call_stack: CallStack },
}

impl TerminatorInstruction {
    /// Map each ValueId in this terminator to a new value.
    pub(crate) fn map_values(
        &self,
        mut f: impl FnMut(ValueId) -> ValueId,
    ) -> TerminatorInstruction {
        use TerminatorInstruction::*;
        match self {
            JmpIf { condition, then_destination, else_destination, call_stack } => JmpIf {
                condition: f(*condition),
                then_destination: *then_destination,
                else_destination: *else_destination,
                call_stack: call_stack.clone(),
            },
            Jmp { destination, arguments, call_stack } => Jmp {
                destination: *destination,
                arguments: vecmap(arguments, |value| f(*value)),
                call_stack: call_stack.clone(),
            },
            Return { return_values, call_stack } => Return {
                return_values: vecmap(return_values, |value| f(*value)),
                call_stack: call_stack.clone(),
            },
        }
    }

    /// Mutate each ValueId to a new ValueId using the given mapping function
    pub(crate) fn mutate_values(&mut self, mut f: impl FnMut(ValueId) -> ValueId) {
        use TerminatorInstruction::*;
        match self {
            JmpIf { condition, .. } => {
                *condition = f(*condition);
            }
            Jmp { arguments, .. } => {
                for argument in arguments {
                    *argument = f(*argument);
                }
            }
            Return { return_values, .. } => {
                for return_value in return_values {
                    *return_value = f(*return_value);
                }
            }
        }
    }

    /// Apply a function to each value
    pub(crate) fn for_each_value<T>(&self, mut f: impl FnMut(ValueId) -> T) {
        use TerminatorInstruction::*;
        match self {
            JmpIf { condition, .. } => {
                f(*condition);
            }
            Jmp { arguments, .. } => {
                for argument in arguments {
                    f(*argument);
                }
            }
            Return { return_values, .. } => {
                for return_value in return_values {
                    f(*return_value);
                }
            }
        }
    }

    /// Mutate each BlockId to a new BlockId specified by the given mapping function.
    pub(crate) fn mutate_blocks(&mut self, mut f: impl FnMut(BasicBlockId) -> BasicBlockId) {
        use TerminatorInstruction::*;
        match self {
            JmpIf { then_destination, else_destination, .. } => {
                *then_destination = f(*then_destination);
                *else_destination = f(*else_destination);
            }
            Jmp { destination, .. } => {
                *destination = f(*destination);
            }
            Return { .. } => (),
        }
    }

    pub(crate) fn call_stack(&self) -> im::Vector<Location> {
        match self {
            TerminatorInstruction::JmpIf { call_stack, .. }
            | TerminatorInstruction::Jmp { call_stack, .. }
            | TerminatorInstruction::Return { call_stack, .. } => call_stack.clone(),
        }
    }
}

/// Contains the result to Instruction::simplify, specifying how the instruction
/// should be simplified.
pub(crate) enum SimplifyResult {
    /// Replace this function's result with the given value
    SimplifiedTo(ValueId),

    /// Replace this function's results with the given values
    /// Used for when there are multiple return values from
    /// a function such as a tuple
    SimplifiedToMultiple(Vec<ValueId>),

    /// Replace this function with an simpler but equivalent instruction.
    SimplifiedToInstruction(Instruction),

    /// Replace this function with a set of simpler but equivalent instructions.
    /// This is currently only to be used for [`Instruction::Constrain`].
    SimplifiedToInstructionMultiple(Vec<Instruction>),

    /// Remove the instruction, it is unnecessary
    Remove,

    /// Instruction could not be simplified
    None,
}

impl SimplifyResult {
    pub(crate) fn instructions(self) -> Option<Vec<Instruction>> {
        match self {
            SimplifyResult::SimplifiedToInstruction(instruction) => Some(vec![instruction]),
            SimplifyResult::SimplifiedToInstructionMultiple(instructions) => Some(instructions),
            _ => None,
        }
    }
}<|MERGE_RESOLUTION|>--- conflicted
+++ resolved
@@ -487,7 +487,6 @@
                 let lhs = f(*lhs);
                 let rhs = f(*rhs);
                 let assert_message = assert_message.as_ref().map(|error| match error {
-<<<<<<< HEAD
                     ConstrainError::Dynamic(selector, is_string, payload_values) => {
                         ConstrainError::Dynamic(
                             *selector,
@@ -495,12 +494,6 @@
                             payload_values.iter().map(|&value| f(value)).collect(),
                         )
                     }
-=======
-                    ConstrainError::Dynamic(selector, payload_values) => ConstrainError::Dynamic(
-                        *selector,
-                        vecmap(payload_values.iter().copied(), f),
-                    ),
->>>>>>> 5f730e82
                     _ => error.clone(),
                 });
                 Instruction::Constrain(lhs, rhs, assert_message)
