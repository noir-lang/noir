use std::hash::{Hash, Hasher};

use acvm::{
    acir::AcirField,
    acir::{BlackBoxFunc, circuit::ErrorSelector},
};
use fxhash::FxHasher64;
use iter_extended::vecmap;
use noirc_frontend::hir_def::types::Type as HirType;
use serde::{Deserialize, Serialize};

use crate::ssa::opt::pure::Purity;

use super::{
    basic_block::BasicBlockId,
    call_stack::CallStackId,
    dfg::DataFlowGraph,
    map::Id,
    types::{NumericType, Type},
    value::{Value, ValueId},
};

<<<<<<< HEAD
pub mod binary;
mod call;
mod cast;
mod constrain;

pub use binary::{Binary, BinaryOp};
use call::simplify_call;
use cast::simplify_cast;
use constrain::decompose_constrain;
=======
pub(crate) mod binary;

pub(crate) use binary::{Binary, BinaryOp};
>>>>>>> 14488e5f

/// Reference to an instruction
///
/// Note that InstructionIds are not unique. That is, two InstructionIds
/// may refer to the same Instruction data. This is because, although
/// identical, instructions may have different results based on their
/// placement within a block.
pub(crate) type InstructionId = Id<Instruction>;

/// These are similar to built-ins in other languages.
/// These can be classified under two categories:
/// - Opcodes which the IR knows the target machine has
///   special support for. (LowLevel)
/// - Opcodes which have no function definition in the
///   source code and must be processed by the IR.
#[derive(Debug, Copy, Clone, PartialEq, Eq, Hash, Serialize, Deserialize)]
pub enum Intrinsic {
    ArrayLen,
    ArrayAsStrUnchecked,
    AsSlice,
    AssertConstant,
    StaticAssert,
    SlicePushBack,
    SlicePushFront,
    SlicePopBack,
    SlicePopFront,
    SliceInsert,
    SliceRemove,
    ApplyRangeConstraint,
    StrAsBytes,
    ToBits(Endian),
    ToRadix(Endian),
    BlackBox(BlackBoxFunc),
    Hint(Hint),
    AsWitness,
    IsUnconstrained,
    DerivePedersenGenerators,
    FieldLessThan,
    ArrayRefCount,
    SliceRefCount,
}

impl std::fmt::Display for Intrinsic {
    fn fmt(&self, f: &mut std::fmt::Formatter<'_>) -> std::fmt::Result {
        match self {
            Intrinsic::ArrayLen => write!(f, "array_len"),
            Intrinsic::ArrayAsStrUnchecked => write!(f, "array_as_str_unchecked"),
            Intrinsic::AsSlice => write!(f, "as_slice"),
            Intrinsic::AssertConstant => write!(f, "assert_constant"),
            Intrinsic::StaticAssert => write!(f, "static_assert"),
            Intrinsic::SlicePushBack => write!(f, "slice_push_back"),
            Intrinsic::SlicePushFront => write!(f, "slice_push_front"),
            Intrinsic::SlicePopBack => write!(f, "slice_pop_back"),
            Intrinsic::SlicePopFront => write!(f, "slice_pop_front"),
            Intrinsic::SliceInsert => write!(f, "slice_insert"),
            Intrinsic::SliceRemove => write!(f, "slice_remove"),
            Intrinsic::StrAsBytes => write!(f, "str_as_bytes"),
            Intrinsic::ApplyRangeConstraint => write!(f, "apply_range_constraint"),
            Intrinsic::ToBits(Endian::Big) => write!(f, "to_be_bits"),
            Intrinsic::ToBits(Endian::Little) => write!(f, "to_le_bits"),
            Intrinsic::ToRadix(Endian::Big) => write!(f, "to_be_radix"),
            Intrinsic::ToRadix(Endian::Little) => write!(f, "to_le_radix"),
            Intrinsic::BlackBox(function) => write!(f, "{function}"),
            Intrinsic::Hint(Hint::BlackBox) => write!(f, "black_box"),
            Intrinsic::AsWitness => write!(f, "as_witness"),
            Intrinsic::IsUnconstrained => write!(f, "is_unconstrained"),
            Intrinsic::DerivePedersenGenerators => write!(f, "derive_pedersen_generators"),
            Intrinsic::FieldLessThan => write!(f, "field_less_than"),
            Intrinsic::ArrayRefCount => write!(f, "array_refcount"),
            Intrinsic::SliceRefCount => write!(f, "slice_refcount"),
        }
    }
}

impl Intrinsic {
    /// Returns whether the `Intrinsic` has side effects.
    ///
    /// If there are no side effects then the `Intrinsic` can be removed if the result is unused.
    ///
    /// An example of a side effect is increasing the reference count of an array, but functions
    /// which can fail due to implicit constraints are also considered to have a side effect.
    pub(crate) fn has_side_effects(&self) -> bool {
        match self {
            Intrinsic::AssertConstant
            | Intrinsic::StaticAssert
            | Intrinsic::ApplyRangeConstraint
            // Array & slice ref counts are treated as having side effects since they operate
            // on hidden variables on otherwise identical array values.
            | Intrinsic::ArrayRefCount
            | Intrinsic::SliceRefCount
            | Intrinsic::AsWitness => true,

            // These apply a constraint that the input must fit into a specified number of limbs.
            Intrinsic::ToBits(_) | Intrinsic::ToRadix(_) => true,

            // These imply a check that the slice is non-empty and should fail otherwise.
            Intrinsic::SlicePopBack | Intrinsic::SlicePopFront | Intrinsic::SliceRemove => true,

            Intrinsic::ArrayLen
            | Intrinsic::ArrayAsStrUnchecked
            | Intrinsic::AsSlice
            | Intrinsic::SlicePushBack
            | Intrinsic::SlicePushFront
            | Intrinsic::SliceInsert
            | Intrinsic::StrAsBytes
            | Intrinsic::IsUnconstrained
            | Intrinsic::DerivePedersenGenerators
            | Intrinsic::FieldLessThan => false,

            // Treat the black_box hint as-if it could potentially have side effects.
            Intrinsic::Hint(Hint::BlackBox) => true,

            // Some black box functions have side-effects
            Intrinsic::BlackBox(func) => matches!(
                func,
                BlackBoxFunc::RecursiveAggregation
                    | BlackBoxFunc::MultiScalarMul
                    | BlackBoxFunc::EmbeddedCurveAdd
            ),
        }
    }

    /// Intrinsics which only have a side effect due to the chance that
    /// they can fail a constraint can be deduplicated.
    pub(crate) fn can_be_deduplicated(&self, deduplicate_with_predicate: bool) -> bool {
        match self.purity() {
            Purity::Pure => true,
            Purity::PureWithPredicate => deduplicate_with_predicate,
            Purity::Impure => false,
        }
    }

    pub(crate) fn purity(&self) -> Purity {
        match self {
            // These apply a constraint in the form of ACIR opcodes, but they can be deduplicated
            // if the inputs are the same. If they depend on a side effect variable (e.g. because
            // they were in an if-then-else) then `handle_instruction_side_effects` in `flatten_cfg`
            // will have attached the condition variable to their inputs directly, so they don't
            // directly depend on the corresponding `enable_side_effect` instruction any more.
            // However, to conform with the expectations of `Instruction::can_be_deduplicated` and
            // `constant_folding` we only use this information if the caller shows interest in it.
            Intrinsic::ToBits(_)
            | Intrinsic::ToRadix(_)
            | Intrinsic::BlackBox(
                BlackBoxFunc::MultiScalarMul
                | BlackBoxFunc::EmbeddedCurveAdd
                | BlackBoxFunc::RecursiveAggregation,
            ) => Purity::PureWithPredicate,

            // Operations that remove items from a slice don't modify the slice, they just assert it's non-empty.
            Intrinsic::SlicePopBack | Intrinsic::SlicePopFront | Intrinsic::SliceRemove => {
                Purity::PureWithPredicate
            }

            Intrinsic::AssertConstant
            | Intrinsic::StaticAssert
            | Intrinsic::ApplyRangeConstraint
            | Intrinsic::AsWitness => Purity::PureWithPredicate,

            _ if self.has_side_effects() => Purity::Impure,
            _ => Purity::Pure,
        }
    }

    /// Lookup an Intrinsic by name and return it if found.
    /// If there is no such intrinsic by that name, None is returned.
    pub(crate) fn lookup(name: &str) -> Option<Intrinsic> {
        match name {
            "array_len" => Some(Intrinsic::ArrayLen),
            "array_as_str_unchecked" => Some(Intrinsic::ArrayAsStrUnchecked),
            "as_slice" => Some(Intrinsic::AsSlice),
            "assert_constant" => Some(Intrinsic::AssertConstant),
            "static_assert" => Some(Intrinsic::StaticAssert),
            "apply_range_constraint" => Some(Intrinsic::ApplyRangeConstraint),
            "slice_push_back" => Some(Intrinsic::SlicePushBack),
            "slice_push_front" => Some(Intrinsic::SlicePushFront),
            "slice_pop_back" => Some(Intrinsic::SlicePopBack),
            "slice_pop_front" => Some(Intrinsic::SlicePopFront),
            "slice_insert" => Some(Intrinsic::SliceInsert),
            "slice_remove" => Some(Intrinsic::SliceRemove),
            "str_as_bytes" => Some(Intrinsic::StrAsBytes),
            "to_le_radix" => Some(Intrinsic::ToRadix(Endian::Little)),
            "to_be_radix" => Some(Intrinsic::ToRadix(Endian::Big)),
            "to_le_bits" => Some(Intrinsic::ToBits(Endian::Little)),
            "to_be_bits" => Some(Intrinsic::ToBits(Endian::Big)),
            "as_witness" => Some(Intrinsic::AsWitness),
            "is_unconstrained" => Some(Intrinsic::IsUnconstrained),
            "derive_pedersen_generators" => Some(Intrinsic::DerivePedersenGenerators),
            "field_less_than" => Some(Intrinsic::FieldLessThan),
            "black_box" => Some(Intrinsic::Hint(Hint::BlackBox)),
            "array_refcount" => Some(Intrinsic::ArrayRefCount),
            "slice_refcount" => Some(Intrinsic::SliceRefCount),

            other => BlackBoxFunc::lookup(other).map(Intrinsic::BlackBox),
        }
    }
}

/// The endian-ness of bits when encoding values as bits in e.g. ToBits or ToRadix
#[derive(Clone, Copy, Debug, Hash, PartialEq, Eq, Serialize, Deserialize)]
pub enum Endian {
    Big,
    Little,
}

/// Compiler hints.
#[derive(Clone, Copy, Debug, Hash, PartialEq, Eq, Serialize, Deserialize)]
pub enum Hint {
    /// Hint to the compiler to treat the call as having potential side effects,
    /// so that the value passed to it can survive SSA passes without being
    /// simplified out completely. This facilitates testing and reproducing
    /// runtime behavior with constants.
    BlackBox,
}

#[derive(Debug, PartialEq, Eq, Hash, Clone, Serialize, Deserialize)]
/// Instructions are used to perform tasks.
/// The instructions that the IR is able to specify are listed below.
pub enum Instruction {
    /// Binary Operations like +, -, *, /, ==, !=
    Binary(Binary),

    /// Converts `Value` into the given NumericType
    Cast(ValueId, NumericType),

    /// Computes a bit wise not
    Not(ValueId),

    /// Truncates `value` to `bit_size`
    Truncate { value: ValueId, bit_size: u32, max_bit_size: u32 },

    /// Constrains two values to be equal to one another.
    Constrain(ValueId, ValueId, Option<ConstrainError>),

    /// Constrains two values to not be equal to one another.
    ConstrainNotEqual(ValueId, ValueId, Option<ConstrainError>),

    /// Range constrain `value` to `max_bit_size`
    RangeCheck { value: ValueId, max_bit_size: u32, assert_message: Option<String> },

    /// Performs a function call with a list of its arguments.
    Call { func: ValueId, arguments: Vec<ValueId> },

    /// Allocates a region of memory. Note that this is not concerned with
    /// the type of memory, the type of element is determined when loading this memory.
    /// This is used for representing mutable variables and references.
    Allocate,

    /// Loads a value from memory.
    Load { address: ValueId },

    /// Writes a value to memory.
    Store { address: ValueId, value: ValueId },

    /// Provides a context for all instructions that follow up until the next
    /// `EnableSideEffectsIf` is encountered, for stating a condition that determines whether
    /// such instructions are allowed to have side-effects.
    ///
    /// For example,
    /// ```text
    /// EnableSideEffectsIf condition0;
    /// code0;
    /// EnableSideEffectsIf condition1;
    /// code1;
    /// ```
    /// - `code0` will have side effects iff `condition0` evaluates to `true`
    /// - `code1` will have side effects iff `condition1` evaluates to `true`
    ///
    /// This instruction is only emitted after the cfg flattening pass, and is used to annotate
    /// instruction regions with a condition that corresponds to their position in the CFG's
    /// if-branching structure.
    EnableSideEffectsIf { condition: ValueId },

    /// Retrieve a value from an array at the given index
    ArrayGet { array: ValueId, index: ValueId },

    /// Creates a new array with the new value at the given index. All other elements are identical
    /// to those in the given array. This will not modify the original array unless `mutable` is
    /// set. This flag is off by default and only enabled when optimizations determine it is safe.
    ArraySet { array: ValueId, index: ValueId, value: ValueId, mutable: bool },

    /// An instruction to increment the reference count of a value.
    ///
    /// This currently only has an effect in Brillig code where array sharing and copy on write is
    /// implemented via reference counting. In ACIR code this is done with im::Vector and these
    /// IncrementRc instructions are ignored.
    IncrementRc { value: ValueId },

    /// An instruction to decrement the reference count of a value.
    ///
    /// This currently only has an effect in Brillig code where array sharing and copy on write is
    /// implemented via reference counting. In ACIR code this is done with im::Vector and these
    /// DecrementRc instructions are ignored.
    DecrementRc { value: ValueId },

    /// Merge two values returned from opposite branches of a conditional into one.
    ///
    /// ```text
    /// if then_condition {
    ///     then_value
    /// } else {   // else_condition = !then_condition
    ///     else_value
    /// }
    /// ```
    IfElse {
        then_condition: ValueId,
        then_value: ValueId,
        else_condition: ValueId,
        else_value: ValueId,
    },

    /// Creates a new array or slice.
    ///
    /// `typ` should be an array or slice type with an element type
    /// matching each of the `elements` values' types.
    MakeArray { elements: im::Vector<ValueId>, typ: Type },

    /// A No-op instruction. These are intended to replace other instructions in a block's
    /// instructions vector without having to move each instruction afterward.
    ///
    /// A No-op has no results and is always removed when Instruction::simplify is called.
    /// When replacing another instruction, the instruction's results should always be mapped to a
    /// new value since they will not be able to refer to their original instruction value any more.
    Noop,
}

impl Instruction {
    /// Returns a binary instruction with the given operator, lhs, and rhs
    pub(crate) fn binary(operator: BinaryOp, lhs: ValueId, rhs: ValueId) -> Instruction {
        Instruction::Binary(Binary { lhs, operator, rhs })
    }

    /// Returns the type that this instruction will return.
    pub(crate) fn result_type(&self) -> InstructionResultType {
        match self {
            Instruction::Binary(binary) => binary.result_type(),
            Instruction::Cast(_, typ) => InstructionResultType::Known(Type::Numeric(*typ)),
            Instruction::MakeArray { typ, .. } => InstructionResultType::Known(typ.clone()),
            Instruction::Not(value)
            | Instruction::Truncate { value, .. }
            | Instruction::ArraySet { array: value, .. }
            | Instruction::IfElse { then_value: value, .. } => {
                InstructionResultType::Operand(*value)
            }
            Instruction::Constrain(..)
            | Instruction::ConstrainNotEqual(..)
            | Instruction::Store { .. }
            | Instruction::IncrementRc { .. }
            | Instruction::DecrementRc { .. }
            | Instruction::RangeCheck { .. }
            | Instruction::Noop
            | Instruction::EnableSideEffectsIf { .. } => InstructionResultType::None,
            Instruction::Allocate { .. }
            | Instruction::Load { .. }
            | Instruction::ArrayGet { .. }
            | Instruction::Call { .. } => InstructionResultType::Unknown,
        }
    }

    /// True if this instruction requires specifying the control type variables when
    /// inserting this instruction into a DataFlowGraph.
    pub(crate) fn requires_ctrl_typevars(&self) -> bool {
        matches!(self.result_type(), InstructionResultType::Unknown)
    }

    /// If true the instruction will depend on `enable_side_effects` context during acir-gen.
    pub(crate) fn requires_acir_gen_predicate(&self, dfg: &DataFlowGraph) -> bool {
        match self {
            Instruction::Binary(binary) => {
                match binary.operator {
                    BinaryOp::Add { unchecked: false }
                    | BinaryOp::Sub { unchecked: false }
                    | BinaryOp::Mul { unchecked: false } => {
                        // Some binary math can overflow or underflow, but this is only the case
                        // for unsigned types (here we assume the type of binary.lhs is the same)
                        dfg.type_of_value(binary.rhs).is_unsigned()
                    }
                    BinaryOp::Div | BinaryOp::Mod => {
                        // Div and Mod require a predicate if the RHS may be zero.
                        dfg.get_numeric_constant(binary.rhs)
                            .map(|rhs| rhs.is_zero())
                            .unwrap_or(true)
                    }
                    BinaryOp::Add { unchecked: true }
                    | BinaryOp::Sub { unchecked: true }
                    | BinaryOp::Mul { unchecked: true }
                    | BinaryOp::Eq
                    | BinaryOp::Lt
                    | BinaryOp::And
                    | BinaryOp::Or
                    | BinaryOp::Xor
                    | BinaryOp::Shl
                    | BinaryOp::Shr => false,
                }
            }

            Instruction::ArrayGet { array, index } => {
                // `ArrayGet`s which read from "known good" indices from an array should not need a predicate.
                !dfg.is_safe_index(*index, *array)
            }

            Instruction::EnableSideEffectsIf { .. } | Instruction::ArraySet { .. } => true,

            Instruction::Call { func, .. } => match dfg[*func] {
                Value::Function(id) => !matches!(dfg.purity_of(id), Some(Purity::Pure)),
                Value::Intrinsic(intrinsic) => {
                    matches!(intrinsic, Intrinsic::SliceInsert | Intrinsic::SliceRemove)
                }
                _ => false,
            },
            Instruction::Cast(_, _)
            | Instruction::Not(_)
            | Instruction::Truncate { .. }
            | Instruction::ConstrainNotEqual(..)
            | Instruction::Constrain(_, _, _)
            | Instruction::RangeCheck { .. }
            | Instruction::Allocate
            | Instruction::Load { .. }
            | Instruction::Store { .. }
            | Instruction::IfElse { .. }
            | Instruction::IncrementRc { .. }
            | Instruction::DecrementRc { .. }
            | Instruction::Noop
            | Instruction::MakeArray { .. } => false,
        }
    }

    /// Maps each ValueId inside this instruction to a new ValueId, returning the new instruction.
    /// Note that the returned instruction is fresh and will not have an assigned InstructionId
    /// until it is manually inserted in a DataFlowGraph later.
    pub(crate) fn map_values(&self, mut f: impl FnMut(ValueId) -> ValueId) -> Instruction {
        match self {
            Instruction::Binary(binary) => Instruction::Binary(Binary {
                lhs: f(binary.lhs),
                rhs: f(binary.rhs),
                operator: binary.operator,
            }),
            Instruction::Cast(value, typ) => Instruction::Cast(f(*value), *typ),
            Instruction::Not(value) => Instruction::Not(f(*value)),
            Instruction::Truncate { value, bit_size, max_bit_size } => Instruction::Truncate {
                value: f(*value),
                bit_size: *bit_size,
                max_bit_size: *max_bit_size,
            },
            Instruction::Constrain(lhs, rhs, assert_message) => {
                // Must map the `lhs` and `rhs` first as the value `f` is moved with the closure
                let lhs = f(*lhs);
                let rhs = f(*rhs);
                let assert_message = assert_message.as_ref().map(|error| match error {
                    ConstrainError::Dynamic(selector, is_string, payload_values) => {
                        ConstrainError::Dynamic(
                            *selector,
                            *is_string,
                            payload_values.iter().map(|&value| f(value)).collect(),
                        )
                    }
                    _ => error.clone(),
                });
                Instruction::Constrain(lhs, rhs, assert_message)
            }
            Instruction::ConstrainNotEqual(lhs, rhs, assert_message) => {
                // Must map the `lhs` and `rhs` first as the value `f` is moved with the closure
                let lhs = f(*lhs);
                let rhs = f(*rhs);
                let assert_message = assert_message.as_ref().map(|error| match error {
                    ConstrainError::Dynamic(selector, is_string, payload_values) => {
                        ConstrainError::Dynamic(
                            *selector,
                            *is_string,
                            payload_values.iter().map(|&value| f(value)).collect(),
                        )
                    }
                    _ => error.clone(),
                });
                Instruction::ConstrainNotEqual(lhs, rhs, assert_message)
            }
            Instruction::Call { func, arguments } => Instruction::Call {
                func: f(*func),
                arguments: vecmap(arguments.iter().copied(), f),
            },
            Instruction::Allocate => Instruction::Allocate,
            Instruction::Load { address } => Instruction::Load { address: f(*address) },
            Instruction::Store { address, value } => {
                Instruction::Store { address: f(*address), value: f(*value) }
            }
            Instruction::EnableSideEffectsIf { condition } => {
                Instruction::EnableSideEffectsIf { condition: f(*condition) }
            }
            Instruction::ArrayGet { array, index } => {
                Instruction::ArrayGet { array: f(*array), index: f(*index) }
            }
            Instruction::ArraySet { array, index, value, mutable } => Instruction::ArraySet {
                array: f(*array),
                index: f(*index),
                value: f(*value),
                mutable: *mutable,
            },
            Instruction::IncrementRc { value } => Instruction::IncrementRc { value: f(*value) },
            Instruction::DecrementRc { value } => Instruction::DecrementRc { value: f(*value) },
            Instruction::RangeCheck { value, max_bit_size, assert_message } => {
                Instruction::RangeCheck {
                    value: f(*value),
                    max_bit_size: *max_bit_size,
                    assert_message: assert_message.clone(),
                }
            }
            Instruction::IfElse { then_condition, then_value, else_condition, else_value } => {
                Instruction::IfElse {
                    then_condition: f(*then_condition),
                    then_value: f(*then_value),
                    else_condition: f(*else_condition),
                    else_value: f(*else_value),
                }
            }
            Instruction::MakeArray { elements, typ } => Instruction::MakeArray {
                elements: elements.iter().copied().map(f).collect(),
                typ: typ.clone(),
            },
            Instruction::Noop => Instruction::Noop,
        }
    }

    /// Maps each ValueId inside this instruction to a new ValueId in place.
    pub(crate) fn map_values_mut(&mut self, mut f: impl FnMut(ValueId) -> ValueId) {
        match self {
            Instruction::Binary(binary) => {
                binary.lhs = f(binary.lhs);
                binary.rhs = f(binary.rhs);
            }
            Instruction::Cast(value, _) => *value = f(*value),
            Instruction::Not(value) => *value = f(*value),
            Instruction::Truncate { value, bit_size: _, max_bit_size: _ } => {
                *value = f(*value);
            }
            Instruction::Constrain(lhs, rhs, assert_message)
            | Instruction::ConstrainNotEqual(lhs, rhs, assert_message) => {
                *lhs = f(*lhs);
                *rhs = f(*rhs);
                if let Some(ConstrainError::Dynamic(_, _, payload_values)) = assert_message {
                    for value in payload_values {
                        *value = f(*value);
                    }
                }
            }
            Instruction::Call { func, arguments } => {
                *func = f(*func);
                for argument in arguments {
                    *argument = f(*argument);
                }
            }
            Instruction::Allocate => (),
            Instruction::Load { address } => *address = f(*address),
            Instruction::Store { address, value } => {
                *address = f(*address);
                *value = f(*value);
            }
            Instruction::EnableSideEffectsIf { condition } => {
                *condition = f(*condition);
            }
            Instruction::ArrayGet { array, index } => {
                *array = f(*array);
                *index = f(*index);
            }
            Instruction::ArraySet { array, index, value, mutable: _ } => {
                *array = f(*array);
                *index = f(*index);
                *value = f(*value);
            }
            Instruction::IncrementRc { value } => *value = f(*value),
            Instruction::DecrementRc { value } => {
                *value = f(*value);
            }
            Instruction::RangeCheck { value, max_bit_size: _, assert_message: _ } => {
                *value = f(*value);
            }
            Instruction::IfElse { then_condition, then_value, else_condition, else_value } => {
                *then_condition = f(*then_condition);
                *then_value = f(*then_value);
                *else_condition = f(*else_condition);
                *else_value = f(*else_value);
            }
            Instruction::MakeArray { elements, typ: _ } => {
                for element in elements.iter_mut() {
                    *element = f(*element);
                }
            }
            Instruction::Noop => (),
        }
    }

    /// Applies a function to each input value this instruction holds.
    pub(crate) fn for_each_value<T>(&self, mut f: impl FnMut(ValueId) -> T) {
        match self {
            Instruction::Binary(binary) => {
                f(binary.lhs);
                f(binary.rhs);
            }
            Instruction::Call { func, arguments } => {
                f(*func);
                for argument in arguments {
                    f(*argument);
                }
            }
            Instruction::Cast(value, _)
            | Instruction::Not(value)
            | Instruction::Truncate { value, .. }
            | Instruction::Load { address: value } => {
                f(*value);
            }
            Instruction::Constrain(lhs, rhs, assert_error)
            | Instruction::ConstrainNotEqual(lhs, rhs, assert_error) => {
                f(*lhs);
                f(*rhs);
                if let Some(ConstrainError::Dynamic(_, _, values)) = assert_error.as_ref() {
                    values.iter().for_each(|&val| {
                        f(val);
                    });
                }
            }

            Instruction::Store { address, value } => {
                f(*address);
                f(*value);
            }
            Instruction::Allocate { .. } => (),
            Instruction::ArrayGet { array, index } => {
                f(*array);
                f(*index);
            }
            Instruction::ArraySet { array, index, value, mutable: _ } => {
                f(*array);
                f(*index);
                f(*value);
            }
            Instruction::EnableSideEffectsIf { condition } => {
                f(*condition);
            }
            Instruction::IncrementRc { value }
            | Instruction::DecrementRc { value }
            | Instruction::RangeCheck { value, .. } => {
                f(*value);
            }
            Instruction::IfElse { then_condition, then_value, else_condition, else_value } => {
                f(*then_condition);
                f(*then_value);
                f(*else_condition);
                f(*else_value);
            }
            Instruction::MakeArray { elements, typ: _ } => {
                for element in elements {
                    f(*element);
                }
            }
            Instruction::Noop => (),
        }
    }
}

#[derive(Debug, PartialEq, Eq, Hash, Clone)]
pub enum ErrorType {
    String(String),
    Dynamic(HirType),
}

impl ErrorType {
    pub fn selector(&self) -> ErrorSelector {
        let mut hasher = FxHasher64::default();
        self.hash(&mut hasher);
        let hash = hasher.finish();
        ErrorSelector::new(hash)
    }
}

#[derive(Debug, PartialEq, Eq, Hash, Clone, Serialize, Deserialize)]
pub enum ConstrainError {
    // Static string errors are not handled inside the program as data for efficiency reasons.
    StaticString(String),
    // These errors are handled by the program as data.
    // We use a boolean to indicate if the error is a string for printing purposes.
    Dynamic(ErrorSelector, /* is_string */ bool, Vec<ValueId>),
}

impl From<String> for ConstrainError {
    fn from(value: String) -> Self {
        ConstrainError::StaticString(value)
    }
}

impl From<String> for Box<ConstrainError> {
    fn from(value: String) -> Self {
        Box::new(value.into())
    }
}

/// The possible return values for Instruction::return_types
pub(crate) enum InstructionResultType {
    /// The result type of this instruction matches that of this operand
    Operand(ValueId),

    /// The result type of this instruction is known to be this type - independent of its operands.
    Known(Type),

    /// The result type of this function is unknown and separate from its operand types.
    /// This occurs for function calls and load operations.
    Unknown,

    /// This instruction does not return any results.
    None,
}

/// These are operations which can exit a basic block
/// ie control flow type operations
///
/// Since our IR needs to be in SSA form, it makes sense
/// to split up instructions like this, as we are sure that these instructions
/// will not be in the list of instructions for a basic block.
#[derive(Debug, PartialEq, Eq, Hash, Clone, Serialize, Deserialize)]
pub(crate) enum TerminatorInstruction {
    /// Control flow
    ///
    /// Jump If
    ///
    /// If the condition is true: jump to the specified `then_destination`.
    /// Otherwise, jump to the specified `else_destination`.
    JmpIf {
        condition: ValueId,
        then_destination: BasicBlockId,
        else_destination: BasicBlockId,
        call_stack: CallStackId,
    },

    /// Unconditional Jump
    ///
    /// Jumps to specified `destination` with `arguments`.
    /// The CallStack here is expected to be used to issue an error when the start range of
    /// a for loop cannot be deduced at compile-time.
    Jmp { destination: BasicBlockId, arguments: Vec<ValueId>, call_stack: CallStackId },

    /// Return from the current function with the given return values.
    ///
    /// All finished functions should have exactly 1 return instruction.
    /// Functions with early returns should instead be structured to
    /// unconditionally jump to a single exit block with the return values
    /// as the block arguments. Then the exit block can terminate in a return
    /// instruction returning these values.
    Return { return_values: Vec<ValueId>, call_stack: CallStackId },
}

impl TerminatorInstruction {
    /// Mutate each ValueId to a new ValueId using the given mapping function
    pub(crate) fn map_values_mut(&mut self, mut f: impl FnMut(ValueId) -> ValueId) {
        use TerminatorInstruction::*;
        match self {
            JmpIf { condition, .. } => {
                *condition = f(*condition);
            }
            Jmp { arguments, .. } => {
                for argument in arguments {
                    *argument = f(*argument);
                }
            }
            Return { return_values, .. } => {
                for return_value in return_values {
                    *return_value = f(*return_value);
                }
            }
        }
    }

    /// Apply a function to each value
    pub(crate) fn for_each_value<T>(&self, mut f: impl FnMut(ValueId) -> T) {
        use TerminatorInstruction::*;
        match self {
            JmpIf { condition, .. } => {
                f(*condition);
            }
            Jmp { arguments, .. } => {
                for argument in arguments {
                    f(*argument);
                }
            }
            Return { return_values, .. } => {
                for return_value in return_values {
                    f(*return_value);
                }
            }
        }
    }

    /// Mutate each BlockId to a new BlockId specified by the given mapping function.
    pub(crate) fn mutate_blocks(&mut self, mut f: impl FnMut(BasicBlockId) -> BasicBlockId) {
        use TerminatorInstruction::*;
        match self {
            JmpIf { then_destination, else_destination, .. } => {
                *then_destination = f(*then_destination);
                *else_destination = f(*else_destination);
            }
            Jmp { destination, .. } => {
                *destination = f(*destination);
            }
            Return { .. } => (),
        }
    }

    pub(crate) fn call_stack(&self) -> CallStackId {
        match self {
            TerminatorInstruction::JmpIf { call_stack, .. }
            | TerminatorInstruction::Jmp { call_stack, .. }
            | TerminatorInstruction::Return { call_stack, .. } => *call_stack,
        }
    }

    pub(crate) fn set_call_stack(&mut self, new_call_stack: CallStackId) {
        match self {
            TerminatorInstruction::JmpIf { call_stack, .. }
            | TerminatorInstruction::Jmp { call_stack, .. }
            | TerminatorInstruction::Return { call_stack, .. } => *call_stack = new_call_stack,
        }
    }
}<|MERGE_RESOLUTION|>--- conflicted
+++ resolved
@@ -20,21 +20,10 @@
     value::{Value, ValueId},
 };
 
-<<<<<<< HEAD
 pub mod binary;
-mod call;
-mod cast;
-mod constrain;
 
 pub use binary::{Binary, BinaryOp};
-use call::simplify_call;
-use cast::simplify_cast;
-use constrain::decompose_constrain;
-=======
-pub(crate) mod binary;
-
-pub(crate) use binary::{Binary, BinaryOp};
->>>>>>> 14488e5f
+
 
 /// Reference to an instruction
 ///
