use acvm::{acir::BlackBoxFunc, FieldElement};
use iter_extended::vecmap;

use crate::ssa::opt::flatten_cfg::value_merger::ValueMerger;

use super::{
    basic_block::BasicBlockId,
    dfg::{CallStack, DataFlowGraph},
    map::Id,
    types::{NumericType, Type},
    value::{Value, ValueId},
};

mod binary;
mod call;
mod cast;
mod constrain;

pub(crate) use binary::{Binary, BinaryOp};
use call::simplify_call;
use cast::simplify_cast;
use constrain::decompose_constrain;

/// Reference to an instruction
///
/// Note that InstructionIds are not unique. That is, two InstructionIds
/// may refer to the same Instruction data. This is because, although
/// identical, instructions may have different results based on their
/// placement within a block.
pub(crate) type InstructionId = Id<Instruction>;

/// These are similar to built-ins in other languages.
/// These can be classified under two categories:
/// - Opcodes which the IR knows the target machine has
/// special support for. (LowLevel)
/// - Opcodes which have no function definition in the
/// source code and must be processed by the IR. An example
/// of this is println.
#[derive(Debug, Copy, Clone, PartialEq, Eq, Hash)]
pub(crate) enum Intrinsic {
    ArrayLen,
    AsSlice,
    AssertConstant,
    SlicePushBack,
    SlicePushFront,
    SlicePopBack,
    SlicePopFront,
    SliceInsert,
    SliceRemove,
    ApplyRangeConstraint,
    StrAsBytes,
    ToBits(Endian),
    ToRadix(Endian),
    BlackBox(BlackBoxFunc),
    FromField,
    AsField,
}

impl std::fmt::Display for Intrinsic {
    fn fmt(&self, f: &mut std::fmt::Formatter<'_>) -> std::fmt::Result {
        match self {
            Intrinsic::ArrayLen => write!(f, "array_len"),
            Intrinsic::AsSlice => write!(f, "as_slice"),
            Intrinsic::AssertConstant => write!(f, "assert_constant"),
            Intrinsic::SlicePushBack => write!(f, "slice_push_back"),
            Intrinsic::SlicePushFront => write!(f, "slice_push_front"),
            Intrinsic::SlicePopBack => write!(f, "slice_pop_back"),
            Intrinsic::SlicePopFront => write!(f, "slice_pop_front"),
            Intrinsic::SliceInsert => write!(f, "slice_insert"),
            Intrinsic::SliceRemove => write!(f, "slice_remove"),
            Intrinsic::StrAsBytes => write!(f, "str_as_bytes"),
            Intrinsic::ApplyRangeConstraint => write!(f, "apply_range_constraint"),
            Intrinsic::ToBits(Endian::Big) => write!(f, "to_be_bits"),
            Intrinsic::ToBits(Endian::Little) => write!(f, "to_le_bits"),
            Intrinsic::ToRadix(Endian::Big) => write!(f, "to_be_radix"),
            Intrinsic::ToRadix(Endian::Little) => write!(f, "to_le_radix"),
            Intrinsic::BlackBox(function) => write!(f, "{function}"),
            Intrinsic::FromField => write!(f, "from_field"),
            Intrinsic::AsField => write!(f, "as_field"),
        }
    }
}

impl Intrinsic {
    /// Returns whether the `Intrinsic` has side effects.
    ///
    /// If there are no side effects then the `Intrinsic` can be removed if the result is unused.
    pub(crate) fn has_side_effects(&self) -> bool {
        match self {
            Intrinsic::AssertConstant | Intrinsic::ApplyRangeConstraint => true,

            // These apply a constraint that the input must fit into a specified number of limbs.
            Intrinsic::ToBits(_) | Intrinsic::ToRadix(_) => true,

            Intrinsic::ArrayLen
            | Intrinsic::AsSlice
            | Intrinsic::SlicePushBack
            | Intrinsic::SlicePushFront
            | Intrinsic::SlicePopBack
            | Intrinsic::SlicePopFront
            | Intrinsic::SliceInsert
            | Intrinsic::SliceRemove
            | Intrinsic::StrAsBytes
            | Intrinsic::FromField
            | Intrinsic::AsField => false,

            // Some black box functions have side-effects
            Intrinsic::BlackBox(func) => matches!(func, BlackBoxFunc::RecursiveAggregation),
        }
    }

    /// Lookup an Intrinsic by name and return it if found.
    /// If there is no such intrinsic by that name, None is returned.
    pub(crate) fn lookup(name: &str) -> Option<Intrinsic> {
        match name {
            "array_len" => Some(Intrinsic::ArrayLen),
            "as_slice" => Some(Intrinsic::AsSlice),
            "assert_constant" => Some(Intrinsic::AssertConstant),
            "apply_range_constraint" => Some(Intrinsic::ApplyRangeConstraint),
            "slice_push_back" => Some(Intrinsic::SlicePushBack),
            "slice_push_front" => Some(Intrinsic::SlicePushFront),
            "slice_pop_back" => Some(Intrinsic::SlicePopBack),
            "slice_pop_front" => Some(Intrinsic::SlicePopFront),
            "slice_insert" => Some(Intrinsic::SliceInsert),
            "slice_remove" => Some(Intrinsic::SliceRemove),
            "str_as_bytes" => Some(Intrinsic::StrAsBytes),
            "to_le_radix" => Some(Intrinsic::ToRadix(Endian::Little)),
            "to_be_radix" => Some(Intrinsic::ToRadix(Endian::Big)),
            "to_le_bits" => Some(Intrinsic::ToBits(Endian::Little)),
            "to_be_bits" => Some(Intrinsic::ToBits(Endian::Big)),
            "from_field" => Some(Intrinsic::FromField),
            "as_field" => Some(Intrinsic::AsField),
            other => BlackBoxFunc::lookup(other).map(Intrinsic::BlackBox),
        }
    }
}

/// The endian-ness of bits when encoding values as bits in e.g. ToBits or ToRadix
#[derive(Clone, Copy, Debug, Hash, PartialEq, Eq)]
pub(crate) enum Endian {
    Big,
    Little,
}

#[derive(Debug, PartialEq, Eq, Hash, Clone)]
/// Instructions are used to perform tasks.
/// The instructions that the IR is able to specify are listed below.
pub(crate) enum Instruction {
    /// Binary Operations like +, -, *, /, ==, !=
    Binary(Binary),

    /// Converts `Value` into Typ
    Cast(ValueId, Type),

    /// Computes a bit wise not
    Not(ValueId),

    /// Truncates `value` to `bit_size`
    Truncate { value: ValueId, bit_size: u32, max_bit_size: u32 },

    /// Constrains two values to be equal to one another.
    Constrain(ValueId, ValueId, Option<Box<ConstrainError>>),

    /// Range constrain `value` to `max_bit_size`
    RangeCheck { value: ValueId, max_bit_size: u32, assert_message: Option<String> },

    /// Performs a function call with a list of its arguments.
    Call { func: ValueId, arguments: Vec<ValueId> },

    /// Allocates a region of memory. Note that this is not concerned with
    /// the type of memory, the type of element is determined when loading this memory.
    /// This is used for representing mutable variables and references.
    Allocate,

    /// Loads a value from memory.
    Load { address: ValueId },

    /// Writes a value to memory.
    Store { address: ValueId, value: ValueId },

    /// Provides a context for all instructions that follow up until the next
    /// `EnableSideEffects` is encountered, for stating a condition that determines whether
    /// such instructions are allowed to have side-effects.
    ///
    /// This instruction is only emitted after the cfg flattening pass, and is used to annotate
    /// instruction regions with an condition that corresponds to their position in the CFG's
    /// if-branching structure.
    EnableSideEffects { condition: ValueId },

    /// Retrieve a value from an array at the given index
    ArrayGet { array: ValueId, index: ValueId },

    /// Creates a new array with the new value at the given index. All other elements are identical
    /// to those in the given array. This will not modify the original array unless `mutable` is
    /// set. This flag is off by default and only enabled when optimizations determine it is safe.
    ArraySet { array: ValueId, index: ValueId, value: ValueId, mutable: bool },

    /// An instruction to increment the reference count of a value.
    ///
    /// This currently only has an effect in Brillig code where array sharing and copy on write is
    /// implemented via reference counting. In ACIR code this is done with im::Vector and these
    /// IncrementRc instructions are ignored.
    IncrementRc { value: ValueId },

    /// An instruction to decrement the reference count of a value.
    ///
    /// This currently only has an effect in Brillig code where array sharing and copy on write is
    /// implemented via reference counting. In ACIR code this is done with im::Vector and these
    /// DecrementRc instructions are ignored.
    DecrementRc { value: ValueId },

    /// Merge two values returned from opposite branches of a conditional into one.
    IfElse {
        then_condition: ValueId,
        then_value: ValueId,
        else_condition: ValueId,
        else_value: ValueId,
    },
}

impl Instruction {
    /// Returns a binary instruction with the given operator, lhs, and rhs
    pub(crate) fn binary(operator: BinaryOp, lhs: ValueId, rhs: ValueId) -> Instruction {
        Instruction::Binary(Binary { lhs, operator, rhs })
    }

    /// Returns the type that this instruction will return.
    pub(crate) fn result_type(&self) -> InstructionResultType {
        match self {
            Instruction::Binary(binary) => binary.result_type(),
            Instruction::Cast(_, typ) => InstructionResultType::Known(typ.clone()),
            Instruction::Not(value)
            | Instruction::Truncate { value, .. }
            | Instruction::ArraySet { array: value, .. }
            | Instruction::IfElse { then_value: value, .. } => {
                InstructionResultType::Operand(*value)
            }
            Instruction::Constrain(..)
            | Instruction::Store { .. }
            | Instruction::IncrementRc { .. }
            | Instruction::DecrementRc { .. }
            | Instruction::RangeCheck { .. }
            | Instruction::EnableSideEffects { .. } => InstructionResultType::None,
            Instruction::Allocate { .. }
            | Instruction::Load { .. }
            | Instruction::ArrayGet { .. }
            | Instruction::Call { .. } => InstructionResultType::Unknown,
        }
    }

    /// True if this instruction requires specifying the control type variables when
    /// inserting this instruction into a DataFlowGraph.
    pub(crate) fn requires_ctrl_typevars(&self) -> bool {
        matches!(self.result_type(), InstructionResultType::Unknown)
    }

    /// Indicates if the instruction can be safely replaced with the results of another instruction with the same inputs.
    pub(crate) fn can_be_deduplicated(&self, dfg: &DataFlowGraph) -> bool {
        use Instruction::*;

        match self {
<<<<<<< HEAD
            Binary(bin) => {
                // In ACIR, a division with a false predicate outputs (0,0), so it cannot replace another instruction unless they have the same predicate
                bin.operator != BinaryOp::Div
            }
            Cast(_, _) | Truncate { .. } | Not(_) | IfElse { .. } => true,

=======
>>>>>>> 102ff133
            // These either have side-effects or interact with memory
            Constrain(..)
            | EnableSideEffects { .. }
            | Allocate
            | Load { .. }
            | Store { .. }
            | IncrementRc { .. }
            | DecrementRc { .. }
            | RangeCheck { .. } => false,

            Call { func, .. } => match dfg[*func] {
                Value::Intrinsic(intrinsic) => !intrinsic.has_side_effects(),
                _ => false,
            },

            // These can have different behavior depending on the EnableSideEffectsIf context.
            // Replacing them with a similar instruction potentially enables replacing an instruction
            // with one that was disabled. See
            // https://github.com/noir-lang/noir/pull/4716#issuecomment-2047846328.
            Binary(_)
            | Cast(_, _)
            | Not(_)
            | Truncate { .. }
            | ArrayGet { .. }
            | ArraySet { .. } => !self.requires_acir_gen_predicate(dfg),
        }
    }

    pub(crate) fn can_eliminate_if_unused(&self, dfg: &DataFlowGraph) -> bool {
        use Instruction::*;
        match self {
            Binary(binary) => {
                if matches!(binary.operator, BinaryOp::Div | BinaryOp::Mod) {
                    if let Some(rhs) = dfg.get_numeric_constant(binary.rhs) {
                        rhs != FieldElement::zero()
                    } else {
                        false
                    }
                } else {
                    true
                }
            }
            Cast(_, _)
            | Not(_)
            | Truncate { .. }
            | Allocate
            | Load { .. }
            | ArrayGet { .. }
<<<<<<< HEAD
            | ArraySet { .. }
            | IfElse { .. } => false,
=======
            | ArraySet { .. } => true,
>>>>>>> 102ff133

            Constrain(..)
            | Store { .. }
            | EnableSideEffects { .. }
            | IncrementRc { .. }
            | DecrementRc { .. }
            | RangeCheck { .. } => false,

            // Some `Intrinsic`s have side effects so we must check what kind of `Call` this is.
            Call { func, .. } => match dfg[*func] {
                Value::Intrinsic(intrinsic) => !intrinsic.has_side_effects(),

                // All foreign functions are treated as having side effects.
                // This is because they can be used to pass information
                // from the ACVM to the external world during execution.
                Value::ForeignFunction(_) => false,

                // We must assume that functions contain a side effect as we cannot inspect more deeply.
                Value::Function(_) => false,

                _ => false,
            },
        }
    }

    /// If true the instruction will depends on enable_side_effects context during acir-gen
    fn requires_acir_gen_predicate(&self, dfg: &DataFlowGraph) -> bool {
        match self {
            Instruction::Binary(binary)
                if matches!(binary.operator, BinaryOp::Div | BinaryOp::Mod) =>
            {
                true
            }
            Instruction::EnableSideEffects { .. }
            | Instruction::ArrayGet { .. }
            | Instruction::ArraySet { .. } => true,

            Instruction::Call { func, .. } => match dfg[*func] {
                Value::Function(_) => true,
                Value::Intrinsic(intrinsic) => {
                    matches!(intrinsic, Intrinsic::SliceInsert | Intrinsic::SliceRemove)
                }
                _ => false,
            },
            Instruction::Cast(_, _)
            | Instruction::Binary(_)
            | Instruction::Not(_)
            | Instruction::Truncate { .. }
            | Instruction::Constrain(_, _, _)
            | Instruction::RangeCheck { .. }
            | Instruction::Allocate
            | Instruction::Load { .. }
            | Instruction::Store { .. }
            | Instruction::IncrementRc { .. }
            | Instruction::DecrementRc { .. } => false,
        }
    }

    /// Maps each ValueId inside this instruction to a new ValueId, returning the new instruction.
    /// Note that the returned instruction is fresh and will not have an assigned InstructionId
    /// until it is manually inserted in a DataFlowGraph later.
    pub(crate) fn map_values(&self, mut f: impl FnMut(ValueId) -> ValueId) -> Instruction {
        match self {
            Instruction::Binary(binary) => Instruction::Binary(Binary {
                lhs: f(binary.lhs),
                rhs: f(binary.rhs),
                operator: binary.operator,
            }),
            Instruction::Cast(value, typ) => Instruction::Cast(f(*value), typ.clone()),
            Instruction::Not(value) => Instruction::Not(f(*value)),
            Instruction::Truncate { value, bit_size, max_bit_size } => Instruction::Truncate {
                value: f(*value),
                bit_size: *bit_size,
                max_bit_size: *max_bit_size,
            },
            Instruction::Constrain(lhs, rhs, assert_message) => {
                // Must map the `lhs` and `rhs` first as the value `f` is moved with the closure
                let lhs = f(*lhs);
                let rhs = f(*rhs);
                let assert_message = assert_message.as_ref().map(|error| match error.as_ref() {
                    ConstrainError::UserDefined(UserDefinedConstrainError::Dynamic(call_instr)) => {
                        let new_instr = call_instr.map_values(f);
                        Box::new(ConstrainError::UserDefined(UserDefinedConstrainError::Dynamic(
                            new_instr,
                        )))
                    }
                    _ => error.clone(),
                });
                Instruction::Constrain(lhs, rhs, assert_message)
            }
            Instruction::Call { func, arguments } => Instruction::Call {
                func: f(*func),
                arguments: vecmap(arguments.iter().copied(), f),
            },
            Instruction::Allocate => Instruction::Allocate,
            Instruction::Load { address } => Instruction::Load { address: f(*address) },
            Instruction::Store { address, value } => {
                Instruction::Store { address: f(*address), value: f(*value) }
            }
            Instruction::EnableSideEffects { condition } => {
                Instruction::EnableSideEffects { condition: f(*condition) }
            }
            Instruction::ArrayGet { array, index } => {
                Instruction::ArrayGet { array: f(*array), index: f(*index) }
            }
            Instruction::ArraySet { array, index, value, mutable } => Instruction::ArraySet {
                array: f(*array),
                index: f(*index),
                value: f(*value),
                mutable: *mutable,
            },
            Instruction::IncrementRc { value } => Instruction::IncrementRc { value: f(*value) },
            Instruction::DecrementRc { value } => Instruction::DecrementRc { value: f(*value) },
            Instruction::RangeCheck { value, max_bit_size, assert_message } => {
                Instruction::RangeCheck {
                    value: f(*value),
                    max_bit_size: *max_bit_size,
                    assert_message: assert_message.clone(),
                }
            }
            Instruction::IfElse { then_condition, then_value, else_condition, else_value } => {
                Instruction::IfElse {
                    then_condition: f(*then_condition),
                    then_value: f(*then_value),
                    else_condition: f(*else_condition),
                    else_value: f(*else_value),
                }
            }
        }
    }

    /// Applies a function to each input value this instruction holds.
    pub(crate) fn for_each_value<T>(&self, mut f: impl FnMut(ValueId) -> T) {
        match self {
            Instruction::Binary(binary) => {
                f(binary.lhs);
                f(binary.rhs);
            }
            Instruction::Call { func, arguments } => {
                f(*func);
                for argument in arguments {
                    f(*argument);
                }
            }
            Instruction::Cast(value, _)
            | Instruction::Not(value)
            | Instruction::Truncate { value, .. }
            | Instruction::Load { address: value } => {
                f(*value);
            }
            Instruction::Constrain(lhs, rhs, assert_error) => {
                f(*lhs);
                f(*rhs);
                if let Some(error) = assert_error.as_ref() {
                    if let ConstrainError::UserDefined(UserDefinedConstrainError::Dynamic(
                        call_instr,
                    )) = error.as_ref()
                    {
                        call_instr.for_each_value(f);
                    }
                }
            }

            Instruction::Store { address, value } => {
                f(*address);
                f(*value);
            }
            Instruction::Allocate { .. } => (),
            Instruction::ArrayGet { array, index } => {
                f(*array);
                f(*index);
            }
            Instruction::ArraySet { array, index, value, mutable: _ } => {
                f(*array);
                f(*index);
                f(*value);
            }
            Instruction::EnableSideEffects { condition } => {
                f(*condition);
            }
            Instruction::IncrementRc { value }
            | Instruction::DecrementRc { value }
            | Instruction::RangeCheck { value, .. } => {
                f(*value);
            }
            Instruction::IfElse { then_condition, then_value, else_condition, else_value } => {
                f(*then_condition);
                f(*then_value);
                f(*else_condition);
                f(*else_value);
            }
        }
    }

    /// Try to simplify this instruction. If the instruction can be simplified to a known value,
    /// that value is returned. Otherwise None is returned.
    ///
    /// The `block` parameter indicates the block this new instruction will be inserted into
    /// after this call.
    pub(crate) fn simplify(
        &self,
        dfg: &mut DataFlowGraph,
        block: BasicBlockId,
        ctrl_typevars: Option<Vec<Type>>,
        call_stack: &CallStack,
    ) -> SimplifyResult {
        use SimplifyResult::*;
        match self {
            Instruction::Binary(binary) => binary.simplify(dfg),
            Instruction::Cast(value, typ) => simplify_cast(*value, typ, dfg),
            Instruction::Not(value) => {
                match &dfg[dfg.resolve(*value)] {
                    // Limit optimizing ! on constants to only booleans. If we tried it on fields,
                    // there is no Not on FieldElement, so we'd need to convert between u128. This
                    // would be incorrect however since the extra bits on the field would not be flipped.
                    Value::NumericConstant { constant, typ } if typ.is_unsigned() => {
                        // As we're casting to a `u128`, we need to clear out any upper bits that the NOT fills.
                        let value = !constant.to_u128() % (1 << typ.bit_size());
                        SimplifiedTo(dfg.make_constant(value.into(), typ.clone()))
                    }
                    Value::Instruction { instruction, .. } => {
                        // !!v => v
                        if let Instruction::Not(value) = &dfg[*instruction] {
                            SimplifiedTo(*value)
                        } else {
                            None
                        }
                    }
                    _ => None,
                }
            }
            Instruction::Constrain(lhs, rhs, msg) => {
                let constraints = decompose_constrain(*lhs, *rhs, msg, dfg);
                if constraints.is_empty() {
                    Remove
                } else {
                    SimplifiedToInstructionMultiple(constraints)
                }
            }
            Instruction::ArrayGet { array, index } => {
                let array = dfg.get_array_constant(*array);
                let index = dfg.get_numeric_constant(*index);
                if let (Some((array, _)), Some(index)) = (array, index) {
                    let index =
                        index.try_to_u64().expect("Expected array index to fit in u64") as usize;
                    if index < array.len() {
                        return SimplifiedTo(array[index]);
                    }
                }
                None
            }
            Instruction::ArraySet { array, index, value, .. } => {
                let array = dfg.get_array_constant(*array);
                let index = dfg.get_numeric_constant(*index);
                if let (Some((array, element_type)), Some(index)) = (array, index) {
                    let index =
                        index.try_to_u64().expect("Expected array index to fit in u64") as usize;

                    if index < array.len() {
                        let new_array = dfg.make_array(array.update(index, *value), element_type);
                        return SimplifiedTo(new_array);
                    }
                }
                None
            }
            Instruction::Truncate { value, bit_size, max_bit_size } => {
                if bit_size == max_bit_size {
                    return SimplifiedTo(*value);
                }
                if let Some((numeric_constant, typ)) = dfg.get_numeric_constant_with_type(*value) {
                    let integer_modulus = 2_u128.pow(*bit_size);
                    let truncated = numeric_constant.to_u128() % integer_modulus;
                    SimplifiedTo(dfg.make_constant(truncated.into(), typ))
                } else if let Value::Instruction { instruction, .. } = &dfg[dfg.resolve(*value)] {
                    match &dfg[*instruction] {
                        Instruction::Truncate { bit_size: src_bit_size, .. } => {
                            // If we're truncating the value to fit into the same or larger bit size then this is a noop.
                            if src_bit_size <= bit_size && src_bit_size <= max_bit_size {
                                SimplifiedTo(*value)
                            } else {
                                None
                            }
                        }

                        Instruction::Binary(Binary {
                            lhs, rhs, operator: BinaryOp::Div, ..
                        }) if dfg.is_constant(*rhs) => {
                            // If we're truncating the result of a division by a constant denominator, we can
                            // reason about the maximum bit size of the result and whether a truncation is necessary.

                            let numerator_type = dfg.type_of_value(*lhs);
                            let max_numerator_bits = numerator_type.bit_size();

                            let divisor = dfg
                                .get_numeric_constant(*rhs)
                                .expect("rhs is checked to be constant.");
                            let divisor_bits = divisor.num_bits();

                            // 2^{max_quotient_bits} = 2^{max_numerator_bits} / 2^{divisor_bits}
                            // => max_quotient_bits = max_numerator_bits - divisor_bits
                            //
                            // In order for the truncation to be a noop, we then require `max_quotient_bits < bit_size`.
                            let max_quotient_bits = max_numerator_bits - divisor_bits;
                            if max_quotient_bits < *bit_size {
                                SimplifiedTo(*value)
                            } else {
                                None
                            }
                        }

                        _ => None,
                    }
                } else {
                    None
                }
            }
            Instruction::Call { func, arguments } => {
                simplify_call(*func, arguments, dfg, block, ctrl_typevars, call_stack)
            }
            Instruction::EnableSideEffects { condition } => {
                if let Some(last) = dfg[block].instructions().last().copied() {
                    let last = &mut dfg[last];
                    if matches!(last, Instruction::EnableSideEffects { .. }) {
                        *last = Instruction::EnableSideEffects { condition: *condition };
                        return Remove;
                    }
                }
                None
            }
            Instruction::Allocate { .. } => None,
            Instruction::Load { .. } => None,
            Instruction::Store { .. } => None,
            Instruction::IncrementRc { .. } => None,
            Instruction::DecrementRc { .. } => None,
            Instruction::RangeCheck { value, max_bit_size, .. } => {
                let max_potential_bits = dfg.get_value_max_num_bits(*value);
                if max_potential_bits < *max_bit_size {
                    Remove
                } else {
                    None
                }
            }
            Instruction::IfElse { then_condition, then_value, else_condition, else_value } => {
                let typ = dfg.type_of_value(*then_value);

                if let Some(constant) = dfg.get_numeric_constant(*then_condition) {
                    if constant.is_one() {
                        return SimplifiedTo(*then_value);
                    } else if constant.is_zero() {
                        return SimplifiedTo(*else_value);
                    }
                }

                if matches!(&typ, Type::Numeric(_)) {
                    let then_condition = *then_condition;
                    let then_value = *then_value;
                    let else_condition = *else_condition;
                    let else_value = *else_value;

                    let result = ValueMerger::merge_numeric_values(
                        dfg,
                        block,
                        then_condition,
                        else_condition,
                        then_value,
                        else_value,
                    );
                    SimplifiedTo(result)
                } else {
                    None
                }
            }
        }
    }
}

#[derive(Debug, PartialEq, Eq, Hash, Clone)]
pub(crate) enum ConstrainError {
    // These are errors which have been hardcoded during SSA gen
    Intrinsic(String),
    // These are errors issued by the user
    UserDefined(UserDefinedConstrainError),
}

#[derive(Debug, PartialEq, Eq, Hash, Clone)]
pub(crate) enum UserDefinedConstrainError {
    // These are errors which come from static strings specified by a Noir program
    Static(String),
    // These are errors which come from runtime expressions specified by a Noir program
    // We store an `Instruction` as we want this Instruction to be atomic in SSA with
    // a constrain instruction, and leave codegen of this instruction to lower level passes.
    Dynamic(Instruction),
}

impl From<String> for ConstrainError {
    fn from(value: String) -> Self {
        ConstrainError::Intrinsic(value)
    }
}

impl From<String> for Box<ConstrainError> {
    fn from(value: String) -> Self {
        Box::new(value.into())
    }
}

/// The possible return values for Instruction::return_types
pub(crate) enum InstructionResultType {
    /// The result type of this instruction matches that of this operand
    Operand(ValueId),

    /// The result type of this instruction is known to be this type - independent of its operands.
    Known(Type),

    /// The result type of this function is unknown and separate from its operand types.
    /// This occurs for function calls and load operations.
    Unknown,

    /// This instruction does not return any results.
    None,
}

/// These are operations which can exit a basic block
/// ie control flow type operations
///
/// Since our IR needs to be in SSA form, it makes sense
/// to split up instructions like this, as we are sure that these instructions
/// will not be in the list of instructions for a basic block.
#[derive(Debug, PartialEq, Eq, Hash, Clone)]
pub(crate) enum TerminatorInstruction {
    /// Control flow
    ///
    /// Jump If
    ///
    /// If the condition is true: jump to the specified `then_destination`.
    /// Otherwise, jump to the specified `else_destination`.
    JmpIf { condition: ValueId, then_destination: BasicBlockId, else_destination: BasicBlockId },

    /// Unconditional Jump
    ///
    /// Jumps to specified `destination` with `arguments`.
    /// The CallStack here is expected to be used to issue an error when the start range of
    /// a for loop cannot be deduced at compile-time.
    Jmp { destination: BasicBlockId, arguments: Vec<ValueId>, call_stack: CallStack },

    /// Return from the current function with the given return values.
    ///
    /// All finished functions should have exactly 1 return instruction.
    /// Functions with early returns should instead be structured to
    /// unconditionally jump to a single exit block with the return values
    /// as the block arguments. Then the exit block can terminate in a return
    /// instruction returning these values.
    Return { return_values: Vec<ValueId>, call_stack: CallStack },
}

impl TerminatorInstruction {
    /// Map each ValueId in this terminator to a new value.
    pub(crate) fn map_values(
        &self,
        mut f: impl FnMut(ValueId) -> ValueId,
    ) -> TerminatorInstruction {
        use TerminatorInstruction::*;
        match self {
            JmpIf { condition, then_destination, else_destination } => JmpIf {
                condition: f(*condition),
                then_destination: *then_destination,
                else_destination: *else_destination,
            },
            Jmp { destination, arguments, call_stack } => Jmp {
                destination: *destination,
                arguments: vecmap(arguments, |value| f(*value)),
                call_stack: call_stack.clone(),
            },
            Return { return_values, call_stack } => Return {
                return_values: vecmap(return_values, |value| f(*value)),
                call_stack: call_stack.clone(),
            },
        }
    }

    /// Mutate each ValueId to a new ValueId using the given mapping function
    pub(crate) fn mutate_values(&mut self, mut f: impl FnMut(ValueId) -> ValueId) {
        use TerminatorInstruction::*;
        match self {
            JmpIf { condition, .. } => {
                *condition = f(*condition);
            }
            Jmp { arguments, .. } => {
                for argument in arguments {
                    *argument = f(*argument);
                }
            }
            Return { return_values, .. } => {
                for return_value in return_values {
                    *return_value = f(*return_value);
                }
            }
        }
    }

    /// Apply a function to each value
    pub(crate) fn for_each_value<T>(&self, mut f: impl FnMut(ValueId) -> T) {
        use TerminatorInstruction::*;
        match self {
            JmpIf { condition, .. } => {
                f(*condition);
            }
            Jmp { arguments, .. } => {
                for argument in arguments {
                    f(*argument);
                }
            }
            Return { return_values, .. } => {
                for return_value in return_values {
                    f(*return_value);
                }
            }
        }
    }

    /// Mutate each BlockId to a new BlockId specified by the given mapping function.
    pub(crate) fn mutate_blocks(&mut self, mut f: impl FnMut(BasicBlockId) -> BasicBlockId) {
        use TerminatorInstruction::*;
        match self {
            JmpIf { then_destination, else_destination, .. } => {
                *then_destination = f(*then_destination);
                *else_destination = f(*else_destination);
            }
            Jmp { destination, .. } => {
                *destination = f(*destination);
            }
            Return { .. } => (),
        }
    }
}

/// Contains the result to Instruction::simplify, specifying how the instruction
/// should be simplified.
pub(crate) enum SimplifyResult {
    /// Replace this function's result with the given value
    SimplifiedTo(ValueId),

    /// Replace this function's results with the given values
    /// Used for when there are multiple return values from
    /// a function such as a tuple
    SimplifiedToMultiple(Vec<ValueId>),

    /// Replace this function with an simpler but equivalent instruction.
    SimplifiedToInstruction(Instruction),

    /// Replace this function with a set of simpler but equivalent instructions.
    /// This is currently only to be used for [`Instruction::Constrain`].
    SimplifiedToInstructionMultiple(Vec<Instruction>),

    /// Remove the instruction, it is unnecessary
    Remove,

    /// Instruction could not be simplified
    None,
}

impl SimplifyResult {
    pub(crate) fn instructions(self) -> Option<Vec<Instruction>> {
        match self {
            SimplifyResult::SimplifiedToInstruction(instruction) => Some(vec![instruction]),
            SimplifyResult::SimplifiedToInstructionMultiple(instructions) => Some(instructions),
            _ => None,
        }
    }
}<|MERGE_RESOLUTION|>--- conflicted
+++ resolved
@@ -259,15 +259,6 @@
         use Instruction::*;
 
         match self {
-<<<<<<< HEAD
-            Binary(bin) => {
-                // In ACIR, a division with a false predicate outputs (0,0), so it cannot replace another instruction unless they have the same predicate
-                bin.operator != BinaryOp::Div
-            }
-            Cast(_, _) | Truncate { .. } | Not(_) | IfElse { .. } => true,
-
-=======
->>>>>>> 102ff133
             // These either have side-effects or interact with memory
             Constrain(..)
             | EnableSideEffects { .. }
@@ -291,6 +282,7 @@
             | Cast(_, _)
             | Not(_)
             | Truncate { .. }
+            | IfElse { .. }
             | ArrayGet { .. }
             | ArraySet { .. } => !self.requires_acir_gen_predicate(dfg),
         }
@@ -316,12 +308,8 @@
             | Allocate
             | Load { .. }
             | ArrayGet { .. }
-<<<<<<< HEAD
-            | ArraySet { .. }
-            | IfElse { .. } => false,
-=======
+            | IfElse { .. }
             | ArraySet { .. } => true,
->>>>>>> 102ff133
 
             Constrain(..)
             | Store { .. }
@@ -375,6 +363,7 @@
             | Instruction::Allocate
             | Instruction::Load { .. }
             | Instruction::Store { .. }
+            | Instruction::IfElse { .. }
             | Instruction::IncrementRc { .. }
             | Instruction::DecrementRc { .. } => false,
         }
