use noirc_errors::Location;
use serde::{Deserialize, Serialize};
use std::hash::{Hash, Hasher};

use acvm::{
    acir::AcirField,
    acir::{
        circuit::{ErrorSelector, STRING_ERROR_SELECTOR},
        BlackBoxFunc,
    },
    FieldElement,
};
use fxhash::FxHasher;
use iter_extended::vecmap;
use noirc_frontend::hir_def::types::Type as HirType;

use crate::ssa::{ir::function::RuntimeType, opt::flatten_cfg::value_merger::ValueMerger};

use super::{
    basic_block::BasicBlockId,
    dfg::{CallStack, DataFlowGraph},
    function::Function,
    map::Id,
    types::{NumericType, Type},
    value::{Unresolved, Value, ValueId},
};

mod binary;
mod call;
mod cast;
mod constrain;

pub(crate) use binary::{Binary, BinaryOp};
use call::simplify_call;
use cast::simplify_cast;
use constrain::decompose_constrain;

/// Reference to an instruction
///
/// Note that InstructionIds are not unique. That is, two InstructionIds
/// may refer to the same Instruction data. This is because, although
/// identical, instructions may have different results based on their
/// placement within a block.
pub(crate) type InstructionId = Id<Instruction>;

/// These are similar to built-ins in other languages.
/// These can be classified under two categories:
/// - Opcodes which the IR knows the target machine has
/// special support for. (LowLevel)
/// - Opcodes which have no function definition in the
/// source code and must be processed by the IR. An example
/// of this is println.
#[derive(Debug, Copy, Clone, PartialEq, Eq, Hash, Serialize, Deserialize)]
pub(crate) enum Intrinsic {
    ArrayLen,
    ArrayAsStrUnchecked,
    AsSlice,
    AssertConstant,
    StaticAssert,
    SlicePushBack,
    SlicePushFront,
    SlicePopBack,
    SlicePopFront,
    SliceInsert,
    SliceRemove,
    ApplyRangeConstraint,
    StrAsBytes,
    ToBits(Endian),
    ToRadix(Endian),
    BlackBox(BlackBoxFunc),
    FromField,
    AsField,
    AsWitness,
    IsUnconstrained,
    DerivePedersenGenerators,
    FieldLessThan,
}

impl std::fmt::Display for Intrinsic {
    fn fmt(&self, f: &mut std::fmt::Formatter<'_>) -> std::fmt::Result {
        match self {
            Intrinsic::ArrayLen => write!(f, "array_len"),
            Intrinsic::ArrayAsStrUnchecked => write!(f, "array_as_str_unchecked"),
            Intrinsic::AsSlice => write!(f, "as_slice"),
            Intrinsic::AssertConstant => write!(f, "assert_constant"),
            Intrinsic::StaticAssert => write!(f, "static_assert"),
            Intrinsic::SlicePushBack => write!(f, "slice_push_back"),
            Intrinsic::SlicePushFront => write!(f, "slice_push_front"),
            Intrinsic::SlicePopBack => write!(f, "slice_pop_back"),
            Intrinsic::SlicePopFront => write!(f, "slice_pop_front"),
            Intrinsic::SliceInsert => write!(f, "slice_insert"),
            Intrinsic::SliceRemove => write!(f, "slice_remove"),
            Intrinsic::StrAsBytes => write!(f, "str_as_bytes"),
            Intrinsic::ApplyRangeConstraint => write!(f, "apply_range_constraint"),
            Intrinsic::ToBits(Endian::Big) => write!(f, "to_be_bits"),
            Intrinsic::ToBits(Endian::Little) => write!(f, "to_le_bits"),
            Intrinsic::ToRadix(Endian::Big) => write!(f, "to_be_radix"),
            Intrinsic::ToRadix(Endian::Little) => write!(f, "to_le_radix"),
            Intrinsic::BlackBox(function) => write!(f, "{function}"),
            Intrinsic::FromField => write!(f, "from_field"),
            Intrinsic::AsField => write!(f, "as_field"),
            Intrinsic::AsWitness => write!(f, "as_witness"),
            Intrinsic::IsUnconstrained => write!(f, "is_unconstrained"),
            Intrinsic::DerivePedersenGenerators => write!(f, "derive_pedersen_generators"),
            Intrinsic::FieldLessThan => write!(f, "field_less_than"),
        }
    }
}

impl Intrinsic {
    /// Returns whether the `Intrinsic` has side effects.
    ///
    /// If there are no side effects then the `Intrinsic` can be removed if the result is unused.
    pub(crate) fn has_side_effects(&self) -> bool {
        match self {
            Intrinsic::AssertConstant
            | Intrinsic::StaticAssert
            | Intrinsic::ApplyRangeConstraint
            | Intrinsic::AsWitness => true,

            // These apply a constraint that the input must fit into a specified number of limbs.
            Intrinsic::ToBits(_) | Intrinsic::ToRadix(_) => true,

            // These imply a check that the slice is non-empty and should fail otherwise.
            Intrinsic::SlicePopBack | Intrinsic::SlicePopFront | Intrinsic::SliceRemove => true,

            Intrinsic::ArrayLen
            | Intrinsic::ArrayAsStrUnchecked
            | Intrinsic::AsSlice
            | Intrinsic::SlicePushBack
            | Intrinsic::SlicePushFront
            | Intrinsic::SliceInsert
            | Intrinsic::StrAsBytes
            | Intrinsic::FromField
            | Intrinsic::AsField
            | Intrinsic::IsUnconstrained
            | Intrinsic::DerivePedersenGenerators
            | Intrinsic::FieldLessThan => false,

            // Some black box functions have side-effects
            Intrinsic::BlackBox(func) => matches!(
                func,
                BlackBoxFunc::RecursiveAggregation
                    | BlackBoxFunc::MultiScalarMul
                    | BlackBoxFunc::EmbeddedCurveAdd
            ),
        }
    }

    /// Lookup an Intrinsic by name and return it if found.
    /// If there is no such intrinsic by that name, None is returned.
    pub(crate) fn lookup(name: &str) -> Option<Intrinsic> {
        match name {
            "array_len" => Some(Intrinsic::ArrayLen),
            "array_as_str_unchecked" => Some(Intrinsic::ArrayAsStrUnchecked),
            "as_slice" => Some(Intrinsic::AsSlice),
            "assert_constant" => Some(Intrinsic::AssertConstant),
            "static_assert" => Some(Intrinsic::StaticAssert),
            "apply_range_constraint" => Some(Intrinsic::ApplyRangeConstraint),
            "slice_push_back" => Some(Intrinsic::SlicePushBack),
            "slice_push_front" => Some(Intrinsic::SlicePushFront),
            "slice_pop_back" => Some(Intrinsic::SlicePopBack),
            "slice_pop_front" => Some(Intrinsic::SlicePopFront),
            "slice_insert" => Some(Intrinsic::SliceInsert),
            "slice_remove" => Some(Intrinsic::SliceRemove),
            "str_as_bytes" => Some(Intrinsic::StrAsBytes),
            "to_le_radix" => Some(Intrinsic::ToRadix(Endian::Little)),
            "to_be_radix" => Some(Intrinsic::ToRadix(Endian::Big)),
            "to_le_bits" => Some(Intrinsic::ToBits(Endian::Little)),
            "to_be_bits" => Some(Intrinsic::ToBits(Endian::Big)),
            "from_field" => Some(Intrinsic::FromField),
            "as_field" => Some(Intrinsic::AsField),
            "as_witness" => Some(Intrinsic::AsWitness),
            "is_unconstrained" => Some(Intrinsic::IsUnconstrained),
            "derive_pedersen_generators" => Some(Intrinsic::DerivePedersenGenerators),
            "field_less_than" => Some(Intrinsic::FieldLessThan),

            other => BlackBoxFunc::lookup(other).map(Intrinsic::BlackBox),
        }
    }
}

/// The endian-ness of bits when encoding values as bits in e.g. ToBits or ToRadix
#[derive(Clone, Copy, Debug, Hash, PartialEq, Eq, Serialize, Deserialize)]
pub(crate) enum Endian {
    Big,
    Little,
}

#[derive(Debug, PartialEq, Eq, Hash, Clone, Serialize, Deserialize)]
/// Instructions are used to perform tasks.
/// The instructions that the IR is able to specify are listed below.
pub(crate) enum Instruction<R = Unresolved> {
    /// Binary Operations like +, -, *, /, ==, !=
    Binary(Binary<R>),

    /// Converts `Value` into Typ
    Cast(ValueId<R>, Type),

    /// Computes a bit wise not
    Not(ValueId<R>),

    /// Truncates `value` to `bit_size`
    Truncate { value: ValueId<R>, bit_size: u32, max_bit_size: u32 },

    /// Constrains two values to be equal to one another.
    Constrain(ValueId<R>, ValueId<R>, Option<ConstrainError<R>>),

    /// Range constrain `value` to `max_bit_size`
    RangeCheck { value: ValueId<R>, max_bit_size: u32, assert_message: Option<String> },

    /// Performs a function call with a list of its arguments.
    Call { func: ValueId<R>, arguments: Vec<ValueId<R>> },

    /// Allocates a region of memory. Note that this is not concerned with
    /// the type of memory, the type of element is determined when loading this memory.
    /// This is used for representing mutable variables and references.
    Allocate,

    /// Loads a value from memory.
    Load { address: ValueId<R> },

    /// Writes a value to memory.
    Store { address: ValueId<R>, value: ValueId<R> },

    /// Provides a context for all instructions that follow up until the next
    /// `EnableSideEffectsIf` is encountered, for stating a condition that determines whether
    /// such instructions are allowed to have side-effects.
    ///
    /// For example,
    /// ```text
    /// EnableSideEffectsIf condition0;
    /// code0;
    /// EnableSideEffectsIf condition1;
    /// code1;
    /// ```
    /// - `code0` will have side effects iff `condition0` evaluates to `true`
    /// - `code1` will have side effects iff `condition1` evaluates to `true`
    ///
    /// This instruction is only emitted after the cfg flattening pass, and is used to annotate
    /// instruction regions with an condition that corresponds to their position in the CFG's
    /// if-branching structure.
    EnableSideEffectsIf { condition: ValueId<R> },

    /// Retrieve a value from an array at the given index
    ArrayGet { array: ValueId<R>, index: ValueId<R> },

    /// Creates a new array with the new value at the given index. All other elements are identical
    /// to those in the given array. This will not modify the original array unless `mutable` is
    /// set. This flag is off by default and only enabled when optimizations determine it is safe.
    ArraySet { array: ValueId<R>, index: ValueId<R>, value: ValueId<R>, mutable: bool },

    /// An instruction to increment the reference count of a value.
    ///
    /// This currently only has an effect in Brillig code where array sharing and copy on write is
    /// implemented via reference counting. In ACIR code this is done with im::Vector and these
    /// IncrementRc instructions are ignored.
    IncrementRc { value: ValueId<R> },

    /// An instruction to decrement the reference count of a value.
    ///
    /// This currently only has an effect in Brillig code where array sharing and copy on write is
    /// implemented via reference counting. In ACIR code this is done with im::Vector and these
    /// DecrementRc instructions are ignored.
    DecrementRc { value: ValueId<R> },

    /// Merge two values returned from opposite branches of a conditional into one.
    ///
    /// ```text
    /// if then_condition {
    ///     then_value
    /// } else {   // else_condition = !then_condition
    ///     else_value
    /// }
    /// ```
    ///
    /// Where we save the result of !then_condition so that we have the same
    /// ValueId for it each time.
    IfElse {
        then_condition: ValueId<R>,
        then_value: ValueId<R>,
        else_condition: ValueId<R>,
        else_value: ValueId<R>,
    },

    /// Creates a new array or slice.
    ///
    /// `typ` should be an array or slice type with an element type
    /// matching each of the `elements` values' types.
    MakeArray { elements: im::Vector<ValueId>, typ: Type },
}

impl Instruction {
<<<<<<< HEAD
=======
    /// Returns a binary instruction with the given operator, lhs, and rhs
    pub(crate) fn binary(operator: BinaryOp, lhs: ValueId, rhs: ValueId) -> Instruction {
        Instruction::Binary(Binary { lhs, operator, rhs })
    }

    /// Returns the type that this instruction will return.
    pub(crate) fn result_type(&self) -> InstructionResultType {
        match self {
            Instruction::Binary(binary) => binary.result_type(),
            Instruction::Cast(_, typ) | Instruction::MakeArray { typ, .. } => {
                InstructionResultType::Known(typ.clone())
            }
            Instruction::Not(value)
            | Instruction::Truncate { value, .. }
            | Instruction::ArraySet { array: value, .. }
            | Instruction::IfElse { then_value: value, .. } => {
                InstructionResultType::Operand(*value)
            }
            Instruction::Constrain(..)
            | Instruction::Store { .. }
            | Instruction::IncrementRc { .. }
            | Instruction::DecrementRc { .. }
            | Instruction::RangeCheck { .. }
            | Instruction::EnableSideEffectsIf { .. } => InstructionResultType::None,
            Instruction::Allocate { .. }
            | Instruction::Load { .. }
            | Instruction::ArrayGet { .. }
            | Instruction::Call { .. } => InstructionResultType::Unknown,
        }
    }

    /// True if this instruction requires specifying the control type variables when
    /// inserting this instruction into a DataFlowGraph.
    pub(crate) fn requires_ctrl_typevars(&self) -> bool {
        matches!(self.result_type(), InstructionResultType::Unknown)
    }

    /// Indicates if the instruction can be safely replaced with the results of another instruction with the same inputs.
    /// If `deduplicate_with_predicate` is set, we assume we're deduplicating with the instruction
    /// and its predicate, rather than just the instruction. Setting this means instructions that
    /// rely on predicates can be deduplicated as well.
    pub(crate) fn can_be_deduplicated(
        &self,
        dfg: &DataFlowGraph,
        deduplicate_with_predicate: bool,
    ) -> bool {
        use Instruction::*;

        match self {
            // These either have side-effects or interact with memory
            EnableSideEffectsIf { .. }
            | Allocate
            | Load { .. }
            | Store { .. }
            | IncrementRc { .. }
            | DecrementRc { .. } => false,

            Call { func, .. } => match dfg[*func] {
                Value::Intrinsic(intrinsic) => !intrinsic.has_side_effects(),
                _ => false,
            },

            // We can deduplicate these instructions if we know the predicate is also the same.
            Constrain(..) | RangeCheck { .. } => deduplicate_with_predicate,

            // This should never be side-effectful
            MakeArray { .. } => true,

            // These can have different behavior depending on the EnableSideEffectsIf context.
            // Replacing them with a similar instruction potentially enables replacing an instruction
            // with one that was disabled. See
            // https://github.com/noir-lang/noir/pull/4716#issuecomment-2047846328.
            Binary(_)
            | Cast(_, _)
            | Not(_)
            | Truncate { .. }
            | IfElse { .. }
            | ArrayGet { .. }
            | ArraySet { .. } => {
                deduplicate_with_predicate || !self.requires_acir_gen_predicate(dfg)
            }
        }
    }

    pub(crate) fn can_eliminate_if_unused(&self, function: &Function) -> bool {
        use Instruction::*;
        match self {
            Binary(binary) => {
                if matches!(binary.operator, BinaryOp::Div | BinaryOp::Mod) {
                    if let Some(rhs) = function.dfg.get_numeric_constant(binary.rhs) {
                        rhs != FieldElement::zero()
                    } else {
                        false
                    }
                } else {
                    true
                }
            }
            Cast(_, _)
            | Not(_)
            | Truncate { .. }
            | Allocate
            | Load { .. }
            | ArrayGet { .. }
            | IfElse { .. }
            | ArraySet { .. }
            | MakeArray { .. } => true,

            // Store instructions must be removed by DIE in acir code, any load
            // instructions should already be unused by that point.
            //
            // Note that this check assumes that it is being performed after the flattening
            // pass and after the last mem2reg pass. This is currently the case for the DIE
            // pass where this check is done, but does mean that we cannot perform mem2reg
            // after the DIE pass.
            Store { .. } => {
                matches!(function.runtime(), RuntimeType::Acir(_))
                    && function.reachable_blocks().len() == 1
            }

            Constrain(..)
            | EnableSideEffectsIf { .. }
            | IncrementRc { .. }
            | DecrementRc { .. }
            | RangeCheck { .. } => false,

            // Some `Intrinsic`s have side effects so we must check what kind of `Call` this is.
            Call { func, .. } => match function.dfg[*func] {
                // Explicitly allows removal of unused ec operations, even if they can fail
                Value::Intrinsic(Intrinsic::BlackBox(BlackBoxFunc::MultiScalarMul))
                | Value::Intrinsic(Intrinsic::BlackBox(BlackBoxFunc::EmbeddedCurveAdd)) => true,
                Value::Intrinsic(intrinsic) => !intrinsic.has_side_effects(),

                // All foreign functions are treated as having side effects.
                // This is because they can be used to pass information
                // from the ACVM to the external world during execution.
                Value::ForeignFunction(_) => false,

                // We must assume that functions contain a side effect as we cannot inspect more deeply.
                Value::Function(_) => false,

                _ => false,
            },
        }
    }

    /// If true the instruction will depends on enable_side_effects context during acir-gen
    pub(crate) fn requires_acir_gen_predicate(&self, dfg: &DataFlowGraph) -> bool {
        match self {
            Instruction::Binary(binary)
                if matches!(binary.operator, BinaryOp::Div | BinaryOp::Mod) =>
            {
                true
            }

            Instruction::ArrayGet { array, index } => {
                // `ArrayGet`s which read from "known good" indices from an array should not need a predicate.
                !dfg.is_safe_index(*index, *array)
            }

            Instruction::EnableSideEffectsIf { .. } | Instruction::ArraySet { .. } => true,

            Instruction::Call { func, .. } => match dfg[*func] {
                Value::Function(_) => true,
                Value::Intrinsic(intrinsic) => {
                    matches!(intrinsic, Intrinsic::SliceInsert | Intrinsic::SliceRemove)
                }
                _ => false,
            },
            Instruction::Cast(_, _)
            | Instruction::Binary(_)
            | Instruction::Not(_)
            | Instruction::Truncate { .. }
            | Instruction::Constrain(_, _, _)
            | Instruction::RangeCheck { .. }
            | Instruction::Allocate
            | Instruction::Load { .. }
            | Instruction::Store { .. }
            | Instruction::IfElse { .. }
            | Instruction::IncrementRc { .. }
            | Instruction::DecrementRc { .. }
            | Instruction::MakeArray { .. } => false,
        }
    }

    /// Maps each ValueId inside this instruction to a new ValueId, returning the new instruction.
    /// Note that the returned instruction is fresh and will not have an assigned InstructionId
    /// until it is manually inserted in a DataFlowGraph later.
    pub(crate) fn map_values(&self, mut f: impl FnMut(ValueId) -> ValueId) -> Instruction {
        match self {
            Instruction::Binary(binary) => Instruction::Binary(Binary {
                lhs: f(binary.lhs),
                rhs: f(binary.rhs),
                operator: binary.operator,
            }),
            Instruction::Cast(value, typ) => Instruction::Cast(f(*value), typ.clone()),
            Instruction::Not(value) => Instruction::Not(f(*value)),
            Instruction::Truncate { value, bit_size, max_bit_size } => Instruction::Truncate {
                value: f(*value),
                bit_size: *bit_size,
                max_bit_size: *max_bit_size,
            },
            Instruction::Constrain(lhs, rhs, assert_message) => {
                // Must map the `lhs` and `rhs` first as the value `f` is moved with the closure
                let lhs = f(*lhs);
                let rhs = f(*rhs);
                let assert_message = assert_message.as_ref().map(|error| match error {
                    ConstrainError::Dynamic(selector, payload_values) => ConstrainError::Dynamic(
                        *selector,
                        vecmap(payload_values.iter().copied(), f),
                    ),
                    _ => error.clone(),
                });
                Instruction::Constrain(lhs, rhs, assert_message)
            }
            Instruction::Call { func, arguments } => Instruction::Call {
                func: f(*func),
                arguments: vecmap(arguments.iter().copied(), f),
            },
            Instruction::Allocate => Instruction::Allocate,
            Instruction::Load { address } => Instruction::Load { address: f(*address) },
            Instruction::Store { address, value } => {
                Instruction::Store { address: f(*address), value: f(*value) }
            }
            Instruction::EnableSideEffectsIf { condition } => {
                Instruction::EnableSideEffectsIf { condition: f(*condition) }
            }
            Instruction::ArrayGet { array, index } => {
                Instruction::ArrayGet { array: f(*array), index: f(*index) }
            }
            Instruction::ArraySet { array, index, value, mutable } => Instruction::ArraySet {
                array: f(*array),
                index: f(*index),
                value: f(*value),
                mutable: *mutable,
            },
            Instruction::IncrementRc { value } => Instruction::IncrementRc { value: f(*value) },
            Instruction::DecrementRc { value } => Instruction::DecrementRc { value: f(*value) },
            Instruction::RangeCheck { value, max_bit_size, assert_message } => {
                Instruction::RangeCheck {
                    value: f(*value),
                    max_bit_size: *max_bit_size,
                    assert_message: assert_message.clone(),
                }
            }
            Instruction::IfElse { then_condition, then_value, else_condition, else_value } => {
                Instruction::IfElse {
                    then_condition: f(*then_condition),
                    then_value: f(*then_value),
                    else_condition: f(*else_condition),
                    else_value: f(*else_value),
                }
            }
            Instruction::MakeArray { elements, typ } => Instruction::MakeArray {
                elements: elements.iter().copied().map(f).collect(),
                typ: typ.clone(),
            },
        }
    }

>>>>>>> 4cd0c1e6
    /// Applies a function to each input value this instruction holds.
    pub(crate) fn for_each_value<T>(&self, mut f: impl FnMut(ValueId) -> T) {
        match self {
            Instruction::Binary(binary) => {
                f(binary.lhs);
                f(binary.rhs);
            }
            Instruction::Call { func, arguments } => {
                f(*func);
                for argument in arguments {
                    f(*argument);
                }
            }
            Instruction::Cast(value, _)
            | Instruction::Not(value)
            | Instruction::Truncate { value, .. }
            | Instruction::Load { address: value } => {
                f(*value);
            }
            Instruction::Constrain(lhs, rhs, assert_error) => {
                f(*lhs);
                f(*rhs);
                if let Some(ConstrainError::Dynamic(_, values)) = assert_error.as_ref() {
                    values.iter().for_each(|&val| {
                        f(val);
                    });
                }
            }

            Instruction::Store { address, value } => {
                f(*address);
                f(*value);
            }
            Instruction::Allocate { .. } => (),
            Instruction::ArrayGet { array, index } => {
                f(*array);
                f(*index);
            }
            Instruction::ArraySet { array, index, value, mutable: _ } => {
                f(*array);
                f(*index);
                f(*value);
            }
            Instruction::EnableSideEffectsIf { condition } => {
                f(*condition);
            }
            Instruction::IncrementRc { value }
            | Instruction::DecrementRc { value }
            | Instruction::RangeCheck { value, .. } => {
                f(*value);
            }
            Instruction::IfElse { then_condition, then_value, else_condition, else_value } => {
                f(*then_condition);
                f(*then_value);
                f(*else_condition);
                f(*else_value);
            }
            Instruction::MakeArray { elements, typ: _ } => {
                for element in elements {
                    f(*element);
                }
            }
        }
    }

    /// Try to simplify this instruction. If the instruction can be simplified to a known value,
    /// that value is returned. Otherwise None is returned.
    ///
    /// The `block` parameter indicates the block this new instruction will be inserted into
    /// after this call.
    pub(crate) fn simplify(
        &self,
        dfg: &mut DataFlowGraph,
        block: BasicBlockId,
        ctrl_typevars: Option<Vec<Type>>,
        call_stack: &CallStack,
    ) -> SimplifyResult {
        use SimplifyResult::*;
        match self {
            Instruction::Binary(binary) => binary.simplify(dfg),
            Instruction::Cast(value, typ) => simplify_cast(*value, typ, dfg),
            Instruction::Not(value) => {
                match &dfg[dfg.resolve(*value)] {
                    // Limit optimizing ! on constants to only booleans. If we tried it on fields,
                    // there is no Not on FieldElement, so we'd need to convert between u128. This
                    // would be incorrect however since the extra bits on the field would not be flipped.
                    Value::NumericConstant { constant, typ } if typ.is_unsigned() => {
                        // As we're casting to a `u128`, we need to clear out any upper bits that the NOT fills.
                        let value = !constant.to_u128() % (1 << typ.bit_size());
                        SimplifiedTo(dfg.make_constant(value.into(), typ.clone()))
                    }
                    Value::Instruction { instruction, .. } => {
                        // !!v => v
                        if let Instruction::Not(value) = &dfg[*instruction] {
                            SimplifiedTo(*value)
                        } else {
                            None
                        }
                    }
                    _ => None,
                }
            }
            Instruction::Constrain(lhs, rhs, msg) => {
                let constraints = decompose_constrain(*lhs, *rhs, msg, dfg);
                if constraints.is_empty() {
                    Remove
                } else {
                    SimplifiedToInstructionMultiple(constraints)
                }
            }
            Instruction::ArrayGet { array, index } => {
                if let Some(index) = dfg.get_numeric_constant(*index) {
                    try_optimize_array_get_from_previous_set(dfg, *array, index)
                } else {
                    None
                }
            }
            Instruction::ArraySet { array: array_id, index: index_id, value, .. } => {
                let array = dfg.get_array_constant(*array_id);
                let index = dfg.get_numeric_constant(*index_id);
                if let (Some((array, _element_type)), Some(index)) = (array, index) {
                    let index =
                        index.try_to_u32().expect("Expected array index to fit in u32") as usize;

                    if index < array.len() {
                        let elements = array.update(index, *value);
                        let typ = dfg.type_of_value(*array_id);
                        let instruction = Instruction::MakeArray { elements, typ };
                        let new_array = dfg.insert_instruction_and_results(
                            instruction,
                            block,
                            Option::None,
                            call_stack.clone(),
                        );
                        return SimplifiedTo(new_array.first());
                    }
                }

                try_optimize_array_set_from_previous_get(dfg, *array_id, *index_id, *value)
            }
            Instruction::Truncate { value, bit_size, max_bit_size } => {
                if bit_size == max_bit_size {
                    return SimplifiedTo(*value);
                }
                if let Some((numeric_constant, typ)) = dfg.get_numeric_constant_with_type(*value) {
                    let integer_modulus = 2_u128.pow(*bit_size);
                    let truncated = numeric_constant.to_u128() % integer_modulus;
                    SimplifiedTo(dfg.make_constant(truncated.into(), typ))
                } else if let Value::Instruction { instruction, .. } = &dfg[dfg.resolve(*value)] {
                    match &dfg[*instruction] {
                        Instruction::Truncate { bit_size: src_bit_size, .. } => {
                            // If we're truncating the value to fit into the same or larger bit size then this is a noop.
                            if src_bit_size <= bit_size && src_bit_size <= max_bit_size {
                                SimplifiedTo(*value)
                            } else {
                                None
                            }
                        }

                        Instruction::Binary(Binary {
                            lhs, rhs, operator: BinaryOp::Div, ..
                        }) if dfg.is_constant(*rhs) => {
                            // If we're truncating the result of a division by a constant denominator, we can
                            // reason about the maximum bit size of the result and whether a truncation is necessary.

                            let numerator_type = dfg.type_of_value(*lhs);
                            let max_numerator_bits = numerator_type.bit_size();

                            let divisor = dfg
                                .get_numeric_constant(*rhs)
                                .expect("rhs is checked to be constant.");
                            let divisor_bits = divisor.num_bits();

                            // 2^{max_quotient_bits} = 2^{max_numerator_bits} / 2^{divisor_bits}
                            // => max_quotient_bits = max_numerator_bits - divisor_bits
                            //
                            // In order for the truncation to be a noop, we then require `max_quotient_bits < bit_size`.
                            let max_quotient_bits = max_numerator_bits - divisor_bits;
                            if max_quotient_bits < *bit_size {
                                SimplifiedTo(*value)
                            } else {
                                None
                            }
                        }

                        _ => None,
                    }
                } else {
                    None
                }
            }
            Instruction::Call { func, arguments } => {
                simplify_call(*func, arguments, dfg, block, ctrl_typevars, call_stack)
            }
            Instruction::EnableSideEffectsIf { condition } => {
                if let Some(last) = dfg[block].instructions().last().copied() {
                    let last = &mut dfg[last];
                    if matches!(last, Instruction::EnableSideEffectsIf { .. }) {
                        *last = Instruction::EnableSideEffectsIf { condition: *condition };
                        return Remove;
                    }
                }
                None
            }
            Instruction::Allocate { .. } => None,
            Instruction::Load { .. } => None,
            Instruction::Store { .. } => None,
            Instruction::IncrementRc { .. } => None,
            Instruction::DecrementRc { .. } => None,
            Instruction::RangeCheck { value, max_bit_size, .. } => {
                let max_potential_bits = dfg.get_value_max_num_bits(*value);
                if max_potential_bits < *max_bit_size {
                    Remove
                } else {
                    None
                }
            }
            Instruction::IfElse { then_condition, then_value, else_condition, else_value } => {
                let typ = dfg.type_of_value(*then_value);

                if let Some(constant) = dfg.get_numeric_constant(*then_condition) {
                    if constant.is_one() {
                        return SimplifiedTo(*then_value);
                    } else if constant.is_zero() {
                        return SimplifiedTo(*else_value);
                    }
                }

                let then_value = dfg.resolve(*then_value);
                let else_value = dfg.resolve(*else_value);
                if then_value == else_value {
                    return SimplifiedTo(then_value.into());
                }

                if matches!(&typ, Type::Numeric(_)) {
                    let then_condition = *then_condition;
                    let else_condition = *else_condition;

                    let result = ValueMerger::merge_numeric_values(
                        dfg,
                        block,
                        then_condition,
                        else_condition,
                        then_value.into(),
                        else_value.into(),
                    );
                    SimplifiedTo(result)
                } else {
                    None
                }
            }
            Instruction::MakeArray { .. } => None,
        }
    }

    /// Pretend the value IDs have been resolved.
    #[cfg(test)]
    pub(crate) fn resolved(&self) -> Instruction<super::value::Resolved> {
        self.map_values(|v| v.resolved())
    }
}

impl<R> Instruction<R> {
    /// Returns a binary instruction with the given operator, lhs, and rhs
    pub(crate) fn binary(operator: BinaryOp, lhs: ValueId<R>, rhs: ValueId<R>) -> Instruction<R> {
        Instruction::Binary(Binary { lhs, operator, rhs })
    }

    /// Returns the type that this instruction will return.
    pub(crate) fn result_type(&self) -> InstructionResultType<R> {
        match self {
            Instruction::Binary(binary) => binary.result_type(),
            Instruction::Cast(_, typ) => InstructionResultType::Known(typ.clone()),
            Instruction::Not(value)
            | Instruction::Truncate { value, .. }
            | Instruction::ArraySet { array: value, .. }
            | Instruction::IfElse { then_value: value, .. } => {
                InstructionResultType::Operand(*value)
            }
            Instruction::Constrain(..)
            | Instruction::Store { .. }
            | Instruction::IncrementRc { .. }
            | Instruction::DecrementRc { .. }
            | Instruction::RangeCheck { .. }
            | Instruction::EnableSideEffectsIf { .. } => InstructionResultType::None,
            Instruction::Allocate { .. }
            | Instruction::Load { .. }
            | Instruction::ArrayGet { .. }
            | Instruction::Call { .. } => InstructionResultType::Unknown,
        }
    }

    /// True if this instruction requires specifying the control type variables when
    /// inserting this instruction into a DataFlowGraph.
    pub(crate) fn requires_ctrl_typevars(&self) -> bool {
        matches!(self.result_type(), InstructionResultType::Unknown)
    }

    /// Maps each ValueId inside this instruction to a new ValueId, returning the new instruction.
    /// Note that the returned instruction is fresh and will not have an assigned InstructionId
    /// until it is manually inserted in a DataFlowGraph later.
    pub(crate) fn map_values<S>(
        &self,
        mut f: impl FnMut(ValueId<R>) -> ValueId<S>,
    ) -> Instruction<S> {
        match self {
            Instruction::Binary(binary) => Instruction::Binary(Binary {
                lhs: f(binary.lhs),
                rhs: f(binary.rhs),
                operator: binary.operator,
            }),
            Instruction::Cast(value, typ) => Instruction::Cast(f(*value), typ.clone()),
            Instruction::Not(value) => Instruction::Not(f(*value)),
            Instruction::Truncate { value, bit_size, max_bit_size } => Instruction::Truncate {
                value: f(*value),
                bit_size: *bit_size,
                max_bit_size: *max_bit_size,
            },
            Instruction::Constrain(lhs, rhs, assert_message) => {
                // Must map the `lhs` and `rhs` first as the value `f` is moved with the closure
                let lhs = f(*lhs);
                let rhs = f(*rhs);
                let assert_message = assert_message.as_ref().map(|error| match error {
                    ConstrainError::Dynamic(selector, payload_values) => ConstrainError::Dynamic(
                        *selector,
                        payload_values.iter().map(|&value| f(value)).collect(),
                    ),
                    ConstrainError::StaticString(s) => ConstrainError::StaticString(s.clone()),
                });
                Instruction::Constrain(lhs, rhs, assert_message)
            }
            Instruction::Call { func, arguments } => Instruction::Call {
                func: f(*func),
                arguments: vecmap(arguments.iter().copied(), f),
            },
            Instruction::Allocate => Instruction::Allocate,
            Instruction::Load { address } => Instruction::Load { address: f(*address) },
            Instruction::Store { address, value } => {
                Instruction::Store { address: f(*address), value: f(*value) }
            }
            Instruction::EnableSideEffectsIf { condition } => {
                Instruction::EnableSideEffectsIf { condition: f(*condition) }
            }
            Instruction::ArrayGet { array, index } => {
                Instruction::ArrayGet { array: f(*array), index: f(*index) }
            }
            Instruction::ArraySet { array, index, value, mutable } => Instruction::ArraySet {
                array: f(*array),
                index: f(*index),
                value: f(*value),
                mutable: *mutable,
            },
            Instruction::IncrementRc { value } => Instruction::IncrementRc { value: f(*value) },
            Instruction::DecrementRc { value } => Instruction::DecrementRc { value: f(*value) },
            Instruction::RangeCheck { value, max_bit_size, assert_message } => {
                Instruction::RangeCheck {
                    value: f(*value),
                    max_bit_size: *max_bit_size,
                    assert_message: assert_message.clone(),
                }
            }
            Instruction::IfElse { then_condition, then_value, else_condition, else_value } => {
                Instruction::IfElse {
                    then_condition: f(*then_condition),
                    then_value: f(*then_value),
                    else_condition: f(*else_condition),
                    else_value: f(*else_value),
                }
            }
        }
    }

    /// If true the instruction will depends on enable_side_effects context during acir-gen
    pub(crate) fn requires_acir_gen_predicate(&self, dfg: &DataFlowGraph) -> bool {
        match self {
            Instruction::Binary(binary)
                if matches!(binary.operator, BinaryOp::Div | BinaryOp::Mod) =>
            {
                true
            }

            Instruction::ArrayGet { array, index } => {
                // `ArrayGet`s which read from "known good" indices from an array should not need a predicate.
                !dfg.is_safe_index(index.into(), array.into())
            }

            Instruction::EnableSideEffectsIf { .. } | Instruction::ArraySet { .. } => true,

            Instruction::Call { func, .. } => match dfg[func.unresolved()] {
                Value::Function(_) => true,
                Value::Intrinsic(intrinsic) => {
                    matches!(intrinsic, Intrinsic::SliceInsert | Intrinsic::SliceRemove)
                }
                _ => false,
            },
            Instruction::Cast(_, _)
            | Instruction::Binary(_)
            | Instruction::Not(_)
            | Instruction::Truncate { .. }
            | Instruction::Constrain(_, _, _)
            | Instruction::RangeCheck { .. }
            | Instruction::Allocate
            | Instruction::Load { .. }
            | Instruction::Store { .. }
            | Instruction::IfElse { .. }
            | Instruction::IncrementRc { .. }
            | Instruction::DecrementRc { .. } => false,
        }
    }

    /// Indicates if the instruction can be safely replaced with the results of another instruction with the same inputs.
    /// If `deduplicate_with_predicate` is set, we assume we're deduplicating with the instruction
    /// and its predicate, rather than just the instruction. Setting this means instructions that
    /// rely on predicates can be deduplicated as well.
    pub(crate) fn can_be_deduplicated(
        &self,
        dfg: &DataFlowGraph,
        deduplicate_with_predicate: bool,
    ) -> bool {
        use Instruction::*;

        match self {
            // These either have side-effects or interact with memory
            EnableSideEffectsIf { .. }
            | Allocate
            | Load { .. }
            | Store { .. }
            | IncrementRc { .. }
            | DecrementRc { .. } => false,

            Call { func, .. } => match dfg[func.unresolved()] {
                Value::Intrinsic(intrinsic) => !intrinsic.has_side_effects(),
                _ => false,
            },

            // We can deduplicate these instructions if we know the predicate is also the same.
            Constrain(..) | RangeCheck { .. } => deduplicate_with_predicate,

            // These can have different behavior depending on the EnableSideEffectsIf context.
            // Replacing them with a similar instruction potentially enables replacing an instruction
            // with one that was disabled. See
            // https://github.com/noir-lang/noir/pull/4716#issuecomment-2047846328.
            Binary(_)
            | Cast(_, _)
            | Not(_)
            | Truncate { .. }
            | IfElse { .. }
            | ArrayGet { .. }
            | ArraySet { .. } => {
                deduplicate_with_predicate || !self.requires_acir_gen_predicate(dfg)
            }
        }
    }

    pub(crate) fn can_eliminate_if_unused(&self, dfg: &DataFlowGraph) -> bool {
        use Instruction::*;
        match self {
            Binary(binary) => {
                if matches!(binary.operator, BinaryOp::Div | BinaryOp::Mod) {
                    if let Some(rhs) = dfg.get_numeric_constant(binary.rhs.unresolved()) {
                        rhs != FieldElement::zero()
                    } else {
                        false
                    }
                } else {
                    true
                }
            }
            Cast(_, _)
            | Not(_)
            | Truncate { .. }
            | Allocate
            | Load { .. }
            | ArrayGet { .. }
            | IfElse { .. }
            | ArraySet { .. } => true,

            Constrain(..)
            | Store { .. }
            | EnableSideEffectsIf { .. }
            | IncrementRc { .. }
            | DecrementRc { .. }
            | RangeCheck { .. } => false,

            // Some `Intrinsic`s have side effects so we must check what kind of `Call` this is.
            Call { func, .. } => match dfg[func.unresolved()] {
                // Explicitly allows removal of unused ec operations, even if they can fail
                Value::Intrinsic(Intrinsic::BlackBox(BlackBoxFunc::MultiScalarMul))
                | Value::Intrinsic(Intrinsic::BlackBox(BlackBoxFunc::EmbeddedCurveAdd)) => true,
                Value::Intrinsic(intrinsic) => !intrinsic.has_side_effects(),

                // All foreign functions are treated as having side effects.
                // This is because they can be used to pass information
                // from the ACVM to the external world during execution.
                Value::ForeignFunction(_) => false,

                // We must assume that functions contain a side effect as we cannot inspect more deeply.
                Value::Function(_) => false,

                _ => false,
            },
        }
    }
}

/// Given a chain of operations like:
/// v1 = array_set [10, 11, 12], index 1, value: 5
/// v2 = array_set v1, index 2, value: 6
/// v3 = array_set v2, index 2, value: 7
/// v4 = array_get v3, index 1
///
/// We want to optimize `v4` to `10`. To do this we need to follow the array value
/// through several array sets. For each array set:
/// - If the index is non-constant we fail the optimization since any index may be changed
/// - If the index is constant and is our target index, we conservatively fail the optimization
///   in case the array_set is disabled from a previous `enable_side_effects_if` and the array get
///   was not.
/// - Otherwise, we check the array value of the array set.
///   - If the array value is constant, we use that array.
///   - If the array value is from a previous array-set, we recur.
fn try_optimize_array_get_from_previous_set(
    dfg: &DataFlowGraph,
    mut array_id: ValueId,
    target_index: FieldElement,
) -> SimplifyResult {
    let mut elements = None;

    // Arbitrary number of maximum tries just to prevent this optimization from taking too long.
    let max_tries = 5;
    for _ in 0..max_tries {
        match &dfg[array_id] {
            Value::Instruction { instruction, .. } => {
                match &dfg[*instruction] {
                    Instruction::ArraySet { array, index, value, .. } => {
                        if let Some(constant) = dfg.get_numeric_constant(*index) {
                            if constant == target_index {
                                return SimplifyResult::SimplifiedTo(*value);
                            }

                            array_id = *array; // recur
                        } else {
                            return SimplifyResult::None;
                        }
                    }
                    Instruction::MakeArray { elements: array, typ: _ } => {
                        elements = Some(array.clone());
                        break;
                    }
                    _ => return SimplifyResult::None,
                }
            }
            _ => return SimplifyResult::None,
        }
    }

    if let (Some(array), Some(index)) = (elements, target_index.try_to_u64()) {
        let index = index as usize;
        if index < array.len() {
            return SimplifyResult::SimplifiedTo(array[index]);
        }
    }
    SimplifyResult::None
}

/// If we have an array set whose value is from an array get on the same array at the same index,
/// we can simplify that array set to the array we were looking to perform an array set upon.
///
/// Simple case:
/// v3 = array_get v1, index v2
/// v5 = array_set v1, index v2, value v3
///
/// If we could not immediately simplify the array set from its value, we can try to follow
/// the array set backwards in the case we have constant indices:
///
/// v3 = array_get v1, index 1
/// v5 = array_set v1, index 2, value [Field 100, Field 101, Field 102]
/// v7 = array_set mut v5, index 1, value v3
///
/// We want to optimize `v7` to `v5`. We see that `v3` comes from an array get to `v1`. We follow `v5` backwards and see an array set
/// to `v1` and see that the previous array set occurs to a different constant index.
///
/// For each array_set:
/// - If the index is non-constant we fail the optimization since any index may be changed.
/// - If the index is constant and is our target index, we conservatively fail the optimization.
/// - Otherwise, we check the array value of the `array_set`. We will refer to this array as array'.
///   In the case above, array' is `v1` from `v5 = array set ...`
///   - If the original `array_set` value comes from an `array_get`, check the array in that `array_get` against array'.
///   - If the two values are equal we can simplify.
///     - Continuing the example above, as we have `v3 = array_get v1, index 1`, `v1` is
///       what we want to check against array'. We now know we can simplify `v7` to `v5` as it is unchanged.
///   - If they are not equal, recur marking the current `array_set` array as the new array id to use in the checks
fn try_optimize_array_set_from_previous_get(
    dfg: &DataFlowGraph,
    mut array_id: ValueId,
    target_index: ValueId,
    target_value: ValueId,
) -> SimplifyResult {
    let array_from_get = match &dfg[target_value] {
        Value::Instruction { instruction, .. } => match &dfg[*instruction] {
            Instruction::ArrayGet { array, index } => {
                if array_id.unresolved_eq(array) && target_index.unresolved_eq(index) {
                    // If array and index match from the value, we can immediately simplify
                    return SimplifyResult::SimplifiedTo(array_id);
                } else if target_index.unresolved_eq(index) {
                    *array
                } else {
                    return SimplifyResult::None;
                }
            }
            _ => return SimplifyResult::None,
        },
        _ => return SimplifyResult::None,
    };

    // At this point we have determined that the value we are writing in the `array_set` instruction
    // comes from an `array_get` from the same index at which we want to write it at.
    // It's possible that we're acting on the same array where other indices have been mutated in between
    // the `array_get` and `array_set` (resulting in the `array_id` not matching).
    //
    // We then inspect the set of `array_set`s which which led to the current array the `array_set` is acting on.
    // If we can work back to the array on which the `array_get` was reading from without having another `array_set`
    // act on the same index then we can be sure that the new `array_set` can be removed without affecting the final result.
    let Some(target_index) = dfg.get_numeric_constant(target_index) else {
        return SimplifyResult::None;
    };

    let original_array_id = array_id;
    // Arbitrary number of maximum tries just to prevent this optimization from taking too long.
    let max_tries = 5;
    for _ in 0..max_tries {
        match &dfg[array_id] {
            Value::Instruction { instruction, .. } => match &dfg[*instruction] {
                Instruction::ArraySet { array, index, .. } => {
                    let Some(index) = dfg.get_numeric_constant(*index) else {
                        return SimplifyResult::None;
                    };

                    if index == target_index {
                        return SimplifyResult::None;
                    }

                    if array_from_get.unresolved_eq(array) {
                        return SimplifyResult::SimplifiedTo(original_array_id);
                    }

                    array_id = *array; // recur
                }
                _ => return SimplifyResult::None,
            },
            _ => return SimplifyResult::None,
        }
    }

    SimplifyResult::None
}

pub(crate) type ErrorType = HirType;

pub(crate) fn error_selector_from_type(typ: &ErrorType) -> ErrorSelector {
    match typ {
        ErrorType::String(_) => STRING_ERROR_SELECTOR,
        _ => {
            let mut hasher = FxHasher::default();
            typ.hash(&mut hasher);
            let hash = hasher.finish();
            assert!(hash != 0, "ICE: Error type {} collides with the string error type", typ);
            ErrorSelector::new(hash)
        }
    }
}

#[derive(Debug, PartialEq, Eq, Hash, Clone, Serialize, Deserialize)]
pub(crate) enum ConstrainError<R = Unresolved> {
    // Static string errors are not handled inside the program as data for efficiency reasons.
    StaticString(String),
    // These errors are handled by the program as data.
    Dynamic(ErrorSelector, Vec<ValueId<R>>),
}

impl From<String> for ConstrainError {
    fn from(value: String) -> Self {
        ConstrainError::StaticString(value)
    }
}

impl From<String> for Box<ConstrainError> {
    fn from(value: String) -> Self {
        Box::new(value.into())
    }
}

/// The possible return values for Instruction::return_types
pub(crate) enum InstructionResultType<R = Unresolved> {
    /// The result type of this instruction matches that of this operand
    Operand(ValueId<R>),

    /// The result type of this instruction is known to be this type - independent of its operands.
    Known(Type),

    /// The result type of this function is unknown and separate from its operand types.
    /// This occurs for function calls and load operations.
    Unknown,

    /// This instruction does not return any results.
    None,
}

/// These are operations which can exit a basic block
/// ie control flow type operations
///
/// Since our IR needs to be in SSA form, it makes sense
/// to split up instructions like this, as we are sure that these instructions
/// will not be in the list of instructions for a basic block.
#[derive(Debug, PartialEq, Eq, Hash, Clone, Serialize, Deserialize)]
pub(crate) enum TerminatorInstruction<R = Unresolved> {
    /// Control flow
    ///
    /// Jump If
    ///
    /// If the condition is true: jump to the specified `then_destination`.
    /// Otherwise, jump to the specified `else_destination`.
    JmpIf {
        condition: ValueId<R>,
        then_destination: BasicBlockId,
        else_destination: BasicBlockId,
        call_stack: CallStack,
    },

    /// Unconditional Jump
    ///
    /// Jumps to specified `destination` with `arguments`.
    /// The CallStack here is expected to be used to issue an error when the start range of
    /// a for loop cannot be deduced at compile-time.
    Jmp { destination: BasicBlockId, arguments: Vec<ValueId<R>>, call_stack: CallStack },

    /// Return from the current function with the given return values.
    ///
    /// All finished functions should have exactly 1 return instruction.
    /// Functions with early returns should instead be structured to
    /// unconditionally jump to a single exit block with the return values
    /// as the block arguments. Then the exit block can terminate in a return
    /// instruction returning these values.
    Return { return_values: Vec<ValueId<R>>, call_stack: CallStack },
}

impl<R> TerminatorInstruction<R> {
    /// Map each ValueId in this terminator to a new value.
    pub(crate) fn map_values<S>(
        &self,
        mut f: impl FnMut(ValueId<R>) -> ValueId<S>,
    ) -> TerminatorInstruction<S> {
        use TerminatorInstruction::*;
        match self {
            JmpIf { condition, then_destination, else_destination, call_stack } => JmpIf {
                condition: f(*condition),
                then_destination: *then_destination,
                else_destination: *else_destination,
                call_stack: call_stack.clone(),
            },
            Jmp { destination, arguments, call_stack } => Jmp {
                destination: *destination,
                arguments: vecmap(arguments, |value| f(*value)),
                call_stack: call_stack.clone(),
            },
            Return { return_values, call_stack } => Return {
                return_values: vecmap(return_values, |value| f(*value)),
                call_stack: call_stack.clone(),
            },
        }
    }
}

impl TerminatorInstruction {
    /// Mutate each ValueId to a new ValueId using the given mapping function
    pub(crate) fn mutate_values(&mut self, mut f: impl FnMut(ValueId) -> ValueId) {
        use TerminatorInstruction::*;
        match self {
            JmpIf { condition, .. } => {
                *condition = f(*condition);
            }
            Jmp { arguments, .. } => {
                for argument in arguments {
                    *argument = f(*argument);
                }
            }
            Return { return_values, .. } => {
                for return_value in return_values {
                    *return_value = f(*return_value);
                }
            }
        }
    }

    /// Apply a function to each value
    pub(crate) fn for_each_value<T>(&self, mut f: impl FnMut(ValueId) -> T) {
        use TerminatorInstruction::*;
        match self {
            JmpIf { condition, .. } => {
                f(*condition);
            }
            Jmp { arguments, .. } => {
                for argument in arguments {
                    f(*argument);
                }
            }
            Return { return_values, .. } => {
                for return_value in return_values {
                    f(*return_value);
                }
            }
        }
    }

    /// Mutate each BlockId to a new BlockId specified by the given mapping function.
    pub(crate) fn mutate_blocks(&mut self, mut f: impl FnMut(BasicBlockId) -> BasicBlockId) {
        use TerminatorInstruction::*;
        match self {
            JmpIf { then_destination, else_destination, .. } => {
                *then_destination = f(*then_destination);
                *else_destination = f(*else_destination);
            }
            Jmp { destination, .. } => {
                *destination = f(*destination);
            }
            Return { .. } => (),
        }
    }

    pub(crate) fn call_stack(&self) -> im::Vector<Location> {
        match self {
            TerminatorInstruction::JmpIf { call_stack, .. }
            | TerminatorInstruction::Jmp { call_stack, .. }
            | TerminatorInstruction::Return { call_stack, .. } => call_stack.clone(),
        }
    }
}

/// Contains the result to Instruction::simplify, specifying how the instruction
/// should be simplified.
pub(crate) enum SimplifyResult<R = Unresolved> {
    /// Replace this function's result with the given value
    SimplifiedTo(ValueId<R>),

    /// Replace this function's results with the given values
    /// Used for when there are multiple return values from
    /// a function such as a tuple
    SimplifiedToMultiple(Vec<ValueId<R>>),

    /// Replace this function with an simpler but equivalent instruction.
    SimplifiedToInstruction(Instruction<R>),

    /// Replace this function with a set of simpler but equivalent instructions.
    /// This is currently only to be used for [`Instruction::Constrain`].
    SimplifiedToInstructionMultiple(Vec<Instruction<R>>),

    /// Remove the instruction, it is unnecessary
    Remove,

    /// Instruction could not be simplified
    None,
}

impl<R> SimplifyResult<R> {
    pub(crate) fn instructions(self) -> Option<Vec<Instruction<R>>> {
        match self {
            SimplifyResult::SimplifiedToInstruction(instruction) => Some(vec![instruction]),
            SimplifyResult::SimplifiedToInstructionMultiple(instructions) => Some(instructions),
            _ => None,
        }
    }
}<|MERGE_RESOLUTION|>--- conflicted
+++ resolved
@@ -22,7 +22,7 @@
     function::Function,
     map::Id,
     types::{NumericType, Type},
-    value::{Unresolved, Value, ValueId},
+    value::{Resolution, Unresolved, Value, ValueId},
 };
 
 mod binary;
@@ -287,19 +287,17 @@
     ///
     /// `typ` should be an array or slice type with an element type
     /// matching each of the `elements` values' types.
-    MakeArray { elements: im::Vector<ValueId>, typ: Type },
-}
-
-impl Instruction {
-<<<<<<< HEAD
-=======
+    MakeArray { elements: im::Vector<ValueId<R>>, typ: Type },
+}
+
+impl<R: Resolution> Instruction<R> {
     /// Returns a binary instruction with the given operator, lhs, and rhs
-    pub(crate) fn binary(operator: BinaryOp, lhs: ValueId, rhs: ValueId) -> Instruction {
+    pub(crate) fn binary(operator: BinaryOp, lhs: ValueId<R>, rhs: ValueId<R>) -> Instruction<R> {
         Instruction::Binary(Binary { lhs, operator, rhs })
     }
 
     /// Returns the type that this instruction will return.
-    pub(crate) fn result_type(&self) -> InstructionResultType {
+    pub(crate) fn result_type(&self) -> InstructionResultType<R> {
         match self {
             Instruction::Binary(binary) => binary.result_type(),
             Instruction::Cast(_, typ) | Instruction::MakeArray { typ, .. } => {
@@ -330,158 +328,13 @@
         matches!(self.result_type(), InstructionResultType::Unknown)
     }
 
-    /// Indicates if the instruction can be safely replaced with the results of another instruction with the same inputs.
-    /// If `deduplicate_with_predicate` is set, we assume we're deduplicating with the instruction
-    /// and its predicate, rather than just the instruction. Setting this means instructions that
-    /// rely on predicates can be deduplicated as well.
-    pub(crate) fn can_be_deduplicated(
-        &self,
-        dfg: &DataFlowGraph,
-        deduplicate_with_predicate: bool,
-    ) -> bool {
-        use Instruction::*;
-
-        match self {
-            // These either have side-effects or interact with memory
-            EnableSideEffectsIf { .. }
-            | Allocate
-            | Load { .. }
-            | Store { .. }
-            | IncrementRc { .. }
-            | DecrementRc { .. } => false,
-
-            Call { func, .. } => match dfg[*func] {
-                Value::Intrinsic(intrinsic) => !intrinsic.has_side_effects(),
-                _ => false,
-            },
-
-            // We can deduplicate these instructions if we know the predicate is also the same.
-            Constrain(..) | RangeCheck { .. } => deduplicate_with_predicate,
-
-            // This should never be side-effectful
-            MakeArray { .. } => true,
-
-            // These can have different behavior depending on the EnableSideEffectsIf context.
-            // Replacing them with a similar instruction potentially enables replacing an instruction
-            // with one that was disabled. See
-            // https://github.com/noir-lang/noir/pull/4716#issuecomment-2047846328.
-            Binary(_)
-            | Cast(_, _)
-            | Not(_)
-            | Truncate { .. }
-            | IfElse { .. }
-            | ArrayGet { .. }
-            | ArraySet { .. } => {
-                deduplicate_with_predicate || !self.requires_acir_gen_predicate(dfg)
-            }
-        }
-    }
-
-    pub(crate) fn can_eliminate_if_unused(&self, function: &Function) -> bool {
-        use Instruction::*;
-        match self {
-            Binary(binary) => {
-                if matches!(binary.operator, BinaryOp::Div | BinaryOp::Mod) {
-                    if let Some(rhs) = function.dfg.get_numeric_constant(binary.rhs) {
-                        rhs != FieldElement::zero()
-                    } else {
-                        false
-                    }
-                } else {
-                    true
-                }
-            }
-            Cast(_, _)
-            | Not(_)
-            | Truncate { .. }
-            | Allocate
-            | Load { .. }
-            | ArrayGet { .. }
-            | IfElse { .. }
-            | ArraySet { .. }
-            | MakeArray { .. } => true,
-
-            // Store instructions must be removed by DIE in acir code, any load
-            // instructions should already be unused by that point.
-            //
-            // Note that this check assumes that it is being performed after the flattening
-            // pass and after the last mem2reg pass. This is currently the case for the DIE
-            // pass where this check is done, but does mean that we cannot perform mem2reg
-            // after the DIE pass.
-            Store { .. } => {
-                matches!(function.runtime(), RuntimeType::Acir(_))
-                    && function.reachable_blocks().len() == 1
-            }
-
-            Constrain(..)
-            | EnableSideEffectsIf { .. }
-            | IncrementRc { .. }
-            | DecrementRc { .. }
-            | RangeCheck { .. } => false,
-
-            // Some `Intrinsic`s have side effects so we must check what kind of `Call` this is.
-            Call { func, .. } => match function.dfg[*func] {
-                // Explicitly allows removal of unused ec operations, even if they can fail
-                Value::Intrinsic(Intrinsic::BlackBox(BlackBoxFunc::MultiScalarMul))
-                | Value::Intrinsic(Intrinsic::BlackBox(BlackBoxFunc::EmbeddedCurveAdd)) => true,
-                Value::Intrinsic(intrinsic) => !intrinsic.has_side_effects(),
-
-                // All foreign functions are treated as having side effects.
-                // This is because they can be used to pass information
-                // from the ACVM to the external world during execution.
-                Value::ForeignFunction(_) => false,
-
-                // We must assume that functions contain a side effect as we cannot inspect more deeply.
-                Value::Function(_) => false,
-
-                _ => false,
-            },
-        }
-    }
-
-    /// If true the instruction will depends on enable_side_effects context during acir-gen
-    pub(crate) fn requires_acir_gen_predicate(&self, dfg: &DataFlowGraph) -> bool {
-        match self {
-            Instruction::Binary(binary)
-                if matches!(binary.operator, BinaryOp::Div | BinaryOp::Mod) =>
-            {
-                true
-            }
-
-            Instruction::ArrayGet { array, index } => {
-                // `ArrayGet`s which read from "known good" indices from an array should not need a predicate.
-                !dfg.is_safe_index(*index, *array)
-            }
-
-            Instruction::EnableSideEffectsIf { .. } | Instruction::ArraySet { .. } => true,
-
-            Instruction::Call { func, .. } => match dfg[*func] {
-                Value::Function(_) => true,
-                Value::Intrinsic(intrinsic) => {
-                    matches!(intrinsic, Intrinsic::SliceInsert | Intrinsic::SliceRemove)
-                }
-                _ => false,
-            },
-            Instruction::Cast(_, _)
-            | Instruction::Binary(_)
-            | Instruction::Not(_)
-            | Instruction::Truncate { .. }
-            | Instruction::Constrain(_, _, _)
-            | Instruction::RangeCheck { .. }
-            | Instruction::Allocate
-            | Instruction::Load { .. }
-            | Instruction::Store { .. }
-            | Instruction::IfElse { .. }
-            | Instruction::IncrementRc { .. }
-            | Instruction::DecrementRc { .. }
-            | Instruction::MakeArray { .. } => false,
-        }
-    }
-
     /// Maps each ValueId inside this instruction to a new ValueId, returning the new instruction.
     /// Note that the returned instruction is fresh and will not have an assigned InstructionId
     /// until it is manually inserted in a DataFlowGraph later.
-    pub(crate) fn map_values(&self, mut f: impl FnMut(ValueId) -> ValueId) -> Instruction {
+    pub(crate) fn map_values<S>(
+        &self,
+        mut f: impl FnMut(ValueId<R>) -> ValueId<S>,
+    ) -> Instruction<S> {
         match self {
             Instruction::Binary(binary) => Instruction::Binary(Binary {
                 lhs: f(binary.lhs),
@@ -504,7 +357,7 @@
                         *selector,
                         vecmap(payload_values.iter().copied(), f),
                     ),
-                    _ => error.clone(),
+                    ConstrainError::StaticString(s) => ConstrainError::StaticString(s.clone()),
                 });
                 Instruction::Constrain(lhs, rhs, assert_message)
             }
@@ -553,9 +406,8 @@
         }
     }
 
->>>>>>> 4cd0c1e6
     /// Applies a function to each input value this instruction holds.
-    pub(crate) fn for_each_value<T>(&self, mut f: impl FnMut(ValueId) -> T) {
+    pub(crate) fn for_each_value<T>(&self, mut f: impl FnMut(ValueId<R>) -> T) {
         match self {
             Instruction::Binary(binary) => {
                 f(binary.lhs);
@@ -616,6 +468,156 @@
                     f(*element);
                 }
             }
+        }
+    }
+
+    /// Indicates if the instruction can be safely replaced with the results of another instruction with the same inputs.
+    /// If `deduplicate_with_predicate` is set, we assume we're deduplicating with the instruction
+    /// and its predicate, rather than just the instruction. Setting this means instructions that
+    /// rely on predicates can be deduplicated as well.
+    pub(crate) fn can_be_deduplicated(
+        &self,
+        dfg: &DataFlowGraph,
+        deduplicate_with_predicate: bool,
+    ) -> bool {
+        use Instruction::*;
+
+        match self {
+            // These either have side-effects or interact with memory
+            EnableSideEffectsIf { .. }
+            | Allocate
+            | Load { .. }
+            | Store { .. }
+            | IncrementRc { .. }
+            | DecrementRc { .. } => false,
+
+            Call { func, .. } => match dfg[func.unresolved()] {
+                Value::Intrinsic(intrinsic) => !intrinsic.has_side_effects(),
+                _ => false,
+            },
+
+            // We can deduplicate these instructions if we know the predicate is also the same.
+            Constrain(..) | RangeCheck { .. } => deduplicate_with_predicate,
+
+            // This should never be side-effectful
+            MakeArray { .. } => true,
+
+            // These can have different behavior depending on the EnableSideEffectsIf context.
+            // Replacing them with a similar instruction potentially enables replacing an instruction
+            // with one that was disabled. See
+            // https://github.com/noir-lang/noir/pull/4716#issuecomment-2047846328.
+            Binary(_)
+            | Cast(_, _)
+            | Not(_)
+            | Truncate { .. }
+            | IfElse { .. }
+            | ArrayGet { .. }
+            | ArraySet { .. } => {
+                deduplicate_with_predicate || !self.requires_acir_gen_predicate(dfg)
+            }
+        }
+    }
+
+    /// If true the instruction will depends on enable_side_effects context during acir-gen
+    pub(crate) fn requires_acir_gen_predicate(&self, dfg: &DataFlowGraph) -> bool {
+        match self {
+            Instruction::Binary(binary)
+                if matches!(binary.operator, BinaryOp::Div | BinaryOp::Mod) =>
+            {
+                true
+            }
+
+            Instruction::ArrayGet { array, index } => {
+                // `ArrayGet`s which read from "known good" indices from an array should not need a predicate.
+                !dfg.is_safe_index(*index, *array)
+            }
+
+            Instruction::EnableSideEffectsIf { .. } | Instruction::ArraySet { .. } => true,
+
+            Instruction::Call { func, .. } => match dfg[func.unresolved()] {
+                Value::Function(_) => true,
+                Value::Intrinsic(intrinsic) => {
+                    matches!(intrinsic, Intrinsic::SliceInsert | Intrinsic::SliceRemove)
+                }
+                _ => false,
+            },
+            Instruction::Cast(_, _)
+            | Instruction::Binary(_)
+            | Instruction::Not(_)
+            | Instruction::Truncate { .. }
+            | Instruction::Constrain(_, _, _)
+            | Instruction::RangeCheck { .. }
+            | Instruction::Allocate
+            | Instruction::Load { .. }
+            | Instruction::Store { .. }
+            | Instruction::IfElse { .. }
+            | Instruction::IncrementRc { .. }
+            | Instruction::DecrementRc { .. }
+            | Instruction::MakeArray { .. } => false,
+        }
+    }
+}
+
+impl Instruction {
+    pub(crate) fn can_eliminate_if_unused(&self, function: &Function) -> bool {
+        use Instruction::*;
+        match self {
+            Binary(binary) => {
+                if matches!(binary.operator, BinaryOp::Div | BinaryOp::Mod) {
+                    if let Some(rhs) = function.dfg.get_numeric_constant(binary.rhs) {
+                        rhs != FieldElement::zero()
+                    } else {
+                        false
+                    }
+                } else {
+                    true
+                }
+            }
+            Cast(_, _)
+            | Not(_)
+            | Truncate { .. }
+            | Allocate
+            | Load { .. }
+            | ArrayGet { .. }
+            | IfElse { .. }
+            | ArraySet { .. }
+            | MakeArray { .. } => true,
+
+            // Store instructions must be removed by DIE in acir code, any load
+            // instructions should already be unused by that point.
+            //
+            // Note that this check assumes that it is being performed after the flattening
+            // pass and after the last mem2reg pass. This is currently the case for the DIE
+            // pass where this check is done, but does mean that we cannot perform mem2reg
+            // after the DIE pass.
+            Store { .. } => {
+                matches!(function.runtime(), RuntimeType::Acir(_))
+                    && function.reachable_blocks().len() == 1
+            }
+
+            Constrain(..)
+            | EnableSideEffectsIf { .. }
+            | IncrementRc { .. }
+            | DecrementRc { .. }
+            | RangeCheck { .. } => false,
+
+            // Some `Intrinsic`s have side effects so we must check what kind of `Call` this is.
+            Call { func, .. } => match function.dfg[*func] {
+                // Explicitly allows removal of unused ec operations, even if they can fail
+                Value::Intrinsic(Intrinsic::BlackBox(BlackBoxFunc::MultiScalarMul))
+                | Value::Intrinsic(Intrinsic::BlackBox(BlackBoxFunc::EmbeddedCurveAdd)) => true,
+                Value::Intrinsic(intrinsic) => !intrinsic.has_side_effects(),
+
+                // All foreign functions are treated as having side effects.
+                // This is because they can be used to pass information
+                // from the ACVM to the external world during execution.
+                Value::ForeignFunction(_) => false,
+
+                // We must assume that functions contain a side effect as we cannot inspect more deeply.
+                Value::Function(_) => false,
+
+                _ => false,
+            },
         }
     }
 
@@ -813,249 +815,6 @@
     #[cfg(test)]
     pub(crate) fn resolved(&self) -> Instruction<super::value::Resolved> {
         self.map_values(|v| v.resolved())
-    }
-}
-
-impl<R> Instruction<R> {
-    /// Returns a binary instruction with the given operator, lhs, and rhs
-    pub(crate) fn binary(operator: BinaryOp, lhs: ValueId<R>, rhs: ValueId<R>) -> Instruction<R> {
-        Instruction::Binary(Binary { lhs, operator, rhs })
-    }
-
-    /// Returns the type that this instruction will return.
-    pub(crate) fn result_type(&self) -> InstructionResultType<R> {
-        match self {
-            Instruction::Binary(binary) => binary.result_type(),
-            Instruction::Cast(_, typ) => InstructionResultType::Known(typ.clone()),
-            Instruction::Not(value)
-            | Instruction::Truncate { value, .. }
-            | Instruction::ArraySet { array: value, .. }
-            | Instruction::IfElse { then_value: value, .. } => {
-                InstructionResultType::Operand(*value)
-            }
-            Instruction::Constrain(..)
-            | Instruction::Store { .. }
-            | Instruction::IncrementRc { .. }
-            | Instruction::DecrementRc { .. }
-            | Instruction::RangeCheck { .. }
-            | Instruction::EnableSideEffectsIf { .. } => InstructionResultType::None,
-            Instruction::Allocate { .. }
-            | Instruction::Load { .. }
-            | Instruction::ArrayGet { .. }
-            | Instruction::Call { .. } => InstructionResultType::Unknown,
-        }
-    }
-
-    /// True if this instruction requires specifying the control type variables when
-    /// inserting this instruction into a DataFlowGraph.
-    pub(crate) fn requires_ctrl_typevars(&self) -> bool {
-        matches!(self.result_type(), InstructionResultType::Unknown)
-    }
-
-    /// Maps each ValueId inside this instruction to a new ValueId, returning the new instruction.
-    /// Note that the returned instruction is fresh and will not have an assigned InstructionId
-    /// until it is manually inserted in a DataFlowGraph later.
-    pub(crate) fn map_values<S>(
-        &self,
-        mut f: impl FnMut(ValueId<R>) -> ValueId<S>,
-    ) -> Instruction<S> {
-        match self {
-            Instruction::Binary(binary) => Instruction::Binary(Binary {
-                lhs: f(binary.lhs),
-                rhs: f(binary.rhs),
-                operator: binary.operator,
-            }),
-            Instruction::Cast(value, typ) => Instruction::Cast(f(*value), typ.clone()),
-            Instruction::Not(value) => Instruction::Not(f(*value)),
-            Instruction::Truncate { value, bit_size, max_bit_size } => Instruction::Truncate {
-                value: f(*value),
-                bit_size: *bit_size,
-                max_bit_size: *max_bit_size,
-            },
-            Instruction::Constrain(lhs, rhs, assert_message) => {
-                // Must map the `lhs` and `rhs` first as the value `f` is moved with the closure
-                let lhs = f(*lhs);
-                let rhs = f(*rhs);
-                let assert_message = assert_message.as_ref().map(|error| match error {
-                    ConstrainError::Dynamic(selector, payload_values) => ConstrainError::Dynamic(
-                        *selector,
-                        payload_values.iter().map(|&value| f(value)).collect(),
-                    ),
-                    ConstrainError::StaticString(s) => ConstrainError::StaticString(s.clone()),
-                });
-                Instruction::Constrain(lhs, rhs, assert_message)
-            }
-            Instruction::Call { func, arguments } => Instruction::Call {
-                func: f(*func),
-                arguments: vecmap(arguments.iter().copied(), f),
-            },
-            Instruction::Allocate => Instruction::Allocate,
-            Instruction::Load { address } => Instruction::Load { address: f(*address) },
-            Instruction::Store { address, value } => {
-                Instruction::Store { address: f(*address), value: f(*value) }
-            }
-            Instruction::EnableSideEffectsIf { condition } => {
-                Instruction::EnableSideEffectsIf { condition: f(*condition) }
-            }
-            Instruction::ArrayGet { array, index } => {
-                Instruction::ArrayGet { array: f(*array), index: f(*index) }
-            }
-            Instruction::ArraySet { array, index, value, mutable } => Instruction::ArraySet {
-                array: f(*array),
-                index: f(*index),
-                value: f(*value),
-                mutable: *mutable,
-            },
-            Instruction::IncrementRc { value } => Instruction::IncrementRc { value: f(*value) },
-            Instruction::DecrementRc { value } => Instruction::DecrementRc { value: f(*value) },
-            Instruction::RangeCheck { value, max_bit_size, assert_message } => {
-                Instruction::RangeCheck {
-                    value: f(*value),
-                    max_bit_size: *max_bit_size,
-                    assert_message: assert_message.clone(),
-                }
-            }
-            Instruction::IfElse { then_condition, then_value, else_condition, else_value } => {
-                Instruction::IfElse {
-                    then_condition: f(*then_condition),
-                    then_value: f(*then_value),
-                    else_condition: f(*else_condition),
-                    else_value: f(*else_value),
-                }
-            }
-        }
-    }
-
-    /// If true the instruction will depends on enable_side_effects context during acir-gen
-    pub(crate) fn requires_acir_gen_predicate(&self, dfg: &DataFlowGraph) -> bool {
-        match self {
-            Instruction::Binary(binary)
-                if matches!(binary.operator, BinaryOp::Div | BinaryOp::Mod) =>
-            {
-                true
-            }
-
-            Instruction::ArrayGet { array, index } => {
-                // `ArrayGet`s which read from "known good" indices from an array should not need a predicate.
-                !dfg.is_safe_index(index.into(), array.into())
-            }
-
-            Instruction::EnableSideEffectsIf { .. } | Instruction::ArraySet { .. } => true,
-
-            Instruction::Call { func, .. } => match dfg[func.unresolved()] {
-                Value::Function(_) => true,
-                Value::Intrinsic(intrinsic) => {
-                    matches!(intrinsic, Intrinsic::SliceInsert | Intrinsic::SliceRemove)
-                }
-                _ => false,
-            },
-            Instruction::Cast(_, _)
-            | Instruction::Binary(_)
-            | Instruction::Not(_)
-            | Instruction::Truncate { .. }
-            | Instruction::Constrain(_, _, _)
-            | Instruction::RangeCheck { .. }
-            | Instruction::Allocate
-            | Instruction::Load { .. }
-            | Instruction::Store { .. }
-            | Instruction::IfElse { .. }
-            | Instruction::IncrementRc { .. }
-            | Instruction::DecrementRc { .. } => false,
-        }
-    }
-
-    /// Indicates if the instruction can be safely replaced with the results of another instruction with the same inputs.
-    /// If `deduplicate_with_predicate` is set, we assume we're deduplicating with the instruction
-    /// and its predicate, rather than just the instruction. Setting this means instructions that
-    /// rely on predicates can be deduplicated as well.
-    pub(crate) fn can_be_deduplicated(
-        &self,
-        dfg: &DataFlowGraph,
-        deduplicate_with_predicate: bool,
-    ) -> bool {
-        use Instruction::*;
-
-        match self {
-            // These either have side-effects or interact with memory
-            EnableSideEffectsIf { .. }
-            | Allocate
-            | Load { .. }
-            | Store { .. }
-            | IncrementRc { .. }
-            | DecrementRc { .. } => false,
-
-            Call { func, .. } => match dfg[func.unresolved()] {
-                Value::Intrinsic(intrinsic) => !intrinsic.has_side_effects(),
-                _ => false,
-            },
-
-            // We can deduplicate these instructions if we know the predicate is also the same.
-            Constrain(..) | RangeCheck { .. } => deduplicate_with_predicate,
-
-            // These can have different behavior depending on the EnableSideEffectsIf context.
-            // Replacing them with a similar instruction potentially enables replacing an instruction
-            // with one that was disabled. See
-            // https://github.com/noir-lang/noir/pull/4716#issuecomment-2047846328.
-            Binary(_)
-            | Cast(_, _)
-            | Not(_)
-            | Truncate { .. }
-            | IfElse { .. }
-            | ArrayGet { .. }
-            | ArraySet { .. } => {
-                deduplicate_with_predicate || !self.requires_acir_gen_predicate(dfg)
-            }
-        }
-    }
-
-    pub(crate) fn can_eliminate_if_unused(&self, dfg: &DataFlowGraph) -> bool {
-        use Instruction::*;
-        match self {
-            Binary(binary) => {
-                if matches!(binary.operator, BinaryOp::Div | BinaryOp::Mod) {
-                    if let Some(rhs) = dfg.get_numeric_constant(binary.rhs.unresolved()) {
-                        rhs != FieldElement::zero()
-                    } else {
-                        false
-                    }
-                } else {
-                    true
-                }
-            }
-            Cast(_, _)
-            | Not(_)
-            | Truncate { .. }
-            | Allocate
-            | Load { .. }
-            | ArrayGet { .. }
-            | IfElse { .. }
-            | ArraySet { .. } => true,
-
-            Constrain(..)
-            | Store { .. }
-            | EnableSideEffectsIf { .. }
-            | IncrementRc { .. }
-            | DecrementRc { .. }
-            | RangeCheck { .. } => false,
-
-            // Some `Intrinsic`s have side effects so we must check what kind of `Call` this is.
-            Call { func, .. } => match dfg[func.unresolved()] {
-                // Explicitly allows removal of unused ec operations, even if they can fail
-                Value::Intrinsic(Intrinsic::BlackBox(BlackBoxFunc::MultiScalarMul))
-                | Value::Intrinsic(Intrinsic::BlackBox(BlackBoxFunc::EmbeddedCurveAdd)) => true,
-                Value::Intrinsic(intrinsic) => !intrinsic.has_side_effects(),
-
-                // All foreign functions are treated as having side effects.
-                // This is because they can be used to pass information
-                // from the ACVM to the external world during execution.
-                Value::ForeignFunction(_) => false,
-
-                // We must assume that functions contain a side effect as we cannot inspect more deeply.
-                Value::Function(_) => false,
-
-                _ => false,
-            },
-        }
     }
 }
 
