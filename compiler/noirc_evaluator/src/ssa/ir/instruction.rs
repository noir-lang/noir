--- conflicted
+++ resolved
@@ -276,22 +276,13 @@
     ///
     /// Where we save the result of !then_condition so that we have the same
     /// ValueId for it each time.
-<<<<<<< HEAD
     IfElse { then_condition: ValueId, then_value: ValueId, else_value: ValueId },
-=======
-    IfElse {
-        then_condition: ValueId,
-        then_value: ValueId,
-        else_condition: ValueId,
-        else_value: ValueId,
-    },
 
     /// Creates a new array or slice.
     ///
     /// `typ` should be an array or slice type with an element type
     /// matching each of the `elements` values' types.
     MakeArray { elements: im::Vector<ValueId>, typ: Type },
->>>>>>> 713df69a
 }
 
 impl Instruction {
@@ -540,24 +531,14 @@
                     assert_message: assert_message.clone(),
                 }
             }
-<<<<<<< HEAD
             Instruction::IfElse { then_condition, then_value, else_value } => Instruction::IfElse {
                 then_condition: f(*then_condition),
                 then_value: f(*then_value),
                 else_value: f(*else_value),
-=======
-            Instruction::IfElse { then_condition, then_value, else_condition, else_value } => {
-                Instruction::IfElse {
-                    then_condition: f(*then_condition),
-                    then_value: f(*then_value),
-                    else_condition: f(*else_condition),
-                    else_value: f(*else_value),
-                }
-            }
+            },
             Instruction::MakeArray { elements, typ } => Instruction::MakeArray {
                 elements: elements.iter().copied().map(f).collect(),
                 typ: typ.clone(),
->>>>>>> 713df69a
             },
         }
     }
