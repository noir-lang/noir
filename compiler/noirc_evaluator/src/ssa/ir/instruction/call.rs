--- conflicted
+++ resolved
@@ -470,36 +470,9 @@
         }
     };
     match bb_func {
-<<<<<<< HEAD
-        BlackBoxFunc::SHA256 => {
-            blackbox::simplify_hash(dfg, arguments, acvm::blackbox_solver::sha256)
-        }
-        BlackBoxFunc::Blake2s => {
-            blackbox::simplify_hash(dfg, arguments, acvm::blackbox_solver::blake2s)
-        }
-        BlackBoxFunc::Blake3 => {
-            blackbox::simplify_hash(dfg, arguments, acvm::blackbox_solver::blake3)
-        }
-        BlackBoxFunc::Keccakf1600 => SimplifyResult::None, //TODO(Guillaume)
-        BlackBoxFunc::Keccak256 => {
-            match (dfg.get_array_constant(arguments[0]), dfg.get_numeric_constant(arguments[1])) {
-                (Some((input, _)), Some(num_bytes)) if array_is_constant(dfg, &input) => {
-                    let input_bytes: Vec<u8> = to_u8_vec(dfg, input);
-
-                    let num_bytes = num_bytes.to_u128() as usize;
-                    let truncated_input_bytes = &input_bytes[0..num_bytes];
-                    let hash = acvm::blackbox_solver::keccak256(truncated_input_bytes)
-                        .expect("Rust solvable black box function should not fail");
-
-                    let hash_values =
-                        vecmap(hash, |byte| FieldElement::from_be_bytes_reduce(&[byte]));
-
-                    let result_array = make_constant_array(dfg, hash_values, Type::unsigned(8));
-=======
         BlackBoxFunc::SHA256 => simplify_hash(dfg, arguments, acvm::blackbox_solver::sha256),
         BlackBoxFunc::Blake2s => simplify_hash(dfg, arguments, acvm::blackbox_solver::blake2s),
         BlackBoxFunc::Blake3 => simplify_hash(dfg, arguments, acvm::blackbox_solver::blake3),
-        BlackBoxFunc::PedersenCommitment | BlackBoxFunc::PedersenHash => SimplifyResult::None,
         BlackBoxFunc::Keccakf1600 => {
             if let Some((array_input, _)) = dfg.get_array_constant(arguments[0]) {
                 if array_is_constant(dfg, &array_input) {
@@ -519,7 +492,6 @@
                     .expect("Rust solvable black box function should not fail");
                     let state_values = vecmap(state, |x| FieldElement::from(x as u128));
                     let result_array = make_constant_array(dfg, state_values, Type::unsigned(64));
->>>>>>> d5de83f7
                     SimplifyResult::SimplifiedTo(result_array)
                 } else {
                     SimplifyResult::None
@@ -543,9 +515,7 @@
             acvm::blackbox_solver::ecdsa_secp256r1_verify,
         ),
 
-        BlackBoxFunc::PedersenCommitment => {
-            blackbox::simplify_pedersen_commitment(dfg, solver, arguments)
-        }
+        BlackBoxFunc::PedersenCommitment => blackbox::simplify_pedersen_commitment(dfg, solver, arguments),
         BlackBoxFunc::PedersenHash => blackbox::simplify_pedersen_hash(dfg, solver, arguments),
         BlackBoxFunc::EmbeddedCurveAdd => blackbox::simplify_ec_add(dfg, solver, arguments),
         BlackBoxFunc::MultiScalarMul => blackbox::simplify_msm(dfg, solver, arguments),
