--- conflicted
+++ resolved
@@ -60,14 +60,7 @@
                 } else {
                     unreachable!("ICE: Intrinsic::ToRadix return type must be array")
                 };
-<<<<<<< HEAD
-                let result_array =
-                    constant_to_radix(endian, field, 2, limb_count, dfg, block, call_stack);
-
-                SimplifyResult::SimplifiedTo(result_array)
-=======
-                constant_to_radix(endian, field, 2, limb_count, dfg)
->>>>>>> 046fec77
+                constant_to_radix(endian, field, 2, limb_count, dfg, block, call_stack)
             } else {
                 SimplifyResult::None
             }
@@ -84,15 +77,7 @@
                 } else {
                     unreachable!("ICE: Intrinsic::ToRadix return type must be array")
                 };
-<<<<<<< HEAD
-
-                let result_array =
-                    constant_to_radix(endian, field, radix, limb_count, dfg, block, call_stack);
-
-                SimplifyResult::SimplifiedTo(result_array)
-=======
-                constant_to_radix(endian, field, radix, limb_count, dfg)
->>>>>>> 046fec77
+                constant_to_radix(endian, field, radix, limb_count, dfg, block, call_stack)
             } else {
                 SimplifyResult::None
             }
@@ -534,20 +519,12 @@
         }
     };
     match bb_func {
-<<<<<<< HEAD
-        BlackBoxFunc::SHA256 => {
-            simplify_hash(dfg, arguments, acvm::blackbox_solver::sha256, block, call_stack)
-        }
         BlackBoxFunc::Blake2s => {
             simplify_hash(dfg, arguments, acvm::blackbox_solver::blake2s, block, call_stack)
         }
         BlackBoxFunc::Blake3 => {
             simplify_hash(dfg, arguments, acvm::blackbox_solver::blake3, block, call_stack)
         }
-=======
-        BlackBoxFunc::Blake2s => simplify_hash(dfg, arguments, acvm::blackbox_solver::blake2s),
-        BlackBoxFunc::Blake3 => simplify_hash(dfg, arguments, acvm::blackbox_solver::blake3),
->>>>>>> 046fec77
         BlackBoxFunc::Keccakf1600 => {
             if let Some((array_input, _)) = dfg.get_array_constant(arguments[0]) {
                 if array_is_constant(dfg, &array_input) {
@@ -595,17 +572,10 @@
             acvm::blackbox_solver::ecdsa_secp256r1_verify,
         ),
 
-<<<<<<< HEAD
-        BlackBoxFunc::PedersenCommitment
-        | BlackBoxFunc::PedersenHash
-        | BlackBoxFunc::MultiScalarMul => SimplifyResult::None,
+        BlackBoxFunc::MultiScalarMul => SimplifyResult::None,
         BlackBoxFunc::EmbeddedCurveAdd => {
             blackbox::simplify_ec_add(dfg, solver, arguments, block, call_stack)
         }
-=======
-        BlackBoxFunc::MultiScalarMul => SimplifyResult::None,
-        BlackBoxFunc::EmbeddedCurveAdd => blackbox::simplify_ec_add(dfg, solver, arguments),
->>>>>>> 046fec77
         BlackBoxFunc::SchnorrVerify => blackbox::simplify_schnorr_verify(dfg, solver, arguments),
 
         BlackBoxFunc::BigIntAdd
@@ -682,13 +652,9 @@
     radix: u32,
     limb_count: u32,
     dfg: &mut DataFlowGraph,
-<<<<<<< HEAD
     block: BasicBlockId,
     call_stack: &CallStack,
-) -> ValueId {
-=======
 ) -> SimplifyResult {
->>>>>>> 046fec77
     let bit_size = u32::BITS - (radix - 1).leading_zeros();
     let radix_big = BigUint::from(radix);
     assert_eq!(BigUint::from(2u128).pow(bit_size), radix_big, "ICE: Radix must be a power of 2");
@@ -708,13 +674,15 @@
         if endian == Endian::Big {
             limbs.reverse();
         }
-        let result_array = make_constant_array(dfg, limbs, Type::unsigned(bit_size));
+        let result_array = make_constant_array(
+            dfg,
+            limbs.into_iter(),
+            Type::unsigned(bit_size),
+            block,
+            call_stack,
+        );
         SimplifyResult::SimplifiedTo(result_array)
     }
-<<<<<<< HEAD
-    make_constant_array(dfg, limbs.into_iter(), Type::unsigned(bit_size), block, call_stack)
-=======
->>>>>>> 046fec77
 }
 
 fn to_u8_vec(dfg: &DataFlowGraph, values: im::Vector<Id<Value>>) -> Vec<u8> {
