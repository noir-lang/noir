--- conflicted
+++ resolved
@@ -328,28 +328,6 @@
         Intrinsic::BlackBox(bb_func) => {
             simplify_black_box_func(bb_func, arguments, return_types, dfg, block, call_stack)
         }
-<<<<<<< HEAD
-        Intrinsic::AsField => {
-            let instruction = Instruction::Cast(arguments[0], NumericType::NativeField);
-            SimplifyResult::SimplifiedToInstruction(instruction)
-        }
-        Intrinsic::FromField => {
-            let incoming_type = Type::field();
-            let target_type = return_type.unwrap();
-
-            let truncate = Instruction::Truncate {
-                value: arguments[0],
-                bit_size: target_type.bit_size(),
-                max_bit_size: incoming_type.bit_size(),
-            };
-            let truncated_value =
-                dfg.insert_instruction_and_results(truncate, block, call_stack).first();
-
-            let instruction = Instruction::Cast(truncated_value, target_type.unwrap_numeric());
-            SimplifyResult::SimplifiedToInstruction(instruction)
-        }
-=======
->>>>>>> 05586073
         Intrinsic::AsWitness => SimplifyResult::None,
         Intrinsic::IsUnconstrained => SimplifyResult::None,
         Intrinsic::DerivePedersenGenerators => {
