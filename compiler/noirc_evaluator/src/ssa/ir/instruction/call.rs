use fxhash::FxHashMap as HashMap;
use std::{collections::VecDeque, sync::Arc};

use acvm::{
    acir::{AcirField, BlackBoxFunc},
    BlackBoxResolutionError, FieldElement,
};
use bn254_blackbox_solver::derive_generators;
use iter_extended::vecmap;
use num_bigint::BigUint;

use crate::ssa::{
    ir::{
        basic_block::BasicBlockId,
        dfg::{CallStack, DataFlowGraph},
        instruction::Intrinsic,
        map::Id,
        types::Type,
        value::{Value, ValueId},
    },
    opt::flatten_cfg::value_merger::ValueMerger,
};

use super::{Binary, BinaryOp, Endian, Instruction, SimplifyResult};

mod blackbox;

/// Try to simplify this call instruction. If the instruction can be simplified to a known value,
/// that value is returned. Otherwise None is returned.
///
/// The `block` parameter indicates the block any new instructions that are part of a call's
/// simplification will be inserted into. For example, all slice intrinsics require updates
/// to the slice length, which requires inserting a binary instruction. This update instruction
/// must be inserted into the same block that the call itself is being simplified into.
pub(super) fn simplify_call(
    func: ValueId,
    arguments: &[ValueId],
    dfg: &mut DataFlowGraph,
    block: BasicBlockId,
    ctrl_typevars: Option<Vec<Type>>,
    call_stack: &CallStack,
) -> SimplifyResult {
    let intrinsic = match &dfg[func] {
        Value::Intrinsic(intrinsic) => *intrinsic,
        _ => return SimplifyResult::None,
    };

    let return_type = ctrl_typevars.and_then(|return_types| return_types.first().cloned());

    let constant_args: Option<Vec<_>> =
        arguments.iter().map(|value_id| dfg.get_numeric_constant(*value_id)).collect();

    let simplified_result = match intrinsic {
        Intrinsic::ToBits(endian) => {
            // TODO: simplify to a range constraint if `limb_count == 1`
            if let (Some(constant_args), Some(return_type)) = (constant_args, return_type.clone()) {
                let field = constant_args[0];
                let limb_count = if let Type::Array(_, array_len) = return_type {
                    array_len as u32
                } else {
                    unreachable!("ICE: Intrinsic::ToRadix return type must be array")
                };
                constant_to_radix(endian, field, 2, limb_count, dfg, block, call_stack)
            } else {
                SimplifyResult::None
            }
        }
        Intrinsic::ToRadix(endian) => {
            // TODO: simplify to a range constraint if `limb_count == 1`
            if let (Some(constant_args), Some(return_type)) = (constant_args, return_type.clone()) {
                let field = constant_args[0];
                let radix = constant_args[1].to_u128() as u32;
                let limb_count = if let Type::Array(_, array_len) = return_type {
                    array_len as u32
                } else {
                    unreachable!("ICE: Intrinsic::ToRadix return type must be array")
                };
                constant_to_radix(endian, field, radix, limb_count, dfg, block, call_stack)
            } else {
                SimplifyResult::None
            }
        }
        Intrinsic::ArrayLen => {
            if let Some(length) = dfg.try_get_array_length(arguments[0]) {
                let length = FieldElement::from(length as u128);
                SimplifyResult::SimplifiedTo(dfg.make_constant(length, Type::length_type()))
            } else if matches!(dfg.type_of_value(arguments[1]), Type::Slice(_)) {
                SimplifyResult::SimplifiedTo(arguments[0])
            } else {
                SimplifyResult::None
            }
        }
        // Strings are already arrays of bytes in SSA
        Intrinsic::ArrayAsStrUnchecked => SimplifyResult::SimplifiedTo(arguments[0]),
        Intrinsic::AsSlice => {
            let array = dfg.get_array_constant(arguments[0]);
            if let Some((array, array_type)) = array {
                // Compute the resulting slice length by dividing the flattened
                // array length by the size of each array element
                let elements_size = array_type.element_size();
                let inner_element_types = array_type.element_types();
                assert_eq!(
                    0,
                    array.len() % elements_size,
                    "expected array length to be multiple of its elements size"
                );
                let slice_length_value = array.len() / elements_size;
                let slice_length =
                    dfg.make_constant(slice_length_value.into(), Type::length_type());
                let new_slice =
                    make_array(dfg, array, Type::Slice(inner_element_types), block, call_stack);
                SimplifyResult::SimplifiedToMultiple(vec![slice_length, new_slice])
            } else {
                SimplifyResult::None
            }
        }
        Intrinsic::SlicePushBack => {
            let slice = dfg.get_array_constant(arguments[1]);
            if let Some((mut slice, element_type)) = slice {
                // TODO(#2752): We need to handle the element_type size to appropriately handle slices of complex types.
                // This is reliant on dynamic indices of non-homogenous slices also being implemented.
                if element_type.element_size() != 1 {
                    // Old code before implementing multiple slice mergers
                    for elem in &arguments[2..] {
                        slice.push_back(*elem);
                    }

                    let new_slice_length =
                        update_slice_length(arguments[0], dfg, BinaryOp::Add, block);

                    let new_slice = make_array(dfg, slice, element_type, block, call_stack);
                    return SimplifyResult::SimplifiedToMultiple(vec![new_slice_length, new_slice]);
                }

                simplify_slice_push_back(
                    slice,
                    element_type,
                    arguments,
                    dfg,
                    block,
                    call_stack.clone(),
                )
            } else {
                SimplifyResult::None
            }
        }
        Intrinsic::SlicePushFront => {
            let slice = dfg.get_array_constant(arguments[1]);
            if let Some((mut slice, element_type)) = slice {
                for elem in arguments[2..].iter().rev() {
                    slice.push_front(*elem);
                }

                let new_slice_length = update_slice_length(arguments[0], dfg, BinaryOp::Add, block);

                let new_slice = make_array(dfg, slice, element_type, block, call_stack);
                SimplifyResult::SimplifiedToMultiple(vec![new_slice_length, new_slice])
            } else {
                SimplifyResult::None
            }
        }
        Intrinsic::SlicePopBack => {
            let length = dfg.get_numeric_constant(arguments[0]);
            if length.map_or(true, |length| length.is_zero()) {
                // If the length is zero then we're trying to pop the last element from an empty slice.
                // Defer the error to acir_gen.
                return SimplifyResult::None;
            }

            let slice = dfg.get_array_constant(arguments[1]);
            if let Some((_, typ)) = slice {
                simplify_slice_pop_back(typ, arguments, dfg, block, call_stack.clone())
            } else {
                SimplifyResult::None
            }
        }
        Intrinsic::SlicePopFront => {
            let length = dfg.get_numeric_constant(arguments[0]);
            if length.map_or(true, |length| length.is_zero()) {
                // If the length is zero then we're trying to pop the first element from an empty slice.
                // Defer the error to acir_gen.
                return SimplifyResult::None;
            }

            let slice = dfg.get_array_constant(arguments[1]);
            if let Some((mut slice, typ)) = slice {
                let element_count = typ.element_size();

                // We must pop multiple elements in the case of a slice of tuples
                let mut results = vecmap(0..element_count, |_| {
                    slice.pop_front().expect("There are no elements in this slice to be removed")
                });

                let new_slice_length = update_slice_length(arguments[0], dfg, BinaryOp::Sub, block);

                results.push(new_slice_length);

                let new_slice = make_array(dfg, slice, typ, block, call_stack);

                // The slice is the last item returned for pop_front
                results.push(new_slice);
                SimplifyResult::SimplifiedToMultiple(results)
            } else {
                SimplifyResult::None
            }
        }
        Intrinsic::SliceInsert => {
            let slice = dfg.get_array_constant(arguments[1]);
            let index = dfg.get_numeric_constant(arguments[2]);
            if let (Some((mut slice, typ)), Some(index)) = (slice, index) {
                let elements = &arguments[3..];
                let mut index = index.to_u128() as usize * elements.len();

                // Do not simplify the index is greater than the slice capacity
                // or else we will panic inside of the im::Vector insert method
                // Constraints should be generated during SSA gen to tell the user
                // they are attempting to insert at too large of an index
                if index > slice.len() {
                    return SimplifyResult::None;
                }

                for elem in &arguments[3..] {
                    slice.insert(index, *elem);
                    index += 1;
                }

                let new_slice_length = update_slice_length(arguments[0], dfg, BinaryOp::Add, block);

                let new_slice = make_array(dfg, slice, typ, block, call_stack);
                SimplifyResult::SimplifiedToMultiple(vec![new_slice_length, new_slice])
            } else {
                SimplifyResult::None
            }
        }
        Intrinsic::SliceRemove => {
            let length = dfg.get_numeric_constant(arguments[0]);
            if length.map_or(true, |length| length.is_zero()) {
                // If the length is zero then we're trying to remove an element from an empty slice.
                // Defer the error to acir_gen.
                return SimplifyResult::None;
            }

            let slice = dfg.get_array_constant(arguments[1]);
            let index = dfg.get_numeric_constant(arguments[2]);
            if let (Some((mut slice, typ)), Some(index)) = (slice, index) {
                let element_count = typ.element_size();
                let mut results = Vec::with_capacity(element_count + 1);
                let index = index.to_u128() as usize * element_count;

                // Do not simplify if the index is not less than the slice capacity
                // or else we will panic inside of the im::Vector remove method.
                // Constraints should be generated during SSA gen to tell the user
                // they are attempting to remove at too large of an index.
                if index >= slice.len() {
                    return SimplifyResult::None;
                }

                for _ in 0..element_count {
                    results.push(slice.remove(index));
                }

                let new_slice = make_array(dfg, slice, typ, block, call_stack);
                results.insert(0, new_slice);

                let new_slice_length = update_slice_length(arguments[0], dfg, BinaryOp::Sub, block);

                results.insert(0, new_slice_length);

                SimplifyResult::SimplifiedToMultiple(results)
            } else {
                SimplifyResult::None
            }
        }
        Intrinsic::StrAsBytes => {
            // Strings are already represented as bytes internally
            SimplifyResult::SimplifiedTo(arguments[0])
        }
        Intrinsic::AssertConstant => {
            if arguments.iter().all(|argument| dfg.is_constant(*argument)) {
                SimplifyResult::Remove
            } else {
                SimplifyResult::None
            }
        }
        Intrinsic::StaticAssert => {
            if arguments.len() != 2 {
                panic!("ICE: static_assert called with wrong number of arguments")
            }

            if !dfg.is_constant(arguments[1]) {
                return SimplifyResult::None;
            }

            if dfg.is_constant_true(arguments[0]) {
                SimplifyResult::Remove
            } else {
                SimplifyResult::None
            }
        }
        Intrinsic::ApplyRangeConstraint => {
            let value = arguments[0];
            let max_bit_size = dfg.get_numeric_constant(arguments[1]);
            if let Some(max_bit_size) = max_bit_size {
                let max_bit_size = max_bit_size.to_u128() as u32;
                let max_potential_bits = dfg.get_value_max_num_bits(value);
                if max_potential_bits < max_bit_size {
                    SimplifyResult::Remove
                } else {
                    SimplifyResult::SimplifiedToInstruction(Instruction::RangeCheck {
                        value,
                        max_bit_size,
                        assert_message: Some("call to assert_max_bit_size".to_owned()),
                    })
                }
            } else {
                SimplifyResult::None
            }
        }
        Intrinsic::BlackBox(bb_func) => {
            simplify_black_box_func(bb_func, arguments, dfg, block, call_stack)
        }
        Intrinsic::AsField => {
            let instruction = Instruction::Cast(
                arguments[0],
                Type::Numeric(crate::ssa::ir::types::NumericType::NativeField),
            );
            SimplifyResult::SimplifiedToInstruction(instruction)
        }
        Intrinsic::FromField => {
            let incoming_type = Type::field();
            let target_type = return_type.clone().unwrap();

            let truncate = Instruction::Truncate {
                value: arguments[0],
                bit_size: target_type.bit_size(),
                max_bit_size: incoming_type.bit_size(),
            };
            let truncated_value = dfg
                .insert_instruction_and_results(
                    truncate,
                    block,
                    Some(vec![incoming_type]),
                    call_stack.clone(),
                )
                .first();

            let instruction = Instruction::Cast(truncated_value, target_type);
            SimplifyResult::SimplifiedToInstruction(instruction)
        }
        Intrinsic::AsWitness => SimplifyResult::None,
        Intrinsic::IsUnconstrained => SimplifyResult::None,
        Intrinsic::DerivePedersenGenerators => {
            if let Some(Type::Array(_, len)) = return_type.clone() {
                simplify_derive_generators(dfg, arguments, len as u32, block, call_stack)
            } else {
                unreachable!("Derive Pedersen Generators must return an array");
            }
        }
        Intrinsic::FieldLessThan => {
            if let Some(constants) = constant_args {
                let lhs = constants[0];
                let rhs = constants[1];
                let result = dfg.make_constant((lhs < rhs).into(), Type::bool());
                SimplifyResult::SimplifiedTo(result)
            } else {
                SimplifyResult::None
            }
        }
<<<<<<< HEAD
=======
        Intrinsic::ArrayRefCount => SimplifyResult::None,
        Intrinsic::SliceRefCount => SimplifyResult::None,
    };

    if let (Some(expected_types), SimplifyResult::SimplifiedTo(result)) =
        (return_type, &simplified_result)
    {
        assert_eq!(
            dfg.type_of_value(*result),
            expected_types,
            "Simplification should not alter return type"
        );
>>>>>>> eec59706
    }

    simplified_result
}

/// Slices have a tuple structure (slice length, slice contents) to enable logic
/// that uses dynamic slice lengths (such as with merging slices in the flattening pass).
/// This method codegens an update to the slice length.
///
/// The binary operation performed on the slice length is always an addition or subtraction of `1`.
/// This is because the slice length holds the user length (length as displayed by a `.len()` call),
/// and not a flattened length used internally to represent arrays of tuples.
fn update_slice_length(
    slice_len: ValueId,
    dfg: &mut DataFlowGraph,
    operator: BinaryOp,
    block: BasicBlockId,
) -> ValueId {
    let one = dfg.make_constant(FieldElement::one(), Type::length_type());
    let instruction = Instruction::Binary(Binary { lhs: slice_len, operator, rhs: one });
    let call_stack = dfg.get_value_call_stack(slice_len);
    dfg.insert_instruction_and_results(instruction, block, None, call_stack).first()
}

fn simplify_slice_push_back(
    mut slice: im::Vector<ValueId>,
    element_type: Type,
    arguments: &[ValueId],
    dfg: &mut DataFlowGraph,
    block: BasicBlockId,
    call_stack: CallStack,
) -> SimplifyResult {
    // The capacity must be an integer so that we can compare it against the slice length
    let capacity = dfg.make_constant((slice.len() as u128).into(), Type::length_type());
    let len_equals_capacity_instr =
        Instruction::Binary(Binary { lhs: arguments[0], operator: BinaryOp::Eq, rhs: capacity });
    let len_equals_capacity = dfg
        .insert_instruction_and_results(len_equals_capacity_instr, block, None, call_stack.clone())
        .first();
    let len_not_equals_capacity_instr = Instruction::Not(len_equals_capacity);
    let len_not_equals_capacity = dfg
        .insert_instruction_and_results(
            len_not_equals_capacity_instr,
            block,
            None,
            call_stack.clone(),
        )
        .first();

    let new_slice_length = update_slice_length(arguments[0], dfg, BinaryOp::Add, block);

    for elem in &arguments[2..] {
        slice.push_back(*elem);
    }
    let slice_size = slice.len();
    let element_size = element_type.element_size();
    let new_slice = make_array(dfg, slice, element_type, block, &call_stack);

    let set_last_slice_value_instr = Instruction::ArraySet {
        array: new_slice,
        index: arguments[0],
        value: arguments[2],
        mutable: false,
    };

    let set_last_slice_value = dfg
        .insert_instruction_and_results(set_last_slice_value_instr, block, None, call_stack.clone())
        .first();

    let mut slice_sizes = HashMap::default();
    slice_sizes.insert(set_last_slice_value, slice_size / element_size);
    slice_sizes.insert(new_slice, slice_size / element_size);

    let unknown = &mut HashMap::default();
    let mut value_merger =
        ValueMerger::new(dfg, block, &mut slice_sizes, unknown, None, call_stack);

    let new_slice =
        value_merger.merge_values(len_not_equals_capacity, set_last_slice_value, new_slice);

    SimplifyResult::SimplifiedToMultiple(vec![new_slice_length, new_slice])
}

fn simplify_slice_pop_back(
    element_type: Type,
    arguments: &[ValueId],
    dfg: &mut DataFlowGraph,
    block: BasicBlockId,
    call_stack: CallStack,
) -> SimplifyResult {
    let element_types = match element_type.clone() {
        Type::Slice(element_types) | Type::Array(element_types, _) => element_types,
        _ => {
            unreachable!("ICE: Expected slice or array, but got {element_type}");
        }
    };

    let element_count = element_type.element_size();
    let mut results = VecDeque::with_capacity(element_count + 1);

    let new_slice_length = update_slice_length(arguments[0], dfg, BinaryOp::Sub, block);

    let element_size = dfg.make_constant((element_count as u128).into(), Type::length_type());
    let flattened_len_instr = Instruction::binary(BinaryOp::Mul, arguments[0], element_size);
    let mut flattened_len = dfg
        .insert_instruction_and_results(flattened_len_instr, block, None, call_stack.clone())
        .first();
    flattened_len = update_slice_length(flattened_len, dfg, BinaryOp::Sub, block);

    // We must pop multiple elements in the case of a slice of tuples
    for _ in 0..element_count {
        let get_last_elem_instr =
            Instruction::ArrayGet { array: arguments[1], index: flattened_len };
        let get_last_elem = dfg
            .insert_instruction_and_results(
                get_last_elem_instr,
                block,
                Some(element_types.to_vec()),
                call_stack.clone(),
            )
            .first();
        results.push_front(get_last_elem);

        flattened_len = update_slice_length(flattened_len, dfg, BinaryOp::Sub, block);
    }

    results.push_front(arguments[1]);

    results.push_front(new_slice_length);
    SimplifyResult::SimplifiedToMultiple(results.into())
}

/// Try to simplify this black box call. If the call can be simplified to a known value,
/// that value is returned. Otherwise [`SimplifyResult::None`] is returned.
fn simplify_black_box_func(
    bb_func: BlackBoxFunc,
    arguments: &[ValueId],
    dfg: &mut DataFlowGraph,
    block: BasicBlockId,
    call_stack: &CallStack,
) -> SimplifyResult {
    cfg_if::cfg_if! {
        if #[cfg(feature = "bn254")] {
            let solver = bn254_blackbox_solver::Bn254BlackBoxSolver;
        } else {
            let solver = acvm::blackbox_solver::StubbedBlackBoxSolver;
        }
    };
    match bb_func {
        BlackBoxFunc::Blake2s => {
            simplify_hash(dfg, arguments, acvm::blackbox_solver::blake2s, block, call_stack)
        }
        BlackBoxFunc::Blake3 => {
            simplify_hash(dfg, arguments, acvm::blackbox_solver::blake3, block, call_stack)
        }
        BlackBoxFunc::Keccakf1600 => {
            if let Some((array_input, _)) = dfg.get_array_constant(arguments[0]) {
                if array_is_constant(dfg, &array_input) {
                    let const_input: Vec<u64> = array_input
                        .iter()
                        .map(|id| {
                            let field = dfg
                                .get_numeric_constant(*id)
                                .expect("value id from array should point at constant");
                            field.to_u128() as u64
                        })
                        .collect();

                    let state = acvm::blackbox_solver::keccakf1600(
                        const_input.try_into().expect("Keccakf1600 input should have length of 25"),
                    )
                    .expect("Rust solvable black box function should not fail");
                    let state_values = state.iter().map(|x| FieldElement::from(*x as u128));
                    let result_array = make_constant_array(
                        dfg,
                        state_values,
                        Type::unsigned(64),
                        block,
                        call_stack,
                    );
                    SimplifyResult::SimplifiedTo(result_array)
                } else {
                    SimplifyResult::None
                }
            } else {
                SimplifyResult::None
            }
        }
        BlackBoxFunc::Poseidon2Permutation => {
            blackbox::simplify_poseidon2_permutation(dfg, solver, arguments, block, call_stack)
        }
        BlackBoxFunc::EcdsaSecp256k1 => blackbox::simplify_signature(
            dfg,
            arguments,
            acvm::blackbox_solver::ecdsa_secp256k1_verify,
        ),
        BlackBoxFunc::EcdsaSecp256r1 => blackbox::simplify_signature(
            dfg,
            arguments,
            acvm::blackbox_solver::ecdsa_secp256r1_verify,
        ),

        BlackBoxFunc::MultiScalarMul => {
            blackbox::simplify_msm(dfg, solver, arguments, block, call_stack)
        }
        BlackBoxFunc::EmbeddedCurveAdd => {
            blackbox::simplify_ec_add(dfg, solver, arguments, block, call_stack)
        }
        BlackBoxFunc::SchnorrVerify => blackbox::simplify_schnorr_verify(dfg, solver, arguments),

        BlackBoxFunc::BigIntAdd
        | BlackBoxFunc::BigIntSub
        | BlackBoxFunc::BigIntMul
        | BlackBoxFunc::BigIntDiv
        | BlackBoxFunc::RecursiveAggregation
        | BlackBoxFunc::BigIntFromLeBytes
        | BlackBoxFunc::BigIntToLeBytes => SimplifyResult::None,

        BlackBoxFunc::AND => {
            unreachable!("ICE: `BlackBoxFunc::AND` calls should be transformed into a `BinaryOp`")
        }
        BlackBoxFunc::XOR => {
            unreachable!("ICE: `BlackBoxFunc::XOR` calls should be transformed into a `BinaryOp`")
        }
        BlackBoxFunc::RANGE => {
            unreachable!(
                "ICE: `BlackBoxFunc::RANGE` calls should be transformed into a `Instruction::Cast`"
            )
        }
        BlackBoxFunc::Sha256Compression => SimplifyResult::None, //TODO(Guillaume)
        BlackBoxFunc::AES128Encrypt => SimplifyResult::None,
    }
}

fn make_constant_array(
    dfg: &mut DataFlowGraph,
    results: impl Iterator<Item = FieldElement>,
    typ: Type,
    block: BasicBlockId,
    call_stack: &CallStack,
) -> ValueId {
    let result_constants: im::Vector<_> =
        results.map(|element| dfg.make_constant(element, typ.clone())).collect();

    let typ = Type::Array(Arc::new(vec![typ]), result_constants.len());
    make_array(dfg, result_constants, typ, block, call_stack)
}

fn make_array(
    dfg: &mut DataFlowGraph,
    elements: im::Vector<ValueId>,
    typ: Type,
    block: BasicBlockId,
    call_stack: &CallStack,
) -> ValueId {
    let instruction = Instruction::MakeArray { elements, typ };
    let call_stack = call_stack.clone();
    dfg.insert_instruction_and_results(instruction, block, None, call_stack).first()
}

fn make_constant_slice(
    dfg: &mut DataFlowGraph,
    results: Vec<FieldElement>,
    typ: Type,
    block: BasicBlockId,
    call_stack: &CallStack,
) -> (ValueId, ValueId) {
    let result_constants = vecmap(results, |element| dfg.make_constant(element, typ.clone()));

    let typ = Type::Slice(Arc::new(vec![typ]));
    let length = FieldElement::from(result_constants.len() as u128);
    let length = dfg.make_constant(length, Type::length_type());

    let slice = make_array(dfg, result_constants.into(), typ, block, call_stack);
    (length, slice)
}

/// Returns a slice (represented by a tuple (len, slice)) of constants corresponding to the limbs of the radix decomposition.
fn constant_to_radix(
    endian: Endian,
    field: FieldElement,
    radix: u32,
    limb_count: u32,
    dfg: &mut DataFlowGraph,
    block: BasicBlockId,
    call_stack: &CallStack,
) -> SimplifyResult {
    let bit_size = u32::BITS - (radix - 1).leading_zeros();
    let radix_big = BigUint::from(radix);
    assert_eq!(BigUint::from(2u128).pow(bit_size), radix_big, "ICE: Radix must be a power of 2");
    let big_integer = BigUint::from_bytes_be(&field.to_be_bytes());

    // Decompose the integer into its radix digits in little endian form.
    let decomposed_integer = big_integer.to_radix_le(radix);
    if limb_count < decomposed_integer.len() as u32 {
        // `field` cannot be represented as `limb_count` bits.
        // defer error to acir_gen.
        SimplifyResult::None
    } else {
        let mut limbs = vecmap(0..limb_count, |i| match decomposed_integer.get(i as usize) {
            Some(digit) => FieldElement::from_be_bytes_reduce(&[*digit]),
            None => FieldElement::zero(),
        });
        if endian == Endian::Big {
            limbs.reverse();
        }
        let result_array = make_constant_array(
            dfg,
            limbs.into_iter(),
            Type::unsigned(bit_size),
            block,
            call_stack,
        );
        SimplifyResult::SimplifiedTo(result_array)
    }
}

fn to_u8_vec(dfg: &DataFlowGraph, values: im::Vector<Id<Value>>) -> Vec<u8> {
    values
        .iter()
        .map(|id| {
            let field = dfg
                .get_numeric_constant(*id)
                .expect("value id from array should point at constant");
            *field.to_be_bytes().last().unwrap()
        })
        .collect()
}

fn array_is_constant(dfg: &DataFlowGraph, values: &im::Vector<Id<Value>>) -> bool {
    values.iter().all(|value| dfg.get_numeric_constant(*value).is_some())
}

fn simplify_hash(
    dfg: &mut DataFlowGraph,
    arguments: &[ValueId],
    hash_function: fn(&[u8]) -> Result<[u8; 32], BlackBoxResolutionError>,
    block: BasicBlockId,
    call_stack: &CallStack,
) -> SimplifyResult {
    match dfg.get_array_constant(arguments[0]) {
        Some((input, _)) if array_is_constant(dfg, &input) => {
            let input_bytes: Vec<u8> = to_u8_vec(dfg, input);

            let hash = hash_function(&input_bytes)
                .expect("Rust solvable black box function should not fail");

            let hash_values = hash.iter().map(|byte| FieldElement::from_be_bytes_reduce(&[*byte]));

            let result_array =
                make_constant_array(dfg, hash_values, Type::unsigned(8), block, call_stack);
            SimplifyResult::SimplifiedTo(result_array)
        }
        _ => SimplifyResult::None,
    }
}

type ECDSASignatureVerifier = fn(
    hashed_msg: &[u8],
    public_key_x: &[u8; 32],
    public_key_y: &[u8; 32],
    signature: &[u8; 64],
) -> Result<bool, BlackBoxResolutionError>;
fn simplify_signature(
    dfg: &mut DataFlowGraph,
    arguments: &[ValueId],
    signature_verifier: ECDSASignatureVerifier,
) -> SimplifyResult {
    match (
        dfg.get_array_constant(arguments[0]),
        dfg.get_array_constant(arguments[1]),
        dfg.get_array_constant(arguments[2]),
        dfg.get_array_constant(arguments[3]),
    ) {
        (
            Some((public_key_x, _)),
            Some((public_key_y, _)),
            Some((signature, _)),
            Some((hashed_message, _)),
        ) if array_is_constant(dfg, &public_key_x)
            && array_is_constant(dfg, &public_key_y)
            && array_is_constant(dfg, &signature)
            && array_is_constant(dfg, &hashed_message) =>
        {
            let public_key_x: [u8; 32] = to_u8_vec(dfg, public_key_x)
                .try_into()
                .expect("ECDSA public key fields are 32 bytes");
            let public_key_y: [u8; 32] = to_u8_vec(dfg, public_key_y)
                .try_into()
                .expect("ECDSA public key fields are 32 bytes");
            let signature: [u8; 64] =
                to_u8_vec(dfg, signature).try_into().expect("ECDSA signatures are 64 bytes");
            let hashed_message: Vec<u8> = to_u8_vec(dfg, hashed_message);

            let valid_signature =
                signature_verifier(&hashed_message, &public_key_x, &public_key_y, &signature)
                    .expect("Rust solvable black box function should not fail");

            let valid_signature = dfg.make_constant(valid_signature.into(), Type::bool());
            SimplifyResult::SimplifiedTo(valid_signature)
        }
        _ => SimplifyResult::None,
    }
}

fn simplify_derive_generators(
    dfg: &mut DataFlowGraph,
    arguments: &[ValueId],
    num_generators: u32,
    block: BasicBlockId,
    call_stack: &CallStack,
) -> SimplifyResult {
    if arguments.len() == 2 {
        let domain_separator_string = dfg.get_array_constant(arguments[0]);
        let starting_index = dfg.get_numeric_constant(arguments[1]);
        if let (Some(domain_separator_string), Some(starting_index)) =
            (domain_separator_string, starting_index)
        {
            let domain_separator_bytes = domain_separator_string
                .0
                .iter()
                .map(|&x| dfg.get_numeric_constant(x).unwrap().to_u128() as u8)
                .collect::<Vec<u8>>();
            let generators = derive_generators(
                &domain_separator_bytes,
                num_generators,
                starting_index.try_to_u32().expect("argument is declared as u32"),
            );
            let is_infinite = dfg.make_constant(FieldElement::zero(), Type::bool());
            let mut results = Vec::new();
            for gen in generators {
                let x_big: BigUint = gen.x.into();
                let x = FieldElement::from_be_bytes_reduce(&x_big.to_bytes_be());
                let y_big: BigUint = gen.y.into();
                let y = FieldElement::from_be_bytes_reduce(&y_big.to_bytes_be());
                results.push(dfg.make_constant(x, Type::field()));
                results.push(dfg.make_constant(y, Type::field()));
                results.push(is_infinite);
            }
            let len = results.len();
            let typ =
                Type::Array(vec![Type::field(), Type::field(), Type::unsigned(1)].into(), len / 3);
            let result = make_array(dfg, results.into(), typ, block, call_stack);
            SimplifyResult::SimplifiedTo(result)
        } else {
            SimplifyResult::None
        }
    } else {
        unreachable!("Unexpected number of arguments to derive_generators");
    }
}

#[cfg(test)]
mod tests {
    use crate::ssa::{opt::assert_normalized_ssa_equals, Ssa};

    #[test]
    fn simplify_derive_generators_has_correct_type() {
        let src = "
            brillig(inline) fn main f0 {
              b0():
                v0 = make_array [u8 68, u8 69, u8 70, u8 65, u8 85, u8 76, u8 84, u8 95, u8 68, u8 79, u8 77, u8 65, u8 73, u8 78, u8 95, u8 83, u8 69, u8 80, u8 65, u8 82, u8 65, u8 84, u8 79, u8 82] : [u8; 24]

                // This call was previously incorrectly simplified to something that returned `[Field; 3]`
                v2 = call derive_pedersen_generators(v0, u32 0) -> [(Field, Field, u1); 1]

                return v2
            }
            ";
        let ssa = Ssa::from_str(src).unwrap();

        let expected = "
            brillig(inline) fn main f0 {
              b0():
                v15 = make_array [u8 68, u8 69, u8 70, u8 65, u8 85, u8 76, u8 84, u8 95, u8 68, u8 79, u8 77, u8 65, u8 73, u8 78, u8 95, u8 83, u8 69, u8 80, u8 65, u8 82, u8 65, u8 84, u8 79, u8 82] : [u8; 24]
                v19 = make_array [Field 3728882899078719075161482178784387565366481897740339799480980287259621149274, Field -9903063709032878667290627648209915537972247634463802596148419711785767431332, u1 0] : [(Field, Field, u1); 1]
                return v19
            }
            ";
        assert_normalized_ssa_equals(ssa, expected);
    }
}<|MERGE_RESOLUTION|>--- conflicted
+++ resolved
@@ -366,8 +366,6 @@
                 SimplifyResult::None
             }
         }
-<<<<<<< HEAD
-=======
         Intrinsic::ArrayRefCount => SimplifyResult::None,
         Intrinsic::SliceRefCount => SimplifyResult::None,
     };
@@ -380,7 +378,6 @@
             expected_types,
             "Simplification should not alter return type"
         );
->>>>>>> eec59706
     }
 
     simplified_result
