--- conflicted
+++ resolved
@@ -498,13 +498,8 @@
             .insert_instruction_and_results(
                 get_last_elem_instr,
                 block,
-<<<<<<< HEAD
-                Some(element_types.to_vec()),
+                element_type,
                 call_stack,
-=======
-                element_type,
-                call_stack.clone(),
->>>>>>> b88db67a
             )
             .first();
         results.push_front(get_last_elem);
