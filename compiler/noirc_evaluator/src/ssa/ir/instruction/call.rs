--- conflicted
+++ resolved
@@ -55,13 +55,8 @@
             // TODO: simplify to a range constraint if `limb_count == 1`
             if let (Some(constant_args), Some(return_type)) = (constant_args, return_type.clone()) {
                 let field = constant_args[0];
-<<<<<<< HEAD
-                let limb_count = if let Some(Type::Array(_, array_len)) = return_type {
+                let limb_count = if let Type::Array(_, array_len) = return_type {
                     array_len
-=======
-                let limb_count = if let Type::Array(_, array_len) = return_type {
-                    array_len as u32
->>>>>>> 920077da
                 } else {
                     unreachable!("ICE: Intrinsic::ToRadix return type must be array")
                 };
@@ -77,13 +72,8 @@
             if let (Some(constant_args), Some(return_type)) = (constant_args, return_type.clone()) {
                 let field = constant_args[0];
                 let radix = constant_args[1].to_u128() as u32;
-<<<<<<< HEAD
-                let limb_count = if let Some(Type::Array(_, array_len)) = return_type {
+                let limb_count = if let Type::Array(_, array_len) = return_type {
                     array_len
-=======
-                let limb_count = if let Type::Array(_, array_len) = return_type {
-                    array_len as u32
->>>>>>> 920077da
                 } else {
                     unreachable!("ICE: Intrinsic::ToRadix return type must be array")
                 };
@@ -370,13 +360,8 @@
         Intrinsic::AsWitness => SimplifyResult::None,
         Intrinsic::IsUnconstrained => SimplifyResult::None,
         Intrinsic::DerivePedersenGenerators => {
-<<<<<<< HEAD
-            if let Some(Type::Array(_, len)) = ctrl_typevars.unwrap().first() {
-                simplify_derive_generators(dfg, arguments, *len, block, call_stack)
-=======
             if let Some(Type::Array(_, len)) = return_type.clone() {
-                simplify_derive_generators(dfg, arguments, len as u32, block, call_stack)
->>>>>>> 920077da
+                simplify_derive_generators(dfg, arguments, len, block, call_stack)
             } else {
                 unreachable!("Derive Pedersen Generators must return an array");
             }
