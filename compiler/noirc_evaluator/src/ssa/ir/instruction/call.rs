use fxhash::FxHashMap as HashMap;
use std::{collections::VecDeque, rc::Rc};

use acvm::{
    acir::{AcirField, BlackBoxFunc},
    BlackBoxResolutionError, FieldElement,
};
use bn254_blackbox_solver::derive_generators;
use iter_extended::vecmap;
use num_bigint::BigUint;

use crate::ssa::{
    ir::{
        basic_block::BasicBlockId,
        dfg::{CallStack, DataFlowGraph},
        instruction::Intrinsic,
        map::Id,
        types::Type,
        value::{Value, ValueId},
    },
    opt::flatten_cfg::value_merger::ValueMerger,
};

use super::{Binary, BinaryOp, Endian, Instruction, SimplifyResult};

mod blackbox;

/// Try to simplify this call instruction. If the instruction can be simplified to a known value,
/// that value is returned. Otherwise None is returned.
///
/// The `block` parameter indicates the block any new instructions that are part of a call's
/// simplification will be inserted into. For example, all slice intrinsics require updates
/// to the slice length, which requires inserting a binary instruction. This update instruction
/// must be inserted into the same block that the call itself is being simplified into.
pub(super) fn simplify_call(
    func: ValueId,
    arguments: &[ValueId],
    dfg: &mut DataFlowGraph,
    block: BasicBlockId,
    ctrl_typevars: Option<Vec<Type>>,
    call_stack: &CallStack,
) -> SimplifyResult {
    let intrinsic = match &dfg[func] {
        Value::Intrinsic(intrinsic) => *intrinsic,
        _ => return SimplifyResult::None,
    };

    let constant_args: Option<Vec<_>> =
        arguments.iter().map(|value_id| dfg.get_numeric_constant(*value_id)).collect();

    match intrinsic {
        Intrinsic::ToBits(endian) => {
            if let Some(constant_args) = constant_args {
                let field = constant_args[0];
                let limb_count = constant_args[1].to_u128() as u32;

                let (len_value, result_slice) =
                    constant_to_radix(endian, field, 2, limb_count, dfg);

                // `Intrinsic::ToBits` returns slices which are represented
                // by tuples with the structure (length, slice contents)
                SimplifyResult::SimplifiedToMultiple(vec![len_value, result_slice])
            } else {
                SimplifyResult::None
            }
        }
        Intrinsic::ToRadix(endian) => {
            if let Some(constant_args) = constant_args {
                let field = constant_args[0];
                let radix = constant_args[1].to_u128() as u32;
                let limb_count = constant_args[2].to_u128() as u32;

                let (len_value, result_slice) =
                    constant_to_radix(endian, field, radix, limb_count, dfg);

                // `Intrinsic::ToRadix` returns slices which are represented
                // by tuples with the structure (length, slice contents)
                SimplifyResult::SimplifiedToMultiple(vec![len_value, result_slice])
            } else {
                SimplifyResult::None
            }
        }
        Intrinsic::ArrayLen => {
            if let Some(length) = dfg.try_get_array_length(arguments[0]) {
                let length = FieldElement::from(length as u128);
                SimplifyResult::SimplifiedTo(dfg.make_constant(length, Type::length_type()))
            } else if matches!(dfg.type_of_value(arguments[1]), Type::Slice(_)) {
                SimplifyResult::SimplifiedTo(arguments[0])
            } else {
                SimplifyResult::None
            }
        }
        Intrinsic::AsSlice => {
            let array = dfg.get_array_constant(arguments[0]);
            if let Some((array, array_type)) = array {
                // Compute the resulting slice length by dividing the flattened
                // array length by the size of each array element
                let elements_size = array_type.element_size();
                let inner_element_types = array_type.element_types();
                assert_eq!(
                    0,
                    array.len() % elements_size,
                    "expected array length to be multiple of its elements size"
                );
                let slice_length_value = array.len() / elements_size;
                let slice_length =
                    dfg.make_constant(slice_length_value.into(), Type::length_type());
                let new_slice = dfg.make_array(array, Type::Slice(inner_element_types));
                SimplifyResult::SimplifiedToMultiple(vec![slice_length, new_slice])
            } else {
                SimplifyResult::None
            }
        }
        Intrinsic::SlicePushBack => {
            let slice = dfg.get_array_constant(arguments[1]);
            if let Some((mut slice, element_type)) = slice {
                // TODO(#2752): We need to handle the element_type size to appropriately handle slices of complex types.
                // This is reliant on dynamic indices of non-homogenous slices also being implemented.
                if element_type.element_size() != 1 {
                    // Old code before implementing multiple slice mergers
                    for elem in &arguments[2..] {
                        slice.push_back(*elem);
                    }

                    let new_slice_length =
                        update_slice_length(arguments[0], dfg, BinaryOp::Add, block);

                    let new_slice = dfg.make_array(slice, element_type);
                    return SimplifyResult::SimplifiedToMultiple(vec![new_slice_length, new_slice]);
                }

                simplify_slice_push_back(slice, element_type, arguments, dfg, block)
            } else {
                SimplifyResult::None
            }
        }
        Intrinsic::SlicePushFront => {
            let slice = dfg.get_array_constant(arguments[1]);
            if let Some((mut slice, element_type)) = slice {
                for elem in arguments[2..].iter().rev() {
                    slice.push_front(*elem);
                }

                let new_slice_length = update_slice_length(arguments[0], dfg, BinaryOp::Add, block);

                let new_slice = dfg.make_array(slice, element_type);
                SimplifyResult::SimplifiedToMultiple(vec![new_slice_length, new_slice])
            } else {
                SimplifyResult::None
            }
        }
        Intrinsic::SlicePopBack => {
            let slice = dfg.get_array_constant(arguments[1]);
            if let Some((_, typ)) = slice {
                simplify_slice_pop_back(typ, arguments, dfg, block)
            } else {
                SimplifyResult::None
            }
        }
        Intrinsic::SlicePopFront => {
            let slice = dfg.get_array_constant(arguments[1]);
            if let Some((mut slice, typ)) = slice {
                let element_count = typ.element_size();

                // We must pop multiple elements in the case of a slice of tuples
                let mut results = vecmap(0..element_count, |_| {
                    slice.pop_front().expect("There are no elements in this slice to be removed")
                });

                let new_slice_length = update_slice_length(arguments[0], dfg, BinaryOp::Sub, block);

                results.push(new_slice_length);

                let new_slice = dfg.make_array(slice, typ);

                // The slice is the last item returned for pop_front
                results.push(new_slice);
                SimplifyResult::SimplifiedToMultiple(results)
            } else {
                SimplifyResult::None
            }
        }
        Intrinsic::SliceInsert => {
            let slice = dfg.get_array_constant(arguments[1]);
            let index = dfg.get_numeric_constant(arguments[2]);
            if let (Some((mut slice, typ)), Some(index)) = (slice, index) {
                let elements = &arguments[3..];
                let mut index = index.to_u128() as usize * elements.len();

                // Do not simplify the index is greater than the slice capacity
                // or else we will panic inside of the im::Vector insert method
                // Constraints should be generated during SSA gen to tell the user
                // they are attempting to insert at too large of an index
                if index > slice.len() {
                    return SimplifyResult::None;
                }

                for elem in &arguments[3..] {
                    slice.insert(index, *elem);
                    index += 1;
                }

                let new_slice_length = update_slice_length(arguments[0], dfg, BinaryOp::Add, block);

                let new_slice = dfg.make_array(slice, typ);
                SimplifyResult::SimplifiedToMultiple(vec![new_slice_length, new_slice])
            } else {
                SimplifyResult::None
            }
        }
        Intrinsic::SliceRemove => {
            let slice = dfg.get_array_constant(arguments[1]);
            let index = dfg.get_numeric_constant(arguments[2]);
            if let (Some((mut slice, typ)), Some(index)) = (slice, index) {
                let element_count = typ.element_size();
                let mut results = Vec::with_capacity(element_count + 1);
                let index = index.to_u128() as usize * element_count;

                // Do not simplify if the index is not less than the slice capacity
                // or else we will panic inside of the im::Vector remove method.
                // Constraints should be generated during SSA gen to tell the user
                // they are attempting to remove at too large of an index.
                if index >= slice.len() {
                    return SimplifyResult::None;
                }

                for _ in 0..element_count {
                    results.push(slice.remove(index));
                }

                let new_slice = dfg.make_array(slice, typ);
                results.insert(0, new_slice);

                let new_slice_length = update_slice_length(arguments[0], dfg, BinaryOp::Sub, block);

                results.insert(0, new_slice_length);

                SimplifyResult::SimplifiedToMultiple(results)
            } else {
                SimplifyResult::None
            }
        }
        Intrinsic::StrAsBytes => {
            // Strings are already represented as bytes internally
            SimplifyResult::SimplifiedTo(arguments[0])
        }
        Intrinsic::AssertConstant => {
            if arguments.iter().all(|argument| dfg.is_constant(*argument)) {
                SimplifyResult::Remove
            } else {
                SimplifyResult::None
            }
        }
        Intrinsic::StaticAssert => {
            if arguments.len() != 2 {
                panic!("ICE: static_assert called with wrong number of arguments")
            }

            if !dfg.is_constant(arguments[1]) {
                return SimplifyResult::None;
            }

            if dfg.is_constant_true(arguments[0]) {
                SimplifyResult::Remove
            } else {
                SimplifyResult::None
            }
        }
        Intrinsic::ApplyRangeConstraint => {
            let value = arguments[0];
            let max_bit_size = dfg.get_numeric_constant(arguments[1]);
            if let Some(max_bit_size) = max_bit_size {
                let max_bit_size = max_bit_size.to_u128() as u32;
                let max_potential_bits = dfg.get_value_max_num_bits(value);
                if max_potential_bits < max_bit_size {
                    SimplifyResult::Remove
                } else {
                    SimplifyResult::SimplifiedToInstruction(Instruction::RangeCheck {
                        value,
                        max_bit_size,
                        assert_message: Some("call to assert_max_bit_size".to_owned()),
                    })
                }
            } else {
                SimplifyResult::None
            }
        }
        Intrinsic::BlackBox(bb_func) => simplify_black_box_func(bb_func, arguments, dfg),
        Intrinsic::AsField => {
            let instruction = Instruction::Cast(
                arguments[0],
                Type::Numeric(crate::ssa::ir::types::NumericType::NativeField),
            );
            SimplifyResult::SimplifiedToInstruction(instruction)
        }
        Intrinsic::FromField => {
            let incoming_type = Type::field();
            let target_type = ctrl_typevars.unwrap().remove(0);

            let truncate = Instruction::Truncate {
                value: arguments[0],
                bit_size: target_type.bit_size(),
                max_bit_size: incoming_type.bit_size(),
            };
            let truncated_value = dfg
                .insert_instruction_and_results(
                    truncate,
                    block,
                    Some(vec![incoming_type]),
                    call_stack.clone(),
                )
                .first();

            let instruction = Instruction::Cast(truncated_value, target_type);
            SimplifyResult::SimplifiedToInstruction(instruction)
        }
        Intrinsic::AsWitness => SimplifyResult::None,
        Intrinsic::IsUnconstrained => SimplifyResult::None,
        Intrinsic::DerivePedersenGenerators => {
            if let Some(Type::Array(_, len)) = ctrl_typevars.unwrap().first() {
                simplify_derive_generators(dfg, arguments, *len as u32)
            } else {
                unreachable!("Derive Pedersen Generators must return an array");
            }
        }
    }
}

/// Slices have a tuple structure (slice length, slice contents) to enable logic
/// that uses dynamic slice lengths (such as with merging slices in the flattening pass).
/// This method codegens an update to the slice length.
///
/// The binary operation performed on the slice length is always an addition or subtraction of `1`.
/// This is because the slice length holds the user length (length as displayed by a `.len()` call),
/// and not a flattened length used internally to represent arrays of tuples.
fn update_slice_length(
    slice_len: ValueId,
    dfg: &mut DataFlowGraph,
    operator: BinaryOp,
    block: BasicBlockId,
) -> ValueId {
    let one = dfg.make_constant(FieldElement::one(), Type::length_type());
    let instruction = Instruction::Binary(Binary { lhs: slice_len, operator, rhs: one });
    let call_stack = dfg.get_value_call_stack(slice_len);
    dfg.insert_instruction_and_results(instruction, block, None, call_stack).first()
}

fn simplify_slice_push_back(
    mut slice: im::Vector<ValueId>,
    element_type: Type,
    arguments: &[ValueId],
    dfg: &mut DataFlowGraph,
    block: BasicBlockId,
) -> SimplifyResult {
    // The capacity must be an integer so that we can compare it against the slice length
    let capacity = dfg.make_constant((slice.len() as u128).into(), Type::length_type());
    let len_equals_capacity_instr =
        Instruction::Binary(Binary { lhs: arguments[0], operator: BinaryOp::Eq, rhs: capacity });
    let call_stack = dfg.get_value_call_stack(arguments[0]);
    let len_equals_capacity = dfg
        .insert_instruction_and_results(len_equals_capacity_instr, block, None, call_stack.clone())
        .first();
    let len_not_equals_capacity_instr = Instruction::Not(len_equals_capacity);
    let len_not_equals_capacity = dfg
        .insert_instruction_and_results(
            len_not_equals_capacity_instr,
            block,
            None,
            call_stack.clone(),
        )
        .first();

    let new_slice_length = update_slice_length(arguments[0], dfg, BinaryOp::Add, block);

    for elem in &arguments[2..] {
        slice.push_back(*elem);
    }
    let slice_size = slice.len();
    let element_size = element_type.element_size();
    let new_slice = dfg.make_array(slice, element_type);

    let set_last_slice_value_instr = Instruction::ArraySet {
        array: new_slice,
        index: arguments[0],
        value: arguments[2],
        mutable: false,
    };

    let set_last_slice_value = dfg
        .insert_instruction_and_results(set_last_slice_value_instr, block, None, call_stack)
        .first();

    let mut slice_sizes = HashMap::default();
    slice_sizes.insert(set_last_slice_value, slice_size / element_size);
    slice_sizes.insert(new_slice, slice_size / element_size);

    let unknown = &mut HashMap::default();
    let mut value_merger = ValueMerger::new(dfg, block, &mut slice_sizes, unknown, None);

    let new_slice = value_merger.merge_values(
        len_not_equals_capacity,
        len_equals_capacity,
        set_last_slice_value,
        new_slice,
    );

    SimplifyResult::SimplifiedToMultiple(vec![new_slice_length, new_slice])
}

fn simplify_slice_pop_back(
    element_type: Type,
    arguments: &[ValueId],
    dfg: &mut DataFlowGraph,
    block: BasicBlockId,
) -> SimplifyResult {
    let element_types = match element_type.clone() {
        Type::Slice(element_types) | Type::Array(element_types, _) => element_types,
        _ => {
            unreachable!("ICE: Expected slice or array, but got {element_type}");
        }
    };

    let element_count = element_type.element_size();
    let mut results = VecDeque::with_capacity(element_count + 1);

    let new_slice_length = update_slice_length(arguments[0], dfg, BinaryOp::Sub, block);

    let element_size = dfg.make_constant((element_count as u128).into(), Type::length_type());
    let flattened_len_instr = Instruction::binary(BinaryOp::Mul, arguments[0], element_size);
    let mut flattened_len = dfg
        .insert_instruction_and_results(flattened_len_instr, block, None, CallStack::new())
        .first();
    flattened_len = update_slice_length(flattened_len, dfg, BinaryOp::Sub, block);

    // We must pop multiple elements in the case of a slice of tuples
    for _ in 0..element_count {
        let get_last_elem_instr =
            Instruction::ArrayGet { array: arguments[1], index: flattened_len };
        let get_last_elem = dfg
            .insert_instruction_and_results(
                get_last_elem_instr,
                block,
                Some(element_types.to_vec()),
                CallStack::new(),
            )
            .first();
        results.push_front(get_last_elem);

        flattened_len = update_slice_length(flattened_len, dfg, BinaryOp::Sub, block);
    }

    results.push_front(arguments[1]);

    results.push_front(new_slice_length);
    SimplifyResult::SimplifiedToMultiple(results.into())
}

/// Try to simplify this black box call. If the call can be simplified to a known value,
/// that value is returned. Otherwise [`SimplifyResult::None`] is returned.
fn simplify_black_box_func(
    bb_func: BlackBoxFunc,
    arguments: &[ValueId],
    dfg: &mut DataFlowGraph,
) -> SimplifyResult {
    cfg_if::cfg_if! {
        if #[cfg(feature = "bn254")] {
            let solver = bn254_blackbox_solver::Bn254BlackBoxSolver;
        } else {
            let solver = acvm::blackbox_solver::StubbedBlackBoxSolver;
        }
    };
    match bb_func {
<<<<<<< HEAD
        BlackBoxFunc::SHA256 => {
            blackbox::simplify_hash(dfg, arguments, acvm::blackbox_solver::sha256)
        }
        BlackBoxFunc::Blake2s => {
            blackbox::simplify_hash(dfg, arguments, acvm::blackbox_solver::blake2s)
        }
        BlackBoxFunc::Blake3 => {
            blackbox::simplify_hash(dfg, arguments, acvm::blackbox_solver::blake3)
        }
        BlackBoxFunc::Keccakf1600 => SimplifyResult::None, //TODO(Guillaume)
=======
        BlackBoxFunc::SHA256 => simplify_hash(dfg, arguments, acvm::blackbox_solver::sha256),
        BlackBoxFunc::Blake2s => simplify_hash(dfg, arguments, acvm::blackbox_solver::blake2s),
        BlackBoxFunc::Blake3 => simplify_hash(dfg, arguments, acvm::blackbox_solver::blake3),
        BlackBoxFunc::PedersenCommitment
        | BlackBoxFunc::PedersenHash
        | BlackBoxFunc::Keccakf1600 => SimplifyResult::None, //TODO(Guillaume)
>>>>>>> e59ff8c6
        BlackBoxFunc::Keccak256 => {
            match (dfg.get_array_constant(arguments[0]), dfg.get_numeric_constant(arguments[1])) {
                (Some((input, _)), Some(num_bytes)) if array_is_constant(dfg, &input) => {
                    let input_bytes: Vec<u8> = to_u8_vec(dfg, input);

                    let num_bytes = num_bytes.to_u128() as usize;
                    let truncated_input_bytes = &input_bytes[0..num_bytes];
                    let hash = acvm::blackbox_solver::keccak256(truncated_input_bytes)
                        .expect("Rust solvable black box function should not fail");

                    let hash_values =
                        vecmap(hash, |byte| FieldElement::from_be_bytes_reduce(&[byte]));

                    let result_array = make_constant_array(dfg, hash_values, Type::unsigned(8));
                    SimplifyResult::SimplifiedTo(result_array)
                }
                _ => SimplifyResult::None,
            }
        }
        BlackBoxFunc::Poseidon2Permutation => SimplifyResult::None, //TODO(Guillaume)
        BlackBoxFunc::EcdsaSecp256k1 => blackbox::simplify_signature(
            dfg,
            arguments,
            acvm::blackbox_solver::ecdsa_secp256k1_verify,
        ),
        BlackBoxFunc::EcdsaSecp256r1 => blackbox::simplify_signature(
            dfg,
            arguments,
            acvm::blackbox_solver::ecdsa_secp256r1_verify,
        ),

        BlackBoxFunc::EmbeddedCurveAdd => blackbox::simplify_ec_add(dfg, solver, arguments),
        BlackBoxFunc::MultiScalarMul => blackbox::simplify_msm(dfg, solver, arguments),
        BlackBoxFunc::SchnorrVerify => blackbox::simplify_schnorr_verify(dfg, solver, arguments),

        BlackBoxFunc::BigIntAdd
        | BlackBoxFunc::BigIntSub
        | BlackBoxFunc::BigIntMul
        | BlackBoxFunc::BigIntDiv
        | BlackBoxFunc::RecursiveAggregation
        | BlackBoxFunc::BigIntFromLeBytes
        | BlackBoxFunc::BigIntToLeBytes => SimplifyResult::None,

        BlackBoxFunc::AND => {
            unreachable!("ICE: `BlackBoxFunc::AND` calls should be transformed into a `BinaryOp`")
        }
        BlackBoxFunc::XOR => {
            unreachable!("ICE: `BlackBoxFunc::XOR` calls should be transformed into a `BinaryOp`")
        }
        BlackBoxFunc::RANGE => {
            unreachable!(
                "ICE: `BlackBoxFunc::RANGE` calls should be transformed into a `Instruction::Cast`"
            )
        }
        BlackBoxFunc::Sha256Compression => SimplifyResult::None, //TODO(Guillaume)
        BlackBoxFunc::AES128Encrypt => SimplifyResult::None,
    }
}

fn make_constant_array(dfg: &mut DataFlowGraph, results: Vec<FieldElement>, typ: Type) -> ValueId {
    let result_constants = vecmap(results, |element| dfg.make_constant(element, typ.clone()));

    let typ = Type::Array(Rc::new(vec![typ]), result_constants.len());
    dfg.make_array(result_constants.into(), typ)
}

fn make_constant_slice(
    dfg: &mut DataFlowGraph,
    results: Vec<FieldElement>,
    typ: Type,
) -> (ValueId, ValueId) {
    let result_constants = vecmap(results, |element| dfg.make_constant(element, typ.clone()));

    let typ = Type::Slice(Rc::new(vec![typ]));
    let length = FieldElement::from(result_constants.len() as u128);
    (dfg.make_constant(length, Type::length_type()), dfg.make_array(result_constants.into(), typ))
}

/// Returns a slice (represented by a tuple (len, slice)) of constants corresponding to the limbs of the radix decomposition.
fn constant_to_radix(
    endian: Endian,
    field: FieldElement,
    radix: u32,
    limb_count: u32,
    dfg: &mut DataFlowGraph,
) -> (ValueId, ValueId) {
    let bit_size = u32::BITS - (radix - 1).leading_zeros();
    let radix_big = BigUint::from(radix);
    assert_eq!(BigUint::from(2u128).pow(bit_size), radix_big, "ICE: Radix must be a power of 2");
    let big_integer = BigUint::from_bytes_be(&field.to_be_bytes());

    // Decompose the integer into its radix digits in little endian form.
    let decomposed_integer = big_integer.to_radix_le(radix);
    let mut limbs = vecmap(0..limb_count, |i| match decomposed_integer.get(i as usize) {
        Some(digit) => FieldElement::from_be_bytes_reduce(&[*digit]),
        None => FieldElement::zero(),
    });
    if endian == Endian::Big {
        limbs.reverse();
    }
    make_constant_slice(dfg, limbs, Type::unsigned(bit_size))
}

fn to_u8_vec(dfg: &DataFlowGraph, values: im::Vector<Id<Value>>) -> Vec<u8> {
    values
        .iter()
        .map(|id| {
            let field = dfg
                .get_numeric_constant(*id)
                .expect("value id from array should point at constant");
            *field.to_be_bytes().last().unwrap()
        })
        .collect()
}

fn array_is_constant(dfg: &DataFlowGraph, values: &im::Vector<Id<Value>>) -> bool {
    values.iter().all(|value| dfg.get_numeric_constant(*value).is_some())
}

fn simplify_hash(
    dfg: &mut DataFlowGraph,
    arguments: &[ValueId],
    hash_function: fn(&[u8]) -> Result<[u8; 32], BlackBoxResolutionError>,
) -> SimplifyResult {
    match dfg.get_array_constant(arguments[0]) {
        Some((input, _)) if array_is_constant(dfg, &input) => {
            let input_bytes: Vec<u8> = to_u8_vec(dfg, input);

            let hash = hash_function(&input_bytes)
                .expect("Rust solvable black box function should not fail");

            let hash_values = vecmap(hash, |byte| FieldElement::from_be_bytes_reduce(&[byte]));

            let result_array = make_constant_array(dfg, hash_values, Type::unsigned(8));
            SimplifyResult::SimplifiedTo(result_array)
        }
        _ => SimplifyResult::None,
    }
}

type ECDSASignatureVerifier = fn(
    hashed_msg: &[u8],
    public_key_x: &[u8; 32],
    public_key_y: &[u8; 32],
    signature: &[u8; 64],
) -> Result<bool, BlackBoxResolutionError>;
fn simplify_signature(
    dfg: &mut DataFlowGraph,
    arguments: &[ValueId],
    signature_verifier: ECDSASignatureVerifier,
) -> SimplifyResult {
    match (
        dfg.get_array_constant(arguments[0]),
        dfg.get_array_constant(arguments[1]),
        dfg.get_array_constant(arguments[2]),
        dfg.get_array_constant(arguments[3]),
    ) {
        (
            Some((public_key_x, _)),
            Some((public_key_y, _)),
            Some((signature, _)),
            Some((hashed_message, _)),
        ) if array_is_constant(dfg, &public_key_x)
            && array_is_constant(dfg, &public_key_y)
            && array_is_constant(dfg, &signature)
            && array_is_constant(dfg, &hashed_message) =>
        {
            let public_key_x: [u8; 32] = to_u8_vec(dfg, public_key_x)
                .try_into()
                .expect("ECDSA public key fields are 32 bytes");
            let public_key_y: [u8; 32] = to_u8_vec(dfg, public_key_y)
                .try_into()
                .expect("ECDSA public key fields are 32 bytes");
            let signature: [u8; 64] =
                to_u8_vec(dfg, signature).try_into().expect("ECDSA signatures are 64 bytes");
            let hashed_message: Vec<u8> = to_u8_vec(dfg, hashed_message);

            let valid_signature =
                signature_verifier(&hashed_message, &public_key_x, &public_key_y, &signature)
                    .expect("Rust solvable black box function should not fail");

            let valid_signature = dfg.make_constant(valid_signature.into(), Type::bool());
            SimplifyResult::SimplifiedTo(valid_signature)
        }
        _ => SimplifyResult::None,
    }
}

fn simplify_derive_generators(
    dfg: &mut DataFlowGraph,
    arguments: &[ValueId],
    num_generators: u32,
) -> SimplifyResult {
    if arguments.len() == 2 {
        let domain_separator_string = dfg.get_array_constant(arguments[0]);
        let starting_index = dfg.get_numeric_constant(arguments[1]);
        if let (Some(domain_separator_string), Some(starting_index)) =
            (domain_separator_string, starting_index)
        {
            let domain_separator_bytes = domain_separator_string
                .0
                .iter()
                .map(|&x| dfg.get_numeric_constant(x).unwrap().to_u128() as u8)
                .collect::<Vec<u8>>();
            let generators = derive_generators(
                &domain_separator_bytes,
                num_generators,
                starting_index.try_to_u32().expect("argument is declared as u32"),
            );
            let is_infinite = dfg.make_constant(FieldElement::zero(), Type::bool());
            let mut results = Vec::new();
            for gen in generators {
                let x_big: BigUint = gen.x.into();
                let x = FieldElement::from_be_bytes_reduce(&x_big.to_bytes_be());
                let y_big: BigUint = gen.y.into();
                let y = FieldElement::from_be_bytes_reduce(&y_big.to_bytes_be());
                results.push(dfg.make_constant(x, Type::field()));
                results.push(dfg.make_constant(y, Type::field()));
                results.push(is_infinite);
            }
            let len = results.len();
            let result =
                dfg.make_array(results.into(), Type::Array(vec![Type::field()].into(), len));
            SimplifyResult::SimplifiedTo(result)
        } else {
            SimplifyResult::None
        }
    } else {
        unreachable!("Unexpected number of arguments to derive_generators");
    }
}<|MERGE_RESOLUTION|>--- conflicted
+++ resolved
@@ -470,7 +470,6 @@
         }
     };
     match bb_func {
-<<<<<<< HEAD
         BlackBoxFunc::SHA256 => {
             blackbox::simplify_hash(dfg, arguments, acvm::blackbox_solver::sha256)
         }
@@ -481,14 +480,6 @@
             blackbox::simplify_hash(dfg, arguments, acvm::blackbox_solver::blake3)
         }
         BlackBoxFunc::Keccakf1600 => SimplifyResult::None, //TODO(Guillaume)
-=======
-        BlackBoxFunc::SHA256 => simplify_hash(dfg, arguments, acvm::blackbox_solver::sha256),
-        BlackBoxFunc::Blake2s => simplify_hash(dfg, arguments, acvm::blackbox_solver::blake2s),
-        BlackBoxFunc::Blake3 => simplify_hash(dfg, arguments, acvm::blackbox_solver::blake3),
-        BlackBoxFunc::PedersenCommitment
-        | BlackBoxFunc::PedersenHash
-        | BlackBoxFunc::Keccakf1600 => SimplifyResult::None, //TODO(Guillaume)
->>>>>>> e59ff8c6
         BlackBoxFunc::Keccak256 => {
             match (dfg.get_array_constant(arguments[0]), dfg.get_numeric_constant(arguments[1])) {
                 (Some((input, _)), Some(num_bytes)) if array_is_constant(dfg, &input) => {
