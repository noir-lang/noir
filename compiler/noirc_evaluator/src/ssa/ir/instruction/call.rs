use fxhash::FxHashMap as HashMap;
use std::{collections::VecDeque, sync::Arc};

use acvm::{
    acir::{AcirField, BlackBoxFunc},
    BlackBoxResolutionError, FieldElement,
};
use bn254_blackbox_solver::derive_generators;
use iter_extended::vecmap;
use num_bigint::BigUint;

use crate::ssa::{
    ir::{
        basic_block::BasicBlockId,
        dfg::{CallStack, DataFlowGraph},
        instruction::Intrinsic,
        map::Id,
        types::Type,
        value::{Value, ValueId},
    },
    opt::flatten_cfg::value_merger::ValueMerger,
};

use super::{Binary, BinaryOp, Endian, Hint, Instruction, SimplifyResult};

mod blackbox;

/// Try to simplify this call instruction. If the instruction can be simplified to a known value,
/// that value is returned. Otherwise None is returned.
///
/// The `block` parameter indicates the block any new instructions that are part of a call's
/// simplification will be inserted into. For example, all slice intrinsics require updates
/// to the slice length, which requires inserting a binary instruction. This update instruction
/// must be inserted into the same block that the call itself is being simplified into.
pub(super) fn simplify_call(
    func: ValueId,
    arguments: &[ValueId],
    dfg: &mut DataFlowGraph,
    block: BasicBlockId,
    ctrl_typevars: Option<Vec<Type>>,
    call_stack: &CallStack,
) -> SimplifyResult {
    let intrinsic = match &dfg[func] {
        Value::Intrinsic(intrinsic) => *intrinsic,
        _ => return SimplifyResult::None,
    };

    let constant_args: Option<Vec<_>> =
        arguments.iter().map(|value_id| dfg.get_numeric_constant(*value_id)).collect();

    match intrinsic {
        Intrinsic::ToBits(endian) => {
            // TODO: simplify to a range constraint if `limb_count == 1`
            if let (Some(constant_args), Some(return_type)) =
                (constant_args, ctrl_typevars.map(|return_types| return_types.first().cloned()))
            {
                let field = constant_args[0];
                let limb_count = if let Some(Type::Array(_, array_len)) = return_type {
                    array_len as u32
                } else {
                    unreachable!("ICE: Intrinsic::ToRadix return type must be array")
                };
                constant_to_radix(endian, field, 2, limb_count, dfg, block, call_stack)
            } else {
                SimplifyResult::None
            }
        }
        Intrinsic::ToRadix(endian) => {
            // TODO: simplify to a range constraint if `limb_count == 1`
            if let (Some(constant_args), Some(return_type)) =
                (constant_args, ctrl_typevars.map(|return_types| return_types.first().cloned()))
            {
                let field = constant_args[0];
                let radix = constant_args[1].to_u128() as u32;
                let limb_count = if let Some(Type::Array(_, array_len)) = return_type {
                    array_len as u32
                } else {
                    unreachable!("ICE: Intrinsic::ToRadix return type must be array")
                };
                constant_to_radix(endian, field, radix, limb_count, dfg, block, call_stack)
            } else {
                SimplifyResult::None
            }
        }
        Intrinsic::ArrayLen => {
            if let Some(length) = dfg.try_get_array_length(arguments[0]) {
                let length = FieldElement::from(length as u128);
                SimplifyResult::SimplifiedTo(dfg.make_constant(length, Type::length_type()))
            } else if matches!(dfg.type_of_value(arguments[1]), Type::Slice(_)) {
                SimplifyResult::SimplifiedTo(arguments[0])
            } else {
                SimplifyResult::None
            }
        }
        // Strings are already arrays of bytes in SSA
        Intrinsic::ArrayAsStrUnchecked => SimplifyResult::SimplifiedTo(arguments[0]),
        Intrinsic::AsSlice => {
            let array = dfg.get_array_constant(arguments[0]);
            if let Some((array, array_type)) = array {
                // Compute the resulting slice length by dividing the flattened
                // array length by the size of each array element
                let elements_size = array_type.element_size();
                let inner_element_types = array_type.element_types();
                assert_eq!(
                    0,
                    array.len() % elements_size,
                    "expected array length to be multiple of its elements size"
                );
                let slice_length_value = array.len() / elements_size;
                let slice_length =
                    dfg.make_constant(slice_length_value.into(), Type::length_type());
                let new_slice =
                    make_array(dfg, array, Type::Slice(inner_element_types), block, call_stack);
                SimplifyResult::SimplifiedToMultiple(vec![slice_length, new_slice])
            } else {
                SimplifyResult::None
            }
        }
        Intrinsic::SlicePushBack => {
            let slice = dfg.get_array_constant(arguments[1]);
            if let Some((mut slice, element_type)) = slice {
                // TODO(#2752): We need to handle the element_type size to appropriately handle slices of complex types.
                // This is reliant on dynamic indices of non-homogenous slices also being implemented.
                if element_type.element_size() != 1 {
                    // Old code before implementing multiple slice mergers
                    for elem in &arguments[2..] {
                        slice.push_back(*elem);
                    }

                    let new_slice_length =
                        update_slice_length(arguments[0], dfg, BinaryOp::Add, block);

                    let new_slice = make_array(dfg, slice, element_type, block, call_stack);
                    return SimplifyResult::SimplifiedToMultiple(vec![new_slice_length, new_slice]);
                }

                simplify_slice_push_back(
                    slice,
                    element_type,
                    arguments,
                    dfg,
                    block,
                    call_stack.clone(),
                )
            } else {
                SimplifyResult::None
            }
        }
        Intrinsic::SlicePushFront => {
            let slice = dfg.get_array_constant(arguments[1]);
            if let Some((mut slice, element_type)) = slice {
                for elem in arguments[2..].iter().rev() {
                    slice.push_front(*elem);
                }

                let new_slice_length = update_slice_length(arguments[0], dfg, BinaryOp::Add, block);

                let new_slice = make_array(dfg, slice, element_type, block, call_stack);
                SimplifyResult::SimplifiedToMultiple(vec![new_slice_length, new_slice])
            } else {
                SimplifyResult::None
            }
        }
        Intrinsic::SlicePopBack => {
            let length = dfg.get_numeric_constant(arguments[0]);
            if length.map_or(true, |length| length.is_zero()) {
                // If the length is zero then we're trying to pop the last element from an empty slice.
                // Defer the error to acir_gen.
                return SimplifyResult::None;
            }

            let slice = dfg.get_array_constant(arguments[1]);
            if let Some((_, typ)) = slice {
                simplify_slice_pop_back(typ, arguments, dfg, block, call_stack.clone())
            } else {
                SimplifyResult::None
            }
        }
        Intrinsic::SlicePopFront => {
            let length = dfg.get_numeric_constant(arguments[0]);
            if length.map_or(true, |length| length.is_zero()) {
                // If the length is zero then we're trying to pop the first element from an empty slice.
                // Defer the error to acir_gen.
                return SimplifyResult::None;
            }

            let slice = dfg.get_array_constant(arguments[1]);
            if let Some((mut slice, typ)) = slice {
                let element_count = typ.element_size();

                // We must pop multiple elements in the case of a slice of tuples
                let mut results = vecmap(0..element_count, |_| {
                    slice.pop_front().expect("There are no elements in this slice to be removed")
                });

                let new_slice_length = update_slice_length(arguments[0], dfg, BinaryOp::Sub, block);

                results.push(new_slice_length);

                let new_slice = make_array(dfg, slice, typ, block, call_stack);

                // The slice is the last item returned for pop_front
                results.push(new_slice);
                SimplifyResult::SimplifiedToMultiple(results)
            } else {
                SimplifyResult::None
            }
        }
        Intrinsic::SliceInsert => {
            let slice = dfg.get_array_constant(arguments[1]);
            let index = dfg.get_numeric_constant(arguments[2]);
            if let (Some((mut slice, typ)), Some(index)) = (slice, index) {
                let elements = &arguments[3..];
                let mut index = index.to_u128() as usize * elements.len();

                // Do not simplify the index is greater than the slice capacity
                // or else we will panic inside of the im::Vector insert method
                // Constraints should be generated during SSA gen to tell the user
                // they are attempting to insert at too large of an index
                if index > slice.len() {
                    return SimplifyResult::None;
                }

                for elem in &arguments[3..] {
                    slice.insert(index, *elem);
                    index += 1;
                }

                let new_slice_length = update_slice_length(arguments[0], dfg, BinaryOp::Add, block);

                let new_slice = make_array(dfg, slice, typ, block, call_stack);
                SimplifyResult::SimplifiedToMultiple(vec![new_slice_length, new_slice])
            } else {
                SimplifyResult::None
            }
        }
        Intrinsic::SliceRemove => {
            let length = dfg.get_numeric_constant(arguments[0]);
            if length.map_or(true, |length| length.is_zero()) {
                // If the length is zero then we're trying to remove an element from an empty slice.
                // Defer the error to acir_gen.
                return SimplifyResult::None;
            }

            let slice = dfg.get_array_constant(arguments[1]);
            let index = dfg.get_numeric_constant(arguments[2]);
            if let (Some((mut slice, typ)), Some(index)) = (slice, index) {
                let element_count = typ.element_size();
                let mut results = Vec::with_capacity(element_count + 1);
                let index = index.to_u128() as usize * element_count;

                // Do not simplify if the index is not less than the slice capacity
                // or else we will panic inside of the im::Vector remove method.
                // Constraints should be generated during SSA gen to tell the user
                // they are attempting to remove at too large of an index.
                if index >= slice.len() {
                    return SimplifyResult::None;
                }

                for _ in 0..element_count {
                    results.push(slice.remove(index));
                }

                let new_slice = make_array(dfg, slice, typ, block, call_stack);
                results.insert(0, new_slice);

                let new_slice_length = update_slice_length(arguments[0], dfg, BinaryOp::Sub, block);

                results.insert(0, new_slice_length);

                SimplifyResult::SimplifiedToMultiple(results)
            } else {
                SimplifyResult::None
            }
        }
        Intrinsic::StrAsBytes => {
            // Strings are already represented as bytes internally
            SimplifyResult::SimplifiedTo(arguments[0])
        }
        Intrinsic::AssertConstant => {
            if arguments.iter().all(|argument| dfg.is_constant(*argument)) {
                SimplifyResult::Remove
            } else {
                SimplifyResult::None
            }
        }
        Intrinsic::StaticAssert => {
            if arguments.len() != 2 {
                panic!("ICE: static_assert called with wrong number of arguments")
            }

            if !dfg.is_constant(arguments[1]) {
                return SimplifyResult::None;
            }

            if dfg.is_constant_true(arguments[0]) {
                SimplifyResult::Remove
            } else {
                SimplifyResult::None
            }
        }
        Intrinsic::ApplyRangeConstraint => {
            let value = arguments[0];
            let max_bit_size = dfg.get_numeric_constant(arguments[1]);
            if let Some(max_bit_size) = max_bit_size {
                let max_bit_size = max_bit_size.to_u128() as u32;
                let max_potential_bits = dfg.get_value_max_num_bits(value);
                if max_potential_bits < max_bit_size {
                    SimplifyResult::Remove
                } else {
                    SimplifyResult::SimplifiedToInstruction(Instruction::RangeCheck {
                        value,
                        max_bit_size,
                        assert_message: Some("call to assert_max_bit_size".to_owned()),
                    })
                }
            } else {
                SimplifyResult::None
            }
        }
<<<<<<< HEAD
        Intrinsic::Hint(Hint::BlackBox) => SimplifyResult::None,
        Intrinsic::BlackBox(bb_func) => simplify_black_box_func(bb_func, arguments, dfg),
=======
        Intrinsic::BlackBox(bb_func) => {
            simplify_black_box_func(bb_func, arguments, dfg, block, call_stack)
        }
>>>>>>> 245f50d2
        Intrinsic::AsField => {
            let instruction = Instruction::Cast(
                arguments[0],
                Type::Numeric(crate::ssa::ir::types::NumericType::NativeField),
            );
            SimplifyResult::SimplifiedToInstruction(instruction)
        }
        Intrinsic::FromField => {
            let incoming_type = Type::field();
            let target_type = ctrl_typevars.unwrap().remove(0);

            let truncate = Instruction::Truncate {
                value: arguments[0],
                bit_size: target_type.bit_size(),
                max_bit_size: incoming_type.bit_size(),
            };
            let truncated_value = dfg
                .insert_instruction_and_results(
                    truncate,
                    block,
                    Some(vec![incoming_type]),
                    call_stack.clone(),
                )
                .first();

            let instruction = Instruction::Cast(truncated_value, target_type);
            SimplifyResult::SimplifiedToInstruction(instruction)
        }
        Intrinsic::AsWitness => SimplifyResult::None,
        Intrinsic::IsUnconstrained => SimplifyResult::None,
        Intrinsic::DerivePedersenGenerators => {
            if let Some(Type::Array(_, len)) = ctrl_typevars.unwrap().first() {
                simplify_derive_generators(dfg, arguments, *len as u32, block, call_stack)
            } else {
                unreachable!("Derive Pedersen Generators must return an array");
            }
        }
        Intrinsic::FieldLessThan => {
            if let Some(constants) = constant_args {
                let lhs = constants[0];
                let rhs = constants[1];
                let result = dfg.make_constant((lhs < rhs).into(), Type::bool());
                SimplifyResult::SimplifiedTo(result)
            } else {
                SimplifyResult::None
            }
        }
    }
}

/// Slices have a tuple structure (slice length, slice contents) to enable logic
/// that uses dynamic slice lengths (such as with merging slices in the flattening pass).
/// This method codegens an update to the slice length.
///
/// The binary operation performed on the slice length is always an addition or subtraction of `1`.
/// This is because the slice length holds the user length (length as displayed by a `.len()` call),
/// and not a flattened length used internally to represent arrays of tuples.
fn update_slice_length(
    slice_len: ValueId,
    dfg: &mut DataFlowGraph,
    operator: BinaryOp,
    block: BasicBlockId,
) -> ValueId {
    let one = dfg.make_constant(FieldElement::one(), Type::length_type());
    let instruction = Instruction::Binary(Binary { lhs: slice_len, operator, rhs: one });
    let call_stack = dfg.get_value_call_stack(slice_len);
    dfg.insert_instruction_and_results(instruction, block, None, call_stack).first()
}

fn simplify_slice_push_back(
    mut slice: im::Vector<ValueId>,
    element_type: Type,
    arguments: &[ValueId],
    dfg: &mut DataFlowGraph,
    block: BasicBlockId,
    call_stack: CallStack,
) -> SimplifyResult {
    // The capacity must be an integer so that we can compare it against the slice length
    let capacity = dfg.make_constant((slice.len() as u128).into(), Type::length_type());
    let len_equals_capacity_instr =
        Instruction::Binary(Binary { lhs: arguments[0], operator: BinaryOp::Eq, rhs: capacity });
    let len_equals_capacity = dfg
        .insert_instruction_and_results(len_equals_capacity_instr, block, None, call_stack.clone())
        .first();
    let len_not_equals_capacity_instr = Instruction::Not(len_equals_capacity);
    let len_not_equals_capacity = dfg
        .insert_instruction_and_results(
            len_not_equals_capacity_instr,
            block,
            None,
            call_stack.clone(),
        )
        .first();

    let new_slice_length = update_slice_length(arguments[0], dfg, BinaryOp::Add, block);

    for elem in &arguments[2..] {
        slice.push_back(*elem);
    }
    let slice_size = slice.len();
    let element_size = element_type.element_size();
    let new_slice = make_array(dfg, slice, element_type, block, &call_stack);

    let set_last_slice_value_instr = Instruction::ArraySet {
        array: new_slice,
        index: arguments[0],
        value: arguments[2],
        mutable: false,
    };

    let set_last_slice_value = dfg
        .insert_instruction_and_results(set_last_slice_value_instr, block, None, call_stack.clone())
        .first();

    let mut slice_sizes = HashMap::default();
    slice_sizes.insert(set_last_slice_value, slice_size / element_size);
    slice_sizes.insert(new_slice, slice_size / element_size);

    let unknown = &mut HashMap::default();
    let mut value_merger =
        ValueMerger::new(dfg, block, &mut slice_sizes, unknown, None, call_stack);

    let new_slice = value_merger.merge_values(
        len_not_equals_capacity,
        len_equals_capacity,
        set_last_slice_value,
        new_slice,
    );

    SimplifyResult::SimplifiedToMultiple(vec![new_slice_length, new_slice])
}

fn simplify_slice_pop_back(
    element_type: Type,
    arguments: &[ValueId],
    dfg: &mut DataFlowGraph,
    block: BasicBlockId,
    call_stack: CallStack,
) -> SimplifyResult {
    let element_types = match element_type.clone() {
        Type::Slice(element_types) | Type::Array(element_types, _) => element_types,
        _ => {
            unreachable!("ICE: Expected slice or array, but got {element_type}");
        }
    };

    let element_count = element_type.element_size();
    let mut results = VecDeque::with_capacity(element_count + 1);

    let new_slice_length = update_slice_length(arguments[0], dfg, BinaryOp::Sub, block);

    let element_size = dfg.make_constant((element_count as u128).into(), Type::length_type());
    let flattened_len_instr = Instruction::binary(BinaryOp::Mul, arguments[0], element_size);
    let mut flattened_len = dfg
        .insert_instruction_and_results(flattened_len_instr, block, None, call_stack.clone())
        .first();
    flattened_len = update_slice_length(flattened_len, dfg, BinaryOp::Sub, block);

    // We must pop multiple elements in the case of a slice of tuples
    for _ in 0..element_count {
        let get_last_elem_instr =
            Instruction::ArrayGet { array: arguments[1], index: flattened_len };
        let get_last_elem = dfg
            .insert_instruction_and_results(
                get_last_elem_instr,
                block,
                Some(element_types.to_vec()),
                call_stack.clone(),
            )
            .first();
        results.push_front(get_last_elem);

        flattened_len = update_slice_length(flattened_len, dfg, BinaryOp::Sub, block);
    }

    results.push_front(arguments[1]);

    results.push_front(new_slice_length);
    SimplifyResult::SimplifiedToMultiple(results.into())
}

/// Try to simplify this black box call. If the call can be simplified to a known value,
/// that value is returned. Otherwise [`SimplifyResult::None`] is returned.
fn simplify_black_box_func(
    bb_func: BlackBoxFunc,
    arguments: &[ValueId],
    dfg: &mut DataFlowGraph,
    block: BasicBlockId,
    call_stack: &CallStack,
) -> SimplifyResult {
    cfg_if::cfg_if! {
        if #[cfg(feature = "bn254")] {
            let solver = bn254_blackbox_solver::Bn254BlackBoxSolver;
        } else {
            let solver = acvm::blackbox_solver::StubbedBlackBoxSolver;
        }
    };
    match bb_func {
        BlackBoxFunc::Blake2s => {
            simplify_hash(dfg, arguments, acvm::blackbox_solver::blake2s, block, call_stack)
        }
        BlackBoxFunc::Blake3 => {
            simplify_hash(dfg, arguments, acvm::blackbox_solver::blake3, block, call_stack)
        }
        BlackBoxFunc::Keccakf1600 => {
            if let Some((array_input, _)) = dfg.get_array_constant(arguments[0]) {
                if array_is_constant(dfg, &array_input) {
                    let const_input: Vec<u64> = array_input
                        .iter()
                        .map(|id| {
                            let field = dfg
                                .get_numeric_constant(*id)
                                .expect("value id from array should point at constant");
                            field.to_u128() as u64
                        })
                        .collect();

                    let state = acvm::blackbox_solver::keccakf1600(
                        const_input.try_into().expect("Keccakf1600 input should have length of 25"),
                    )
                    .expect("Rust solvable black box function should not fail");
                    let state_values = state.iter().map(|x| FieldElement::from(*x as u128));
                    let result_array = make_constant_array(
                        dfg,
                        state_values,
                        Type::unsigned(64),
                        block,
                        call_stack,
                    );
                    SimplifyResult::SimplifiedTo(result_array)
                } else {
                    SimplifyResult::None
                }
            } else {
                SimplifyResult::None
            }
        }
        BlackBoxFunc::Poseidon2Permutation => {
            blackbox::simplify_poseidon2_permutation(dfg, solver, arguments, block, call_stack)
        }
        BlackBoxFunc::EcdsaSecp256k1 => blackbox::simplify_signature(
            dfg,
            arguments,
            acvm::blackbox_solver::ecdsa_secp256k1_verify,
        ),
        BlackBoxFunc::EcdsaSecp256r1 => blackbox::simplify_signature(
            dfg,
            arguments,
            acvm::blackbox_solver::ecdsa_secp256r1_verify,
        ),

        BlackBoxFunc::MultiScalarMul => SimplifyResult::None,
        BlackBoxFunc::EmbeddedCurveAdd => {
            blackbox::simplify_ec_add(dfg, solver, arguments, block, call_stack)
        }
        BlackBoxFunc::SchnorrVerify => blackbox::simplify_schnorr_verify(dfg, solver, arguments),

        BlackBoxFunc::BigIntAdd
        | BlackBoxFunc::BigIntSub
        | BlackBoxFunc::BigIntMul
        | BlackBoxFunc::BigIntDiv
        | BlackBoxFunc::RecursiveAggregation
        | BlackBoxFunc::BigIntFromLeBytes
        | BlackBoxFunc::BigIntToLeBytes => SimplifyResult::None,

        BlackBoxFunc::AND => {
            unreachable!("ICE: `BlackBoxFunc::AND` calls should be transformed into a `BinaryOp`")
        }
        BlackBoxFunc::XOR => {
            unreachable!("ICE: `BlackBoxFunc::XOR` calls should be transformed into a `BinaryOp`")
        }
        BlackBoxFunc::RANGE => {
            unreachable!(
                "ICE: `BlackBoxFunc::RANGE` calls should be transformed into a `Instruction::Cast`"
            )
        }
        BlackBoxFunc::Sha256Compression => SimplifyResult::None, //TODO(Guillaume)
        BlackBoxFunc::AES128Encrypt => SimplifyResult::None,
    }
}

fn make_constant_array(
    dfg: &mut DataFlowGraph,
    results: impl Iterator<Item = FieldElement>,
    typ: Type,
    block: BasicBlockId,
    call_stack: &CallStack,
) -> ValueId {
    let result_constants: im::Vector<_> =
        results.map(|element| dfg.make_constant(element, typ.clone())).collect();

    let typ = Type::Array(Arc::new(vec![typ]), result_constants.len());
    make_array(dfg, result_constants, typ, block, call_stack)
}

fn make_array(
    dfg: &mut DataFlowGraph,
    elements: im::Vector<ValueId>,
    typ: Type,
    block: BasicBlockId,
    call_stack: &CallStack,
) -> ValueId {
    let instruction = Instruction::MakeArray { elements, typ };
    let call_stack = call_stack.clone();
    dfg.insert_instruction_and_results(instruction, block, None, call_stack).first()
}

fn make_constant_slice(
    dfg: &mut DataFlowGraph,
    results: Vec<FieldElement>,
    typ: Type,
    block: BasicBlockId,
    call_stack: &CallStack,
) -> (ValueId, ValueId) {
    let result_constants = vecmap(results, |element| dfg.make_constant(element, typ.clone()));

    let typ = Type::Slice(Arc::new(vec![typ]));
    let length = FieldElement::from(result_constants.len() as u128);
    let length = dfg.make_constant(length, Type::length_type());

    let slice = make_array(dfg, result_constants.into(), typ, block, call_stack);
    (length, slice)
}

/// Returns a slice (represented by a tuple (len, slice)) of constants corresponding to the limbs of the radix decomposition.
fn constant_to_radix(
    endian: Endian,
    field: FieldElement,
    radix: u32,
    limb_count: u32,
    dfg: &mut DataFlowGraph,
    block: BasicBlockId,
    call_stack: &CallStack,
) -> SimplifyResult {
    let bit_size = u32::BITS - (radix - 1).leading_zeros();
    let radix_big = BigUint::from(radix);
    assert_eq!(BigUint::from(2u128).pow(bit_size), radix_big, "ICE: Radix must be a power of 2");
    let big_integer = BigUint::from_bytes_be(&field.to_be_bytes());

    // Decompose the integer into its radix digits in little endian form.
    let decomposed_integer = big_integer.to_radix_le(radix);
    if limb_count < decomposed_integer.len() as u32 {
        // `field` cannot be represented as `limb_count` bits.
        // defer error to acir_gen.
        SimplifyResult::None
    } else {
        let mut limbs = vecmap(0..limb_count, |i| match decomposed_integer.get(i as usize) {
            Some(digit) => FieldElement::from_be_bytes_reduce(&[*digit]),
            None => FieldElement::zero(),
        });
        if endian == Endian::Big {
            limbs.reverse();
        }
        let result_array = make_constant_array(
            dfg,
            limbs.into_iter(),
            Type::unsigned(bit_size),
            block,
            call_stack,
        );
        SimplifyResult::SimplifiedTo(result_array)
    }
}

fn to_u8_vec(dfg: &DataFlowGraph, values: im::Vector<Id<Value>>) -> Vec<u8> {
    values
        .iter()
        .map(|id| {
            let field = dfg
                .get_numeric_constant(*id)
                .expect("value id from array should point at constant");
            *field.to_be_bytes().last().unwrap()
        })
        .collect()
}

fn array_is_constant(dfg: &DataFlowGraph, values: &im::Vector<Id<Value>>) -> bool {
    values.iter().all(|value| dfg.get_numeric_constant(*value).is_some())
}

fn simplify_hash(
    dfg: &mut DataFlowGraph,
    arguments: &[ValueId],
    hash_function: fn(&[u8]) -> Result<[u8; 32], BlackBoxResolutionError>,
    block: BasicBlockId,
    call_stack: &CallStack,
) -> SimplifyResult {
    match dfg.get_array_constant(arguments[0]) {
        Some((input, _)) if array_is_constant(dfg, &input) => {
            let input_bytes: Vec<u8> = to_u8_vec(dfg, input);

            let hash = hash_function(&input_bytes)
                .expect("Rust solvable black box function should not fail");

            let hash_values = hash.iter().map(|byte| FieldElement::from_be_bytes_reduce(&[*byte]));

            let result_array =
                make_constant_array(dfg, hash_values, Type::unsigned(8), block, call_stack);
            SimplifyResult::SimplifiedTo(result_array)
        }
        _ => SimplifyResult::None,
    }
}

type ECDSASignatureVerifier = fn(
    hashed_msg: &[u8],
    public_key_x: &[u8; 32],
    public_key_y: &[u8; 32],
    signature: &[u8; 64],
) -> Result<bool, BlackBoxResolutionError>;
fn simplify_signature(
    dfg: &mut DataFlowGraph,
    arguments: &[ValueId],
    signature_verifier: ECDSASignatureVerifier,
) -> SimplifyResult {
    match (
        dfg.get_array_constant(arguments[0]),
        dfg.get_array_constant(arguments[1]),
        dfg.get_array_constant(arguments[2]),
        dfg.get_array_constant(arguments[3]),
    ) {
        (
            Some((public_key_x, _)),
            Some((public_key_y, _)),
            Some((signature, _)),
            Some((hashed_message, _)),
        ) if array_is_constant(dfg, &public_key_x)
            && array_is_constant(dfg, &public_key_y)
            && array_is_constant(dfg, &signature)
            && array_is_constant(dfg, &hashed_message) =>
        {
            let public_key_x: [u8; 32] = to_u8_vec(dfg, public_key_x)
                .try_into()
                .expect("ECDSA public key fields are 32 bytes");
            let public_key_y: [u8; 32] = to_u8_vec(dfg, public_key_y)
                .try_into()
                .expect("ECDSA public key fields are 32 bytes");
            let signature: [u8; 64] =
                to_u8_vec(dfg, signature).try_into().expect("ECDSA signatures are 64 bytes");
            let hashed_message: Vec<u8> = to_u8_vec(dfg, hashed_message);

            let valid_signature =
                signature_verifier(&hashed_message, &public_key_x, &public_key_y, &signature)
                    .expect("Rust solvable black box function should not fail");

            let valid_signature = dfg.make_constant(valid_signature.into(), Type::bool());
            SimplifyResult::SimplifiedTo(valid_signature)
        }
        _ => SimplifyResult::None,
    }
}

fn simplify_derive_generators(
    dfg: &mut DataFlowGraph,
    arguments: &[ValueId],
    num_generators: u32,
    block: BasicBlockId,
    call_stack: &CallStack,
) -> SimplifyResult {
    if arguments.len() == 2 {
        let domain_separator_string = dfg.get_array_constant(arguments[0]);
        let starting_index = dfg.get_numeric_constant(arguments[1]);
        if let (Some(domain_separator_string), Some(starting_index)) =
            (domain_separator_string, starting_index)
        {
            let domain_separator_bytes = domain_separator_string
                .0
                .iter()
                .map(|&x| dfg.get_numeric_constant(x).unwrap().to_u128() as u8)
                .collect::<Vec<u8>>();
            let generators = derive_generators(
                &domain_separator_bytes,
                num_generators,
                starting_index.try_to_u32().expect("argument is declared as u32"),
            );
            let is_infinite = dfg.make_constant(FieldElement::zero(), Type::bool());
            let mut results = Vec::new();
            for gen in generators {
                let x_big: BigUint = gen.x.into();
                let x = FieldElement::from_be_bytes_reduce(&x_big.to_bytes_be());
                let y_big: BigUint = gen.y.into();
                let y = FieldElement::from_be_bytes_reduce(&y_big.to_bytes_be());
                results.push(dfg.make_constant(x, Type::field()));
                results.push(dfg.make_constant(y, Type::field()));
                results.push(is_infinite);
            }
            let len = results.len();
            let typ = Type::Array(vec![Type::field()].into(), len);
            let result = make_array(dfg, results.into(), typ, block, call_stack);
            SimplifyResult::SimplifiedTo(result)
        } else {
            SimplifyResult::None
        }
    } else {
        unreachable!("Unexpected number of arguments to derive_generators");
    }
}<|MERGE_RESOLUTION|>--- conflicted
+++ resolved
@@ -318,14 +318,10 @@
                 SimplifyResult::None
             }
         }
-<<<<<<< HEAD
         Intrinsic::Hint(Hint::BlackBox) => SimplifyResult::None,
-        Intrinsic::BlackBox(bb_func) => simplify_black_box_func(bb_func, arguments, dfg),
-=======
         Intrinsic::BlackBox(bb_func) => {
             simplify_black_box_func(bb_func, arguments, dfg, block, call_stack)
         }
->>>>>>> 245f50d2
         Intrinsic::AsField => {
             let instruction = Instruction::Cast(
                 arguments[0],
