use fxhash::FxHashMap as HashMap;
use std::{collections::VecDeque, rc::Rc};

<<<<<<< HEAD
use acvm::{
    acir::{AcirField, BlackBoxFunc},
    FieldElement,
};
=======
use acvm::{acir::AcirField, acir::BlackBoxFunc, BlackBoxResolutionError, FieldElement};
use bn254_blackbox_solver::derive_generators;
>>>>>>> 1a794e31
use iter_extended::vecmap;
use num_bigint::BigUint;

use crate::ssa::{
    ir::{
        basic_block::BasicBlockId,
        dfg::{CallStack, DataFlowGraph},
        instruction::Intrinsic,
        map::Id,
        types::Type,
        value::{Value, ValueId},
    },
    opt::flatten_cfg::value_merger::ValueMerger,
};

use super::{Binary, BinaryOp, Endian, Instruction, SimplifyResult};

mod blackbox;

/// Try to simplify this call instruction. If the instruction can be simplified to a known value,
/// that value is returned. Otherwise None is returned.
///
/// The `block` parameter indicates the block any new instructions that are part of a call's
/// simplification will be inserted into. For example, all slice intrinsics require updates
/// to the slice length, which requires inserting a binary instruction. This update instruction
/// must be inserted into the same block that the call itself is being simplified into.
pub(super) fn simplify_call(
    func: ValueId,
    arguments: &[ValueId],
    dfg: &mut DataFlowGraph,
    block: BasicBlockId,
    ctrl_typevars: Option<Vec<Type>>,
    call_stack: &CallStack,
) -> SimplifyResult {
    let intrinsic = match &dfg[func] {
        Value::Intrinsic(intrinsic) => *intrinsic,
        _ => return SimplifyResult::None,
    };

    let constant_args: Option<Vec<_>> =
        arguments.iter().map(|value_id| dfg.get_numeric_constant(*value_id)).collect();

    match intrinsic {
        Intrinsic::ToBits(endian) => {
            if let Some(constant_args) = constant_args {
                let field = constant_args[0];
                let limb_count = constant_args[1].to_u128() as u32;

                let (len_value, result_slice) =
                    constant_to_radix(endian, field, 2, limb_count, dfg);

                // `Intrinsic::ToBits` returns slices which are represented
                // by tuples with the structure (length, slice contents)
                SimplifyResult::SimplifiedToMultiple(vec![len_value, result_slice])
            } else {
                SimplifyResult::None
            }
        }
        Intrinsic::ToRadix(endian) => {
            if let Some(constant_args) = constant_args {
                let field = constant_args[0];
                let radix = constant_args[1].to_u128() as u32;
                let limb_count = constant_args[2].to_u128() as u32;

                let (len_value, result_slice) =
                    constant_to_radix(endian, field, radix, limb_count, dfg);

                // `Intrinsic::ToRadix` returns slices which are represented
                // by tuples with the structure (length, slice contents)
                SimplifyResult::SimplifiedToMultiple(vec![len_value, result_slice])
            } else {
                SimplifyResult::None
            }
        }
        Intrinsic::ArrayLen => {
            if let Some(length) = dfg.try_get_array_length(arguments[0]) {
                let length = FieldElement::from(length as u128);
                SimplifyResult::SimplifiedTo(dfg.make_constant(length, Type::length_type()))
            } else if matches!(dfg.type_of_value(arguments[1]), Type::Slice(_)) {
                SimplifyResult::SimplifiedTo(arguments[0])
            } else {
                SimplifyResult::None
            }
        }
        Intrinsic::AsSlice => {
            let array = dfg.get_array_constant(arguments[0]);
            if let Some((array, array_type)) = array {
                // Compute the resulting slice length by dividing the flattened
                // array length by the size of each array element
                let elements_size = array_type.element_size();
                let inner_element_types = array_type.element_types();
                assert_eq!(
                    0,
                    array.len() % elements_size,
                    "expected array length to be multiple of its elements size"
                );
                let slice_length_value = array.len() / elements_size;
                let slice_length =
                    dfg.make_constant(slice_length_value.into(), Type::length_type());
                let new_slice = dfg.make_array(array, Type::Slice(inner_element_types));
                SimplifyResult::SimplifiedToMultiple(vec![slice_length, new_slice])
            } else {
                SimplifyResult::None
            }
        }
        Intrinsic::SlicePushBack => {
            let slice = dfg.get_array_constant(arguments[1]);
            if let Some((mut slice, element_type)) = slice {
                // TODO(#2752): We need to handle the element_type size to appropriately handle slices of complex types.
                // This is reliant on dynamic indices of non-homogenous slices also being implemented.
                if element_type.element_size() != 1 {
                    // Old code before implementing multiple slice mergers
                    for elem in &arguments[2..] {
                        slice.push_back(*elem);
                    }

                    let new_slice_length =
                        update_slice_length(arguments[0], dfg, BinaryOp::Add, block);

                    let new_slice = dfg.make_array(slice, element_type);
                    return SimplifyResult::SimplifiedToMultiple(vec![new_slice_length, new_slice]);
                }

                simplify_slice_push_back(slice, element_type, arguments, dfg, block)
            } else {
                SimplifyResult::None
            }
        }
        Intrinsic::SlicePushFront => {
            let slice = dfg.get_array_constant(arguments[1]);
            if let Some((mut slice, element_type)) = slice {
                for elem in arguments[2..].iter().rev() {
                    slice.push_front(*elem);
                }

                let new_slice_length = update_slice_length(arguments[0], dfg, BinaryOp::Add, block);

                let new_slice = dfg.make_array(slice, element_type);
                SimplifyResult::SimplifiedToMultiple(vec![new_slice_length, new_slice])
            } else {
                SimplifyResult::None
            }
        }
        Intrinsic::SlicePopBack => {
            let slice = dfg.get_array_constant(arguments[1]);
            if let Some((_, typ)) = slice {
                simplify_slice_pop_back(typ, arguments, dfg, block)
            } else {
                SimplifyResult::None
            }
        }
        Intrinsic::SlicePopFront => {
            let slice = dfg.get_array_constant(arguments[1]);
            if let Some((mut slice, typ)) = slice {
                let element_count = typ.element_size();

                // We must pop multiple elements in the case of a slice of tuples
                let mut results = vecmap(0..element_count, |_| {
                    slice.pop_front().expect("There are no elements in this slice to be removed")
                });

                let new_slice_length = update_slice_length(arguments[0], dfg, BinaryOp::Sub, block);

                results.push(new_slice_length);

                let new_slice = dfg.make_array(slice, typ);

                // The slice is the last item returned for pop_front
                results.push(new_slice);
                SimplifyResult::SimplifiedToMultiple(results)
            } else {
                SimplifyResult::None
            }
        }
        Intrinsic::SliceInsert => {
            let slice = dfg.get_array_constant(arguments[1]);
            let index = dfg.get_numeric_constant(arguments[2]);
            if let (Some((mut slice, typ)), Some(index)) = (slice, index) {
                let elements = &arguments[3..];
                let mut index = index.to_u128() as usize * elements.len();

                // Do not simplify the index is greater than the slice capacity
                // or else we will panic inside of the im::Vector insert method
                // Constraints should be generated during SSA gen to tell the user
                // they are attempting to insert at too large of an index
                if index > slice.len() {
                    return SimplifyResult::None;
                }

                for elem in &arguments[3..] {
                    slice.insert(index, *elem);
                    index += 1;
                }

                let new_slice_length = update_slice_length(arguments[0], dfg, BinaryOp::Add, block);

                let new_slice = dfg.make_array(slice, typ);
                SimplifyResult::SimplifiedToMultiple(vec![new_slice_length, new_slice])
            } else {
                SimplifyResult::None
            }
        }
        Intrinsic::SliceRemove => {
            let slice = dfg.get_array_constant(arguments[1]);
            let index = dfg.get_numeric_constant(arguments[2]);
            if let (Some((mut slice, typ)), Some(index)) = (slice, index) {
                let element_count = typ.element_size();
                let mut results = Vec::with_capacity(element_count + 1);
                let index = index.to_u128() as usize * element_count;

                // Do not simplify if the index is not less than the slice capacity
                // or else we will panic inside of the im::Vector remove method.
                // Constraints should be generated during SSA gen to tell the user
                // they are attempting to remove at too large of an index.
                if index >= slice.len() {
                    return SimplifyResult::None;
                }

                for _ in 0..element_count {
                    results.push(slice.remove(index));
                }

                let new_slice = dfg.make_array(slice, typ);
                results.insert(0, new_slice);

                let new_slice_length = update_slice_length(arguments[0], dfg, BinaryOp::Sub, block);

                results.insert(0, new_slice_length);

                SimplifyResult::SimplifiedToMultiple(results)
            } else {
                SimplifyResult::None
            }
        }
        Intrinsic::StrAsBytes => {
            // Strings are already represented as bytes internally
            SimplifyResult::SimplifiedTo(arguments[0])
        }
        Intrinsic::AssertConstant => {
            if arguments.iter().all(|argument| dfg.is_constant(*argument)) {
                SimplifyResult::Remove
            } else {
                SimplifyResult::None
            }
        }
        Intrinsic::ApplyRangeConstraint => {
            let value = arguments[0];
            let max_bit_size = dfg.get_numeric_constant(arguments[1]);
            if let Some(max_bit_size) = max_bit_size {
                let max_bit_size = max_bit_size.to_u128() as u32;
                let max_potential_bits = dfg.get_value_max_num_bits(value);
                if max_potential_bits < max_bit_size {
                    SimplifyResult::Remove
                } else {
                    SimplifyResult::SimplifiedToInstruction(Instruction::RangeCheck {
                        value,
                        max_bit_size,
                        assert_message: Some("call to assert_max_bit_size".to_owned()),
                    })
                }
            } else {
                SimplifyResult::None
            }
        }
        Intrinsic::BlackBox(bb_func) => simplify_black_box_func(bb_func, arguments, dfg),
        Intrinsic::AsField => {
            let instruction = Instruction::Cast(
                arguments[0],
                Type::Numeric(crate::ssa::ir::types::NumericType::NativeField),
            );
            SimplifyResult::SimplifiedToInstruction(instruction)
        }
        Intrinsic::FromField => {
            let incoming_type = Type::field();
            let target_type = ctrl_typevars.unwrap().remove(0);

            let truncate = Instruction::Truncate {
                value: arguments[0],
                bit_size: target_type.bit_size(),
                max_bit_size: incoming_type.bit_size(),
            };
            let truncated_value = dfg
                .insert_instruction_and_results(
                    truncate,
                    block,
                    Some(vec![incoming_type]),
                    call_stack.clone(),
                )
                .first();

            let instruction = Instruction::Cast(truncated_value, target_type);
            SimplifyResult::SimplifiedToInstruction(instruction)
        }
        Intrinsic::AsWitness => SimplifyResult::None,
        Intrinsic::IsUnconstrained => SimplifyResult::None,
        Intrinsic::DerivePedersenGenerators => {
            if let Some(Type::Array(_, len)) = ctrl_typevars.unwrap().first() {
                simplify_derive_generators(dfg, arguments, *len as u32)
            } else {
                unreachable!("Derive Pedersen Generators must return an array");
            }
        }
    }
}

/// Slices have a tuple structure (slice length, slice contents) to enable logic
/// that uses dynamic slice lengths (such as with merging slices in the flattening pass).
/// This method codegens an update to the slice length.
///
/// The binary operation performed on the slice length is always an addition or subtraction of `1`.
/// This is because the slice length holds the user length (length as displayed by a `.len()` call),
/// and not a flattened length used internally to represent arrays of tuples.
fn update_slice_length(
    slice_len: ValueId,
    dfg: &mut DataFlowGraph,
    operator: BinaryOp,
    block: BasicBlockId,
) -> ValueId {
    let one = dfg.make_constant(FieldElement::one(), Type::length_type());
    let instruction = Instruction::Binary(Binary { lhs: slice_len, operator, rhs: one });
    let call_stack = dfg.get_value_call_stack(slice_len);
    dfg.insert_instruction_and_results(instruction, block, None, call_stack).first()
}

fn simplify_slice_push_back(
    mut slice: im::Vector<ValueId>,
    element_type: Type,
    arguments: &[ValueId],
    dfg: &mut DataFlowGraph,
    block: BasicBlockId,
) -> SimplifyResult {
    // The capacity must be an integer so that we can compare it against the slice length
    let capacity = dfg.make_constant((slice.len() as u128).into(), Type::length_type());
    let len_equals_capacity_instr =
        Instruction::Binary(Binary { lhs: arguments[0], operator: BinaryOp::Eq, rhs: capacity });
    let call_stack = dfg.get_value_call_stack(arguments[0]);
    let len_equals_capacity = dfg
        .insert_instruction_and_results(len_equals_capacity_instr, block, None, call_stack.clone())
        .first();
    let len_not_equals_capacity_instr = Instruction::Not(len_equals_capacity);
    let len_not_equals_capacity = dfg
        .insert_instruction_and_results(
            len_not_equals_capacity_instr,
            block,
            None,
            call_stack.clone(),
        )
        .first();

    let new_slice_length = update_slice_length(arguments[0], dfg, BinaryOp::Add, block);

    for elem in &arguments[2..] {
        slice.push_back(*elem);
    }
    let slice_size = slice.len();
    let element_size = element_type.element_size();
    let new_slice = dfg.make_array(slice, element_type);

    let set_last_slice_value_instr = Instruction::ArraySet {
        array: new_slice,
        index: arguments[0],
        value: arguments[2],
        mutable: false,
    };

    let set_last_slice_value = dfg
        .insert_instruction_and_results(set_last_slice_value_instr, block, None, call_stack)
        .first();

    let mut slice_sizes = HashMap::default();
    slice_sizes.insert(set_last_slice_value, slice_size / element_size);
    slice_sizes.insert(new_slice, slice_size / element_size);

    let unknown = &mut HashMap::default();
    let mut value_merger = ValueMerger::new(dfg, block, &mut slice_sizes, unknown, None);

    let new_slice = value_merger.merge_values(
        len_not_equals_capacity,
        len_equals_capacity,
        set_last_slice_value,
        new_slice,
    );

    SimplifyResult::SimplifiedToMultiple(vec![new_slice_length, new_slice])
}

fn simplify_slice_pop_back(
    element_type: Type,
    arguments: &[ValueId],
    dfg: &mut DataFlowGraph,
    block: BasicBlockId,
) -> SimplifyResult {
    let element_types = match element_type.clone() {
        Type::Slice(element_types) | Type::Array(element_types, _) => element_types,
        _ => {
            unreachable!("ICE: Expected slice or array, but got {element_type}");
        }
    };

    let element_count = element_type.element_size();
    let mut results = VecDeque::with_capacity(element_count + 1);

    let new_slice_length = update_slice_length(arguments[0], dfg, BinaryOp::Sub, block);

    let element_size = dfg.make_constant((element_count as u128).into(), Type::length_type());
    let flattened_len_instr = Instruction::binary(BinaryOp::Mul, arguments[0], element_size);
    let mut flattened_len = dfg
        .insert_instruction_and_results(flattened_len_instr, block, None, CallStack::new())
        .first();
    flattened_len = update_slice_length(flattened_len, dfg, BinaryOp::Sub, block);

    // We must pop multiple elements in the case of a slice of tuples
    for _ in 0..element_count {
        let get_last_elem_instr =
            Instruction::ArrayGet { array: arguments[1], index: flattened_len };
        let get_last_elem = dfg
            .insert_instruction_and_results(
                get_last_elem_instr,
                block,
                Some(element_types.to_vec()),
                CallStack::new(),
            )
            .first();
        results.push_front(get_last_elem);

        flattened_len = update_slice_length(flattened_len, dfg, BinaryOp::Sub, block);
    }

    results.push_front(arguments[1]);

    results.push_front(new_slice_length);
    SimplifyResult::SimplifiedToMultiple(results.into())
}

/// Try to simplify this black box call. If the call can be simplified to a known value,
/// that value is returned. Otherwise [`SimplifyResult::None`] is returned.
fn simplify_black_box_func(
    bb_func: BlackBoxFunc,
    arguments: &[ValueId],
    dfg: &mut DataFlowGraph,
) -> SimplifyResult {
    cfg_if::cfg_if! {
        if #[cfg(feature = "bn254")] {
            let solver = bn254_blackbox_solver::Bn254BlackBoxSolver;
        } else {
            let solver = acvm::blackbox_solver::StubbedBlackBoxSolver;
        }
    };
    match bb_func {
        BlackBoxFunc::SHA256 => {
            blackbox::simplify_hash(dfg, arguments, acvm::blackbox_solver::sha256)
        }
        BlackBoxFunc::Blake2s => {
            blackbox::simplify_hash(dfg, arguments, acvm::blackbox_solver::blake2s)
        }
        BlackBoxFunc::Blake3 => {
            blackbox::simplify_hash(dfg, arguments, acvm::blackbox_solver::blake3)
        }
        BlackBoxFunc::Keccakf1600 => SimplifyResult::None, //TODO(Guillaume)
        BlackBoxFunc::Keccak256 => {
            match (dfg.get_array_constant(arguments[0]), dfg.get_numeric_constant(arguments[1])) {
                (Some((input, _)), Some(num_bytes)) if array_is_constant(dfg, &input) => {
                    let input_bytes: Vec<u8> = to_u8_vec(dfg, input);

                    let num_bytes = num_bytes.to_u128() as usize;
                    let truncated_input_bytes = &input_bytes[0..num_bytes];
                    let hash = acvm::blackbox_solver::keccak256(truncated_input_bytes)
                        .expect("Rust solvable black box function should not fail");

                    let hash_values =
                        vecmap(hash, |byte| FieldElement::from_be_bytes_reduce(&[byte]));

                    let result_array = make_constant_array(dfg, hash_values, Type::unsigned(8));
                    SimplifyResult::SimplifiedTo(result_array)
                }
                _ => SimplifyResult::None,
            }
        }
        BlackBoxFunc::Poseidon2Permutation => SimplifyResult::None, //TODO(Guillaume)
        BlackBoxFunc::EcdsaSecp256k1 => blackbox::simplify_signature(
            dfg,
            arguments,
            acvm::blackbox_solver::ecdsa_secp256k1_verify,
        ),
        BlackBoxFunc::EcdsaSecp256r1 => blackbox::simplify_signature(
            dfg,
            arguments,
            acvm::blackbox_solver::ecdsa_secp256r1_verify,
        ),

        BlackBoxFunc::PedersenCommitment => {
            blackbox::simplify_pedersen_commitment(dfg, solver, arguments)
        }
        BlackBoxFunc::PedersenHash => blackbox::simplify_pedersen_hash(dfg, solver, arguments),
        BlackBoxFunc::EmbeddedCurveAdd => blackbox::simplify_ec_add(dfg, solver, arguments),
        BlackBoxFunc::MultiScalarMul => blackbox::simplify_msm(dfg, solver, arguments),
        BlackBoxFunc::SchnorrVerify => blackbox::simplify_schnorr_verify(dfg, solver, arguments),

<<<<<<< HEAD
=======
        BlackBoxFunc::MultiScalarMul
        | BlackBoxFunc::SchnorrVerify
        | BlackBoxFunc::EmbeddedCurveAdd => {
            // Currently unsolvable here as we rely on an implementation in the backend.
            SimplifyResult::None
        }
>>>>>>> 1a794e31
        BlackBoxFunc::BigIntAdd
        | BlackBoxFunc::BigIntSub
        | BlackBoxFunc::BigIntMul
        | BlackBoxFunc::BigIntDiv
        | BlackBoxFunc::RecursiveAggregation
        | BlackBoxFunc::BigIntFromLeBytes
        | BlackBoxFunc::BigIntToLeBytes => SimplifyResult::None,

        BlackBoxFunc::AND => {
            unreachable!("ICE: `BlackBoxFunc::AND` calls should be transformed into a `BinaryOp`")
        }
        BlackBoxFunc::XOR => {
            unreachable!("ICE: `BlackBoxFunc::XOR` calls should be transformed into a `BinaryOp`")
        }
        BlackBoxFunc::RANGE => {
            unreachable!(
                "ICE: `BlackBoxFunc::RANGE` calls should be transformed into a `Instruction::Cast`"
            )
        }
        BlackBoxFunc::Sha256Compression => SimplifyResult::None, //TODO(Guillaume)
        BlackBoxFunc::AES128Encrypt => SimplifyResult::None,
        BlackBoxFunc::PedersenCommitment => todo!("Deprecated Blackbox"),
        BlackBoxFunc::PedersenHash => todo!("Deprecated Blackbox"),
    }
}

fn make_constant_array(dfg: &mut DataFlowGraph, results: Vec<FieldElement>, typ: Type) -> ValueId {
    let result_constants = vecmap(results, |element| dfg.make_constant(element, typ.clone()));

    let typ = Type::Array(Rc::new(vec![typ]), result_constants.len());
    dfg.make_array(result_constants.into(), typ)
}

fn make_constant_slice(
    dfg: &mut DataFlowGraph,
    results: Vec<FieldElement>,
    typ: Type,
) -> (ValueId, ValueId) {
    let result_constants = vecmap(results, |element| dfg.make_constant(element, typ.clone()));

    let typ = Type::Slice(Rc::new(vec![typ]));
    let length = FieldElement::from(result_constants.len() as u128);
    (dfg.make_constant(length, Type::length_type()), dfg.make_array(result_constants.into(), typ))
}

/// Returns a slice (represented by a tuple (len, slice)) of constants corresponding to the limbs of the radix decomposition.
fn constant_to_radix(
    endian: Endian,
    field: FieldElement,
    radix: u32,
    limb_count: u32,
    dfg: &mut DataFlowGraph,
) -> (ValueId, ValueId) {
    let bit_size = u32::BITS - (radix - 1).leading_zeros();
    let radix_big = BigUint::from(radix);
    assert_eq!(BigUint::from(2u128).pow(bit_size), radix_big, "ICE: Radix must be a power of 2");
    let big_integer = BigUint::from_bytes_be(&field.to_be_bytes());

    // Decompose the integer into its radix digits in little endian form.
    let decomposed_integer = big_integer.to_radix_le(radix);
    let mut limbs = vecmap(0..limb_count, |i| match decomposed_integer.get(i as usize) {
        Some(digit) => FieldElement::from_be_bytes_reduce(&[*digit]),
        None => FieldElement::zero(),
    });
    if endian == Endian::Big {
        limbs.reverse();
    }
    make_constant_slice(dfg, limbs, Type::unsigned(bit_size))
}

fn to_u8_vec(dfg: &DataFlowGraph, values: im::Vector<Id<Value>>) -> Vec<u8> {
    values
        .iter()
        .map(|id| {
            let field = dfg
                .get_numeric_constant(*id)
                .expect("value id from array should point at constant");
            *field.to_be_bytes().last().unwrap()
        })
        .collect()
}

fn array_is_constant(dfg: &DataFlowGraph, values: &im::Vector<Id<Value>>) -> bool {
    values.iter().all(|value| dfg.get_numeric_constant(*value).is_some())
<<<<<<< HEAD
=======
}

fn simplify_hash(
    dfg: &mut DataFlowGraph,
    arguments: &[ValueId],
    hash_function: fn(&[u8]) -> Result<[u8; 32], BlackBoxResolutionError>,
) -> SimplifyResult {
    match dfg.get_array_constant(arguments[0]) {
        Some((input, _)) if array_is_constant(dfg, &input) => {
            let input_bytes: Vec<u8> = to_u8_vec(dfg, input);

            let hash = hash_function(&input_bytes)
                .expect("Rust solvable black box function should not fail");

            let hash_values = vecmap(hash, |byte| FieldElement::from_be_bytes_reduce(&[byte]));

            let result_array = make_constant_array(dfg, hash_values, Type::unsigned(8));
            SimplifyResult::SimplifiedTo(result_array)
        }
        _ => SimplifyResult::None,
    }
}

type ECDSASignatureVerifier = fn(
    hashed_msg: &[u8],
    public_key_x: &[u8; 32],
    public_key_y: &[u8; 32],
    signature: &[u8; 64],
) -> Result<bool, BlackBoxResolutionError>;
fn simplify_signature(
    dfg: &mut DataFlowGraph,
    arguments: &[ValueId],
    signature_verifier: ECDSASignatureVerifier,
) -> SimplifyResult {
    match (
        dfg.get_array_constant(arguments[0]),
        dfg.get_array_constant(arguments[1]),
        dfg.get_array_constant(arguments[2]),
        dfg.get_array_constant(arguments[3]),
    ) {
        (
            Some((public_key_x, _)),
            Some((public_key_y, _)),
            Some((signature, _)),
            Some((hashed_message, _)),
        ) if array_is_constant(dfg, &public_key_x)
            && array_is_constant(dfg, &public_key_y)
            && array_is_constant(dfg, &signature)
            && array_is_constant(dfg, &hashed_message) =>
        {
            let public_key_x: [u8; 32] = to_u8_vec(dfg, public_key_x)
                .try_into()
                .expect("ECDSA public key fields are 32 bytes");
            let public_key_y: [u8; 32] = to_u8_vec(dfg, public_key_y)
                .try_into()
                .expect("ECDSA public key fields are 32 bytes");
            let signature: [u8; 64] =
                to_u8_vec(dfg, signature).try_into().expect("ECDSA signatures are 64 bytes");
            let hashed_message: Vec<u8> = to_u8_vec(dfg, hashed_message);

            let valid_signature =
                signature_verifier(&hashed_message, &public_key_x, &public_key_y, &signature)
                    .expect("Rust solvable black box function should not fail");

            let valid_signature = dfg.make_constant(valid_signature.into(), Type::bool());
            SimplifyResult::SimplifiedTo(valid_signature)
        }
        _ => SimplifyResult::None,
    }
}

fn simplify_derive_generators(
    dfg: &mut DataFlowGraph,
    arguments: &[ValueId],
    num_generators: u32,
) -> SimplifyResult {
    if arguments.len() == 2 {
        let domain_separator_string = dfg.get_array_constant(arguments[0]);
        let starting_index = dfg.get_numeric_constant(arguments[1]);
        if let (Some(domain_separator_string), Some(starting_index)) =
            (domain_separator_string, starting_index)
        {
            let domain_separator_bytes = domain_separator_string
                .0
                .iter()
                .map(|&x| dfg.get_numeric_constant(x).unwrap().to_u128() as u8)
                .collect::<Vec<u8>>();
            let generators = derive_generators(
                &domain_separator_bytes,
                num_generators,
                starting_index.try_to_u32().expect("argument is declared as u32"),
            );
            let is_infinite = dfg.make_constant(FieldElement::zero(), Type::bool());
            let mut results = Vec::new();
            for gen in generators {
                let x_big: BigUint = gen.x.into();
                let x = FieldElement::from_be_bytes_reduce(&x_big.to_bytes_be());
                let y_big: BigUint = gen.y.into();
                let y = FieldElement::from_be_bytes_reduce(&y_big.to_bytes_be());
                results.push(dfg.make_constant(x, Type::field()));
                results.push(dfg.make_constant(y, Type::field()));
                results.push(is_infinite);
            }
            let len = results.len();
            let result =
                dfg.make_array(results.into(), Type::Array(vec![Type::field()].into(), len));
            SimplifyResult::SimplifiedTo(result)
        } else {
            SimplifyResult::None
        }
    } else {
        unreachable!("Unexpected number of arguments to derive_generators");
    }
>>>>>>> 1a794e31
}<|MERGE_RESOLUTION|>--- conflicted
+++ resolved
@@ -1,15 +1,11 @@
 use fxhash::FxHashMap as HashMap;
 use std::{collections::VecDeque, rc::Rc};
 
-<<<<<<< HEAD
 use acvm::{
     acir::{AcirField, BlackBoxFunc},
     FieldElement,
 };
-=======
-use acvm::{acir::AcirField, acir::BlackBoxFunc, BlackBoxResolutionError, FieldElement};
 use bn254_blackbox_solver::derive_generators;
->>>>>>> 1a794e31
 use iter_extended::vecmap;
 use num_bigint::BigUint;
 
@@ -508,15 +504,6 @@
         BlackBoxFunc::MultiScalarMul => blackbox::simplify_msm(dfg, solver, arguments),
         BlackBoxFunc::SchnorrVerify => blackbox::simplify_schnorr_verify(dfg, solver, arguments),
 
-<<<<<<< HEAD
-=======
-        BlackBoxFunc::MultiScalarMul
-        | BlackBoxFunc::SchnorrVerify
-        | BlackBoxFunc::EmbeddedCurveAdd => {
-            // Currently unsolvable here as we rely on an implementation in the backend.
-            SimplifyResult::None
-        }
->>>>>>> 1a794e31
         BlackBoxFunc::BigIntAdd
         | BlackBoxFunc::BigIntSub
         | BlackBoxFunc::BigIntMul
@@ -601,8 +588,6 @@
 
 fn array_is_constant(dfg: &DataFlowGraph, values: &im::Vector<Id<Value>>) -> bool {
     values.iter().all(|value| dfg.get_numeric_constant(*value).is_some())
-<<<<<<< HEAD
-=======
 }
 
 fn simplify_hash(
@@ -716,5 +701,4 @@
     } else {
         unreachable!("Unexpected number of arguments to derive_generators");
     }
->>>>>>> 1a794e31
 }