--- conflicted
+++ resolved
@@ -58,12 +58,7 @@
 
             let elements = im::vector![result_x, result_y, result_is_infinity];
             let instruction = Instruction::MakeArray { elements, typ };
-            let result_array =
-<<<<<<< HEAD
-                dfg.insert_instruction_and_results(instruction, block, call_stack.clone());
-=======
-                dfg.insert_instruction_and_results(instruction, block, None, call_stack);
->>>>>>> 73ccd455
+            let result_array = dfg.insert_instruction_and_results(instruction, block, call_stack);
 
             SimplifyResult::SimplifiedTo(result_array.first())
         }
@@ -160,11 +155,7 @@
                 let typ = Type::Array(Arc::new(vec![Type::field()]), 3);
                 let instruction = Instruction::MakeArray { elements, typ };
                 let result_array =
-<<<<<<< HEAD
-                    dfg.insert_instruction_and_results(instruction, block, call_stack.clone());
-=======
-                    dfg.insert_instruction_and_results(instruction, block, None, call_stack);
->>>>>>> 73ccd455
+                    dfg.insert_instruction_and_results(instruction, block, call_stack);
 
                 return SimplifyResult::SimplifiedTo(result_array.first());
             }
@@ -192,23 +183,12 @@
             // Construct the simplified MSM expression
             let typ = Type::Array(Arc::new(vec![Type::field()]), var_scalars.len() as u32);
             let scalars = Instruction::MakeArray { elements: var_scalars.into(), typ };
-            let scalars =
-<<<<<<< HEAD
-                dfg.insert_instruction_and_results(scalars, block, call_stack.clone()).first();
+            let scalars = dfg.insert_instruction_and_results(scalars, block, call_stack).first();
             let typ = Type::Array(Arc::new(vec![Type::field()]), var_points.len() as u32);
             let points = Instruction::MakeArray { elements: var_points.into(), typ };
-            let points =
-                dfg.insert_instruction_and_results(points, block, call_stack.clone()).first();
+            let points = dfg.insert_instruction_and_results(points, block, call_stack).first();
             let msm = Value::Intrinsic(Intrinsic::BlackBox(BlackBoxFunc::MultiScalarMul));
 
-=======
-                dfg.insert_instruction_and_results(scalars, block, None, call_stack).first();
-            let typ = Type::Array(Arc::new(vec![Type::field()]), var_points.len() as u32);
-            let points = Instruction::MakeArray { elements: var_points.into(), typ };
-            let points =
-                dfg.insert_instruction_and_results(points, block, None, call_stack).first();
-            let msm = dfg.import_intrinsic(Intrinsic::BlackBox(BlackBoxFunc::MultiScalarMul));
->>>>>>> 73ccd455
             SimplifyResult::SimplifiedToInstruction(Instruction::Call {
                 func: msm,
                 arguments: vec![points, scalars],
