--- conflicted
+++ resolved
@@ -90,17 +90,6 @@
 
     /// Try to simplify this binary instruction, returning the new value if possible.
     pub(super) fn simplify(&self, dfg: &mut DataFlowGraph) -> SimplifyResult {
-<<<<<<< HEAD
-        let lhs_value = dfg.get_numeric_constant(self.lhs);
-        let rhs_value = dfg.get_numeric_constant(self.rhs);
-        // dbg!(self.operator);
-        // dbg!(self.lhs);
-        // dbg!(lhs_value);
-        // dbg!(rhs_value);
-        let lhs_type = dfg.type_of_value(self.lhs).unwrap_numeric();
-        // dbg!(self.rhs);
-        let rhs_type = dfg.type_of_value(self.rhs).unwrap_numeric();
-=======
         let lhs = dfg.resolve(self.lhs);
         let rhs = dfg.resolve(self.rhs);
 
@@ -109,7 +98,6 @@
 
         let lhs_type = dfg.type_of_value(lhs).unwrap_numeric();
         let rhs_type = dfg.type_of_value(rhs).unwrap_numeric();
->>>>>>> f4660bf4
 
         let operator = self.operator;
         if operator != BinaryOp::Shl && operator != BinaryOp::Shr {
