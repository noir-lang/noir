--- conflicted
+++ resolved
@@ -89,12 +89,14 @@
 
     /// Try to simplify this binary instruction, returning the new value if possible.
     pub(super) fn simplify(&self, dfg: &mut DataFlowGraph) -> SimplifyResult {
-<<<<<<< HEAD
-        let lhs_value = dfg.get_numeric_constant(self.lhs);
-        let rhs_value = dfg.get_numeric_constant(self.rhs);
-
-        let lhs_type = dfg.type_of_value(self.lhs).unwrap_numeric();
-        let rhs_type = dfg.type_of_value(self.rhs).unwrap_numeric();
+        let lhs = dfg.resolve(self.lhs);
+        let rhs = dfg.resolve(self.rhs);
+
+        let lhs_value = dfg.get_numeric_constant(lhs);
+        let rhs_value = dfg.get_numeric_constant(rhs);
+
+        let lhs_type = dfg.type_of_value(lhs).unwrap_numeric();
+        let rhs_type = dfg.type_of_value(rhs).unwrap_numeric();
 
         let operator = self.operator;
         if operator != BinaryOp::Shl && operator != BinaryOp::Shr {
@@ -104,25 +106,6 @@
             );
         }
 
-=======
-        let lhs = dfg.resolve(self.lhs);
-        let rhs = dfg.resolve(self.rhs);
-
-        let lhs_value = dfg.get_numeric_constant(lhs);
-        let rhs_value = dfg.get_numeric_constant(rhs);
-
-        let lhs_type = dfg.type_of_value(lhs).unwrap_numeric();
-        let rhs_type = dfg.type_of_value(rhs).unwrap_numeric();
-
-        let operator = self.operator;
-        if operator != BinaryOp::Shl && operator != BinaryOp::Shr {
-            assert_eq!(
-                lhs_type, rhs_type,
-                "ICE - Binary instruction operands must have the same type"
-            );
-        }
-
->>>>>>> 49d1b13a
         let operator = if lhs_type == NumericType::NativeField {
             // Unchecked operations between fields or bools don't make sense, so we convert those to non-unchecked
             // to reduce noise and confusion in the generated SSA.
@@ -144,11 +127,7 @@
         };
 
         // We never return `SimplifyResult::None` here because `operator` might have changed.
-<<<<<<< HEAD
-        let simplified = Instruction::Binary(Binary { lhs: self.lhs, rhs: self.rhs, operator });
-=======
         let simplified = Instruction::Binary(Binary { lhs, rhs, operator });
->>>>>>> 49d1b13a
 
         if let (Some(lhs), Some(rhs)) = (lhs_value, rhs_value) {
             return match eval_constant_binary_op(lhs, rhs, operator, lhs_type) {
@@ -176,14 +155,11 @@
                 }
             }
             BinaryOp::Sub { .. } => {
-<<<<<<< HEAD
-=======
                 if lhs == rhs {
                     let zero = dfg.make_constant(FieldElement::zero(), lhs_type);
                     return SimplifyResult::SimplifiedTo(zero);
                 }
 
->>>>>>> 49d1b13a
                 if rhs_is_zero {
                     return SimplifyResult::SimplifiedTo(lhs);
                 }
@@ -199,23 +175,6 @@
                     let zero = dfg.make_constant(FieldElement::zero(), lhs_type);
                     return SimplifyResult::SimplifiedTo(zero);
                 }
-<<<<<<< HEAD
-                if dfg.get_value_max_num_bits(self.lhs) == 1 {
-                    // Squaring a boolean value is a noop.
-                    if dfg.resolve(self.lhs) == dfg.resolve(self.rhs) {
-                        return SimplifyResult::SimplifiedTo(self.lhs);
-                    }
-                    // b*(b*x) = b*x if b is boolean
-                    if let super::Value::Instruction { instruction, .. } = &dfg[self.rhs] {
-                        if let Instruction::Binary(Binary { lhs, rhs, operator }) =
-                            dfg[*instruction]
-                        {
-                            if matches!(operator, BinaryOp::Mul { .. })
-                                && (dfg.resolve(self.lhs) == dfg.resolve(lhs)
-                                    || dfg.resolve(self.lhs) == dfg.resolve(rhs))
-                            {
-                                return SimplifyResult::SimplifiedTo(self.rhs);
-=======
                 if dfg.get_value_max_num_bits(lhs) == 1 {
                     // Squaring a boolean value is a noop.
                     if lhs == rhs {
@@ -230,24 +189,11 @@
                                 && (lhs == dfg.resolve(b_lhs) || lhs == dfg.resolve(b_rhs))
                             {
                                 return SimplifyResult::SimplifiedTo(rhs);
->>>>>>> 49d1b13a
                             }
                         }
                     }
                 }
                 // (b*x)*b = b*x if b is boolean
-<<<<<<< HEAD
-                if dfg.get_value_max_num_bits(self.rhs) == 1 {
-                    if let super::Value::Instruction { instruction, .. } = &dfg[self.lhs] {
-                        if let Instruction::Binary(Binary { lhs, rhs, operator }) =
-                            dfg[*instruction]
-                        {
-                            if matches!(operator, BinaryOp::Mul { .. })
-                                && (dfg.resolve(self.rhs) == dfg.resolve(lhs)
-                                    || dfg.resolve(self.rhs) == dfg.resolve(rhs))
-                            {
-                                return SimplifyResult::SimplifiedTo(self.lhs);
-=======
                 if dfg.get_value_max_num_bits(rhs) == 1 {
                     if let super::Value::Instruction { instruction, .. } = &dfg[lhs] {
                         if let Instruction::Binary(Binary { lhs: b_lhs, rhs: b_rhs, operator }) =
@@ -257,7 +203,6 @@
                                 && (rhs == dfg.resolve(b_lhs) || rhs == dfg.resolve(b_rhs))
                             {
                                 return SimplifyResult::SimplifiedTo(lhs);
->>>>>>> 49d1b13a
                             }
                         }
                     }
@@ -346,11 +291,7 @@
                     // Boolean AND is equivalent to multiplication, which is a cheaper operation.
                     // (mul unchecked because these are bools so it doesn't matter really)
                     let instruction =
-<<<<<<< HEAD
-                        Instruction::binary(BinaryOp::Mul { unchecked: true }, self.lhs, self.rhs);
-=======
                         Instruction::binary(BinaryOp::Mul { unchecked: true }, lhs, rhs);
->>>>>>> 49d1b13a
                     return SimplifyResult::SimplifiedToInstruction(instruction);
                 }
                 if lhs_type.is_unsigned() {
@@ -364,11 +305,7 @@
                             // The bitmask must then be one less than a power of 2.
                             let bitmask_plus_one = bitmask.to_u128() + 1;
                             if bitmask_plus_one.is_power_of_two() {
-<<<<<<< HEAD
-                                let value = if lhs_value.is_some() { self.rhs } else { self.lhs };
-=======
                                 let value = if lhs_value.is_some() { rhs } else { lhs };
->>>>>>> 49d1b13a
                                 let num_bits = bitmask_plus_one.ilog2();
                                 return SimplifyResult::SimplifiedToInstruction(
                                     Instruction::Truncate {
@@ -406,11 +343,7 @@
                 if rhs_is_zero {
                     return SimplifyResult::SimplifiedTo(lhs);
                 }
-<<<<<<< HEAD
-                if dfg.resolve(self.lhs) == dfg.resolve(self.rhs) {
-=======
                 if lhs == rhs {
->>>>>>> 49d1b13a
                     let zero = dfg.make_constant(FieldElement::zero(), lhs_type);
                     return SimplifyResult::SimplifiedTo(zero);
                 }
