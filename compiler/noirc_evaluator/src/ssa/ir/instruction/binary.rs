use acvm::{acir::AcirField, FieldElement};
use serde::{Deserialize, Serialize};

use super::{
    DataFlowGraph, Instruction, InstructionResultType, NumericType, SimplifyResult, Type, ValueId,
};

/// Binary Operations allowed in the IR.
/// Aside from the comparison operators (Eq and Lt), all operators
/// will return the same type as their operands.
/// The operand types must match for all binary operators.
/// All binary operators are also only for numeric types. To implement
/// e.g. equality for a compound type like a struct, one must add a
/// separate Eq operation for each field and combine them later with And.
#[derive(Debug, PartialEq, Eq, Hash, Copy, Clone, Serialize, Deserialize)]
pub(crate) enum BinaryOp {
    /// Addition of lhs + rhs.
    Add { unchecked: bool },
    /// Subtraction of lhs - rhs.
    Sub { unchecked: bool },
    /// Multiplication of lhs * rhs.
    Mul { unchecked: bool },
    /// Division of lhs / rhs.
    Div,
    /// Modulus of lhs % rhs.
    Mod,
    /// Checks whether two types are equal.
    /// Returns true if the types were equal and
    /// false otherwise.
    Eq,
    /// Checks whether the lhs is less than the rhs.
    /// All other comparison operators should be translated
    /// to less than. For example (a > b) = (b < a) = !(a >= b) = !(b <= a).
    /// The result will always be a u1.
    Lt,
    /// Bitwise and (&)
    And,
    /// Bitwise or (|)
    Or,
    /// Bitwise xor (^)
    Xor,
    /// Bitshift left (<<)
    Shl,
    /// Bitshift right (>>)
    Shr,
}

impl std::fmt::Display for BinaryOp {
    fn fmt(&self, f: &mut std::fmt::Formatter<'_>) -> std::fmt::Result {
        match self {
            BinaryOp::Add { unchecked: false } => write!(f, "add"),
            BinaryOp::Add { unchecked: true } => write!(f, "unchecked_add"),
            BinaryOp::Sub { unchecked: false } => write!(f, "sub"),
            BinaryOp::Sub { unchecked: true } => write!(f, "unchecked_sub"),
            BinaryOp::Mul { unchecked: false } => write!(f, "mul"),
            BinaryOp::Mul { unchecked: true } => write!(f, "unchecked_mul"),
            BinaryOp::Div => write!(f, "div"),
            BinaryOp::Eq => write!(f, "eq"),
            BinaryOp::Mod => write!(f, "mod"),
            BinaryOp::Lt => write!(f, "lt"),
            BinaryOp::And => write!(f, "and"),
            BinaryOp::Or => write!(f, "or"),
            BinaryOp::Xor => write!(f, "xor"),
            BinaryOp::Shl => write!(f, "shl"),
            BinaryOp::Shr => write!(f, "shr"),
        }
    }
}

/// A binary instruction in the IR.
#[derive(Debug, PartialEq, Eq, Hash, Clone, Serialize, Deserialize)]
pub(crate) struct Binary {
    /// Left hand side of the binary operation
    pub(crate) lhs: ValueId,
    /// Right hand side of the binary operation
    pub(crate) rhs: ValueId,
    /// The binary operation to apply
    pub(crate) operator: BinaryOp,
}

impl Binary {
    /// The type of this Binary instruction's result
    pub(crate) fn result_type(&self) -> InstructionResultType {
        match self.operator {
            BinaryOp::Eq | BinaryOp::Lt => InstructionResultType::Known(Type::bool()),
            _ => InstructionResultType::Operand(self.lhs),
        }
    }

    /// Try to simplify this binary instruction, returning the new value if possible.
    pub(super) fn simplify(&self, dfg: &mut DataFlowGraph) -> SimplifyResult {
        let lhs = dfg.resolve(self.lhs);
        let rhs = dfg.resolve(self.rhs);

        let lhs_value = dfg.get_numeric_constant(lhs);
        let rhs_value = dfg.get_numeric_constant(rhs);

        let lhs_type = dfg.type_of_value(lhs).unwrap_numeric();
        let rhs_type = dfg.type_of_value(rhs).unwrap_numeric();

        let operator = self.operator;
        if operator != BinaryOp::Shl && operator != BinaryOp::Shr {
            assert_eq!(
                lhs_type, rhs_type,
                "ICE - Binary instruction operands must have the same type"
            );
        }

        let operator = if lhs_type == NumericType::NativeField {
            // Unchecked operations between fields or bools don't make sense, so we convert those to non-unchecked
            // to reduce noise and confusion in the generated SSA.
            match operator {
                BinaryOp::Add { unchecked: true } => BinaryOp::Add { unchecked: false },
                BinaryOp::Sub { unchecked: true } => BinaryOp::Sub { unchecked: false },
                BinaryOp::Mul { unchecked: true } => BinaryOp::Mul { unchecked: false },
                _ => operator,
            }
        } else if lhs_type == NumericType::bool() {
            // Unchecked mul between bools doesn't make sense, so we convert that to non-unchecked
            if let BinaryOp::Mul { unchecked: true } = operator {
                BinaryOp::Mul { unchecked: false }
            } else {
                operator
            }
        } else {
            operator
        };

        // We never return `SimplifyResult::None` here because `operator` might have changed.
        let simplified = Instruction::Binary(Binary { lhs, rhs, operator });

        if let (Some(lhs), Some(rhs)) = (lhs_value, rhs_value) {
            return match eval_constant_binary_op(lhs, rhs, operator, lhs_type) {
                Some((result, result_type)) => {
                    let value = dfg.make_constant(result, result_type);
                    SimplifyResult::SimplifiedTo(value)
                }
                None => SimplifyResult::SimplifiedToInstruction(simplified),
            };
        }

        let lhs_is_zero = lhs_value.map_or(false, |lhs| lhs.is_zero());
        let rhs_is_zero = rhs_value.map_or(false, |rhs| rhs.is_zero());

        let lhs_is_one = lhs_value.map_or(false, |lhs| lhs.is_one());
        let rhs_is_one = rhs_value.map_or(false, |rhs| rhs.is_one());

        match self.operator {
            BinaryOp::Add { .. } => {
                if lhs_is_zero {
                    return SimplifyResult::SimplifiedTo(rhs);
                }
                if rhs_is_zero {
                    return SimplifyResult::SimplifiedTo(lhs);
                }
            }
            BinaryOp::Sub { .. } => {
                if lhs == rhs {
                    let zero = dfg.make_constant(FieldElement::zero(), lhs_type);
                    return SimplifyResult::SimplifiedTo(zero);
                }

                if rhs_is_zero {
                    return SimplifyResult::SimplifiedTo(lhs);
                }
            }
            BinaryOp::Mul { .. } => {
                if lhs_is_one {
                    return SimplifyResult::SimplifiedTo(rhs);
                }
                if rhs_is_one {
                    return SimplifyResult::SimplifiedTo(lhs);
                }
                if lhs_is_zero || rhs_is_zero {
                    let zero = dfg.make_constant(FieldElement::zero(), lhs_type);
                    return SimplifyResult::SimplifiedTo(zero);
                }
                if dfg.get_value_max_num_bits(lhs) == 1 {
                    // Squaring a boolean value is a noop.
                    if lhs == rhs {
                        return SimplifyResult::SimplifiedTo(lhs);
                    }
                    // b*(b*x) = b*x if b is boolean
                    if let super::Value::Instruction { instruction, .. } = &dfg[rhs] {
                        if let Instruction::Binary(Binary { lhs: b_lhs, rhs: b_rhs, operator }) =
                            dfg[*instruction]
                        {
                            if matches!(operator, BinaryOp::Mul { .. })
                                && (lhs == dfg.resolve(b_lhs) || lhs == dfg.resolve(b_rhs))
                            {
                                return SimplifyResult::SimplifiedTo(rhs);
                            }
                        }
                    }
                }
                // (b*x)*b = b*x if b is boolean
                if dfg.get_value_max_num_bits(rhs) == 1 {
                    if let super::Value::Instruction { instruction, .. } = &dfg[lhs] {
                        if let Instruction::Binary(Binary { lhs: b_lhs, rhs: b_rhs, operator }) =
                            dfg[*instruction]
                        {
                            if matches!(operator, BinaryOp::Mul { .. })
                                && (rhs == dfg.resolve(b_lhs) || rhs == dfg.resolve(b_rhs))
                            {
                                return SimplifyResult::SimplifiedTo(lhs);
                            }
                        }
                    }
                }
            }
            BinaryOp::Div => {
                if rhs_is_one {
                    return SimplifyResult::SimplifiedTo(lhs);
                }
            }
            BinaryOp::Mod => {
                if rhs_is_one {
                    let zero = dfg.make_constant(FieldElement::zero(), lhs_type);
                    return SimplifyResult::SimplifiedTo(zero);
                }
                if lhs_type.is_unsigned() {
                    // lhs % 2**bit_size is equivalent to truncating `lhs` to `bit_size` bits.
                    // We then convert to a truncation for consistency, allowing more optimizations.
                    if let Some(modulus) = rhs_value {
                        let modulus = modulus.to_u128();
                        if modulus.is_power_of_two() {
                            let bit_size = modulus.ilog2();
                            return SimplifyResult::SimplifiedToInstruction(
                                Instruction::Truncate {
                                    value: lhs,
                                    bit_size,
                                    max_bit_size: lhs_type.bit_size(),
                                },
                            );
                        }
                    }
                }
            }
            BinaryOp::Eq => {
                if lhs == rhs {
                    let one = dfg.make_constant(FieldElement::one(), NumericType::bool());
                    return SimplifyResult::SimplifiedTo(one);
                }

                if lhs_type == NumericType::bool() {
                    // Simplify forms of `(boolean == true)` into `boolean`
                    if lhs_is_one {
                        return SimplifyResult::SimplifiedTo(rhs);
                    }
                    if rhs_is_one {
                        return SimplifyResult::SimplifiedTo(lhs);
                    }
                    // Simplify forms of `(boolean == false)` into `!boolean`
                    if lhs_is_zero {
                        return SimplifyResult::SimplifiedToInstruction(Instruction::Not(rhs));
                    }
                    if rhs_is_zero {
                        return SimplifyResult::SimplifiedToInstruction(Instruction::Not(lhs));
                    }
                }
            }
            BinaryOp::Lt => {
                if lhs == rhs {
                    let zero = dfg.make_constant(FieldElement::zero(), NumericType::bool());
                    return SimplifyResult::SimplifiedTo(zero);
                }
                if lhs_type.is_unsigned() {
                    if rhs_is_zero {
                        // Unsigned values cannot be less than zero.
                        let zero = dfg.make_constant(FieldElement::zero(), NumericType::bool());
                        return SimplifyResult::SimplifiedTo(zero);
                    } else if rhs_is_one {
                        let zero = dfg.make_constant(FieldElement::zero(), lhs_type);
                        return SimplifyResult::SimplifiedToInstruction(Instruction::binary(
                            BinaryOp::Eq,
                            lhs,
                            zero,
                        ));
                    }
                }
            }
            BinaryOp::And => {
                if lhs_is_zero || rhs_is_zero {
                    let zero = dfg.make_constant(FieldElement::zero(), lhs_type);
                    return SimplifyResult::SimplifiedTo(zero);
                }
                if lhs == rhs {
                    return SimplifyResult::SimplifiedTo(lhs);
                }
                if lhs_type == NumericType::bool() {
                    // Boolean AND is equivalent to multiplication, which is a cheaper operation.
                    // (mul unchecked because these are bools so it doesn't matter really)
                    let instruction =
                        Instruction::binary(BinaryOp::Mul { unchecked: true }, lhs, rhs);
                    return SimplifyResult::SimplifiedToInstruction(instruction);
                }
                if lhs_type.is_unsigned() {
                    // It's common in other programming languages to truncate values to a certain bit size using
                    // a bitwise AND with a bit mask. However this operation is quite inefficient inside a snark.
                    //
                    // We then replace this bitwise operation with an equivalent truncation instruction.
                    match (lhs_value, rhs_value) {
                        (Some(bitmask), None) | (None, Some(bitmask)) => {
                            // This substitution requires the bitmask to retain all of the lower bits.
                            // The bitmask must then be one less than a power of 2.
                            let bitmask_plus_one = bitmask.to_u128() + 1;
                            if bitmask_plus_one.is_power_of_two() {
                                let value = if lhs_value.is_some() { rhs } else { lhs };
                                let num_bits = bitmask_plus_one.ilog2();
                                return SimplifyResult::SimplifiedToInstruction(
                                    Instruction::Truncate {
                                        value,
                                        bit_size: num_bits,
                                        max_bit_size: lhs_type.bit_size(),
                                    },
                                );
                            }
                        }

                        _ => (),
                    }
                }
            }
            BinaryOp::Or => {
                if lhs_is_zero {
                    return SimplifyResult::SimplifiedTo(rhs);
                }
                if rhs_is_zero {
                    return SimplifyResult::SimplifiedTo(lhs);
                }
                if lhs_type == NumericType::bool() && (lhs_is_one || rhs_is_one) {
                    let one = dfg.make_constant(FieldElement::one(), lhs_type);
                    return SimplifyResult::SimplifiedTo(one);
                }
                if lhs == rhs {
                    return SimplifyResult::SimplifiedTo(lhs);
                }
            }
            BinaryOp::Xor => {
                if lhs_is_zero {
                    return SimplifyResult::SimplifiedTo(rhs);
                }
                if rhs_is_zero {
                    return SimplifyResult::SimplifiedTo(lhs);
                }
                if lhs == rhs {
                    let zero = dfg.make_constant(FieldElement::zero(), lhs_type);
                    return SimplifyResult::SimplifiedTo(zero);
                }
            }
            BinaryOp::Shl => return SimplifyResult::SimplifiedToInstruction(simplified),
            BinaryOp::Shr => {
                // Bit shifts by constants can be treated as divisions.
                if let Some(rhs_const) = rhs_value {
                    if rhs_const >= FieldElement::from(lhs_type.bit_size() as u128) {
                        // Shifting by the full width of the operand type, any `lhs` goes to zero.
                        let zero = dfg.make_constant(FieldElement::zero(), lhs_type);
                        return SimplifyResult::SimplifiedTo(zero);
                    }
                    return SimplifyResult::SimplifiedToInstruction(simplified);
                }
            }
        };
        SimplifyResult::SimplifiedToInstruction(simplified)
    }

    /// Check if unsigned overflow is possible, and if so return some message to be used if it fails.
    pub(crate) fn check_unsigned_overflow_msg(
        &self,
        dfg: &DataFlowGraph,
        bit_size: u32,
    ) -> Option<&'static str> {
        // We try to optimize away operations that are guaranteed not to overflow
        let max_lhs_bits = dfg.get_value_max_num_bits(self.lhs);
        let max_rhs_bits = dfg.get_value_max_num_bits(self.rhs);

        let msg = match self.operator {
            BinaryOp::Add { unchecked: false } => {
                if std::cmp::max(max_lhs_bits, max_rhs_bits) < bit_size {
                    // `lhs` and `rhs` have both been casted up from smaller types and so cannot overflow.
                    return None;
                }
                "attempt to add with overflow"
            }
            BinaryOp::Sub { unchecked: false } => {
                if dfg.is_constant(self.lhs) && max_lhs_bits > max_rhs_bits {
                    // `lhs` is a fixed constant and `rhs` is restricted such that `lhs - rhs > 0`
                    // Note strict inequality as `rhs > lhs` while `max_lhs_bits == max_rhs_bits` is possible.
                    return None;
                }
                "attempt to subtract with overflow"
            }
            BinaryOp::Mul { unchecked: false } => {
                if bit_size == 1
                    || max_lhs_bits + max_rhs_bits <= bit_size
                    || max_lhs_bits == 1
                    || max_rhs_bits == 1
                {
                    // Either performing boolean multiplication (which cannot overflow),
                    // or `lhs` and `rhs` have both been casted up from smaller types and so cannot overflow.
                    return None;
                }
                "attempt to multiply with overflow"
            }
            _ => return None,
        };
        Some(msg)
    }
}

/// Evaluate a binary operation with constant arguments.
pub(crate) fn eval_constant_binary_op(
    lhs: FieldElement,
    rhs: FieldElement,
    operator: BinaryOp,
    mut operand_type: NumericType,
) -> Option<(FieldElement, NumericType)> {
    let value = match operand_type {
        NumericType::NativeField => {
            // If the rhs of a division is zero, attempting to evaluate the division will cause a compiler panic.
            // Thus, we do not evaluate the division in this method, as we want to avoid triggering a panic,
            // and the operation should be handled by ACIR generation.
            if matches!(operator, BinaryOp::Div | BinaryOp::Mod) && rhs == FieldElement::zero() {
                return None;
            }
            operator.get_field_function()?(lhs, rhs)
        }
        NumericType::Unsigned { bit_size } => {
            let function = operator.get_u128_function();

            let lhs = truncate(lhs.try_into_u128()?, bit_size);
            let rhs = truncate(rhs.try_into_u128()?, bit_size);

            // The divisor is being truncated into the type of the operand, which can potentially
            // lead to the rhs being zero.
            // If the rhs of a division is zero, attempting to evaluate the division will cause a compiler panic.
            // Thus, we do not evaluate the division in this method, as we want to avoid triggering a panic,
            // and the operation should be handled by ACIR generation.
            if matches!(operator, BinaryOp::Div | BinaryOp::Mod) && rhs == 0 {
                return None;
            }
            let result = function(lhs, rhs)?;
            // Check for overflow
            if result != 0 && result.ilog2() >= bit_size {
                return None;
            }
            result.into()
        }
        NumericType::Signed { bit_size } => {
            let function = operator.get_i128_function();

            let lhs = try_convert_field_element_to_signed_integer(lhs, bit_size)?;
            let rhs = try_convert_field_element_to_signed_integer(rhs, bit_size)?;
            // The divisor is being truncated into the type of the operand, which can potentially
            // lead to the rhs being zero.
            // If the rhs of a division is zero, attempting to evaluate the division will cause a compiler panic.
            // Thus, we do not evaluate the division in this method, as we want to avoid triggering a panic,
            // and the operation should be handled by ACIR generation.
            if matches!(operator, BinaryOp::Div | BinaryOp::Mod) && rhs == 0 {
                return None;
            }

            let result = function(lhs, rhs)?;
            // Check for overflow
            let two_pow_bit_size_minus_one = 1i128 << (bit_size - 1);
            if result >= two_pow_bit_size_minus_one || result < -two_pow_bit_size_minus_one {
                return None;
            }
            convert_signed_integer_to_field_element(result, bit_size)
        }
    };

    if matches!(operator, BinaryOp::Eq | BinaryOp::Lt) {
        operand_type = NumericType::bool();
    }

    Some((value, operand_type))
}

/// Values in the range `[0, 2^(bit_size-1))` are interpreted as positive integers
///
/// Values in the range `[2^(bit_size-1), 2^bit_size)` are interpreted as negative integers.
fn try_convert_field_element_to_signed_integer(field: FieldElement, bit_size: u32) -> Option<i128> {
    let unsigned_int = truncate(field.try_into_u128()?, bit_size);

    let max_positive_value = 1 << (bit_size - 1);
    let is_positive = unsigned_int < max_positive_value;

    let signed_int = if is_positive {
        unsigned_int as i128
    } else {
        assert!(bit_size < 128);
        let x = (1u128 << bit_size) - unsigned_int;
        -(x as i128)
    };

    Some(signed_int)
}

fn convert_signed_integer_to_field_element(int: i128, bit_size: u32) -> FieldElement {
    if int >= 0 {
        FieldElement::from(int)
    } else {
        // We add an offset of `bit_size` bits to shift the negative values into the range [2^(bitsize-1), 2^bitsize)
        assert!(bit_size < 128);
        let offset_int = (1i128 << bit_size) + int;
        FieldElement::from(offset_int)
    }
}

/// Truncates `int` to fit within `bit_size` bits.
fn truncate(int: u128, bit_size: u32) -> u128 {
    if bit_size == 128 {
        int
    } else {
        let max = 1 << bit_size;
        int % max
    }
}

pub(crate) fn truncate_field<F: AcirField>(int: F, bit_size: u32) -> F {
    if bit_size == 0 {
        return F::zero();
    }
    let num_bytes = bit_size.div_ceil(8);
    let mut be_bytes: Vec<u8> =
        int.to_be_bytes().into_iter().rev().take(num_bytes as usize).rev().collect();

    // We need to apply a mask to the largest byte to handle non-divisible bit sizes.
    let mask = match bit_size % 8 {
        0 => 0xff,
        1 => 0x01,
        2 => 0x03,
        3 => 0x07,
        4 => 0x0f,
        5 => 0x1f,
        6 => 0x3f,
        7 => 0x7f,
        _ => unreachable!("We cover the full range of x % 8"),
    };
    be_bytes[0] &= mask;

    F::from_be_bytes_reduce(&be_bytes)
}

impl BinaryOp {
    fn get_field_function(self) -> Option<fn(FieldElement, FieldElement) -> FieldElement> {
        match self {
            BinaryOp::Add { .. } => Some(std::ops::Add::add),
            BinaryOp::Sub { .. } => Some(std::ops::Sub::sub),
            BinaryOp::Mul { .. } => Some(std::ops::Mul::mul),
            BinaryOp::Div => Some(std::ops::Div::div),
            BinaryOp::Eq => Some(|x, y| (x == y).into()),
            BinaryOp::Lt => Some(|x, y| (x < y).into()),
            // Bitwise operators are unsupported for Fields
            BinaryOp::Mod => None,
            BinaryOp::And => None,
            BinaryOp::Or => None,
            BinaryOp::Xor => None,
            BinaryOp::Shl => None,
            BinaryOp::Shr => None,
        }
    }

    fn get_u128_function(self) -> fn(u128, u128) -> Option<u128> {
        match self {
            BinaryOp::Add { .. } => u128::checked_add,
            BinaryOp::Sub { .. } => u128::checked_sub,
            BinaryOp::Mul { .. } => u128::checked_mul,
            BinaryOp::Div => u128::checked_div,
            BinaryOp::Mod => u128::checked_rem,
            BinaryOp::And => |x, y| Some(x & y),
            BinaryOp::Or => |x, y| Some(x | y),
            BinaryOp::Xor => |x, y| Some(x ^ y),
            BinaryOp::Eq => |x, y| Some((x == y) as u128),
            BinaryOp::Lt => |x, y| Some((x < y) as u128),
            BinaryOp::Shl => |x, y| Some(x << y),
            BinaryOp::Shr => |x, y| Some(x >> y),
        }
    }

    fn get_i128_function(self) -> fn(i128, i128) -> Option<i128> {
        match self {
            BinaryOp::Add { .. } => i128::checked_add,
            BinaryOp::Sub { .. } => i128::checked_sub,
            BinaryOp::Mul { .. } => i128::checked_mul,
            BinaryOp::Div => i128::checked_div,
            BinaryOp::Mod => i128::checked_rem,
            BinaryOp::And => |x, y| Some(x & y),
            BinaryOp::Or => |x, y| Some(x | y),
            BinaryOp::Xor => |x, y| Some(x ^ y),
            BinaryOp::Eq => |x, y| Some((x == y) as i128),
            BinaryOp::Lt => |x, y| Some((x < y) as i128),
            BinaryOp::Shl => |x, y| Some(x << y),
            BinaryOp::Shr => |x, y| Some(x >> y),
        }
    }

    pub(crate) fn into_unchecked(self) -> Self {
        match self {
            BinaryOp::Add { .. } => BinaryOp::Add { unchecked: true },
            BinaryOp::Sub { .. } => BinaryOp::Sub { unchecked: true },
            BinaryOp::Mul { .. } => BinaryOp::Mul { unchecked: true },
            _ => self,
        }
    }

    pub(crate) fn is_unchecked(self) -> bool {
        match self {
            BinaryOp::Add { unchecked }
            | BinaryOp::Sub { unchecked }
            | BinaryOp::Mul { unchecked } => unchecked,
            _ => true,
        }
    }
}

#[cfg(test)]
mod test {
    use proptest::prelude::*;

    use super::{
        convert_signed_integer_to_field_element, truncate_field,
        try_convert_field_element_to_signed_integer,
    };
    use acvm::{AcirField, FieldElement};
    use num_bigint::BigUint;
    use num_traits::One;

    proptest! {
        #[test]
        fn signed_int_roundtrip(int: i128, bit_size in 1u32..=64) {
            let int = int % (1i128 << (bit_size - 1));

            let int_as_field = convert_signed_integer_to_field_element(int, bit_size);
            let recovered_int = try_convert_field_element_to_signed_integer(int_as_field, bit_size).unwrap();

            prop_assert_eq!(int, recovered_int);
        }

        #[test]
<<<<<<< HEAD
        fn truncate_field_agrees_with_bigint_modulo(input: u128, bit_size in (0..=128u32)) {
=======
        fn truncate_field_agrees_with_bigint_modulo(input: u128, bit_size in (0..=253u32)) {
>>>>>>> 5b509c5e
            let field = FieldElement::from(input);
            let truncated_as_field = truncate_field(field, bit_size);

            let integer_modulus = BigUint::from(2_u128).pow(bit_size);
            let truncated_as_bigint = BigUint::from(input)
                        .modpow(&BigUint::one(), &integer_modulus);
            let truncated_as_bigint = FieldElement::from_be_bytes_reduce(&truncated_as_bigint.to_bytes_be());
            prop_assert_eq!(truncated_as_field, truncated_as_bigint);
        }

    }
}<|MERGE_RESOLUTION|>--- conflicted
+++ resolved
@@ -639,11 +639,7 @@
         }
 
         #[test]
-<<<<<<< HEAD
-        fn truncate_field_agrees_with_bigint_modulo(input: u128, bit_size in (0..=128u32)) {
-=======
         fn truncate_field_agrees_with_bigint_modulo(input: u128, bit_size in (0..=253u32)) {
->>>>>>> 5b509c5e
             let field = FieldElement::from(input);
             let truncated_as_field = truncate_field(field, bit_size);
 
