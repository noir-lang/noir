--- conflicted
+++ resolved
@@ -86,12 +86,9 @@
         Value::Intrinsic(intrinsic) => intrinsic.to_string(),
         Value::ForeignFunction(function) => function.clone(),
         Value::Param { .. } | Value::Instruction { .. } => id.to_string(),
-<<<<<<< HEAD
-=======
         Value::Global(_) => {
             format!("g{}", id.to_u32())
         }
->>>>>>> 9471e28a
     }
 }
 
