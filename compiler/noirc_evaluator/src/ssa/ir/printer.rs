--- conflicted
+++ resolved
@@ -177,23 +177,14 @@
             writeln!(f, "enable_side_effects {}", show(*condition))
         }
         Instruction::ArrayGet { array, index } => {
-            let t = function.dfg.type_of_value(*array);
-            writeln!(f, "array_get {}, index {}, array type = {t}", show(*array), show(*index))
+            writeln!(f, "array_get {}, index {}", show(*array), show(*index))
         }
         Instruction::ArraySet { array, index, value, mutable } => {
-            let t = function.dfg.type_of_value(*array);
             let array = show(*array);
             let index = show(*index);
             let value = show(*value);
             let mutable = if *mutable { " mut" } else { "" };
-<<<<<<< HEAD
-            writeln!(
-                f,
-                "array_set{mutable} {array}, index {index}, value {value}, array type = {t}"
-            )
-=======
             writeln!(f, "array_set{mutable} {array}, index {index}, value {value}")
->>>>>>> 471398bc
         }
         Instruction::IncrementRc { value } => {
             writeln!(f, "inc_rc {}", show(*value))
