use std::borrow::Cow;

use crate::ssa::{function_builder::data_bus::DataBus, ir::instruction::SimplifyResult};

use super::{
    basic_block::{BasicBlock, BasicBlockId},
    call_stack::{CallStack, CallStackHelper, CallStackId},
    function::{FunctionId, RuntimeType},
    instruction::{
        Instruction, InstructionId, InstructionResultType, Intrinsic, TerminatorInstruction,
    },
    map::DenseMap,
    types::{NumericType, Type},
    value::{Value, ValueId},
};

use acvm::{acir::AcirField, FieldElement};
use fxhash::FxHashMap as HashMap;
use iter_extended::vecmap;
use serde::{Deserialize, Serialize};
use serde_with::serde_as;
use serde_with::DisplayFromStr;

/// The DataFlowGraph contains most of the actual data in a function including
/// its blocks, instructions, and values. This struct is largely responsible for
/// owning most data in a function and handing out Ids to this data that can be
/// shared without worrying about ownership.
#[serde_as]
#[derive(Debug, Clone, Serialize, Deserialize, Default)]
pub(crate) struct DataFlowGraph {
    /// Runtime of the [Function] that owns this [DataFlowGraph].
    /// This might change during the `runtime_separation` pass where
    /// ACIR functions are cloned as Brillig functions.
    runtime: RuntimeType,

    /// All of the instructions in a function
    instructions: DenseMap<Instruction>,

    /// Stores the results for a particular instruction.
    ///
    /// An instruction may return multiple values
    /// and for this, we will also use the cranelift strategy
    /// to fetch them via indices.
    ///
    /// Currently, we need to define them in a better way
    /// Call instructions require the func signature, but
    /// other instructions may need some more reading on my part
    #[serde_as(as = "HashMap<DisplayFromStr, _>")]
    results: HashMap<InstructionId, smallvec::SmallVec<[ValueId; 1]>>,

    /// Storage for all of the values defined in this
    /// function.
    values: DenseMap<Value>,

    /// Each constant is unique, attempting to insert the same constant
    /// twice will return the same ValueId.
    #[serde(skip)]
    constants: HashMap<(FieldElement, NumericType), ValueId>,

    /// Contains each function that has been imported into the current function.
    /// A unique `ValueId` for each function's [`Value::Function`] is stored so any given FunctionId
    /// will always have the same ValueId within this function.
    #[serde(skip)]
    functions: HashMap<FunctionId, ValueId>,

    /// Contains each intrinsic that has been imported into the current function.
    /// This map is used to ensure that the ValueId for any given intrinsic is always
    /// represented by only 1 ValueId within this function.
    #[serde(skip)]
    intrinsics: HashMap<Intrinsic, ValueId>,

    /// Contains each foreign function that has been imported into the current function.
    /// This map is used to ensure that the ValueId for any given foreign function is always
    /// represented by only 1 ValueId within this function.
    #[serde(skip)]
    foreign_functions: HashMap<String, ValueId>,

    /// All blocks in a function
    blocks: DenseMap<BasicBlock>,

    /// Debugging information about which `ValueId`s have had their underlying `Value` substituted
    /// for that of another. In theory this information is purely used for printing the SSA,
    /// and has no material effect on the SSA itself, however in practice the IDs can get out of
    /// sync and may need this resolution before they can be compared.
    #[serde(skip)]
    replaced_value_ids: HashMap<ValueId, ValueId>,

    /// Source location of each instruction for debugging and issuing errors.
    ///
    /// The `CallStack` here corresponds to the entire callstack of locations. Initially this
    /// only contains the actual location of the instruction. During inlining, a new location
    /// will be pushed to each instruction for the location of the function call of the function
    /// the instruction was originally located in. Once inlining is complete, the locations Vec
    /// here should contain the entire callstack for each instruction.
    ///
    /// Instructions inserted by internal SSA passes that don't correspond to user code
    /// may not have a corresponding location.
    #[serde(skip)]
    locations: HashMap<InstructionId, CallStackId>,

    pub(crate) call_stack_data: CallStackHelper,

    #[serde(skip)]
    pub(crate) data_bus: DataBus,
}

impl DataFlowGraph {
    /// Runtime type of the function.
    pub(crate) fn runtime(&self) -> RuntimeType {
        self.runtime
    }

    /// Set runtime type of the function.
    pub(crate) fn set_runtime(&mut self, runtime: RuntimeType) {
        self.runtime = runtime;
    }

    /// Creates a new basic block with no parameters.
    /// After being created, the block is unreachable in the current function
    /// until another block is made to jump to it.
    pub(crate) fn make_block(&mut self) -> BasicBlockId {
        self.blocks.insert(BasicBlock::new())
    }

    /// Create a new block with the same parameter count and parameter
    /// types from the given block.
    /// This is a somewhat niche operation used in loop unrolling but is included
    /// here as doing it outside the DataFlowGraph would require cloning the parameters.
    pub(crate) fn make_block_with_parameters_from_block(
        &mut self,
        block: BasicBlockId,
    ) -> BasicBlockId {
        let new_block = self.make_block();
        let parameters = self.blocks[block].parameters();

        let parameters = vecmap(parameters.iter().enumerate(), |(position, param)| {
            let typ = self.values[*param].get_type().into_owned();
            self.values.insert(Value::Param { block: new_block, position, typ })
        });

        self.blocks[new_block].set_parameters(parameters);
        new_block
    }

    /// Get an iterator over references to each basic block within the dfg, paired with the basic
    /// block's id.
    ///
    /// The pairs are order by id, which is not guaranteed to be meaningful.
    pub(crate) fn basic_blocks_iter(
        &self,
    ) -> impl ExactSizeIterator<Item = (BasicBlockId, &BasicBlock)> {
        self.blocks.iter()
    }

    /// Iterate over every Value in this DFG in no particular order, including unused Values
    pub(crate) fn values_iter(&self) -> impl ExactSizeIterator<Item = (ValueId, &Value)> {
        self.values.iter()
    }

    /// Returns the parameters of the given block
    pub(crate) fn block_parameters(&self, block: BasicBlockId) -> &[ValueId] {
        self.blocks[block].parameters()
    }

    /// Inserts a new instruction into the DFG.
    /// This does not add the instruction to the block.
    /// Returns the id of the new instruction and its results.
    ///
    /// Populates the instruction's results with the given ctrl_typevars if the instruction
    /// is a Load, Call, or Intrinsic. Otherwise the instruction's results will be known
    /// by the instruction itself and None can safely be passed for this parameter.
    pub(crate) fn make_instruction(
        &mut self,
        instruction_data: Instruction,
        ctrl_typevars: Option<Vec<Type>>,
    ) -> InstructionId {
        let id = self.instructions.insert(instruction_data);
        self.make_instruction_results(id, ctrl_typevars);
        id
    }

    /// Check if the function runtime would simply ignore this instruction.
    pub(crate) fn is_handled_by_runtime(&self, instruction: &Instruction) -> bool {
<<<<<<< HEAD
        !(self.runtime().is_acir() && instruction.is_brillig_only())
=======
        match self.runtime() {
            RuntimeType::Acir(_) => !matches!(
                instruction,
                Instruction::IncrementRc { .. } | Instruction::DecrementRc { .. }
            ),
            RuntimeType::Brillig(_) => !matches!(
                instruction,
                Instruction::EnableSideEffectsIf { .. } | Instruction::IfElse { .. }
            ),
        }
>>>>>>> 9471e28a
    }

    fn insert_instruction_without_simplification(
        &mut self,
        instruction_data: Instruction,
        block: BasicBlockId,
        ctrl_typevars: Option<Vec<Type>>,
        call_stack: CallStackId,
    ) -> InstructionId {
        let id = self.make_instruction(instruction_data, ctrl_typevars);
        self.blocks[block].insert_instruction(id);
        self.locations.insert(id, call_stack);
        id
    }

    pub(crate) fn insert_instruction_and_results_without_simplification(
        &mut self,
        instruction_data: Instruction,
        block: BasicBlockId,
        ctrl_typevars: Option<Vec<Type>>,
        call_stack: CallStackId,
    ) -> InsertInstructionResult {
        if !self.is_handled_by_runtime(&instruction_data) {
<<<<<<< HEAD
            return InsertInstructionResult::InstructionRemoved;
=======
            panic!("Attempted to insert instruction not handled by runtime: {instruction_data:?}");
>>>>>>> 9471e28a
        }

        let id = self.insert_instruction_without_simplification(
            instruction_data,
            block,
            ctrl_typevars,
            call_stack,
        );

        InsertInstructionResult::Results(id, self.instruction_results(id))
    }

    /// Simplifies a new instruction and inserts it at the end of the given block and returns its results.
    /// If the instruction is not handled by the current runtime, `InstructionRemoved` is returned.
    pub(crate) fn insert_instruction_and_results(
        &mut self,
        instruction: Instruction,
        block: BasicBlockId,
        ctrl_typevars: Option<Vec<Type>>,
        call_stack: CallStackId,
    ) -> InsertInstructionResult {
        if !self.is_handled_by_runtime(&instruction) {
<<<<<<< HEAD
            return InsertInstructionResult::InstructionRemoved;
        }
=======
            panic!("Attempted to insert instruction not handled by runtime: {instruction:?}");
        }

>>>>>>> 9471e28a
        match instruction.simplify(self, block, ctrl_typevars.clone(), call_stack) {
            SimplifyResult::SimplifiedTo(simplification) => {
                InsertInstructionResult::SimplifiedTo(simplification)
            }
            SimplifyResult::SimplifiedToMultiple(simplification) => {
                InsertInstructionResult::SimplifiedToMultiple(simplification)
            }
            SimplifyResult::Remove => InsertInstructionResult::InstructionRemoved,
            result @ (SimplifyResult::SimplifiedToInstruction(_)
            | SimplifyResult::SimplifiedToInstructionMultiple(_)
            | SimplifyResult::None) => {
                let mut instructions = result.instructions().unwrap_or(vec![instruction]);
                assert!(!instructions.is_empty(), "`SimplifyResult::SimplifiedToInstructionMultiple` must not return empty vector");

                if instructions.len() > 1 {
                    // There's currently no way to pass results from one instruction in `instructions` on to the next.
                    // We then restrict this to only support multiple instructions if they're all `Instruction::Constrain`
                    // as this instruction type does not have any results.
                    assert!(
                        instructions.iter().all(|instruction| matches!(instruction, Instruction::Constrain(..))),
                        "`SimplifyResult::SimplifiedToInstructionMultiple` only supports `Constrain` instructions"
                    );
                }

                // Pull off the last instruction as we want to return its results.
                let last_instruction = instructions.pop().expect("`instructions` can't be empty");
                for instruction in instructions {
                    self.insert_instruction_without_simplification(
                        instruction,
                        block,
                        ctrl_typevars.clone(),
                        call_stack,
                    );
                }
                self.insert_instruction_and_results_without_simplification(
                    last_instruction,
                    block,
                    ctrl_typevars,
                    call_stack,
                )
            }
        }
    }

    /// Set the value of value_to_replace to refer to the value referred to by new_value.
    ///
    /// This is the preferred method to call for optimizations simplifying
    /// values since other instructions referring to the same ValueId need
    /// not be modified to refer to a new ValueId.
    pub(crate) fn set_value_from_id(&mut self, value_to_replace: ValueId, new_value: ValueId) {
        if value_to_replace != new_value {
            self.replaced_value_ids.insert(value_to_replace, self.resolve(new_value));
            let new_value = self.values[new_value].clone();
            self.values[value_to_replace] = new_value;
        }
    }

    /// Set the type of value_id to the target_type.
    pub(crate) fn set_type_of_value(&mut self, value_id: ValueId, target_type: Type) {
        let value = &mut self.values[value_id];
        match value {
            Value::Instruction { typ, .. } | Value::Param { typ, .. } => {
                *typ = target_type;
            }
            Value::NumericConstant { typ, .. } => {
                *typ = target_type.unwrap_numeric();
            }
            _ => {
                unreachable!("ICE: Cannot set type of {:?}", value);
            }
        }
    }

    /// If `original_value_id`'s underlying `Value` has been substituted for that of another
    /// `ValueId`, this function will return the `ValueId` from which the substitution was taken.
    /// If `original_value_id`'s underlying `Value` has not been substituted, the same `ValueId`
    /// is returned.
    pub(crate) fn resolve(&self, original_value_id: ValueId) -> ValueId {
        match self.replaced_value_ids.get(&original_value_id) {
            Some(id) => self.resolve(*id),
            None => original_value_id,
        }
    }

    /// Creates a new constant value, or returns the Id to an existing one if
    /// one already exists.
    pub(crate) fn make_constant(&mut self, constant: FieldElement, typ: NumericType) -> ValueId {
        if let Some(id) = self.constants.get(&(constant, typ)) {
            return *id;
        }
        let id = self.values.insert(Value::NumericConstant { constant, typ });
        self.constants.insert((constant, typ), id);
        id
    }

    pub(crate) fn make_global(&mut self, typ: Type) -> ValueId {
        self.values.insert(Value::Global(typ))
    }

    /// Gets or creates a ValueId for the given FunctionId.
    pub(crate) fn import_function(&mut self, function: FunctionId) -> ValueId {
        if let Some(existing) = self.functions.get(&function) {
            return *existing;
        }
        self.values.insert(Value::Function(function))
    }

    /// Gets or creates a ValueId for the given FunctionId.
    pub(crate) fn import_foreign_function(&mut self, function: &str) -> ValueId {
        if let Some(existing) = self.foreign_functions.get(function) {
            return *existing;
        }
        self.values.insert(Value::ForeignFunction(function.to_owned()))
    }

    /// Gets or creates a ValueId for the given Intrinsic.
    pub(crate) fn import_intrinsic(&mut self, intrinsic: Intrinsic) -> ValueId {
        if let Some(existing) = self.get_intrinsic(intrinsic) {
            return *existing;
        }
        let intrinsic_value_id = self.values.insert(Value::Intrinsic(intrinsic));
        self.intrinsics.insert(intrinsic, intrinsic_value_id);
        intrinsic_value_id
    }

    pub(crate) fn get_intrinsic(&self, intrinsic: Intrinsic) -> Option<&ValueId> {
        self.intrinsics.get(&intrinsic)
    }

    /// Attaches results to the instruction, clearing any previous results.
    ///
    /// This does not normally need to be called manually as it is called within
    /// make_instruction automatically.
    ///
    /// Returns the results of the instruction
    pub(crate) fn make_instruction_results(
        &mut self,
        instruction: InstructionId,
        ctrl_typevars: Option<Vec<Type>>,
    ) {
        let mut results = smallvec::SmallVec::new();
        let mut position = 0;
        self.for_each_instruction_result_type(instruction, ctrl_typevars, |this, typ| {
            let result = this.values.insert(Value::Instruction { typ, position, instruction });
            position += 1;
            results.push(result);
        });

        self.results.insert(instruction, results);
    }

    /// Return the result types of this instruction.
    ///
    /// In the case of Load, Call, and Intrinsic, the function's result
    /// type may be unknown. In this case, the given ctrl_typevars are returned instead.
    /// ctrl_typevars is taken in as an Option since it is common to omit them when getting
    /// the type of an instruction that does not require them. Compared to passing an empty Vec,
    /// Option has the benefit of panicking if it is accidentally used for a Call instruction,
    /// rather than silently returning the empty Vec and continuing.
    fn for_each_instruction_result_type(
        &mut self,
        instruction_id: InstructionId,
        ctrl_typevars: Option<Vec<Type>>,
        mut f: impl FnMut(&mut Self, Type),
    ) {
        let instruction = &self.instructions[instruction_id];
        match instruction.result_type() {
            InstructionResultType::Known(typ) => f(self, typ),
            InstructionResultType::Operand(value) => f(self, self.type_of_value(value)),
            InstructionResultType::None => (),
            InstructionResultType::Unknown => {
                for typ in ctrl_typevars.expect("Control typevars required but not given") {
                    f(self, typ);
                }
            }
        }
    }

    /// Returns the type of a given value
    pub(crate) fn type_of_value(&self, value: ValueId) -> Type {
        self.values[value].get_type().into_owned()
    }

    /// Returns the maximum possible number of bits that `value` can potentially be.
    ///
    /// Should `value` be a numeric constant then this function will return the exact number of bits required,
    /// otherwise it will return the minimum number of bits based on type information.
    pub(crate) fn get_value_max_num_bits(&self, value: ValueId) -> u32 {
        match self[value] {
            Value::Instruction { instruction, .. } => {
                let value_bit_size = self.type_of_value(value).bit_size();
                if let Instruction::Cast(original_value, _) = self[instruction] {
                    let original_bit_size = self.type_of_value(original_value).bit_size();
                    // We might have cast e.g. `u1` to `u8` to be able to do arithmetic,
                    // in which case we want to recover the original smaller bit size;
                    // OTOH if we cast down, then we don't need the higher original size.
                    value_bit_size.min(original_bit_size)
                } else {
                    value_bit_size
                }
            }

            Value::NumericConstant { constant, .. } => constant.num_bits(),
            _ => self.type_of_value(value).bit_size(),
        }
    }

    /// True if the type of this value is Type::Reference.
    /// Using this method over type_of_value avoids cloning the value's type.
    pub(crate) fn value_is_reference(&self, value: ValueId) -> bool {
        matches!(self.values[value].get_type().as_ref(), Type::Reference(_))
    }

    /// Replaces an instruction result with a fresh id.
    pub(crate) fn replace_result(
        &mut self,
        instruction_id: InstructionId,
        prev_value_id: ValueId,
    ) -> ValueId {
        let typ = self.type_of_value(prev_value_id);
        let results = self.results.get_mut(&instruction_id).unwrap();
        let res_position = results
            .iter()
            .position(|&id| id == prev_value_id)
            .expect("Result id not found while replacing");

        let value_id = self.values.insert(Value::Instruction {
            typ,
            position: res_position,
            instruction: instruction_id,
        });

        // Replace the value in list of results for this instruction
        results[res_position] = value_id;
        value_id
    }

    /// Returns all of result values which are attached to this instruction.
    pub(crate) fn instruction_results(&self, instruction_id: InstructionId) -> &[ValueId] {
        self.results.get(&instruction_id).expect("expected a list of Values").as_slice()
    }

    /// Remove an instruction by replacing it with a `Noop` instruction.
    /// Doing this avoids shifting over each instruction after this one in its block's instructions vector.
    #[allow(unused)]
    pub(crate) fn remove_instruction(&mut self, instruction: InstructionId) {
        self.instructions[instruction] = Instruction::Noop;
        self.results.insert(instruction, smallvec::SmallVec::new());
    }

    /// Add a parameter to the given block
    pub(crate) fn add_block_parameter(&mut self, block_id: BasicBlockId, typ: Type) -> ValueId {
        let block = &mut self.blocks[block_id];
        let position = block.parameters().len();
        let parameter = self.values.insert(Value::Param { block: block_id, position, typ });
        block.add_parameter(parameter);
        parameter
    }

    /// Returns the field element represented by this value if it is a numeric constant.
    /// Returns None if the given value is not a numeric constant.
    pub(crate) fn get_numeric_constant(&self, value: ValueId) -> Option<FieldElement> {
        self.get_numeric_constant_with_type(value).map(|(value, _typ)| value)
    }

    /// Returns the field element and type represented by this value if it is a numeric constant.
    /// Returns None if the given value is not a numeric constant.
    pub(crate) fn get_numeric_constant_with_type(
        &self,
        value: ValueId,
    ) -> Option<(FieldElement, NumericType)> {
        match &self.values[self.resolve(value)] {
            Value::NumericConstant { constant, typ } => Some((*constant, *typ)),
            _ => None,
        }
    }

    /// Returns the Value::Array associated with this ValueId if it refers to an array constant.
    /// Otherwise, this returns None.
    pub(crate) fn get_array_constant(&self, value: ValueId) -> Option<(im::Vector<ValueId>, Type)> {
        match &self.values[self.resolve(value)] {
            Value::Instruction { instruction, .. } => match &self.instructions[*instruction] {
                Instruction::MakeArray { elements, typ } => Some((elements.clone(), typ.clone())),
                _ => None,
            },
            // Arrays are shared, so cloning them is cheap
            _ => None,
        }
    }

    /// If this value is an array, return the length of the array as indicated by its type.
    /// Otherwise, return None.
    pub(crate) fn try_get_array_length(&self, value: ValueId) -> Option<u32> {
        match self.type_of_value(value) {
            Type::Array(_, length) => Some(length),
            _ => None,
        }
    }

    /// If this value points to an array of constant bytes, returns a string
    /// consisting of those bytes if they form a valid UTF-8 string.
    pub(crate) fn get_string(&self, value: ValueId) -> Option<String> {
        let (value_ids, _typ) = self.get_array_constant(value)?;

        let mut bytes = Vec::new();
        for value_id in value_ids {
            let field_value = self.get_numeric_constant(value_id)?;
            let u64_value = field_value.try_to_u64()?;
            if u64_value > 255 {
                return None;
            };
            let byte = u64_value as u8;
            bytes.push(byte);
        }
        String::from_utf8(bytes).ok()
    }

    /// A constant index less than the array length is safe
    pub(crate) fn is_safe_index(&self, index: ValueId, array: ValueId) -> bool {
        #[allow(clippy::match_like_matches_macro)]
        match (self.type_of_value(array), self.get_numeric_constant(index)) {
            (Type::Array(_, len), Some(index)) if index.to_u128() < (len as u128) => true,
            _ => false,
        }
    }
    /// Sets the terminator instruction for the given basic block
    pub(crate) fn set_block_terminator(
        &mut self,
        block: BasicBlockId,
        terminator: TerminatorInstruction,
    ) {
        self.blocks[block].set_terminator(terminator);
    }

    /// Moves the entirety of the given block's contents into the destination block.
    /// The source block afterward will be left in a valid but emptied state. The
    /// destination block will also have its terminator overwritten with that of the
    /// source block.
    pub(crate) fn inline_block(&mut self, source: BasicBlockId, destination: BasicBlockId) {
        let source = &mut self.blocks[source];
        let mut instructions = source.take_instructions();
        let terminator = source.take_terminator();

        let destination = &mut self.blocks[destination];
        destination.instructions_mut().append(&mut instructions);
        destination.set_terminator(terminator);
    }

    pub(crate) fn get_instruction_call_stack(&self, instruction: InstructionId) -> CallStack {
        let call_stack = self.get_instruction_call_stack_id(instruction);
        self.call_stack_data.get_call_stack(call_stack)
    }

    pub(crate) fn get_instruction_call_stack_id(&self, instruction: InstructionId) -> CallStackId {
        self.locations.get(&instruction).cloned().unwrap_or_default()
    }

    pub(crate) fn get_call_stack(&self, call_stack: CallStackId) -> CallStack {
        self.call_stack_data.get_call_stack(call_stack)
    }

    pub(crate) fn get_value_call_stack(&self, value: ValueId) -> CallStack {
        match &self.values[self.resolve(value)] {
            Value::Instruction { instruction, .. } => self.get_instruction_call_stack(*instruction),
            _ => CallStack::new(),
        }
    }

    pub(crate) fn get_value_call_stack_id(&self, value: ValueId) -> CallStackId {
        match &self.values[self.resolve(value)] {
            Value::Instruction { instruction, .. } => {
                self.get_instruction_call_stack_id(*instruction)
            }
            _ => CallStackId::root(),
        }
    }

    /// True if the given ValueId refers to a (recursively) constant value
    pub(crate) fn is_constant(&self, argument: ValueId) -> bool {
        match &self[self.resolve(argument)] {
            Value::Param { .. } => false,
            Value::Instruction { instruction, .. } => match &self[*instruction] {
                Instruction::MakeArray { elements, .. } => {
                    elements.iter().all(|element| self.is_constant(*element))
                }
                _ => false,
            },
            // TODO: Make this true and handle instruction simplifications with globals.
            // Currently all globals are inlined as a temporary measure so this is fine to have as false.
            Value::Global(_) => false,
            _ => true,
        }
    }

    /// True that the input is a non-zero `Value::NumericConstant`
    pub(crate) fn is_constant_true(&self, argument: ValueId) -> bool {
        if let Some(constant) = self.get_numeric_constant(argument) {
            !constant.is_zero()
        } else {
            false
        }
    }
}

impl std::ops::Index<InstructionId> for DataFlowGraph {
    type Output = Instruction;
    fn index(&self, id: InstructionId) -> &Self::Output {
        &self.instructions[id]
    }
}

impl std::ops::IndexMut<InstructionId> for DataFlowGraph {
    fn index_mut(&mut self, id: InstructionId) -> &mut Self::Output {
        &mut self.instructions[id]
    }
}

impl std::ops::Index<ValueId> for DataFlowGraph {
    type Output = Value;
    fn index(&self, id: ValueId) -> &Self::Output {
        &self.values[id]
    }
}

impl std::ops::Index<BasicBlockId> for DataFlowGraph {
    type Output = BasicBlock;
    fn index(&self, id: BasicBlockId) -> &Self::Output {
        &self.blocks[id]
    }
}

impl std::ops::IndexMut<BasicBlockId> for DataFlowGraph {
    /// Get a mutable reference to a function's basic block for the given id.
    fn index_mut(&mut self, id: BasicBlockId) -> &mut Self::Output {
        &mut self.blocks[id]
    }
}

// The result of calling DataFlowGraph::insert_instruction can
// be a list of results or a single ValueId if the instruction was simplified
// to an existing value.
#[derive(Debug)]
pub(crate) enum InsertInstructionResult<'dfg> {
    /// Results is the standard case containing the instruction id and the results of that instruction.
    Results(InstructionId, &'dfg [ValueId]),
    SimplifiedTo(ValueId),
    SimplifiedToMultiple(Vec<ValueId>),
    InstructionRemoved,
}

impl<'dfg> InsertInstructionResult<'dfg> {
    /// Retrieve the first (and expected to be the only) result.
    pub(crate) fn first(&self) -> ValueId {
        match self {
            InsertInstructionResult::SimplifiedTo(value) => *value,
            InsertInstructionResult::SimplifiedToMultiple(values) => values[0],
            InsertInstructionResult::Results(_, results) => {
                assert_eq!(results.len(), 1);
                results[0]
            }
            InsertInstructionResult::InstructionRemoved => {
                panic!("Instruction was removed, no results")
            }
        }
    }

    /// Return all the results contained in the internal results array.
    /// This is used for instructions returning multiple results like function calls.
    pub(crate) fn results(self) -> Cow<'dfg, [ValueId]> {
        match self {
            InsertInstructionResult::Results(_, results) => Cow::Borrowed(results),
            InsertInstructionResult::SimplifiedTo(result) => Cow::Owned(vec![result]),
            InsertInstructionResult::SimplifiedToMultiple(results) => Cow::Owned(results),
            InsertInstructionResult::InstructionRemoved => Cow::Owned(vec![]),
        }
    }

    /// Returns the amount of ValueIds contained
    pub(crate) fn len(&self) -> usize {
        match self {
            InsertInstructionResult::SimplifiedTo(_) => 1,
            InsertInstructionResult::SimplifiedToMultiple(results) => results.len(),
            InsertInstructionResult::Results(_, results) => results.len(),
            InsertInstructionResult::InstructionRemoved => 0,
        }
    }
}

impl<'dfg> std::ops::Index<usize> for InsertInstructionResult<'dfg> {
    type Output = ValueId;

    fn index(&self, index: usize) -> &Self::Output {
        match self {
            InsertInstructionResult::Results(_, results) => &results[index],
            InsertInstructionResult::SimplifiedTo(result) => {
                assert_eq!(index, 0);
                result
            }
            InsertInstructionResult::SimplifiedToMultiple(results) => &results[index],
            InsertInstructionResult::InstructionRemoved => {
                panic!("Cannot index into InsertInstructionResult::InstructionRemoved")
            }
        }
    }
}

#[cfg(test)]
mod tests {
    use super::DataFlowGraph;
    use crate::ssa::ir::{instruction::Instruction, types::Type};

    #[test]
    fn make_instruction() {
        let mut dfg = DataFlowGraph::default();
        let ins = Instruction::Allocate;
        let ins_id = dfg.make_instruction(ins, Some(vec![Type::field()]));

        let results = dfg.instruction_results(ins_id);
        assert_eq!(results.len(), 1);
    }
}<|MERGE_RESOLUTION|>--- conflicted
+++ resolved
@@ -181,9 +181,6 @@
 
     /// Check if the function runtime would simply ignore this instruction.
     pub(crate) fn is_handled_by_runtime(&self, instruction: &Instruction) -> bool {
-<<<<<<< HEAD
-        !(self.runtime().is_acir() && instruction.is_brillig_only())
-=======
         match self.runtime() {
             RuntimeType::Acir(_) => !matches!(
                 instruction,
@@ -194,7 +191,6 @@
                 Instruction::EnableSideEffectsIf { .. } | Instruction::IfElse { .. }
             ),
         }
->>>>>>> 9471e28a
     }
 
     fn insert_instruction_without_simplification(
@@ -218,11 +214,7 @@
         call_stack: CallStackId,
     ) -> InsertInstructionResult {
         if !self.is_handled_by_runtime(&instruction_data) {
-<<<<<<< HEAD
-            return InsertInstructionResult::InstructionRemoved;
-=======
             panic!("Attempted to insert instruction not handled by runtime: {instruction_data:?}");
->>>>>>> 9471e28a
         }
 
         let id = self.insert_instruction_without_simplification(
@@ -245,14 +237,9 @@
         call_stack: CallStackId,
     ) -> InsertInstructionResult {
         if !self.is_handled_by_runtime(&instruction) {
-<<<<<<< HEAD
-            return InsertInstructionResult::InstructionRemoved;
-        }
-=======
             panic!("Attempted to insert instruction not handled by runtime: {instruction:?}");
         }
 
->>>>>>> 9471e28a
         match instruction.simplify(self, block, ctrl_typevars.clone(), call_stack) {
             SimplifyResult::SimplifiedTo(simplification) => {
                 InsertInstructionResult::SimplifiedTo(simplification)
