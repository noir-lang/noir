use std::borrow::Cow;

use crate::ssa::{function_builder::data_bus::DataBus, ir::instruction::SimplifyResult};

use super::{
    basic_block::{BasicBlock, BasicBlockId},
<<<<<<< HEAD
    function::FunctionId,
=======
    call_stack::{CallStack, CallStackHelper, CallStackId},
    function::{FunctionId, RuntimeType},
>>>>>>> 74d258f5
    instruction::{
        Instruction, InstructionId, InstructionResultType, Intrinsic, TerminatorInstruction,
    },
    map::DenseMap,
    types::{NumericType, Type},
    value::{Value, ValueId},
};

use acvm::{acir::AcirField, FieldElement};
use fxhash::FxHashMap as HashMap;
use iter_extended::vecmap;
use noirc_errors::call_stack::{CallStack, CallStackHelper, CallStackId};
use serde::{Deserialize, Serialize};
use serde_with::serde_as;
use serde_with::DisplayFromStr;
use tracing::warn;

/// The DataFlowGraph contains most of the actual data in a function including
/// its blocks, instructions, and values. This struct is largely responsible for
/// owning most data in a function and handing out Ids to this data that can be
/// shared without worrying about ownership.
#[serde_as]
#[derive(Debug, Clone, Serialize, Deserialize, Default)]
pub(crate) struct DataFlowGraph {
    /// Runtime of the [Function] that owns this [DataFlowGraph].
    /// This might change during the `runtime_separation` pass where
    /// ACIR functions are cloned as Brillig functions.
    runtime: RuntimeType,

    /// All of the instructions in a function
    instructions: DenseMap<Instruction>,

    /// Stores the results for a particular instruction.
    ///
    /// An instruction may return multiple values
    /// and for this, we will also use the cranelift strategy
    /// to fetch them via indices.
    ///
    /// Currently, we need to define them in a better way
    /// Call instructions require the func signature, but
    /// other instructions may need some more reading on my part
    #[serde_as(as = "HashMap<DisplayFromStr, _>")]
    results: HashMap<InstructionId, smallvec::SmallVec<[ValueId; 1]>>,

    /// Storage for all of the values defined in this
    /// function.
    values: DenseMap<Value>,

    /// Each constant is unique, attempting to insert the same constant
    /// twice will return the same ValueId.
    #[serde(skip)]
    constants: HashMap<(FieldElement, NumericType), ValueId>,

    /// Contains each function that has been imported into the current function.
    /// A unique `ValueId` for each function's [`Value::Function`] is stored so any given FunctionId
    /// will always have the same ValueId within this function.
    #[serde(skip)]
    functions: HashMap<FunctionId, ValueId>,

    /// Contains each intrinsic that has been imported into the current function.
    /// This map is used to ensure that the ValueId for any given intrinsic is always
    /// represented by only 1 ValueId within this function.
    #[serde(skip)]
    intrinsics: HashMap<Intrinsic, ValueId>,

    /// Contains each foreign function that has been imported into the current function.
    /// This map is used to ensure that the ValueId for any given foreign function is always
    /// represented by only 1 ValueId within this function.
    #[serde(skip)]
    foreign_functions: HashMap<String, ValueId>,

    /// All blocks in a function
    blocks: DenseMap<BasicBlock>,

    /// Debugging information about which `ValueId`s have had their underlying `Value` substituted
    /// for that of another. In theory this information is purely used for printing the SSA,
    /// and has no material effect on the SSA itself, however in practice the IDs can get out of
    /// sync and may need this resolution before they can be compared.
    #[serde(skip)]
    replaced_value_ids: HashMap<ValueId, ValueId>,

    /// Source location of each instruction for debugging and issuing errors.
    ///
    /// The `CallStack` here corresponds to the entire callstack of locations. Initially this
    /// only contains the actual location of the instruction. During inlining, a new location
    /// will be pushed to each instruction for the location of the function call of the function
    /// the instruction was originally located in. Once inlining is complete, the locations Vec
    /// here should contain the entire callstack for each instruction.
    ///
    /// Instructions inserted by internal SSA passes that don't correspond to user code
    /// may not have a corresponding location.
    #[serde(skip)]
    locations: HashMap<InstructionId, CallStackId>,

    pub(crate) call_stack_data: CallStackHelper,

    #[serde(skip)]
    pub(crate) data_bus: DataBus,
}

impl DataFlowGraph {
    /// Runtime type of the function.
    pub(crate) fn runtime(&self) -> RuntimeType {
        self.runtime
    }

    /// Set runtime type of the function.
    pub(crate) fn set_runtime(&mut self, runtime: RuntimeType) {
        self.runtime = runtime;
    }

    /// Creates a new basic block with no parameters.
    /// After being created, the block is unreachable in the current function
    /// until another block is made to jump to it.
    pub(crate) fn make_block(&mut self) -> BasicBlockId {
        self.blocks.insert(BasicBlock::new())
    }

    /// Create a new block with the same parameter count and parameter
    /// types from the given block.
    /// This is a somewhat niche operation used in loop unrolling but is included
    /// here as doing it outside the DataFlowGraph would require cloning the parameters.
    pub(crate) fn make_block_with_parameters_from_block(
        &mut self,
        block: BasicBlockId,
    ) -> BasicBlockId {
        let new_block = self.make_block();
        let parameters = self.blocks[block].parameters();

        let parameters = vecmap(parameters.iter().enumerate(), |(position, param)| {
            let typ = self.values[*param].get_type().into_owned();
            self.values.insert(Value::Param { block: new_block, position, typ })
        });

        self.blocks[new_block].set_parameters(parameters);
        new_block
    }

    /// Get an iterator over references to each basic block within the dfg, paired with the basic
    /// block's id.
    ///
    /// The pairs are order by id, which is not guaranteed to be meaningful.
    pub(crate) fn basic_blocks_iter(
        &self,
    ) -> impl ExactSizeIterator<Item = (BasicBlockId, &BasicBlock)> {
        self.blocks.iter()
    }

    /// Iterate over every Value in this DFG in no particular order, including unused Values
    pub(crate) fn values_iter(&self) -> impl ExactSizeIterator<Item = (ValueId, &Value)> {
        self.values.iter()
    }

    /// Returns the parameters of the given block
    pub(crate) fn block_parameters(&self, block: BasicBlockId) -> &[ValueId] {
        self.blocks[block].parameters()
    }

    /// Inserts a new instruction into the DFG.
    /// This does not add the instruction to the block.
    /// Returns the id of the new instruction and its results.
    ///
    /// Populates the instruction's results with the given ctrl_typevars if the instruction
    /// is a Load, Call, or Intrinsic. Otherwise the instruction's results will be known
    /// by the instruction itself and None can safely be passed for this parameter.
    pub(crate) fn make_instruction(
        &mut self,
        instruction_data: Instruction,
        ctrl_typevars: Option<Vec<Type>>,
    ) -> InstructionId {
        let id = self.instructions.insert(instruction_data);
        self.make_instruction_results(id, ctrl_typevars);
        id
    }

    /// Check if the function runtime would simply ignore this instruction.
    pub(crate) fn is_handled_by_runtime(&self, instruction: &Instruction) -> bool {
        match self.runtime() {
            RuntimeType::Acir(_) => !matches!(
                instruction,
                Instruction::IncrementRc { .. } | Instruction::DecrementRc { .. }
            ),
            RuntimeType::Brillig(_) => !matches!(
                instruction,
                Instruction::EnableSideEffectsIf { .. } | Instruction::IfElse { .. }
            ),
        }
    }

    fn insert_instruction_without_simplification(
        &mut self,
        instruction_data: Instruction,
        block: BasicBlockId,
        ctrl_typevars: Option<Vec<Type>>,
        call_stack: CallStackId,
    ) -> InstructionId {
        let id = self.make_instruction(instruction_data, ctrl_typevars);
        self.blocks[block].insert_instruction(id);
        self.locations.insert(id, call_stack);
        id
    }

    pub(crate) fn insert_instruction_and_results_without_simplification(
        &mut self,
        instruction_data: Instruction,
        block: BasicBlockId,
        ctrl_typevars: Option<Vec<Type>>,
        call_stack: CallStackId,
    ) -> InsertInstructionResult {
        if !self.is_handled_by_runtime(&instruction_data) {
            panic!("Attempted to insert instruction not handled by runtime: {instruction_data:?}");
        }

        let id = self.insert_instruction_without_simplification(
            instruction_data,
            block,
            ctrl_typevars,
            call_stack,
        );

        InsertInstructionResult::Results(id, self.instruction_results(id))
    }

    /// Simplifies a new instruction and inserts it at the end of the given block and returns its results.
    /// If the instruction is not handled by the current runtime, `InstructionRemoved` is returned.
    pub(crate) fn insert_instruction_and_results(
        &mut self,
        instruction: Instruction,
        block: BasicBlockId,
        ctrl_typevars: Option<Vec<Type>>,
        call_stack: CallStackId,
    ) -> InsertInstructionResult {
        if !self.is_handled_by_runtime(&instruction) {
            warn!("Attempted to insert instruction not handled by runtime: {instruction:?}");
            return InsertInstructionResult::InstructionRemoved;
        }

        match instruction.simplify(self, block, ctrl_typevars.clone(), call_stack) {
            SimplifyResult::SimplifiedTo(simplification) => {
                InsertInstructionResult::SimplifiedTo(simplification)
            }
            SimplifyResult::SimplifiedToMultiple(simplification) => {
                InsertInstructionResult::SimplifiedToMultiple(simplification)
            }
            SimplifyResult::Remove => InsertInstructionResult::InstructionRemoved,
            result @ (SimplifyResult::SimplifiedToInstruction(_)
            | SimplifyResult::SimplifiedToInstructionMultiple(_)
            | SimplifyResult::None) => {
                let mut instructions = result.instructions().unwrap_or(vec![instruction]);
                assert!(!instructions.is_empty(), "`SimplifyResult::SimplifiedToInstructionMultiple` must not return empty vector");

                if instructions.len() > 1 {
                    // There's currently no way to pass results from one instruction in `instructions` on to the next.
                    // We then restrict this to only support multiple instructions if they're all `Instruction::Constrain`
                    // as this instruction type does not have any results.
                    assert!(
                        instructions.iter().all(|instruction| matches!(instruction, Instruction::Constrain(..))),
                        "`SimplifyResult::SimplifiedToInstructionMultiple` only supports `Constrain` instructions"
                    );
                }

                // Pull off the last instruction as we want to return its results.
                let last_instruction = instructions.pop().expect("`instructions` can't be empty");
                for instruction in instructions {
                    self.insert_instruction_without_simplification(
                        instruction,
                        block,
                        ctrl_typevars.clone(),
                        call_stack,
                    );
                }
                self.insert_instruction_and_results_without_simplification(
                    last_instruction,
                    block,
                    ctrl_typevars,
                    call_stack,
                )
            }
        }
    }

    /// Set the value of value_to_replace to refer to the value referred to by new_value.
    ///
    /// This is the preferred method to call for optimizations simplifying
    /// values since other instructions referring to the same ValueId need
    /// not be modified to refer to a new ValueId.
    pub(crate) fn set_value_from_id(&mut self, value_to_replace: ValueId, new_value: ValueId) {
        if value_to_replace != new_value {
            self.replaced_value_ids.insert(value_to_replace, self.resolve(new_value));
            let new_value = self.values[new_value].clone();
            self.values[value_to_replace] = new_value;
        }
    }

    /// Set the type of value_id to the target_type.
    pub(crate) fn set_type_of_value(&mut self, value_id: ValueId, target_type: Type) {
        let value = &mut self.values[value_id];
        match value {
            Value::Instruction { typ, .. } | Value::Param { typ, .. } => {
                *typ = target_type;
            }
            Value::NumericConstant { typ, .. } => {
                *typ = target_type.unwrap_numeric();
            }
            _ => {
                unreachable!("ICE: Cannot set type of {:?}", value);
            }
        }
    }

    /// If `original_value_id`'s underlying `Value` has been substituted for that of another
    /// `ValueId`, this function will return the `ValueId` from which the substitution was taken.
    /// If `original_value_id`'s underlying `Value` has not been substituted, the same `ValueId`
    /// is returned.
    pub(crate) fn resolve(&self, original_value_id: ValueId) -> ValueId {
        match self.replaced_value_ids.get(&original_value_id) {
            Some(id) => self.resolve(*id),
            None => original_value_id,
        }
    }

    /// Creates a new constant value, or returns the Id to an existing one if
    /// one already exists.
    pub(crate) fn make_constant(&mut self, constant: FieldElement, typ: NumericType) -> ValueId {
        if let Some(id) = self.constants.get(&(constant, typ)) {
            return *id;
        }
        let id = self.values.insert(Value::NumericConstant { constant, typ });
        self.constants.insert((constant, typ), id);
        id
    }

    pub(crate) fn make_global(&mut self, typ: Type) -> ValueId {
        self.values.insert(Value::Global(typ))
    }

    /// Gets or creates a ValueId for the given FunctionId.
    pub(crate) fn import_function(&mut self, function: FunctionId) -> ValueId {
        if let Some(existing) = self.functions.get(&function) {
            return *existing;
        }
        self.values.insert(Value::Function(function))
    }

    /// Gets or creates a ValueId for the given FunctionId.
    pub(crate) fn import_foreign_function(&mut self, function: &str) -> ValueId {
        if let Some(existing) = self.foreign_functions.get(function) {
            return *existing;
        }
        self.values.insert(Value::ForeignFunction(function.to_owned()))
    }

    /// Gets or creates a ValueId for the given Intrinsic.
    pub(crate) fn import_intrinsic(&mut self, intrinsic: Intrinsic) -> ValueId {
        if let Some(existing) = self.get_intrinsic(intrinsic) {
            return *existing;
        }
        let intrinsic_value_id = self.values.insert(Value::Intrinsic(intrinsic));
        self.intrinsics.insert(intrinsic, intrinsic_value_id);
        intrinsic_value_id
    }

    pub(crate) fn get_intrinsic(&self, intrinsic: Intrinsic) -> Option<&ValueId> {
        self.intrinsics.get(&intrinsic)
    }

    /// Attaches results to the instruction, clearing any previous results.
    ///
    /// This does not normally need to be called manually as it is called within
    /// make_instruction automatically.
    ///
    /// Returns the results of the instruction
    pub(crate) fn make_instruction_results(
        &mut self,
        instruction: InstructionId,
        ctrl_typevars: Option<Vec<Type>>,
    ) {
        let mut results = smallvec::SmallVec::new();
        let mut position = 0;
        self.for_each_instruction_result_type(instruction, ctrl_typevars, |this, typ| {
            let result = this.values.insert(Value::Instruction { typ, position, instruction });
            position += 1;
            results.push(result);
        });

        self.results.insert(instruction, results);
    }

    /// Return the result types of this instruction.
    ///
    /// In the case of Load, Call, and Intrinsic, the function's result
    /// type may be unknown. In this case, the given ctrl_typevars are returned instead.
    /// ctrl_typevars is taken in as an Option since it is common to omit them when getting
    /// the type of an instruction that does not require them. Compared to passing an empty Vec,
    /// Option has the benefit of panicking if it is accidentally used for a Call instruction,
    /// rather than silently returning the empty Vec and continuing.
    fn for_each_instruction_result_type(
        &mut self,
        instruction_id: InstructionId,
        ctrl_typevars: Option<Vec<Type>>,
        mut f: impl FnMut(&mut Self, Type),
    ) {
        let instruction = &self.instructions[instruction_id];
        match instruction.result_type() {
            InstructionResultType::Known(typ) => f(self, typ),
            InstructionResultType::Operand(value) => f(self, self.type_of_value(value)),
            InstructionResultType::None => (),
            InstructionResultType::Unknown => {
                for typ in ctrl_typevars.expect("Control typevars required but not given") {
                    f(self, typ);
                }
            }
        }
    }

    /// Returns the type of a given value
    pub(crate) fn type_of_value(&self, value: ValueId) -> Type {
        self.values[value].get_type().into_owned()
    }

    /// Returns the maximum possible number of bits that `value` can potentially be.
    ///
    /// Should `value` be a numeric constant then this function will return the exact number of bits required,
    /// otherwise it will return the minimum number of bits based on type information.
    pub(crate) fn get_value_max_num_bits(&self, value: ValueId) -> u32 {
        match self[value] {
            Value::Instruction { instruction, .. } => {
                let value_bit_size = self.type_of_value(value).bit_size();
                if let Instruction::Cast(original_value, _) = self[instruction] {
                    let original_bit_size = self.type_of_value(original_value).bit_size();
                    // We might have cast e.g. `u1` to `u8` to be able to do arithmetic,
                    // in which case we want to recover the original smaller bit size;
                    // OTOH if we cast down, then we don't need the higher original size.
                    value_bit_size.min(original_bit_size)
                } else {
                    value_bit_size
                }
            }

            Value::NumericConstant { constant, .. } => constant.num_bits(),
            _ => self.type_of_value(value).bit_size(),
        }
    }

    /// True if the type of this value is Type::Reference.
    /// Using this method over type_of_value avoids cloning the value's type.
    pub(crate) fn value_is_reference(&self, value: ValueId) -> bool {
        matches!(self.values[value].get_type().as_ref(), Type::Reference(_))
    }

    /// Replaces an instruction result with a fresh id.
    pub(crate) fn replace_result(
        &mut self,
        instruction_id: InstructionId,
        prev_value_id: ValueId,
    ) -> ValueId {
        let typ = self.type_of_value(prev_value_id);
        let results = self.results.get_mut(&instruction_id).unwrap();
        let res_position = results
            .iter()
            .position(|&id| id == prev_value_id)
            .expect("Result id not found while replacing");

        let value_id = self.values.insert(Value::Instruction {
            typ,
            position: res_position,
            instruction: instruction_id,
        });

        // Replace the value in list of results for this instruction
        results[res_position] = value_id;
        value_id
    }

    /// Returns all of result values which are attached to this instruction.
    pub(crate) fn instruction_results(&self, instruction_id: InstructionId) -> &[ValueId] {
        self.results.get(&instruction_id).expect("expected a list of Values").as_slice()
    }

    /// Remove an instruction by replacing it with a `Noop` instruction.
    /// Doing this avoids shifting over each instruction after this one in its block's instructions vector.
    #[allow(unused)]
    pub(crate) fn remove_instruction(&mut self, instruction: InstructionId) {
        self.instructions[instruction] = Instruction::Noop;
        self.results.insert(instruction, smallvec::SmallVec::new());
    }

    /// Add a parameter to the given block
    pub(crate) fn add_block_parameter(&mut self, block_id: BasicBlockId, typ: Type) -> ValueId {
        let block = &mut self.blocks[block_id];
        let position = block.parameters().len();
        let parameter = self.values.insert(Value::Param { block: block_id, position, typ });
        block.add_parameter(parameter);
        parameter
    }

    /// Returns the field element represented by this value if it is a numeric constant.
    /// Returns None if the given value is not a numeric constant.
    pub(crate) fn get_numeric_constant(&self, value: ValueId) -> Option<FieldElement> {
        self.get_numeric_constant_with_type(value).map(|(value, _typ)| value)
    }

    /// Returns the field element and type represented by this value if it is a numeric constant.
    /// Returns None if the given value is not a numeric constant.
    pub(crate) fn get_numeric_constant_with_type(
        &self,
        value: ValueId,
    ) -> Option<(FieldElement, NumericType)> {
        match &self.values[self.resolve(value)] {
            Value::NumericConstant { constant, typ } => Some((*constant, *typ)),
            _ => None,
        }
    }

    /// Returns the Value::Array associated with this ValueId if it refers to an array constant.
    /// Otherwise, this returns None.
    pub(crate) fn get_array_constant(&self, value: ValueId) -> Option<(im::Vector<ValueId>, Type)> {
        match &self.values[self.resolve(value)] {
            Value::Instruction { instruction, .. } => match &self.instructions[*instruction] {
                Instruction::MakeArray { elements, typ } => Some((elements.clone(), typ.clone())),
                _ => None,
            },
            // Arrays are shared, so cloning them is cheap
            _ => None,
        }
    }

    /// If this value is an array, return the length of the array as indicated by its type.
    /// Otherwise, return None.
    pub(crate) fn try_get_array_length(&self, value: ValueId) -> Option<u32> {
        match self.type_of_value(value) {
            Type::Array(_, length) => Some(length),
            _ => None,
        }
    }

    /// If this value points to an array of constant bytes, returns a string
    /// consisting of those bytes if they form a valid UTF-8 string.
    pub(crate) fn get_string(&self, value: ValueId) -> Option<String> {
        let (value_ids, _typ) = self.get_array_constant(value)?;

        let mut bytes = Vec::new();
        for value_id in value_ids {
            let field_value = self.get_numeric_constant(value_id)?;
            let u64_value = field_value.try_to_u64()?;
            if u64_value > 255 {
                return None;
            };
            let byte = u64_value as u8;
            bytes.push(byte);
        }
        String::from_utf8(bytes).ok()
    }

    /// A constant index less than the array length is safe
    pub(crate) fn is_safe_index(&self, index: ValueId, array: ValueId) -> bool {
        #[allow(clippy::match_like_matches_macro)]
        match (self.type_of_value(array), self.get_numeric_constant(index)) {
            (Type::Array(_, len), Some(index)) if index.to_u128() < (len as u128) => true,
            _ => false,
        }
    }
    /// Sets the terminator instruction for the given basic block
    pub(crate) fn set_block_terminator(
        &mut self,
        block: BasicBlockId,
        terminator: TerminatorInstruction,
    ) {
        self.blocks[block].set_terminator(terminator);
    }

    /// Moves the entirety of the given block's contents into the destination block.
    /// The source block afterward will be left in a valid but emptied state. The
    /// destination block will also have its terminator overwritten with that of the
    /// source block.
    pub(crate) fn inline_block(&mut self, source: BasicBlockId, destination: BasicBlockId) {
        let source = &mut self.blocks[source];
        let mut instructions = source.take_instructions();
        let terminator = source.take_terminator();

        let destination = &mut self.blocks[destination];
        destination.instructions_mut().append(&mut instructions);
        destination.set_terminator(terminator);
    }

    pub(crate) fn get_instruction_call_stack(&self, instruction: InstructionId) -> CallStack {
        let call_stack = self.get_instruction_call_stack_id(instruction);
        self.call_stack_data.get_call_stack(call_stack)
    }

    pub(crate) fn get_instruction_call_stack_id(&self, instruction: InstructionId) -> CallStackId {
        self.locations.get(&instruction).cloned().unwrap_or_default()
    }

    pub(crate) fn get_call_stack(&self, call_stack: CallStackId) -> CallStack {
        self.call_stack_data.get_call_stack(call_stack)
    }

    pub(crate) fn get_value_call_stack(&self, value: ValueId) -> CallStack {
        match &self.values[self.resolve(value)] {
            Value::Instruction { instruction, .. } => self.get_instruction_call_stack(*instruction),
            _ => CallStack::new(),
        }
    }

    pub(crate) fn get_value_call_stack_id(&self, value: ValueId) -> CallStackId {
        match &self.values[self.resolve(value)] {
            Value::Instruction { instruction, .. } => {
                self.get_instruction_call_stack_id(*instruction)
            }
            _ => CallStackId::root(),
        }
    }

    /// True if the given ValueId refers to a (recursively) constant value
    pub(crate) fn is_constant(&self, argument: ValueId) -> bool {
        match &self[self.resolve(argument)] {
            Value::Param { .. } => false,
            Value::Instruction { instruction, .. } => match &self[*instruction] {
                Instruction::MakeArray { elements, .. } => {
                    elements.iter().all(|element| self.is_constant(*element))
                }
                _ => false,
            },
            // TODO: Make this true and handle instruction simplifications with globals.
            // Currently all globals are inlined as a temporary measure so this is fine to have as false.
            Value::Global(_) => false,
            _ => true,
        }
    }

    /// True that the input is a non-zero `Value::NumericConstant`
    pub(crate) fn is_constant_true(&self, argument: ValueId) -> bool {
        if let Some(constant) = self.get_numeric_constant(argument) {
            !constant.is_zero()
        } else {
            false
        }
    }
}

impl std::ops::Index<InstructionId> for DataFlowGraph {
    type Output = Instruction;
    fn index(&self, id: InstructionId) -> &Self::Output {
        &self.instructions[id]
    }
}

impl std::ops::IndexMut<InstructionId> for DataFlowGraph {
    fn index_mut(&mut self, id: InstructionId) -> &mut Self::Output {
        &mut self.instructions[id]
    }
}

impl std::ops::Index<ValueId> for DataFlowGraph {
    type Output = Value;
    fn index(&self, id: ValueId) -> &Self::Output {
        &self.values[id]
    }
}

impl std::ops::Index<BasicBlockId> for DataFlowGraph {
    type Output = BasicBlock;
    fn index(&self, id: BasicBlockId) -> &Self::Output {
        &self.blocks[id]
    }
}

impl std::ops::IndexMut<BasicBlockId> for DataFlowGraph {
    /// Get a mutable reference to a function's basic block for the given id.
    fn index_mut(&mut self, id: BasicBlockId) -> &mut Self::Output {
        &mut self.blocks[id]
    }
}

// The result of calling DataFlowGraph::insert_instruction can
// be a list of results or a single ValueId if the instruction was simplified
// to an existing value.
#[derive(Debug)]
pub(crate) enum InsertInstructionResult<'dfg> {
    /// Results is the standard case containing the instruction id and the results of that instruction.
    Results(InstructionId, &'dfg [ValueId]),
    SimplifiedTo(ValueId),
    SimplifiedToMultiple(Vec<ValueId>),
    InstructionRemoved,
}

impl<'dfg> InsertInstructionResult<'dfg> {
    /// Retrieve the first (and expected to be the only) result.
    pub(crate) fn first(&self) -> ValueId {
        match self {
            InsertInstructionResult::SimplifiedTo(value) => *value,
            InsertInstructionResult::SimplifiedToMultiple(values) => values[0],
            InsertInstructionResult::Results(_, results) => {
                assert_eq!(results.len(), 1);
                results[0]
            }
            InsertInstructionResult::InstructionRemoved => {
                panic!("Instruction was removed, no results")
            }
        }
    }

    /// Return all the results contained in the internal results array.
    /// This is used for instructions returning multiple results like function calls.
    pub(crate) fn results(self) -> Cow<'dfg, [ValueId]> {
        match self {
            InsertInstructionResult::Results(_, results) => Cow::Borrowed(results),
            InsertInstructionResult::SimplifiedTo(result) => Cow::Owned(vec![result]),
            InsertInstructionResult::SimplifiedToMultiple(results) => Cow::Owned(results),
            InsertInstructionResult::InstructionRemoved => Cow::Owned(vec![]),
        }
    }

    /// Returns the amount of ValueIds contained
    pub(crate) fn len(&self) -> usize {
        match self {
            InsertInstructionResult::SimplifiedTo(_) => 1,
            InsertInstructionResult::SimplifiedToMultiple(results) => results.len(),
            InsertInstructionResult::Results(_, results) => results.len(),
            InsertInstructionResult::InstructionRemoved => 0,
        }
    }
}

impl<'dfg> std::ops::Index<usize> for InsertInstructionResult<'dfg> {
    type Output = ValueId;

    fn index(&self, index: usize) -> &Self::Output {
        match self {
            InsertInstructionResult::Results(_, results) => &results[index],
            InsertInstructionResult::SimplifiedTo(result) => {
                assert_eq!(index, 0);
                result
            }
            InsertInstructionResult::SimplifiedToMultiple(results) => &results[index],
            InsertInstructionResult::InstructionRemoved => {
                panic!("Cannot index into InsertInstructionResult::InstructionRemoved")
            }
        }
    }
}

#[cfg(test)]
mod tests {
    use super::DataFlowGraph;
    use crate::ssa::ir::{instruction::Instruction, types::Type};

    #[test]
    fn make_instruction() {
        let mut dfg = DataFlowGraph::default();
        let ins = Instruction::Allocate;
        let ins_id = dfg.make_instruction(ins, Some(vec![Type::field()]));

        let results = dfg.instruction_results(ins_id);
        assert_eq!(results.len(), 1);
    }
}<|MERGE_RESOLUTION|>--- conflicted
+++ resolved
@@ -4,12 +4,7 @@
 
 use super::{
     basic_block::{BasicBlock, BasicBlockId},
-<<<<<<< HEAD
-    function::FunctionId,
-=======
-    call_stack::{CallStack, CallStackHelper, CallStackId},
     function::{FunctionId, RuntimeType},
->>>>>>> 74d258f5
     instruction::{
         Instruction, InstructionId, InstructionResultType, Intrinsic, TerminatorInstruction,
     },
