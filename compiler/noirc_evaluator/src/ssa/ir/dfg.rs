--- conflicted
+++ resolved
@@ -2,11 +2,7 @@
 
 use crate::ssa::{
     function_builder::data_bus::DataBus,
-<<<<<<< HEAD
     ir::instruction::{ArrayOffset, Binary, BinaryOp},
-=======
-    ir::instruction::ArrayOffset,
->>>>>>> fabd2af0
     opt::pure::{FunctionPurities, Purity},
 };
 
@@ -1008,8 +1004,7 @@
         element_type: Type,
     ) -> ValueId {
         let element_type = Some(vec![element_type]);
-        let offset = ArrayOffset::None;
-        let instruction = Instruction::ArrayGet { array, index, offset };
+        let instruction = Instruction::ArrayGet { array, index };
         self.insert_instruction(instruction, element_type).first()
     }
 }
