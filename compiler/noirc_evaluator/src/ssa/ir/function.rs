--- conflicted
+++ resolved
@@ -114,10 +114,7 @@
         let mut new_function = Function::new(another.name.clone(), id);
         new_function.set_runtime(another.runtime());
         new_function.set_globals(another.dfg.globals.clone());
-<<<<<<< HEAD
-=======
         new_function.dfg.set_function_purities(another.dfg.function_purities.clone());
->>>>>>> 49d1b13a
         new_function
     }
 
