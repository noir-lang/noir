use iter_extended::vecmap;

use crate::ssa::ir::types::Type;

use super::{
    basic_block::BasicBlockId,
    dfg::{CallStack, InsertInstructionResult},
    function::Function,
    instruction::{Instruction, InstructionId},
    value::{RawValueId, ResolvedValueId, ValueId},
};
use fxhash::FxHashMap as HashMap;

/// The FunctionInserter can be used to help modify existing Functions
/// and map old values to new values after re-inserting optimized versions
/// of old instructions.
pub(crate) struct FunctionInserter<'f> {
    pub(crate) function: &'f mut Function,

<<<<<<< HEAD
    values: HashMap<RawValueId, ValueId>,
    /// Map containing repeat array constants so that we do not initialize a new
    /// array unnecessarily. An extra tuple field is included as part of the key to
    /// distinguish between array/slice types.
    const_arrays: HashMap<(im::Vector<ResolvedValueId>, Type), ValueId>,
=======
    values: HashMap<ValueId, ValueId>,

    /// Map containing repeat array constants so that we do not initialize a new
    /// array unnecessarily. An extra tuple field is included as part of the key to
    /// distinguish between array/slice types.
    ///
    /// This is optional since caching arrays relies on the inserter inserting strictly
    /// in control-flow order. Otherwise, if arrays later in the program are cached first,
    /// they may be refered to by instructions earlier in the program.
    array_cache: Option<ArrayCache>,

    /// If this pass is loop unrolling, store the block before the loop to optionally
    /// hoist any make_array instructions up to after they are retrieved from the `array_cache`.
    pre_loop: Option<BasicBlockId>,
>>>>>>> 4cd0c1e6
}

pub(crate) type ArrayCache = HashMap<im::Vector<ValueId>, HashMap<Type, ValueId>>;

impl<'f> FunctionInserter<'f> {
    pub(crate) fn new(function: &'f mut Function) -> FunctionInserter<'f> {
        Self { function, values: HashMap::default(), array_cache: None, pre_loop: None }
    }

    /// Resolves a ValueId to its new, updated value.
    /// If there is no updated value for this id, this returns the same
    /// ValueId that was passed in.
    pub(crate) fn resolve(&mut self, value: ValueId) -> ResolvedValueId {
        let value = self.function.dfg.resolve(value);
        match self.values.get(&value.raw()) {
            Some(value) => self.resolve(*value),
<<<<<<< HEAD
            None => match &self.function.dfg[value] {
                super::value::Value::Array { array, typ } => {
                    let typ = typ.clone();
                    let array = array.clone();
                    let new_array: im::Vector<ResolvedValueId> =
                        array.iter().map(|id| self.resolve(*id)).collect();
                    let array_and_typ = (new_array, typ);

                    if let Some(fetched_value) = self.const_arrays.get(&array_and_typ) {
                        return fetched_value.resolved();
                    };

                    let new_array = array_and_typ.0.iter().map(|v| v.into()).collect();
                    let new_id = self.function.dfg.make_array(new_array, array_and_typ.1.clone());
                    self.values.insert(value.raw(), new_id);
                    self.const_arrays.insert(array_and_typ, new_id);
                    new_id.resolved()
                }
                _ => value,
            },
=======
            None => value,
>>>>>>> 4cd0c1e6
        }
    }

    /// Insert a key, value pair if the key isn't already present in the map
    pub(crate) fn try_map_value(&mut self, key: ValueId, value: ValueId) {
        if key.unresolved_eq(&value) {
            // This case is technically not needed since try_map_value isn't meant to change
            // existing entries, but we should never have a value in the map referring to itself anyway.
            self.values.remove(key.as_ref());
        } else {
            self.values.entry(key.raw()).or_insert(value);
        }
    }

    /// Insert a key, value pair in the map
    pub(crate) fn map_value(&mut self, key: ValueId, value: ValueId) {
        if key.unresolved_eq(&value) {
            self.values.remove(key.as_ref());
        } else {
            self.values.insert(key.raw(), value);
        }
    }

    /// Maps an instruction, replacing any ValueId in the instruction with the
    /// resolved version of that value id from this FunctionInserter's internal value mapping.
    pub(crate) fn map_instruction(&mut self, id: InstructionId) -> (Instruction, CallStack) {
        (
            self.function.dfg[id].clone().map_values(|id| self.resolve(id).into()),
            self.function.dfg.get_call_stack(id),
        )
    }

    /// Maps a terminator in place, replacing any ValueId in the terminator with the
    /// resolved version of that value id from this FunctionInserter's internal value mapping.
    pub(crate) fn map_terminator_in_place(&mut self, block: BasicBlockId) {
        let mut terminator = self.function.dfg[block].take_terminator();
        terminator.mutate_values(|value| self.resolve(value).into());
        self.function.dfg[block].set_terminator(terminator);
    }

    /// Maps the data bus in place, replacing any ValueId in the data bus with the
    /// resolved version of that value id from this FunctionInserter's internal value mapping.
    pub(crate) fn map_data_bus_in_place(&mut self) {
        let data_bus = self.function.dfg.data_bus.clone();
        let data_bus = data_bus.map_values(|value| self.resolve(value).into());
        self.function.dfg.data_bus = data_bus;
    }

    /// Push a new instruction to the given block and return its new InstructionId.
    /// If the instruction was simplified out of the program, None is returned.
    pub(crate) fn push_instruction(
        &mut self,
        id: InstructionId,
        block: BasicBlockId,
    ) -> Option<InstructionId> {
        let (instruction, location) = self.map_instruction(id);

        match self.push_instruction_value(instruction, id, block, location) {
            InsertInstructionResult::Results(new_id, _) => Some(new_id),
            _ => None,
        }
    }

    pub(crate) fn push_instruction_value(
        &mut self,
        instruction: Instruction,
        id: InstructionId,
        mut block: BasicBlockId,
        call_stack: CallStack,
    ) -> InsertInstructionResult {
        let results = self.function.dfg.instruction_results(id);
        let results = vecmap(results, |id| self.function.dfg.resolve(*id));

        let ctrl_typevars = instruction
            .requires_ctrl_typevars()
            .then(|| vecmap(&results, |result| self.function.dfg.type_of_value(*result)));

        // Large arrays can lead to OOM panics if duplicated from being unrolled in loops.
        // To prevent this, try to reuse the same ID for identical arrays instead of inserting
        // another MakeArray instruction. Note that this assumes the function inserter is inserting
        // in control-flow order. Otherwise we could refer to ValueIds defined later in the program.
        let make_array = if let Instruction::MakeArray { elements, typ } = &instruction {
            if self.array_is_constant(elements) {
                if let Some(fetched_value) = self.get_cached_array(elements, typ) {
                    assert_eq!(results.len(), 1);
                    self.values.insert(results[0], fetched_value);
                    return InsertInstructionResult::SimplifiedTo(fetched_value);
                }

                // Hoist constant arrays out of the loop and cache their value
                if let Some(pre_loop) = self.pre_loop {
                    block = pre_loop;
                }
                Some((elements.clone(), typ.clone()))
            } else {
                None
            }
        } else {
            None
        };

        let new_results = self.function.dfg.insert_instruction_and_results(
            instruction,
            block,
            ctrl_typevars,
            call_stack,
        );

        // Cache an array in the fresh_array_cache if array caching is enabled.
        // The fresh cache isn't used for deduplication until an external pass confirms we
        // pass a sequence point and all blocks that may be before the current insertion point
        // are finished.
        if let Some((elements, typ)) = make_array {
            Self::cache_array(&mut self.array_cache, elements, typ, new_results.first());
        }

        Self::insert_new_instruction_results(&mut self.values, &results, &new_results);
        new_results
    }

    fn get_cached_array(&self, elements: &im::Vector<ValueId>, typ: &Type) -> Option<ValueId> {
        self.array_cache.as_ref()?.get(elements)?.get(typ).copied()
    }

    fn cache_array(
        arrays: &mut Option<ArrayCache>,
        elements: im::Vector<ValueId>,
        typ: Type,
        result_id: ValueId,
    ) {
        if let Some(arrays) = arrays {
            arrays.entry(elements).or_default().insert(typ, result_id);
        }
    }

    fn array_is_constant(&self, elements: &im::Vector<ValueId>) -> bool {
        elements.iter().all(|element| self.function.dfg.is_constant(*element))
    }

    pub(crate) fn set_array_cache(
        &mut self,
        new_cache: Option<ArrayCache>,
        pre_loop: BasicBlockId,
    ) {
        self.array_cache = new_cache;
        self.pre_loop = Some(pre_loop);
    }

    /// Finish this inserter, returning its array cache merged with the fresh array cache.
    /// Since this consumes the inserter this assumes we're at a sequence point where all
    /// predecessor blocks to the current block are finished. Since this is true, the fresh
    /// array cache can be merged with the existing array cache.
    pub(crate) fn into_array_cache(self) -> Option<ArrayCache> {
        self.array_cache
    }

    /// Modify the values HashMap to remember the mapping between an instruction result's previous
    /// ValueId (from the source_function) and its new ValueId in the destination function.
    pub(crate) fn insert_new_instruction_results(
        values: &mut HashMap<RawValueId, ValueId>,
        old_results: &[ResolvedValueId],
        new_results: &InsertInstructionResult,
    ) {
        assert_eq!(old_results.len(), new_results.len());

        match new_results {
            InsertInstructionResult::SimplifiedTo(new_result) => {
                values.insert(old_results[0].raw(), *new_result);
            }
            InsertInstructionResult::SimplifiedToMultiple(new_results) => {
                for (old_result, new_result) in old_results.iter().zip(new_results) {
                    values.insert(old_result.raw(), *new_result);
                }
            }
            InsertInstructionResult::Results(_, new_results) => {
                for (old_result, new_result) in old_results.iter().zip(*new_results) {
                    values.insert(old_result.raw(), *new_result);
                }
            }
            InsertInstructionResult::InstructionRemoved => (),
        }
    }

    pub(crate) fn remember_block_params(&mut self, block: BasicBlockId, new_values: &[ValueId]) {
        let old_parameters = self.function.dfg.block_parameters(block);

        for (param, new_param) in old_parameters.iter().zip(new_values) {
            self.values.entry(param.raw()).or_insert(*new_param);
        }
    }

    pub(crate) fn remember_block_params_from_block(
        &mut self,
        block: BasicBlockId,
        new_block: BasicBlockId,
    ) {
        let old_parameters = self.function.dfg.block_parameters(block);
        let new_parameters = self.function.dfg.block_parameters(new_block);

        for (param, new_param) in old_parameters.iter().zip(new_parameters) {
            // Don't overwrite any existing entries to avoid overwriting the induction variable
            self.values.entry(param.raw()).or_insert(*new_param);
        }
    }
}<|MERGE_RESOLUTION|>--- conflicted
+++ resolved
@@ -17,14 +17,7 @@
 pub(crate) struct FunctionInserter<'f> {
     pub(crate) function: &'f mut Function,
 
-<<<<<<< HEAD
     values: HashMap<RawValueId, ValueId>,
-    /// Map containing repeat array constants so that we do not initialize a new
-    /// array unnecessarily. An extra tuple field is included as part of the key to
-    /// distinguish between array/slice types.
-    const_arrays: HashMap<(im::Vector<ResolvedValueId>, Type), ValueId>,
-=======
-    values: HashMap<ValueId, ValueId>,
 
     /// Map containing repeat array constants so that we do not initialize a new
     /// array unnecessarily. An extra tuple field is included as part of the key to
@@ -38,10 +31,9 @@
     /// If this pass is loop unrolling, store the block before the loop to optionally
     /// hoist any make_array instructions up to after they are retrieved from the `array_cache`.
     pre_loop: Option<BasicBlockId>,
->>>>>>> 4cd0c1e6
 }
 
-pub(crate) type ArrayCache = HashMap<im::Vector<ValueId>, HashMap<Type, ValueId>>;
+pub(crate) type ArrayCache = HashMap<im::Vector<RawValueId>, HashMap<Type, ValueId>>;
 
 impl<'f> FunctionInserter<'f> {
     pub(crate) fn new(function: &'f mut Function) -> FunctionInserter<'f> {
@@ -55,30 +47,7 @@
         let value = self.function.dfg.resolve(value);
         match self.values.get(&value.raw()) {
             Some(value) => self.resolve(*value),
-<<<<<<< HEAD
-            None => match &self.function.dfg[value] {
-                super::value::Value::Array { array, typ } => {
-                    let typ = typ.clone();
-                    let array = array.clone();
-                    let new_array: im::Vector<ResolvedValueId> =
-                        array.iter().map(|id| self.resolve(*id)).collect();
-                    let array_and_typ = (new_array, typ);
-
-                    if let Some(fetched_value) = self.const_arrays.get(&array_and_typ) {
-                        return fetched_value.resolved();
-                    };
-
-                    let new_array = array_and_typ.0.iter().map(|v| v.into()).collect();
-                    let new_id = self.function.dfg.make_array(new_array, array_and_typ.1.clone());
-                    self.values.insert(value.raw(), new_id);
-                    self.const_arrays.insert(array_and_typ, new_id);
-                    new_id.resolved()
-                }
-                _ => value,
-            },
-=======
             None => value,
->>>>>>> 4cd0c1e6
         }
     }
 
@@ -162,9 +131,10 @@
         // in control-flow order. Otherwise we could refer to ValueIds defined later in the program.
         let make_array = if let Instruction::MakeArray { elements, typ } = &instruction {
             if self.array_is_constant(elements) {
-                if let Some(fetched_value) = self.get_cached_array(elements, typ) {
+                let elements = elements.iter().map(|v| v.raw()).collect::<im::Vector<_>>();
+                if let Some(fetched_value) = self.get_cached_array(&elements, typ) {
                     assert_eq!(results.len(), 1);
-                    self.values.insert(results[0], fetched_value);
+                    self.values.insert(results[0].raw(), fetched_value);
                     return InsertInstructionResult::SimplifiedTo(fetched_value);
                 }
 
@@ -199,13 +169,13 @@
         new_results
     }
 
-    fn get_cached_array(&self, elements: &im::Vector<ValueId>, typ: &Type) -> Option<ValueId> {
+    fn get_cached_array(&self, elements: &im::Vector<RawValueId>, typ: &Type) -> Option<ValueId> {
         self.array_cache.as_ref()?.get(elements)?.get(typ).copied()
     }
 
     fn cache_array(
         arrays: &mut Option<ArrayCache>,
-        elements: im::Vector<ValueId>,
+        elements: im::Vector<RawValueId>,
         typ: Type,
         result_id: ValueId,
     ) {
