//! This module defines security SSA passes detecting constraint problems leading to possible
//! soundness vulnerabilities.
//! The compiler informs the developer of these as bugs.
use crate::errors::{InternalBug, SsaReport};
use crate::ssa::ir::basic_block::BasicBlockId;
use crate::ssa::ir::function::RuntimeType;
use crate::ssa::ir::function::{Function, FunctionId};
use crate::ssa::ir::instruction::{Instruction, InstructionId, Intrinsic};
use crate::ssa::ir::value::{Value, ValueId};
use crate::ssa::ssa_gen::Ssa;
use im::HashMap;
use rayon::prelude::*;
use std::collections::{BTreeMap, HashSet};
use tracing::{debug, trace};

impl Ssa {
    /// This function provides an SSA pass that detects if the final function has any subgraphs independent from inputs and outputs.
    /// If this is the case, then part of the final circuit can be completely replaced by any other passing circuit, since there are no constraints ensuring connections.
    /// Go through each top-level non-brillig function and detect if it has independent subgraphs
    #[tracing::instrument(level = "trace", skip(self))]
    pub(crate) fn check_for_underconstrained_values(&mut self) -> Vec<SsaReport> {
        let functions_id = self.functions.values().map(|f| f.id().to_usize()).collect::<Vec<_>>();
        functions_id
            .iter()
            .par_bridge()
            .flat_map(|fid| {
                let function_to_process = &self.functions[&FunctionId::new(*fid)];
                match function_to_process.runtime() {
                    RuntimeType::Acir { .. } => check_for_underconstrained_values_within_function(
                        function_to_process,
                        &self.functions,
                    ),
                    RuntimeType::Brillig(_) => Vec::new(),
                }
            })
            .collect()
    }

    /// Detect brillig calls left unconstrained with later manual asserts
    /// and return a vector of bug reports if some are found
    pub(crate) fn check_for_missing_brillig_constrains(&mut self) -> Vec<SsaReport> {
        let functions_id = self.functions.values().map(|f| f.id().to_usize()).collect::<Vec<_>>();
        functions_id
            .iter()
            .par_bridge()
            .flat_map(|fid| {
                let function_to_process = &self.functions[&FunctionId::new(*fid)];
                match function_to_process.runtime() {
                    RuntimeType::Acir { .. } => {
                        let mut context = DependencyContext::default();
                        context.build(function_to_process, &self.functions);
                        context.collect_warnings(function_to_process)
                    }
                    RuntimeType::Brillig(_) => Vec::new(),
                }
            })
            .collect()
    }
}

/// Detect independent subgraphs (not connected to function inputs or outputs) and return a vector of bug reports if some are found
fn check_for_underconstrained_values_within_function(
    function: &Function,
    all_functions: &BTreeMap<FunctionId, Function>,
) -> Vec<SsaReport> {
    let mut context = Context::default();
    let mut warnings: Vec<SsaReport> = Vec::new();

    context.compute_sets_of_connected_value_ids(function, all_functions);

    let all_brillig_generated_values: HashSet<ValueId> =
        context.brillig_return_to_argument.keys().copied().collect();

    let connected_sets_indices =
        context.find_sets_connected_to_function_inputs_or_outputs(function);

    // Go through each disconnected set, find brillig calls that caused it and form warnings
    for set_index in
        HashSet::from_iter(0..(context.value_sets.len())).difference(&connected_sets_indices)
    {
        let current_set = &context.value_sets[*set_index];
        warnings.append(&mut context.find_disconnecting_brillig_calls_with_results_in_set(
            current_set,
            &all_brillig_generated_values,
            function,
        ));
    }
    warnings
}

#[derive(Default)]
struct DependencyContext {
    visited_blocks: HashSet<BasicBlockId>,
    block_queue: Vec<BasicBlockId>,
    value_parents: HashMap<ValueId, Vec<ValueId>>,
    // Map keeping track of values stored at memory locations
    memory_slots: HashMap<ValueId, ValueId>,
    // List of values involved in constrain instructions
    constrained_values: Vec<Vec<ValueId>>,
    // Map of brillig call ids to sets of their arguments and results
    brillig_values: HashMap<InstructionId, (HashSet<ValueId>, HashSet<ValueId>)>,
    tainted: HashMap<InstructionId, BrilligTaintedIds>,
}

#[derive(Clone)]
struct BrilligTaintedIds {
    arguments: HashSet<ValueId>,
    results: Vec<HashSet<ValueId>>,
}

impl BrilligTaintedIds {
    fn mark_child(&mut self, parent: &ValueId, child: ValueId) {
        if self.arguments.contains(parent) {
            self.arguments.insert(child);
        }
        for result in &mut self.results {
            if result.contains(parent) {
                result.insert(child);
            }
        }
    }
}

impl DependencyContext {
    /// Build the dependency graph of variable ValueIds, also storing
    /// information on value ids involved in constrain operations
    /// and brillig calls
    fn build(&mut self, function: &Function, all_functions: &BTreeMap<FunctionId, Function>) {
        self.block_queue.push(function.entry_block());
        while let Some(block) = self.block_queue.pop() {
            if self.visited_blocks.contains(&block) {
                continue;
            }
            self.visited_blocks.insert(block);
            self.build_block_value_flow_graph(block, function, all_functions);
        }
    }

    fn build_block_value_flow_graph(
        &mut self,
        block: BasicBlockId,
        function: &Function,
        all_functions: &BTreeMap<FunctionId, Function>,
    ) {
        trace!("building block value flow graph for block {} of function {}", block, function);

        for instruction in function.dfg[block].instructions() {
            let mut arguments = Vec::new();
            let mut results = Vec::new();

            // Collect non-constant instruction arguments
            function.dfg[*instruction].for_each_value(|value_id| {
                if function.dfg.get_numeric_constant(value_id).is_none() {
                    arguments.push(function.dfg.resolve(value_id));
                }
            });

            // Collect non-constant instruction results
            for value_id in function.dfg.instruction_results(*instruction).iter() {
                if function.dfg.get_numeric_constant(*value_id).is_none() {
                    results.push(function.dfg.resolve(*value_id));
                }
            }

            // Process instructions
            match &function.dfg[*instruction] {
                // For memory operations, we have to link up the stored value as a parent
                // of one loaded from the same memory slot
                Instruction::Store { address, value } => {
                    self.memory_slots.insert(*address, function.dfg.resolve(*value));
                }
                Instruction::Load { address } => {
                    // Remember the value stored at address as parent for the results
                    if let Some(value_id) = self.memory_slots.get(address) {
                        for result in results {
                            self.value_parents
                                .entry(result)
                                .or_default()
                                .push(function.dfg.resolve(*value_id));
                        }
                    } else {
                        debug!("load instruction {} has attempted to access previously unused memory location, skipping",
                            instruction);
                    }
                }
                // Record the constrain instruction arguments to check them against those
                // involved in brillig calls
                Instruction::Constrain(value_id1, value_id2, _) => {
                    self.constrained_values.push(vec![
                        function.dfg.resolve(*value_id1),
                        function.dfg.resolve(*value_id2),
                    ]);
                }
                // Consider range check to also be constraining
                Instruction::RangeCheck { value, .. } => {
                    self.constrained_values.push(vec![function.dfg.resolve(*value)]);
                }
                Instruction::Call { func: func_id, arguments } => {
<<<<<<< HEAD
                    if let Value::Function(callee) = &function.dfg[*func_id] {
                        if let RuntimeType::Brillig(_) = all_functions[&callee].runtime() {
                            trace!("brillig function {} called at {}", callee, instruction);
                            self.tainted.insert(
                                *instruction,
                                BrilligTaintedIds {
                                    arguments: HashSet::from_iter(arguments.clone()),
                                    results: results.iter().map(|v| HashSet::from([*v])).collect(),
                                }
                            );
                            
                            self.brillig_values.insert(
                                *instruction,
                                (
                                    HashSet::from_iter(arguments.clone()),
                                    HashSet::from_iter(results),
                                ),
                            ); 
=======
                    let arguments = arguments
                        .iter()
                        .filter(|v| function.dfg.get_numeric_constant(**v).is_none());

                    match &function.dfg[*func_id] {
                        Value::Intrinsic(intrinsic) => match intrinsic {
                            Intrinsic::ApplyRangeConstraint | Intrinsic::AssertConstant => {
                                // Consider these intrinsic arguments constrained
                                self.constrained_values.push(arguments.copied().collect());
                            }
                            Intrinsic::AsWitness | Intrinsic::IsUnconstrained => {
                                // These intrinsics won't affect the dependency graph
                            }
                            Intrinsic::ArrayLen
                            | Intrinsic::ArrayAsStrUnchecked
                            | Intrinsic::AsField
                            | Intrinsic::AsSlice
                            | Intrinsic::BlackBox(..)
                            | Intrinsic::DerivePedersenGenerators
                            | Intrinsic::FromField
                            | Intrinsic::SlicePushBack
                            | Intrinsic::SlicePushFront
                            | Intrinsic::SlicePopBack
                            | Intrinsic::SlicePopFront
                            | Intrinsic::SliceInsert
                            | Intrinsic::SliceRemove
                            | Intrinsic::StaticAssert
                            | Intrinsic::StrAsBytes
                            | Intrinsic::ToBits(..)
                            | Intrinsic::ToRadix(..)
                            | Intrinsic::FieldLessThan => {
                                // Record all the function arguments as parents of the results
                                for result in results {
                                    self.value_parents
                                        .entry(result)
                                        .or_default()
                                        .extend(arguments.clone());
                                }
                            }
                        },
                        Value::Function(callee) => match all_functions[&callee].runtime() {
                            RuntimeType::Brillig(_) => {
                                // Record arguments/results for each brillig call for the check
                                trace!("brillig function {} called at {}", callee, instruction);
                                self.brillig_values.insert(
                                    *instruction,
                                    (
                                        HashSet::from_iter(arguments.copied()),
                                        HashSet::from_iter(results),
                                    ),
                                );
                            }
                            RuntimeType::Acir(..) => {
                                // Record all the function arguments as parents of the results
                                for result in results {
                                    self.value_parents
                                        .entry(result)
                                        .or_default()
                                        .extend(arguments.clone());
                                }
                            }
                        },
                        Value::ForeignFunction(..) => {
                            debug!("should not be able to reach foreign function from non-brillig functions, {func_id} in function {}", function.name());
                        }
                        Value::Array { .. }
                        | Value::Instruction { .. }
                        | Value::NumericConstant { .. }
                        | Value::Param { .. } => {
                            debug!(
                                "should not be able to call {func_id} in function {}",
                                function.name()
                            );
>>>>>>> 94d4ba83
                        }
                    }
                }
                Instruction::ArrayGet { .. }
                | Instruction::ArraySet { .. }
                | Instruction::Binary(..)
                | Instruction::Cast(..)
                | Instruction::IfElse { .. }
                | Instruction::Not(..)
                | Instruction::Truncate { .. } => {
                    // Record all the used arguments as parents of the results
                    for result in results {
                        self.value_parents.entry(result).or_default().extend(&arguments);
                    }
                }
                // These instructions won't affect the dependency graph
                Instruction::Allocate { .. }
                | Instruction::DecrementRc { .. }
                | Instruction::EnableSideEffectsIf { .. }
                | Instruction::IncrementRc { .. } => {}
            }
        }

        trace!("resulting value parents map: {:?}", self.value_parents);
        trace!("resulting constrained values: {:?}", self.constrained_values);
        trace!("resulting brillig involved values: {:?}", self.brillig_values);
    }

    /// Check if the constrained values can be traced back to brillig calls.
    /// For every brillig call not properly constrained, emit a corresponding warning.
    fn collect_warnings(&mut self, function: &Function) -> Vec<SsaReport> {
        // the check is unneeded if there are no brillig calls
        if self.brillig_values.is_empty() {
            return vec![];
        }

        let mut covered_brillig_calls: HashSet<InstructionId> = HashSet::new();

        // reverse order of constrains to check the ones with fewest ancestors first
        for constrained_values in self.constrained_values.iter().rev() {
            let constrain_ancestors: HashSet<_> =
                constrained_values.iter().flat_map(|v| self.collect_ancestors(*v)).collect();
            trace!("checking constrain involving values {:?}", constrain_ancestors);
            for (brillig_call, brillig_values) in &self.brillig_values {
                if covered_brillig_calls.contains(brillig_call) {
                    continue;
                }
                // If there is at least one value among the brillig call arguments
                // (or there are no non-constant arguments, which could happen with optimization)
                // along with all the results featuring in the constrain value ancestors,
                // consider the call properly covered
                if (brillig_values.0.is_empty()
                    || constrain_ancestors.intersection(&brillig_values.0).next().is_some())
                    && constrain_ancestors.is_superset(&brillig_values.1)
                {
                    trace!(
                        "brillig call at {} covered by constrained values {:?}",
                        brillig_call,
                        constrained_values
                    );
                    covered_brillig_calls.insert(*brillig_call);
                }
            }

            // stop checking if all the brillig calls are already found covered
            if covered_brillig_calls.len() == self.brillig_values.len() {
                break;
            }
        }

        // For each unchecked brillig call, emit a warning
        let unchecked_calls =
            self.brillig_values.keys().filter(|v| !covered_brillig_calls.contains(v));

        let warnings: Vec<SsaReport> = unchecked_calls
            .map(|brillig_call| {
                SsaReport::Bug(InternalBug::UncheckedBrilligCall {
                    call_stack: function.dfg.get_call_stack(*brillig_call),
                })
            })
            .collect();

        trace!("making following reports for function {}: {:?}", function.name(), warnings);
        warnings
    }

    /// Build a set of all ValueIds the given ValueId descends from
    fn collect_ancestors(&self, value_id: ValueId) -> HashSet<ValueId> {
        let mut to_visit = vec![value_id];
        // loops are possible judging by testing on noir-contracts,
        // so don't revisit nodes
        let mut visited = HashSet::new();
        let mut ancestors = HashSet::from([value_id]);
        while let Some(value_id) = to_visit.pop() {
            visited.insert(value_id);
            if let Some(values) = self.value_parents.get(&value_id) {
                for value in values {
                    if !visited.contains(value) {
                        to_visit.push(*value);
                    }
                }
                ancestors.extend(values);
            }
        }

        ancestors
    }
}

#[derive(Default)]
struct Context {
    visited_blocks: HashSet<BasicBlockId>,
    block_queue: Vec<BasicBlockId>,
    value_sets: Vec<HashSet<ValueId>>,
    brillig_return_to_argument: HashMap<ValueId, Vec<ValueId>>,
    brillig_return_to_instruction_id: HashMap<ValueId, InstructionId>,
}

impl Context {
    /// Compute sets of variable ValueIds that are connected with constraints
    ///
    /// Additionally, store information about brillig calls in the context
    fn compute_sets_of_connected_value_ids(
        &mut self,
        function: &Function,
        all_functions: &BTreeMap<FunctionId, Function>,
    ) {
        // Go through each block in the function and create a list of sets of ValueIds connected by instructions
        self.block_queue.push(function.entry_block());
        while let Some(block) = self.block_queue.pop() {
            if self.visited_blocks.contains(&block) {
                continue;
            }
            self.visited_blocks.insert(block);
            self.connect_value_ids_in_block(function, block, all_functions);
        }
        // Merge ValueIds into sets, where each original small set of ValueIds is merged with another set if they intersect
        self.value_sets = Self::merge_sets_par(&self.value_sets);
    }

    /// Find sets that contain input or output value of the function
    ///
    /// Goes through each set of connected ValueIds and see if function arguments or return values are in the set
    fn find_sets_connected_to_function_inputs_or_outputs(
        &mut self,
        function: &Function,
    ) -> HashSet<usize> {
        let variable_parameters_and_return_values = function
            .parameters()
            .iter()
            .chain(function.returns())
            .filter(|id| function.dfg.get_numeric_constant(**id).is_none())
            .map(|value_id| function.dfg.resolve(*value_id));

        let mut connected_sets_indices: HashSet<usize> = HashSet::new();

        // Go through each parameter and each set and check if the set contains the parameter
        // If it's the case, then that set doesn't present an issue
        for parameter_or_return_value in variable_parameters_and_return_values {
            for (set_index, final_set) in self.value_sets.iter().enumerate() {
                if final_set.contains(&parameter_or_return_value) {
                    connected_sets_indices.insert(set_index);
                }
            }
        }
        connected_sets_indices
    }

    /// Find which brillig calls separate this set from others and return bug warnings about them
    fn find_disconnecting_brillig_calls_with_results_in_set(
        &self,
        current_set: &HashSet<ValueId>,
        all_brillig_generated_values: &HashSet<ValueId>,
        function: &Function,
    ) -> Vec<SsaReport> {
        let mut warnings = Vec::new();
        // Find brillig-generated values in the set
        let intersection = all_brillig_generated_values.intersection(current_set).copied();

        // Go through all brillig outputs in the set
        for brillig_output_in_set in intersection {
            // Get the inputs that correspond to the output
            let inputs: HashSet<ValueId> =
                self.brillig_return_to_argument[&brillig_output_in_set].iter().copied().collect();

            // Check if any of them are not in the set
            let unused_inputs = inputs.difference(current_set).next().is_some();

            // There is a value not in the set, which means that the inputs/outputs of this call have not been properly constrained
            if unused_inputs {
                warnings.push(SsaReport::Bug(InternalBug::IndependentSubgraph {
                    call_stack: function.dfg.get_call_stack(
                        self.brillig_return_to_instruction_id[&brillig_output_in_set],
                    ),
                }));
            }
        }
        warnings
    }
    /// Go through each instruction in the block and add a set of ValueIds connected through that instruction
    ///
    /// Additionally, this function adds mappings of brillig return values to call arguments and instruction ids from calls to brillig functions in the block
    fn connect_value_ids_in_block(
        &mut self,
        function: &Function,
        block: BasicBlockId,
        all_functions: &BTreeMap<FunctionId, Function>,
    ) {
        let instructions = function.dfg[block].instructions();

        for instruction in instructions.iter() {
            let mut instruction_arguments_and_results = HashSet::new();

            // Insert non-constant instruction arguments
            function.dfg[*instruction].for_each_value(|value_id| {
                if function.dfg.get_numeric_constant(value_id).is_none() {
                    instruction_arguments_and_results.insert(function.dfg.resolve(value_id));
                }
            });
            // And non-constant results
            for value_id in function.dfg.instruction_results(*instruction).iter() {
                if function.dfg.get_numeric_constant(*value_id).is_none() {
                    instruction_arguments_and_results.insert(function.dfg.resolve(*value_id));
                }
            }

            // For most instructions we just connect inputs and outputs
            match &function.dfg[*instruction] {
                Instruction::ArrayGet { .. }
                | Instruction::ArraySet { .. }
                | Instruction::Binary(..)
                | Instruction::Cast(..)
                | Instruction::Constrain(..)
                | Instruction::IfElse { .. }
                | Instruction::Load { .. }
                | Instruction::Not(..)
                | Instruction::Store { .. }
                | Instruction::Truncate { .. } => {
                    self.value_sets.push(instruction_arguments_and_results);
                }

                Instruction::Call { func: func_id, arguments: argument_ids } => {
                    match &function.dfg[*func_id] {
                        Value::Intrinsic(intrinsic) => match intrinsic {
                            Intrinsic::ApplyRangeConstraint
                            | Intrinsic::AssertConstant
                            | Intrinsic::AsWitness
                            | Intrinsic::IsUnconstrained => {}
                            Intrinsic::ArrayLen
                            | Intrinsic::ArrayAsStrUnchecked
                            | Intrinsic::AsField
                            | Intrinsic::AsSlice
                            | Intrinsic::BlackBox(..)
                            | Intrinsic::DerivePedersenGenerators
                            | Intrinsic::FromField
                            | Intrinsic::SlicePushBack
                            | Intrinsic::SlicePushFront
                            | Intrinsic::SlicePopBack
                            | Intrinsic::SlicePopFront
                            | Intrinsic::SliceInsert
                            | Intrinsic::SliceRemove
                            | Intrinsic::StaticAssert
                            | Intrinsic::StrAsBytes
                            | Intrinsic::ToBits(..)
                            | Intrinsic::ToRadix(..)
                            | Intrinsic::FieldLessThan => {
                                self.value_sets.push(instruction_arguments_and_results);
                            }
                        },
                        Value::Function(callee) => match all_functions[&callee].runtime() {
                            RuntimeType::Brillig(_) => {
                                // For calls to brillig functions we memorize the mapping of results to argument ValueId's and InstructionId's
                                // The latter are needed to produce the callstack later
                                for result in
                                    function.dfg.instruction_results(*instruction).iter().filter(
                                        |value_id| {
                                            function.dfg.get_numeric_constant(**value_id).is_none()
                                        },
                                    )
                                {
                                    self.brillig_return_to_argument
                                        .insert(*result, argument_ids.clone());
                                    self.brillig_return_to_instruction_id
                                        .insert(*result, *instruction);
                                }
                            }
                            RuntimeType::Acir(..) => {
                                self.value_sets.push(instruction_arguments_and_results);
                            }
                        },
                        Value::ForeignFunction(..) => {
                            panic!("Should not be able to reach foreign function from non-brillig functions, {func_id} in function {}", function.name());
                        }
                        Value::Array { .. }
                        | Value::Instruction { .. }
                        | Value::NumericConstant { .. }
                        | Value::Param { .. } => {
                            panic!("At the point we are running disconnect there shouldn't be any other values as arguments")
                        }
                    }
                }
                Instruction::Allocate { .. }
                | Instruction::DecrementRc { .. }
                | Instruction::EnableSideEffectsIf { .. }
                | Instruction::IncrementRc { .. }
                | Instruction::RangeCheck { .. } => {}
            }
        }

        self.block_queue.extend(function.dfg[block].successors());
    }

    /// Merge all small sets into larger ones based on whether the sets intersect or not
    ///
    /// If two small sets have a common ValueId, we merge them into one
    fn merge_sets(current: &[HashSet<ValueId>]) -> Vec<HashSet<ValueId>> {
        let mut new_set_id: usize = 0;
        let mut updated_sets: HashMap<usize, HashSet<ValueId>> = HashMap::new();
        let mut value_dictionary: HashMap<ValueId, usize> = HashMap::new();
        let mut parsed_value_set: HashSet<ValueId> = HashSet::new();

        for set in current.iter() {
            // Check if the set has any of the ValueIds we've encountered at previous iterations
            let intersection: HashSet<ValueId> =
                set.intersection(&parsed_value_set).copied().collect();
            parsed_value_set.extend(set.iter());

            // If there is no intersection, add the new set to updated sets
            if intersection.is_empty() {
                updated_sets.insert(new_set_id, set.clone());

                // Add each entry to a dictionary for quick lookups of which ValueId is in which updated set
                for entry in set.iter() {
                    value_dictionary.insert(*entry, new_set_id);
                }
                new_set_id += 1;
                continue;
            }

            // If there is an intersection, we have to join the sets
            let mut joining_sets_ids: HashSet<usize> =
                intersection.iter().map(|x| value_dictionary[x]).collect();
            let mut largest_set_size = usize::MIN;
            let mut largest_set_index = usize::MAX;

            // We need to find the largest set to move as few elements as possible
            for set_id in joining_sets_ids.iter() {
                if updated_sets[set_id].len() > largest_set_size {
                    (largest_set_index, largest_set_size) = (*set_id, updated_sets[set_id].len());
                }
            }
            joining_sets_ids.remove(&largest_set_index);

            let mut largest_set =
                updated_sets.extract(&largest_set_index).expect("Set should be in the hashmap").0;

            // For each of other sets that need to be joined
            for set_id in joining_sets_ids.iter() {
                // Map each element to the largest set and insert it
                for element in updated_sets[set_id].iter() {
                    value_dictionary[element] = largest_set_index;
                    largest_set.insert(*element);
                }
                // Remove the old set
                updated_sets.remove(set_id);
            }

            // Join the new set with the largest sets
            for element in set.iter() {
                value_dictionary.insert(*element, largest_set_index);
                largest_set.insert(*element);
            }
            updated_sets.insert(largest_set_index, largest_set);
        }
        updated_sets.values().cloned().collect()
    }

    /// Parallel version of merge_sets
    /// The sets are merged by chunks, and then the chunks are merged together
    fn merge_sets_par(sets: &[HashSet<ValueId>]) -> Vec<HashSet<ValueId>> {
        let mut sets = sets.to_owned();
        let mut len = sets.len();
        let mut prev_len = len + 1;

        while len > 1000 && len < prev_len {
            sets = sets.par_chunks(1000).flat_map(Self::merge_sets).collect();

            prev_len = len;
            len = sets.len();
        }
        // TODO: if prev_len >= len, this means we cannot effectively merge the sets anymore
        // We should instead partition the sets into disjoint chunks and work on those chunks,
        // but for now we fallback to the non-parallel implementation
        Self::merge_sets(&sets)
    }
}
#[cfg(test)]
mod test {
    use noirc_frontend::monomorphization::ast::InlineType;

    use crate::ssa::{
        function_builder::FunctionBuilder,
        ir::{
            instruction::BinaryOp,
            map::Id,
            types::{NumericType, Type},
        },
    };
    use std::sync::Arc;
    use tracing_test::traced_test;

    #[test]
    #[traced_test]
    /// Test that a connected function raises no warnings
    fn test_simple_connected_function() {
        // fn main {
        //   b0(v0: Field, v1: Field):
        //      v2 = add v0, 1
        //      v3 = mul v1, 2
        //      v4 = eq v2, v3
        //      return v2
        // }
        let main_id = Id::test_new(0);
        let mut builder = FunctionBuilder::new("main".into(), main_id);
        let v0 = builder.add_parameter(Type::field());
        let v1 = builder.add_parameter(Type::field());

        let one = builder.field_constant(1u128);
        let two = builder.field_constant(2u128);

        let v2 = builder.insert_binary(v0, BinaryOp::Add, one);
        let v3 = builder.insert_binary(v1, BinaryOp::Mul, two);
        let _v4 = builder.insert_binary(v2, BinaryOp::Eq, v3);
        builder.terminate_with_return(vec![v2]);

        let mut ssa = builder.finish();
        let ssa_level_warnings = ssa.check_for_underconstrained_values();
        assert_eq!(ssa_level_warnings.len(), 0);
    }

    #[test]
    #[traced_test]
    /// Test where the results of a call to a brillig function are not connected to main function inputs or outputs
    /// This should be detected.
    fn test_simple_function_with_disconnected_part() {
        //  unconstrained fn br(v0: Field, v1: Field){
        //      v2 = add v0, v1
        //      return v2
        //  }
        //
        //  fn main {
        //   b0(v0: Field, v1: Field):
        //      v2 = add v0, 1
        //      v3 = mul v1, 2
        //      v4 = call br(v2, v3)
        //      v5 = add v4, 2
        //      return
        // }
        let main_id = Id::test_new(0);
        let mut builder = FunctionBuilder::new("main".into(), main_id);
        let v0 = builder.add_parameter(Type::field());
        let v1 = builder.add_parameter(Type::field());

        let one = builder.field_constant(1u128);
        let two = builder.field_constant(2u128);

        let v2 = builder.insert_binary(v0, BinaryOp::Add, one);
        let v3 = builder.insert_binary(v1, BinaryOp::Mul, two);

        let br_function_id = Id::test_new(1);
        let br_function = builder.import_function(br_function_id);
        let v4 = builder.insert_call(br_function, vec![v2, v3], vec![Type::field()])[0];
        let v5 = builder.insert_binary(v4, BinaryOp::Add, two);
        builder.insert_constrain(v5, one, None);
        builder.terminate_with_return(vec![]);

        builder.new_brillig_function("br".into(), br_function_id, InlineType::default());
        let v0 = builder.add_parameter(Type::field());
        let v1 = builder.add_parameter(Type::field());
        let v2 = builder.insert_binary(v0, BinaryOp::Add, v1);
        builder.terminate_with_return(vec![v2]);
        let mut ssa = builder.finish();
        let ssa_level_warnings = ssa.check_for_underconstrained_values();
        assert_eq!(ssa_level_warnings.len(), 1);
    }

    #[test]
    #[traced_test]
    /// Test where a call to a brillig function is left unchecked with a later assert,
    /// by example of the program illustrating issue #5425 (simplified).
    fn test_underconstrained_value_detector_5425() {
        /*
        unconstrained fn maximum_price(options: [u32; 2]) -> u32 {
            let mut maximum_option = options[0];
            if (options[1] > options[0]) {
                maximum_option = options[1];
            }
            maximum_option
        }

        fn main(sandwiches: pub [u32; 2], drinks: pub [u32; 2], best_value: u32) {
            let most_expensive_sandwich = maximum_price(sandwiches);
            let mut sandwich_exists = false;
            sandwich_exists |= (sandwiches[0] == most_expensive_sandwich);
            sandwich_exists |= (sandwiches[1] == most_expensive_sandwich);
            assert(sandwich_exists);

            let most_expensive_drink = maximum_price(drinks);
            assert(
                best_value
                == (most_expensive_sandwich + most_expensive_drink)
            );
        }

        fn main f0 {
          b0(v0: [u32; 2], v1: [u32; 2], v2: u32):
            inc_rc v0
            inc_rc v1
            v4 = call f1(v0)
            v6 = allocate
            store u1 0 at v6
            v7 = load v6
            v11 = array_get v0, index u32 0
            v12 = eq v11, v4
            v13 = or v7, v12
            store v13 at v6
            v14 = load v6
            v16 = array_get v0, index u32 1
            v17 = eq v16, v4
            v18 = or v14, v17
            store v18 at v6
            v19 = load v6
            constrain v19 == u1 1
            v22 = call f1(v1)
            v23 = add v4, v22
            v24 = eq v2, v23
            constrain v2 == v23
            dec_rc v0
            dec_rc v1
            return
        }
        */
        let type_u32 = Type::Numeric(NumericType::Unsigned { bit_size: 32 });
        let type_u1 = Type::Numeric(NumericType::Unsigned { bit_size: 1 });

        let main_id = Id::test_new(0);
        let mut builder = FunctionBuilder::new("main".into(), main_id);

        let zero = builder.numeric_constant(0u32, type_u32.clone());
        let one = builder.numeric_constant(1u32, type_u32.clone());

        let bool_false = builder.numeric_constant(0u32, type_u1.clone());
        let bool_true = builder.numeric_constant(1u32, type_u1.clone());

        let v0 = builder.add_parameter(Type::Array(Arc::new(vec![type_u32.clone()]), 2));
        let v1 = builder.add_parameter(Type::Array(Arc::new(vec![type_u32.clone()]), 2));
        let v2 = builder.add_parameter(type_u32.clone());

        builder.insert_inc_rc(v0);
        builder.insert_inc_rc(v1);

        let br_function_id = Id::test_new(1);
        let br_function = builder.import_function(br_function_id);

        let v4 = builder.insert_call(br_function, vec![v0], vec![type_u32.clone()])[0];
        let v6 = builder.insert_allocate(type_u32.clone());

        builder.insert_store(v6, bool_false);
        let v7 = builder.insert_load(v6, type_u1.clone());
        let v11 = builder.insert_array_get(v0, zero, type_u32.clone());
        let v12 = builder.insert_binary(v11, BinaryOp::Eq, v4);
        let v13 = builder.insert_binary(v7, BinaryOp::Or, v12);

        builder.insert_store(v6, v13);
        let v14 = builder.insert_load(v6, type_u1.clone());
        let v16 = builder.insert_array_get(v0, one, type_u32.clone());
        let v17 = builder.insert_binary(v16, BinaryOp::Eq, v4);
        let v18 = builder.insert_binary(v14, BinaryOp::Or, v17);

        builder.insert_store(v6, v18);
        let v19 = builder.insert_load(v6, type_u1.clone());

        builder.insert_constrain(v19, bool_true, None);

        let v22 = builder.insert_call(br_function, vec![v1], vec![type_u32.clone()])[0];
        let v23 = builder.insert_binary(v4, BinaryOp::Add, v22);

        builder.insert_constrain(v2, v23, None);

        builder.insert_dec_rc(v0);
        builder.insert_dec_rc(v1);

        builder.terminate_with_return(vec![]);

        // We're faking the brillig function here, for simplicity's sake

        builder.new_brillig_function("maximum_price".into(), br_function_id, InlineType::default());
        let v0 = builder.add_parameter(Type::Array(Arc::new(vec![type_u32.clone()]), 2));
        let zero = builder.numeric_constant(0u32, type_u32.clone());

        let v1 = builder.insert_array_get(v0, zero, type_u32);
        builder.terminate_with_return(vec![v1]);

        let mut ssa = builder.finish();
        let ssa_level_warnings = ssa.check_for_missing_brillig_constrains();
        assert_eq!(ssa_level_warnings.len(), 1);
    }

    #[test]
    #[traced_test]
    /// Test where a call to a brillig function returning multiple result values
    /// is left unchecked with a later assert involving all the results
    fn test_unchecked_multiple_results_brillig() {
        let type_u32 = Type::Numeric(NumericType::Unsigned { bit_size: 32 });

        let main_id = Id::test_new(0);
        let mut builder = FunctionBuilder::new("main".into(), main_id);

        let v0 = builder.add_parameter(type_u32.clone());

        let br_function_id = Id::test_new(1);
        let br_function = builder.import_function(br_function_id);

        // First call is constrained properly, involving both results
        let call_results =
            builder.insert_call(br_function, vec![v0], vec![type_u32.clone(), type_u32.clone()]);
        let (v6, v7) = (call_results[0], call_results[1]);
        let v8 = builder.insert_binary(v6, BinaryOp::Mul, v7);
        builder.insert_constrain(v8, v0, None);

        // Second call is insufficiently constrained, involving only one of the results
        let call_results =
            builder.insert_call(br_function, vec![v0], vec![type_u32.clone(), type_u32.clone()]);
        let (v9, _) = (call_results[0], call_results[1]);
        let v11 = builder.insert_binary(v9, BinaryOp::Mul, v9);
        builder.insert_constrain(v11, v0, None);

        builder.terminate_with_return(vec![]);

        // We're faking the brillig function here, for simplicity's sake

        builder.new_brillig_function("factor".into(), br_function_id, InlineType::default());
        builder.add_parameter(type_u32.clone());
        let zero = builder.numeric_constant(0u32, type_u32.clone());

        builder.terminate_with_return(vec![zero, zero]);

        let mut ssa = builder.finish();

        let ssa_level_warnings = ssa.check_for_missing_brillig_constrains();
        assert_eq!(ssa_level_warnings.len(), 1);
    }

    #[test]
    #[traced_test]
    /// Test where a brillig function is called with a constant argument
    /// (should _not_ lead to a false positive failed check
    /// if all the results are constrained)
    fn test_checked_brillig_with_constant_arguments() {
        let type_u32 = Type::Numeric(NumericType::Unsigned { bit_size: 32 });

        let main_id = Id::test_new(0);
        let mut builder = FunctionBuilder::new("main".into(), main_id);

        let v0 = builder.add_parameter(type_u32.clone());

        let seven = builder.field_constant(7u128);

        let br_function_id = Id::test_new(1);
        let br_function = builder.import_function(br_function_id);

        // The call is constrained properly, involving both results
        // (but the argument to the brillig is a constant)
        let call_results =
            builder.insert_call(br_function, vec![seven], vec![type_u32.clone(), type_u32.clone()]);
        let (v6, v7) = (call_results[0], call_results[1]);
        let v8 = builder.insert_binary(v6, BinaryOp::Mul, v7);
        builder.insert_constrain(v8, v0, None);

        builder.terminate_with_return(vec![]);

        // We're faking the brillig function here, for simplicity's sake

        builder.new_brillig_function("factor".into(), br_function_id, InlineType::default());
        builder.add_parameter(Type::field());
        let zero = builder.numeric_constant(0u32, type_u32.clone());

        builder.terminate_with_return(vec![zero, zero]);

        let mut ssa = builder.finish();

        let ssa_level_warnings = ssa.check_for_missing_brillig_constrains();
        assert_eq!(ssa_level_warnings.len(), 0);
    }

    #[test]
    #[traced_test]
    /// Test where a brillig function call is constrained with a range check
    /// (should _not_ lead to a false positive failed check)
    fn test_range_checked_brillig() {
        let type_u32 = Type::Numeric(NumericType::Unsigned { bit_size: 32 });

        let main_id = Id::test_new(0);
        let mut builder = FunctionBuilder::new("main".into(), main_id);

        let v0 = builder.add_parameter(type_u32.clone());

        let br_function_id = Id::test_new(1);
        let br_function = builder.import_function(br_function_id);

        // The call is constrained properly with a range check, involving
        // both brillig call argument and result
        let call_results = builder.insert_call(br_function, vec![v0], vec![type_u32.clone()]);
        let v1 = call_results[0];
        let v2 = builder.insert_binary(v1, BinaryOp::Add, v0);
        builder.insert_range_check(v2, 32, None);

        builder.terminate_with_return(vec![]);

        // We're faking the brillig function here, for simplicity's sake

        builder.new_brillig_function("dummy".into(), br_function_id, InlineType::default());
        builder.add_parameter(type_u32.clone());
        let zero = builder.numeric_constant(0u32, type_u32.clone());
        builder.terminate_with_return(vec![zero]);

        let mut ssa = builder.finish();

        let ssa_level_warnings = ssa.check_for_missing_brillig_constrains();
        assert_eq!(ssa_level_warnings.len(), 0);
    }
}<|MERGE_RESOLUTION|>--- conflicted
+++ resolved
@@ -92,32 +92,48 @@
 struct DependencyContext {
     visited_blocks: HashSet<BasicBlockId>,
     block_queue: Vec<BasicBlockId>,
-    value_parents: HashMap<ValueId, Vec<ValueId>>,
     // Map keeping track of values stored at memory locations
     memory_slots: HashMap<ValueId, ValueId>,
-    // List of values involved in constrain instructions
-    constrained_values: Vec<Vec<ValueId>>,
-    // Map of brillig call ids to sets of their arguments and results
-    brillig_values: HashMap<InstructionId, (HashSet<ValueId>, HashSet<ValueId>)>,
+    // Map of brillig call ids to sets of the value ids depending
+    // on their arguments and results
     tainted: HashMap<InstructionId, BrilligTaintedIds>,
 }
 
-#[derive(Clone)]
+#[derive(Clone, Debug)]
 struct BrilligTaintedIds {
     arguments: HashSet<ValueId>,
     results: Vec<HashSet<ValueId>>,
 }
 
 impl BrilligTaintedIds {
-    fn mark_child(&mut self, parent: &ValueId, child: ValueId) {
+    // Add children of a given parent to the tainted value set
+    // (for arguments one set is enough, for results we keep them
+    // separate as all the results should be covered along
+    // with a single argument in the forthcoming check)
+    fn mark_children(&mut self, parent: &ValueId, children: &[ValueId]) {
         if self.arguments.contains(parent) {
-            self.arguments.insert(child);
+            self.arguments.extend(children);
         }
         for result in &mut self.results {
             if result.contains(parent) {
-                result.insert(child);
-            }
-        }
+                result.extend(children);
+            }
+        }
+    }
+
+    // If brillig call is properly constrained by the given ids, return true
+    fn check_constrained(&self, constrained_values: &HashSet<ValueId>) -> bool {
+        // Every result should be constrained
+        let results_constrained = self
+            .results
+            .iter()
+            .map(|values| values.intersection(constrained_values).next().is_some())
+            .all(|constrained| constrained);
+
+        // Along with any argument (in case non-constant arguments were present)
+        (self.arguments.is_empty()
+            || self.arguments.intersection(constrained_values).next().is_some())
+            && results_constrained
     }
 }
 
@@ -132,17 +148,17 @@
                 continue;
             }
             self.visited_blocks.insert(block);
-            self.build_block_value_flow_graph(block, function, all_functions);
-        }
-    }
-
-    fn build_block_value_flow_graph(
+            self.process_instructions(block, function, all_functions);
+        }
+    }
+
+    fn process_instructions(
         &mut self,
         block: BasicBlockId,
         function: &Function,
         all_functions: &BTreeMap<FunctionId, Function>,
     ) {
-        trace!("building block value flow graph for block {} of function {}", block, function);
+        trace!("processing instructions of block {} of function {}", block, function);
 
         for instruction in function.dfg[block].instructions() {
             let mut arguments = Vec::new();
@@ -170,61 +186,36 @@
                     self.memory_slots.insert(*address, function.dfg.resolve(*value));
                 }
                 Instruction::Load { address } => {
-                    // Remember the value stored at address as parent for the results
+                    // Recall the value stored at address as parent for the results
                     if let Some(value_id) = self.memory_slots.get(address) {
-                        for result in results {
-                            self.value_parents
-                                .entry(result)
-                                .or_default()
-                                .push(function.dfg.resolve(*value_id));
-                        }
+                        self.update_children(&[function.dfg.resolve(*value_id)], &results);
                     } else {
                         debug!("load instruction {} has attempted to access previously unused memory location, skipping",
                             instruction);
                     }
                 }
-                // Record the constrain instruction arguments to check them against those
-                // involved in brillig calls
+                // Check the constrain instruction arguments against those
+                // involved in brillig calls, remove covered calls
                 Instruction::Constrain(value_id1, value_id2, _) => {
-                    self.constrained_values.push(vec![
+                    self.clear_constrained(&[
                         function.dfg.resolve(*value_id1),
                         function.dfg.resolve(*value_id2),
                     ]);
                 }
                 // Consider range check to also be constraining
                 Instruction::RangeCheck { value, .. } => {
-                    self.constrained_values.push(vec![function.dfg.resolve(*value)]);
-                }
-                Instruction::Call { func: func_id, arguments } => {
-<<<<<<< HEAD
-                    if let Value::Function(callee) = &function.dfg[*func_id] {
-                        if let RuntimeType::Brillig(_) = all_functions[&callee].runtime() {
-                            trace!("brillig function {} called at {}", callee, instruction);
-                            self.tainted.insert(
-                                *instruction,
-                                BrilligTaintedIds {
-                                    arguments: HashSet::from_iter(arguments.clone()),
-                                    results: results.iter().map(|v| HashSet::from([*v])).collect(),
-                                }
-                            );
-                            
-                            self.brillig_values.insert(
-                                *instruction,
-                                (
-                                    HashSet::from_iter(arguments.clone()),
-                                    HashSet::from_iter(results),
-                                ),
-                            ); 
-=======
-                    let arguments = arguments
-                        .iter()
-                        .filter(|v| function.dfg.get_numeric_constant(**v).is_none());
+                    self.clear_constrained(&[function.dfg.resolve(*value)]);
+                }
+                Instruction::Call { func: func_id, .. } => {
+                    // For functions, we remove the first element of arguments,
+                    // as .for_each_value() used previously also includes func_id
+                    arguments.remove(0);
 
                     match &function.dfg[*func_id] {
                         Value::Intrinsic(intrinsic) => match intrinsic {
                             Intrinsic::ApplyRangeConstraint | Intrinsic::AssertConstant => {
                                 // Consider these intrinsic arguments constrained
-                                self.constrained_values.push(arguments.copied().collect());
+                                self.clear_constrained(&arguments);
                             }
                             Intrinsic::AsWitness | Intrinsic::IsUnconstrained => {
                                 // These intrinsics won't affect the dependency graph
@@ -248,34 +239,27 @@
                             | Intrinsic::ToRadix(..)
                             | Intrinsic::FieldLessThan => {
                                 // Record all the function arguments as parents of the results
-                                for result in results {
-                                    self.value_parents
-                                        .entry(result)
-                                        .or_default()
-                                        .extend(arguments.clone());
-                                }
+                                self.update_children(&arguments, &results);
                             }
                         },
                         Value::Function(callee) => match all_functions[&callee].runtime() {
                             RuntimeType::Brillig(_) => {
                                 // Record arguments/results for each brillig call for the check
                                 trace!("brillig function {} called at {}", callee, instruction);
-                                self.brillig_values.insert(
+                                self.tainted.insert(
                                     *instruction,
-                                    (
-                                        HashSet::from_iter(arguments.copied()),
-                                        HashSet::from_iter(results),
-                                    ),
+                                    BrilligTaintedIds {
+                                        arguments: HashSet::from_iter(arguments.iter().copied()),
+                                        results: results
+                                            .iter()
+                                            .map(|result| HashSet::from([*result]))
+                                            .collect(),
+                                    },
                                 );
                             }
                             RuntimeType::Acir(..) => {
                                 // Record all the function arguments as parents of the results
-                                for result in results {
-                                    self.value_parents
-                                        .entry(result)
-                                        .or_default()
-                                        .extend(arguments.clone());
-                                }
+                                self.update_children(&arguments, &results);
                             }
                         },
                         Value::ForeignFunction(..) => {
@@ -289,7 +273,6 @@
                                 "should not be able to call {func_id} in function {}",
                                 function.name()
                             );
->>>>>>> 94d4ba83
                         }
                     }
                 }
@@ -301,9 +284,7 @@
                 | Instruction::Not(..)
                 | Instruction::Truncate { .. } => {
                     // Record all the used arguments as parents of the results
-                    for result in results {
-                        self.value_parents.entry(result).or_default().extend(&arguments);
-                    }
+                    self.update_children(&arguments, &results);
                 }
                 // These instructions won't affect the dependency graph
                 Instruction::Allocate { .. }
@@ -313,58 +294,15 @@
             }
         }
 
-        trace!("resulting value parents map: {:?}", self.value_parents);
-        trace!("resulting constrained values: {:?}", self.constrained_values);
-        trace!("resulting brillig involved values: {:?}", self.brillig_values);
-    }
-
-    /// Check if the constrained values can be traced back to brillig calls.
-    /// For every brillig call not properly constrained, emit a corresponding warning.
+        trace!("resulting brillig involved values: {:?}", self.tainted);
+    }
+
+    /// Every brillig call not properly constrained should remain in the tainted set
+    /// at this point. For each, emit a corresponding warning.
     fn collect_warnings(&mut self, function: &Function) -> Vec<SsaReport> {
-        // the check is unneeded if there are no brillig calls
-        if self.brillig_values.is_empty() {
-            return vec![];
-        }
-
-        let mut covered_brillig_calls: HashSet<InstructionId> = HashSet::new();
-
-        // reverse order of constrains to check the ones with fewest ancestors first
-        for constrained_values in self.constrained_values.iter().rev() {
-            let constrain_ancestors: HashSet<_> =
-                constrained_values.iter().flat_map(|v| self.collect_ancestors(*v)).collect();
-            trace!("checking constrain involving values {:?}", constrain_ancestors);
-            for (brillig_call, brillig_values) in &self.brillig_values {
-                if covered_brillig_calls.contains(brillig_call) {
-                    continue;
-                }
-                // If there is at least one value among the brillig call arguments
-                // (or there are no non-constant arguments, which could happen with optimization)
-                // along with all the results featuring in the constrain value ancestors,
-                // consider the call properly covered
-                if (brillig_values.0.is_empty()
-                    || constrain_ancestors.intersection(&brillig_values.0).next().is_some())
-                    && constrain_ancestors.is_superset(&brillig_values.1)
-                {
-                    trace!(
-                        "brillig call at {} covered by constrained values {:?}",
-                        brillig_call,
-                        constrained_values
-                    );
-                    covered_brillig_calls.insert(*brillig_call);
-                }
-            }
-
-            // stop checking if all the brillig calls are already found covered
-            if covered_brillig_calls.len() == self.brillig_values.len() {
-                break;
-            }
-        }
-
-        // For each unchecked brillig call, emit a warning
-        let unchecked_calls =
-            self.brillig_values.keys().filter(|v| !covered_brillig_calls.contains(v));
-
-        let warnings: Vec<SsaReport> = unchecked_calls
+        let warnings: Vec<SsaReport> = self
+            .tainted
+            .keys()
             .map(|brillig_call| {
                 SsaReport::Bug(InternalBug::UncheckedBrilligCall {
                     call_stack: function.dfg.get_call_stack(*brillig_call),
@@ -376,26 +314,21 @@
         warnings
     }
 
-    /// Build a set of all ValueIds the given ValueId descends from
-    fn collect_ancestors(&self, value_id: ValueId) -> HashSet<ValueId> {
-        let mut to_visit = vec![value_id];
-        // loops are possible judging by testing on noir-contracts,
-        // so don't revisit nodes
-        let mut visited = HashSet::new();
-        let mut ancestors = HashSet::from([value_id]);
-        while let Some(value_id) = to_visit.pop() {
-            visited.insert(value_id);
-            if let Some(values) = self.value_parents.get(&value_id) {
-                for value in values {
-                    if !visited.contains(value) {
-                        to_visit.push(*value);
-                    }
-                }
-                ancestors.extend(values);
-            }
-        }
-
-        ancestors
+    // Update sets of value ids that can be traced back to recorded brillig calls
+    fn update_children(&mut self, parents: &[ValueId], children: &[ValueId]) {
+        for (_, tainted_ids) in self.tainted.iter_mut() {
+            for parent in parents {
+                tainted_ids.mark_children(parent, children);
+            }
+        }
+    }
+
+    // Check if any of the recorded brillig calls has been properly constrained
+    // by given values, if so stop following it
+    fn clear_constrained(&mut self, constrained_values: &[ValueId]) {
+        trace!("attempting to clear brillig calls constrained by values: {:?}", constrained_values);
+        let constrained_values: HashSet<_> = HashSet::from_iter(constrained_values.iter().copied());
+        self.tainted.retain(|_, tainted_ids| !tainted_ids.check_constrained(&constrained_values));
     }
 }
 
