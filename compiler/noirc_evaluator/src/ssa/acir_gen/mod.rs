//! This file holds the pass to convert from Noir's SSA IR to ACIR.
mod acir_ir;

use std::collections::{BTreeMap, HashSet};
use std::fmt::Debug;

use self::acir_ir::acir_variable::{AcirContext, AcirType, AcirVar};
use self::acir_ir::generated_acir::BrilligStdlibFunc;
use super::function_builder::data_bus::DataBus;
use super::ir::dfg::CallStack;
use super::ir::function::FunctionId;
use super::ir::instruction::{ConstrainError, ErrorType};
use super::ir::printer::try_to_extract_string_from_error_payload;
use super::{
    ir::{
        dfg::DataFlowGraph,
        function::{Function, RuntimeType},
        instruction::{
            Binary, BinaryOp, Instruction, InstructionId, Intrinsic, TerminatorInstruction,
        },
        map::Id,
        types::{NumericType, Type},
        value::{Value, ValueId},
    },
    ssa_gen::Ssa,
};
use crate::brillig::brillig_ir::artifact::{BrilligParameter, GeneratedBrillig};
use crate::brillig::brillig_ir::BrilligContext;
use crate::brillig::{brillig_gen::brillig_fn::FunctionContext as BrilligFunctionContext, Brillig};
use crate::errors::{InternalError, InternalWarning, RuntimeError, SsaReport};
pub(crate) use acir_ir::generated_acir::GeneratedAcir;
use acvm::acir::circuit::opcodes::BlockType;
use noirc_frontend::monomorphization::ast::InlineType;

use acvm::acir::circuit::brillig::BrilligBytecode;
use acvm::acir::circuit::{AssertionPayload, ErrorSelector, OpcodeLocation};
use acvm::acir::native_types::Witness;
use acvm::acir::BlackBoxFunc;
use acvm::{acir::circuit::opcodes::BlockId, acir::AcirField, FieldElement};
use fxhash::FxHashMap as HashMap;
use im::Vector;
use iter_extended::{try_vecmap, vecmap};

#[derive(Default)]
struct SharedContext<F> {
    /// Final list of Brillig functions which will be part of the final program
    /// This is shared across `Context` structs as we want one list of Brillig
    /// functions across all ACIR artifacts
    generated_brillig: Vec<GeneratedBrillig<F>>,

    /// Maps SSA function index -> Final generated Brillig artifact index.
    /// There can be Brillig functions specified in SSA which do not act as
    /// entry points in ACIR (e.g. only called by other Brillig functions)
    /// This mapping is necessary to use the correct function pointer for a Brillig call.
    /// This uses the brillig parameters in the map since using slices with different lengths
    /// needs to create different brillig entrypoints
    brillig_generated_func_pointers: BTreeMap<(FunctionId, Vec<BrilligParameter>), u32>,

    /// Maps a Brillig std lib function (a handwritten primitive such as for inversion) -> Final generated Brillig artifact index.
    /// A separate mapping from normal Brillig calls is necessary as these methods do not have an associated function id from SSA.
    brillig_stdlib_func_pointer: HashMap<BrilligStdlibFunc, u32>,

    /// Keeps track of Brillig std lib calls per function that need to still be resolved
    /// with the correct function pointer from the `brillig_stdlib_func_pointer` map.
    brillig_stdlib_calls_to_resolve: HashMap<FunctionId, Vec<(OpcodeLocation, u32)>>,
}

impl<F: AcirField> SharedContext<F> {
    fn generated_brillig_pointer(
        &self,
        func_id: FunctionId,
        arguments: Vec<BrilligParameter>,
    ) -> Option<&u32> {
        self.brillig_generated_func_pointers.get(&(func_id, arguments))
    }

    fn generated_brillig(&self, func_pointer: usize) -> &GeneratedBrillig<F> {
        &self.generated_brillig[func_pointer]
    }

    fn insert_generated_brillig(
        &mut self,
        func_id: FunctionId,
        arguments: Vec<BrilligParameter>,
        generated_pointer: u32,
        code: GeneratedBrillig<F>,
    ) {
        self.brillig_generated_func_pointers.insert((func_id, arguments), generated_pointer);
        self.generated_brillig.push(code);
    }

    fn new_generated_pointer(&self) -> u32 {
        self.generated_brillig.len() as u32
    }

    fn generate_brillig_calls_to_resolve(
        &mut self,
        brillig_stdlib_func: &BrilligStdlibFunc,
        func_id: FunctionId,
        opcode_location: OpcodeLocation,
    ) {
        if let Some(generated_pointer) =
            self.brillig_stdlib_func_pointer.get(brillig_stdlib_func).copied()
        {
            self.add_call_to_resolve(func_id, (opcode_location, generated_pointer));
        } else {
            let code = brillig_stdlib_func.get_generated_brillig();
            let generated_pointer = self.new_generated_pointer();
            self.insert_generated_brillig_stdlib(
                *brillig_stdlib_func,
                generated_pointer,
                func_id,
                opcode_location,
                code,
            );
        }
    }

    /// Insert a newly generated Brillig stdlib function
    fn insert_generated_brillig_stdlib(
        &mut self,
        brillig_stdlib_func: BrilligStdlibFunc,
        generated_pointer: u32,
        func_id: FunctionId,
        opcode_location: OpcodeLocation,
        code: GeneratedBrillig<F>,
    ) {
        self.brillig_stdlib_func_pointer.insert(brillig_stdlib_func, generated_pointer);
        self.add_call_to_resolve(func_id, (opcode_location, generated_pointer));
        self.generated_brillig.push(code);
    }

    fn add_call_to_resolve(&mut self, func_id: FunctionId, call_to_resolve: (OpcodeLocation, u32)) {
        self.brillig_stdlib_calls_to_resolve.entry(func_id).or_default().push(call_to_resolve);
    }
}

/// Context struct for the acir generation pass.
/// May be similar to the Evaluator struct in the current SSA IR.
struct Context<'a> {
    /// Maps SSA values to `AcirVar`.
    ///
    /// This is needed so that we only create a single
    /// AcirVar per SSA value. Before creating an `AcirVar`
    /// for an SSA value, we check this map. If an `AcirVar`
    /// already exists for this Value, we return the `AcirVar`.
    ssa_values: HashMap<Id<Value>, AcirValue>,

    /// The `AcirVar` that describes the condition belonging to the most recently invoked
    /// `SideEffectsEnabled` instruction.
    current_side_effects_enabled_var: AcirVar,

    /// Manages and builds the `AcirVar`s to which the converted SSA values refer.
    acir_context: AcirContext<FieldElement>,

    /// Track initialized acir dynamic arrays
    ///
    /// An acir array must start with a MemoryInit ACIR opcodes
    /// and then have MemoryOp opcodes
    /// This set is used to ensure that a MemoryOp opcode is only pushed to the circuit
    /// if there is already a MemoryInit opcode.
    initialized_arrays: HashSet<BlockId>,

    /// Maps SSA values to BlockId
    /// A BlockId is an ACIR structure which identifies a memory block
    /// Each acir memory block corresponds to a different SSA array.
    memory_blocks: HashMap<Id<Value>, BlockId>,

    /// Maps SSA values to a BlockId used internally
    /// A BlockId is an ACIR structure which identifies a memory block
    /// Each memory blocks corresponds to a different SSA value
    /// which utilizes this internal memory for ACIR generation.
    internal_memory_blocks: HashMap<Id<Value>, BlockId>,

    /// Maps an internal memory block to its length
    ///
    /// This is necessary to keep track of an internal memory block's size.
    /// We do not need a separate map to keep track of `memory_blocks` as
    /// the length is set when we construct a `AcirValue::DynamicArray` and is tracked
    /// as part of the `AcirValue` in the `ssa_values` map.
    /// The length of an internal memory block is determined before an array operation
    /// takes place thus we track it separate here in this map.
    internal_mem_block_lengths: HashMap<BlockId, usize>,

    /// Number of the next BlockId, it is used to construct
    /// a new BlockId
    max_block_id: u32,

    data_bus: DataBus,

    /// Contains state that is generated and also used across ACIR functions
    shared_context: &'a mut SharedContext<FieldElement>,
}

#[derive(Clone)]
pub(crate) struct AcirDynamicArray {
    /// Identification for the Acir dynamic array
    /// This is essentially a ACIR pointer to the array
    block_id: BlockId,
    /// Length of the array
    len: usize,
    /// An ACIR dynamic array is a flat structure, so we use
    /// the inner structure of an `AcirType::NumericType` directly.
    /// Some usages of ACIR arrays (e.g. black box functions) require the bit size
    /// of every value to be known, thus we store the types as part of the dynamic
    /// array definition.
    ///
    /// A dynamic non-homogenous array can potentially have values of differing types.
    /// Thus, we store a vector of types rather than a single type, as a dynamic non-homogenous array
    /// is still represented in ACIR by a single `AcirDynamicArray` structure.
    ///
    /// The length of the value types vector must match the `len` field in this structure.
    value_types: Vec<NumericType>,
    /// Identification for the ACIR dynamic array
    /// inner element type sizes array
    element_type_sizes: Option<BlockId>,
}
impl Debug for AcirDynamicArray {
    fn fmt(&self, f: &mut core::fmt::Formatter<'_>) -> core::fmt::Result {
        write!(
            f,
            "id: {}, len: {}, element_type_sizes: {:?}",
            self.block_id.0,
            self.len,
            self.element_type_sizes.map(|block_id| block_id.0)
        )
    }
}

#[derive(Debug, Clone)]
pub(crate) enum AcirValue {
    Var(AcirVar, AcirType),
    Array(im::Vector<AcirValue>),
    DynamicArray(AcirDynamicArray),
}

impl AcirValue {
    fn into_var(self) -> Result<AcirVar, InternalError> {
        match self {
            AcirValue::Var(var, _) => Ok(var),
            AcirValue::DynamicArray(_) | AcirValue::Array(_) => Err(InternalError::General {
                message: "Called AcirValue::into_var on an array".to_string(),
                call_stack: CallStack::new(),
            }),
        }
    }

    fn borrow_var(&self) -> Result<AcirVar, InternalError> {
        match self {
            AcirValue::Var(var, _) => Ok(*var),
            AcirValue::DynamicArray(_) | AcirValue::Array(_) => Err(InternalError::General {
                message: "Called AcirValue::borrow_var on an array".to_string(),
                call_stack: CallStack::new(),
            }),
        }
    }

    fn flatten(self) -> Vec<(AcirVar, AcirType)> {
        match self {
            AcirValue::Var(var, typ) => vec![(var, typ)],
            AcirValue::Array(array) => array.into_iter().flat_map(AcirValue::flatten).collect(),
            AcirValue::DynamicArray(_) => unimplemented!("Cannot flatten a dynamic array"),
        }
    }

    fn flat_numeric_types(self) -> Vec<NumericType> {
        match self {
            AcirValue::Array(_) => {
                self.flatten().into_iter().map(|(_, typ)| typ.to_numeric_type()).collect()
            }
            AcirValue::DynamicArray(AcirDynamicArray { value_types, .. }) => value_types,
            _ => unreachable!("An AcirValue::Var cannot be used as an array value"),
        }
    }
}

pub(crate) type Artifacts = (
    Vec<GeneratedAcir<FieldElement>>,
    Vec<BrilligBytecode<FieldElement>>,
    BTreeMap<ErrorSelector, ErrorType>,
);

impl Ssa {
    #[tracing::instrument(level = "trace", skip_all)]
    pub(crate) fn into_acir(self, brillig: &Brillig) -> Result<Artifacts, RuntimeError> {
        let mut acirs = Vec::new();
        // TODO: can we parallelise this?
        let mut shared_context = SharedContext::default();
        for function in self.functions.values() {
            let context = Context::new(&mut shared_context);
            if let Some(mut generated_acir) =
                context.convert_ssa_function(&self, function, brillig)?
            {
                // We want to be able to insert Brillig stdlib functions anywhere during the ACIR generation process (e.g. such as on the `GeneratedAcir`).
                // As we don't want a reference to the `SharedContext` on the generated ACIR itself,
                // we instead store the opcode location at which a Brillig call to a std lib function occurred.
                // We then defer resolving the function IDs of those Brillig functions to when we have generated Brillig
                // for all normal Brillig calls.
                for (opcode_location, brillig_stdlib_func) in
                    &generated_acir.brillig_stdlib_func_locations
                {
                    shared_context.generate_brillig_calls_to_resolve(
                        brillig_stdlib_func,
                        function.id(),
                        *opcode_location,
                    );
                }

                // Fetch the Brillig stdlib calls to resolve for this function
                if let Some(calls_to_resolve) =
                    shared_context.brillig_stdlib_calls_to_resolve.get(&function.id())
                {
                    // Resolve the Brillig stdlib calls
                    // We have to do a separate loop as the generated ACIR cannot be borrowed as mutable after an immutable borrow
                    for (opcode_location, brillig_function_pointer) in calls_to_resolve {
                        generated_acir.resolve_brillig_stdlib_call(
                            *opcode_location,
                            *brillig_function_pointer,
                        );
                    }
                }

                generated_acir.name = function.name().to_owned();
                acirs.push(generated_acir);
            }
        }

        let brillig = vecmap(shared_context.generated_brillig, |brillig| BrilligBytecode {
            bytecode: brillig.byte_code,
        });

        Ok((acirs, brillig, self.error_selector_to_type))
    }
}

<<<<<<< HEAD
fn generate_distinct_return_witnesses<F: AcirField>(acir: &mut GeneratedAcir<F>) {
    // Create a witness for each return witness we have to guarantee that the return witnesses match the standard
    // layout for serializing those types as if they were being passed as inputs.
    //
    // This is required for recursion as otherwise in situations where we cannot make use of the program's ABI
    // (e.g. for `std::verify_proof` or the solidity verifier), we need extra knowledge about the program we're
    // working with rather than following the standard ABI encoding rules.
    //
    // TODO: We're being conservative here by generating a new witness for every expression.
    // This means that we're likely to get a number of constraints which are just renumbering witnesses.
    // This can be tackled by:
    // - Tracking the last assigned public input witness and only renumbering a witness if it is below this value.
    // - Modifying existing constraints to rearrange their outputs so they are suitable
    //   - See: https://github.com/noir-lang/noir/pull/4467
    let distinct_return_witness = vecmap(acir.return_witnesses.clone(), |return_witness| {
        acir.create_witness_for_expression(&Expression::from(return_witness))
    });

    acir.return_witnesses = distinct_return_witness;
}

=======
>>>>>>> 2e543b40
impl<'a> Context<'a> {
    fn new(shared_context: &'a mut SharedContext<FieldElement>) -> Context<'a> {
        let mut acir_context = AcirContext::default();
        let current_side_effects_enabled_var = acir_context.add_constant(FieldElement::one());

        Context {
            ssa_values: HashMap::default(),
            current_side_effects_enabled_var,
            acir_context,
            initialized_arrays: HashSet::new(),
            memory_blocks: HashMap::default(),
            internal_memory_blocks: HashMap::default(),
            internal_mem_block_lengths: HashMap::default(),
            max_block_id: 0,
            data_bus: DataBus::default(),
            shared_context,
        }
    }

    fn convert_ssa_function(
        self,
        ssa: &Ssa,
        function: &Function,
        brillig: &Brillig,
    ) -> Result<Option<GeneratedAcir<FieldElement>>, RuntimeError> {
        match function.runtime() {
            RuntimeType::Acir(inline_type) => {
                match inline_type {
                    InlineType::Inline => {
                        if function.id() != ssa.main_id {
                            panic!("ACIR function should have been inlined earlier if not marked otherwise");
                        }
                    }
                    InlineType::NoPredicates => {
                        panic!("All ACIR functions marked with #[no_predicates] should be inlined before ACIR gen. This is an SSA exclusive codegen attribute");
                    }
                    InlineType::Fold => {}
                }
                // We only want to convert entry point functions. This being `main` and those marked with `InlineType::Fold`
                Ok(Some(self.convert_acir_main(function, ssa, brillig)?))
            }
            RuntimeType::Brillig => {
                if function.id() == ssa.main_id {
                    Ok(Some(self.convert_brillig_main(function, brillig)?))
                } else {
                    Ok(None)
                }
            }
        }
    }

    fn convert_acir_main(
        mut self,
        main_func: &Function,
        ssa: &Ssa,
        brillig: &Brillig,
    ) -> Result<GeneratedAcir<FieldElement>, RuntimeError> {
        let dfg = &main_func.dfg;
        let entry_block = &dfg[main_func.entry_block()];
        let input_witness = self.convert_ssa_block_params(entry_block.parameters(), dfg)?;
        let num_return_witnesses =
            self.get_num_return_witnesses(entry_block.unwrap_terminator(), dfg);

        // Create a witness for each return witness we have to guarantee that the return witnesses match the standard
        // layout for serializing those types as if they were being passed as inputs.
        //
        // This is required for recursion as otherwise in situations where we cannot make use of the program's ABI
        // (e.g. for `std::verify_proof` or the solidity verifier), we need extra knowledge about the program we're
        // working with rather than following the standard ABI encoding rules.
        //
        // We allocate these witnesses now before performing ACIR gen for the rest of the program as the location of
        // the function's return values can then be determined through knowledge of its ABI alone.
        let return_witness_vars =
            vecmap(0..num_return_witnesses, |_| self.acir_context.add_variable());

        let return_witnesses = vecmap(&return_witness_vars, |return_var| {
            let expr = self.acir_context.var_to_expression(*return_var).unwrap();
            expr.to_witness().expect("return vars should be witnesses")
        });

        self.data_bus = dfg.data_bus.to_owned();
        let mut warnings = Vec::new();
        for instruction_id in entry_block.instructions() {
            warnings.extend(self.convert_ssa_instruction(*instruction_id, dfg, ssa, brillig)?);
        }

        let (return_vars, return_warnings) =
            self.convert_ssa_return(entry_block.unwrap_terminator(), dfg)?;

        // TODO: This is a naive method of assigning the return values to their witnesses as
        // we're likely to get a number of constraints which are asserting one witness to be equal to another.
        //
        // We should search through the program and relabel these witnesses so we can remove this constraint.
        for (witness_var, return_var) in return_witness_vars.iter().zip(return_vars) {
            self.acir_context.assert_eq_var(*witness_var, return_var, None)?;
        }

        warnings.extend(return_warnings);
        Ok(self.acir_context.finish(input_witness, return_witnesses, warnings))
    }

    fn convert_brillig_main(
        mut self,
        main_func: &Function,
        brillig: &Brillig,
    ) -> Result<GeneratedAcir<FieldElement>, RuntimeError> {
        let dfg = &main_func.dfg;

        let inputs = try_vecmap(dfg[main_func.entry_block()].parameters(), |param_id| {
            let typ = dfg.type_of_value(*param_id);
            self.create_value_from_type(&typ, &mut |this, _| Ok(this.acir_context.add_variable()))
        })?;
        let arguments = self.gen_brillig_parameters(dfg[main_func.entry_block()].parameters(), dfg);

        let witness_inputs = self.acir_context.extract_witness(&inputs);

        let outputs: Vec<AcirType> =
            vecmap(main_func.returns(), |result_id| dfg.type_of_value(*result_id).into());

        let code = self.gen_brillig_for(main_func, arguments.clone(), brillig)?;

        // We specifically do not attempt execution of the brillig code being generated as this can result in it being
        // replaced with constraints on witnesses to the program outputs.
        let output_values = self.acir_context.brillig_call(
            self.current_side_effects_enabled_var,
            &code,
            inputs,
            outputs,
            false,
            true,
            // We are guaranteed to have a Brillig function pointer of `0` as main itself is marked as unconstrained
            0,
            None,
        )?;
        self.shared_context.insert_generated_brillig(main_func.id(), arguments, 0, code);

        let return_witnesses: Vec<Witness> = output_values
            .iter()
            .flat_map(|value| value.clone().flatten())
            .map(|(value, _)| self.acir_context.var_to_witness(value))
            .collect::<Result<_, _>>()?;

        let generated_acir = self.acir_context.finish(witness_inputs, return_witnesses, Vec::new());

        assert_eq!(
            generated_acir.opcodes().len(),
            1,
            "Unconstrained programs should only generate a single opcode but multiple were emitted"
        );

        Ok(generated_acir)
    }

    /// Adds and binds `AcirVar`s for each numeric block parameter or block parameter array element.
    fn convert_ssa_block_params(
        &mut self,
        params: &[ValueId],
        dfg: &DataFlowGraph,
    ) -> Result<Vec<Witness>, RuntimeError> {
        // The first witness (if any) is the next one
        let start_witness = self.acir_context.current_witness_index().0;
        for param_id in params {
            let typ = dfg.type_of_value(*param_id);
            let value = self.convert_ssa_block_param(&typ)?;
            match &value {
                AcirValue::Var(_, _) => (),
                AcirValue::Array(_) => {
                    let block_id = self.block_id(param_id);
                    let len = if matches!(typ, Type::Array(_, _)) {
                        typ.flattened_size()
                    } else {
                        return Err(InternalError::Unexpected {
                            expected: "Block params should be an array".to_owned(),
                            found: format!("Instead got {:?}", typ),
                            call_stack: self.acir_context.get_call_stack(),
                        }
                        .into());
                    };
                    self.initialize_array(block_id, len, Some(value.clone()))?;
                }
                AcirValue::DynamicArray(_) => unreachable!(
                    "The dynamic array type is created in Acir gen and therefore cannot be a block parameter"
                ),
            }
            self.ssa_values.insert(*param_id, value);
        }
        let end_witness = self.acir_context.current_witness_index().0;
        let witnesses = (start_witness..=end_witness).map(Witness::from).collect();
        Ok(witnesses)
    }

    fn convert_ssa_block_param(&mut self, param_type: &Type) -> Result<AcirValue, RuntimeError> {
        self.create_value_from_type(param_type, &mut |this, typ| this.add_numeric_input_var(&typ))
    }

    fn create_value_from_type(
        &mut self,
        param_type: &Type,
        make_var: &mut impl FnMut(&mut Self, NumericType) -> Result<AcirVar, RuntimeError>,
    ) -> Result<AcirValue, RuntimeError> {
        match param_type {
            Type::Numeric(numeric_type) => {
                let typ = AcirType::new(*numeric_type);
                Ok(AcirValue::Var(make_var(self, *numeric_type)?, typ))
            }
            Type::Array(element_types, length) => {
                let mut elements = im::Vector::new();

                for _ in 0..*length {
                    for element in element_types.iter() {
                        elements.push_back(self.create_value_from_type(element, make_var)?);
                    }
                }

                Ok(AcirValue::Array(elements))
            }
            _ => unreachable!("ICE: Params to the program should only contains numbers and arrays"),
        }
    }

    /// Get the BlockId corresponding to the ValueId
    /// If there is no matching BlockId, we create a new one.
    fn block_id(&mut self, value: &ValueId) -> BlockId {
        if let Some(block_id) = self.memory_blocks.get(value) {
            return *block_id;
        }
        let block_id = BlockId(self.max_block_id);
        self.max_block_id += 1;
        self.memory_blocks.insert(*value, block_id);
        block_id
    }

    /// Get the next BlockId for internal memory
    /// used during ACIR generation.
    /// This is useful for referencing information that can
    /// only be computed dynamically, such as the type structure
    /// of non-homogenous arrays.
    fn internal_block_id(&mut self, value: &ValueId) -> BlockId {
        if let Some(block_id) = self.internal_memory_blocks.get(value) {
            return *block_id;
        }
        let block_id = BlockId(self.max_block_id);
        self.max_block_id += 1;
        self.internal_memory_blocks.insert(*value, block_id);
        block_id
    }

    /// Creates an `AcirVar` corresponding to a parameter witness to appears in the abi. A range
    /// constraint is added if the numeric type requires it.
    ///
    /// This function is used not only for adding numeric block parameters, but also for adding
    /// any array elements that belong to reference type block parameters.
    fn add_numeric_input_var(
        &mut self,
        numeric_type: &NumericType,
    ) -> Result<AcirVar, RuntimeError> {
        let acir_var = self.acir_context.add_variable();
        if matches!(numeric_type, NumericType::Signed { .. } | NumericType::Unsigned { .. }) {
            self.acir_context.range_constrain_var(acir_var, numeric_type, None)?;
        }
        Ok(acir_var)
    }

    /// Converts an SSA instruction into its ACIR representation
    fn convert_ssa_instruction(
        &mut self,
        instruction_id: InstructionId,
        dfg: &DataFlowGraph,
        ssa: &Ssa,
        brillig: &Brillig,
    ) -> Result<Vec<SsaReport>, RuntimeError> {
        let instruction = &dfg[instruction_id];
        self.acir_context.set_call_stack(dfg.get_call_stack(instruction_id));
        let mut warnings = Vec::new();
        match instruction {
            Instruction::Binary(binary) => {
                let result_acir_var = self.convert_ssa_binary(binary, dfg)?;
                self.define_result_var(dfg, instruction_id, result_acir_var);
            }
            Instruction::Constrain(lhs, rhs, assert_message) => {
                let lhs = self.convert_numeric_value(*lhs, dfg)?;
                let rhs = self.convert_numeric_value(*rhs, dfg)?;

                let assert_payload = if let Some(error) = assert_message {
                    match error {
                        ConstrainError::Intrinsic(string) => {
                            Some(AssertionPayload::StaticString(string.clone()))
                        }
                        ConstrainError::UserDefined(error_selector, values) => {
                            if let Some(constant_string) = try_to_extract_string_from_error_payload(
                                *error_selector,
                                values,
                                dfg,
                            ) {
                                Some(AssertionPayload::StaticString(constant_string))
                            } else {
                                let acir_vars: Vec<_> = values
                                    .iter()
                                    .map(|value| self.convert_value(*value, dfg))
                                    .collect();

                                let expressions_or_memory =
                                    self.acir_context.vars_to_expressions_or_memory(&acir_vars)?;

                                Some(AssertionPayload::Dynamic(
                                    error_selector.as_u64(),
                                    expressions_or_memory,
                                ))
                            }
                        }
                    }
                } else {
                    None
                };

                self.acir_context.assert_eq_var(lhs, rhs, assert_payload)?;
            }
            Instruction::Cast(value_id, _) => {
                let acir_var = self.convert_numeric_value(*value_id, dfg)?;
                self.define_result_var(dfg, instruction_id, acir_var);
            }
            Instruction::Call { .. } => {
                let result_ids = dfg.instruction_results(instruction_id);
                warnings.extend(self.convert_ssa_call(
                    instruction,
                    dfg,
                    ssa,
                    brillig,
                    result_ids,
                )?);
            }
            Instruction::Not(value_id) => {
                let (acir_var, typ) = match self.convert_value(*value_id, dfg) {
                    AcirValue::Var(acir_var, typ) => (acir_var, typ),
                    _ => unreachable!("NOT is only applied to numerics"),
                };
                let result_acir_var = self.acir_context.not_var(acir_var, typ)?;
                self.define_result_var(dfg, instruction_id, result_acir_var);
            }
            Instruction::Truncate { value, bit_size, max_bit_size } => {
                let result_acir_var =
                    self.convert_ssa_truncate(*value, *bit_size, *max_bit_size, dfg)?;
                self.define_result_var(dfg, instruction_id, result_acir_var);
            }
            Instruction::EnableSideEffects { condition } => {
                let acir_var = self.convert_numeric_value(*condition, dfg)?;
                self.current_side_effects_enabled_var = acir_var;
            }
            Instruction::ArrayGet { .. } | Instruction::ArraySet { .. } => {
                self.handle_array_operation(instruction_id, dfg)?;
            }
            Instruction::Allocate => {
                return Err(RuntimeError::UnknownReference {
                    call_stack: self.acir_context.get_call_stack().clone(),
                });
            }
            Instruction::Store { .. } => {
                unreachable!("Expected all store instructions to be removed before acir_gen")
            }
            Instruction::Load { .. } => {
                unreachable!("Expected all load instructions to be removed before acir_gen")
            }
            Instruction::IncrementRc { .. } | Instruction::DecrementRc { .. } => {
                // Do nothing. Only Brillig needs to worry about reference counted arrays
            }
            Instruction::RangeCheck { value, max_bit_size, assert_message } => {
                let acir_var = self.convert_numeric_value(*value, dfg)?;
                self.acir_context.range_constrain_var(
                    acir_var,
                    &NumericType::Unsigned { bit_size: *max_bit_size },
                    assert_message.clone(),
                )?;
            }
            Instruction::IfElse { .. } => {
                unreachable!("IfElse instruction remaining in acir-gen")
            }
        }

        self.acir_context.set_call_stack(CallStack::new());
        Ok(warnings)
    }

    fn convert_ssa_call(
        &mut self,
        instruction: &Instruction,
        dfg: &DataFlowGraph,
        ssa: &Ssa,
        brillig: &Brillig,
        result_ids: &[ValueId],
    ) -> Result<Vec<SsaReport>, RuntimeError> {
        let mut warnings = Vec::new();

        match instruction {
            Instruction::Call { func, arguments } => {
                let function_value = &dfg[*func];
                match function_value {
                    Value::Function(id) => {
                        let func = &ssa.functions[id];
                        match func.runtime() {
                            RuntimeType::Acir(inline_type) => {
                                assert!(!matches!(inline_type, InlineType::Inline), "ICE: Got an ACIR function named {} that should have already been inlined", func.name());

                                let inputs = vecmap(arguments, |arg| self.convert_value(*arg, dfg));
                                let output_count = result_ids
                                    .iter()
                                    .map(|result_id| dfg.type_of_value(*result_id).flattened_size())
                                    .sum();

                                let acir_function_id = ssa
                                    .entry_point_to_generated_index
                                    .get(id)
                                    .expect("ICE: should have an associated final index");
                                let output_vars = self.acir_context.call_acir_function(
                                    *acir_function_id,
                                    inputs,
                                    output_count,
                                    self.current_side_effects_enabled_var,
                                )?;

                                let output_values =
                                    self.convert_vars_to_values(output_vars, dfg, result_ids);

                                self.handle_ssa_call_outputs(result_ids, output_values, dfg)?;
                            }
                            RuntimeType::Brillig => {
                                // Check that we are not attempting to return a slice from
                                // an unconstrained runtime to a constrained runtime
                                for result_id in result_ids {
                                    if dfg.type_of_value(*result_id).contains_slice_element() {
                                        return Err(
                                            RuntimeError::UnconstrainedSliceReturnToConstrained {
                                                call_stack: self.acir_context.get_call_stack(),
                                            },
                                        );
                                    }
                                }
                                let inputs = vecmap(arguments, |arg| self.convert_value(*arg, dfg));
                                let arguments = self.gen_brillig_parameters(arguments, dfg);

                                let outputs: Vec<AcirType> = vecmap(result_ids, |result_id| {
                                    dfg.type_of_value(*result_id).into()
                                });

                                // Check whether we have already generated Brillig for this function
                                // If we have, re-use the generated code to set-up the Brillig call.
                                let output_values = if let Some(generated_pointer) = self
                                    .shared_context
                                    .generated_brillig_pointer(*id, arguments.clone())
                                {
                                    let code = self
                                        .shared_context
                                        .generated_brillig(*generated_pointer as usize);
                                    self.acir_context.brillig_call(
                                        self.current_side_effects_enabled_var,
                                        code,
                                        inputs,
                                        outputs,
                                        true,
                                        false,
                                        *generated_pointer,
                                        None,
                                    )?
                                } else {
                                    let code =
                                        self.gen_brillig_for(func, arguments.clone(), brillig)?;
                                    let generated_pointer =
                                        self.shared_context.new_generated_pointer();
                                    let output_values = self.acir_context.brillig_call(
                                        self.current_side_effects_enabled_var,
                                        &code,
                                        inputs,
                                        outputs,
                                        true,
                                        false,
                                        generated_pointer,
                                        None,
                                    )?;
                                    self.shared_context.insert_generated_brillig(
                                        *id,
                                        arguments,
                                        generated_pointer,
                                        code,
                                    );
                                    output_values
                                };

                                // Compiler sanity check
                                assert_eq!(result_ids.len(), output_values.len(), "ICE: The number of Brillig output values should match the result ids in SSA");

                                self.handle_ssa_call_outputs(result_ids, output_values, dfg)?;
                            }
                        }
                    }
                    Value::Intrinsic(intrinsic) => {
                        if matches!(
                            intrinsic,
                            Intrinsic::BlackBox(BlackBoxFunc::RecursiveAggregation)
                        ) {
                            warnings.push(SsaReport::Warning(InternalWarning::VerifyProof {
                                call_stack: self.acir_context.get_call_stack(),
                            }));
                        }
                        let outputs = self
                            .convert_ssa_intrinsic_call(*intrinsic, arguments, dfg, result_ids)?;

                        // Issue #1438 causes this check to fail with intrinsics that return 0
                        // results but the ssa form instead creates 1 unit result value.
                        // assert_eq!(result_ids.len(), outputs.len());
                        self.handle_ssa_call_outputs(result_ids, outputs, dfg)?;
                    }
                    Value::ForeignFunction(_) => {
                        // TODO: Remove this once elaborator is default frontend. This is now caught by a lint inside the frontend.
                        return Err(RuntimeError::UnconstrainedOracleReturnToConstrained {
                            call_stack: self.acir_context.get_call_stack(),
                        });
                    }
                    _ => unreachable!("expected calling a function but got {function_value:?}"),
                }
            }
            _ => unreachable!("expected calling a call instruction"),
        }
        Ok(warnings)
    }

    fn handle_ssa_call_outputs(
        &mut self,
        result_ids: &[ValueId],
        output_values: Vec<AcirValue>,
        dfg: &DataFlowGraph,
    ) -> Result<(), RuntimeError> {
        for (result_id, output) in result_ids.iter().zip(output_values) {
            if let AcirValue::Array(_) = &output {
                let array_id = dfg.resolve(*result_id);
                let block_id = self.block_id(&array_id);
                let array_typ = dfg.type_of_value(array_id);
                let len = if matches!(array_typ, Type::Array(_, _)) {
                    array_typ.flattened_size()
                } else {
                    Self::flattened_value_size(&output)
                };
                self.initialize_array(block_id, len, Some(output.clone()))?;
            }
            // Do nothing for AcirValue::DynamicArray and AcirValue::Var
            // A dynamic array returned from a function call should already be initialized
            // and a single variable does not require any extra initialization.
            self.ssa_values.insert(*result_id, output);
        }
        Ok(())
    }

    fn gen_brillig_parameters(
        &self,
        values: &[ValueId],
        dfg: &DataFlowGraph,
    ) -> Vec<BrilligParameter> {
        values
            .iter()
            .map(|&value_id| {
                let typ = dfg.type_of_value(value_id);
                if let Type::Slice(item_types) = typ {
                    let len = match self
                        .ssa_values
                        .get(&value_id)
                        .expect("ICE: Unknown slice input to brillig")
                    {
                        AcirValue::DynamicArray(AcirDynamicArray { len, .. }) => *len,
                        AcirValue::Array(array) => array.len(),
                        _ => unreachable!("ICE: Slice value is not an array"),
                    };

                    BrilligParameter::Slice(
                        item_types
                            .iter()
                            .map(BrilligFunctionContext::ssa_type_to_parameter)
                            .collect(),
                        len / item_types.len(),
                    )
                } else {
                    BrilligFunctionContext::ssa_type_to_parameter(&typ)
                }
            })
            .collect()
    }

    fn gen_brillig_for(
        &self,
        func: &Function,
        arguments: Vec<BrilligParameter>,
        brillig: &Brillig,
    ) -> Result<GeneratedBrillig<FieldElement>, InternalError> {
        // Create the entry point artifact
        let mut entry_point = BrilligContext::new_entry_point_artifact(
            arguments,
            BrilligFunctionContext::return_values(func),
            BrilligFunctionContext::function_id_to_function_label(func.id()),
        );
        // Link the entry point with all dependencies
        while let Some(unresolved_fn_label) = entry_point.first_unresolved_function_call() {
            let artifact = &brillig.find_by_function_label(unresolved_fn_label.clone());
            let artifact = match artifact {
                Some(artifact) => artifact,
                None => {
                    return Err(InternalError::General {
                        message: format!("Cannot find linked fn {unresolved_fn_label}"),
                        call_stack: CallStack::new(),
                    })
                }
            };
            entry_point.link_with(artifact);
        }
        // Generate the final bytecode
        Ok(entry_point.finish())
    }

    /// Handles an ArrayGet or ArraySet instruction.
    /// To set an index of the array (and create a new array in doing so), pass Some(value) for
    /// store_value. To just retrieve an index of the array, pass None for store_value.
    fn handle_array_operation(
        &mut self,
        instruction: InstructionId,
        dfg: &DataFlowGraph,
    ) -> Result<(), RuntimeError> {
        let mut mutable_array_set = false;

        // Pass the instruction between array methods rather than the internal fields themselves
        let (array, index, store_value) = match dfg[instruction] {
            Instruction::ArrayGet { array, index } => (array, index, None),
            Instruction::ArraySet { array, index, value, mutable } => {
                mutable_array_set = mutable;
                (array, index, Some(value))
            }
            _ => {
                return Err(InternalError::Unexpected {
                    expected: "Instruction should be an ArrayGet or ArraySet".to_owned(),
                    found: format!("Instead got {:?}", dfg[instruction]),
                    call_stack: self.acir_context.get_call_stack(),
                }
                .into())
            }
        };

        if self.handle_constant_index(instruction, dfg, index, array, store_value)? {
            return Ok(());
        }

        // Get an offset such that the type of the array at the offset is the same as the type at the 'index'
        // If we find one, we will use it when computing the index under the enable_side_effect predicate
        // If not, array_get(..) will use a fallback costing one multiplication in the worst case.
        // cf. https://github.com/noir-lang/noir/pull/4971
        let array_id = dfg.resolve(array);
        let array_typ = dfg.type_of_value(array_id);
        // For simplicity we compute the offset only for simple arrays
        let is_simple_array = dfg.instruction_results(instruction).len() == 1
            && can_omit_element_sizes_array(&array_typ);
        let offset = if is_simple_array {
            let result_type = dfg.type_of_value(dfg.instruction_results(instruction)[0]);
            match array_typ {
                Type::Array(item_type, _) | Type::Slice(item_type) => item_type
                    .iter()
                    .enumerate()
                    .find_map(|(index, typ)| (result_type == *typ).then_some(index)),
                _ => None,
            }
        } else {
            None
        };
        let (new_index, new_value) = self.convert_array_operation_inputs(
            array,
            dfg,
            index,
            store_value,
            offset.unwrap_or_default(),
        )?;

        if let Some(new_value) = new_value {
            self.array_set(instruction, new_index, new_value, dfg, mutable_array_set)?;
        } else {
            self.array_get(instruction, array, new_index, dfg, offset.is_none())?;
        }

        Ok(())
    }

    /// Handle constant index: if there is no predicate and we have the array values,
    /// we can perform the operation directly on the array
    fn handle_constant_index(
        &mut self,
        instruction: InstructionId,
        dfg: &DataFlowGraph,
        index: ValueId,
        array_id: ValueId,
        store_value: Option<ValueId>,
    ) -> Result<bool, RuntimeError> {
        let index_const = dfg.get_numeric_constant(index);
        let value_type = dfg.type_of_value(array_id);
        // Compiler sanity checks
        assert!(
            !value_type.is_nested_slice(),
            "ICE: Nested slice type has reached ACIR generation"
        );
        let (Type::Array(_, _) | Type::Slice(_)) = &value_type else {
            unreachable!("ICE: expected array or slice type");
        };

        match self.convert_value(array_id, dfg) {
            AcirValue::Var(acir_var, _) => {
                return Err(RuntimeError::InternalError(InternalError::Unexpected {
                    expected: "an array value".to_string(),
                    found: format!("{acir_var:?}"),
                    call_stack: self.acir_context.get_call_stack(),
                }))
            }
            AcirValue::Array(array) => {
                if let Some(index_const) = index_const {
                    let array_size = array.len();
                    let index = match index_const.try_to_u64() {
                        Some(index_const) => index_const as usize,
                        None => {
                            let call_stack = self.acir_context.get_call_stack();
                            return Err(RuntimeError::TypeConversion {
                                from: "array index".to_string(),
                                into: "u64".to_string(),
                                call_stack,
                            });
                        }
                    };

                    if self.acir_context.is_constant_one(&self.current_side_effects_enabled_var) {
                        // Report the error if side effects are enabled.
                        if index >= array_size {
                            let call_stack = self.acir_context.get_call_stack();
                            return Err(RuntimeError::IndexOutOfBounds {
                                index,
                                array_size,
                                call_stack,
                            });
                        } else {
                            let value = match store_value {
                                Some(store_value) => {
                                    let store_value = self.convert_value(store_value, dfg);
                                    AcirValue::Array(array.update(index, store_value))
                                }
                                None => array[index].clone(),
                            };

                            self.define_result(dfg, instruction, value);
                            return Ok(true);
                        }
                    }
                    // If there is a predicate and the index is not out of range, we can directly perform the read
                    else if index < array_size && store_value.is_none() {
                        self.define_result(dfg, instruction, array[index].clone());
                        return Ok(true);
                    }
                }
            }
            AcirValue::DynamicArray(_) => (),
        };

        Ok(false)
    }

    /// We need to properly setup the inputs for array operations in ACIR.
    /// From the original SSA values we compute the following AcirVars:
    /// - new_index is the index of the array. ACIR memory operations work with a flat memory, so we fully flattened the specified index
    ///     in case we have a nested array. The index for SSA array operations only represents the flattened index of the current array.
    ///     Thus internal array element type sizes need to be computed to accurately transform the index.
    /// - predicate_index is offset, or the index if the predicate is true
    /// - new_value is the optional value when the operation is an array_set
    ///     When there is a predicate, it is predicate*value + (1-predicate)*dummy, where dummy is the value of the array at the requested index.
    ///     It is a dummy value because in the case of a false predicate, the value stored at the requested index will be itself.
    fn convert_array_operation_inputs(
        &mut self,
        array: ValueId,
        dfg: &DataFlowGraph,
        index: ValueId,
        store_value: Option<ValueId>,
        offset: usize,
    ) -> Result<(AcirVar, Option<AcirValue>), RuntimeError> {
        let (array_id, array_typ, block_id) = self.check_array_is_initialized(array, dfg)?;

        let index_var = self.convert_numeric_value(index, dfg)?;
        let index_var = self.get_flattened_index(&array_typ, array_id, index_var, dfg)?;

        // predicate_index = index*predicate + (1-predicate)*offset
        let offset = self.acir_context.add_constant(offset);
        let sub = self.acir_context.sub_var(index_var, offset)?;
        let pred = self.acir_context.mul_var(sub, self.current_side_effects_enabled_var)?;
        let predicate_index = self.acir_context.add_var(pred, offset)?;

        let new_value = if let Some(store) = store_value {
            let store_value = self.convert_value(store, dfg);
            if self.acir_context.is_constant_one(&self.current_side_effects_enabled_var) {
                Some(store_value)
            } else {
                let store_type = dfg.type_of_value(store);

                let mut dummy_predicate_index = predicate_index;
                // We must setup the dummy value to match the type of the value we wish to store
                let dummy =
                    self.array_get_value(&store_type, block_id, &mut dummy_predicate_index)?;

                Some(self.convert_array_set_store_value(&store_value, &dummy)?)
            }
        } else {
            None
        };

        let new_index = if self.acir_context.is_constant_one(&self.current_side_effects_enabled_var)
        {
            index_var
        } else {
            predicate_index
        };

        Ok((new_index, new_value))
    }

    fn convert_array_set_store_value(
        &mut self,
        store_value: &AcirValue,
        dummy_value: &AcirValue,
    ) -> Result<AcirValue, RuntimeError> {
        match (store_value, dummy_value) {
            (AcirValue::Var(store_var, _), AcirValue::Var(dummy_var, _)) => {
                let true_pred =
                    self.acir_context.mul_var(*store_var, self.current_side_effects_enabled_var)?;
                let one = self.acir_context.add_constant(FieldElement::one());
                let not_pred =
                    self.acir_context.sub_var(one, self.current_side_effects_enabled_var)?;
                let false_pred = self.acir_context.mul_var(not_pred, *dummy_var)?;
                // predicate*value + (1-predicate)*dummy
                let new_value = self.acir_context.add_var(true_pred, false_pred)?;
                Ok(AcirValue::Var(new_value, AcirType::field()))
            }
            (AcirValue::Array(values), AcirValue::Array(dummy_values)) => {
                let mut elements = im::Vector::new();

                assert_eq!(
                    values.len(),
                    dummy_values.len(),
                    "ICE: The store value and dummy must have the same number of inner values"
                );
                for (val, dummy_val) in values.iter().zip(dummy_values) {
                    elements.push_back(self.convert_array_set_store_value(val, dummy_val)?);
                }

                Ok(AcirValue::Array(elements))
            }
            (
                AcirValue::DynamicArray(AcirDynamicArray { block_id, len, .. }),
                AcirValue::Array(dummy_values),
            ) => {
                let dummy_values = dummy_values
                    .into_iter()
                    .flat_map(|val| val.clone().flatten())
                    .map(|(var, typ)| AcirValue::Var(var, typ))
                    .collect::<Vec<_>>();

                assert_eq!(
                    *len,
                    dummy_values.len(),
                    "ICE: The store value and dummy must have the same number of inner values"
                );

                let values = try_vecmap(0..*len, |i| {
                    let index_var = self.acir_context.add_constant(i);

                    let read = self.acir_context.read_from_memory(*block_id, &index_var)?;
                    Ok::<AcirValue, RuntimeError>(AcirValue::Var(read, AcirType::field()))
                })?;

                let mut elements = im::Vector::new();
                for (val, dummy_val) in values.iter().zip(dummy_values) {
                    elements.push_back(self.convert_array_set_store_value(val, &dummy_val)?);
                }

                Ok(AcirValue::Array(elements))
            }
            (AcirValue::DynamicArray(_), AcirValue::DynamicArray(_)) => {
                unimplemented!("ICE: setting a dynamic array not supported");
            }
            _ => {
                unreachable!("ICE: The store value and dummy value must match");
            }
        }
    }

    /// Generates a read opcode for the array
    /// `index_side_effect == false` means that we ensured `var_index` will have a type matching the value in the array
    fn array_get(
        &mut self,
        instruction: InstructionId,
        array: ValueId,
        mut var_index: AcirVar,
        dfg: &DataFlowGraph,
        mut index_side_effect: bool,
    ) -> Result<AcirValue, RuntimeError> {
        let (array_id, _, block_id) = self.check_array_is_initialized(array, dfg)?;
        let results = dfg.instruction_results(instruction);
        let res_typ = dfg.type_of_value(results[0]);

        // Get operations to call-data parameters are replaced by a get to the call-data-bus array
        if let Some(call_data) = self.data_bus.call_data {
            if self.data_bus.call_data_map.contains_key(&array_id) {
                // TODO: the block_id of call-data must be notified to the backend
                // TODO: should we do the same for return-data?
                let type_size = res_typ.flattened_size();
                let type_size =
                    self.acir_context.add_constant(FieldElement::from(type_size as i128));
                let offset = self.acir_context.mul_var(var_index, type_size)?;
                let bus_index = self.acir_context.add_constant(FieldElement::from(
                    self.data_bus.call_data_map[&array_id] as i128,
                ));
                let new_index = self.acir_context.add_var(offset, bus_index)?;
                return self.array_get(instruction, call_data, new_index, dfg, index_side_effect);
            }
        }

        // Compiler sanity check
        assert!(
            !res_typ.contains_slice_element(),
            "ICE: Nested slice result found during ACIR generation"
        );
        let mut value = self.array_get_value(&res_typ, block_id, &mut var_index)?;

        if let AcirValue::Var(value_var, typ) = &value {
            let array_id = dfg.resolve(array_id);
            let array_typ = dfg.type_of_value(array_id);
            if let (Type::Numeric(numeric_type), AcirType::NumericType(num)) =
                (array_typ.first(), typ)
            {
                if numeric_type.bit_size() <= num.bit_size() {
                    // first element is compatible
                    index_side_effect = false;
                }
            }
            // Fallback to multiplication if the index side_effects have not already been handled
            if index_side_effect {
                // Set the value to 0 if current_side_effects is 0, to ensure it fits in any value type
                value = AcirValue::Var(
                    self.acir_context.mul_var(*value_var, self.current_side_effects_enabled_var)?,
                    typ.clone(),
                );
            }
        }

        self.define_result(dfg, instruction, value.clone());

        Ok(value)
    }

    fn array_get_value(
        &mut self,
        ssa_type: &Type,
        block_id: BlockId,
        var_index: &mut AcirVar,
    ) -> Result<AcirValue, RuntimeError> {
        let one = self.acir_context.add_constant(FieldElement::one());
        match ssa_type.clone() {
            Type::Numeric(numeric_type) => {
                // Read the value from the array at the specified index
                let read = self.acir_context.read_from_memory(block_id, var_index)?;

                // Increment the var_index in case of a nested array
                *var_index = self.acir_context.add_var(*var_index, one)?;

                let typ = AcirType::NumericType(numeric_type);
                Ok(AcirValue::Var(read, typ))
            }
            Type::Array(element_types, len) => {
                let mut values = Vector::new();
                for _ in 0..len {
                    for typ in element_types.as_ref() {
                        values.push_back(self.array_get_value(typ, block_id, var_index)?);
                    }
                }
                Ok(AcirValue::Array(values))
            }
            Type::Reference(reference_type) => {
                self.array_get_value(reference_type.as_ref(), block_id, var_index)
            }
            _ => unreachable!("ICE: Expected an array or numeric but got {ssa_type:?}"),
        }
    }

    /// If `mutate_array` is:
    /// - true: Mutate the array directly
    /// - false: Copy the array and generates a write opcode on the new array. This is
    ///          generally very inefficient and should be avoided if possible. Currently
    ///          this is controlled by SSA's array set optimization pass.
    fn array_set(
        &mut self,
        instruction: InstructionId,
        mut var_index: AcirVar,
        store_value: AcirValue,
        dfg: &DataFlowGraph,
        mutate_array: bool,
    ) -> Result<(), RuntimeError> {
        // Pass the instruction between array methods rather than the internal fields themselves
        let array = match dfg[instruction] {
            Instruction::ArraySet { array, .. } => array,
            _ => {
                return Err(InternalError::Unexpected {
                    expected: "Instruction should be an ArraySet".to_owned(),
                    found: format!("Instead got {:?}", dfg[instruction]),
                    call_stack: self.acir_context.get_call_stack(),
                }
                .into())
            }
        };

        let (array_id, array_typ, block_id) = self.check_array_is_initialized(array, dfg)?;

        // Every array has a length in its type, so we fetch that from
        // the SSA IR.
        //
        // A slice's size must be fetched from the SSA value that represents the slice.
        // However, this size is simply the capacity of a slice. The capacity is dependent upon the witness
        // and may contain data for which we want to restrict access. The true slice length is tracked in a
        // a separate SSA value and restrictions on slice indices should be generated elsewhere in the SSA.
        let array_len = if !array_typ.contains_slice_element() {
            array_typ.flattened_size()
        } else {
            self.flattened_slice_size(array_id, dfg)
        };

        // Since array_set creates a new array, we create a new block ID for this
        // array, unless map_array is true. In that case, we operate directly on block_id
        // and we do not create a new block ID.
        let result_id = dfg
            .instruction_results(instruction)
            .first()
            .expect("Array set does not have one result");
        let result_block_id;
        if mutate_array {
            self.memory_blocks.insert(*result_id, block_id);
            result_block_id = block_id;
        } else {
            // Initialize the new array with the values from the old array
            result_block_id = self.block_id(result_id);
            self.copy_dynamic_array(block_id, result_block_id, array_len)?;
        }

        self.array_set_value(&store_value, result_block_id, &mut var_index)?;

        let element_type_sizes = if !can_omit_element_sizes_array(&array_typ) {
            let acir_value = self.convert_value(array_id, dfg);
            Some(self.init_element_type_sizes_array(
                &array_typ,
                array_id,
                Some(&acir_value),
                dfg,
            )?)
        } else {
            None
        };

        let value_types = self.convert_value(array_id, dfg).flat_numeric_types();
        // Compiler sanity check
        assert_eq!(value_types.len(), array_len, "ICE: The length of the flattened type array should match the length of the dynamic array");

        let result_value = AcirValue::DynamicArray(AcirDynamicArray {
            block_id: result_block_id,
            len: array_len,
            value_types,
            element_type_sizes,
        });
        self.define_result(dfg, instruction, result_value);
        Ok(())
    }

    fn array_set_value(
        &mut self,
        value: &AcirValue,
        block_id: BlockId,
        var_index: &mut AcirVar,
    ) -> Result<(), RuntimeError> {
        let one = self.acir_context.add_constant(FieldElement::one());
        match value {
            AcirValue::Var(store_var, _) => {
                // Write the new value into the new array at the specified index
                self.acir_context.write_to_memory(block_id, var_index, store_var)?;
                // Increment the var_index in case of a nested array
                *var_index = self.acir_context.add_var(*var_index, one)?;
            }
            AcirValue::Array(values) => {
                for value in values {
                    self.array_set_value(value, block_id, var_index)?;
                }
            }
            AcirValue::DynamicArray(AcirDynamicArray { block_id: inner_block_id, len, .. }) => {
                let values = try_vecmap(0..*len, |i| {
                    let index_var = self.acir_context.add_constant(i);

                    let read = self.acir_context.read_from_memory(*inner_block_id, &index_var)?;
                    Ok::<AcirValue, RuntimeError>(AcirValue::Var(read, AcirType::field()))
                })?;
                self.array_set_value(&AcirValue::Array(values.into()), block_id, var_index)?;
            }
        }
        Ok(())
    }

    fn check_array_is_initialized(
        &mut self,
        array: ValueId,
        dfg: &DataFlowGraph,
    ) -> Result<(ValueId, Type, BlockId), RuntimeError> {
        // Fetch the internal SSA ID for the array
        let array_id = dfg.resolve(array);

        let array_typ = dfg.type_of_value(array_id);

        // Use the SSA ID to get or create its block ID
        let block_id = self.block_id(&array_id);

        // Check if the array has already been initialized in ACIR gen
        // if not, we initialize it using the values from SSA
        let already_initialized = self.initialized_arrays.contains(&block_id);
        if !already_initialized {
            let value = &dfg[array_id];
            match value {
                Value::Array { .. } | Value::Instruction { .. } => {
                    let value = self.convert_value(array_id, dfg);
                    let len = if !array_typ.contains_slice_element() {
                        array_typ.flattened_size()
                    } else {
                        self.flattened_slice_size(array_id, dfg)
                    };
                    self.initialize_array(block_id, len, Some(value))?;
                }
                _ => {
                    return Err(InternalError::General {
                        message: format!("Array {array_id} should be initialized"),
                        call_stack: self.acir_context.get_call_stack(),
                    }
                    .into());
                }
            }
        }

        Ok((array_id, array_typ, block_id))
    }

    fn init_element_type_sizes_array(
        &mut self,
        array_typ: &Type,
        array_id: ValueId,
        supplied_acir_value: Option<&AcirValue>,
        dfg: &DataFlowGraph,
    ) -> Result<BlockId, RuntimeError> {
        let element_type_sizes = self.internal_block_id(&array_id);
        // Check whether an internal type sizes array has already been initialized
        // Need to look into how to optimize for slices as this could lead to different element type sizes
        // for different slices that do not have consistent sizes
        if self.initialized_arrays.contains(&element_type_sizes) {
            return Ok(element_type_sizes);
        }

        let mut flat_elem_type_sizes = Vec::new();
        flat_elem_type_sizes.push(0);
        match array_typ {
            Type::Array(_, _) | Type::Slice(_) => {
                match &dfg[array_id] {
                    Value::Array { array, .. } => {
                        for (i, value) in array.iter().enumerate() {
                            flat_elem_type_sizes.push(
                                self.flattened_slice_size(*value, dfg) + flat_elem_type_sizes[i],
                            );
                        }
                    }
                    Value::Instruction { .. } | Value::Param { .. } => {
                        // An instruction representing the slice means it has been processed previously during ACIR gen.
                        // Use the previously defined result of an array operation to fetch the internal type information.
                        let array_acir_value = &self.convert_value(array_id, dfg);
                        let array_acir_value = supplied_acir_value.unwrap_or(array_acir_value);
                        match array_acir_value {
                            AcirValue::DynamicArray(AcirDynamicArray {
                                element_type_sizes: inner_elem_type_sizes,
                                ..
                            }) => {
                                if let Some(inner_elem_type_sizes) = inner_elem_type_sizes {
                                    if self.initialized_arrays.contains(inner_elem_type_sizes) {
                                        let type_sizes_array_len = *self.internal_mem_block_lengths.get(inner_elem_type_sizes).ok_or_else(||
                                            InternalError::General {
                                                message: format!("Array {array_id}'s inner element type sizes array does not have a tracked length"),
                                                call_stack: self.acir_context.get_call_stack(),
                                            }
                                        )?;
                                        self.copy_dynamic_array(
                                            *inner_elem_type_sizes,
                                            element_type_sizes,
                                            type_sizes_array_len,
                                        )?;
                                        self.internal_mem_block_lengths
                                            .insert(element_type_sizes, type_sizes_array_len);
                                        return Ok(element_type_sizes);
                                    } else {
                                        return Err(InternalError::General {
                                            message: format!("Array {array_id}'s inner element type sizes array should be initialized"),
                                            call_stack: self.acir_context.get_call_stack(),
                                        }
                                        .into());
                                    }
                                }
                            }
                            AcirValue::Array(values) => {
                                for (i, value) in values.iter().enumerate() {
                                    flat_elem_type_sizes.push(
                                        Self::flattened_value_size(value) + flat_elem_type_sizes[i],
                                    );
                                }
                            }
                            _ => {
                                return Err(InternalError::Unexpected {
                                    expected: "AcirValue::DynamicArray or AcirValue::Array"
                                        .to_owned(),
                                    found: format!("{:?}", array_acir_value),
                                    call_stack: self.acir_context.get_call_stack(),
                                }
                                .into())
                            }
                        }
                    }
                    _ => {
                        return Err(InternalError::Unexpected {
                            expected: "array or instruction".to_owned(),
                            found: format!("{:?}", &dfg[array_id]),
                            call_stack: self.acir_context.get_call_stack(),
                        }
                        .into())
                    }
                };
            }
            _ => {
                return Err(InternalError::Unexpected {
                    expected: "array or slice".to_owned(),
                    found: array_typ.to_string(),
                    call_stack: self.acir_context.get_call_stack(),
                }
                .into());
            }
        }

        // The final array should will the flattened index at each outer array index
        let init_values = vecmap(flat_elem_type_sizes, |type_size| {
            let var = self.acir_context.add_constant(type_size);
            AcirValue::Var(var, AcirType::field())
        });
        let element_type_sizes_len = init_values.len();
        self.initialize_array(
            element_type_sizes,
            element_type_sizes_len,
            Some(AcirValue::Array(init_values.into())),
        )?;

        self.internal_mem_block_lengths.insert(element_type_sizes, element_type_sizes_len);

        Ok(element_type_sizes)
    }

    fn copy_dynamic_array(
        &mut self,
        source: BlockId,
        destination: BlockId,
        array_len: usize,
    ) -> Result<(), RuntimeError> {
        let init_values = try_vecmap(0..array_len, |i| {
            let index_var = self.acir_context.add_constant(i);

            let read = self.acir_context.read_from_memory(source, &index_var)?;
            Ok::<AcirValue, RuntimeError>(AcirValue::Var(read, AcirType::field()))
        })?;
        let array: im::Vector<AcirValue> = init_values.into();
        self.initialize_array(destination, array_len, Some(AcirValue::Array(array)))?;
        Ok(())
    }

    fn get_flattened_index(
        &mut self,
        array_typ: &Type,
        array_id: ValueId,
        var_index: AcirVar,
        dfg: &DataFlowGraph,
    ) -> Result<AcirVar, RuntimeError> {
        if !can_omit_element_sizes_array(array_typ) {
            let element_type_sizes =
                self.init_element_type_sizes_array(array_typ, array_id, None, dfg)?;

            let predicate_index =
                self.acir_context.mul_var(var_index, self.current_side_effects_enabled_var)?;

            self.acir_context
                .read_from_memory(element_type_sizes, &predicate_index)
                .map_err(RuntimeError::from)
        } else {
            Ok(var_index)
        }
    }

    fn flattened_slice_size(&mut self, array_id: ValueId, dfg: &DataFlowGraph) -> usize {
        let mut size = 0;
        match &dfg[array_id] {
            Value::Array { array, .. } => {
                // The array is going to be the flattened outer array
                // Flattened slice size from SSA value does not need to be multiplied by the len
                for value in array {
                    size += self.flattened_slice_size(*value, dfg);
                }
            }
            Value::NumericConstant { .. } => {
                size += 1;
            }
            Value::Instruction { .. } => {
                let array_acir_value = self.convert_value(array_id, dfg);
                size += Self::flattened_value_size(&array_acir_value);
            }
            Value::Param { .. } => {
                let array_acir_value = self.convert_value(array_id, dfg);
                size += Self::flattened_value_size(&array_acir_value);
            }
            _ => {
                unreachable!("ICE: Unexpected SSA value when computing the slice size");
            }
        }
        size
    }

    fn flattened_value_size(value: &AcirValue) -> usize {
        let mut size = 0;
        match value {
            AcirValue::DynamicArray(AcirDynamicArray { len, .. }) => {
                size += len;
            }
            AcirValue::Var(_, _) => {
                size += 1;
            }
            AcirValue::Array(values) => {
                for value in values {
                    size += Self::flattened_value_size(value);
                }
            }
        }
        size
    }

    /// Initializes an array with the given values and caches the fact that we
    /// have initialized this array.
    fn initialize_array(
        &mut self,
        array: BlockId,
        len: usize,
        value: Option<AcirValue>,
    ) -> Result<(), InternalError> {
        let databus = if self.data_bus.call_data.is_some()
            && self.block_id(&self.data_bus.call_data.unwrap()) == array
        {
            BlockType::CallData
        } else if self.data_bus.return_data.is_some()
            && self.block_id(&self.data_bus.return_data.unwrap()) == array
        {
            BlockType::ReturnData
        } else {
            BlockType::Memory
        };
        self.acir_context.initialize_array(array, len, value, databus)?;
        self.initialized_arrays.insert(array);
        Ok(())
    }

    /// Remember the result of an instruction returning a single value
    fn define_result(
        &mut self,
        dfg: &DataFlowGraph,
        instruction: InstructionId,
        result: AcirValue,
    ) {
        let result_ids = dfg.instruction_results(instruction);
        self.ssa_values.insert(result_ids[0], result);
    }

    /// Remember the result of instruction returning a single numeric value
    fn define_result_var(
        &mut self,
        dfg: &DataFlowGraph,
        instruction: InstructionId,
        result: AcirVar,
    ) {
        let result_ids = dfg.instruction_results(instruction);
        let typ = dfg.type_of_value(result_ids[0]).into();
        self.define_result(dfg, instruction, AcirValue::Var(result, typ));
    }

    /// Converts an SSA terminator's return values into their ACIR representations
    fn get_num_return_witnesses(
        &mut self,
        terminator: &TerminatorInstruction,
        dfg: &DataFlowGraph,
    ) -> usize {
        let return_values = match terminator {
            TerminatorInstruction::Return { return_values, .. } => return_values,
            // TODO(https://github.com/noir-lang/noir/issues/4616): Enable recursion on foldable/non-inlined ACIR functions
            _ => unreachable!("ICE: Program must have a singular return"),
        };

        return_values.iter().fold(0, |acc, value_id| {
            let is_databus = self
                .data_bus
                .return_data
                .map_or(false, |return_databus| dfg[*value_id] == dfg[return_databus]);

            if is_databus {
                // We do not return value for the data bus.
                acc
            } else {
                acc + dfg.type_of_value(*value_id).flattened_size()
            }
        })
    }

    /// Converts an SSA terminator's return values into their ACIR representations
    fn convert_ssa_return(
        &mut self,
        terminator: &TerminatorInstruction,
        dfg: &DataFlowGraph,
    ) -> Result<(Vec<AcirVar>, Vec<SsaReport>), RuntimeError> {
        let (return_values, call_stack) = match terminator {
            TerminatorInstruction::Return { return_values, call_stack } => {
                (return_values, call_stack.clone())
            }
            // TODO(https://github.com/noir-lang/noir/issues/4616): Enable recursion on foldable/non-inlined ACIR functions
            _ => unreachable!("ICE: Program must have a singular return"),
        };

        let mut has_constant_return = false;
        let mut return_vars: Vec<AcirVar> = Vec::new();
        for value_id in return_values {
            let is_databus = self
                .data_bus
                .return_data
                .map_or(false, |return_databus| dfg[*value_id] == dfg[return_databus]);
            let value = self.convert_value(*value_id, dfg);

            // `value` may or may not be an array reference. Calling `flatten` will expand the array if there is one.
            let acir_vars = self.acir_context.flatten(value)?;
            for (acir_var, _) in acir_vars {
                has_constant_return |= self.acir_context.is_constant(&acir_var);
                if is_databus {
                    // We do not return value for the data bus.
                    self.check_array_is_initialized(
                        self.data_bus.return_data.expect(
                            "`is_databus == true` implies `data_bus.return_data` is `Some`",
                        ),
                        dfg,
                    )?;
                } else {
                    return_vars.push(acir_var);
                }
            }
        }

        let warnings = if has_constant_return {
            vec![SsaReport::Warning(InternalWarning::ReturnConstant { call_stack })]
        } else {
            Vec::new()
        };

        Ok((return_vars, warnings))
    }

    /// Gets the cached `AcirVar` that was converted from the corresponding `ValueId`. If it does
    /// not already exist in the cache, a conversion is attempted and cached for simple values
    /// that require no further context such as numeric types - values requiring more context
    /// should have already been cached elsewhere.
    ///
    /// Conversion is assumed to have already been performed for instruction results and block
    /// parameters. This is because block parameters are converted before anything else, and
    /// because instructions results are converted when the corresponding instruction is
    /// encountered. (An instruction result cannot be referenced before the instruction occurs.)
    ///
    /// It is not safe to call this function on value ids that represent addresses. Instructions
    /// involving such values are evaluated via a separate path and stored in
    /// `ssa_value_to_array_address` instead.
    fn convert_value(&mut self, value_id: ValueId, dfg: &DataFlowGraph) -> AcirValue {
        let value_id = dfg.resolve(value_id);
        let value = &dfg[value_id];
        if let Some(acir_value) = self.ssa_values.get(&value_id) {
            return acir_value.clone();
        }

        let acir_value = match value {
            Value::NumericConstant { constant, typ } => {
                AcirValue::Var(self.acir_context.add_constant(*constant), typ.into())
            }
            Value::Array { array, .. } => {
                let elements = array.iter().map(|element| self.convert_value(*element, dfg));
                AcirValue::Array(elements.collect())
            }
            Value::Intrinsic(..) => todo!(),
            Value::Function(function_id) => {
                // This conversion is for debugging support only, to allow the
                // debugging instrumentation code to work. Taking the reference
                // of a function in ACIR is useless.
                let id = self.acir_context.add_constant(function_id.to_usize());
                AcirValue::Var(id, AcirType::field())
            }
            Value::ForeignFunction(_) => unimplemented!(
                "Oracle calls directly in constrained functions are not yet available."
            ),
            Value::Instruction { .. } | Value::Param { .. } => {
                unreachable!("ICE: Should have been in cache {value_id} {value:?}")
            }
        };
        self.ssa_values.insert(value_id, acir_value.clone());
        acir_value
    }

    fn convert_numeric_value(
        &mut self,
        value_id: ValueId,
        dfg: &DataFlowGraph,
    ) -> Result<AcirVar, InternalError> {
        match self.convert_value(value_id, dfg) {
            AcirValue::Var(acir_var, _) => Ok(acir_var),
            AcirValue::Array(array) => Err(InternalError::Unexpected {
                expected: "a numeric value".to_string(),
                found: format!("{array:?}"),
                call_stack: self.acir_context.get_call_stack(),
            }),
            AcirValue::DynamicArray(_) => Err(InternalError::Unexpected {
                expected: "a numeric value".to_string(),
                found: "an array".to_string(),
                call_stack: self.acir_context.get_call_stack(),
            }),
        }
    }

    /// Processes a binary operation and converts the result into an `AcirVar`
    fn convert_ssa_binary(
        &mut self,
        binary: &Binary,
        dfg: &DataFlowGraph,
    ) -> Result<AcirVar, RuntimeError> {
        let lhs = self.convert_numeric_value(binary.lhs, dfg)?;
        let rhs = self.convert_numeric_value(binary.rhs, dfg)?;

        let binary_type = self.type_of_binary_operation(binary, dfg);
        match &binary_type {
            Type::Numeric(NumericType::Unsigned { bit_size })
            | Type::Numeric(NumericType::Signed { bit_size }) => {
                // Conservative max bit size that is small enough such that two operands can be
                // multiplied and still fit within the field modulus. This is necessary for the
                // truncation technique: result % 2^bit_size to be valid.
                let max_integer_bit_size = FieldElement::max_num_bits() / 2;
                if *bit_size > max_integer_bit_size {
                    return Err(RuntimeError::UnsupportedIntegerSize {
                        num_bits: *bit_size,
                        max_num_bits: max_integer_bit_size,
                        call_stack: self.acir_context.get_call_stack(),
                    });
                }
            }
            _ => {}
        }

        let binary_type = AcirType::from(binary_type);
        let bit_count = binary_type.bit_size::<FieldElement>();
        let num_type = binary_type.to_numeric_type();
        let result = match binary.operator {
            BinaryOp::Add => self.acir_context.add_var(lhs, rhs),
            BinaryOp::Sub => self.acir_context.sub_var(lhs, rhs),
            BinaryOp::Mul => self.acir_context.mul_var(lhs, rhs),
            BinaryOp::Div => self.acir_context.div_var(
                lhs,
                rhs,
                binary_type.clone(),
                self.current_side_effects_enabled_var,
            ),
            // Note: that this produces unnecessary constraints when
            // this Eq instruction is being used for a constrain statement
            BinaryOp::Eq => self.acir_context.eq_var(lhs, rhs),
            BinaryOp::Lt => match binary_type {
                AcirType::NumericType(NumericType::Signed { .. }) => {
                    self.acir_context.less_than_signed(lhs, rhs, bit_count)
                }
                _ => self.acir_context.less_than_var(lhs, rhs, bit_count),
            },
            BinaryOp::Xor => self.acir_context.xor_var(lhs, rhs, binary_type),
            BinaryOp::And => self.acir_context.and_var(lhs, rhs, binary_type),
            BinaryOp::Or => self.acir_context.or_var(lhs, rhs, binary_type),
            BinaryOp::Mod => self.acir_context.modulo_var(
                lhs,
                rhs,
                bit_count,
                self.current_side_effects_enabled_var,
            ),
            BinaryOp::Shl | BinaryOp::Shr => unreachable!(
                "ICE - bit shift operators do not exist in ACIR and should have been replaced"
            ),
        }?;

        if let NumericType::Unsigned { bit_size } = &num_type {
            // Check for integer overflow
            self.check_unsigned_overflow(
                result,
                *bit_size,
                binary.lhs,
                binary.rhs,
                dfg,
                binary.operator,
            )?;
        }

        Ok(result)
    }

    /// Adds a range check against the bit size of the result of addition, subtraction or multiplication
    fn check_unsigned_overflow(
        &mut self,
        result: AcirVar,
        bit_size: u32,
        lhs: ValueId,
        rhs: ValueId,
        dfg: &DataFlowGraph,
        op: BinaryOp,
    ) -> Result<(), RuntimeError> {
        // We try to optimize away operations that are guaranteed not to overflow
        let max_lhs_bits = dfg.get_value_max_num_bits(lhs);
        let max_rhs_bits = dfg.get_value_max_num_bits(rhs);

        let msg = match op {
            BinaryOp::Add => {
                if std::cmp::max(max_lhs_bits, max_rhs_bits) < bit_size {
                    // `lhs` and `rhs` have both been casted up from smaller types and so cannot overflow.
                    return Ok(());
                }
                "attempt to add with overflow".to_string()
            }
            BinaryOp::Sub => {
                if dfg.is_constant(lhs) && max_lhs_bits > max_rhs_bits {
                    // `lhs` is a fixed constant and `rhs` is restricted such that `lhs - rhs > 0`
                    // Note strict inequality as `rhs > lhs` while `max_lhs_bits == max_rhs_bits` is possible.
                    return Ok(());
                }
                "attempt to subtract with overflow".to_string()
            }
            BinaryOp::Mul => {
                if bit_size == 1 || max_lhs_bits + max_rhs_bits <= bit_size {
                    // Either performing boolean multiplication (which cannot overflow),
                    // or `lhs` and `rhs` have both been casted up from smaller types and so cannot overflow.
                    return Ok(());
                }
                "attempt to multiply with overflow".to_string()
            }
            _ => return Ok(()),
        };

        let with_pred = self.acir_context.mul_var(result, self.current_side_effects_enabled_var)?;
        self.acir_context.range_constrain_var(
            with_pred,
            &NumericType::Unsigned { bit_size },
            Some(msg),
        )?;
        Ok(())
    }

    /// Operands in a binary operation are checked to have the same type.
    ///
    /// In Noir, binary operands should have the same type due to the language
    /// semantics.
    ///
    /// There are some edge cases to consider:
    /// - Constants are not explicitly type casted, so we need to check for this and
    /// return the type of the other operand, if we have a constant.
    /// - 0 is not seen as `Field 0` but instead as `Unit 0`
    /// TODO: The latter seems like a bug, if we cannot differentiate between a function returning
    /// TODO nothing and a 0.
    ///
    /// TODO: This constant coercion should ideally be done in the type checker.
    fn type_of_binary_operation(&self, binary: &Binary, dfg: &DataFlowGraph) -> Type {
        let lhs_type = dfg.type_of_value(binary.lhs);
        let rhs_type = dfg.type_of_value(binary.rhs);

        match (lhs_type, rhs_type) {
            // Function type should not be possible, since all functions
            // have been inlined.
            (_, Type::Function) | (Type::Function, _) => {
                unreachable!("all functions should be inlined")
            }
            (_, Type::Reference(_)) | (Type::Reference(_), _) => {
                unreachable!("References are invalid in binary operations")
            }
            (_, Type::Array(..)) | (Type::Array(..), _) => {
                unreachable!("Arrays are invalid in binary operations")
            }
            (_, Type::Slice(..)) | (Type::Slice(..), _) => {
                unreachable!("Arrays are invalid in binary operations")
            }
            // If either side is a Field constant then, we coerce into the type
            // of the other operand
            (Type::Numeric(NumericType::NativeField), typ)
            | (typ, Type::Numeric(NumericType::NativeField)) => typ,
            // If either side is a numeric type, then we expect their types to be
            // the same.
            (Type::Numeric(lhs_type), Type::Numeric(rhs_type)) => {
                assert_eq!(lhs_type, rhs_type, "lhs and rhs types in {binary:?} are not the same");
                Type::Numeric(lhs_type)
            }
        }
    }

    /// Returns an `AcirVar`that is constrained to be result of the truncation.
    fn convert_ssa_truncate(
        &mut self,
        value_id: ValueId,
        bit_size: u32,
        max_bit_size: u32,
        dfg: &DataFlowGraph,
    ) -> Result<AcirVar, RuntimeError> {
        let mut var = self.convert_numeric_value(value_id, dfg)?;
        match &dfg[value_id] {
            Value::Instruction { instruction, .. } => {
                if matches!(
                    &dfg[*instruction],
                    Instruction::Binary(Binary { operator: BinaryOp::Sub, .. })
                ) {
                    // Subtractions must first have the integer modulus added before truncation can be
                    // applied. This is done in order to prevent underflow.
                    let integer_modulus = self.acir_context.add_constant(2_u128.pow(bit_size));
                    var = self.acir_context.add_var(var, integer_modulus)?;
                }
            }
            Value::Param { .. } => {
                // Binary operations on params may have been entirely simplified if the operation
                // results in the identity of the parameter
            }
            _ => unreachable!(
                "ICE: Truncates are only ever applied to the result of a binary op or a param"
            ),
        };

        self.acir_context.truncate_var(var, bit_size, max_bit_size)
    }

    /// Returns a vector of `AcirVar`s constrained to be result of the function call.
    ///
    /// The function being called is required to be intrinsic.
    fn convert_ssa_intrinsic_call(
        &mut self,
        intrinsic: Intrinsic,
        arguments: &[ValueId],
        dfg: &DataFlowGraph,
        result_ids: &[ValueId],
    ) -> Result<Vec<AcirValue>, RuntimeError> {
        match intrinsic {
            Intrinsic::BlackBox(black_box) => {
                // Slices are represented as a tuple of (length, slice contents).
                // We must check the inputs to determine if there are slices
                // and make sure that we pass the correct inputs to the black box function call.
                // The loop below only keeps the slice contents, so that
                // setting up a black box function with slice inputs matches the expected
                // number of arguments specified in the function signature.
                let mut arguments_no_slice_len = Vec::new();
                for (i, arg) in arguments.iter().enumerate() {
                    if matches!(dfg.type_of_value(*arg), Type::Numeric(_)) {
                        if i < arguments.len() - 1 {
                            if !matches!(dfg.type_of_value(arguments[i + 1]), Type::Slice(_)) {
                                arguments_no_slice_len.push(*arg);
                            }
                        } else {
                            arguments_no_slice_len.push(*arg);
                        }
                    } else {
                        arguments_no_slice_len.push(*arg);
                    }
                }

                let inputs = vecmap(&arguments_no_slice_len, |arg| self.convert_value(*arg, dfg));

                let output_count = result_ids.iter().fold(0usize, |sum, result_id| {
                    sum + dfg.try_get_array_length(*result_id).unwrap_or(1)
                });

                let vars = self.acir_context.black_box_function(black_box, inputs, output_count)?;

                Ok(self.convert_vars_to_values(vars, dfg, result_ids))
            }
            Intrinsic::ApplyRangeConstraint => {
                unreachable!("ICE: `Intrinsic::ApplyRangeConstraint` calls should be transformed into an `Instruction::RangeCheck`");
            }
            Intrinsic::ToRadix(endian) => {
                let field = self.convert_value(arguments[0], dfg).into_var()?;
                let radix = self.convert_value(arguments[1], dfg).into_var()?;
                let limb_size = self.convert_value(arguments[2], dfg).into_var()?;

                let result_type = Self::array_element_type(dfg, result_ids[1]);

                self.acir_context.radix_decompose(endian, field, radix, limb_size, result_type)
            }
            Intrinsic::ToBits(endian) => {
                let field = self.convert_value(arguments[0], dfg).into_var()?;
                let bit_size = self.convert_value(arguments[1], dfg).into_var()?;

                let result_type = Self::array_element_type(dfg, result_ids[1]);

                self.acir_context.bit_decompose(endian, field, bit_size, result_type)
            }
            Intrinsic::ArrayLen => {
                let len = match self.convert_value(arguments[0], dfg) {
                    AcirValue::Var(_, _) => unreachable!("Non-array passed to array.len() method"),
                    AcirValue::Array(values) => values.len(),
                    AcirValue::DynamicArray(array) => array.len,
                };
                Ok(vec![AcirValue::Var(self.acir_context.add_constant(len), AcirType::field())])
            }
            Intrinsic::AsSlice => {
                let (slice_contents, slice_typ, block_id) =
                    self.check_array_is_initialized(arguments[0], dfg)?;
                assert!(!slice_typ.is_nested_slice(), "ICE: Nested slice used in ACIR generation");

                let result_block_id = self.block_id(&result_ids[1]);
                let acir_value = self.convert_value(slice_contents, dfg);

                let array_len = if !slice_typ.contains_slice_element() {
                    slice_typ.flattened_size()
                } else {
                    self.flattened_slice_size(slice_contents, dfg)
                };
                let slice_length = self.acir_context.add_constant(array_len);
                self.copy_dynamic_array(block_id, result_block_id, array_len)?;

                let element_type_sizes = if !can_omit_element_sizes_array(&slice_typ) {
                    Some(self.init_element_type_sizes_array(
                        &slice_typ,
                        slice_contents,
                        Some(&acir_value),
                        dfg,
                    )?)
                } else {
                    None
                };

                let value_types = self.convert_value(slice_contents, dfg).flat_numeric_types();
                assert!(
                    array_len == value_types.len(),
                    "AsSlice: unexpected length difference: {:?} != {:?}",
                    array_len,
                    value_types.len()
                );

                let result = AcirValue::DynamicArray(AcirDynamicArray {
                    block_id: result_block_id,
                    len: value_types.len(),
                    value_types,
                    element_type_sizes,
                });
                Ok(vec![AcirValue::Var(slice_length, AcirType::field()), result])
            }
            Intrinsic::SlicePushBack => {
                // arguments = [slice_length, slice_contents, ...elements_to_push]
                let slice_length = self.convert_value(arguments[0], dfg).into_var()?;
                let (slice_contents, slice_typ, _) =
                    self.check_array_is_initialized(arguments[1], dfg)?;
                assert!(!slice_typ.is_nested_slice(), "ICE: Nested slice used in ACIR generation");

                let slice = self.convert_value(slice_contents, dfg);
                let mut new_elem_size = Self::flattened_value_size(&slice);

                let mut new_slice = Vector::new();
                self.slice_intrinsic_input(&mut new_slice, slice)?;

                let elements_to_push = &arguments[2..];
                // We must directly push back elements for non-nested slices
                for elem in elements_to_push {
                    let element = self.convert_value(*elem, dfg);

                    new_elem_size += Self::flattened_value_size(&element);
                    new_slice.push_back(element);
                }

                // Increase the slice length by one to enable accessing more elements in the slice.
                let one = self.acir_context.add_constant(FieldElement::one());
                let new_slice_length = self.acir_context.add_var(slice_length, one)?;

                let new_slice_val = AcirValue::Array(new_slice);
                let result_block_id = self.block_id(&result_ids[1]);
                self.initialize_array(result_block_id, new_elem_size, Some(new_slice_val.clone()))?;
                // The previous slice length represents the index we want to write into.
                let mut var_index = slice_length;
                // Write the elements we wish to push back directly.
                // The slice's underlying array value should already be filled with dummy data
                // to enable this write to be within bounds.
                // The dummy data is either attached during SSA gen or in this match case for non-nested slices.
                // These values can then be accessed due to the increased dynamic slice length.
                for elem in elements_to_push {
                    let element = self.convert_value(*elem, dfg);
                    self.array_set_value(&element, result_block_id, &mut var_index)?;
                }

                let element_type_sizes = if !can_omit_element_sizes_array(&slice_typ) {
                    Some(self.init_element_type_sizes_array(
                        &slice_typ,
                        slice_contents,
                        Some(&new_slice_val),
                        dfg,
                    )?)
                } else {
                    None
                };

                let value_types = new_slice_val.flat_numeric_types();
                assert_eq!(
                    value_types.len(),
                    new_elem_size,
                    "ICE: Value types array must match new slice size"
                );

                let result = AcirValue::DynamicArray(AcirDynamicArray {
                    block_id: result_block_id,
                    len: new_elem_size,
                    value_types,
                    element_type_sizes,
                });
                Ok(vec![AcirValue::Var(new_slice_length, AcirType::field()), result])
            }
            Intrinsic::SlicePushFront => {
                // arguments = [slice_length, slice_contents, ...elements_to_push]
                let slice_length = self.convert_value(arguments[0], dfg).into_var()?;

                let (slice_contents, slice_typ, _) =
                    self.check_array_is_initialized(arguments[1], dfg)?;
                assert!(!slice_typ.is_nested_slice(), "ICE: Nested slice used in ACIR generation");

                let slice: AcirValue = self.convert_value(slice_contents, dfg);
                let mut new_slice_size = Self::flattened_value_size(&slice);

                // Increase the slice length by one to enable accessing more elements in the slice.
                let one = self.acir_context.add_constant(FieldElement::one());
                let new_slice_length = self.acir_context.add_var(slice_length, one)?;

                let mut new_slice = Vector::new();
                self.slice_intrinsic_input(&mut new_slice, slice)?;

                let elements_to_push = &arguments[2..];
                let mut elem_size = 0;
                // We must directly push front elements for non-nested slices
                for elem in elements_to_push.iter().rev() {
                    let element = self.convert_value(*elem, dfg);

                    elem_size += Self::flattened_value_size(&element);
                    new_slice.push_front(element);
                }
                new_slice_size += elem_size;

                let new_slice_val = AcirValue::Array(new_slice.clone());

                let result_block_id = self.block_id(&result_ids[1]);
                self.initialize_array(
                    result_block_id,
                    new_slice_size,
                    Some(new_slice_val.clone()),
                )?;

                let element_type_sizes = if !can_omit_element_sizes_array(&slice_typ) {
                    Some(self.init_element_type_sizes_array(
                        &slice_typ,
                        slice_contents,
                        Some(&new_slice_val),
                        dfg,
                    )?)
                } else {
                    None
                };

                let value_types = new_slice_val.flat_numeric_types();
                assert_eq!(
                    value_types.len(),
                    new_slice_size,
                    "ICE: Value types array must match new slice size"
                );

                let result = AcirValue::DynamicArray(AcirDynamicArray {
                    block_id: result_block_id,
                    len: new_slice_size,
                    value_types,
                    element_type_sizes,
                });

                Ok(vec![AcirValue::Var(new_slice_length, AcirType::field()), result])
            }
            Intrinsic::SlicePopBack => {
                // arguments = [slice_length, slice_contents]
                let slice_length = self.convert_value(arguments[0], dfg).into_var()?;

                let one = self.acir_context.add_constant(FieldElement::one());
                let new_slice_length = self.acir_context.sub_var(slice_length, one)?;
                // For a pop back operation we want to fetch from the `length - 1` as this is the
                // last valid index that can be accessed in a slice. After the pop back operation
                // the elements stored at that index will no longer be able to be accessed.
                let mut var_index = new_slice_length;

                let (slice_contents, slice_typ, block_id) =
                    self.check_array_is_initialized(arguments[1], dfg)?;
                assert!(!slice_typ.is_nested_slice(), "ICE: Nested slice used in ACIR generation");

                let mut popped_elements = Vec::new();
                for res in &result_ids[2..] {
                    let elem =
                        self.array_get_value(&dfg.type_of_value(*res), block_id, &mut var_index)?;
                    popped_elements.push(elem);
                }

                let slice = self.convert_value(slice_contents, dfg);
                let mut new_slice = Vector::new();
                self.slice_intrinsic_input(&mut new_slice, slice)?;

                let mut results = vec![
                    AcirValue::Var(new_slice_length, AcirType::field()),
                    AcirValue::Array(new_slice),
                ];
                results.append(&mut popped_elements);

                Ok(results)
            }
            Intrinsic::SlicePopFront => {
                // arguments = [slice_length, slice_contents]
                let slice_length = self.convert_value(arguments[0], dfg).into_var()?;

                let (slice_contents, slice_typ, block_id) =
                    self.check_array_is_initialized(arguments[1], dfg)?;
                assert!(!slice_typ.is_nested_slice(), "ICE: Nested slice used in ACIR generation");

                let one = self.acir_context.add_constant(FieldElement::one());
                let new_slice_length = self.acir_context.sub_var(slice_length, one)?;

                let slice = self.convert_value(slice_contents, dfg);

                let mut new_slice = Vector::new();
                self.slice_intrinsic_input(&mut new_slice, slice)?;

                let element_size = slice_typ.element_size();

                let mut popped_elements: Vec<AcirValue> = Vec::new();
                let mut popped_elements_size = 0;
                let mut var_index = self.acir_context.add_constant(FieldElement::zero());
                // Fetch the values we are popping off of the slice.
                // In the case of non-nested slice the logic is simple as we do not
                // need to account for the internal slice sizes or flattening the index.
                for res in &result_ids[..element_size] {
                    let element =
                        self.array_get_value(&dfg.type_of_value(*res), block_id, &mut var_index)?;
                    let elem_size = Self::flattened_value_size(&element);
                    popped_elements_size += elem_size;
                    popped_elements.push(element);
                }

                // It is expected that the `popped_elements_size` is the flattened size of the elements,
                // as the input slice should be a dynamic array which is represented by flat memory.
                new_slice = new_slice.slice(popped_elements_size..);

                popped_elements.push(AcirValue::Var(new_slice_length, AcirType::field()));
                popped_elements.push(AcirValue::Array(new_slice));

                Ok(popped_elements)
            }
            Intrinsic::SliceInsert => {
                // arguments = [slice_length, slice_contents, insert_index, ...elements_to_insert]
                let slice_length = self.convert_value(arguments[0], dfg).into_var()?;

                let (slice_contents, slice_typ, block_id) =
                    self.check_array_is_initialized(arguments[1], dfg)?;
                assert!(!slice_typ.is_nested_slice(), "ICE: Nested slice used in ACIR generation");

                let slice = self.convert_value(slice_contents, dfg);
                let insert_index = self.convert_value(arguments[2], dfg).into_var()?;

                let one = self.acir_context.add_constant(FieldElement::one());
                let new_slice_length = self.acir_context.add_var(slice_length, one)?;

                let slice_size = Self::flattened_value_size(&slice);

                // Fetch the flattened index from the user provided index argument.
                let element_size = slice_typ.element_size();
                let element_size_var = self.acir_context.add_constant(element_size);
                let flat_insert_index =
                    self.acir_context.mul_var(insert_index, element_size_var)?;
                let flat_user_index =
                    self.get_flattened_index(&slice_typ, slice_contents, flat_insert_index, dfg)?;

                let elements_to_insert = &arguments[3..];
                // Determine the elements we need to write into our resulting dynamic array.
                // We need to a fully flat list of AcirVar's as a dynamic array is represented with flat memory.
                let mut inner_elem_size_usize = 0;
                let mut flattened_elements = Vec::new();
                for elem in elements_to_insert {
                    let element = self.convert_value(*elem, dfg);
                    let elem_size = Self::flattened_value_size(&element);
                    inner_elem_size_usize += elem_size;
                    let mut flat_elem = element.flatten().into_iter().map(|(var, _)| var).collect();
                    flattened_elements.append(&mut flat_elem);
                }
                let inner_elem_size = self.acir_context.add_constant(inner_elem_size_usize);
                // Set the maximum flattened index at which a new element should be inserted.
                let max_flat_user_index =
                    self.acir_context.add_var(flat_user_index, inner_elem_size)?;

                // Go through the entire slice argument and determine what value should be written to the new slice.
                // 1. If we are below the starting insertion index we should insert the value that was already
                //    in the original slice.
                // 2. If we are above the starting insertion index but below the max insertion index we should insert
                //    the flattened element arguments.
                // 3. If we are above the max insertion index we should insert the previous value from the original slice,
                //    as during an insertion we want to shift all elements after the insertion up an index.
                let result_block_id = self.block_id(&result_ids[1]);
                self.initialize_array(result_block_id, slice_size, None)?;
                let mut current_insert_index = 0;
                for i in 0..slice_size {
                    let current_index = self.acir_context.add_constant(i);

                    // Check that we are above the lower bound of the insertion index
                    let greater_eq_than_idx =
                        self.acir_context.more_than_eq_var(current_index, flat_user_index, 64)?;
                    // Check that we are below the upper bound of the insertion index
                    let less_than_idx =
                        self.acir_context.less_than_var(current_index, max_flat_user_index, 64)?;

                    // Read from the original slice the value we want to insert into our new slice.
                    // We need to make sure that we read the previous element when our current index is greater than insertion index.
                    // If the index for the previous element is out of the array bounds we can avoid the check for whether
                    // the current index is over the insertion index.
                    let shifted_index = if i < inner_elem_size_usize {
                        current_index
                    } else {
                        let index_minus_elem_size =
                            self.acir_context.add_constant(i - inner_elem_size_usize);

                        let use_shifted_index_pred = self
                            .acir_context
                            .mul_var(index_minus_elem_size, greater_eq_than_idx)?;

                        let not_pred = self.acir_context.sub_var(one, greater_eq_than_idx)?;
                        let use_current_index_pred =
                            self.acir_context.mul_var(not_pred, current_index)?;

                        self.acir_context.add_var(use_shifted_index_pred, use_current_index_pred)?
                    };

                    let value_shifted_index =
                        self.acir_context.read_from_memory(block_id, &shifted_index)?;

                    // Final predicate to determine whether we are within the insertion bounds
                    let should_insert_value_pred =
                        self.acir_context.mul_var(greater_eq_than_idx, less_than_idx)?;
                    let insert_value_pred = self.acir_context.mul_var(
                        flattened_elements[current_insert_index],
                        should_insert_value_pred,
                    )?;

                    let not_pred = self.acir_context.sub_var(one, should_insert_value_pred)?;
                    let shifted_value_pred =
                        self.acir_context.mul_var(not_pred, value_shifted_index)?;

                    let new_value =
                        self.acir_context.add_var(insert_value_pred, shifted_value_pred)?;

                    self.acir_context.write_to_memory(
                        result_block_id,
                        &current_index,
                        &new_value,
                    )?;

                    current_insert_index += 1;
                    if inner_elem_size_usize == current_insert_index {
                        current_insert_index = 0;
                    }
                }

                let element_type_sizes = if !can_omit_element_sizes_array(&slice_typ) {
                    Some(self.init_element_type_sizes_array(
                        &slice_typ,
                        slice_contents,
                        Some(&slice),
                        dfg,
                    )?)
                } else {
                    None
                };

                let value_types = slice.flat_numeric_types();
                assert_eq!(
                    value_types.len(),
                    slice_size,
                    "ICE: Value types array must match new slice size"
                );

                let result = AcirValue::DynamicArray(AcirDynamicArray {
                    block_id: result_block_id,
                    len: slice_size,
                    value_types,
                    element_type_sizes,
                });

                Ok(vec![AcirValue::Var(new_slice_length, AcirType::field()), result])
            }
            Intrinsic::SliceRemove => {
                // arguments = [slice_length, slice_contents, remove_index]
                let slice_length = self.convert_value(arguments[0], dfg).into_var()?;

                let (slice_contents, slice_typ, block_id) =
                    self.check_array_is_initialized(arguments[1], dfg)?;
                assert!(!slice_typ.is_nested_slice(), "ICE: Nested slice used in ACIR generation");

                let slice = self.convert_value(slice_contents, dfg);
                let remove_index = self.convert_value(arguments[2], dfg).into_var()?;

                let one = self.acir_context.add_constant(FieldElement::one());
                let new_slice_length = self.acir_context.sub_var(slice_length, one)?;

                let slice_size = Self::flattened_value_size(&slice);

                let mut new_slice = Vector::new();
                self.slice_intrinsic_input(&mut new_slice, slice)?;

                // Compiler sanity check
                assert_eq!(
                    new_slice.len(),
                    slice_size,
                    "ICE: The read flattened slice should match the computed size"
                );

                // Fetch the flattened index from the user provided index argument.
                let element_size = slice_typ.element_size();
                let element_size_var = self.acir_context.add_constant(element_size);
                let flat_remove_index =
                    self.acir_context.mul_var(remove_index, element_size_var)?;
                let flat_user_index =
                    self.get_flattened_index(&slice_typ, slice_contents, flat_remove_index, dfg)?;

                // Fetch the values we are remove from the slice.
                // As we fetch the values we can determine the size of the removed values
                // which we will later use for writing the correct resulting slice.
                let mut popped_elements = Vec::new();
                let mut popped_elements_size = 0;
                // Set a temp index just for fetching from the original slice as `array_get_value` mutates
                // the index internally.
                let mut temp_index = flat_user_index;
                for res in &result_ids[2..(2 + element_size)] {
                    let element =
                        self.array_get_value(&dfg.type_of_value(*res), block_id, &mut temp_index)?;
                    let elem_size = Self::flattened_value_size(&element);
                    popped_elements_size += elem_size;
                    popped_elements.push(element);
                }

                // Go through the entire slice argument and determine what value should be written to the new slice.
                // 1. If the current index is greater than the removal index we must write the next value
                //    from the original slice to the current index
                // 2. At the end of the slice reading from the next value of the original slice
                //    can lead to a potential out of bounds error. In this case we just fetch from the original slice
                //    at the current index. As we are decreasing the slice in length, this is a safe operation.
                let result_block_id = self.block_id(&result_ids[1]);
                self.initialize_array(
                    result_block_id,
                    slice_size,
                    Some(AcirValue::Array(new_slice.clone())),
                )?;
                for i in 0..slice_size {
                    let current_index = self.acir_context.add_constant(i);

                    let value_current_index = &new_slice[i].borrow_var()?;

                    if slice_size > (i + popped_elements_size) {
                        let shifted_index =
                            self.acir_context.add_constant(i + popped_elements_size);

                        let value_shifted_index =
                            self.acir_context.read_from_memory(block_id, &shifted_index)?;

                        let use_shifted_value = self.acir_context.more_than_eq_var(
                            current_index,
                            flat_user_index,
                            64,
                        )?;

                        let shifted_value_pred =
                            self.acir_context.mul_var(value_shifted_index, use_shifted_value)?;
                        let not_pred = self.acir_context.sub_var(one, use_shifted_value)?;
                        let current_value_pred =
                            self.acir_context.mul_var(not_pred, *value_current_index)?;

                        let new_value =
                            self.acir_context.add_var(shifted_value_pred, current_value_pred)?;

                        self.acir_context.write_to_memory(
                            result_block_id,
                            &current_index,
                            &new_value,
                        )?;
                    };
                }

                let new_slice_val = AcirValue::Array(new_slice);
                let element_type_sizes = if !can_omit_element_sizes_array(&slice_typ) {
                    Some(self.init_element_type_sizes_array(
                        &slice_typ,
                        slice_contents,
                        Some(&new_slice_val),
                        dfg,
                    )?)
                } else {
                    None
                };

                let value_types = new_slice_val.flat_numeric_types();
                assert_eq!(
                    value_types.len(),
                    slice_size,
                    "ICE: Value types array must match new slice size"
                );

                let result = AcirValue::DynamicArray(AcirDynamicArray {
                    block_id: result_block_id,
                    len: slice_size,
                    value_types,
                    element_type_sizes,
                });

                let mut result = vec![AcirValue::Var(new_slice_length, AcirType::field()), result];
                result.append(&mut popped_elements);

                Ok(result)
            }

            Intrinsic::AsWitness => {
                let arg = arguments[0];
                let input = self.convert_value(arg, dfg).into_var()?;
                Ok(self
                    .acir_context
                    .get_or_create_witness_var(input)
                    .map(|val| self.convert_vars_to_values(vec![val], dfg, result_ids))?)
            }
            _ => todo!("expected a black box function"),
        }
    }

    fn slice_intrinsic_input(
        &mut self,
        old_slice: &mut Vector<AcirValue>,
        input: AcirValue,
    ) -> Result<(), RuntimeError> {
        match input {
            AcirValue::Var(_, _) => {
                old_slice.push_back(input);
            }
            AcirValue::Array(vars) => {
                for var in vars {
                    self.slice_intrinsic_input(old_slice, var)?;
                }
            }
            AcirValue::DynamicArray(AcirDynamicArray { block_id, len, .. }) => {
                for i in 0..len {
                    // We generate witnesses corresponding to the array values
                    let index_var = self.acir_context.add_constant(i);

                    let value_read_var =
                        self.acir_context.read_from_memory(block_id, &index_var)?;
                    let value_read = AcirValue::Var(value_read_var, AcirType::field());

                    old_slice.push_back(value_read);
                }
            }
        }
        Ok(())
    }

    /// Given an array value, return the numerical type of its element.
    /// Panics if the given value is not an array or has a non-numeric element type.
    fn array_element_type(dfg: &DataFlowGraph, value: ValueId) -> AcirType {
        match dfg.type_of_value(value) {
            Type::Array(elements, _) => {
                assert_eq!(elements.len(), 1);
                (&elements[0]).into()
            }
            Type::Slice(elements) => {
                assert_eq!(elements.len(), 1);
                (&elements[0]).into()
            }
            _ => unreachable!("Expected array type"),
        }
    }

    /// Convert a Vec<AcirVar> into a Vec<AcirValue> using the given result ids.
    /// If the type of a result id is an array, several acir vars are collected into
    /// a single AcirValue::Array of the same length.
    /// If the type of a result id is a slice, the slice length must precede it and we can
    /// convert to an AcirValue::Array when the length is known (constant).
    fn convert_vars_to_values(
        &self,
        vars: Vec<AcirVar>,
        dfg: &DataFlowGraph,
        result_ids: &[ValueId],
    ) -> Vec<AcirValue> {
        let mut vars = vars.into_iter();
        let mut values: Vec<AcirValue> = Vec::new();
        for result in result_ids {
            let result_type = dfg.type_of_value(*result);
            if let Type::Slice(elements_type) = result_type {
                let error = "ICE - cannot get slice length when converting slice to AcirValue";
                let len = values.last().expect(error).borrow_var().expect(error);
                let len = self.acir_context.constant(len).to_u128();
                let mut element_values = im::Vector::new();
                for _ in 0..len {
                    for element_type in elements_type.iter() {
                        let element = Self::convert_var_type_to_values(element_type, &mut vars);
                        element_values.push_back(element);
                    }
                }
                values.push(AcirValue::Array(element_values));
            } else {
                values.push(Self::convert_var_type_to_values(&result_type, &mut vars));
            }
        }
        values
    }

    /// Recursive helper for convert_vars_to_values.
    /// If the given result_type is an array of length N, this will create an AcirValue::Array with
    /// the first N elements of the given iterator. Otherwise, the result is a single
    /// AcirValue::Var wrapping the first element of the iterator.
    fn convert_var_type_to_values(
        result_type: &Type,
        vars: &mut impl Iterator<Item = AcirVar>,
    ) -> AcirValue {
        match result_type {
            Type::Array(elements, size) => {
                let mut element_values = im::Vector::new();
                for _ in 0..*size {
                    for element_type in elements.iter() {
                        let element = Self::convert_var_type_to_values(element_type, vars);
                        element_values.push_back(element);
                    }
                }
                AcirValue::Array(element_values)
            }
            typ => {
                let var = vars.next().unwrap();
                AcirValue::Var(var, typ.into())
            }
        }
    }
}

// We can omit the element size array for arrays which don't contain arrays or slices.
fn can_omit_element_sizes_array(array_typ: &Type) -> bool {
    let types = match array_typ {
        Type::Array(types, _) | Type::Slice(types) => types,
        _ => panic!("ICE: expected array or slice type"),
    };

    !types.iter().any(|typ| typ.contains_an_array())
}

#[cfg(test)]
mod test {
    use std::collections::BTreeMap;

    use acvm::{
        acir::{
            circuit::{Opcode, OpcodeLocation},
            native_types::Witness,
        },
        FieldElement,
    };
    use noirc_frontend::monomorphization::ast::InlineType;

    use crate::{
        brillig::Brillig,
        ssa::{
            acir_gen::acir_ir::generated_acir::BrilligStdlibFunc,
            function_builder::FunctionBuilder,
            ir::{function::FunctionId, instruction::BinaryOp, map::Id, types::Type},
        },
    };

    fn build_basic_foo_with_return(
        builder: &mut FunctionBuilder,
        foo_id: FunctionId,
        // `InlineType` can only exist on ACIR functions, so if the option is `None` we should generate a Brillig function
        inline_type: Option<InlineType>,
    ) {
        // fn foo f1 {
        // b0(v0: Field, v1: Field):
        //     v2 = eq v0, v1
        //     constrain v2 == u1 0
        //     return v0
        // }
        if let Some(inline_type) = inline_type {
            builder.new_function("foo".into(), foo_id, inline_type);
        } else {
            builder.new_brillig_function("foo".into(), foo_id);
        }
        let foo_v0 = builder.add_parameter(Type::field());
        let foo_v1 = builder.add_parameter(Type::field());

        let foo_equality_check = builder.insert_binary(foo_v0, BinaryOp::Eq, foo_v1);
        let zero = builder.numeric_constant(0u128, Type::unsigned(1));
        builder.insert_constrain(foo_equality_check, zero, None);
        builder.terminate_with_return(vec![foo_v0]);
    }

    /// Check that each `InlineType` which prevents inlining functions generates code in the same manner
    #[test]
    fn basic_calls_fold() {
        basic_call_with_outputs_assert(InlineType::Fold);
        call_output_as_next_call_input(InlineType::Fold);
        basic_nested_call(InlineType::Fold);
    }

    #[test]
    #[should_panic]
    fn basic_calls_no_predicates() {
        basic_call_with_outputs_assert(InlineType::NoPredicates);
        call_output_as_next_call_input(InlineType::NoPredicates);
        basic_nested_call(InlineType::NoPredicates);
    }

    #[test]
    #[should_panic]
    fn call_without_inline_attribute() {
        basic_call_with_outputs_assert(InlineType::Inline);
    }

    fn basic_call_with_outputs_assert(inline_type: InlineType) {
        // acir(inline) fn main f0 {
        //     b0(v0: Field, v1: Field):
        //       v2 = call f1(v0, v1)
        //       v3 = call f1(v0, v1)
        //       constrain v2 == v3
        //       return
        //     }
        // acir(fold) fn foo f1 {
        //     b0(v0: Field, v1: Field):
        //       v2 = eq v0, v1
        //       constrain v2 == u1 0
        //       return v0
        //     }
        let foo_id = Id::test_new(0);
        let mut builder = FunctionBuilder::new("main".into(), foo_id);
        let main_v0 = builder.add_parameter(Type::field());
        let main_v1 = builder.add_parameter(Type::field());

        let foo_id = Id::test_new(1);
        let foo = builder.import_function(foo_id);
        let main_call1_results =
            builder.insert_call(foo, vec![main_v0, main_v1], vec![Type::field()]).to_vec();
        let main_call2_results =
            builder.insert_call(foo, vec![main_v0, main_v1], vec![Type::field()]).to_vec();
        builder.insert_constrain(main_call1_results[0], main_call2_results[0], None);
        builder.terminate_with_return(vec![]);

        build_basic_foo_with_return(&mut builder, foo_id, Some(inline_type));

        let ssa = builder.finish();

        let (acir_functions, _, _) = ssa
            .into_acir(&Brillig::default())
            .expect("Should compile manually written SSA into ACIR");
        // Expected result:
        // main f0
        // GeneratedAcir {
        //     ...
        //     opcodes: [
        //         CALL func 1: inputs: [Witness(0), Witness(1)], outputs: [Witness(2)],
        //         CALL func 1: inputs: [Witness(0), Witness(1)], outputs: [Witness(3)],
        //         EXPR [ (1, _2) (-1, _3) 0 ],
        //     ],
        //     return_witnesses: [],
        //     input_witnesses: [
        //         Witness(
        //             0,
        //         ),
        //         Witness(
        //             1,
        //         ),
        //     ],
        //     ...
        // }
        // foo f1
        // GeneratedAcir {
        //     ...
        //     opcodes: [
        //         Same as opcodes as the expected result of `basic_call_codegen`
        //     ],
        //     return_witnesses: [
        //         Witness(
        //             0,
        //         ),
        //     ],
        //     input_witnesses: [
        //         Witness(
        //             0,
        //         ),
        //         Witness(
        //             1,
        //         ),
        //     ],
        //     ...
        // },

        let main_acir = &acir_functions[0];
        let main_opcodes = main_acir.opcodes();
        assert_eq!(main_opcodes.len(), 3, "Should have two calls to `foo`");

        check_call_opcode(&main_opcodes[0], 1, vec![Witness(0), Witness(1)], vec![Witness(2)]);
        check_call_opcode(&main_opcodes[1], 1, vec![Witness(0), Witness(1)], vec![Witness(3)]);

        if let Opcode::AssertZero(expr) = &main_opcodes[2] {
            assert_eq!(expr.linear_combinations[0].0, FieldElement::from(1u128));
            assert_eq!(expr.linear_combinations[0].1, Witness(2));

            assert_eq!(expr.linear_combinations[1].0, FieldElement::from(-1i128));
            assert_eq!(expr.linear_combinations[1].1, Witness(3));
            assert_eq!(expr.q_c, FieldElement::from(0u128));
        }
    }

    fn call_output_as_next_call_input(inline_type: InlineType) {
        // acir(inline) fn main f0 {
        //     b0(v0: Field, v1: Field):
        //       v3 = call f1(v0, v1)
        //       v4 = call f1(v3, v1)
        //       constrain v3 == v4
        //       return
        //     }
        // acir(fold) fn foo f1 {
        //     b0(v0: Field, v1: Field):
        //       v2 = eq v0, v1
        //       constrain v2 == u1 0
        //       return v0
        //     }
        let foo_id = Id::test_new(0);
        let mut builder = FunctionBuilder::new("main".into(), foo_id);
        let main_v0 = builder.add_parameter(Type::field());
        let main_v1 = builder.add_parameter(Type::field());

        let foo_id = Id::test_new(1);
        let foo = builder.import_function(foo_id);
        let main_call1_results =
            builder.insert_call(foo, vec![main_v0, main_v1], vec![Type::field()]).to_vec();
        let main_call2_results = builder
            .insert_call(foo, vec![main_call1_results[0], main_v1], vec![Type::field()])
            .to_vec();
        builder.insert_constrain(main_call1_results[0], main_call2_results[0], None);
        builder.terminate_with_return(vec![]);

        build_basic_foo_with_return(&mut builder, foo_id, Some(inline_type));

        let ssa = builder.finish();

        let (acir_functions, _, _) = ssa
            .into_acir(&Brillig::default())
            .expect("Should compile manually written SSA into ACIR");
        // The expected result should look very similar to the above test expect that the input witnesses of the `Call`
        // opcodes will be different. The changes can discerned from the checks below.

        let main_acir = &acir_functions[0];
        let main_opcodes = main_acir.opcodes();
        assert_eq!(main_opcodes.len(), 3, "Should have two calls to `foo` and an assert");

        check_call_opcode(&main_opcodes[0], 1, vec![Witness(0), Witness(1)], vec![Witness(2)]);
        // The output of the first call should be the input of the second call
        check_call_opcode(&main_opcodes[1], 1, vec![Witness(2), Witness(1)], vec![Witness(3)]);
    }

    fn basic_nested_call(inline_type: InlineType) {
        // SSA for the following Noir program:
        // fn main(x: Field, y: pub Field) {
        //     let z = func_with_nested_foo_call(x, y);
        //     let z2 = func_with_nested_foo_call(x, y);
        //     assert(z == z2);
        // }
        // #[fold]
        // fn func_with_nested_foo_call(x: Field, y: Field) -> Field {
        //     nested_call(x + 2, y)
        // }
        // #[fold]
        // fn foo(x: Field, y: Field) -> Field {
        //     assert(x != y);
        //     x
        // }
        //
        // SSA:
        // acir(inline) fn main f0 {
        //     b0(v0: Field, v1: Field):
        //       v3 = call f1(v0, v1)
        //       v4 = call f1(v0, v1)
        //       constrain v3 == v4
        //       return
        //     }
        // acir(fold) fn func_with_nested_foo_call f1 {
        //     b0(v0: Field, v1: Field):
        //       v3 = add v0, Field 2
        //       v5 = call f2(v3, v1)
        //       return v5
        //   }
        // acir(fold) fn foo f2 {
        //     b0(v0: Field, v1: Field):
        //       v2 = eq v0, v1
        //       constrain v2 == Field 0
        //       return v0
        //   }
        let foo_id = Id::test_new(0);
        let mut builder = FunctionBuilder::new("main".into(), foo_id);
        let main_v0 = builder.add_parameter(Type::field());
        let main_v1 = builder.add_parameter(Type::field());

        let func_with_nested_foo_call_id = Id::test_new(1);
        let func_with_nested_foo_call = builder.import_function(func_with_nested_foo_call_id);
        let main_call1_results = builder
            .insert_call(func_with_nested_foo_call, vec![main_v0, main_v1], vec![Type::field()])
            .to_vec();
        let main_call2_results = builder
            .insert_call(func_with_nested_foo_call, vec![main_v0, main_v1], vec![Type::field()])
            .to_vec();
        builder.insert_constrain(main_call1_results[0], main_call2_results[0], None);
        builder.terminate_with_return(vec![]);

        builder.new_function(
            "func_with_nested_foo_call".into(),
            func_with_nested_foo_call_id,
            inline_type,
        );
        let func_with_nested_call_v0 = builder.add_parameter(Type::field());
        let func_with_nested_call_v1 = builder.add_parameter(Type::field());

        let two = builder.field_constant(2u128);
        let v0_plus_two = builder.insert_binary(func_with_nested_call_v0, BinaryOp::Add, two);

        let foo_id = Id::test_new(2);
        let foo_call = builder.import_function(foo_id);
        let foo_call = builder
            .insert_call(foo_call, vec![v0_plus_two, func_with_nested_call_v1], vec![Type::field()])
            .to_vec();
        builder.terminate_with_return(vec![foo_call[0]]);

        build_basic_foo_with_return(&mut builder, foo_id, Some(inline_type));

        let ssa = builder.finish();

        let (acir_functions, _, _) = ssa
            .into_acir(&Brillig::default())
            .expect("Should compile manually written SSA into ACIR");

        assert_eq!(acir_functions.len(), 3, "Should have three ACIR functions");

        let main_acir = &acir_functions[0];
        let main_opcodes = main_acir.opcodes();
        assert_eq!(main_opcodes.len(), 3, "Should have two calls to `foo` and an assert");

        // Both of these should call func_with_nested_foo_call f1
        check_call_opcode(&main_opcodes[0], 1, vec![Witness(0), Witness(1)], vec![Witness(2)]);
        // The output of the first call should be the input of the second call
        check_call_opcode(&main_opcodes[1], 1, vec![Witness(0), Witness(1)], vec![Witness(3)]);

        let func_with_nested_call_acir = &acir_functions[1];
        let func_with_nested_call_opcodes = func_with_nested_call_acir.opcodes();

        assert_eq!(
            func_with_nested_call_opcodes.len(),
            3,
            "Should have an expression and a call to a nested `foo`"
        );
        // Should call foo f2
        check_call_opcode(
            &func_with_nested_call_opcodes[1],
            2,
            vec![Witness(3), Witness(1)],
            vec![Witness(4)],
        );
    }

    fn check_call_opcode(
        opcode: &Opcode<FieldElement>,
        expected_id: u32,
        expected_inputs: Vec<Witness>,
        expected_outputs: Vec<Witness>,
    ) {
        match opcode {
            Opcode::Call { id, inputs, outputs, .. } => {
                assert_eq!(
                    *id, expected_id,
                    "Main was expected to call {expected_id} but got {}",
                    *id
                );
                for (expected_input, input) in expected_inputs.iter().zip(inputs) {
                    assert_eq!(
                        expected_input, input,
                        "Expected input witness {expected_input:?} but got {input:?}"
                    );
                }
                for (expected_output, output) in expected_outputs.iter().zip(outputs) {
                    assert_eq!(
                        expected_output, output,
                        "Expected output witness {expected_output:?} but got {output:?}"
                    );
                }
            }
            _ => panic!("Expected only Call opcode"),
        }
    }

    // Test that given multiple calls to the same brillig function we generate only one bytecode
    // and the appropriate Brillig call opcodes are generated
    #[test]
    fn multiple_brillig_calls_one_bytecode() {
        // acir(inline) fn main f0 {
        //     b0(v0: Field, v1: Field):
        //       v4 = call f1(v0, v1)
        //       v5 = call f1(v0, v1)
        //       v6 = call f1(v0, v1)
        //       v7 = call f2(v0, v1)
        //       v8 = call f1(v0, v1)
        //       v9 = call f2(v0, v1)
        //       return
        // }
        // brillig fn foo f1 {
        // b0(v0: Field, v1: Field):
        //     v2 = eq v0, v1
        //     constrain v2 == u1 0
        //     return v0
        // }
        // brillig fn foo f2 {
        //     b0(v0: Field, v1: Field):
        //       v2 = eq v0, v1
        //       constrain v2 == u1 0
        //       return v0
        // }
        let foo_id = Id::test_new(0);
        let mut builder = FunctionBuilder::new("main".into(), foo_id);
        let main_v0 = builder.add_parameter(Type::field());
        let main_v1 = builder.add_parameter(Type::field());

        let foo_id = Id::test_new(1);
        let foo = builder.import_function(foo_id);
        let bar_id = Id::test_new(2);
        let bar = builder.import_function(bar_id);

        // Insert multiple calls to the same Brillig function
        builder.insert_call(foo, vec![main_v0, main_v1], vec![Type::field()]).to_vec();
        builder.insert_call(foo, vec![main_v0, main_v1], vec![Type::field()]).to_vec();
        builder.insert_call(foo, vec![main_v0, main_v1], vec![Type::field()]).to_vec();
        // Interleave a call to a separate Brillig function to make sure that we can call multiple separate Brillig functions
        builder.insert_call(bar, vec![main_v0, main_v1], vec![Type::field()]).to_vec();
        builder.insert_call(foo, vec![main_v0, main_v1], vec![Type::field()]).to_vec();
        builder.insert_call(bar, vec![main_v0, main_v1], vec![Type::field()]).to_vec();
        builder.terminate_with_return(vec![]);

        build_basic_foo_with_return(&mut builder, foo_id, None);
        build_basic_foo_with_return(&mut builder, bar_id, None);

        let ssa = builder.finish();
        let brillig = ssa.to_brillig(false);

        let (acir_functions, brillig_functions, _) =
            ssa.into_acir(&brillig).expect("Should compile manually written SSA into ACIR");

        assert_eq!(acir_functions.len(), 1, "Should only have a `main` ACIR function");
        assert_eq!(brillig_functions.len(), 2, "Should only have generated two Brillig functions");

        let main_acir = &acir_functions[0];
        let main_opcodes = main_acir.opcodes();
        assert_eq!(main_opcodes.len(), 6, "Should have four calls to f1 and two calls to f2");

        // We should only have `BrilligCall` opcodes in `main`
        for (i, opcode) in main_opcodes.iter().enumerate() {
            match opcode {
                Opcode::BrilligCall { id, .. } => {
                    let expected_id = if i == 3 || i == 5 { 1 } else { 0 };
                    assert_eq!(*id, expected_id, "Expected an id of {expected_id} but got {id}");
                }
                _ => panic!("Expected only Brillig call opcode"),
            }
        }
    }

    // Test that given multiple primitive operations that are represented by Brillig directives (e.g. invert/quotient),
    // we will only generate one bytecode and the appropriate Brillig call opcodes are generated.
    #[test]
    fn multiple_brillig_stdlib_calls() {
        // acir(inline) fn main f0 {
        //     b0(v0: u32, v1: u32, v2: u32):
        //       v3 = div v0, v1
        //       constrain v3 == v2
        //       v4 = div v1, v2
        //       constrain v4 == u32 1
        //       return
        // }
        let foo_id = Id::test_new(0);
        let mut builder = FunctionBuilder::new("main".into(), foo_id);
        let main_v0 = builder.add_parameter(Type::unsigned(32));
        let main_v1 = builder.add_parameter(Type::unsigned(32));
        let main_v2 = builder.add_parameter(Type::unsigned(32));

        // Call a primitive operation that uses Brillig
        let v0_div_v1 = builder.insert_binary(main_v0, BinaryOp::Div, main_v1);
        builder.insert_constrain(v0_div_v1, main_v2, None);

        // Call the same primitive operation again
        let v1_div_v2 = builder.insert_binary(main_v1, BinaryOp::Div, main_v2);
        let one = builder.numeric_constant(1u128, Type::unsigned(32));
        builder.insert_constrain(v1_div_v2, one, None);

        builder.terminate_with_return(vec![]);

        let ssa = builder.finish();
        println!("{}", ssa);

        // The Brillig bytecode we insert for the stdlib is hardcoded so we do not need to provide any
        // Brillig artifacts to the ACIR gen pass.
        let (acir_functions, brillig_functions, _) = ssa
            .into_acir(&Brillig::default())
            .expect("Should compile manually written SSA into ACIR");

        assert_eq!(acir_functions.len(), 1, "Should only have a `main` ACIR function");
        // We expect two brillig functions:
        //   - Quotient (shared between both divisions)
        //   - Inversion, caused by division-by-zero check (shared between both divisions)
        assert_eq!(brillig_functions.len(), 2, "Should only have generated two Brillig functions");

        let main_acir = &acir_functions[0];
        let main_opcodes = main_acir.opcodes();
        check_brillig_calls(
            &acir_functions[0].brillig_stdlib_func_locations,
            main_opcodes,
            0,
            4,
            0,
        );
    }

    // Test that given both hardcoded Brillig directives and calls to normal Brillig functions,
    // we generate a single bytecode for the directives and a single bytecode for the normal Brillig calls.
    #[test]
    fn brillig_stdlib_calls_with_regular_brillig_call() {
        // acir(inline) fn main f0 {
        //     b0(v0: u32, v1: u32, v2: u32):
        //       v4 = div v0, v1
        //       constrain v4 == v2
        //       v5 = call f1(v0, v1)
        //       v6 = call f1(v0, v1)
        //       v7 = div v1, v2
        //       constrain v7 == u32 1
        //       return
        // }
        // brillig fn foo f1 {
        //   b0(v0: Field, v1: Field):
        //     v2 = eq v0, v1
        //     constrain v2 == u1 0
        //     return v0
        // }
        let foo_id = Id::test_new(0);
        let mut builder = FunctionBuilder::new("main".into(), foo_id);
        let main_v0 = builder.add_parameter(Type::unsigned(32));
        let main_v1 = builder.add_parameter(Type::unsigned(32));
        let main_v2 = builder.add_parameter(Type::unsigned(32));

        let foo_id = Id::test_new(1);
        let foo = builder.import_function(foo_id);

        // Call a primitive operation that uses Brillig
        let v0_div_v1 = builder.insert_binary(main_v0, BinaryOp::Div, main_v1);
        builder.insert_constrain(v0_div_v1, main_v2, None);

        // Insert multiple calls to the same Brillig function
        builder.insert_call(foo, vec![main_v0, main_v1], vec![Type::field()]).to_vec();
        builder.insert_call(foo, vec![main_v0, main_v1], vec![Type::field()]).to_vec();

        // Call the same primitive operation again
        let v1_div_v2 = builder.insert_binary(main_v1, BinaryOp::Div, main_v2);
        let one = builder.numeric_constant(1u128, Type::unsigned(32));
        builder.insert_constrain(v1_div_v2, one, None);

        builder.terminate_with_return(vec![]);

        build_basic_foo_with_return(&mut builder, foo_id, None);

        let ssa = builder.finish();
        // We need to generate  Brillig artifacts for the regular Brillig function and pass them to the ACIR generation pass.
        let brillig = ssa.to_brillig(false);
        println!("{}", ssa);

        let (acir_functions, brillig_functions, _) =
            ssa.into_acir(&brillig).expect("Should compile manually written SSA into ACIR");

        assert_eq!(acir_functions.len(), 1, "Should only have a `main` ACIR function");
        // We expect 3 brillig functions:
        //   - Quotient (shared between both divisions)
        //   - Inversion, caused by division-by-zero check (shared between both divisions)
        //   - Custom brillig function `foo`
        assert_eq!(
            brillig_functions.len(),
            3,
            "Should only have generated three Brillig functions"
        );

        let main_acir = &acir_functions[0];
        let main_opcodes = main_acir.opcodes();
        check_brillig_calls(
            &acir_functions[0].brillig_stdlib_func_locations,
            main_opcodes,
            1,
            4,
            2,
        );
    }

    // Test that given both normal Brillig calls, Brillig stdlib calls, and non-inlined ACIR calls, that we accurately generate ACIR.
    #[test]
    fn brillig_stdlib_calls_with_multiple_acir_calls() {
        // acir(inline) fn main f0 {
        //     b0(v0: u32, v1: u32, v2: u32):
        //       v4 = div v0, v1
        //       constrain v4 == v2
        //       v5 = call f1(v0, v1)
        //       v6 = call f2(v0, v1)
        //       v7 = div v1, v2
        //       constrain v7 == u32 1
        //       return
        // }
        // brillig fn foo f1 {
        //   b0(v0: Field, v1: Field):
        //     v2 = eq v0, v1
        //     constrain v2 == u1 0
        //     return v0
        // }
        // acir(fold) fn foo f2 {
        //     b0(v0: Field, v1: Field):
        //       v2 = eq v0, v1
        //       constrain v2 == u1 0
        //       return v0
        //   }
        // }
        let foo_id = Id::test_new(0);
        let mut builder = FunctionBuilder::new("main".into(), foo_id);
        let main_v0 = builder.add_parameter(Type::unsigned(32));
        let main_v1 = builder.add_parameter(Type::unsigned(32));
        let main_v2 = builder.add_parameter(Type::unsigned(32));

        let foo_id = Id::test_new(1);
        let foo = builder.import_function(foo_id);
        let bar_id = Id::test_new(2);
        let bar = builder.import_function(bar_id);

        // Call a primitive operation that uses Brillig
        let v0_div_v1 = builder.insert_binary(main_v0, BinaryOp::Div, main_v1);
        builder.insert_constrain(v0_div_v1, main_v2, None);

        // Insert multiple calls to the same Brillig function
        builder.insert_call(foo, vec![main_v0, main_v1], vec![Type::field()]).to_vec();
        builder.insert_call(foo, vec![main_v0, main_v1], vec![Type::field()]).to_vec();
        builder.insert_call(bar, vec![main_v0, main_v1], vec![Type::field()]).to_vec();

        // Call the same primitive operation again
        let v1_div_v2 = builder.insert_binary(main_v1, BinaryOp::Div, main_v2);
        let one = builder.numeric_constant(1u128, Type::unsigned(32));
        builder.insert_constrain(v1_div_v2, one, None);

        builder.terminate_with_return(vec![]);

        // Build a Brillig function
        build_basic_foo_with_return(&mut builder, foo_id, None);
        // Build an ACIR function which has the same logic as the Brillig function above
        build_basic_foo_with_return(&mut builder, bar_id, Some(InlineType::Fold));

        let ssa = builder.finish();
        // We need to generate  Brillig artifacts for the regular Brillig function and pass them to the ACIR generation pass.
        let brillig = ssa.to_brillig(false);
        println!("{}", ssa);

        let (acir_functions, brillig_functions, _) =
            ssa.into_acir(&brillig).expect("Should compile manually written SSA into ACIR");

        assert_eq!(acir_functions.len(), 2, "Should only have two ACIR functions");
        // We expect 3 brillig functions:
        //   - Quotient (shared between both divisions)
        //   - Inversion, caused by division-by-zero check (shared between both divisions)
        //   - Custom brillig function `foo`
        assert_eq!(
            brillig_functions.len(),
            3,
            "Should only have generated three Brillig functions"
        );

        let main_acir = &acir_functions[0];
        let main_opcodes = main_acir.opcodes();
        check_brillig_calls(
            &acir_functions[0].brillig_stdlib_func_locations,
            main_opcodes,
            1,
            4,
            2,
        );

        let foo_acir = &acir_functions[1];
        let foo_opcodes = foo_acir.opcodes();
        check_brillig_calls(&acir_functions[1].brillig_stdlib_func_locations, foo_opcodes, 1, 1, 0);
    }

    fn check_brillig_calls(
        brillig_stdlib_function_locations: &BTreeMap<OpcodeLocation, BrilligStdlibFunc>,
        opcodes: &[Opcode<FieldElement>],
        num_normal_brillig_functions: u32,
        expected_num_stdlib_calls: u32,
        expected_num_normal_calls: u32,
    ) {
        // First we check calls to the Brillig stdlib
        let mut num_brillig_stdlib_calls = 0;
        for (i, (opcode_location, brillig_stdlib_func)) in
            brillig_stdlib_function_locations.iter().enumerate()
        {
            // We can take just modulo 2 to determine the expected ID as we only code generated two Brillig stdlib function
            let stdlib_func_index = (i % 2) as u32;
            if stdlib_func_index == 0 {
                assert!(matches!(brillig_stdlib_func, BrilligStdlibFunc::Inverse));
            } else {
                assert!(matches!(brillig_stdlib_func, BrilligStdlibFunc::Quotient(_)));
            }

            match opcode_location {
                OpcodeLocation::Acir(acir_index) => {
                    match opcodes[*acir_index] {
                        Opcode::BrilligCall { id, .. } => {
                            // Brillig stdlib function calls are only resolved at the end of ACIR generation so their
                            // IDs are expected to always reference Brillig bytecode at the end of the Brillig functions list.
                            // We have one normal Brillig call so we add one here to the std lib function's index within the std lib.
                            let expected_id = stdlib_func_index + num_normal_brillig_functions;
                            assert_eq!(id, expected_id, "Expected {expected_id} but got {id}");
                            num_brillig_stdlib_calls += 1;
                        }
                        _ => panic!("Expected BrilligCall opcode"),
                    }
                }
                _ => panic!("Expected OpcodeLocation::Acir"),
            }
        }

        assert_eq!(
            num_brillig_stdlib_calls, expected_num_stdlib_calls,
            "Should have {expected_num_stdlib_calls} BrilligCall opcodes to stdlib functions but got {num_brillig_stdlib_calls}"
        );

        // Check the normal Brillig calls
        // This check right now expects to only call one Brillig function.
        let mut num_normal_brillig_calls = 0;
        for (i, opcode) in opcodes.iter().enumerate() {
            if let Opcode::BrilligCall { id, .. } = opcode {
                if brillig_stdlib_function_locations.get(&OpcodeLocation::Acir(i)).is_some() {
                    // We should have already checked Brillig stdlib functions and only want to check normal Brillig calls here
                    continue;
                }
                // We only generate one normal Brillig call so we should expect a function ID of `0`
                let expected_id = 0u32;
                assert_eq!(*id, expected_id, "Expected an id of {expected_id} but got {id}");
                num_normal_brillig_calls += 1;
            }
        }

        assert_eq!(
            num_normal_brillig_calls, expected_num_normal_calls,
            "Should have {expected_num_normal_calls} BrilligCall opcodes to normal Brillig functions but got {num_normal_brillig_calls}"
        );
    }
}<|MERGE_RESOLUTION|>--- conflicted
+++ resolved
@@ -333,30 +333,6 @@
     }
 }
 
-<<<<<<< HEAD
-fn generate_distinct_return_witnesses<F: AcirField>(acir: &mut GeneratedAcir<F>) {
-    // Create a witness for each return witness we have to guarantee that the return witnesses match the standard
-    // layout for serializing those types as if they were being passed as inputs.
-    //
-    // This is required for recursion as otherwise in situations where we cannot make use of the program's ABI
-    // (e.g. for `std::verify_proof` or the solidity verifier), we need extra knowledge about the program we're
-    // working with rather than following the standard ABI encoding rules.
-    //
-    // TODO: We're being conservative here by generating a new witness for every expression.
-    // This means that we're likely to get a number of constraints which are just renumbering witnesses.
-    // This can be tackled by:
-    // - Tracking the last assigned public input witness and only renumbering a witness if it is below this value.
-    // - Modifying existing constraints to rearrange their outputs so they are suitable
-    //   - See: https://github.com/noir-lang/noir/pull/4467
-    let distinct_return_witness = vecmap(acir.return_witnesses.clone(), |return_witness| {
-        acir.create_witness_for_expression(&Expression::from(return_witness))
-    });
-
-    acir.return_witnesses = distinct_return_witness;
-}
-
-=======
->>>>>>> 2e543b40
 impl<'a> Context<'a> {
     fn new(shared_context: &'a mut SharedContext<FieldElement>) -> Context<'a> {
         let mut acir_context = AcirContext::default();
