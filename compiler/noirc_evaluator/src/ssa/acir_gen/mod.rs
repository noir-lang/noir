//! This file holds the pass to convert from Noir's SSA IR to ACIR.
mod acir_ir;

use std::collections::HashSet;
use std::fmt::Debug;

use self::acir_ir::acir_variable::{AcirContext, AcirType, AcirVar};
use super::ir::dfg::CallStack;
use super::{
    ir::{
        dfg::DataFlowGraph,
        function::{Function, RuntimeType},
        instruction::{
            Binary, BinaryOp, Instruction, InstructionId, Intrinsic, TerminatorInstruction,
        },
        map::Id,
        types::{NumericType, Type},
        value::{Value, ValueId},
    },
    ssa_gen::Ssa,
};
use crate::brillig::brillig_ir::artifact::GeneratedBrillig;
use crate::brillig::brillig_ir::BrilligContext;
use crate::brillig::{brillig_gen::brillig_fn::FunctionContext as BrilligFunctionContext, Brillig};
use crate::errors::{InternalError, InternalWarning, RuntimeError, SsaReport};
pub(crate) use acir_ir::generated_acir::GeneratedAcir;

use acvm::acir::native_types::Witness;
use acvm::acir::BlackBoxFunc;
use acvm::{
    acir::{circuit::opcodes::BlockId, native_types::Expression},
    FieldElement,
};
use fxhash::FxHashMap as HashMap;
use im::Vector;
use iter_extended::{try_vecmap, vecmap};
use noirc_frontend::Distinctness;

/// Context struct for the acir generation pass.
/// May be similar to the Evaluator struct in the current SSA IR.
struct Context {
    /// Maps SSA values to `AcirVar`.
    ///
    /// This is needed so that we only create a single
    /// AcirVar per SSA value. Before creating an `AcirVar`
    /// for an SSA value, we check this map. If an `AcirVar`
    /// already exists for this Value, we return the `AcirVar`.
    ssa_values: HashMap<Id<Value>, AcirValue>,

    /// The `AcirVar` that describes the condition belonging to the most recently invoked
    /// `SideEffectsEnabled` instruction.
    current_side_effects_enabled_var: AcirVar,

    /// Manages and builds the `AcirVar`s to which the converted SSA values refer.
    acir_context: AcirContext,

    /// Track initialized acir dynamic arrays
    ///
    /// An acir array must start with a MemoryInit ACIR opcodes
    /// and then have MemoryOp opcodes
    /// This set is used to ensure that a MemoryOp opcode is only pushed to the circuit
    /// if there is already a MemoryInit opcode.
    initialized_arrays: HashSet<BlockId>,

    /// Maps SSA values to BlockId
    /// A BlockId is an ACIR structure which identifies a memory block
    /// Each acir memory block corresponds to a different SSA array.
    memory_blocks: HashMap<Id<Value>, BlockId>,

    /// Maps SSA values to a BlockId used internally
    /// A BlockId is an ACIR structure which identifies a memory block
    /// Each memory blocks corresponds to a different SSA value
    /// which utilizes this internal memory for ACIR generation.
    internal_memory_blocks: HashMap<Id<Value>, BlockId>,

    /// Maps an internal memory block to its length
    ///
    /// This is necessary to keep track of an internal memory block's size.
    /// We do not need a separate map to keep track of `memory_blocks` as
    /// the length is set when we construct a `AcirValue::DynamicArray` and is tracked
    /// as part of the `AcirValue` in the `ssa_values` map.
    /// The length of an internal memory block is determined before an array operation
    /// takes place thus we track it separate here in this map.
    internal_mem_block_lengths: HashMap<BlockId, usize>,

    /// Number of the next BlockId, it is used to construct
    /// a new BlockId
    max_block_id: u32,

    /// Maps SSA array values to their slice size and any nested slices internal to the parent slice.
    /// This enables us to maintain the slice structure of a slice when performing an array get.
    slice_sizes: HashMap<Id<Value>, Vec<usize>>,
}

#[derive(Clone)]
pub(crate) struct AcirDynamicArray {
    /// Identification for the Acir dynamic array
    /// This is essentially a ACIR pointer to the array
    block_id: BlockId,
    /// Length of the array
    len: usize,
    /// Identification for the ACIR dynamic array
    /// inner element type sizes array
    element_type_sizes: Option<BlockId>,
}
impl Debug for AcirDynamicArray {
    fn fmt(&self, f: &mut core::fmt::Formatter<'_>) -> core::fmt::Result {
        write!(
            f,
            "id: {}, len: {}, element_type_sizes: {:?}",
            self.block_id.0,
            self.len,
            self.element_type_sizes.map(|block_id| block_id.0)
        )
    }
}

#[derive(Debug, Clone)]
pub(crate) enum AcirValue {
    Var(AcirVar, AcirType),
    Array(im::Vector<AcirValue>),
    DynamicArray(AcirDynamicArray),
}

impl AcirValue {
    fn into_var(self) -> Result<AcirVar, InternalError> {
        match self {
            AcirValue::Var(var, _) => Ok(var),
            AcirValue::DynamicArray(_) | AcirValue::Array(_) => Err(InternalError::General {
                message: "Called AcirValue::into_var on an array".to_string(),
                call_stack: CallStack::new(),
            }),
        }
    }

    fn borrow_var(&self) -> Result<AcirVar, InternalError> {
        match self {
            AcirValue::Var(var, _) => Ok(*var),
            AcirValue::DynamicArray(_) | AcirValue::Array(_) => Err(InternalError::General {
                message: "Called AcirValue::borrow_var on an array".to_string(),
                call_stack: CallStack::new(),
            }),
        }
    }

    fn flatten(self) -> Vec<(AcirVar, AcirType)> {
        match self {
            AcirValue::Var(var, typ) => vec![(var, typ)],
            AcirValue::Array(array) => array.into_iter().flat_map(AcirValue::flatten).collect(),
            AcirValue::DynamicArray(_) => unimplemented!("Cannot flatten a dynamic array"),
        }
    }
}

impl Ssa {
    pub(crate) fn into_acir(
        self,
        brillig: Brillig,
        abi_distinctness: Distinctness,
        last_array_uses: &HashMap<ValueId, InstructionId>,
    ) -> Result<GeneratedAcir, RuntimeError> {
        let context = Context::new();
        let mut generated_acir = context.convert_ssa(self, brillig, last_array_uses)?;

        match abi_distinctness {
            Distinctness::Distinct => {
                // Create a witness for each return witness we have
                // to guarantee that the return witnesses are distinct
                let distinct_return_witness: Vec<_> = generated_acir
                    .return_witnesses
                    .clone()
                    .into_iter()
                    .map(|return_witness| {
                        generated_acir
                            .create_witness_for_expression(&Expression::from(return_witness))
                    })
                    .collect();

                generated_acir.return_witnesses = distinct_return_witness;
                Ok(generated_acir)
            }
            Distinctness::DuplicationAllowed => Ok(generated_acir),
        }
    }
}

impl Context {
    fn new() -> Context {
        let mut acir_context = AcirContext::default();
        let current_side_effects_enabled_var = acir_context.add_constant(FieldElement::one());

        Context {
            ssa_values: HashMap::default(),
            current_side_effects_enabled_var,
            acir_context,
            initialized_arrays: HashSet::new(),
            memory_blocks: HashMap::default(),
            internal_memory_blocks: HashMap::default(),
            internal_mem_block_lengths: HashMap::default(),
            max_block_id: 0,
            slice_sizes: HashMap::default(),
        }
    }

    /// Converts SSA into ACIR
    fn convert_ssa(
        self,
        ssa: Ssa,
        brillig: Brillig,
        last_array_uses: &HashMap<ValueId, InstructionId>,
    ) -> Result<GeneratedAcir, RuntimeError> {
        let main_func = ssa.main();
        match main_func.runtime() {
            RuntimeType::Acir => self.convert_acir_main(main_func, &ssa, brillig, last_array_uses),
            RuntimeType::Brillig => self.convert_brillig_main(main_func, brillig),
        }
    }

    fn convert_acir_main(
        mut self,
        main_func: &Function,
        ssa: &Ssa,
        brillig: Brillig,
        last_array_uses: &HashMap<ValueId, InstructionId>,
    ) -> Result<GeneratedAcir, RuntimeError> {
        let dfg = &main_func.dfg;
        let entry_block = &dfg[main_func.entry_block()];
        let input_witness = self.convert_ssa_block_params(entry_block.parameters(), dfg)?;
        let mut warnings = Vec::new();
        for instruction_id in entry_block.instructions() {
            warnings.extend(self.convert_ssa_instruction(
                *instruction_id,
                dfg,
                ssa,
                &brillig,
                last_array_uses,
            )?);
        }

        warnings.extend(self.convert_ssa_return(entry_block.unwrap_terminator(), dfg)?);
        Ok(self.acir_context.finish(input_witness, warnings))
    }

    fn convert_brillig_main(
        mut self,
        main_func: &Function,
        brillig: Brillig,
    ) -> Result<GeneratedAcir, RuntimeError> {
        let dfg = &main_func.dfg;

        let inputs = try_vecmap(dfg[main_func.entry_block()].parameters(), |param_id| {
            let typ = dfg.type_of_value(*param_id);
            self.create_value_from_type(&typ, &mut |this, _| Ok(this.acir_context.add_variable()))
        })?;
        let witness_inputs = self.acir_context.extract_witness(&inputs);

        let outputs: Vec<AcirType> =
            vecmap(main_func.returns(), |result_id| dfg.type_of_value(*result_id).into());

        let code = self.gen_brillig_for(main_func, &brillig)?;

        let output_values = self.acir_context.brillig(
            self.current_side_effects_enabled_var,
            code,
            inputs,
            outputs,
        )?;
        let output_vars: Vec<_> = output_values
            .iter()
            .flat_map(|value| value.clone().flatten())
            .map(|value| value.0)
            .collect();

        for acir_var in output_vars {
            self.acir_context.return_var(acir_var)?;
        }
        Ok(self.acir_context.finish(witness_inputs, Vec::new()))
    }

    /// Adds and binds `AcirVar`s for each numeric block parameter or block parameter array element.
    fn convert_ssa_block_params(
        &mut self,
        params: &[ValueId],
        dfg: &DataFlowGraph,
    ) -> Result<Vec<Witness>, RuntimeError> {
        // The first witness (if any) is the next one
        let start_witness = self.acir_context.current_witness_index().0 + 1;
        for param_id in params {
            let typ = dfg.type_of_value(*param_id);
            let value = self.convert_ssa_block_param(&typ)?;
            match &value {
                AcirValue::Var(_, _) => (),
                AcirValue::Array(_) => {
                    let block_id = self.block_id(param_id);
                    let len = if matches!(typ, Type::Array(_, _)) {
                        typ.flattened_size()
                    } else {
                        return Err(InternalError::UnExpected {
                            expected: "Block params should be an array".to_owned(),
                            found: format!("Instead got {:?}", typ),
                            call_stack: self.acir_context.get_call_stack(),
                        }
                        .into());
                    };
                    self.initialize_array(block_id, len, Some(value.clone()))?;
                }
                AcirValue::DynamicArray(_) => unreachable!(
                    "The dynamic array type is created in Acir gen and therefore cannot be a block parameter"
                ),
            }
            self.ssa_values.insert(*param_id, value);
        }
        let end_witness = self.acir_context.current_witness_index().0;
        let witnesses = (start_witness..=end_witness).map(Witness::from).collect();
        Ok(witnesses)
    }

    fn convert_ssa_block_param(&mut self, param_type: &Type) -> Result<AcirValue, RuntimeError> {
        self.create_value_from_type(param_type, &mut |this, typ| this.add_numeric_input_var(&typ))
    }

    fn create_value_from_type(
        &mut self,
        param_type: &Type,
        make_var: &mut impl FnMut(&mut Self, NumericType) -> Result<AcirVar, RuntimeError>,
    ) -> Result<AcirValue, RuntimeError> {
        match param_type {
            Type::Numeric(numeric_type) => {
                let typ = AcirType::new(*numeric_type);
                Ok(AcirValue::Var(make_var(self, *numeric_type)?, typ))
            }
            Type::Array(element_types, length) => {
                let mut elements = im::Vector::new();

                for _ in 0..*length {
                    for element in element_types.iter() {
                        elements.push_back(self.create_value_from_type(element, make_var)?);
                    }
                }

                Ok(AcirValue::Array(elements))
            }
            _ => unreachable!("ICE: Params to the program should only contains numbers and arrays"),
        }
    }

    /// Get the BlockId corresponding to the ValueId
    /// If there is no matching BlockId, we create a new one.
    fn block_id(&mut self, value: &ValueId) -> BlockId {
        if let Some(block_id) = self.memory_blocks.get(value) {
            return *block_id;
        }
        let block_id = BlockId(self.max_block_id);
        self.max_block_id += 1;
        self.memory_blocks.insert(*value, block_id);
        block_id
    }

    /// Get the next BlockId for internal memory
    /// used during ACIR generation.
    /// This is useful for referencing information that can
    /// only be computed dynamically, such as the type structure
    /// of non-homogenous arrays.
    fn internal_block_id(&mut self, value: &ValueId) -> BlockId {
        if let Some(block_id) = self.internal_memory_blocks.get(value) {
            return *block_id;
        }
        let block_id = BlockId(self.max_block_id);
        self.max_block_id += 1;
        self.internal_memory_blocks.insert(*value, block_id);
        block_id
    }

    /// Creates an `AcirVar` corresponding to a parameter witness to appears in the abi. A range
    /// constraint is added if the numeric type requires it.
    ///
    /// This function is used not only for adding numeric block parameters, but also for adding
    /// any array elements that belong to reference type block parameters.
    fn add_numeric_input_var(
        &mut self,
        numeric_type: &NumericType,
    ) -> Result<AcirVar, RuntimeError> {
        let acir_var = self.acir_context.add_variable();
        if matches!(numeric_type, NumericType::Signed { .. } | NumericType::Unsigned { .. }) {
            self.acir_context.range_constrain_var(acir_var, numeric_type, None)?;
        }
        Ok(acir_var)
    }

    /// Converts an SSA instruction into its ACIR representation
    fn convert_ssa_instruction(
        &mut self,
        instruction_id: InstructionId,
        dfg: &DataFlowGraph,
        ssa: &Ssa,
        brillig: &Brillig,
        last_array_uses: &HashMap<ValueId, InstructionId>,
    ) -> Result<Vec<SsaReport>, RuntimeError> {
        let instruction = &dfg[instruction_id];
        self.acir_context.set_call_stack(dfg.get_call_stack(instruction_id));
        let mut warnings = Vec::new();
        match instruction {
            Instruction::Binary(binary) => {
                let result_acir_var = self.convert_ssa_binary(binary, dfg)?;
                self.define_result_var(dfg, instruction_id, result_acir_var);
            }
            Instruction::Constrain(lhs, rhs, assert_message) => {
                let lhs = self.convert_value(*lhs, dfg);
                let rhs = self.convert_value(*rhs, dfg);

                fn get_var_equality_assertions(
                    lhs: AcirValue,
                    rhs: AcirValue,
                    read_from_index: &mut impl FnMut(BlockId, usize) -> Result<AcirVar, InternalError>,
                ) -> Result<Vec<(AcirVar, AcirVar)>, InternalError> {
                    match (lhs, rhs) {
                        (AcirValue::Var(lhs, _), AcirValue::Var(rhs, _)) => Ok(vec![(lhs, rhs)]),
                        (AcirValue::Array(lhs_values), AcirValue::Array(rhs_values)) => {
                            let var_equality_assertions = lhs_values
                                .into_iter()
                                .zip(rhs_values)
                                .map(|(lhs, rhs)| {
                                    get_var_equality_assertions(lhs, rhs, read_from_index)
                                })
                                .collect::<Result<Vec<_>, _>>()?
                                .into_iter()
                                .flatten()
                                .collect();
                            Ok(var_equality_assertions)
                        }
                        (
                            AcirValue::DynamicArray(AcirDynamicArray {
                                block_id: lhs_block_id,
                                len,
                                ..
                            }),
                            AcirValue::DynamicArray(AcirDynamicArray {
                                block_id: rhs_block_id,
                                ..
                            }),
                        ) => try_vecmap(0..len, |i| {
                            let lhs_var = read_from_index(lhs_block_id, i)?;
                            let rhs_var = read_from_index(rhs_block_id, i)?;
                            Ok((lhs_var, rhs_var))
                        }),
                        _ => {
                            unreachable!("ICE: lhs and rhs should be of the same type")
                        }
                    }
                }

                let mut read_dynamic_array_index =
                    |block_id: BlockId, array_index: usize| -> Result<AcirVar, InternalError> {
                        let index_var = self.acir_context.add_constant(array_index);

                        self.acir_context.read_from_memory(block_id, &index_var)
                    };

                for (lhs, rhs) in
                    get_var_equality_assertions(lhs, rhs, &mut read_dynamic_array_index)?
                {
                    self.acir_context.assert_eq_var(lhs, rhs, assert_message.clone())?;
                }
            }
            Instruction::Cast(value_id, typ) => {
                let result_acir_var = self.convert_ssa_cast(value_id, typ, dfg)?;
                self.define_result_var(dfg, instruction_id, result_acir_var);
            }
            Instruction::Call { func, arguments } => {
                let result_ids = dfg.instruction_results(instruction_id);
                match &dfg[*func] {
                    Value::Function(id) => {
                        let func = &ssa.functions[id];
                        match func.runtime() {
                            RuntimeType::Acir => unimplemented!(
                                "expected an intrinsic/brillig call, but found {func:?}. All ACIR methods should be inlined"
                            ),
                            RuntimeType::Brillig => {
                                let inputs = vecmap(arguments, |arg| self.convert_value(*arg, dfg));

                                let code = self.gen_brillig_for(func, brillig)?;

                                let outputs: Vec<AcirType> = vecmap(result_ids, |result_id| dfg.type_of_value(*result_id).into());

                                let output_values = self.acir_context.brillig(self.current_side_effects_enabled_var, code, inputs, outputs)?;

                                // Compiler sanity check
                                assert_eq!(result_ids.len(), output_values.len(), "ICE: The number of Brillig output values should match the result ids in SSA");

                                for result in result_ids.iter().zip(output_values) {
                                    if let AcirValue::Array(_) = &result.1 {
                                        let array_id = dfg.resolve(*result.0);
                                        let block_id = self.block_id(&array_id);
                                        let array_typ = dfg.type_of_value(array_id);
                                        self.initialize_array(block_id, array_typ.flattened_size(), Some(result.1.clone()))?;
                                    }
                                    self.ssa_values.insert(*result.0, result.1);
                                }
                            }
                        }
                    }
                    Value::Intrinsic(intrinsic) => {
                        if matches!(
                            intrinsic,
                            Intrinsic::BlackBox(BlackBoxFunc::RecursiveAggregation)
                        ) {
                            warnings.push(SsaReport::Warning(InternalWarning::VerifyProof {
                                call_stack: self.acir_context.get_call_stack(),
                            }));
                        }
                        let outputs = self
                            .convert_ssa_intrinsic_call(*intrinsic, arguments, dfg, result_ids)?;

                        // Issue #1438 causes this check to fail with intrinsics that return 0
                        // results but the ssa form instead creates 1 unit result value.
                        // assert_eq!(result_ids.len(), outputs.len());

                        for (result, output) in result_ids.iter().zip(outputs) {
                            match &output {
                                // We need to make sure we initialize arrays returned from intrinsic calls
                                // or else they will fail if accessed with a dynamic index
                                AcirValue::Array(_) => {
                                    let block_id = self.block_id(result);
                                    let array_typ = dfg.type_of_value(*result);
                                    let len = if matches!(array_typ, Type::Array(_, _)) {
                                        array_typ.flattened_size()
                                    } else {
                                        Self::flattened_value_size(&output)
                                    };
                                    self.initialize_array(block_id, len, Some(output.clone()))?;
                                }
                                AcirValue::DynamicArray(_) => {
                                    // Do nothing as a dynamic array returned from a slice intrinsic should already be initialized
                                }
                                AcirValue::Var(_, _) => {
                                    // Do nothing
                                }
                            }
                            self.ssa_values.insert(*result, output);
                        }
                    }
                    Value::ForeignFunction(_) => unreachable!(
                        "All `oracle` methods should be wrapped in an unconstrained fn"
                    ),
                    _ => unreachable!("expected calling a function"),
                }
            }
            Instruction::Not(value_id) => {
                let (acir_var, typ) = match self.convert_value(*value_id, dfg) {
                    AcirValue::Var(acir_var, typ) => (acir_var, typ),
                    _ => unreachable!("NOT is only applied to numerics"),
                };
                let result_acir_var = self.acir_context.not_var(acir_var, typ)?;
                self.define_result_var(dfg, instruction_id, result_acir_var);
            }
            Instruction::Truncate { value, bit_size, max_bit_size } => {
                let result_acir_var =
                    self.convert_ssa_truncate(*value, *bit_size, *max_bit_size, dfg)?;
                self.define_result_var(dfg, instruction_id, result_acir_var);
            }
            Instruction::EnableSideEffects { condition } => {
                let acir_var = self.convert_numeric_value(*condition, dfg)?;
                self.current_side_effects_enabled_var = acir_var;
            }
            Instruction::ArrayGet { .. } | Instruction::ArraySet { .. } => {
                self.handle_array_operation(instruction_id, dfg, last_array_uses)?;
            }
            Instruction::Allocate => {
                unreachable!("Expected all allocate instructions to be removed before acir_gen")
            }
            Instruction::Store { .. } => {
                unreachable!("Expected all store instructions to be removed before acir_gen")
            }
            Instruction::Load { .. } => {
                unreachable!("Expected all load instructions to be removed before acir_gen")
            }
            Instruction::IncrementRc { .. } => {
                // Do nothing. Only Brillig needs to worry about reference counted arrays
            }
            Instruction::RangeCheck { value, max_bit_size, assert_message } => {
                let acir_var = self.convert_numeric_value(*value, dfg)?;
                self.acir_context.range_constrain_var(
                    acir_var,
                    &NumericType::Unsigned { bit_size: *max_bit_size },
                    assert_message.clone(),
                )?;
            }
        }
        self.acir_context.set_call_stack(CallStack::new());
        Ok(warnings)
    }

    fn gen_brillig_for(
        &self,
        func: &Function,
        brillig: &Brillig,
    ) -> Result<GeneratedBrillig, InternalError> {
        // Create the entry point artifact
        let mut entry_point = BrilligContext::new_entry_point_artifact(
            BrilligFunctionContext::parameters(func),
            BrilligFunctionContext::return_values(func),
            BrilligFunctionContext::function_id_to_function_label(func.id()),
        );
        // Link the entry point with all dependencies
        while let Some(unresolved_fn_label) = entry_point.first_unresolved_function_call() {
            let artifact = &brillig.find_by_function_label(unresolved_fn_label.clone());
            let artifact = match artifact {
                Some(artifact) => artifact,
                None => {
                    return Err(InternalError::General {
                        message: format!("Cannot find linked fn {unresolved_fn_label}"),
                        call_stack: CallStack::new(),
                    })
                }
            };
            entry_point.link_with(artifact);
        }
        // Generate the final bytecode
        Ok(entry_point.finish())
    }

    /// Handles an ArrayGet or ArraySet instruction.
    /// To set an index of the array (and create a new array in doing so), pass Some(value) for
    /// store_value. To just retrieve an index of the array, pass None for store_value.
    fn handle_array_operation(
        &mut self,
        instruction: InstructionId,
        dfg: &DataFlowGraph,
        last_array_uses: &HashMap<ValueId, InstructionId>,
    ) -> Result<(), RuntimeError> {
        // Pass the instruction between array methods rather than the internal fields themselves
        let (array, index, store_value) = match dfg[instruction] {
            Instruction::ArrayGet { array, index } => (array, index, None),
            Instruction::ArraySet { array, index, value, .. } => (array, index, Some(value)),
            _ => {
                return Err(InternalError::UnExpected {
                    expected: "Instruction should be an ArrayGet or ArraySet".to_owned(),
                    found: format!("Instead got {:?}", dfg[instruction]),
                    call_stack: self.acir_context.get_call_stack(),
                }
                .into())
            }
        };

        if self.handle_constant_index(instruction, dfg, index, array, store_value)? {
            return Ok(());
        }

        let (new_index, new_value) =
            self.convert_array_operation_inputs(array, dfg, index, store_value)?;

        let resolved_array = dfg.resolve(array);
        let map_array = last_array_uses.get(&resolved_array) == Some(&instruction);

        if let Some(new_value) = new_value {
            self.array_set(instruction, new_index, new_value, dfg, map_array)?;
        } else {
            self.array_get(instruction, array, new_index, dfg)?;
        }

        Ok(())
    }

    /// Handle constant index: if there is no predicate and we have the array values,
    /// we can perform the operation directly on the array
    fn handle_constant_index(
        &mut self,
        instruction: InstructionId,
        dfg: &DataFlowGraph,
        index: ValueId,
        array: ValueId,
        store_value: Option<ValueId>,
    ) -> Result<bool, RuntimeError> {
        let index_const = dfg.get_numeric_constant(index);
        let value_type = dfg.type_of_value(array);
        let (Type::Array(element_types, _) | Type::Slice(element_types)) = &value_type else {
            unreachable!("ICE: expected array or slice type");

        };

        // TODO(#3188): Need to be able to handle constant index for slices to seriously reduce
        // constraint sizes of nested slices
        // This can only be done if we accurately flatten nested slices as otherwise we will reach
        // index out of bounds errors. If the slice is already flat then we can treat them similarly to arrays.
        if matches!(value_type, Type::Slice(_))
            && element_types.iter().any(|element| element.contains_slice_element())
        {
            return Ok(false);
        }

        match self.convert_value(array, dfg) {
            AcirValue::Var(acir_var, _) => {
                return Err(RuntimeError::InternalError(InternalError::UnExpected {
                    expected: "an array value".to_string(),
                    found: format!("{acir_var:?}"),
                    call_stack: self.acir_context.get_call_stack(),
                }))
            }
            AcirValue::Array(array) => {
                if let Some(index_const) = index_const {
                    let array_size = array.len();
                    let index = match index_const.try_to_u64() {
                        Some(index_const) => index_const as usize,
                        None => {
                            let call_stack = self.acir_context.get_call_stack();
                            return Err(RuntimeError::TypeConversion {
                                from: "array index".to_string(),
                                into: "u64".to_string(),
                                call_stack,
                            });
                        }
                    };
                    if self.acir_context.is_constant_one(&self.current_side_effects_enabled_var) {
                        // Report the error if side effects are enabled.
                        if index >= array_size {
                            let call_stack = self.acir_context.get_call_stack();
                            return Err(RuntimeError::IndexOutOfBounds {
                                index,
                                array_size,
                                call_stack,
                            });
                        } else {
                            let value = match store_value {
                                Some(store_value) => {
                                    let store_value = self.convert_value(store_value, dfg);
                                    AcirValue::Array(array.update(index, store_value))
                                }
                                None => array[index].clone(),
                            };

                            self.define_result(dfg, instruction, value);
                            return Ok(true);
                        }
                    }
                    // If there is a predicate and the index is not out of range, we can directly perform the read
                    else if index < array_size && store_value.is_none() {
                        self.define_result(dfg, instruction, array[index].clone());
                        return Ok(true);
                    }
                }
            }
            AcirValue::DynamicArray(_) => (),
        };

        Ok(false)
    }

    /// We need to properly setup the inputs for array operations in ACIR.
    /// From the original SSA values we compute the following AcirVars:
    /// - new_index is the index of the array. ACIR memory operations work with a flat memory, so we fully flattened the specified index
    ///     in case we have a nested array. The index for SSA array operations only represents the flattened index of the current array.
    ///     Thus internal array element type sizes need to be computed to accurately transform the index.
    /// - predicate_index is 0, or the index if the predicate is true
    /// - new_value is the optional value when the operation is an array_set
    ///     When there is a predicate, it is predicate*value + (1-predicate)*dummy, where dummy is the value of the array at the requested index.
    ///     It is a dummy value because in the case of a false predicate, the value stored at the requested index will be itself.
    fn convert_array_operation_inputs(
        &mut self,
        array: ValueId,
        dfg: &DataFlowGraph,
        index: ValueId,
        store_value: Option<ValueId>,
    ) -> Result<(AcirVar, Option<AcirValue>), RuntimeError> {
        let (array_id, array_typ, block_id) = self.check_array_is_initialized(array, dfg)?;

        let index_var = self.convert_numeric_value(index, dfg)?;
        let index_var = self.get_flattened_index(&array_typ, array_id, index_var, dfg)?;

        let predicate_index =
            self.acir_context.mul_var(index_var, self.current_side_effects_enabled_var)?;

        let new_value = if let Some(store) = store_value {
            let store_value = self.convert_value(store, dfg);
            if self.acir_context.is_constant_one(&self.current_side_effects_enabled_var) {
                Some(store_value)
            } else {
                let store_type = dfg.type_of_value(store);

                let mut dummy_predicate_index = predicate_index;
                // We must setup the dummy value to match the type of the value we wish to store
                let slice_sizes = if store_type.contains_slice_element() {
                    self.compute_slice_sizes(store, None, dfg);
                    self.slice_sizes.get(&store).cloned().ok_or_else(|| {
                        InternalError::UnExpected {
                            expected: "Store value should have slice sizes computed".to_owned(),
                            found: "Missing key in slice sizes map".to_owned(),
                            call_stack: self.acir_context.get_call_stack(),
                        }
                    })?
                } else {
                    vec![]
                };
                let dummy = self.array_get_value(
                    &store_type,
                    block_id,
                    &mut dummy_predicate_index,
                    &slice_sizes,
                )?;

                Some(self.convert_array_set_store_value(&store_value, &dummy)?)
            }
        } else {
            None
        };

        let new_index = if self.acir_context.is_constant_one(&self.current_side_effects_enabled_var)
        {
            index_var
        } else {
            predicate_index
        };

        Ok((new_index, new_value))
    }

    fn convert_array_set_store_value(
        &mut self,
        store_value: &AcirValue,
        dummy_value: &AcirValue,
    ) -> Result<AcirValue, RuntimeError> {
        match (store_value, dummy_value) {
            (AcirValue::Var(store_var, _), AcirValue::Var(dummy_var, _)) => {
                let true_pred =
                    self.acir_context.mul_var(*store_var, self.current_side_effects_enabled_var)?;
                let one = self.acir_context.add_constant(FieldElement::one());
                let not_pred =
                    self.acir_context.sub_var(one, self.current_side_effects_enabled_var)?;
                let false_pred = self.acir_context.mul_var(not_pred, *dummy_var)?;
                // predicate*value + (1-predicate)*dummy
                let new_value = self.acir_context.add_var(true_pred, false_pred)?;
                Ok(AcirValue::Var(new_value, AcirType::field()))
            }
            (AcirValue::Array(values), AcirValue::Array(dummy_values)) => {
                let mut elements = im::Vector::new();

                assert_eq!(
                    values.len(),
                    dummy_values.len(),
                    "ICE: The store value and dummy must have the same number of inner values"
                );
                for (val, dummy_val) in values.iter().zip(dummy_values) {
                    elements.push_back(self.convert_array_set_store_value(val, dummy_val)?);
                }

                Ok(AcirValue::Array(elements))
            }
            (
                AcirValue::DynamicArray(AcirDynamicArray { block_id, len, .. }),
                AcirValue::Array(dummy_values),
            ) => {
                let dummy_values = dummy_values
                    .into_iter()
                    .flat_map(|val| val.clone().flatten())
                    .map(|(var, typ)| AcirValue::Var(var, typ))
                    .collect::<Vec<_>>();

                assert_eq!(
                    *len,
                    dummy_values.len(),
                    "ICE: The store value and dummy must have the same number of inner values"
                );

                let values = try_vecmap(0..*len, |i| {
                    let index_var = self.acir_context.add_constant(i);

                    let read = self.acir_context.read_from_memory(*block_id, &index_var)?;
                    Ok::<AcirValue, RuntimeError>(AcirValue::Var(read, AcirType::field()))
                })?;

                let mut elements = im::Vector::new();
                for (val, dummy_val) in values.iter().zip(dummy_values) {
                    elements.push_back(self.convert_array_set_store_value(val, &dummy_val)?);
                }

                Ok(AcirValue::Array(elements))
            }
            (AcirValue::DynamicArray(_), AcirValue::DynamicArray(_)) => {
                unimplemented!("ICE: setting a dynamic array not supported");
            }
            _ => {
                unreachable!("ICE: The store value and dummy value must match");
            }
        }
    }

    /// Generates a read opcode for the array
    fn array_get(
        &mut self,
        instruction: InstructionId,
        array: ValueId,
        mut var_index: AcirVar,
        dfg: &DataFlowGraph,
    ) -> Result<AcirValue, RuntimeError> {
        let (array_id, _, block_id) = self.check_array_is_initialized(array, dfg)?;

        let results = dfg.instruction_results(instruction);
        let res_typ = dfg.type_of_value(results[0]);

        let value = if !res_typ.contains_slice_element() {
            self.array_get_value(&res_typ, block_id, &mut var_index, &[])?
        } else {
            let slice_sizes = self
                .slice_sizes
                .get(&array_id)
                .expect("ICE: Array with slices should have associated slice sizes");

            // The first max size is going to be the length of the parent slice
            // As we are fetching from the parent slice we just want its internal
            // slice sizes.
            let slice_sizes = slice_sizes[1..].to_vec();

            let value = self.array_get_value(&res_typ, block_id, &mut var_index, &slice_sizes)?;

            // Insert the resulting slice sizes
            self.slice_sizes.insert(results[0], slice_sizes);

            value
        };

        self.define_result(dfg, instruction, value.clone());

        Ok(value)
    }

    fn array_get_value(
        &mut self,
        ssa_type: &Type,
        block_id: BlockId,
        var_index: &mut AcirVar,
        slice_sizes: &[usize],
    ) -> Result<AcirValue, RuntimeError> {
        let one = self.acir_context.add_constant(FieldElement::one());
        match ssa_type.clone() {
            Type::Numeric(numeric_type) => {
                // Read the value from the array at the specified index
                let read = self.acir_context.read_from_memory(block_id, var_index)?;

                // Increment the var_index in case of a nested array
                *var_index = self.acir_context.add_var(*var_index, one)?;

                let typ = AcirType::NumericType(numeric_type);
                Ok(AcirValue::Var(read, typ))
            }
            Type::Array(element_types, len) => {
                let mut values = Vector::new();
                for _ in 0..len {
                    for typ in element_types.as_ref() {
                        values.push_back(self.array_get_value(
                            typ,
                            block_id,
                            var_index,
                            slice_sizes,
                        )?);
                    }
                }
                Ok(AcirValue::Array(values))
            }
            Type::Slice(element_types) => {
                // It is not enough to execute this loop and simply pass the size from the parent definition.
                // We need the internal sizes of each type in case of a nested slice.
                let mut values = Vector::new();

                let (current_size, new_sizes) =
                    slice_sizes.split_first().expect("should be able to split");

                for _ in 0..*current_size {
                    for typ in element_types.as_ref() {
                        values
                            .push_back(self.array_get_value(typ, block_id, var_index, new_sizes)?);
                    }
                }
                Ok(AcirValue::Array(values))
            }
            _ => unreachable!("ICE - expected an array or slice"),
        }
    }

    /// Copy the array and generates a write opcode on the new array
    ///
    /// Note: Copying the array is inefficient and is not the way we want to do it in the end.
    fn array_set(
        &mut self,
        instruction: InstructionId,
        mut var_index: AcirVar,
        store_value: AcirValue,
        dfg: &DataFlowGraph,
        map_array: bool,
    ) -> Result<(), RuntimeError> {
        // Pass the instruction between array methods rather than the internal fields themselves
        let array = match dfg[instruction] {
            Instruction::ArraySet { array, .. } => array,
            _ => {
                return Err(InternalError::UnExpected {
                    expected: "Instruction should be an ArraySet".to_owned(),
                    found: format!("Instead got {:?}", dfg[instruction]),
                    call_stack: self.acir_context.get_call_stack(),
                }
                .into())
            }
        };

        let (array_id, array_typ, block_id) = self.check_array_is_initialized(array, dfg)?;

        // Every array has a length in its type, so we fetch that from
        // the SSA IR.
        //
        // A slice's size must be fetched from the SSA value that represents the slice.
        // However, this size is simply the capacity of a slice. The capacity is dependent upon the witness
        // and may contain data for which we want to restrict access. The true slice length is tracked in a
        // a separate SSA value and restrictions on slice indices should be generated elsewhere in the SSA.
        let array_len = if !array_typ.contains_slice_element() {
            array_typ.flattened_size()
        } else {
            self.flattened_slice_size(array_id, dfg)
        };

        // Since array_set creates a new array, we create a new block ID for this
        // array, unless map_array is true. In that case, we operate directly on block_id
        // and we do not create a new block ID.
        let result_id = dfg
            .instruction_results(instruction)
            .first()
            .expect("Array set does not have one result");
        let result_block_id;
        if map_array {
            self.memory_blocks.insert(*result_id, block_id);
            result_block_id = block_id;
        } else {
            // Initialize the new array with the values from the old array
            result_block_id = self.block_id(result_id);
            self.copy_dynamic_array(block_id, result_block_id, array_len)?;
        }

        self.array_set_value(&store_value, result_block_id, &mut var_index)?;

        // Set new resulting array to have the same slice sizes as the instruction input
        if let Type::Slice(element_types) = &array_typ {
            let has_internal_slices =
                element_types.as_ref().iter().any(|typ| typ.contains_slice_element());
            if has_internal_slices {
                let slice_sizes = self
                    .slice_sizes
                    .get(&array_id)
                    .expect(
                        "ICE: Expected array with internal slices to have associated slice sizes",
                    )
                    .clone();
                let results = dfg.instruction_results(instruction);
                self.slice_sizes.insert(results[0], slice_sizes);
            }
        }

        let element_type_sizes = if !can_omit_element_sizes_array(&array_typ) {
            Some(self.init_element_type_sizes_array(&array_typ, array_id, None, dfg)?)
        } else {
            None
        };
        let result_value = AcirValue::DynamicArray(AcirDynamicArray {
            block_id: result_block_id,
            len: array_len,
            element_type_sizes,
        });
        self.define_result(dfg, instruction, result_value);
        Ok(())
    }

    fn array_set_value(
        &mut self,
        value: &AcirValue,
        block_id: BlockId,
        var_index: &mut AcirVar,
    ) -> Result<(), RuntimeError> {
        let one = self.acir_context.add_constant(FieldElement::one());
        match value {
            AcirValue::Var(store_var, _) => {
                // Write the new value into the new array at the specified index
                self.acir_context.write_to_memory(block_id, var_index, store_var)?;
                // Increment the var_index in case of a nested array
                *var_index = self.acir_context.add_var(*var_index, one)?;
            }
            AcirValue::Array(values) => {
                for value in values {
                    self.array_set_value(value, block_id, var_index)?;
                }
            }
            AcirValue::DynamicArray(AcirDynamicArray { block_id: inner_block_id, len, .. }) => {
                let values = try_vecmap(0..*len, |i| {
                    let index_var = self.acir_context.add_constant(i);

                    let read = self.acir_context.read_from_memory(*inner_block_id, &index_var)?;
                    Ok::<AcirValue, RuntimeError>(AcirValue::Var(read, AcirType::field()))
                })?;
                self.array_set_value(&AcirValue::Array(values.into()), block_id, var_index)?;
            }
        }
        Ok(())
    }

    fn check_array_is_initialized(
        &mut self,
        array: ValueId,
        dfg: &DataFlowGraph,
    ) -> Result<(ValueId, Type, BlockId), RuntimeError> {
        // Fetch the internal SSA ID for the array
        let array_id = dfg.resolve(array);

        let array_typ = dfg.type_of_value(array_id);

        // Use the SSA ID to get or create its block ID
        let block_id = self.block_id(&array_id);

        // Check if the array has already been initialized in ACIR gen
        // if not, we initialize it using the values from SSA
        let already_initialized = self.initialized_arrays.contains(&block_id);
        if !already_initialized {
            let value = &dfg[array_id];
            match value {
                Value::Array { .. } | Value::Instruction { .. } => {
                    let value = self.convert_value(array_id, dfg);
                    let len = if !array_typ.contains_slice_element() {
                        array_typ.flattened_size()
                    } else {
                        self.flattened_slice_size(array_id, dfg)
                    };
                    self.initialize_array(block_id, len, Some(value))?;
                }
                _ => {
                    return Err(InternalError::General {
                        message: format!("Array {array_id} should be initialized"),
                        call_stack: self.acir_context.get_call_stack(),
                    }
                    .into());
                }
            }
        }

        Ok((array_id, array_typ, block_id))
    }

    fn init_element_type_sizes_array(
        &mut self,
        array_typ: &Type,
        array_id: ValueId,
        array_acir_value: Option<AcirValue>,
        dfg: &DataFlowGraph,
    ) -> Result<BlockId, RuntimeError> {
        let element_type_sizes = self.internal_block_id(&array_id);
        // Check whether an internal type sizes array has already been initialized
        // Need to look into how to optimize for slices as this could lead to different element type sizes
        // for different slices that do not have consistent sizes
        if self.initialized_arrays.contains(&element_type_sizes) {
            return Ok(element_type_sizes);
        }

        let mut flat_elem_type_sizes = Vec::new();
        flat_elem_type_sizes.push(0);
        match array_typ {
            Type::Array(_, _) | Type::Slice(_) => {
                match &dfg[array_id] {
                    Value::Array { array, .. } => {
                        self.compute_slice_sizes(array_id, None, dfg);

                        for (i, value) in array.iter().enumerate() {
                            flat_elem_type_sizes.push(
                                self.flattened_slice_size(*value, dfg) + flat_elem_type_sizes[i],
                            );
                        }
                    }
                    Value::Instruction { .. } | Value::Param { .. } => {
                        // An instruction representing the slice means it has been processed previously during ACIR gen.
                        // Use the previously defined result of an array operation to fetch the internal type information.
                        let array_acir_value = if let Some(array_acir_value) = array_acir_value {
                            array_acir_value
                        } else {
                            self.convert_value(array_id, dfg)
                        };
                        match array_acir_value {
                            AcirValue::DynamicArray(AcirDynamicArray {
                                element_type_sizes: inner_elem_type_sizes,
                                ..
                            }) => {
                                if let Some(inner_elem_type_sizes) = inner_elem_type_sizes {
                                    if self.initialized_arrays.contains(&inner_elem_type_sizes) {
                                        let type_sizes_array_len = self.internal_mem_block_lengths.get(&inner_elem_type_sizes).copied().ok_or_else(||
                                            InternalError::General {
                                                message: format!("Array {array_id}'s inner element type sizes array does not have a tracked length"),
                                                call_stack: self.acir_context.get_call_stack(),
                                            }
                                        )?;
                                        self.copy_dynamic_array(
                                            inner_elem_type_sizes,
                                            element_type_sizes,
                                            type_sizes_array_len,
                                        )?;
                                        self.internal_mem_block_lengths
                                            .insert(element_type_sizes, type_sizes_array_len);
                                        return Ok(element_type_sizes);
                                    } else {
                                        return Err(InternalError::General {
                                            message: format!("Array {array_id}'s inner element type sizes array should be initialized"),
                                            call_stack: self.acir_context.get_call_stack(),
                                        }
                                        .into());
                                    }
                                }
                            }
                            AcirValue::Array(values) => {
                                for (i, value) in values.iter().enumerate() {
                                    flat_elem_type_sizes.push(
                                        Self::flattened_value_size(value) + flat_elem_type_sizes[i],
                                    );
                                }
                            }
                            _ => {
                                return Err(InternalError::UnExpected {
                                    expected: "AcirValue::DynamicArray or AcirValue::Array"
                                        .to_owned(),
                                    found: format!("{:?}", array_acir_value),
                                    call_stack: self.acir_context.get_call_stack(),
                                }
                                .into())
                            }
                        }
                    }
                    _ => {
                        return Err(InternalError::UnExpected {
                            expected: "array or instruction".to_owned(),
                            found: format!("{:?}", &dfg[array_id]),
                            call_stack: self.acir_context.get_call_stack(),
                        }
                        .into())
                    }
                };
            }
            _ => {
                return Err(InternalError::UnExpected {
                    expected: "array or slice".to_owned(),
                    found: array_typ.to_string(),
                    call_stack: self.acir_context.get_call_stack(),
                }
                .into());
            }
        }

        // The final array should will the flattened index at each outer array index
        let init_values = vecmap(flat_elem_type_sizes, |type_size| {
            let var = self.acir_context.add_constant(type_size);
            AcirValue::Var(var, AcirType::field())
        });
        let element_type_sizes_len = init_values.len();
        self.initialize_array(
            element_type_sizes,
            element_type_sizes_len,
            Some(AcirValue::Array(init_values.into())),
        )?;

        self.internal_mem_block_lengths.insert(element_type_sizes, element_type_sizes_len);

        Ok(element_type_sizes)
    }

    fn compute_slice_sizes(
        &mut self,
        current_array_id: ValueId,
        parent_array: Option<ValueId>,
        dfg: &DataFlowGraph,
    ) {
        let (array, typ) = match &dfg[current_array_id] {
            Value::Array { array, typ } => (array, typ.clone()),
            _ => return,
        };

        if !matches!(typ, Type::Slice(_)) {
            return;
        }

        let element_size = typ.element_size();
        let true_len = array.len() / element_size;
        if let Some(parent_array) = parent_array {
            let sizes_list =
                self.slice_sizes.get_mut(&parent_array).expect("ICE: expected size list");
            sizes_list.push(true_len);
            for value in array {
                self.compute_slice_sizes(*value, Some(parent_array), dfg);
            }
        } else {
            // This means the current_array_id is the parent array
            // The slice sizes should follow the parent array's type structure
            // thus we start our sizes list with the parent array size.
            self.slice_sizes.insert(current_array_id, vec![true_len]);
            for value in array {
                self.compute_slice_sizes(*value, Some(current_array_id), dfg);
            }
        }
    }

    fn copy_dynamic_array(
        &mut self,
        source: BlockId,
        destination: BlockId,
        array_len: usize,
    ) -> Result<(), RuntimeError> {
        let init_values = try_vecmap(0..array_len, |i| {
            let index_var = self.acir_context.add_constant(i);

            let read = self.acir_context.read_from_memory(source, &index_var)?;
            Ok::<AcirValue, RuntimeError>(AcirValue::Var(read, AcirType::field()))
        })?;
        self.initialize_array(destination, array_len, Some(AcirValue::Array(init_values.into())))?;
        Ok(())
    }

    fn get_flattened_index(
        &mut self,
        array_typ: &Type,
        array_id: ValueId,
        var_index: AcirVar,
        dfg: &DataFlowGraph,
    ) -> Result<AcirVar, RuntimeError> {
        if !can_omit_element_sizes_array(array_typ) {
            let element_type_sizes =
                self.init_element_type_sizes_array(array_typ, array_id, None, dfg)?;

            let predicate_index =
                self.acir_context.mul_var(var_index, self.current_side_effects_enabled_var)?;

            self.acir_context
                .read_from_memory(element_type_sizes, &predicate_index)
                .map_err(RuntimeError::from)
        } else {
            Ok(var_index)
        }
    }

    fn flattened_slice_size(&mut self, array_id: ValueId, dfg: &DataFlowGraph) -> usize {
        let mut size = 0;
        match &dfg[array_id] {
            Value::Array { array, .. } => {
                // The array is going to be the flattened outer array
                // Flattened slice size from SSA value does not need to be multiplied by the len
                for value in array {
                    size += self.flattened_slice_size(*value, dfg);
                }
            }
            Value::NumericConstant { .. } => {
                size += 1;
            }
            Value::Instruction { .. } => {
                let array_acir_value = self.convert_value(array_id, dfg);
                size += Self::flattened_value_size(&array_acir_value);
            }
            Value::Param { .. } => {
                let array_acir_value = self.convert_value(array_id, dfg);
                size += Self::flattened_value_size(&array_acir_value);
            }
            _ => {
                unreachable!("ICE: Unexpected SSA value when computing the slice size");
            }
        }
        size
    }

    fn flattened_value_size(value: &AcirValue) -> usize {
        let mut size = 0;
        match value {
            AcirValue::DynamicArray(AcirDynamicArray { len, .. }) => {
                size += len;
            }
            AcirValue::Var(_, _) => {
                size += 1;
            }
            AcirValue::Array(values) => {
                for value in values {
                    size += Self::flattened_value_size(value);
                }
            }
        }
        size
    }

    /// Initializes an array with the given values and caches the fact that we
    /// have initialized this array.
    fn initialize_array(
        &mut self,
        array: BlockId,
        len: usize,
        value: Option<AcirValue>,
    ) -> Result<(), InternalError> {
        self.acir_context.initialize_array(array, len, value)?;
        self.initialized_arrays.insert(array);
        Ok(())
    }

    /// Remember the result of an instruction returning a single value
    fn define_result(
        &mut self,
        dfg: &DataFlowGraph,
        instruction: InstructionId,
        result: AcirValue,
    ) {
        let result_ids = dfg.instruction_results(instruction);
        self.ssa_values.insert(result_ids[0], result);
    }

    /// Remember the result of instruction returning a single numeric value
    fn define_result_var(
        &mut self,
        dfg: &DataFlowGraph,
        instruction: InstructionId,
        result: AcirVar,
    ) {
        let result_ids = dfg.instruction_results(instruction);
        let typ = dfg.type_of_value(result_ids[0]).into();
        self.define_result(dfg, instruction, AcirValue::Var(result, typ));
    }

    /// Converts an SSA terminator's return values into their ACIR representations
    fn convert_ssa_return(
        &mut self,
        terminator: &TerminatorInstruction,
        dfg: &DataFlowGraph,
    ) -> Result<Vec<SsaReport>, InternalError> {
        let (return_values, call_stack) = match terminator {
            TerminatorInstruction::Return { return_values, call_stack } => {
                (return_values, call_stack)
            }
            _ => unreachable!("ICE: Program must have a singular return"),
        };

        // The return value may or may not be an array reference. Calling `flatten_value_list`
        // will expand the array if there is one.
        let return_acir_vars = self.flatten_value_list(return_values, dfg);
        let mut warnings = Vec::new();
        for acir_var in return_acir_vars {
            if self.acir_context.is_constant(&acir_var) {
                warnings.push(SsaReport::Warning(InternalWarning::ReturnConstant {
                    call_stack: call_stack.clone(),
                }));
            }
            self.acir_context.return_var(acir_var)?;
        }
        Ok(warnings)
    }

    /// Gets the cached `AcirVar` that was converted from the corresponding `ValueId`. If it does
    /// not already exist in the cache, a conversion is attempted and cached for simple values
    /// that require no further context such as numeric types - values requiring more context
    /// should have already been cached elsewhere.
    ///
    /// Conversion is assumed to have already been performed for instruction results and block
    /// parameters. This is because block parameters are converted before anything else, and
    /// because instructions results are converted when the corresponding instruction is
    /// encountered. (An instruction result cannot be referenced before the instruction occurs.)
    ///
    /// It is not safe to call this function on value ids that represent addresses. Instructions
    /// involving such values are evaluated via a separate path and stored in
    /// `ssa_value_to_array_address` instead.
    fn convert_value(&mut self, value_id: ValueId, dfg: &DataFlowGraph) -> AcirValue {
        let value_id = dfg.resolve(value_id);
        let value = &dfg[value_id];
        if let Some(acir_value) = self.ssa_values.get(&value_id) {
            return acir_value.clone();
        }

        let acir_value = match value {
            Value::NumericConstant { constant, typ } => {
                AcirValue::Var(self.acir_context.add_constant(*constant), typ.into())
            }
            Value::Array { array, .. } => {
                let elements = array.iter().map(|element| self.convert_value(*element, dfg));
                AcirValue::Array(elements.collect())
            }
            Value::Intrinsic(..) => todo!(),
            Value::Function(..) => unreachable!("ICE: All functions should have been inlined"),
            Value::ForeignFunction(_) => unimplemented!(
                "Oracle calls directly in constrained functions are not yet available."
            ),
            Value::Instruction { .. } | Value::Param { .. } => {
                unreachable!("ICE: Should have been in cache {value_id} {value:?}")
            }
        };
        self.ssa_values.insert(value_id, acir_value.clone());
        acir_value
    }

    fn convert_numeric_value(
        &mut self,
        value_id: ValueId,
        dfg: &DataFlowGraph,
    ) -> Result<AcirVar, InternalError> {
        match self.convert_value(value_id, dfg) {
            AcirValue::Var(acir_var, _) => Ok(acir_var),
            AcirValue::Array(array) => Err(InternalError::UnExpected {
                expected: "a numeric value".to_string(),
                found: format!("{array:?}"),
                call_stack: self.acir_context.get_call_stack(),
            }),
            AcirValue::DynamicArray(_) => Err(InternalError::UnExpected {
                expected: "a numeric value".to_string(),
                found: "an array".to_string(),
                call_stack: self.acir_context.get_call_stack(),
            }),
        }
    }

    /// Processes a binary operation and converts the result into an `AcirVar`
    fn convert_ssa_binary(
        &mut self,
        binary: &Binary,
        dfg: &DataFlowGraph,
    ) -> Result<AcirVar, RuntimeError> {
        let lhs = self.convert_numeric_value(binary.lhs, dfg)?;
        let rhs = self.convert_numeric_value(binary.rhs, dfg)?;

        let binary_type = self.type_of_binary_operation(binary, dfg);
        match &binary_type {
            Type::Numeric(NumericType::Unsigned { bit_size })
            | Type::Numeric(NumericType::Signed { bit_size }) => {
                // Conservative max bit size that is small enough such that two operands can be
                // multiplied and still fit within the field modulus. This is necessary for the
                // truncation technique: result % 2^bit_size to be valid.
                let max_integer_bit_size = FieldElement::max_num_bits() / 2;
                if *bit_size > max_integer_bit_size {
                    return Err(RuntimeError::UnsupportedIntegerSize {
                        num_bits: *bit_size,
                        max_num_bits: max_integer_bit_size,
                        call_stack: self.acir_context.get_call_stack(),
                    });
                }
            }
            _ => {}
        }

        let binary_type = AcirType::from(binary_type);
        let bit_count = binary_type.bit_size();

        match binary.operator {
            BinaryOp::Add => self.acir_context.add_var(lhs, rhs),
            BinaryOp::Sub => self.acir_context.sub_var(lhs, rhs),
            BinaryOp::Mul => self.acir_context.mul_var(lhs, rhs),
            BinaryOp::Div => self.acir_context.div_var(
                lhs,
                rhs,
                binary_type,
                self.current_side_effects_enabled_var,
            ),
            // Note: that this produces unnecessary constraints when
            // this Eq instruction is being used for a constrain statement
            BinaryOp::Eq => self.acir_context.eq_var(lhs, rhs),
            BinaryOp::Lt => self.acir_context.less_than_var(
                lhs,
                rhs,
                bit_count,
                self.current_side_effects_enabled_var,
            ),
            BinaryOp::Xor => self.acir_context.xor_var(lhs, rhs, binary_type),
            BinaryOp::And => self.acir_context.and_var(lhs, rhs, binary_type),
            BinaryOp::Or => self.acir_context.or_var(lhs, rhs, binary_type),
            BinaryOp::Mod => self.acir_context.modulo_var(
                lhs,
                rhs,
                bit_count,
                self.current_side_effects_enabled_var,
            ),
        }
    }

    /// Operands in a binary operation are checked to have the same type.
    ///
    /// In Noir, binary operands should have the same type due to the language
    /// semantics.
    ///
    /// There are some edge cases to consider:
    /// - Constants are not explicitly type casted, so we need to check for this and
    /// return the type of the other operand, if we have a constant.
    /// - 0 is not seen as `Field 0` but instead as `Unit 0`
    /// TODO: The latter seems like a bug, if we cannot differentiate between a function returning
    /// TODO nothing and a 0.
    ///
    /// TODO: This constant coercion should ideally be done in the type checker.
    fn type_of_binary_operation(&self, binary: &Binary, dfg: &DataFlowGraph) -> Type {
        let lhs_type = dfg.type_of_value(binary.lhs);
        let rhs_type = dfg.type_of_value(binary.rhs);

        match (lhs_type, rhs_type) {
            // Function type should not be possible, since all functions
            // have been inlined.
            (_, Type::Function) | (Type::Function, _) => {
                unreachable!("all functions should be inlined")
            }
            (_, Type::Reference(_)) | (Type::Reference(_), _) => {
                unreachable!("References are invalid in binary operations")
            }
            (_, Type::Array(..)) | (Type::Array(..), _) => {
                unreachable!("Arrays are invalid in binary operations")
            }
            (_, Type::Slice(..)) | (Type::Slice(..), _) => {
                unreachable!("Arrays are invalid in binary operations")
            }
            // If either side is a Field constant then, we coerce into the type
            // of the other operand
            (Type::Numeric(NumericType::NativeField), typ)
            | (typ, Type::Numeric(NumericType::NativeField)) => typ,
            // If either side is a numeric type, then we expect their types to be
            // the same.
            (Type::Numeric(lhs_type), Type::Numeric(rhs_type)) => {
                assert_eq!(lhs_type, rhs_type, "lhs and rhs types in {binary:?} are not the same");
                Type::Numeric(lhs_type)
            }
        }
    }

    /// Returns an `AcirVar` that is constrained to fit in the target type by truncating the input.
    /// If the target cast is to a `NativeField`, no truncation is required so the cast becomes a
    /// no-op.
    fn convert_ssa_cast(
        &mut self,
        value_id: &ValueId,
        typ: &Type,
        dfg: &DataFlowGraph,
    ) -> Result<AcirVar, RuntimeError> {
        let (variable, incoming_type) = match self.convert_value(*value_id, dfg) {
            AcirValue::Var(variable, typ) => (variable, typ),
            AcirValue::DynamicArray(_) | AcirValue::Array(_) => {
                unreachable!("Cast is only applied to numerics")
            }
        };
        let target_numeric = match typ {
            Type::Numeric(numeric) => numeric,
            _ => unreachable!("Can only cast to a numeric"),
        };
        match target_numeric {
            NumericType::NativeField => {
                // Casting into a Field as a no-op
                Ok(variable)
            }
            NumericType::Unsigned { bit_size } | NumericType::Signed { bit_size } => {
                let max_bit_size = incoming_type.bit_size();
                if max_bit_size <= *bit_size {
                    // Incoming variable already fits into target bit size -  this is a no-op
                    return Ok(variable);
                }
                self.acir_context.truncate_var(variable, *bit_size, max_bit_size)
            }
        }
    }

    /// Returns an `AcirVar`that is constrained to be result of the truncation.
    fn convert_ssa_truncate(
        &mut self,
        value_id: ValueId,
        bit_size: u32,
        max_bit_size: u32,
        dfg: &DataFlowGraph,
    ) -> Result<AcirVar, RuntimeError> {
        let mut var = self.convert_numeric_value(value_id, dfg)?;
        match &dfg[value_id] {
            Value::Instruction { instruction, .. } => {
                if matches!(
                    &dfg[*instruction],
                    Instruction::Binary(Binary { operator: BinaryOp::Sub, .. })
                ) {
                    // Subtractions must first have the integer modulus added before truncation can be
                    // applied. This is done in order to prevent underflow.
                    let integer_modulus =
                        self.acir_context.add_constant(FieldElement::from(2_u128.pow(bit_size)));
                    var = self.acir_context.add_var(var, integer_modulus)?;
                }
            }
            Value::Param { .. } => {
                // Binary operations on params may have been entirely simplified if the operation
                // results in the identity of the parameter
            }
            _ => unreachable!(
                "ICE: Truncates are only ever applied to the result of a binary op or a param"
            ),
        };

        self.acir_context.truncate_var(var, bit_size, max_bit_size)
    }

    /// Returns a vector of `AcirVar`s constrained to be result of the function call.
    ///
    /// The function being called is required to be intrinsic.
    fn convert_ssa_intrinsic_call(
        &mut self,
        intrinsic: Intrinsic,
        arguments: &[ValueId],
        dfg: &DataFlowGraph,
        result_ids: &[ValueId],
    ) -> Result<Vec<AcirValue>, RuntimeError> {
        match intrinsic {
            Intrinsic::BlackBox(black_box) => {
                // Slices are represented as a tuple of (length, slice contents).
                // We must check the inputs to determine if there are slices
                // and make sure that we pass the correct inputs to the black box function call.
                // The loop below only keeps the slice contents, so that
                // setting up a black box function with slice inputs matches the expected
                // number of arguments specified in the function signature.
                let mut arguments_no_slice_len = Vec::new();
                for (i, arg) in arguments.iter().enumerate() {
                    if matches!(dfg.type_of_value(*arg), Type::Numeric(_)) {
                        if i < arguments.len() - 1 {
                            if !matches!(dfg.type_of_value(arguments[i + 1]), Type::Slice(_)) {
                                arguments_no_slice_len.push(*arg);
                            }
                        } else {
                            arguments_no_slice_len.push(*arg);
                        }
                    } else {
                        arguments_no_slice_len.push(*arg);
                    }
                }

                let inputs = vecmap(&arguments_no_slice_len, |arg| self.convert_value(*arg, dfg));

                let output_count = result_ids.iter().fold(0usize, |sum, result_id| {
                    sum + dfg.try_get_array_length(*result_id).unwrap_or(1)
                });

                let vars = self.acir_context.black_box_function(black_box, inputs, output_count)?;

                Ok(Self::convert_vars_to_values(vars, dfg, result_ids))
            }
            Intrinsic::ToRadix(endian) => {
                let field = self.convert_value(arguments[0], dfg).into_var()?;
                let radix = self.convert_value(arguments[1], dfg).into_var()?;
                let limb_size = self.convert_value(arguments[2], dfg).into_var()?;

                let result_type = Self::array_element_type(dfg, result_ids[1]);

                self.acir_context.radix_decompose(endian, field, radix, limb_size, result_type)
            }
            Intrinsic::ToBits(endian) => {
                let field = self.convert_value(arguments[0], dfg).into_var()?;
                let bit_size = self.convert_value(arguments[1], dfg).into_var()?;

                let result_type = Self::array_element_type(dfg, result_ids[1]);

                self.acir_context.bit_decompose(endian, field, bit_size, result_type)
            }
            Intrinsic::Sort => {
                let inputs = vecmap(arguments, |arg| self.convert_value(*arg, dfg));
                // We flatten the inputs and retrieve the bit_size of the elements
                let mut input_vars = Vec::new();
                let mut bit_size = 0;
                for input in inputs {
                    for (var, typ) in input.flatten() {
                        input_vars.push(var);
                        if bit_size == 0 {
                            bit_size = typ.bit_size();
                        } else {
                            assert_eq!(
                                bit_size,
                                typ.bit_size(),
                                "cannot sort element of different bit size"
                            );
                        }
                    }
                }
                // Generate the sorted output variables
                let out_vars = self
                    .acir_context
                    .sort(input_vars, bit_size, self.current_side_effects_enabled_var)
                    .expect("Could not sort");

                Ok(Self::convert_vars_to_values(out_vars, dfg, result_ids))
            }
            Intrinsic::ArrayLen => {
                let len = match self.convert_value(arguments[0], dfg) {
                    AcirValue::Var(_, _) => unreachable!("Non-array passed to array.len() method"),
                    AcirValue::Array(values) => values.len(),
                    AcirValue::DynamicArray(array) => array.len,
                };
                Ok(vec![AcirValue::Var(self.acir_context.add_constant(len), AcirType::field())])
            }
            Intrinsic::SlicePushBack => {
                // arguments = [slice_length, slice_contents, ...elements_to_push]
                let slice_length = self.convert_value(arguments[0], dfg).into_var()?;
                let (slice_contents, slice_typ, _) =
                    self.check_array_is_initialized(arguments[1], dfg)?;
                let slice = self.convert_value(slice_contents, dfg);

                let mut new_elem_size = Self::flattened_value_size(&slice);

                let mut new_slice = Vector::new();
                self.slice_intrinsic_input(&mut new_slice, slice)?;

                let elements_to_push = &arguments[2..];
                // We only fill internal slices for nested slices (a slice inside of a slice).
                // So we must directly push back elements for slices which are not a nested slice.
                if !slice_typ.is_nested_slice() {
                    for elem in elements_to_push {
                        let element = self.convert_value(*elem, dfg);

                        new_elem_size += Self::flattened_value_size(&element);
                        new_slice.push_back(element);
                    }
                }

                // Increase the slice length by one to enable accessing more elements in the slice.
                let one = self.acir_context.add_constant(FieldElement::one());
                let new_slice_length = self.acir_context.add_var(slice_length, one)?;

                let new_slice_val = AcirValue::Array(new_slice);
                let result_block_id = self.block_id(&result_ids[1]);
                self.initialize_array(result_block_id, new_elem_size, Some(new_slice_val.clone()))?;
                // The previous slice length represents the index we want to write into.
                let mut var_index = slice_length;
                // Dynamic arrays are represented as flat memory. We must flatten the user facing index
                // to a flattened index that matches the complex slice structure.
                if slice_typ.is_nested_slice() {
                    let element_size = slice_typ.element_size();

                    // Multiply the element size against the var index before fetching the flattened index
                    // This operation makes sure our user-facing slice index matches the strategy for indexing in SSA,
                    // which is how `get_flattened_index` expects its index input.
                    let element_size_var =
                        self.acir_context.add_constant(FieldElement::from(element_size as u128));
                    var_index = self.acir_context.mul_var(slice_length, element_size_var)?;
                    var_index =
                        self.get_flattened_index(&slice_typ, slice_contents, var_index, dfg)?;
                }

                // Write the elements we wish to push back directly.
                // The slice's underlying array value should already be filled with dummy data
                // to enable this write to be within bounds.
                // The dummy data is either attached during SSA gen or in this match case for non-nested slices.
                // These values can then be accessed due to the increased dynamic slice length.
                for elem in elements_to_push {
                    let element = self.convert_value(*elem, dfg);
                    self.array_set_value(&element, result_block_id, &mut var_index)?;
                }

                let element_type_sizes = if !can_omit_element_sizes_array(&slice_typ) {
                    Some(self.init_element_type_sizes_array(
                        &slice_typ,
                        slice_contents,
                        Some(new_slice_val),
                        dfg,
                    )?)
                } else {
                    None
                };
                let result = AcirValue::DynamicArray(AcirDynamicArray {
                    block_id: result_block_id,
                    len: new_elem_size,
                    element_type_sizes,
                });
                Ok(vec![AcirValue::Var(new_slice_length, AcirType::field()), result])
            }
            Intrinsic::SlicePushFront => {
                // arguments = [slice_length, slice_contents, ...elements_to_push]
                let slice_length = self.convert_value(arguments[0], dfg).into_var()?;

                let (slice_contents, slice_typ, _) =
                    self.check_array_is_initialized(arguments[1], dfg)?;
                let slice: AcirValue = self.convert_value(slice_contents, dfg);

                let mut new_slice_size = Self::flattened_value_size(&slice);

                // Increase the slice length by one to enable accessing more elements in the slice.
                let one = self.acir_context.add_constant(FieldElement::one());
                let new_slice_length = self.acir_context.add_var(slice_length, one)?;

                let mut new_slice = Vector::new();
                self.slice_intrinsic_input(&mut new_slice, slice)?;

                let elements_to_push = &arguments[2..];
                let mut elem_size = 0;
                // We only fill internal slices for nested slices (a slice inside of a slice).
                // So we must directly push front elements for slices which are not a nested slice.
                if !slice_typ.is_nested_slice() {
                    for elem in elements_to_push.iter().rev() {
                        let element = self.convert_value(*elem, dfg);

                        elem_size += Self::flattened_value_size(&element);
                        new_slice.push_front(element);
                    }
                    new_slice_size += elem_size;
                } else {
                    // We have already filled the appropriate dummy values for nested slice during SSA gen.
                    // We need to account for that we do not go out of bounds by removing dummy data as we
                    // push elements to the front of our slice.
                    // Using this strategy we are able to avoid dynamic writes like we do for a SlicePushBack.
                    for elem in elements_to_push.iter().rev() {
                        let element = self.convert_value(*elem, dfg);

                        let elem_size = Self::flattened_value_size(&element);
                        // Have to pop based off of the flattened value size as we read the
                        // slice intrinsic as a flat list of AcirValue::Var
                        for _ in 0..elem_size {
                            new_slice.pop_back();
                        }
                        new_slice.push_front(element);
                    }
                }

                let new_slice_val = AcirValue::Array(new_slice.clone());

                let result_block_id = self.block_id(&result_ids[1]);
                self.initialize_array(
                    result_block_id,
                    new_slice_size,
                    Some(new_slice_val.clone()),
                )?;

                let element_type_sizes = if !can_omit_element_sizes_array(&slice_typ) {
                    Some(self.init_element_type_sizes_array(
                        &slice_typ,
                        slice_contents,
                        Some(new_slice_val),
                        dfg,
                    )?)
                } else {
                    None
                };
                let result = AcirValue::DynamicArray(AcirDynamicArray {
                    block_id: result_block_id,
                    len: new_slice_size,
                    element_type_sizes,
                });

                Ok(vec![AcirValue::Var(new_slice_length, AcirType::field()), result])
            }
            Intrinsic::SlicePopBack => {
                // arguments = [slice_length, slice_contents]
                let slice_length = self.convert_value(arguments[0], dfg).into_var()?;

                let one = self.acir_context.add_constant(FieldElement::one());
                let new_slice_length = self.acir_context.sub_var(slice_length, one)?;
                // For a pop back operation we want to fetch from the `length - 1` as this is the
                // last valid index that can be accessed in a slice. After the pop back operation
                // the elements stored at that index will no longer be able to be accessed.
                let mut var_index = new_slice_length;

                let (slice_contents, slice_typ, block_id) =
                    self.check_array_is_initialized(arguments[1], dfg)?;
                let slice = self.convert_value(slice_contents, dfg);

                let element_size = slice_typ.element_size();

                let mut popped_elements = Vec::new();
                // Fetch the values we are popping off of the slice.
                // In the case of non-nested slice the logic is simple as we do not
                // need to account for the internal slice sizes or flattening the index.
                //
                // The pop back operation results are of the format [slice length, slice contents, popped elements].
                // Thus, we look at the result ids at index 2 and onwards to determine the type of each popped element.
                if !slice_typ.is_nested_slice() {
                    for res in &result_ids[2..] {
                        let elem = self.array_get_value(
                            &dfg.type_of_value(*res),
                            block_id,
                            &mut var_index,
                            &[],
                        )?;
                        popped_elements.push(elem);
                    }
                } else {
                    // Fetch the slice sizes of the nested slice.
                    let slice_sizes = self.slice_sizes.get(&slice_contents);
                    let mut slice_sizes =
                        slice_sizes.expect("ICE: should have slice sizes").clone();
                    // We want to remove the parent size as we are fetching the child
                    slice_sizes.remove(0);

                    // Multiply the element size against the var index before fetching the flattened index
                    // This operation makes sure our user-facing slice index matches the strategy for indexing in SSA,
                    // which is how `get_flattened_index` expects its index input.
                    let element_size_var =
                        self.acir_context.add_constant(FieldElement::from(element_size as u128));
                    // We want to use an index one less than the slice length
                    var_index = self.acir_context.mul_var(var_index, element_size_var)?;
                    var_index =
                        self.get_flattened_index(&slice_typ, slice_contents, var_index, dfg)?;

                    for res in &result_ids[2..] {
                        let elem = self.array_get_value(
                            &dfg.type_of_value(*res),
                            block_id,
                            &mut var_index,
                            &slice_sizes,
                        )?;
                        popped_elements.push(elem);
                    }
                }

                let mut new_slice = Vector::new();
                self.slice_intrinsic_input(&mut new_slice, slice)?;

                let mut results = vec![
                    AcirValue::Var(new_slice_length, AcirType::field()),
                    AcirValue::Array(new_slice),
                ];
                results.append(&mut popped_elements);

                Ok(results)
            }
            Intrinsic::SlicePopFront => {
                // arguments = [slice_length, slice_contents]
                let slice_length = self.convert_value(arguments[0], dfg).into_var()?;

                let (slice_contents, slice_typ, block_id) =
                    self.check_array_is_initialized(arguments[1], dfg)?;
                let slice = self.convert_value(slice_contents, dfg);

                let one = self.acir_context.add_constant(FieldElement::one());
                let new_slice_length = self.acir_context.sub_var(slice_length, one)?;

                let mut new_slice = Vector::new();
                self.slice_intrinsic_input(&mut new_slice, slice)?;

                let element_size = slice_typ.element_size();

                let mut popped_elements: Vec<AcirValue> = Vec::new();
                let mut popped_elements_size = 0;
                let mut var_index = self.acir_context.add_constant(FieldElement::zero());
                // Fetch the values we are popping off of the slice.
                // In the case of non-nested slice the logic is simple as we do not
                // need to account for the internal slice sizes or flattening the index.
                //
                // The pop front operation results are of the format [popped elements, slice length, slice contents].
                // Thus, we look at the result ids up to the element size to determine the type of each popped element.
                if !slice_typ.is_nested_slice() {
                    for res in &result_ids[..element_size] {
                        let element = self.array_get_value(
                            &dfg.type_of_value(*res),
                            block_id,
                            &mut var_index,
                            &[],
                        )?;
                        let elem_size = Self::flattened_value_size(&element);
                        popped_elements_size += elem_size;
                        popped_elements.push(element);
                    }
                } else {
                    let slice_sizes = self.slice_sizes.get(&slice_contents);
                    let mut slice_sizes =
                        slice_sizes.expect("ICE: should have slice sizes").clone();
                    // We want to remove the parent size as we are fetching the child
                    slice_sizes.remove(0);

                    for res in &result_ids[..element_size] {
                        let element = self.array_get_value(
                            &dfg.type_of_value(*res),
                            block_id,
                            &mut var_index,
                            &slice_sizes,
                        )?;
                        let elem_size = Self::flattened_value_size(&element);
                        popped_elements_size += elem_size;
                        popped_elements.push(element);
                    }
                }
                // It is expected that the `popped_elements_size` is the flattened size of the elements,
                // as the input slice should be a dynamic array which is represented by flat memory.
                new_slice = new_slice.slice(popped_elements_size..);

                popped_elements.push(AcirValue::Var(new_slice_length, AcirType::field()));
                popped_elements.push(AcirValue::Array(new_slice));

                Ok(popped_elements)
            }
            Intrinsic::SliceInsert => {
                // arguments = [slice_length, slice_contents, insert_index, ...elements_to_insert]
                let slice_length = self.convert_value(arguments[0], dfg).into_var()?;

                let (slice_contents, slice_typ, block_id) =
                    self.check_array_is_initialized(arguments[1], dfg)?;

                let slice = self.convert_value(slice_contents, dfg);
                let insert_index = self.convert_value(arguments[2], dfg).into_var()?;

                let one = self.acir_context.add_constant(FieldElement::one());
                let new_slice_length = self.acir_context.add_var(slice_length, one)?;

                let slice_size = Self::flattened_value_size(&slice);

                // Fetch the flattened index from the user provided index argument.
                let element_size = slice_typ.element_size();
                let element_size_var =
                    self.acir_context.add_constant(FieldElement::from(element_size as u128));
                let flat_insert_index =
                    self.acir_context.mul_var(insert_index, element_size_var)?;
                let flat_user_index =
                    self.get_flattened_index(&slice_typ, slice_contents, flat_insert_index, dfg)?;

                let elements_to_insert = &arguments[3..];
                // Determine the elements we need to write into our resulting dynamic array.
                // We need to a fully flat list of AcirVar's as a dynamic array is represented with flat memory.
                let mut inner_elem_size_usize = 0;
                let mut flattened_elements = Vec::new();
                for elem in elements_to_insert {
                    let element = self.convert_value(*elem, dfg);
                    let elem_size = Self::flattened_value_size(&element);
                    inner_elem_size_usize += elem_size;
                    let mut flat_elem = element.flatten().into_iter().map(|(var, _)| var).collect();
                    flattened_elements.append(&mut flat_elem);
                }
                let inner_elem_size = self
                    .acir_context
                    .add_constant(FieldElement::from(inner_elem_size_usize as u128));
                // Set the maximum flattened index at which a new element should be inserted.
                let max_flat_user_index =
                    self.acir_context.add_var(flat_user_index, inner_elem_size)?;

                // Go through the entire slice argument and determine what value should be written to the new slice.
                // 1. If we are below the starting insertion index we should insert the value that was already
                //    in the original slice.
                // 2. If we are above the starting insertion index but below the max insertion index we should insert
                //    the flattened element arguments.
                // 3. If we are above the max insertion index we should insert the previous value from the original slice,
                //    as during an insertion we want to shift all elements after the insertion up an index.
                let result_block_id = self.block_id(&result_ids[1]);
                self.initialize_array(result_block_id, slice_size, None)?;
                let mut current_insert_index = 0;
                for i in 0..slice_size {
                    let current_index =
                        self.acir_context.add_constant(FieldElement::from(i as u128));

                    // Check that we are above the lower bound of the insertion index
                    let greater_eq_than_idx = self.acir_context.more_than_eq_var(
                        current_index,
                        flat_user_index,
                        64,
                        self.current_side_effects_enabled_var,
                    )?;
                    // Check that we are below the upper bound of the insertion index
                    let less_than_idx = self.acir_context.less_than_var(
                        current_index,
                        max_flat_user_index,
                        64,
                        self.current_side_effects_enabled_var,
                    )?;

                    // Read from the original slice the value we want to insert into our new slice.
<<<<<<< HEAD
                    // We need to make sure that we read the previous element when our current index is greater than insertion index.
                    // If the index for the previous element is out of the array bounds we can avoid the check for whether
                    // the current index is over the insertion index.
=======
                    // We need to make sure of two things:
                    // 1. That we read the previous element for when we have an index greater than insertion index.
                    // 2. That the index we are reading from is within the array bounds
>>>>>>> 8b23b349
                    let shifted_index = if i < inner_elem_size_usize {
                        current_index
                    } else {
                        let index_minus_elem_size = self
                            .acir_context
                            .add_constant(FieldElement::from((i - inner_elem_size_usize) as u128));
<<<<<<< HEAD

                        let use_shifted_index_pred = self
                            .acir_context
                            .mul_var(index_minus_elem_size, greater_eq_than_idx)?;

                        let not_pred = self.acir_context.sub_var(one, greater_eq_than_idx)?;
                        let use_current_index_pred =
                            self.acir_context.mul_var(not_pred, current_index)?;

=======

                        let use_shifted_index_pred = self
                            .acir_context
                            .mul_var(index_minus_elem_size, greater_eq_than_idx)?;

                        let not_pred = self.acir_context.sub_var(one, greater_eq_than_idx)?;
                        let use_current_index_pred =
                            self.acir_context.mul_var(not_pred, current_index)?;

>>>>>>> 8b23b349
                        self.acir_context.add_var(use_shifted_index_pred, use_current_index_pred)?
                    };

                    let value_shifted_index =
                        self.acir_context.read_from_memory(block_id, &shifted_index)?;

                    // Final predicate to determine whether we are within the insertion bounds
                    let should_insert_value_pred =
                        self.acir_context.mul_var(greater_eq_than_idx, less_than_idx)?;
                    let insert_value_pred = self.acir_context.mul_var(
                        flattened_elements[current_insert_index],
                        should_insert_value_pred,
                    )?;

                    let not_pred = self.acir_context.sub_var(one, should_insert_value_pred)?;
                    let shifted_value_pred =
                        self.acir_context.mul_var(not_pred, value_shifted_index)?;

                    let new_value =
                        self.acir_context.add_var(insert_value_pred, shifted_value_pred)?;

                    self.acir_context.write_to_memory(
                        result_block_id,
                        &current_index,
                        &new_value,
                    )?;

                    current_insert_index += 1;
                    if inner_elem_size_usize == current_insert_index {
                        current_insert_index = 0;
                    }
                }

                // let new_slice_val = AcirValue::Array(new_slice);
                let element_type_sizes = if !can_omit_element_sizes_array(&slice_typ) {
                    Some(self.init_element_type_sizes_array(
                        &slice_typ,
                        slice_contents,
                        Some(slice),
                        dfg,
                    )?)
                } else {
                    None
                };
                let result = AcirValue::DynamicArray(AcirDynamicArray {
                    block_id: result_block_id,
                    len: slice_size,
                    element_type_sizes,
                });

                Ok(vec![AcirValue::Var(new_slice_length, AcirType::field()), result])
            }
            Intrinsic::SliceRemove => {
                // arguments = [slice_length, slice_contents, remove_index]
                let slice_length = self.convert_value(arguments[0], dfg).into_var()?;

                let (slice_contents, slice_typ, block_id) =
                    self.check_array_is_initialized(arguments[1], dfg)?;

                let slice = self.convert_value(slice_contents, dfg);
                let remove_index = self.convert_value(arguments[2], dfg).into_var()?;

                let one = self.acir_context.add_constant(FieldElement::one());
                let new_slice_length = self.acir_context.sub_var(slice_length, one)?;

                let slice_size = Self::flattened_value_size(&slice);

                let mut new_slice = Vector::new();
                self.slice_intrinsic_input(&mut new_slice, slice)?;

                // Compiler sanity check
                assert_eq!(
                    new_slice.len(),
                    slice_size,
                    "ICE: The read flattened slice should match the computed size"
                );

                // Fetch the flattened index from the user provided index argument.
                let element_size = slice_typ.element_size();
                let element_size_var =
                    self.acir_context.add_constant(FieldElement::from(element_size as u128));
                let flat_remove_index =
                    self.acir_context.mul_var(remove_index, element_size_var)?;
                let flat_user_index =
                    self.get_flattened_index(&slice_typ, slice_contents, flat_remove_index, dfg)?;

                // Fetch the values we are remove from the slice.
                // In the case of non-nested slice the logic is simple as we do not
                // need to account for the internal slice sizes or flattening the index.
                // As we fetch the values we can determine the size of the removed values
                // which we will later use for writing the correct resulting slice.
                let mut popped_elements = Vec::new();
                let mut popped_elements_size = 0;
                // Set a temp index just for fetching from the original slice as `array_get_value` mutates
                // the index internally.
                let mut temp_index = flat_user_index;
                if !slice_typ.is_nested_slice() {
                    for res in &result_ids[2..(2 + element_size)] {
                        let element = self.array_get_value(
                            &dfg.type_of_value(*res),
                            block_id,
                            &mut temp_index,
                            &[],
                        )?;
                        let elem_size = Self::flattened_value_size(&element);
                        popped_elements_size += elem_size;
                        popped_elements.push(element);
                    }
                } else {
                    let slice_sizes = self.slice_sizes.get(&slice_contents);
                    let mut slice_sizes =
                        slice_sizes.expect("ICE: should have slice sizes").clone();
                    // We want to remove the parent size as we are fetching the child
                    slice_sizes.remove(0);

                    for res in &result_ids[2..(2 + element_size)] {
                        let element = self.array_get_value(
                            &dfg.type_of_value(*res),
                            block_id,
                            &mut temp_index,
                            &slice_sizes,
                        )?;
                        let elem_size = Self::flattened_value_size(&element);
                        popped_elements_size += elem_size;
                        popped_elements.push(element);
                    }
                }

                // Go through the entire slice argument and determine what value should be written to the new slice.
                // 1. If the current index is greater than the removal index we must write the next value
                //    from the original slice to the current index
                // 2. At the end of the slice reading from the next value of the original slice
                //    can lead to a potential out of bounds error. In this case we just fetch from the original slice
                //    at the current index. As we are decreasing the slice in length, this is a safe operation.
                let result_block_id = self.block_id(&result_ids[1]);
                self.initialize_array(result_block_id, slice_size, None)?;
                for i in 0..slice_size {
                    let current_index =
                        self.acir_context.add_constant(FieldElement::from(i as u128));

<<<<<<< HEAD
                    let value_current_index = new_slice[i].borrow_var()?;
                    // let value_current_index = self.acir_context.read_from_memory(block_id, &current_index)?;

                    let new_value = if (i + popped_elements_size) >= slice_size {
                        value_current_index
                    } else {
                        let shifted_index = self
                            .acir_context
                            .add_constant(FieldElement::from((i + popped_elements_size) as u128));

                        let value_shifted_index =
                            self.acir_context.read_from_memory(block_id, &shifted_index)?;

                        let use_shifted_value = self.acir_context.more_than_eq_var(
                            current_index,
                            flat_user_index,
                            64,
                            self.current_side_effects_enabled_var,
                        )?;

                        let shifted_value_pred =
                            self.acir_context.mul_var(value_shifted_index, use_shifted_value)?;
                        let not_pred = self.acir_context.sub_var(one, use_shifted_value)?;
                        let current_value_pred =
                            self.acir_context.mul_var(not_pred, value_current_index)?;

                        self.acir_context.add_var(shifted_value_pred, current_value_pred)?
                    };
=======
                    let shifted_index = if (i + popped_elements_size) >= slice_size {
                        current_index
                    } else {
                        self.acir_context
                            .add_constant(FieldElement::from((i + popped_elements_size) as u128))
                    };

                    let value_shifted_index =
                        self.acir_context.read_from_memory(block_id, &shifted_index)?;
                    let value_current_index = new_slice[i].borrow_var()?;

                    let use_shifted_value = self.acir_context.more_than_eq_var(
                        current_index,
                        flat_user_index,
                        64,
                        self.current_side_effects_enabled_var,
                    )?;

                    let shifted_value_pred =
                        self.acir_context.mul_var(value_shifted_index, use_shifted_value)?;
                    let not_pred = self.acir_context.sub_var(one, use_shifted_value)?;
                    let current_value_pred =
                        self.acir_context.mul_var(not_pred, value_current_index)?;

                    let new_value =
                        self.acir_context.add_var(shifted_value_pred, current_value_pred)?;
>>>>>>> 8b23b349

                    self.acir_context.write_to_memory(
                        result_block_id,
                        &current_index,
                        &new_value,
                    )?;
                }

                let new_slice_val = AcirValue::Array(new_slice);
                let element_type_sizes = if !can_omit_element_sizes_array(&slice_typ) {
                    Some(self.init_element_type_sizes_array(
                        &slice_typ,
                        slice_contents,
                        Some(new_slice_val),
                        dfg,
                    )?)
                } else {
                    None
                };
                let result = AcirValue::DynamicArray(AcirDynamicArray {
                    block_id: result_block_id,
                    len: slice_size,
                    element_type_sizes,
                });

                let mut result = vec![AcirValue::Var(new_slice_length, AcirType::field()), result];
                result.append(&mut popped_elements);

                Ok(result)
            }
            _ => todo!("expected a black box function"),
        }
    }

    fn slice_intrinsic_input(
        &mut self,
        old_slice: &mut Vector<AcirValue>,
        input: AcirValue,
    ) -> Result<(), RuntimeError> {
        match input {
            AcirValue::Var(_, _) => {
                old_slice.push_back(input);
            }
            AcirValue::Array(vars) => {
                for var in vars {
                    self.slice_intrinsic_input(old_slice, var)?;
                }
            }
            AcirValue::DynamicArray(AcirDynamicArray { block_id, len, .. }) => {
                for i in 0..len {
                    // We generate witnesses corresponding to the array values
                    let index_var = self.acir_context.add_constant(i);

                    let value_read_var =
                        self.acir_context.read_from_memory(block_id, &index_var)?;
                    let value_read = AcirValue::Var(value_read_var, AcirType::field());

                    old_slice.push_back(value_read);
                }
            }
        }
        Ok(())
    }

    /// Given an array value, return the numerical type of its element.
    /// Panics if the given value is not an array or has a non-numeric element type.
    fn array_element_type(dfg: &DataFlowGraph, value: ValueId) -> AcirType {
        match dfg.type_of_value(value) {
            Type::Array(elements, _) => {
                assert_eq!(elements.len(), 1);
                (&elements[0]).into()
            }
            Type::Slice(elements) => {
                assert_eq!(elements.len(), 1);
                (&elements[0]).into()
            }
            _ => unreachable!("Expected array type"),
        }
    }

    /// Maps an ssa value list, for which some values may be references to arrays, by inlining
    /// the `AcirVar`s corresponding to the contents of each array into the list of `AcirVar`s
    /// that correspond to other values.
    fn flatten_value_list(&mut self, arguments: &[ValueId], dfg: &DataFlowGraph) -> Vec<AcirVar> {
        let mut acir_vars = Vec::with_capacity(arguments.len());
        for value_id in arguments {
            let value = self.convert_value(*value_id, dfg);
            AcirContext::flatten_value(&mut acir_vars, value);
        }
        acir_vars
    }

    /// Convert a Vec<AcirVar> into a Vec<AcirValue> using the given result ids.
    /// If the type of a result id is an array, several acir vars are collected into
    /// a single AcirValue::Array of the same length.
    fn convert_vars_to_values(
        vars: Vec<AcirVar>,
        dfg: &DataFlowGraph,
        result_ids: &[ValueId],
    ) -> Vec<AcirValue> {
        let mut vars = vars.into_iter();
        vecmap(result_ids, |result| {
            let result_type = dfg.type_of_value(*result);
            Self::convert_var_type_to_values(&result_type, &mut vars)
        })
    }

    /// Recursive helper for convert_vars_to_values.
    /// If the given result_type is an array of length N, this will create an AcirValue::Array with
    /// the first N elements of the given iterator. Otherwise, the result is a single
    /// AcirValue::Var wrapping the first element of the iterator.
    fn convert_var_type_to_values(
        result_type: &Type,
        vars: &mut impl Iterator<Item = AcirVar>,
    ) -> AcirValue {
        match result_type {
            Type::Array(elements, size) => {
                let mut element_values = im::Vector::new();
                for _ in 0..*size {
                    for element_type in elements.iter() {
                        let element = Self::convert_var_type_to_values(element_type, vars);
                        element_values.push_back(element);
                    }
                }
                AcirValue::Array(element_values)
            }
            typ => {
                let var = vars.next().unwrap();
                AcirValue::Var(var, typ.into())
            }
        }
    }
}

// We can omit the element size array for arrays which have elements of size 1 and do not contain slices.
// TODO: remove restriction on size 1 elements.
fn can_omit_element_sizes_array(array_typ: &Type) -> bool {
    if array_typ.contains_slice_element() {
        return false;
    }
    let Type::Array(types, _) = array_typ else {
        panic!("ICE: expected array type");
    };

    types.len() == 1 && types[0].flattened_size() == 1
}<|MERGE_RESOLUTION|>--- conflicted
+++ resolved
@@ -2135,22 +2135,15 @@
                     )?;
 
                     // Read from the original slice the value we want to insert into our new slice.
-<<<<<<< HEAD
                     // We need to make sure that we read the previous element when our current index is greater than insertion index.
                     // If the index for the previous element is out of the array bounds we can avoid the check for whether
                     // the current index is over the insertion index.
-=======
-                    // We need to make sure of two things:
-                    // 1. That we read the previous element for when we have an index greater than insertion index.
-                    // 2. That the index we are reading from is within the array bounds
->>>>>>> 8b23b349
                     let shifted_index = if i < inner_elem_size_usize {
                         current_index
                     } else {
                         let index_minus_elem_size = self
                             .acir_context
                             .add_constant(FieldElement::from((i - inner_elem_size_usize) as u128));
-<<<<<<< HEAD
 
                         let use_shifted_index_pred = self
                             .acir_context
@@ -2160,17 +2153,6 @@
                         let use_current_index_pred =
                             self.acir_context.mul_var(not_pred, current_index)?;
 
-=======
-
-                        let use_shifted_index_pred = self
-                            .acir_context
-                            .mul_var(index_minus_elem_size, greater_eq_than_idx)?;
-
-                        let not_pred = self.acir_context.sub_var(one, greater_eq_than_idx)?;
-                        let use_current_index_pred =
-                            self.acir_context.mul_var(not_pred, current_index)?;
-
->>>>>>> 8b23b349
                         self.acir_context.add_var(use_shifted_index_pred, use_current_index_pred)?
                     };
 
@@ -2311,9 +2293,7 @@
                     let current_index =
                         self.acir_context.add_constant(FieldElement::from(i as u128));
 
-<<<<<<< HEAD
                     let value_current_index = new_slice[i].borrow_var()?;
-                    // let value_current_index = self.acir_context.read_from_memory(block_id, &current_index)?;
 
                     let new_value = if (i + popped_elements_size) >= slice_size {
                         value_current_index
@@ -2340,34 +2320,6 @@
 
                         self.acir_context.add_var(shifted_value_pred, current_value_pred)?
                     };
-=======
-                    let shifted_index = if (i + popped_elements_size) >= slice_size {
-                        current_index
-                    } else {
-                        self.acir_context
-                            .add_constant(FieldElement::from((i + popped_elements_size) as u128))
-                    };
-
-                    let value_shifted_index =
-                        self.acir_context.read_from_memory(block_id, &shifted_index)?;
-                    let value_current_index = new_slice[i].borrow_var()?;
-
-                    let use_shifted_value = self.acir_context.more_than_eq_var(
-                        current_index,
-                        flat_user_index,
-                        64,
-                        self.current_side_effects_enabled_var,
-                    )?;
-
-                    let shifted_value_pred =
-                        self.acir_context.mul_var(value_shifted_index, use_shifted_value)?;
-                    let not_pred = self.acir_context.sub_var(one, use_shifted_value)?;
-                    let current_value_pred =
-                        self.acir_context.mul_var(not_pred, value_current_index)?;
-
-                    let new_value =
-                        self.acir_context.add_var(shifted_value_pred, current_value_pred)?;
->>>>>>> 8b23b349
 
                     self.acir_context.write_to_memory(
                         result_block_id,
