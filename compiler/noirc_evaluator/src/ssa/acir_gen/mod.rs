//! This file holds the pass to convert from Noir's SSA IR to ACIR.
mod acir_ir;

use std::collections::{BTreeMap, HashSet};
use std::fmt::Debug;

use self::acir_ir::acir_variable::{AcirContext, AcirType, AcirVar};
use self::acir_ir::generated_acir::BrilligStdlibFunc;
use super::function_builder::data_bus::DataBus;
use super::ir::dfg::CallStack;
use super::ir::function::FunctionId;
use super::ir::instruction::{ConstrainError, ErrorType};
use super::ir::printer::try_to_extract_string_from_error_payload;
use super::{
    ir::{
        dfg::DataFlowGraph,
        function::{Function, RuntimeType},
        instruction::{
            Binary, BinaryOp, Instruction, InstructionId, Intrinsic, TerminatorInstruction,
        },
        map::Id,
        types::{NumericType, Type},
        value::{Value, ValueId},
    },
    ssa_gen::Ssa,
};
use crate::brillig::brillig_ir::artifact::{BrilligParameter, GeneratedBrillig};
use crate::brillig::brillig_ir::BrilligContext;
use crate::brillig::{brillig_gen::brillig_fn::FunctionContext as BrilligFunctionContext, Brillig};
use crate::errors::{InternalError, InternalWarning, RuntimeError, SsaReport};
pub(crate) use acir_ir::generated_acir::GeneratedAcir;
use acvm::acir::circuit::opcodes::BlockType;
use noirc_frontend::monomorphization::ast::InlineType;

use acvm::acir::circuit::brillig::BrilligBytecode;
use acvm::acir::circuit::{AssertionPayload, ErrorSelector, OpcodeLocation};
use acvm::acir::native_types::Witness;
use acvm::acir::BlackBoxFunc;
use acvm::{acir::circuit::opcodes::BlockId, acir::AcirField, FieldElement};
use fxhash::FxHashMap as HashMap;
use im::Vector;
use iter_extended::{try_vecmap, vecmap};

#[derive(Default)]
struct SharedContext {
    /// Final list of Brillig functions which will be part of the final program
    /// This is shared across `Context` structs as we want one list of Brillig
    /// functions across all ACIR artifacts
    generated_brillig: Vec<GeneratedBrillig>,

    /// Maps SSA function index -> Final generated Brillig artifact index.
    /// There can be Brillig functions specified in SSA which do not act as
    /// entry points in ACIR (e.g. only called by other Brillig functions)
    /// This mapping is necessary to use the correct function pointer for a Brillig call.
    /// This uses the brillig parameters in the map since using slices with different lengths
    /// needs to create different brillig entrypoints
    brillig_generated_func_pointers: BTreeMap<(FunctionId, Vec<BrilligParameter>), u32>,

    /// Maps a Brillig std lib function (a handwritten primitive such as for inversion) -> Final generated Brillig artifact index.
    /// A separate mapping from normal Brillig calls is necessary as these methods do not have an associated function id from SSA.
    brillig_stdlib_func_pointer: HashMap<BrilligStdlibFunc, u32>,

    /// Keeps track of Brillig std lib calls per function that need to still be resolved
    /// with the correct function pointer from the `brillig_stdlib_func_pointer` map.
    brillig_stdlib_calls_to_resolve: HashMap<FunctionId, Vec<(OpcodeLocation, u32)>>,
}

impl SharedContext {
    fn generated_brillig_pointer(
        &self,
        func_id: FunctionId,
        arguments: Vec<BrilligParameter>,
    ) -> Option<&u32> {
        self.brillig_generated_func_pointers.get(&(func_id, arguments))
    }

    fn generated_brillig(&self, func_pointer: usize) -> &GeneratedBrillig {
        &self.generated_brillig[func_pointer]
    }

    fn insert_generated_brillig(
        &mut self,
        func_id: FunctionId,
        arguments: Vec<BrilligParameter>,
        generated_pointer: u32,
        code: GeneratedBrillig,
    ) {
        self.brillig_generated_func_pointers.insert((func_id, arguments), generated_pointer);
        self.generated_brillig.push(code);
    }

    fn new_generated_pointer(&self) -> u32 {
        self.generated_brillig.len() as u32
    }

    fn generate_brillig_calls_to_resolve(
        &mut self,
        brillig_stdlib_func: &BrilligStdlibFunc,
        func_id: FunctionId,
        opcode_location: OpcodeLocation,
    ) {
        if let Some(generated_pointer) =
            self.brillig_stdlib_func_pointer.get(brillig_stdlib_func).copied()
        {
            self.add_call_to_resolve(func_id, (opcode_location, generated_pointer));
        } else {
            let code = brillig_stdlib_func.get_generated_brillig();
            let generated_pointer = self.new_generated_pointer();
            self.insert_generated_brillig_stdlib(
                *brillig_stdlib_func,
                generated_pointer,
                func_id,
                opcode_location,
                code,
            );
        }
    }

    /// Insert a newly generated Brillig stdlib function
    fn insert_generated_brillig_stdlib(
        &mut self,
        brillig_stdlib_func: BrilligStdlibFunc,
        generated_pointer: u32,
        func_id: FunctionId,
        opcode_location: OpcodeLocation,
        code: GeneratedBrillig,
    ) {
        self.brillig_stdlib_func_pointer.insert(brillig_stdlib_func, generated_pointer);
        self.add_call_to_resolve(func_id, (opcode_location, generated_pointer));
        self.generated_brillig.push(code);
    }

    fn add_call_to_resolve(&mut self, func_id: FunctionId, call_to_resolve: (OpcodeLocation, u32)) {
        self.brillig_stdlib_calls_to_resolve.entry(func_id).or_default().push(call_to_resolve);
    }
}

/// Context struct for the acir generation pass.
/// May be similar to the Evaluator struct in the current SSA IR.
struct Context<'a> {
    /// Maps SSA values to `AcirVar`.
    ///
    /// This is needed so that we only create a single
    /// AcirVar per SSA value. Before creating an `AcirVar`
    /// for an SSA value, we check this map. If an `AcirVar`
    /// already exists for this Value, we return the `AcirVar`.
    ssa_values: HashMap<Id<Value>, AcirValue>,

    /// The `AcirVar` that describes the condition belonging to the most recently invoked
    /// `SideEffectsEnabled` instruction.
    current_side_effects_enabled_var: AcirVar,

    /// Manages and builds the `AcirVar`s to which the converted SSA values refer.
    acir_context: AcirContext,

    /// Track initialized acir dynamic arrays
    ///
    /// An acir array must start with a MemoryInit ACIR opcodes
    /// and then have MemoryOp opcodes
    /// This set is used to ensure that a MemoryOp opcode is only pushed to the circuit
    /// if there is already a MemoryInit opcode.
    initialized_arrays: HashSet<BlockId>,

    /// Maps SSA values to BlockId
    /// A BlockId is an ACIR structure which identifies a memory block
    /// Each acir memory block corresponds to a different SSA array.
    memory_blocks: HashMap<Id<Value>, BlockId>,

    /// Maps SSA values to a BlockId used internally
    /// A BlockId is an ACIR structure which identifies a memory block
    /// Each memory blocks corresponds to a different SSA value
    /// which utilizes this internal memory for ACIR generation.
    internal_memory_blocks: HashMap<Id<Value>, BlockId>,

    /// Maps an internal memory block to its length
    ///
    /// This is necessary to keep track of an internal memory block's size.
    /// We do not need a separate map to keep track of `memory_blocks` as
    /// the length is set when we construct a `AcirValue::DynamicArray` and is tracked
    /// as part of the `AcirValue` in the `ssa_values` map.
    /// The length of an internal memory block is determined before an array operation
    /// takes place thus we track it separate here in this map.
    internal_mem_block_lengths: HashMap<BlockId, usize>,

    /// Number of the next BlockId, it is used to construct
    /// a new BlockId
    max_block_id: u32,

    data_bus: DataBus,

    /// Contains state that is generated and also used across ACIR functions
    shared_context: &'a mut SharedContext,
}

#[derive(Clone)]
pub(crate) struct AcirDynamicArray {
    /// Identification for the Acir dynamic array
    /// This is essentially a ACIR pointer to the array
    block_id: BlockId,
    /// Length of the array
    len: usize,
    /// An ACIR dynamic array is a flat structure, so we use
    /// the inner structure of an `AcirType::NumericType` directly.
    /// Some usages of ACIR arrays (e.g. black box functions) require the bit size
    /// of every value to be known, thus we store the types as part of the dynamic
    /// array definition.
    ///
    /// A dynamic non-homogenous array can potentially have values of differing types.
    /// Thus, we store a vector of types rather than a single type, as a dynamic non-homogenous array
    /// is still represented in ACIR by a single `AcirDynamicArray` structure.
    ///
    /// The length of the value types vector must match the `len` field in this structure.
    value_types: Vec<NumericType>,
    /// Identification for the ACIR dynamic array
    /// inner element type sizes array
    element_type_sizes: Option<BlockId>,
}
impl Debug for AcirDynamicArray {
    fn fmt(&self, f: &mut core::fmt::Formatter<'_>) -> core::fmt::Result {
        write!(
            f,
            "id: {}, len: {}, element_type_sizes: {:?}",
            self.block_id.0,
            self.len,
            self.element_type_sizes.map(|block_id| block_id.0)
        )
    }
}

#[derive(Debug, Clone)]
pub(crate) enum AcirValue {
    Var(AcirVar, AcirType),
    Array(im::Vector<AcirValue>),
    DynamicArray(AcirDynamicArray),
}

impl AcirValue {
    fn into_var(self) -> Result<AcirVar, InternalError> {
        match self {
            AcirValue::Var(var, _) => Ok(var),
            AcirValue::DynamicArray(_) | AcirValue::Array(_) => Err(InternalError::General {
                message: "Called AcirValue::into_var on an array".to_string(),
                call_stack: CallStack::new(),
            }),
        }
    }

    fn borrow_var(&self) -> Result<AcirVar, InternalError> {
        match self {
            AcirValue::Var(var, _) => Ok(*var),
            AcirValue::DynamicArray(_) | AcirValue::Array(_) => Err(InternalError::General {
                message: "Called AcirValue::borrow_var on an array".to_string(),
                call_stack: CallStack::new(),
            }),
        }
    }

    fn flatten(self) -> Vec<(AcirVar, AcirType)> {
        match self {
            AcirValue::Var(var, typ) => vec![(var, typ)],
            AcirValue::Array(array) => array.into_iter().flat_map(AcirValue::flatten).collect(),
            AcirValue::DynamicArray(_) => unimplemented!("Cannot flatten a dynamic array"),
        }
    }

    fn flat_numeric_types(self) -> Vec<NumericType> {
        match self {
            AcirValue::Array(_) => {
                self.flatten().into_iter().map(|(_, typ)| typ.to_numeric_type()).collect()
            }
            AcirValue::DynamicArray(AcirDynamicArray { value_types, .. }) => value_types,
            _ => unreachable!("An AcirValue::Var cannot be used as an array value"),
        }
    }
}

pub(crate) type Artifacts =
    (Vec<GeneratedAcir>, Vec<BrilligBytecode<FieldElement>>, BTreeMap<ErrorSelector, ErrorType>);

impl Ssa {
    #[tracing::instrument(level = "trace", skip_all)]
    pub(crate) fn into_acir(self, brillig: &Brillig) -> Result<Artifacts, RuntimeError> {
        let mut acirs = Vec::new();
        // TODO: can we parallelise this?
        let mut shared_context = SharedContext::default();
        for function in self.functions.values() {
            let context = Context::new(&mut shared_context);
            if let Some(mut generated_acir) =
                context.convert_ssa_function(&self, function, brillig)?
            {
                // We want to be able to insert Brillig stdlib functions anywhere during the ACIR generation process (e.g. such as on the `GeneratedAcir`).
                // As we don't want a reference to the `SharedContext` on the generated ACIR itself,
                // we instead store the opcode location at which a Brillig call to a std lib function occurred.
                // We then defer resolving the function IDs of those Brillig functions to when we have generated Brillig
                // for all normal Brillig calls.
                for (opcode_location, brillig_stdlib_func) in
                    &generated_acir.brillig_stdlib_func_locations
                {
                    shared_context.generate_brillig_calls_to_resolve(
                        brillig_stdlib_func,
                        function.id(),
                        *opcode_location,
                    );
                }

                // Fetch the Brillig stdlib calls to resolve for this function
                if let Some(calls_to_resolve) =
                    shared_context.brillig_stdlib_calls_to_resolve.get(&function.id())
                {
                    // Resolve the Brillig stdlib calls
                    // We have to do a separate loop as the generated ACIR cannot be borrowed as mutable after an immutable borrow
                    for (opcode_location, brillig_function_pointer) in calls_to_resolve {
                        generated_acir.resolve_brillig_stdlib_call(
                            *opcode_location,
                            *brillig_function_pointer,
                        );
                    }
                }

                generated_acir.name = function.name().to_owned();
                acirs.push(generated_acir);
            }
        }

        let brillig = vecmap(shared_context.generated_brillig, |brillig| BrilligBytecode {
            bytecode: brillig.byte_code,
        });

        Ok((acirs, brillig, self.error_selector_to_type))
    }
}

impl<'a> Context<'a> {
    fn new(shared_context: &'a mut SharedContext) -> Context<'a> {
        let mut acir_context = AcirContext::default();
        let current_side_effects_enabled_var = acir_context.add_constant(FieldElement::one());

        Context {
            ssa_values: HashMap::default(),
            current_side_effects_enabled_var,
            acir_context,
            initialized_arrays: HashSet::new(),
            memory_blocks: HashMap::default(),
            internal_memory_blocks: HashMap::default(),
            internal_mem_block_lengths: HashMap::default(),
            max_block_id: 0,
            data_bus: DataBus::default(),
            shared_context,
        }
    }

    fn convert_ssa_function(
        self,
        ssa: &Ssa,
        function: &Function,
        brillig: &Brillig,
    ) -> Result<Option<GeneratedAcir>, RuntimeError> {
        match function.runtime() {
            RuntimeType::Acir(inline_type) => {
                match inline_type {
                    InlineType::Inline => {
                        if function.id() != ssa.main_id {
                            panic!("ACIR function should have been inlined earlier if not marked otherwise");
                        }
                    }
                    InlineType::NoPredicates => {
                        panic!("All ACIR functions marked with #[no_predicates] should be inlined before ACIR gen. This is an SSA exclusive codegen attribute");
                    }
                    InlineType::Fold => {}
                }
                // We only want to convert entry point functions. This being `main` and those marked with `InlineType::Fold`
                Ok(Some(self.convert_acir_main(function, ssa, brillig)?))
            }
            RuntimeType::Brillig => {
                if function.id() == ssa.main_id {
                    Ok(Some(self.convert_brillig_main(function, brillig)?))
                } else {
                    Ok(None)
                }
            }
        }
    }

    fn convert_acir_main(
        mut self,
        main_func: &Function,
        ssa: &Ssa,
        brillig: &Brillig,
    ) -> Result<GeneratedAcir, RuntimeError> {
        let dfg = &main_func.dfg;
        let entry_block = &dfg[main_func.entry_block()];
        let input_witness = self.convert_ssa_block_params(entry_block.parameters(), dfg)?;
        let num_return_witnesses =
            self.get_num_return_witnesses(entry_block.unwrap_terminator(), dfg);

        // Create a witness for each return witness we have to guarantee that the return witnesses match the standard
        // layout for serializing those types as if they were being passed as inputs.
        //
        // This is required for recursion as otherwise in situations where we cannot make use of the program's ABI
        // (e.g. for `std::verify_proof` or the solidity verifier), we need extra knowledge about the program we're
        // working with rather than following the standard ABI encoding rules.
        //
        // We allocate these witnesses now before performing ACIR gen for the rest of the program as the location of
        // the function's return values can then be determined through knowledge of its ABI alone.
        let return_witness_vars =
            vecmap(0..num_return_witnesses, |_| self.acir_context.add_variable());

        let return_witnesses = vecmap(&return_witness_vars, |return_var| {
            let expr = self.acir_context.var_to_expression(*return_var).unwrap();
            expr.to_witness().expect("return vars should be witnesses")
        });

        self.data_bus = dfg.data_bus.to_owned();
        let mut warnings = Vec::new();
        for instruction_id in entry_block.instructions() {
            warnings.extend(self.convert_ssa_instruction(*instruction_id, dfg, ssa, brillig)?);
        }

        let (return_vars, return_warnings) =
            self.convert_ssa_return(entry_block.unwrap_terminator(), dfg)?;

        // TODO: This is a naive method of assigning the return values to their witnesses as
        // we're likely to get a number of constraints which are asserting one witness to be equal to another.
        //
        // We should search through the program and relabel these witnesses so we can remove this constraint.
        for (witness_var, return_var) in return_witness_vars.iter().zip(return_vars) {
            self.acir_context.assert_eq_var(*witness_var, return_var, None)?;
        }

        warnings.extend(return_warnings);
        Ok(self.acir_context.finish(input_witness, return_witnesses, warnings))
    }

    fn convert_brillig_main(
        mut self,
        main_func: &Function,
        brillig: &Brillig,
    ) -> Result<GeneratedAcir, RuntimeError> {
        let dfg = &main_func.dfg;

        let inputs = try_vecmap(dfg[main_func.entry_block()].parameters(), |param_id| {
            let typ = dfg.type_of_value(*param_id);
            self.create_value_from_type(&typ, &mut |this, _| Ok(this.acir_context.add_variable()))
        })?;
        let arguments = self.gen_brillig_parameters(dfg[main_func.entry_block()].parameters(), dfg);

        let witness_inputs = self.acir_context.extract_witness(&inputs);

        let outputs: Vec<AcirType> =
            vecmap(main_func.returns(), |result_id| dfg.type_of_value(*result_id).into());

        let code = self.gen_brillig_for(main_func, arguments.clone(), brillig)?;

        // We specifically do not attempt execution of the brillig code being generated as this can result in it being
        // replaced with constraints on witnesses to the program outputs.
        let output_values = self.acir_context.brillig_call(
            self.current_side_effects_enabled_var,
            &code,
            inputs,
            outputs,
            false,
            true,
            // We are guaranteed to have a Brillig function pointer of `0` as main itself is marked as unconstrained
            0,
            None,
        )?;
        self.shared_context.insert_generated_brillig(main_func.id(), arguments, 0, code);

        let return_witnesses: Vec<Witness> = output_values
            .iter()
            .flat_map(|value| value.clone().flatten())
            .map(|(value, _)| self.acir_context.var_to_witness(value))
            .collect::<Result<_, _>>()?;

        let generated_acir = self.acir_context.finish(witness_inputs, return_witnesses, Vec::new());

        assert_eq!(
            generated_acir.opcodes().len(),
            1,
            "Unconstrained programs should only generate a single opcode but multiple were emitted"
        );

        Ok(generated_acir)
    }

    /// Adds and binds `AcirVar`s for each numeric block parameter or block parameter array element.
    fn convert_ssa_block_params(
        &mut self,
        params: &[ValueId],
        dfg: &DataFlowGraph,
    ) -> Result<Vec<Witness>, RuntimeError> {
        // The first witness (if any) is the next one
        let start_witness = self.acir_context.current_witness_index().0;
        for param_id in params {
            let typ = dfg.type_of_value(*param_id);
            let value = self.convert_ssa_block_param(&typ)?;
            match &value {
                AcirValue::Var(_, _) => (),
                AcirValue::Array(_) => {
                    let block_id = self.block_id(param_id);
                    let len = if matches!(typ, Type::Array(_, _)) {
                        typ.flattened_size()
                    } else {
                        return Err(InternalError::Unexpected {
                            expected: "Block params should be an array".to_owned(),
                            found: format!("Instead got {:?}", typ),
                            call_stack: self.acir_context.get_call_stack(),
                        }
                        .into());
                    };
                    self.initialize_array(block_id, len, Some(value.clone()))?;
                }
                AcirValue::DynamicArray(_) => unreachable!(
                    "The dynamic array type is created in Acir gen and therefore cannot be a block parameter"
                ),
            }
            self.ssa_values.insert(*param_id, value);
        }
        let end_witness = self.acir_context.current_witness_index().0;
        let witnesses = (start_witness..=end_witness).map(Witness::from).collect();
        Ok(witnesses)
    }

    fn convert_ssa_block_param(&mut self, param_type: &Type) -> Result<AcirValue, RuntimeError> {
        self.create_value_from_type(param_type, &mut |this, typ| this.add_numeric_input_var(&typ))
    }

    fn create_value_from_type(
        &mut self,
        param_type: &Type,
        make_var: &mut impl FnMut(&mut Self, NumericType) -> Result<AcirVar, RuntimeError>,
    ) -> Result<AcirValue, RuntimeError> {
        match param_type {
            Type::Numeric(numeric_type) => {
                let typ = AcirType::new(*numeric_type);
                Ok(AcirValue::Var(make_var(self, *numeric_type)?, typ))
            }
            Type::Array(element_types, length) => {
                let mut elements = im::Vector::new();

                for _ in 0..*length {
                    for element in element_types.iter() {
                        elements.push_back(self.create_value_from_type(element, make_var)?);
                    }
                }

                Ok(AcirValue::Array(elements))
            }
            _ => unreachable!("ICE: Params to the program should only contains numbers and arrays"),
        }
    }

    /// Get the BlockId corresponding to the ValueId
    /// If there is no matching BlockId, we create a new one.
    fn block_id(&mut self, value: &ValueId) -> BlockId {
        if let Some(block_id) = self.memory_blocks.get(value) {
            return *block_id;
        }
        let block_id = BlockId(self.max_block_id);
        self.max_block_id += 1;
        self.memory_blocks.insert(*value, block_id);
        block_id
    }

    /// Get the next BlockId for internal memory
    /// used during ACIR generation.
    /// This is useful for referencing information that can
    /// only be computed dynamically, such as the type structure
    /// of non-homogenous arrays.
    fn internal_block_id(&mut self, value: &ValueId) -> BlockId {
        if let Some(block_id) = self.internal_memory_blocks.get(value) {
            return *block_id;
        }
        let block_id = BlockId(self.max_block_id);
        self.max_block_id += 1;
        self.internal_memory_blocks.insert(*value, block_id);
        block_id
    }

    /// Creates an `AcirVar` corresponding to a parameter witness to appears in the abi. A range
    /// constraint is added if the numeric type requires it.
    ///
    /// This function is used not only for adding numeric block parameters, but also for adding
    /// any array elements that belong to reference type block parameters.
    fn add_numeric_input_var(
        &mut self,
        numeric_type: &NumericType,
    ) -> Result<AcirVar, RuntimeError> {
        let acir_var = self.acir_context.add_variable();
        if matches!(numeric_type, NumericType::Signed { .. } | NumericType::Unsigned { .. }) {
            self.acir_context.range_constrain_var(acir_var, numeric_type, None)?;
        }
        Ok(acir_var)
    }

    /// Converts an SSA instruction into its ACIR representation
    fn convert_ssa_instruction(
        &mut self,
        instruction_id: InstructionId,
        dfg: &DataFlowGraph,
        ssa: &Ssa,
        brillig: &Brillig,
    ) -> Result<Vec<SsaReport>, RuntimeError> {
        let instruction = &dfg[instruction_id];
        self.acir_context.set_call_stack(dfg.get_call_stack(instruction_id));
        let mut warnings = Vec::new();
        match instruction {
            Instruction::Binary(binary) => {
                let result_acir_var = self.convert_ssa_binary(binary, dfg)?;
                self.define_result_var(dfg, instruction_id, result_acir_var);
            }
            Instruction::Constrain(lhs, rhs, assert_message) => {
                let lhs = self.convert_numeric_value(*lhs, dfg)?;
                let rhs = self.convert_numeric_value(*rhs, dfg)?;

                let assert_payload = if let Some(error) = assert_message {
                    match error {
                        ConstrainError::Intrinsic(string) => {
                            Some(AssertionPayload::StaticString(string.clone()))
                        }
                        ConstrainError::UserDefined(error_selector, values) => {
                            if let Some(constant_string) = try_to_extract_string_from_error_payload(
                                *error_selector,
                                values,
                                dfg,
                            ) {
                                Some(AssertionPayload::StaticString(constant_string))
                            } else {
                                let acir_vars: Vec<_> = values
                                    .iter()
                                    .map(|value| self.convert_value(*value, dfg))
                                    .collect();

                                let expressions_or_memory =
                                    self.acir_context.vars_to_expressions_or_memory(&acir_vars)?;

                                Some(AssertionPayload::Dynamic(
                                    error_selector.as_u64(),
                                    expressions_or_memory,
                                ))
                            }
                        }
                    }
                } else {
                    None
                };

                self.acir_context.assert_eq_var(lhs, rhs, assert_payload)?;
            }
            Instruction::Cast(value_id, _) => {
                let acir_var = self.convert_numeric_value(*value_id, dfg)?;
                self.define_result_var(dfg, instruction_id, acir_var);
            }
            Instruction::Call { .. } => {
                let result_ids = dfg.instruction_results(instruction_id);
                warnings.extend(self.convert_ssa_call(
                    instruction,
                    dfg,
                    ssa,
                    brillig,
                    result_ids,
                )?);
            }
            Instruction::Not(value_id) => {
                let (acir_var, typ) = match self.convert_value(*value_id, dfg) {
                    AcirValue::Var(acir_var, typ) => (acir_var, typ),
                    _ => unreachable!("NOT is only applied to numerics"),
                };
                let result_acir_var = self.acir_context.not_var(acir_var, typ)?;
                self.define_result_var(dfg, instruction_id, result_acir_var);
            }
            Instruction::Truncate { value, bit_size, max_bit_size } => {
                let result_acir_var =
                    self.convert_ssa_truncate(*value, *bit_size, *max_bit_size, dfg)?;
                self.define_result_var(dfg, instruction_id, result_acir_var);
            }
            Instruction::EnableSideEffects { condition } => {
                let acir_var = self.convert_numeric_value(*condition, dfg)?;
                self.current_side_effects_enabled_var = acir_var;
            }
            Instruction::ArrayGet { .. } | Instruction::ArraySet { .. } => {
                self.handle_array_operation(instruction_id, dfg)?;
            }
            Instruction::Allocate => {
                unreachable!("Expected all allocate instructions to be removed before acir_gen")
            }
            Instruction::Store { .. } => {
                unreachable!("Expected all store instructions to be removed before acir_gen")
            }
            Instruction::Load { .. } => {
                unreachable!("Expected all load instructions to be removed before acir_gen")
            }
            Instruction::IncrementRc { .. } | Instruction::DecrementRc { .. } => {
                // Do nothing. Only Brillig needs to worry about reference counted arrays
            }
            Instruction::RangeCheck { value, max_bit_size, assert_message } => {
                let acir_var = self.convert_numeric_value(*value, dfg)?;
                self.acir_context.range_constrain_var(
                    acir_var,
                    &NumericType::Unsigned { bit_size: *max_bit_size },
                    assert_message.clone(),
                )?;
            }
            Instruction::IfElse { .. } => {
                unreachable!("IfElse instruction remaining in acir-gen")
            }
        }

        self.acir_context.set_call_stack(CallStack::new());
        Ok(warnings)
    }

    fn convert_ssa_call(
        &mut self,
        instruction: &Instruction,
        dfg: &DataFlowGraph,
        ssa: &Ssa,
        brillig: &Brillig,
        result_ids: &[ValueId],
    ) -> Result<Vec<SsaReport>, RuntimeError> {
        let mut warnings = Vec::new();

        match instruction {
            Instruction::Call { func, arguments } => {
                let function_value = &dfg[*func];
                match function_value {
                    Value::Function(id) => {
                        let func = &ssa.functions[id];
                        match func.runtime() {
                            RuntimeType::Acir(inline_type) => {
                                assert!(!matches!(inline_type, InlineType::Inline), "ICE: Got an ACIR function named {} that should have already been inlined", func.name());

                                let inputs = vecmap(arguments, |arg| self.convert_value(*arg, dfg));
                                let output_count = result_ids
                                    .iter()
                                    .map(|result_id| dfg.type_of_value(*result_id).flattened_size())
                                    .sum();

                                let acir_function_id = ssa
                                    .entry_point_to_generated_index
                                    .get(id)
                                    .expect("ICE: should have an associated final index");
                                let output_vars = self.acir_context.call_acir_function(
                                    *acir_function_id,
                                    inputs,
                                    output_count,
                                    self.current_side_effects_enabled_var,
                                )?;

                                let output_values =
                                    self.convert_vars_to_values(output_vars, dfg, result_ids);

                                self.handle_ssa_call_outputs(result_ids, output_values, dfg)?;
                            }
                            RuntimeType::Brillig => {
                                // Check that we are not attempting to return a slice from
                                // an unconstrained runtime to a constrained runtime
                                for result_id in result_ids {
                                    if dfg.type_of_value(*result_id).contains_slice_element() {
                                        return Err(
                                            RuntimeError::UnconstrainedSliceReturnToConstrained {
                                                call_stack: self.acir_context.get_call_stack(),
                                            },
                                        );
                                    }
                                }
                                let inputs = vecmap(arguments, |arg| self.convert_value(*arg, dfg));
                                let arguments = self.gen_brillig_parameters(arguments, dfg);

                                let outputs: Vec<AcirType> = vecmap(result_ids, |result_id| {
                                    dfg.type_of_value(*result_id).into()
                                });

                                // Check whether we have already generated Brillig for this function
                                // If we have, re-use the generated code to set-up the Brillig call.
                                let output_values = if let Some(generated_pointer) = self
                                    .shared_context
                                    .generated_brillig_pointer(*id, arguments.clone())
                                {
                                    let code = self
                                        .shared_context
                                        .generated_brillig(*generated_pointer as usize);
                                    self.acir_context.brillig_call(
                                        self.current_side_effects_enabled_var,
                                        code,
                                        inputs,
                                        outputs,
                                        true,
                                        false,
                                        *generated_pointer,
                                        None,
                                    )?
                                } else {
                                    let code =
                                        self.gen_brillig_for(func, arguments.clone(), brillig)?;
                                    let generated_pointer =
                                        self.shared_context.new_generated_pointer();
                                    let output_values = self.acir_context.brillig_call(
                                        self.current_side_effects_enabled_var,
                                        &code,
                                        inputs,
                                        outputs,
                                        true,
                                        false,
                                        generated_pointer,
                                        None,
                                    )?;
                                    self.shared_context.insert_generated_brillig(
                                        *id,
                                        arguments,
                                        generated_pointer,
                                        code,
                                    );
                                    output_values
                                };

                                // Compiler sanity check
                                assert_eq!(result_ids.len(), output_values.len(), "ICE: The number of Brillig output values should match the result ids in SSA");

                                self.handle_ssa_call_outputs(result_ids, output_values, dfg)?;
                            }
                        }
                    }
                    Value::Intrinsic(intrinsic) => {
                        if matches!(
                            intrinsic,
                            Intrinsic::BlackBox(BlackBoxFunc::RecursiveAggregation)
                        ) {
                            warnings.push(SsaReport::Warning(InternalWarning::VerifyProof {
                                call_stack: self.acir_context.get_call_stack(),
                            }));
                        }
                        let outputs = self
                            .convert_ssa_intrinsic_call(*intrinsic, arguments, dfg, result_ids)?;

                        // Issue #1438 causes this check to fail with intrinsics that return 0
                        // results but the ssa form instead creates 1 unit result value.
                        // assert_eq!(result_ids.len(), outputs.len());
                        self.handle_ssa_call_outputs(result_ids, outputs, dfg)?;
                    }
                    Value::ForeignFunction(_) => {
                        return Err(RuntimeError::UnconstrainedOracleReturnToConstrained {
                            call_stack: self.acir_context.get_call_stack(),
                        })
                    }
                    _ => unreachable!("expected calling a function but got {function_value:?}"),
                }
            }
            _ => unreachable!("expected calling a call instruction"),
        }
        Ok(warnings)
    }

    fn handle_ssa_call_outputs(
        &mut self,
        result_ids: &[ValueId],
        output_values: Vec<AcirValue>,
        dfg: &DataFlowGraph,
    ) -> Result<(), RuntimeError> {
        for (result_id, output) in result_ids.iter().zip(output_values) {
            if let AcirValue::Array(_) = &output {
                let array_id = dfg.resolve(*result_id);
                let block_id = self.block_id(&array_id);
                let array_typ = dfg.type_of_value(array_id);
                let len = if matches!(array_typ, Type::Array(_, _)) {
                    array_typ.flattened_size()
                } else {
                    Self::flattened_value_size(&output)
                };
                self.initialize_array(block_id, len, Some(output.clone()))?;
            }
            // Do nothing for AcirValue::DynamicArray and AcirValue::Var
            // A dynamic array returned from a function call should already be initialized
            // and a single variable does not require any extra initialization.
            self.ssa_values.insert(*result_id, output);
        }
        Ok(())
    }

    fn gen_brillig_parameters(
        &self,
        values: &[ValueId],
        dfg: &DataFlowGraph,
    ) -> Vec<BrilligParameter> {
        values
            .iter()
            .map(|&value_id| {
                let typ = dfg.type_of_value(value_id);
                if let Type::Slice(item_types) = typ {
                    let len = match self
                        .ssa_values
                        .get(&value_id)
                        .expect("ICE: Unknown slice input to brillig")
                    {
                        AcirValue::DynamicArray(AcirDynamicArray { len, .. }) => *len,
                        AcirValue::Array(array) => array.len(),
                        _ => unreachable!("ICE: Slice value is not an array"),
                    };

                    BrilligParameter::Slice(
                        item_types
                            .iter()
                            .map(BrilligFunctionContext::ssa_type_to_parameter)
                            .collect(),
                        len / item_types.len(),
                    )
                } else {
                    BrilligFunctionContext::ssa_type_to_parameter(&typ)
                }
            })
            .collect()
    }

    fn gen_brillig_for(
        &self,
        func: &Function,
        arguments: Vec<BrilligParameter>,
        brillig: &Brillig,
    ) -> Result<GeneratedBrillig, InternalError> {
        // Create the entry point artifact
        let mut entry_point = BrilligContext::new_entry_point_artifact(
            arguments,
            BrilligFunctionContext::return_values(func),
            BrilligFunctionContext::function_id_to_function_label(func.id()),
        );
        // Link the entry point with all dependencies
        while let Some(unresolved_fn_label) = entry_point.first_unresolved_function_call() {
            let artifact = &brillig.find_by_function_label(unresolved_fn_label.clone());
            let artifact = match artifact {
                Some(artifact) => artifact,
                None => {
                    return Err(InternalError::General {
                        message: format!("Cannot find linked fn {unresolved_fn_label}"),
                        call_stack: CallStack::new(),
                    })
                }
            };
            entry_point.link_with(artifact);
        }
        // Generate the final bytecode
        Ok(entry_point.finish())
    }

    /// Handles an ArrayGet or ArraySet instruction.
    /// To set an index of the array (and create a new array in doing so), pass Some(value) for
    /// store_value. To just retrieve an index of the array, pass None for store_value.
    fn handle_array_operation(
        &mut self,
        instruction: InstructionId,
        dfg: &DataFlowGraph,
    ) -> Result<(), RuntimeError> {
        let mut mutable_array_set = false;

        // Pass the instruction between array methods rather than the internal fields themselves
        let (array, index, store_value) = match dfg[instruction] {
            Instruction::ArrayGet { array, index } => (array, index, None),
            Instruction::ArraySet { array, index, value, mutable } => {
                mutable_array_set = mutable;
                (array, index, Some(value))
            }
            _ => {
                return Err(InternalError::Unexpected {
                    expected: "Instruction should be an ArrayGet or ArraySet".to_owned(),
                    found: format!("Instead got {:?}", dfg[instruction]),
                    call_stack: self.acir_context.get_call_stack(),
                }
                .into())
            }
        };

        if self.handle_constant_index(instruction, dfg, index, array, store_value)? {
            return Ok(());
        }

        // Get an offset such that the type of the array at the offset is the same as the type at the 'index'
        // If we find one, we will use it when computing the index under the enable_side_effect predicate
        // If not, array_get(..) will use a fallback costing one multiplication in the worst case.
        // cf. https://github.com/noir-lang/noir/pull/4971
        let array_id = dfg.resolve(array);
        let array_typ = dfg.type_of_value(array_id);
        // For simplicity we compute the offset only for simple arrays
        let is_simple_array = dfg.instruction_results(instruction).len() == 1
            && can_omit_element_sizes_array(&array_typ);
        let offset = if is_simple_array {
            let result_type = dfg.type_of_value(dfg.instruction_results(instruction)[0]);
            match array_typ {
                Type::Array(item_type, _) | Type::Slice(item_type) => item_type
                    .iter()
                    .enumerate()
                    .find_map(|(index, typ)| (result_type == *typ).then_some(index)),
                _ => None,
            }
        } else {
            None
        };
        let (new_index, new_value) = self.convert_array_operation_inputs(
            array,
            dfg,
            index,
            store_value,
            offset.unwrap_or_default(),
        )?;

        if let Some(new_value) = new_value {
            self.array_set(instruction, new_index, new_value, dfg, mutable_array_set)?;
        } else {
            self.array_get(instruction, array, new_index, dfg, offset.is_none())?;
        }

        Ok(())
    }

    /// Handle constant index: if there is no predicate and we have the array values,
    /// we can perform the operation directly on the array
    fn handle_constant_index(
        &mut self,
        instruction: InstructionId,
        dfg: &DataFlowGraph,
        index: ValueId,
        array_id: ValueId,
        store_value: Option<ValueId>,
    ) -> Result<bool, RuntimeError> {
        let index_const = dfg.get_numeric_constant(index);
        let value_type = dfg.type_of_value(array_id);
        // Compiler sanity checks
        assert!(
            !value_type.is_nested_slice(),
            "ICE: Nested slice type has reached ACIR generation"
        );
        let (Type::Array(_, _) | Type::Slice(_)) = &value_type else {
            unreachable!("ICE: expected array or slice type");
        };

        match self.convert_value(array_id, dfg) {
            AcirValue::Var(acir_var, _) => {
                return Err(RuntimeError::InternalError(InternalError::Unexpected {
                    expected: "an array value".to_string(),
                    found: format!("{acir_var:?}"),
                    call_stack: self.acir_context.get_call_stack(),
                }))
            }
            AcirValue::Array(array) => {
                if let Some(index_const) = index_const {
                    let array_size = array.len();
                    let index = match index_const.try_to_u64() {
                        Some(index_const) => index_const as usize,
                        None => {
                            let call_stack = self.acir_context.get_call_stack();
                            return Err(RuntimeError::TypeConversion {
                                from: "array index".to_string(),
                                into: "u64".to_string(),
                                call_stack,
                            });
                        }
                    };

                    if self.acir_context.is_constant_one(&self.current_side_effects_enabled_var) {
                        // Report the error if side effects are enabled.
                        if index >= array_size {
                            let call_stack = self.acir_context.get_call_stack();
                            return Err(RuntimeError::IndexOutOfBounds {
                                index,
                                array_size,
                                call_stack,
                            });
                        } else {
                            let value = match store_value {
                                Some(store_value) => {
                                    let store_value = self.convert_value(store_value, dfg);
                                    AcirValue::Array(array.update(index, store_value))
                                }
                                None => array[index].clone(),
                            };

                            self.define_result(dfg, instruction, value);
                            return Ok(true);
                        }
                    }
                    // If there is a predicate and the index is not out of range, we can directly perform the read
                    else if index < array_size && store_value.is_none() {
                        self.define_result(dfg, instruction, array[index].clone());
                        return Ok(true);
                    }
                }
            }
            AcirValue::DynamicArray(_) => (),
        };

        Ok(false)
    }

    /// We need to properly setup the inputs for array operations in ACIR.
    /// From the original SSA values we compute the following AcirVars:
    /// - new_index is the index of the array. ACIR memory operations work with a flat memory, so we fully flattened the specified index
    ///     in case we have a nested array. The index for SSA array operations only represents the flattened index of the current array.
    ///     Thus internal array element type sizes need to be computed to accurately transform the index.
    /// - predicate_index is offset, or the index if the predicate is true
    /// - new_value is the optional value when the operation is an array_set
    ///     When there is a predicate, it is predicate*value + (1-predicate)*dummy, where dummy is the value of the array at the requested index.
    ///     It is a dummy value because in the case of a false predicate, the value stored at the requested index will be itself.
    fn convert_array_operation_inputs(
        &mut self,
        array: ValueId,
        dfg: &DataFlowGraph,
        index: ValueId,
        store_value: Option<ValueId>,
        offset: usize,
    ) -> Result<(AcirVar, Option<AcirValue>), RuntimeError> {
        let (array_id, array_typ, block_id) = self.check_array_is_initialized(array, dfg)?;

        let index_var = self.convert_numeric_value(index, dfg)?;
        let index_var = self.get_flattened_index(&array_typ, array_id, index_var, dfg)?;

        // predicate_index = index*predicate + (1-predicate)*offset
        let offset = self.acir_context.add_constant(offset);
        let sub = self.acir_context.sub_var(index_var, offset)?;
        let pred = self.acir_context.mul_var(sub, self.current_side_effects_enabled_var)?;
        let predicate_index = self.acir_context.add_var(pred, offset)?;

        let new_value = if let Some(store) = store_value {
            let store_value = self.convert_value(store, dfg);
            if self.acir_context.is_constant_one(&self.current_side_effects_enabled_var) {
                Some(store_value)
            } else {
                let store_type = dfg.type_of_value(store);

                let mut dummy_predicate_index = predicate_index;
                // We must setup the dummy value to match the type of the value we wish to store
                let dummy =
                    self.array_get_value(&store_type, block_id, &mut dummy_predicate_index)?;

                Some(self.convert_array_set_store_value(&store_value, &dummy)?)
            }
        } else {
            None
        };

        let new_index = if self.acir_context.is_constant_one(&self.current_side_effects_enabled_var)
        {
            index_var
        } else {
            predicate_index
        };

        Ok((new_index, new_value))
    }

    fn convert_array_set_store_value(
        &mut self,
        store_value: &AcirValue,
        dummy_value: &AcirValue,
    ) -> Result<AcirValue, RuntimeError> {
        match (store_value, dummy_value) {
            (AcirValue::Var(store_var, _), AcirValue::Var(dummy_var, _)) => {
                let true_pred =
                    self.acir_context.mul_var(*store_var, self.current_side_effects_enabled_var)?;
                let one = self.acir_context.add_constant(FieldElement::one());
                let not_pred =
                    self.acir_context.sub_var(one, self.current_side_effects_enabled_var)?;
                let false_pred = self.acir_context.mul_var(not_pred, *dummy_var)?;
                // predicate*value + (1-predicate)*dummy
                let new_value = self.acir_context.add_var(true_pred, false_pred)?;
                Ok(AcirValue::Var(new_value, AcirType::field()))
            }
            (AcirValue::Array(values), AcirValue::Array(dummy_values)) => {
                let mut elements = im::Vector::new();

                assert_eq!(
                    values.len(),
                    dummy_values.len(),
                    "ICE: The store value and dummy must have the same number of inner values"
                );
                for (val, dummy_val) in values.iter().zip(dummy_values) {
                    elements.push_back(self.convert_array_set_store_value(val, dummy_val)?);
                }

                Ok(AcirValue::Array(elements))
            }
            (
                AcirValue::DynamicArray(AcirDynamicArray { block_id, len, .. }),
                AcirValue::Array(dummy_values),
            ) => {
                let dummy_values = dummy_values
                    .into_iter()
                    .flat_map(|val| val.clone().flatten())
                    .map(|(var, typ)| AcirValue::Var(var, typ))
                    .collect::<Vec<_>>();

                assert_eq!(
                    *len,
                    dummy_values.len(),
                    "ICE: The store value and dummy must have the same number of inner values"
                );

                let values = try_vecmap(0..*len, |i| {
                    let index_var = self.acir_context.add_constant(i);

                    let read = self.acir_context.read_from_memory(*block_id, &index_var)?;
                    Ok::<AcirValue, RuntimeError>(AcirValue::Var(read, AcirType::field()))
                })?;

                let mut elements = im::Vector::new();
                for (val, dummy_val) in values.iter().zip(dummy_values) {
                    elements.push_back(self.convert_array_set_store_value(val, &dummy_val)?);
                }

                Ok(AcirValue::Array(elements))
            }
            (AcirValue::DynamicArray(_), AcirValue::DynamicArray(_)) => {
                unimplemented!("ICE: setting a dynamic array not supported");
            }
            _ => {
                unreachable!("ICE: The store value and dummy value must match");
            }
        }
    }

    /// Generates a read opcode for the array
    /// `index_side_effect == false` means that we ensured `var_index` will have a type matching the value in the array
    fn array_get(
        &mut self,
        instruction: InstructionId,
        array: ValueId,
        mut var_index: AcirVar,
        dfg: &DataFlowGraph,
        mut index_side_effect: bool,
    ) -> Result<AcirValue, RuntimeError> {
        let (array_id, _, block_id) = self.check_array_is_initialized(array, dfg)?;
        let results = dfg.instruction_results(instruction);
        let res_typ = dfg.type_of_value(results[0]);

        // Get operations to call-data parameters are replaced by a get to the call-data-bus array
        if let Some(call_data) = self.data_bus.call_data {
            if self.data_bus.call_data_map.contains_key(&array_id) {
                // TODO: the block_id of call-data must be notified to the backend
                // TODO: should we do the same for return-data?
                let type_size = res_typ.flattened_size();
                let type_size =
                    self.acir_context.add_constant(FieldElement::from(type_size as i128));
                let offset = self.acir_context.mul_var(var_index, type_size)?;
                let bus_index = self.acir_context.add_constant(FieldElement::from(
                    self.data_bus.call_data_map[&array_id] as i128,
                ));
                let new_index = self.acir_context.add_var(offset, bus_index)?;
                return self.array_get(instruction, call_data, new_index, dfg, index_side_effect);
            }
        }

        // Compiler sanity check
        assert!(
            !res_typ.contains_slice_element(),
            "ICE: Nested slice result found during ACIR generation"
        );
        let mut value = self.array_get_value(&res_typ, block_id, &mut var_index)?;

        if let AcirValue::Var(value_var, typ) = &value {
            let array_id = dfg.resolve(array_id);
            let array_typ = dfg.type_of_value(array_id);
            if let (Type::Numeric(numeric_type), AcirType::NumericType(num)) =
                (array_typ.first(), typ)
            {
                if numeric_type.bit_size() <= num.bit_size() {
                    // first element is compatible
                    index_side_effect = false;
                }
            }
            // Fallback to multiplication if the index side_effects have not already been handled
            if index_side_effect {
                // Set the value to 0 if current_side_effects is 0, to ensure it fits in any value type
                value = AcirValue::Var(
                    self.acir_context.mul_var(*value_var, self.current_side_effects_enabled_var)?,
                    typ.clone(),
                );
            }
        }

        self.define_result(dfg, instruction, value.clone());

        Ok(value)
    }

    fn array_get_value(
        &mut self,
        ssa_type: &Type,
        block_id: BlockId,
        var_index: &mut AcirVar,
    ) -> Result<AcirValue, RuntimeError> {
        let one = self.acir_context.add_constant(FieldElement::one());
        match ssa_type.clone() {
            Type::Numeric(numeric_type) => {
                // Read the value from the array at the specified index
                let read = self.acir_context.read_from_memory(block_id, var_index)?;

                // Increment the var_index in case of a nested array
                *var_index = self.acir_context.add_var(*var_index, one)?;

                let typ = AcirType::NumericType(numeric_type);
                Ok(AcirValue::Var(read, typ))
            }
            Type::Array(element_types, len) => {
                let mut values = Vector::new();
                for _ in 0..len {
                    for typ in element_types.as_ref() {
                        values.push_back(self.array_get_value(typ, block_id, var_index)?);
                    }
                }
                Ok(AcirValue::Array(values))
            }
            _ => unreachable!("ICE: Expected an array or numeric but got {ssa_type:?}"),
        }
    }

    /// If `mutate_array` is:
    /// - true: Mutate the array directly
    /// - false: Copy the array and generates a write opcode on the new array. This is
    ///          generally very inefficient and should be avoided if possible. Currently
    ///          this is controlled by SSA's array set optimization pass.
    fn array_set(
        &mut self,
        instruction: InstructionId,
        mut var_index: AcirVar,
        store_value: AcirValue,
        dfg: &DataFlowGraph,
        mutate_array: bool,
    ) -> Result<(), RuntimeError> {
        // Pass the instruction between array methods rather than the internal fields themselves
        let array = match dfg[instruction] {
            Instruction::ArraySet { array, .. } => array,
            _ => {
                return Err(InternalError::Unexpected {
                    expected: "Instruction should be an ArraySet".to_owned(),
                    found: format!("Instead got {:?}", dfg[instruction]),
                    call_stack: self.acir_context.get_call_stack(),
                }
                .into())
            }
        };

        let (array_id, array_typ, block_id) = self.check_array_is_initialized(array, dfg)?;

        // Every array has a length in its type, so we fetch that from
        // the SSA IR.
        //
        // A slice's size must be fetched from the SSA value that represents the slice.
        // However, this size is simply the capacity of a slice. The capacity is dependent upon the witness
        // and may contain data for which we want to restrict access. The true slice length is tracked in a
        // a separate SSA value and restrictions on slice indices should be generated elsewhere in the SSA.
        let array_len = if !array_typ.contains_slice_element() {
            array_typ.flattened_size()
        } else {
            self.flattened_slice_size(array_id, dfg)
        };

        // Since array_set creates a new array, we create a new block ID for this
        // array, unless map_array is true. In that case, we operate directly on block_id
        // and we do not create a new block ID.
        let result_id = dfg
            .instruction_results(instruction)
            .first()
            .expect("Array set does not have one result");
        let result_block_id;
        if mutate_array {
            self.memory_blocks.insert(*result_id, block_id);
            result_block_id = block_id;
        } else {
            // Initialize the new array with the values from the old array
            result_block_id = self.block_id(result_id);
            self.copy_dynamic_array(block_id, result_block_id, array_len)?;
        }

        self.array_set_value(&store_value, result_block_id, &mut var_index)?;

        let element_type_sizes = if !can_omit_element_sizes_array(&array_typ) {
            let acir_value = self.convert_value(array_id, dfg);
            Some(self.init_element_type_sizes_array(
                &array_typ,
                array_id,
                Some(&acir_value),
                dfg,
            )?)
        } else {
            None
        };

        let value_types = self.convert_value(array_id, dfg).flat_numeric_types();
        // Compiler sanity check
        assert_eq!(value_types.len(), array_len, "ICE: The length of the flattened type array should match the length of the dynamic array");

        let result_value = AcirValue::DynamicArray(AcirDynamicArray {
            block_id: result_block_id,
            len: array_len,
            value_types,
            element_type_sizes,
        });
        self.define_result(dfg, instruction, result_value);
        Ok(())
    }

    fn array_set_value(
        &mut self,
        value: &AcirValue,
        block_id: BlockId,
        var_index: &mut AcirVar,
    ) -> Result<(), RuntimeError> {
        let one = self.acir_context.add_constant(FieldElement::one());
        match value {
            AcirValue::Var(store_var, _) => {
                // Write the new value into the new array at the specified index
                self.acir_context.write_to_memory(block_id, var_index, store_var)?;
                // Increment the var_index in case of a nested array
                *var_index = self.acir_context.add_var(*var_index, one)?;
            }
            AcirValue::Array(values) => {
                for value in values {
                    self.array_set_value(value, block_id, var_index)?;
                }
            }
            AcirValue::DynamicArray(AcirDynamicArray { block_id: inner_block_id, len, .. }) => {
                let values = try_vecmap(0..*len, |i| {
                    let index_var = self.acir_context.add_constant(i);

                    let read = self.acir_context.read_from_memory(*inner_block_id, &index_var)?;
                    Ok::<AcirValue, RuntimeError>(AcirValue::Var(read, AcirType::field()))
                })?;
                self.array_set_value(&AcirValue::Array(values.into()), block_id, var_index)?;
            }
        }
        Ok(())
    }

    fn check_array_is_initialized(
        &mut self,
        array: ValueId,
        dfg: &DataFlowGraph,
    ) -> Result<(ValueId, Type, BlockId), RuntimeError> {
        // Fetch the internal SSA ID for the array
        let array_id = dfg.resolve(array);

        let array_typ = dfg.type_of_value(array_id);

        // Use the SSA ID to get or create its block ID
        let block_id = self.block_id(&array_id);

        // Check if the array has already been initialized in ACIR gen
        // if not, we initialize it using the values from SSA
        let already_initialized = self.initialized_arrays.contains(&block_id);
        if !already_initialized {
            let value = &dfg[array_id];
            match value {
                Value::Array { .. } | Value::Instruction { .. } => {
                    let value = self.convert_value(array_id, dfg);
                    let len = if !array_typ.contains_slice_element() {
                        array_typ.flattened_size()
                    } else {
                        self.flattened_slice_size(array_id, dfg)
                    };
                    self.initialize_array(block_id, len, Some(value))?;
                }
                _ => {
                    return Err(InternalError::General {
                        message: format!("Array {array_id} should be initialized"),
                        call_stack: self.acir_context.get_call_stack(),
                    }
                    .into());
                }
            }
        }

        Ok((array_id, array_typ, block_id))
    }

    fn init_element_type_sizes_array(
        &mut self,
        array_typ: &Type,
        array_id: ValueId,
        supplied_acir_value: Option<&AcirValue>,
        dfg: &DataFlowGraph,
    ) -> Result<BlockId, RuntimeError> {
        let element_type_sizes = self.internal_block_id(&array_id);
        // Check whether an internal type sizes array has already been initialized
        // Need to look into how to optimize for slices as this could lead to different element type sizes
        // for different slices that do not have consistent sizes
        if self.initialized_arrays.contains(&element_type_sizes) {
            return Ok(element_type_sizes);
        }

        let mut flat_elem_type_sizes = Vec::new();
        flat_elem_type_sizes.push(0);
        match array_typ {
            Type::Array(_, _) | Type::Slice(_) => {
                match &dfg[array_id] {
                    Value::Array { array, .. } => {
                        for (i, value) in array.iter().enumerate() {
                            flat_elem_type_sizes.push(
                                self.flattened_slice_size(*value, dfg) + flat_elem_type_sizes[i],
                            );
                        }
                    }
                    Value::Instruction { .. } | Value::Param { .. } => {
                        // An instruction representing the slice means it has been processed previously during ACIR gen.
                        // Use the previously defined result of an array operation to fetch the internal type information.
                        let array_acir_value = &self.convert_value(array_id, dfg);
                        let array_acir_value = supplied_acir_value.unwrap_or(array_acir_value);
                        match array_acir_value {
                            AcirValue::DynamicArray(AcirDynamicArray {
                                element_type_sizes: inner_elem_type_sizes,
                                ..
                            }) => {
                                if let Some(inner_elem_type_sizes) = inner_elem_type_sizes {
                                    if self.initialized_arrays.contains(inner_elem_type_sizes) {
                                        let type_sizes_array_len = *self.internal_mem_block_lengths.get(inner_elem_type_sizes).ok_or_else(||
                                            InternalError::General {
                                                message: format!("Array {array_id}'s inner element type sizes array does not have a tracked length"),
                                                call_stack: self.acir_context.get_call_stack(),
                                            }
                                        )?;
                                        self.copy_dynamic_array(
                                            *inner_elem_type_sizes,
                                            element_type_sizes,
                                            type_sizes_array_len,
                                        )?;
                                        self.internal_mem_block_lengths
                                            .insert(element_type_sizes, type_sizes_array_len);
                                        return Ok(element_type_sizes);
                                    } else {
                                        return Err(InternalError::General {
                                            message: format!("Array {array_id}'s inner element type sizes array should be initialized"),
                                            call_stack: self.acir_context.get_call_stack(),
                                        }
                                        .into());
                                    }
                                }
                            }
                            AcirValue::Array(values) => {
                                for (i, value) in values.iter().enumerate() {
                                    flat_elem_type_sizes.push(
                                        Self::flattened_value_size(value) + flat_elem_type_sizes[i],
                                    );
                                }
                            }
                            _ => {
                                return Err(InternalError::Unexpected {
                                    expected: "AcirValue::DynamicArray or AcirValue::Array"
                                        .to_owned(),
                                    found: format!("{:?}", array_acir_value),
                                    call_stack: self.acir_context.get_call_stack(),
                                }
                                .into())
                            }
                        }
                    }
                    _ => {
                        return Err(InternalError::Unexpected {
                            expected: "array or instruction".to_owned(),
                            found: format!("{:?}", &dfg[array_id]),
                            call_stack: self.acir_context.get_call_stack(),
                        }
                        .into())
                    }
                };
            }
            _ => {
                return Err(InternalError::Unexpected {
                    expected: "array or slice".to_owned(),
                    found: array_typ.to_string(),
                    call_stack: self.acir_context.get_call_stack(),
                }
                .into());
            }
        }

        // The final array should will the flattened index at each outer array index
        let init_values = vecmap(flat_elem_type_sizes, |type_size| {
            let var = self.acir_context.add_constant(type_size);
            AcirValue::Var(var, AcirType::field())
        });
        let element_type_sizes_len = init_values.len();
        self.initialize_array(
            element_type_sizes,
            element_type_sizes_len,
            Some(AcirValue::Array(init_values.into())),
        )?;

        self.internal_mem_block_lengths.insert(element_type_sizes, element_type_sizes_len);

        Ok(element_type_sizes)
    }

    fn copy_dynamic_array(
        &mut self,
        source: BlockId,
        destination: BlockId,
        array_len: usize,
    ) -> Result<(), RuntimeError> {
        let init_values = try_vecmap(0..array_len, |i| {
            let index_var = self.acir_context.add_constant(i);

            let read = self.acir_context.read_from_memory(source, &index_var)?;
            Ok::<AcirValue, RuntimeError>(AcirValue::Var(read, AcirType::field()))
        })?;
        let array: im::Vector<AcirValue> = init_values.into();
        self.initialize_array(destination, array_len, Some(AcirValue::Array(array)))?;
        Ok(())
    }

    fn get_flattened_index(
        &mut self,
        array_typ: &Type,
        array_id: ValueId,
        var_index: AcirVar,
        dfg: &DataFlowGraph,
    ) -> Result<AcirVar, RuntimeError> {
        if !can_omit_element_sizes_array(array_typ) {
            let element_type_sizes =
                self.init_element_type_sizes_array(array_typ, array_id, None, dfg)?;

            let predicate_index =
                self.acir_context.mul_var(var_index, self.current_side_effects_enabled_var)?;

            self.acir_context
                .read_from_memory(element_type_sizes, &predicate_index)
                .map_err(RuntimeError::from)
        } else {
            Ok(var_index)
        }
    }

    fn flattened_slice_size(&mut self, array_id: ValueId, dfg: &DataFlowGraph) -> usize {
        let mut size = 0;
        match &dfg[array_id] {
            Value::Array { array, .. } => {
                // The array is going to be the flattened outer array
                // Flattened slice size from SSA value does not need to be multiplied by the len
                for value in array {
                    size += self.flattened_slice_size(*value, dfg);
                }
            }
            Value::NumericConstant { .. } => {
                size += 1;
            }
            Value::Instruction { .. } => {
                let array_acir_value = self.convert_value(array_id, dfg);
                size += Self::flattened_value_size(&array_acir_value);
            }
            Value::Param { .. } => {
                let array_acir_value = self.convert_value(array_id, dfg);
                size += Self::flattened_value_size(&array_acir_value);
            }
            _ => {
                unreachable!("ICE: Unexpected SSA value when computing the slice size");
            }
        }
        size
    }

    fn flattened_value_size(value: &AcirValue) -> usize {
        let mut size = 0;
        match value {
            AcirValue::DynamicArray(AcirDynamicArray { len, .. }) => {
                size += len;
            }
            AcirValue::Var(_, _) => {
                size += 1;
            }
            AcirValue::Array(values) => {
                for value in values {
                    size += Self::flattened_value_size(value);
                }
            }
        }
        size
    }

    /// Initializes an array with the given values and caches the fact that we
    /// have initialized this array.
    fn initialize_array(
        &mut self,
        array: BlockId,
        len: usize,
        value: Option<AcirValue>,
    ) -> Result<(), InternalError> {
        let databus = if self.data_bus.call_data.is_some()
            && self.block_id(&self.data_bus.call_data.unwrap()) == array
        {
            BlockType::CallData
        } else if self.data_bus.return_data.is_some()
            && self.block_id(&self.data_bus.return_data.unwrap()) == array
        {
            BlockType::ReturnData
        } else {
            BlockType::Memory
        };
        self.acir_context.initialize_array(array, len, value, databus)?;
        self.initialized_arrays.insert(array);
        Ok(())
    }

    /// Remember the result of an instruction returning a single value
    fn define_result(
        &mut self,
        dfg: &DataFlowGraph,
        instruction: InstructionId,
        result: AcirValue,
    ) {
        let result_ids = dfg.instruction_results(instruction);
        self.ssa_values.insert(result_ids[0], result);
    }

    /// Remember the result of instruction returning a single numeric value
    fn define_result_var(
        &mut self,
        dfg: &DataFlowGraph,
        instruction: InstructionId,
        result: AcirVar,
    ) {
        let result_ids = dfg.instruction_results(instruction);
        let typ = dfg.type_of_value(result_ids[0]).into();
        self.define_result(dfg, instruction, AcirValue::Var(result, typ));
    }

    /// Converts an SSA terminator's return values into their ACIR representations
    fn get_num_return_witnesses(
        &mut self,
        terminator: &TerminatorInstruction,
        dfg: &DataFlowGraph,
    ) -> usize {
        let return_values = match terminator {
            TerminatorInstruction::Return { return_values, .. } => return_values,
            // TODO(https://github.com/noir-lang/noir/issues/4616): Enable recursion on foldable/non-inlined ACIR functions
            _ => unreachable!("ICE: Program must have a singular return"),
        };

        return_values.iter().fold(0, |acc, value_id| {
            let is_databus = self
                .data_bus
                .return_data
                .map_or(false, |return_databus| dfg[*value_id] == dfg[return_databus]);

            if is_databus {
                // We do not return value for the data bus.
                acc
            } else {
                acc + dfg.type_of_value(*value_id).flattened_size()
            }
        })
    }

    /// Converts an SSA terminator's return values into their ACIR representations
    fn convert_ssa_return(
        &mut self,
        terminator: &TerminatorInstruction,
        dfg: &DataFlowGraph,
    ) -> Result<(Vec<AcirVar>, Vec<SsaReport>), RuntimeError> {
        let (return_values, call_stack) = match terminator {
            TerminatorInstruction::Return { return_values, call_stack } => {
                (return_values, call_stack.clone())
            }
            // TODO(https://github.com/noir-lang/noir/issues/4616): Enable recursion on foldable/non-inlined ACIR functions
            _ => unreachable!("ICE: Program must have a singular return"),
        };

        let mut has_constant_return = false;
<<<<<<< HEAD
=======
        let mut return_vars: Vec<AcirVar> = Vec::new();
>>>>>>> 2f573ecf
        for value_id in return_values {
            let is_databus = self
                .data_bus
                .return_data
                .map_or(false, |return_databus| dfg[*value_id] == dfg[return_databus]);
            let value = self.convert_value(*value_id, dfg);

            // `value` may or may not be an array reference. Calling `flatten` will expand the array if there is one.
            let acir_vars = self.acir_context.flatten(value)?;
            for (acir_var, _) in acir_vars {
                has_constant_return |= self.acir_context.is_constant(&acir_var);
                if is_databus {
                    // We do not return value for the data bus.
                    self.check_array_is_initialized(
                        self.data_bus.return_data.expect(
                            "`is_databus == true` implies `data_bus.return_data` is `Some`",
                        ),
                        dfg,
                    )?;
                } else {
<<<<<<< HEAD
                    self.acir_context.return_var(acir_var)?;
=======
                    return_vars.push(acir_var);
>>>>>>> 2f573ecf
                }
            }
        }

        let warnings = if has_constant_return {
            vec![SsaReport::Warning(InternalWarning::ReturnConstant { call_stack })]
        } else {
            Vec::new()
        };

<<<<<<< HEAD
        Ok(warnings)
=======
        Ok((return_vars, warnings))
>>>>>>> 2f573ecf
    }

    /// Gets the cached `AcirVar` that was converted from the corresponding `ValueId`. If it does
    /// not already exist in the cache, a conversion is attempted and cached for simple values
    /// that require no further context such as numeric types - values requiring more context
    /// should have already been cached elsewhere.
    ///
    /// Conversion is assumed to have already been performed for instruction results and block
    /// parameters. This is because block parameters are converted before anything else, and
    /// because instructions results are converted when the corresponding instruction is
    /// encountered. (An instruction result cannot be referenced before the instruction occurs.)
    ///
    /// It is not safe to call this function on value ids that represent addresses. Instructions
    /// involving such values are evaluated via a separate path and stored in
    /// `ssa_value_to_array_address` instead.
    fn convert_value(&mut self, value_id: ValueId, dfg: &DataFlowGraph) -> AcirValue {
        let value_id = dfg.resolve(value_id);
        let value = &dfg[value_id];
        if let Some(acir_value) = self.ssa_values.get(&value_id) {
            return acir_value.clone();
        }

        let acir_value = match value {
            Value::NumericConstant { constant, typ } => {
                AcirValue::Var(self.acir_context.add_constant(*constant), typ.into())
            }
            Value::Array { array, .. } => {
                let elements = array.iter().map(|element| self.convert_value(*element, dfg));
                AcirValue::Array(elements.collect())
            }
            Value::Intrinsic(..) => todo!(),
            Value::Function(function_id) => {
                // This conversion is for debugging support only, to allow the
                // debugging instrumentation code to work. Taking the reference
                // of a function in ACIR is useless.
                let id = self.acir_context.add_constant(function_id.to_usize());
                AcirValue::Var(id, AcirType::field())
            }
            Value::ForeignFunction(_) => unimplemented!(
                "Oracle calls directly in constrained functions are not yet available."
            ),
            Value::Instruction { .. } | Value::Param { .. } => {
                unreachable!("ICE: Should have been in cache {value_id} {value:?}")
            }
        };
        self.ssa_values.insert(value_id, acir_value.clone());
        acir_value
    }

    fn convert_numeric_value(
        &mut self,
        value_id: ValueId,
        dfg: &DataFlowGraph,
    ) -> Result<AcirVar, InternalError> {
        match self.convert_value(value_id, dfg) {
            AcirValue::Var(acir_var, _) => Ok(acir_var),
            AcirValue::Array(array) => Err(InternalError::Unexpected {
                expected: "a numeric value".to_string(),
                found: format!("{array:?}"),
                call_stack: self.acir_context.get_call_stack(),
            }),
            AcirValue::DynamicArray(_) => Err(InternalError::Unexpected {
                expected: "a numeric value".to_string(),
                found: "an array".to_string(),
                call_stack: self.acir_context.get_call_stack(),
            }),
        }
    }

    /// Processes a binary operation and converts the result into an `AcirVar`
    fn convert_ssa_binary(
        &mut self,
        binary: &Binary,
        dfg: &DataFlowGraph,
    ) -> Result<AcirVar, RuntimeError> {
        let lhs = self.convert_numeric_value(binary.lhs, dfg)?;
        let rhs = self.convert_numeric_value(binary.rhs, dfg)?;

        let binary_type = self.type_of_binary_operation(binary, dfg);
        match &binary_type {
            Type::Numeric(NumericType::Unsigned { bit_size })
            | Type::Numeric(NumericType::Signed { bit_size }) => {
                // Conservative max bit size that is small enough such that two operands can be
                // multiplied and still fit within the field modulus. This is necessary for the
                // truncation technique: result % 2^bit_size to be valid.
                let max_integer_bit_size = FieldElement::max_num_bits() / 2;
                if *bit_size > max_integer_bit_size {
                    return Err(RuntimeError::UnsupportedIntegerSize {
                        num_bits: *bit_size,
                        max_num_bits: max_integer_bit_size,
                        call_stack: self.acir_context.get_call_stack(),
                    });
                }
            }
            _ => {}
        }

        let binary_type = AcirType::from(binary_type);
        let bit_count = binary_type.bit_size();
        let num_type = binary_type.to_numeric_type();
        let result = match binary.operator {
            BinaryOp::Add => self.acir_context.add_var(lhs, rhs),
            BinaryOp::Sub => self.acir_context.sub_var(lhs, rhs),
            BinaryOp::Mul => self.acir_context.mul_var(lhs, rhs),
            BinaryOp::Div => self.acir_context.div_var(
                lhs,
                rhs,
                binary_type.clone(),
                self.current_side_effects_enabled_var,
            ),
            // Note: that this produces unnecessary constraints when
            // this Eq instruction is being used for a constrain statement
            BinaryOp::Eq => self.acir_context.eq_var(lhs, rhs),
            BinaryOp::Lt => match binary_type {
                AcirType::NumericType(NumericType::Signed { .. }) => {
                    self.acir_context.less_than_signed(lhs, rhs, bit_count)
                }
                _ => self.acir_context.less_than_var(lhs, rhs, bit_count),
            },
            BinaryOp::Xor => self.acir_context.xor_var(lhs, rhs, binary_type),
            BinaryOp::And => self.acir_context.and_var(lhs, rhs, binary_type),
            BinaryOp::Or => self.acir_context.or_var(lhs, rhs, binary_type),
            BinaryOp::Mod => self.acir_context.modulo_var(
                lhs,
                rhs,
                bit_count,
                self.current_side_effects_enabled_var,
            ),
            BinaryOp::Shl | BinaryOp::Shr => unreachable!(
                "ICE - bit shift operators do not exist in ACIR and should have been replaced"
            ),
        }?;

        if let NumericType::Unsigned { bit_size } = &num_type {
            // Check for integer overflow
            self.check_unsigned_overflow(
                result,
                *bit_size,
                binary.lhs,
                binary.rhs,
                dfg,
                binary.operator,
            )?;
        }

        Ok(result)
    }

    /// Adds a range check against the bit size of the result of addition, subtraction or multiplication
    fn check_unsigned_overflow(
        &mut self,
        result: AcirVar,
        bit_size: u32,
        lhs: ValueId,
        rhs: ValueId,
        dfg: &DataFlowGraph,
        op: BinaryOp,
    ) -> Result<(), RuntimeError> {
        // We try to optimize away operations that are guaranteed not to overflow
        let max_lhs_bits = dfg.get_value_max_num_bits(lhs);
        let max_rhs_bits = dfg.get_value_max_num_bits(rhs);

        let msg = match op {
            BinaryOp::Add => {
                if std::cmp::max(max_lhs_bits, max_rhs_bits) < bit_size {
                    // `lhs` and `rhs` have both been casted up from smaller types and so cannot overflow.
                    return Ok(());
                }
                "attempt to add with overflow".to_string()
            }
            BinaryOp::Sub => {
                if dfg.is_constant(lhs) && max_lhs_bits > max_rhs_bits {
                    // `lhs` is a fixed constant and `rhs` is restricted such that `lhs - rhs > 0`
                    // Note strict inequality as `rhs > lhs` while `max_lhs_bits == max_rhs_bits` is possible.
                    return Ok(());
                }
                "attempt to subtract with overflow".to_string()
            }
            BinaryOp::Mul => {
                if bit_size == 1 || max_lhs_bits + max_rhs_bits <= bit_size {
                    // Either performing boolean multiplication (which cannot overflow),
                    // or `lhs` and `rhs` have both been casted up from smaller types and so cannot overflow.
                    return Ok(());
                }
                "attempt to multiply with overflow".to_string()
            }
            _ => return Ok(()),
        };

        let with_pred = self.acir_context.mul_var(result, self.current_side_effects_enabled_var)?;
        self.acir_context.range_constrain_var(
            with_pred,
            &NumericType::Unsigned { bit_size },
            Some(msg),
        )?;
        Ok(())
    }

    /// Operands in a binary operation are checked to have the same type.
    ///
    /// In Noir, binary operands should have the same type due to the language
    /// semantics.
    ///
    /// There are some edge cases to consider:
    /// - Constants are not explicitly type casted, so we need to check for this and
    /// return the type of the other operand, if we have a constant.
    /// - 0 is not seen as `Field 0` but instead as `Unit 0`
    /// TODO: The latter seems like a bug, if we cannot differentiate between a function returning
    /// TODO nothing and a 0.
    ///
    /// TODO: This constant coercion should ideally be done in the type checker.
    fn type_of_binary_operation(&self, binary: &Binary, dfg: &DataFlowGraph) -> Type {
        let lhs_type = dfg.type_of_value(binary.lhs);
        let rhs_type = dfg.type_of_value(binary.rhs);

        match (lhs_type, rhs_type) {
            // Function type should not be possible, since all functions
            // have been inlined.
            (_, Type::Function) | (Type::Function, _) => {
                unreachable!("all functions should be inlined")
            }
            (_, Type::Reference(_)) | (Type::Reference(_), _) => {
                unreachable!("References are invalid in binary operations")
            }
            (_, Type::Array(..)) | (Type::Array(..), _) => {
                unreachable!("Arrays are invalid in binary operations")
            }
            (_, Type::Slice(..)) | (Type::Slice(..), _) => {
                unreachable!("Arrays are invalid in binary operations")
            }
            // If either side is a Field constant then, we coerce into the type
            // of the other operand
            (Type::Numeric(NumericType::NativeField), typ)
            | (typ, Type::Numeric(NumericType::NativeField)) => typ,
            // If either side is a numeric type, then we expect their types to be
            // the same.
            (Type::Numeric(lhs_type), Type::Numeric(rhs_type)) => {
                assert_eq!(lhs_type, rhs_type, "lhs and rhs types in {binary:?} are not the same");
                Type::Numeric(lhs_type)
            }
        }
    }

    /// Returns an `AcirVar`that is constrained to be result of the truncation.
    fn convert_ssa_truncate(
        &mut self,
        value_id: ValueId,
        bit_size: u32,
        max_bit_size: u32,
        dfg: &DataFlowGraph,
    ) -> Result<AcirVar, RuntimeError> {
        let mut var = self.convert_numeric_value(value_id, dfg)?;
        match &dfg[value_id] {
            Value::Instruction { instruction, .. } => {
                if matches!(
                    &dfg[*instruction],
                    Instruction::Binary(Binary { operator: BinaryOp::Sub, .. })
                ) {
                    // Subtractions must first have the integer modulus added before truncation can be
                    // applied. This is done in order to prevent underflow.
                    let integer_modulus = self.acir_context.add_constant(2_u128.pow(bit_size));
                    var = self.acir_context.add_var(var, integer_modulus)?;
                }
            }
            Value::Param { .. } => {
                // Binary operations on params may have been entirely simplified if the operation
                // results in the identity of the parameter
            }
            _ => unreachable!(
                "ICE: Truncates are only ever applied to the result of a binary op or a param"
            ),
        };

        self.acir_context.truncate_var(var, bit_size, max_bit_size)
    }

    /// Returns a vector of `AcirVar`s constrained to be result of the function call.
    ///
    /// The function being called is required to be intrinsic.
    fn convert_ssa_intrinsic_call(
        &mut self,
        intrinsic: Intrinsic,
        arguments: &[ValueId],
        dfg: &DataFlowGraph,
        result_ids: &[ValueId],
    ) -> Result<Vec<AcirValue>, RuntimeError> {
        match intrinsic {
            Intrinsic::BlackBox(black_box) => {
                // Slices are represented as a tuple of (length, slice contents).
                // We must check the inputs to determine if there are slices
                // and make sure that we pass the correct inputs to the black box function call.
                // The loop below only keeps the slice contents, so that
                // setting up a black box function with slice inputs matches the expected
                // number of arguments specified in the function signature.
                let mut arguments_no_slice_len = Vec::new();
                for (i, arg) in arguments.iter().enumerate() {
                    if matches!(dfg.type_of_value(*arg), Type::Numeric(_)) {
                        if i < arguments.len() - 1 {
                            if !matches!(dfg.type_of_value(arguments[i + 1]), Type::Slice(_)) {
                                arguments_no_slice_len.push(*arg);
                            }
                        } else {
                            arguments_no_slice_len.push(*arg);
                        }
                    } else {
                        arguments_no_slice_len.push(*arg);
                    }
                }

                let inputs = vecmap(&arguments_no_slice_len, |arg| self.convert_value(*arg, dfg));

                let output_count = result_ids.iter().fold(0usize, |sum, result_id| {
                    sum + dfg.try_get_array_length(*result_id).unwrap_or(1)
                });

                let vars = self.acir_context.black_box_function(black_box, inputs, output_count)?;

                Ok(self.convert_vars_to_values(vars, dfg, result_ids))
            }
            Intrinsic::ApplyRangeConstraint => {
                unreachable!("ICE: `Intrinsic::ApplyRangeConstraint` calls should be transformed into an `Instruction::RangeCheck`");
            }
            Intrinsic::ToRadix(endian) => {
                let field = self.convert_value(arguments[0], dfg).into_var()?;
                let radix = self.convert_value(arguments[1], dfg).into_var()?;
                let limb_size = self.convert_value(arguments[2], dfg).into_var()?;

                let result_type = Self::array_element_type(dfg, result_ids[1]);

                self.acir_context.radix_decompose(endian, field, radix, limb_size, result_type)
            }
            Intrinsic::ToBits(endian) => {
                let field = self.convert_value(arguments[0], dfg).into_var()?;
                let bit_size = self.convert_value(arguments[1], dfg).into_var()?;

                let result_type = Self::array_element_type(dfg, result_ids[1]);

                self.acir_context.bit_decompose(endian, field, bit_size, result_type)
            }
            Intrinsic::ArrayLen => {
                let len = match self.convert_value(arguments[0], dfg) {
                    AcirValue::Var(_, _) => unreachable!("Non-array passed to array.len() method"),
                    AcirValue::Array(values) => values.len(),
                    AcirValue::DynamicArray(array) => array.len,
                };
                Ok(vec![AcirValue::Var(self.acir_context.add_constant(len), AcirType::field())])
            }
            Intrinsic::AsSlice => {
                let (slice_contents, slice_typ, block_id) =
                    self.check_array_is_initialized(arguments[0], dfg)?;
                assert!(!slice_typ.is_nested_slice(), "ICE: Nested slice used in ACIR generation");

                let result_block_id = self.block_id(&result_ids[1]);
                let acir_value = self.convert_value(slice_contents, dfg);

                let array_len = if !slice_typ.contains_slice_element() {
                    slice_typ.flattened_size()
                } else {
                    self.flattened_slice_size(slice_contents, dfg)
                };
                let slice_length = self.acir_context.add_constant(array_len);
                self.copy_dynamic_array(block_id, result_block_id, array_len)?;

                let element_type_sizes = if !can_omit_element_sizes_array(&slice_typ) {
                    Some(self.init_element_type_sizes_array(
                        &slice_typ,
                        slice_contents,
                        Some(&acir_value),
                        dfg,
                    )?)
                } else {
                    None
                };

                let value_types = self.convert_value(slice_contents, dfg).flat_numeric_types();
                assert!(
                    array_len == value_types.len(),
                    "AsSlice: unexpected length difference: {:?} != {:?}",
                    array_len,
                    value_types.len()
                );

                let result = AcirValue::DynamicArray(AcirDynamicArray {
                    block_id: result_block_id,
                    len: value_types.len(),
                    value_types,
                    element_type_sizes,
                });
                Ok(vec![AcirValue::Var(slice_length, AcirType::field()), result])
            }
            Intrinsic::SlicePushBack => {
                // arguments = [slice_length, slice_contents, ...elements_to_push]
                let slice_length = self.convert_value(arguments[0], dfg).into_var()?;
                let (slice_contents, slice_typ, _) =
                    self.check_array_is_initialized(arguments[1], dfg)?;
                assert!(!slice_typ.is_nested_slice(), "ICE: Nested slice used in ACIR generation");

                let slice = self.convert_value(slice_contents, dfg);
                let mut new_elem_size = Self::flattened_value_size(&slice);

                let mut new_slice = Vector::new();
                self.slice_intrinsic_input(&mut new_slice, slice)?;

                let elements_to_push = &arguments[2..];
                // We must directly push back elements for non-nested slices
                for elem in elements_to_push {
                    let element = self.convert_value(*elem, dfg);

                    new_elem_size += Self::flattened_value_size(&element);
                    new_slice.push_back(element);
                }

                // Increase the slice length by one to enable accessing more elements in the slice.
                let one = self.acir_context.add_constant(FieldElement::one());
                let new_slice_length = self.acir_context.add_var(slice_length, one)?;

                let new_slice_val = AcirValue::Array(new_slice);
                let result_block_id = self.block_id(&result_ids[1]);
                self.initialize_array(result_block_id, new_elem_size, Some(new_slice_val.clone()))?;
                // The previous slice length represents the index we want to write into.
                let mut var_index = slice_length;
                // Write the elements we wish to push back directly.
                // The slice's underlying array value should already be filled with dummy data
                // to enable this write to be within bounds.
                // The dummy data is either attached during SSA gen or in this match case for non-nested slices.
                // These values can then be accessed due to the increased dynamic slice length.
                for elem in elements_to_push {
                    let element = self.convert_value(*elem, dfg);
                    self.array_set_value(&element, result_block_id, &mut var_index)?;
                }

                let element_type_sizes = if !can_omit_element_sizes_array(&slice_typ) {
                    Some(self.init_element_type_sizes_array(
                        &slice_typ,
                        slice_contents,
                        Some(&new_slice_val),
                        dfg,
                    )?)
                } else {
                    None
                };

                let value_types = new_slice_val.flat_numeric_types();
                assert_eq!(
                    value_types.len(),
                    new_elem_size,
                    "ICE: Value types array must match new slice size"
                );

                let result = AcirValue::DynamicArray(AcirDynamicArray {
                    block_id: result_block_id,
                    len: new_elem_size,
                    value_types,
                    element_type_sizes,
                });
                Ok(vec![AcirValue::Var(new_slice_length, AcirType::field()), result])
            }
            Intrinsic::SlicePushFront => {
                // arguments = [slice_length, slice_contents, ...elements_to_push]
                let slice_length = self.convert_value(arguments[0], dfg).into_var()?;

                let (slice_contents, slice_typ, _) =
                    self.check_array_is_initialized(arguments[1], dfg)?;
                assert!(!slice_typ.is_nested_slice(), "ICE: Nested slice used in ACIR generation");

                let slice: AcirValue = self.convert_value(slice_contents, dfg);
                let mut new_slice_size = Self::flattened_value_size(&slice);

                // Increase the slice length by one to enable accessing more elements in the slice.
                let one = self.acir_context.add_constant(FieldElement::one());
                let new_slice_length = self.acir_context.add_var(slice_length, one)?;

                let mut new_slice = Vector::new();
                self.slice_intrinsic_input(&mut new_slice, slice)?;

                let elements_to_push = &arguments[2..];
                let mut elem_size = 0;
                // We must directly push front elements for non-nested slices
                for elem in elements_to_push.iter().rev() {
                    let element = self.convert_value(*elem, dfg);

                    elem_size += Self::flattened_value_size(&element);
                    new_slice.push_front(element);
                }
                new_slice_size += elem_size;

                let new_slice_val = AcirValue::Array(new_slice.clone());

                let result_block_id = self.block_id(&result_ids[1]);
                self.initialize_array(
                    result_block_id,
                    new_slice_size,
                    Some(new_slice_val.clone()),
                )?;

                let element_type_sizes = if !can_omit_element_sizes_array(&slice_typ) {
                    Some(self.init_element_type_sizes_array(
                        &slice_typ,
                        slice_contents,
                        Some(&new_slice_val),
                        dfg,
                    )?)
                } else {
                    None
                };

                let value_types = new_slice_val.flat_numeric_types();
                assert_eq!(
                    value_types.len(),
                    new_slice_size,
                    "ICE: Value types array must match new slice size"
                );

                let result = AcirValue::DynamicArray(AcirDynamicArray {
                    block_id: result_block_id,
                    len: new_slice_size,
                    value_types,
                    element_type_sizes,
                });

                Ok(vec![AcirValue::Var(new_slice_length, AcirType::field()), result])
            }
            Intrinsic::SlicePopBack => {
                // arguments = [slice_length, slice_contents]
                let slice_length = self.convert_value(arguments[0], dfg).into_var()?;

                let one = self.acir_context.add_constant(FieldElement::one());
                let new_slice_length = self.acir_context.sub_var(slice_length, one)?;
                // For a pop back operation we want to fetch from the `length - 1` as this is the
                // last valid index that can be accessed in a slice. After the pop back operation
                // the elements stored at that index will no longer be able to be accessed.
                let mut var_index = new_slice_length;

                let (slice_contents, slice_typ, block_id) =
                    self.check_array_is_initialized(arguments[1], dfg)?;
                assert!(!slice_typ.is_nested_slice(), "ICE: Nested slice used in ACIR generation");

                let mut popped_elements = Vec::new();
                for res in &result_ids[2..] {
                    let elem =
                        self.array_get_value(&dfg.type_of_value(*res), block_id, &mut var_index)?;
                    popped_elements.push(elem);
                }

                let slice = self.convert_value(slice_contents, dfg);
                let mut new_slice = Vector::new();
                self.slice_intrinsic_input(&mut new_slice, slice)?;

                let mut results = vec![
                    AcirValue::Var(new_slice_length, AcirType::field()),
                    AcirValue::Array(new_slice),
                ];
                results.append(&mut popped_elements);

                Ok(results)
            }
            Intrinsic::SlicePopFront => {
                // arguments = [slice_length, slice_contents]
                let slice_length = self.convert_value(arguments[0], dfg).into_var()?;

                let (slice_contents, slice_typ, block_id) =
                    self.check_array_is_initialized(arguments[1], dfg)?;
                assert!(!slice_typ.is_nested_slice(), "ICE: Nested slice used in ACIR generation");

                let one = self.acir_context.add_constant(FieldElement::one());
                let new_slice_length = self.acir_context.sub_var(slice_length, one)?;

                let slice = self.convert_value(slice_contents, dfg);

                let mut new_slice = Vector::new();
                self.slice_intrinsic_input(&mut new_slice, slice)?;

                let element_size = slice_typ.element_size();

                let mut popped_elements: Vec<AcirValue> = Vec::new();
                let mut popped_elements_size = 0;
                let mut var_index = self.acir_context.add_constant(FieldElement::zero());
                // Fetch the values we are popping off of the slice.
                // In the case of non-nested slice the logic is simple as we do not
                // need to account for the internal slice sizes or flattening the index.
                for res in &result_ids[..element_size] {
                    let element =
                        self.array_get_value(&dfg.type_of_value(*res), block_id, &mut var_index)?;
                    let elem_size = Self::flattened_value_size(&element);
                    popped_elements_size += elem_size;
                    popped_elements.push(element);
                }

                // It is expected that the `popped_elements_size` is the flattened size of the elements,
                // as the input slice should be a dynamic array which is represented by flat memory.
                new_slice = new_slice.slice(popped_elements_size..);

                popped_elements.push(AcirValue::Var(new_slice_length, AcirType::field()));
                popped_elements.push(AcirValue::Array(new_slice));

                Ok(popped_elements)
            }
            Intrinsic::SliceInsert => {
                // arguments = [slice_length, slice_contents, insert_index, ...elements_to_insert]
                let slice_length = self.convert_value(arguments[0], dfg).into_var()?;

                let (slice_contents, slice_typ, block_id) =
                    self.check_array_is_initialized(arguments[1], dfg)?;
                assert!(!slice_typ.is_nested_slice(), "ICE: Nested slice used in ACIR generation");

                let slice = self.convert_value(slice_contents, dfg);
                let insert_index = self.convert_value(arguments[2], dfg).into_var()?;

                let one = self.acir_context.add_constant(FieldElement::one());
                let new_slice_length = self.acir_context.add_var(slice_length, one)?;

                let slice_size = Self::flattened_value_size(&slice);

                // Fetch the flattened index from the user provided index argument.
                let element_size = slice_typ.element_size();
                let element_size_var = self.acir_context.add_constant(element_size);
                let flat_insert_index =
                    self.acir_context.mul_var(insert_index, element_size_var)?;
                let flat_user_index =
                    self.get_flattened_index(&slice_typ, slice_contents, flat_insert_index, dfg)?;

                let elements_to_insert = &arguments[3..];
                // Determine the elements we need to write into our resulting dynamic array.
                // We need to a fully flat list of AcirVar's as a dynamic array is represented with flat memory.
                let mut inner_elem_size_usize = 0;
                let mut flattened_elements = Vec::new();
                for elem in elements_to_insert {
                    let element = self.convert_value(*elem, dfg);
                    let elem_size = Self::flattened_value_size(&element);
                    inner_elem_size_usize += elem_size;
                    let mut flat_elem = element.flatten().into_iter().map(|(var, _)| var).collect();
                    flattened_elements.append(&mut flat_elem);
                }
                let inner_elem_size = self.acir_context.add_constant(inner_elem_size_usize);
                // Set the maximum flattened index at which a new element should be inserted.
                let max_flat_user_index =
                    self.acir_context.add_var(flat_user_index, inner_elem_size)?;

                // Go through the entire slice argument and determine what value should be written to the new slice.
                // 1. If we are below the starting insertion index we should insert the value that was already
                //    in the original slice.
                // 2. If we are above the starting insertion index but below the max insertion index we should insert
                //    the flattened element arguments.
                // 3. If we are above the max insertion index we should insert the previous value from the original slice,
                //    as during an insertion we want to shift all elements after the insertion up an index.
                let result_block_id = self.block_id(&result_ids[1]);
                self.initialize_array(result_block_id, slice_size, None)?;
                let mut current_insert_index = 0;
                for i in 0..slice_size {
                    let current_index = self.acir_context.add_constant(i);

                    // Check that we are above the lower bound of the insertion index
                    let greater_eq_than_idx =
                        self.acir_context.more_than_eq_var(current_index, flat_user_index, 64)?;
                    // Check that we are below the upper bound of the insertion index
                    let less_than_idx =
                        self.acir_context.less_than_var(current_index, max_flat_user_index, 64)?;

                    // Read from the original slice the value we want to insert into our new slice.
                    // We need to make sure that we read the previous element when our current index is greater than insertion index.
                    // If the index for the previous element is out of the array bounds we can avoid the check for whether
                    // the current index is over the insertion index.
                    let shifted_index = if i < inner_elem_size_usize {
                        current_index
                    } else {
                        let index_minus_elem_size =
                            self.acir_context.add_constant(i - inner_elem_size_usize);

                        let use_shifted_index_pred = self
                            .acir_context
                            .mul_var(index_minus_elem_size, greater_eq_than_idx)?;

                        let not_pred = self.acir_context.sub_var(one, greater_eq_than_idx)?;
                        let use_current_index_pred =
                            self.acir_context.mul_var(not_pred, current_index)?;

                        self.acir_context.add_var(use_shifted_index_pred, use_current_index_pred)?
                    };

                    let value_shifted_index =
                        self.acir_context.read_from_memory(block_id, &shifted_index)?;

                    // Final predicate to determine whether we are within the insertion bounds
                    let should_insert_value_pred =
                        self.acir_context.mul_var(greater_eq_than_idx, less_than_idx)?;
                    let insert_value_pred = self.acir_context.mul_var(
                        flattened_elements[current_insert_index],
                        should_insert_value_pred,
                    )?;

                    let not_pred = self.acir_context.sub_var(one, should_insert_value_pred)?;
                    let shifted_value_pred =
                        self.acir_context.mul_var(not_pred, value_shifted_index)?;

                    let new_value =
                        self.acir_context.add_var(insert_value_pred, shifted_value_pred)?;

                    self.acir_context.write_to_memory(
                        result_block_id,
                        &current_index,
                        &new_value,
                    )?;

                    current_insert_index += 1;
                    if inner_elem_size_usize == current_insert_index {
                        current_insert_index = 0;
                    }
                }

                let element_type_sizes = if !can_omit_element_sizes_array(&slice_typ) {
                    Some(self.init_element_type_sizes_array(
                        &slice_typ,
                        slice_contents,
                        Some(&slice),
                        dfg,
                    )?)
                } else {
                    None
                };

                let value_types = slice.flat_numeric_types();
                assert_eq!(
                    value_types.len(),
                    slice_size,
                    "ICE: Value types array must match new slice size"
                );

                let result = AcirValue::DynamicArray(AcirDynamicArray {
                    block_id: result_block_id,
                    len: slice_size,
                    value_types,
                    element_type_sizes,
                });

                Ok(vec![AcirValue::Var(new_slice_length, AcirType::field()), result])
            }
            Intrinsic::SliceRemove => {
                // arguments = [slice_length, slice_contents, remove_index]
                let slice_length = self.convert_value(arguments[0], dfg).into_var()?;

                let (slice_contents, slice_typ, block_id) =
                    self.check_array_is_initialized(arguments[1], dfg)?;
                assert!(!slice_typ.is_nested_slice(), "ICE: Nested slice used in ACIR generation");

                let slice = self.convert_value(slice_contents, dfg);
                let remove_index = self.convert_value(arguments[2], dfg).into_var()?;

                let one = self.acir_context.add_constant(FieldElement::one());
                let new_slice_length = self.acir_context.sub_var(slice_length, one)?;

                let slice_size = Self::flattened_value_size(&slice);

                let mut new_slice = Vector::new();
                self.slice_intrinsic_input(&mut new_slice, slice)?;

                // Compiler sanity check
                assert_eq!(
                    new_slice.len(),
                    slice_size,
                    "ICE: The read flattened slice should match the computed size"
                );

                // Fetch the flattened index from the user provided index argument.
                let element_size = slice_typ.element_size();
                let element_size_var = self.acir_context.add_constant(element_size);
                let flat_remove_index =
                    self.acir_context.mul_var(remove_index, element_size_var)?;
                let flat_user_index =
                    self.get_flattened_index(&slice_typ, slice_contents, flat_remove_index, dfg)?;

                // Fetch the values we are remove from the slice.
                // As we fetch the values we can determine the size of the removed values
                // which we will later use for writing the correct resulting slice.
                let mut popped_elements = Vec::new();
                let mut popped_elements_size = 0;
                // Set a temp index just for fetching from the original slice as `array_get_value` mutates
                // the index internally.
                let mut temp_index = flat_user_index;
                for res in &result_ids[2..(2 + element_size)] {
                    let element =
                        self.array_get_value(&dfg.type_of_value(*res), block_id, &mut temp_index)?;
                    let elem_size = Self::flattened_value_size(&element);
                    popped_elements_size += elem_size;
                    popped_elements.push(element);
                }

                // Go through the entire slice argument and determine what value should be written to the new slice.
                // 1. If the current index is greater than the removal index we must write the next value
                //    from the original slice to the current index
                // 2. At the end of the slice reading from the next value of the original slice
                //    can lead to a potential out of bounds error. In this case we just fetch from the original slice
                //    at the current index. As we are decreasing the slice in length, this is a safe operation.
                let result_block_id = self.block_id(&result_ids[1]);
                self.initialize_array(
                    result_block_id,
                    slice_size,
                    Some(AcirValue::Array(new_slice.clone())),
                )?;
                for i in 0..slice_size {
                    let current_index = self.acir_context.add_constant(i);

                    let value_current_index = &new_slice[i].borrow_var()?;

                    if slice_size > (i + popped_elements_size) {
                        let shifted_index =
                            self.acir_context.add_constant(i + popped_elements_size);

                        let value_shifted_index =
                            self.acir_context.read_from_memory(block_id, &shifted_index)?;

                        let use_shifted_value = self.acir_context.more_than_eq_var(
                            current_index,
                            flat_user_index,
                            64,
                        )?;

                        let shifted_value_pred =
                            self.acir_context.mul_var(value_shifted_index, use_shifted_value)?;
                        let not_pred = self.acir_context.sub_var(one, use_shifted_value)?;
                        let current_value_pred =
                            self.acir_context.mul_var(not_pred, *value_current_index)?;

                        let new_value =
                            self.acir_context.add_var(shifted_value_pred, current_value_pred)?;

                        self.acir_context.write_to_memory(
                            result_block_id,
                            &current_index,
                            &new_value,
                        )?;
                    };
                }

                let new_slice_val = AcirValue::Array(new_slice);
                let element_type_sizes = if !can_omit_element_sizes_array(&slice_typ) {
                    Some(self.init_element_type_sizes_array(
                        &slice_typ,
                        slice_contents,
                        Some(&new_slice_val),
                        dfg,
                    )?)
                } else {
                    None
                };

                let value_types = new_slice_val.flat_numeric_types();
                assert_eq!(
                    value_types.len(),
                    slice_size,
                    "ICE: Value types array must match new slice size"
                );

                let result = AcirValue::DynamicArray(AcirDynamicArray {
                    block_id: result_block_id,
                    len: slice_size,
                    value_types,
                    element_type_sizes,
                });

                let mut result = vec![AcirValue::Var(new_slice_length, AcirType::field()), result];
                result.append(&mut popped_elements);

                Ok(result)
            }

            Intrinsic::AsWitness => {
                let arg = arguments[0];
                let input = self.convert_value(arg, dfg).into_var()?;
                Ok(self
                    .acir_context
                    .get_or_create_witness_var(input)
                    .map(|val| self.convert_vars_to_values(vec![val], dfg, result_ids))?)
            }
            _ => todo!("expected a black box function"),
        }
    }

    fn slice_intrinsic_input(
        &mut self,
        old_slice: &mut Vector<AcirValue>,
        input: AcirValue,
    ) -> Result<(), RuntimeError> {
        match input {
            AcirValue::Var(_, _) => {
                old_slice.push_back(input);
            }
            AcirValue::Array(vars) => {
                for var in vars {
                    self.slice_intrinsic_input(old_slice, var)?;
                }
            }
            AcirValue::DynamicArray(AcirDynamicArray { block_id, len, .. }) => {
                for i in 0..len {
                    // We generate witnesses corresponding to the array values
                    let index_var = self.acir_context.add_constant(i);

                    let value_read_var =
                        self.acir_context.read_from_memory(block_id, &index_var)?;
                    let value_read = AcirValue::Var(value_read_var, AcirType::field());

                    old_slice.push_back(value_read);
                }
            }
        }
        Ok(())
    }

    /// Given an array value, return the numerical type of its element.
    /// Panics if the given value is not an array or has a non-numeric element type.
    fn array_element_type(dfg: &DataFlowGraph, value: ValueId) -> AcirType {
        match dfg.type_of_value(value) {
            Type::Array(elements, _) => {
                assert_eq!(elements.len(), 1);
                (&elements[0]).into()
            }
            Type::Slice(elements) => {
                assert_eq!(elements.len(), 1);
                (&elements[0]).into()
            }
            _ => unreachable!("Expected array type"),
        }
    }

    /// Convert a Vec<AcirVar> into a Vec<AcirValue> using the given result ids.
    /// If the type of a result id is an array, several acir vars are collected into
    /// a single AcirValue::Array of the same length.
    /// If the type of a result id is a slice, the slice length must precede it and we can
    /// convert to an AcirValue::Array when the length is known (constant).
    fn convert_vars_to_values(
        &self,
        vars: Vec<AcirVar>,
        dfg: &DataFlowGraph,
        result_ids: &[ValueId],
    ) -> Vec<AcirValue> {
        let mut vars = vars.into_iter();
        let mut values: Vec<AcirValue> = Vec::new();
        for result in result_ids {
            let result_type = dfg.type_of_value(*result);
            if let Type::Slice(elements_type) = result_type {
                let error = "ICE - cannot get slice length when converting slice to AcirValue";
                let len = values.last().expect(error).borrow_var().expect(error);
                let len = self.acir_context.constant(len).to_u128();
                let mut element_values = im::Vector::new();
                for _ in 0..len {
                    for element_type in elements_type.iter() {
                        let element = Self::convert_var_type_to_values(element_type, &mut vars);
                        element_values.push_back(element);
                    }
                }
                values.push(AcirValue::Array(element_values));
            } else {
                values.push(Self::convert_var_type_to_values(&result_type, &mut vars));
            }
        }
        values
    }

    /// Recursive helper for convert_vars_to_values.
    /// If the given result_type is an array of length N, this will create an AcirValue::Array with
    /// the first N elements of the given iterator. Otherwise, the result is a single
    /// AcirValue::Var wrapping the first element of the iterator.
    fn convert_var_type_to_values(
        result_type: &Type,
        vars: &mut impl Iterator<Item = AcirVar>,
    ) -> AcirValue {
        match result_type {
            Type::Array(elements, size) => {
                let mut element_values = im::Vector::new();
                for _ in 0..*size {
                    for element_type in elements.iter() {
                        let element = Self::convert_var_type_to_values(element_type, vars);
                        element_values.push_back(element);
                    }
                }
                AcirValue::Array(element_values)
            }
            typ => {
                let var = vars.next().unwrap();
                AcirValue::Var(var, typ.into())
            }
        }
    }
}

// We can omit the element size array for arrays which don't contain arrays or slices.
fn can_omit_element_sizes_array(array_typ: &Type) -> bool {
    let types = match array_typ {
        Type::Array(types, _) | Type::Slice(types) => types,
        _ => panic!("ICE: expected array or slice type"),
    };

    !types.iter().any(|typ| typ.contains_an_array())
}

#[cfg(test)]
mod test {
    use std::collections::BTreeMap;

    use acvm::{
        acir::{
            circuit::{Opcode, OpcodeLocation},
            native_types::Witness,
        },
        FieldElement,
    };
    use noirc_frontend::monomorphization::ast::InlineType;

    use crate::{
        brillig::Brillig,
        ssa::{
            acir_gen::acir_ir::generated_acir::BrilligStdlibFunc,
            function_builder::FunctionBuilder,
            ir::{function::FunctionId, instruction::BinaryOp, map::Id, types::Type},
        },
    };

    fn build_basic_foo_with_return(
        builder: &mut FunctionBuilder,
        foo_id: FunctionId,
        // `InlineType` can only exist on ACIR functions, so if the option is `None` we should generate a Brillig function
        inline_type: Option<InlineType>,
    ) {
        // fn foo f1 {
        // b0(v0: Field, v1: Field):
        //     v2 = eq v0, v1
        //     constrain v2 == u1 0
        //     return v0
        // }
        if let Some(inline_type) = inline_type {
            builder.new_function("foo".into(), foo_id, inline_type);
        } else {
            builder.new_brillig_function("foo".into(), foo_id);
        }
        let foo_v0 = builder.add_parameter(Type::field());
        let foo_v1 = builder.add_parameter(Type::field());

        let foo_equality_check = builder.insert_binary(foo_v0, BinaryOp::Eq, foo_v1);
        let zero = builder.numeric_constant(0u128, Type::unsigned(1));
        builder.insert_constrain(foo_equality_check, zero, None);
        builder.terminate_with_return(vec![foo_v0]);
    }

    /// Check that each `InlineType` which prevents inlining functions generates code in the same manner
    #[test]
    fn basic_calls_fold() {
        basic_call_with_outputs_assert(InlineType::Fold);
        call_output_as_next_call_input(InlineType::Fold);
        basic_nested_call(InlineType::Fold);
    }

    #[test]
    #[should_panic]
    fn basic_calls_no_predicates() {
        basic_call_with_outputs_assert(InlineType::NoPredicates);
        call_output_as_next_call_input(InlineType::NoPredicates);
        basic_nested_call(InlineType::NoPredicates);
    }

    #[test]
    #[should_panic]
    fn call_without_inline_attribute() {
        basic_call_with_outputs_assert(InlineType::Inline);
    }

    fn basic_call_with_outputs_assert(inline_type: InlineType) {
        // acir(inline) fn main f0 {
        //     b0(v0: Field, v1: Field):
        //       v2 = call f1(v0, v1)
        //       v3 = call f1(v0, v1)
        //       constrain v2 == v3
        //       return
        //     }
        // acir(fold) fn foo f1 {
        //     b0(v0: Field, v1: Field):
        //       v2 = eq v0, v1
        //       constrain v2 == u1 0
        //       return v0
        //     }
        let foo_id = Id::test_new(0);
        let mut builder = FunctionBuilder::new("main".into(), foo_id);
        let main_v0 = builder.add_parameter(Type::field());
        let main_v1 = builder.add_parameter(Type::field());

        let foo_id = Id::test_new(1);
        let foo = builder.import_function(foo_id);
        let main_call1_results =
            builder.insert_call(foo, vec![main_v0, main_v1], vec![Type::field()]).to_vec();
        let main_call2_results =
            builder.insert_call(foo, vec![main_v0, main_v1], vec![Type::field()]).to_vec();
        builder.insert_constrain(main_call1_results[0], main_call2_results[0], None);
        builder.terminate_with_return(vec![]);

        build_basic_foo_with_return(&mut builder, foo_id, Some(inline_type));

        let ssa = builder.finish();

        let (acir_functions, _, _) = ssa
            .into_acir(&Brillig::default())
            .expect("Should compile manually written SSA into ACIR");
        // Expected result:
        // main f0
        // GeneratedAcir {
        //     ...
        //     opcodes: [
        //         CALL func 1: inputs: [Witness(0), Witness(1)], outputs: [Witness(2)],
        //         CALL func 1: inputs: [Witness(0), Witness(1)], outputs: [Witness(3)],
        //         EXPR [ (1, _2) (-1, _3) 0 ],
        //     ],
        //     return_witnesses: [],
        //     input_witnesses: [
        //         Witness(
        //             0,
        //         ),
        //         Witness(
        //             1,
        //         ),
        //     ],
        //     ...
        // }
        // foo f1
        // GeneratedAcir {
        //     ...
        //     opcodes: [
        //         Same as opcodes as the expected result of `basic_call_codegen`
        //     ],
        //     return_witnesses: [
        //         Witness(
        //             0,
        //         ),
        //     ],
        //     input_witnesses: [
        //         Witness(
        //             0,
        //         ),
        //         Witness(
        //             1,
        //         ),
        //     ],
        //     ...
        // },

        let main_acir = &acir_functions[0];
        let main_opcodes = main_acir.opcodes();
        assert_eq!(main_opcodes.len(), 3, "Should have two calls to `foo`");

        check_call_opcode(&main_opcodes[0], 1, vec![Witness(0), Witness(1)], vec![Witness(2)]);
        check_call_opcode(&main_opcodes[1], 1, vec![Witness(0), Witness(1)], vec![Witness(3)]);

        if let Opcode::AssertZero(expr) = &main_opcodes[2] {
            assert_eq!(expr.linear_combinations[0].0, FieldElement::from(1u128));
            assert_eq!(expr.linear_combinations[0].1, Witness(2));

            assert_eq!(expr.linear_combinations[1].0, FieldElement::from(-1i128));
            assert_eq!(expr.linear_combinations[1].1, Witness(3));
            assert_eq!(expr.q_c, FieldElement::from(0u128));
        }
    }

    fn call_output_as_next_call_input(inline_type: InlineType) {
        // acir(inline) fn main f0 {
        //     b0(v0: Field, v1: Field):
        //       v3 = call f1(v0, v1)
        //       v4 = call f1(v3, v1)
        //       constrain v3 == v4
        //       return
        //     }
        // acir(fold) fn foo f1 {
        //     b0(v0: Field, v1: Field):
        //       v2 = eq v0, v1
        //       constrain v2 == u1 0
        //       return v0
        //     }
        let foo_id = Id::test_new(0);
        let mut builder = FunctionBuilder::new("main".into(), foo_id);
        let main_v0 = builder.add_parameter(Type::field());
        let main_v1 = builder.add_parameter(Type::field());

        let foo_id = Id::test_new(1);
        let foo = builder.import_function(foo_id);
        let main_call1_results =
            builder.insert_call(foo, vec![main_v0, main_v1], vec![Type::field()]).to_vec();
        let main_call2_results = builder
            .insert_call(foo, vec![main_call1_results[0], main_v1], vec![Type::field()])
            .to_vec();
        builder.insert_constrain(main_call1_results[0], main_call2_results[0], None);
        builder.terminate_with_return(vec![]);

        build_basic_foo_with_return(&mut builder, foo_id, Some(inline_type));

        let ssa = builder.finish();

        let (acir_functions, _, _) = ssa
            .into_acir(&Brillig::default())
            .expect("Should compile manually written SSA into ACIR");
        // The expected result should look very similar to the above test expect that the input witnesses of the `Call`
        // opcodes will be different. The changes can discerned from the checks below.

        let main_acir = &acir_functions[0];
        let main_opcodes = main_acir.opcodes();
        assert_eq!(main_opcodes.len(), 3, "Should have two calls to `foo` and an assert");

        check_call_opcode(&main_opcodes[0], 1, vec![Witness(0), Witness(1)], vec![Witness(2)]);
        // The output of the first call should be the input of the second call
        check_call_opcode(&main_opcodes[1], 1, vec![Witness(2), Witness(1)], vec![Witness(3)]);
    }

    fn basic_nested_call(inline_type: InlineType) {
        // SSA for the following Noir program:
        // fn main(x: Field, y: pub Field) {
        //     let z = func_with_nested_foo_call(x, y);
        //     let z2 = func_with_nested_foo_call(x, y);
        //     assert(z == z2);
        // }
        // #[fold]
        // fn func_with_nested_foo_call(x: Field, y: Field) -> Field {
        //     nested_call(x + 2, y)
        // }
        // #[fold]
        // fn foo(x: Field, y: Field) -> Field {
        //     assert(x != y);
        //     x
        // }
        //
        // SSA:
        // acir(inline) fn main f0 {
        //     b0(v0: Field, v1: Field):
        //       v3 = call f1(v0, v1)
        //       v4 = call f1(v0, v1)
        //       constrain v3 == v4
        //       return
        //     }
        // acir(fold) fn func_with_nested_foo_call f1 {
        //     b0(v0: Field, v1: Field):
        //       v3 = add v0, Field 2
        //       v5 = call f2(v3, v1)
        //       return v5
        //   }
        // acir(fold) fn foo f2 {
        //     b0(v0: Field, v1: Field):
        //       v2 = eq v0, v1
        //       constrain v2 == Field 0
        //       return v0
        //   }
        let foo_id = Id::test_new(0);
        let mut builder = FunctionBuilder::new("main".into(), foo_id);
        let main_v0 = builder.add_parameter(Type::field());
        let main_v1 = builder.add_parameter(Type::field());

        let func_with_nested_foo_call_id = Id::test_new(1);
        let func_with_nested_foo_call = builder.import_function(func_with_nested_foo_call_id);
        let main_call1_results = builder
            .insert_call(func_with_nested_foo_call, vec![main_v0, main_v1], vec![Type::field()])
            .to_vec();
        let main_call2_results = builder
            .insert_call(func_with_nested_foo_call, vec![main_v0, main_v1], vec![Type::field()])
            .to_vec();
        builder.insert_constrain(main_call1_results[0], main_call2_results[0], None);
        builder.terminate_with_return(vec![]);

        builder.new_function(
            "func_with_nested_foo_call".into(),
            func_with_nested_foo_call_id,
            inline_type,
        );
        let func_with_nested_call_v0 = builder.add_parameter(Type::field());
        let func_with_nested_call_v1 = builder.add_parameter(Type::field());

        let two = builder.field_constant(2u128);
        let v0_plus_two = builder.insert_binary(func_with_nested_call_v0, BinaryOp::Add, two);

        let foo_id = Id::test_new(2);
        let foo_call = builder.import_function(foo_id);
        let foo_call = builder
            .insert_call(foo_call, vec![v0_plus_two, func_with_nested_call_v1], vec![Type::field()])
            .to_vec();
        builder.terminate_with_return(vec![foo_call[0]]);

        build_basic_foo_with_return(&mut builder, foo_id, Some(inline_type));

        let ssa = builder.finish();

        let (acir_functions, _, _) = ssa
            .into_acir(&Brillig::default())
            .expect("Should compile manually written SSA into ACIR");

        assert_eq!(acir_functions.len(), 3, "Should have three ACIR functions");

        let main_acir = &acir_functions[0];
        let main_opcodes = main_acir.opcodes();
        assert_eq!(main_opcodes.len(), 3, "Should have two calls to `foo` and an assert");

        // Both of these should call func_with_nested_foo_call f1
        check_call_opcode(&main_opcodes[0], 1, vec![Witness(0), Witness(1)], vec![Witness(2)]);
        // The output of the first call should be the input of the second call
        check_call_opcode(&main_opcodes[1], 1, vec![Witness(0), Witness(1)], vec![Witness(3)]);

        let func_with_nested_call_acir = &acir_functions[1];
        let func_with_nested_call_opcodes = func_with_nested_call_acir.opcodes();

        assert_eq!(
            func_with_nested_call_opcodes.len(),
            3,
            "Should have an expression and a call to a nested `foo`"
        );
        // Should call foo f2
        check_call_opcode(
            &func_with_nested_call_opcodes[1],
            2,
            vec![Witness(3), Witness(1)],
            vec![Witness(4)],
        );
    }

    fn check_call_opcode(
        opcode: &Opcode<FieldElement>,
        expected_id: u32,
        expected_inputs: Vec<Witness>,
        expected_outputs: Vec<Witness>,
    ) {
        match opcode {
            Opcode::Call { id, inputs, outputs, .. } => {
                assert_eq!(
                    *id, expected_id,
                    "Main was expected to call {expected_id} but got {}",
                    *id
                );
                for (expected_input, input) in expected_inputs.iter().zip(inputs) {
                    assert_eq!(
                        expected_input, input,
                        "Expected input witness {expected_input:?} but got {input:?}"
                    );
                }
                for (expected_output, output) in expected_outputs.iter().zip(outputs) {
                    assert_eq!(
                        expected_output, output,
                        "Expected output witness {expected_output:?} but got {output:?}"
                    );
                }
            }
            _ => panic!("Expected only Call opcode"),
        }
    }

    // Test that given multiple calls to the same brillig function we generate only one bytecode
    // and the appropriate Brillig call opcodes are generated
    #[test]
    fn multiple_brillig_calls_one_bytecode() {
        // acir(inline) fn main f0 {
        //     b0(v0: Field, v1: Field):
        //       v4 = call f1(v0, v1)
        //       v5 = call f1(v0, v1)
        //       v6 = call f1(v0, v1)
        //       v7 = call f2(v0, v1)
        //       v8 = call f1(v0, v1)
        //       v9 = call f2(v0, v1)
        //       return
        // }
        // brillig fn foo f1 {
        // b0(v0: Field, v1: Field):
        //     v2 = eq v0, v1
        //     constrain v2 == u1 0
        //     return v0
        // }
        // brillig fn foo f2 {
        //     b0(v0: Field, v1: Field):
        //       v2 = eq v0, v1
        //       constrain v2 == u1 0
        //       return v0
        // }
        let foo_id = Id::test_new(0);
        let mut builder = FunctionBuilder::new("main".into(), foo_id);
        let main_v0 = builder.add_parameter(Type::field());
        let main_v1 = builder.add_parameter(Type::field());

        let foo_id = Id::test_new(1);
        let foo = builder.import_function(foo_id);
        let bar_id = Id::test_new(2);
        let bar = builder.import_function(bar_id);

        // Insert multiple calls to the same Brillig function
        builder.insert_call(foo, vec![main_v0, main_v1], vec![Type::field()]).to_vec();
        builder.insert_call(foo, vec![main_v0, main_v1], vec![Type::field()]).to_vec();
        builder.insert_call(foo, vec![main_v0, main_v1], vec![Type::field()]).to_vec();
        // Interleave a call to a separate Brillig function to make sure that we can call multiple separate Brillig functions
        builder.insert_call(bar, vec![main_v0, main_v1], vec![Type::field()]).to_vec();
        builder.insert_call(foo, vec![main_v0, main_v1], vec![Type::field()]).to_vec();
        builder.insert_call(bar, vec![main_v0, main_v1], vec![Type::field()]).to_vec();
        builder.terminate_with_return(vec![]);

        build_basic_foo_with_return(&mut builder, foo_id, None);
        build_basic_foo_with_return(&mut builder, bar_id, None);

        let ssa = builder.finish();
        let brillig = ssa.to_brillig(false);

        let (acir_functions, brillig_functions, _) =
            ssa.into_acir(&brillig).expect("Should compile manually written SSA into ACIR");

        assert_eq!(acir_functions.len(), 1, "Should only have a `main` ACIR function");
        assert_eq!(brillig_functions.len(), 2, "Should only have generated two Brillig functions");

        let main_acir = &acir_functions[0];
        let main_opcodes = main_acir.opcodes();
        assert_eq!(main_opcodes.len(), 6, "Should have four calls to f1 and two calls to f2");

        // We should only have `BrilligCall` opcodes in `main`
        for (i, opcode) in main_opcodes.iter().enumerate() {
            match opcode {
                Opcode::BrilligCall { id, .. } => {
                    let expected_id = if i == 3 || i == 5 { 1 } else { 0 };
                    assert_eq!(*id, expected_id, "Expected an id of {expected_id} but got {id}");
                }
                _ => panic!("Expected only Brillig call opcode"),
            }
        }
    }

    // Test that given multiple primitive operations that are represented by Brillig directives (e.g. invert/quotient),
    // we will only generate one bytecode and the appropriate Brillig call opcodes are generated.
    #[test]
    fn multiple_brillig_stdlib_calls() {
        // acir(inline) fn main f0 {
        //     b0(v0: u32, v1: u32, v2: u32):
        //       v3 = div v0, v1
        //       constrain v3 == v2
        //       v4 = div v1, v2
        //       constrain v4 == u32 1
        //       return
        // }
        let foo_id = Id::test_new(0);
        let mut builder = FunctionBuilder::new("main".into(), foo_id);
        let main_v0 = builder.add_parameter(Type::unsigned(32));
        let main_v1 = builder.add_parameter(Type::unsigned(32));
        let main_v2 = builder.add_parameter(Type::unsigned(32));

        // Call a primitive operation that uses Brillig
        let v0_div_v1 = builder.insert_binary(main_v0, BinaryOp::Div, main_v1);
        builder.insert_constrain(v0_div_v1, main_v2, None);

        // Call the same primitive operation again
        let v1_div_v2 = builder.insert_binary(main_v1, BinaryOp::Div, main_v2);
        let one = builder.numeric_constant(1u128, Type::unsigned(32));
        builder.insert_constrain(v1_div_v2, one, None);

        builder.terminate_with_return(vec![]);

        let ssa = builder.finish();
        println!("{}", ssa);

        // The Brillig bytecode we insert for the stdlib is hardcoded so we do not need to provide any
        // Brillig artifacts to the ACIR gen pass.
        let (acir_functions, brillig_functions, _) = ssa
            .into_acir(&Brillig::default())
            .expect("Should compile manually written SSA into ACIR");

        assert_eq!(acir_functions.len(), 1, "Should only have a `main` ACIR function");
        // We expect two brillig functions:
        //   - Quotient (shared between both divisions)
        //   - Inversion, caused by division-by-zero check (shared between both divisions)
        assert_eq!(brillig_functions.len(), 2, "Should only have generated two Brillig functions");

        let main_acir = &acir_functions[0];
        let main_opcodes = main_acir.opcodes();
        check_brillig_calls(
            &acir_functions[0].brillig_stdlib_func_locations,
            main_opcodes,
            0,
            4,
            0,
        );
    }

    // Test that given both hardcoded Brillig directives and calls to normal Brillig functions,
    // we generate a single bytecode for the directives and a single bytecode for the normal Brillig calls.
    #[test]
    fn brillig_stdlib_calls_with_regular_brillig_call() {
        // acir(inline) fn main f0 {
        //     b0(v0: u32, v1: u32, v2: u32):
        //       v4 = div v0, v1
        //       constrain v4 == v2
        //       v5 = call f1(v0, v1)
        //       v6 = call f1(v0, v1)
        //       v7 = div v1, v2
        //       constrain v7 == u32 1
        //       return
        // }
        // brillig fn foo f1 {
        //   b0(v0: Field, v1: Field):
        //     v2 = eq v0, v1
        //     constrain v2 == u1 0
        //     return v0
        // }
        let foo_id = Id::test_new(0);
        let mut builder = FunctionBuilder::new("main".into(), foo_id);
        let main_v0 = builder.add_parameter(Type::unsigned(32));
        let main_v1 = builder.add_parameter(Type::unsigned(32));
        let main_v2 = builder.add_parameter(Type::unsigned(32));

        let foo_id = Id::test_new(1);
        let foo = builder.import_function(foo_id);

        // Call a primitive operation that uses Brillig
        let v0_div_v1 = builder.insert_binary(main_v0, BinaryOp::Div, main_v1);
        builder.insert_constrain(v0_div_v1, main_v2, None);

        // Insert multiple calls to the same Brillig function
        builder.insert_call(foo, vec![main_v0, main_v1], vec![Type::field()]).to_vec();
        builder.insert_call(foo, vec![main_v0, main_v1], vec![Type::field()]).to_vec();

        // Call the same primitive operation again
        let v1_div_v2 = builder.insert_binary(main_v1, BinaryOp::Div, main_v2);
        let one = builder.numeric_constant(1u128, Type::unsigned(32));
        builder.insert_constrain(v1_div_v2, one, None);

        builder.terminate_with_return(vec![]);

        build_basic_foo_with_return(&mut builder, foo_id, None);

        let ssa = builder.finish();
        // We need to generate  Brillig artifacts for the regular Brillig function and pass them to the ACIR generation pass.
        let brillig = ssa.to_brillig(false);
        println!("{}", ssa);

        let (acir_functions, brillig_functions, _) =
            ssa.into_acir(&brillig).expect("Should compile manually written SSA into ACIR");

        assert_eq!(acir_functions.len(), 1, "Should only have a `main` ACIR function");
        // We expect 3 brillig functions:
        //   - Quotient (shared between both divisions)
        //   - Inversion, caused by division-by-zero check (shared between both divisions)
        //   - Custom brillig function `foo`
        assert_eq!(
            brillig_functions.len(),
            3,
            "Should only have generated three Brillig functions"
        );

        let main_acir = &acir_functions[0];
        let main_opcodes = main_acir.opcodes();
        check_brillig_calls(
            &acir_functions[0].brillig_stdlib_func_locations,
            main_opcodes,
            1,
            4,
            2,
        );
    }

    // Test that given both normal Brillig calls, Brillig stdlib calls, and non-inlined ACIR calls, that we accurately generate ACIR.
    #[test]
    fn brillig_stdlib_calls_with_multiple_acir_calls() {
        // acir(inline) fn main f0 {
        //     b0(v0: u32, v1: u32, v2: u32):
        //       v4 = div v0, v1
        //       constrain v4 == v2
        //       v5 = call f1(v0, v1)
        //       v6 = call f2(v0, v1)
        //       v7 = div v1, v2
        //       constrain v7 == u32 1
        //       return
        // }
        // brillig fn foo f1 {
        //   b0(v0: Field, v1: Field):
        //     v2 = eq v0, v1
        //     constrain v2 == u1 0
        //     return v0
        // }
        // acir(fold) fn foo f2 {
        //     b0(v0: Field, v1: Field):
        //       v2 = eq v0, v1
        //       constrain v2 == u1 0
        //       return v0
        //   }
        // }
        let foo_id = Id::test_new(0);
        let mut builder = FunctionBuilder::new("main".into(), foo_id);
        let main_v0 = builder.add_parameter(Type::unsigned(32));
        let main_v1 = builder.add_parameter(Type::unsigned(32));
        let main_v2 = builder.add_parameter(Type::unsigned(32));

        let foo_id = Id::test_new(1);
        let foo = builder.import_function(foo_id);
        let bar_id = Id::test_new(2);
        let bar = builder.import_function(bar_id);

        // Call a primitive operation that uses Brillig
        let v0_div_v1 = builder.insert_binary(main_v0, BinaryOp::Div, main_v1);
        builder.insert_constrain(v0_div_v1, main_v2, None);

        // Insert multiple calls to the same Brillig function
        builder.insert_call(foo, vec![main_v0, main_v1], vec![Type::field()]).to_vec();
        builder.insert_call(foo, vec![main_v0, main_v1], vec![Type::field()]).to_vec();
        builder.insert_call(bar, vec![main_v0, main_v1], vec![Type::field()]).to_vec();

        // Call the same primitive operation again
        let v1_div_v2 = builder.insert_binary(main_v1, BinaryOp::Div, main_v2);
        let one = builder.numeric_constant(1u128, Type::unsigned(32));
        builder.insert_constrain(v1_div_v2, one, None);

        builder.terminate_with_return(vec![]);

        // Build a Brillig function
        build_basic_foo_with_return(&mut builder, foo_id, None);
        // Build an ACIR function which has the same logic as the Brillig function above
        build_basic_foo_with_return(&mut builder, bar_id, Some(InlineType::Fold));

        let ssa = builder.finish();
        // We need to generate  Brillig artifacts for the regular Brillig function and pass them to the ACIR generation pass.
        let brillig = ssa.to_brillig(false);
        println!("{}", ssa);

        let (acir_functions, brillig_functions, _) =
            ssa.into_acir(&brillig).expect("Should compile manually written SSA into ACIR");

        assert_eq!(acir_functions.len(), 2, "Should only have two ACIR functions");
        // We expect 3 brillig functions:
        //   - Quotient (shared between both divisions)
        //   - Inversion, caused by division-by-zero check (shared between both divisions)
        //   - Custom brillig function `foo`
        assert_eq!(
            brillig_functions.len(),
            3,
            "Should only have generated three Brillig functions"
        );

        let main_acir = &acir_functions[0];
        let main_opcodes = main_acir.opcodes();
        check_brillig_calls(
            &acir_functions[0].brillig_stdlib_func_locations,
            main_opcodes,
            1,
            4,
            2,
        );

        let foo_acir = &acir_functions[1];
        let foo_opcodes = foo_acir.opcodes();
        check_brillig_calls(&acir_functions[1].brillig_stdlib_func_locations, foo_opcodes, 1, 1, 0);
    }

    fn check_brillig_calls(
        brillig_stdlib_function_locations: &BTreeMap<OpcodeLocation, BrilligStdlibFunc>,
        opcodes: &[Opcode<FieldElement>],
        num_normal_brillig_functions: u32,
        expected_num_stdlib_calls: u32,
        expected_num_normal_calls: u32,
    ) {
        // First we check calls to the Brillig stdlib
        let mut num_brillig_stdlib_calls = 0;
        for (i, (opcode_location, brillig_stdlib_func)) in
            brillig_stdlib_function_locations.iter().enumerate()
        {
            // We can take just modulo 2 to determine the expected ID as we only code generated two Brillig stdlib function
            let stdlib_func_index = (i % 2) as u32;
            if stdlib_func_index == 0 {
                assert!(matches!(brillig_stdlib_func, BrilligStdlibFunc::Inverse));
            } else {
                assert!(matches!(brillig_stdlib_func, BrilligStdlibFunc::Quotient(_)));
            }

            match opcode_location {
                OpcodeLocation::Acir(acir_index) => {
                    match opcodes[*acir_index] {
                        Opcode::BrilligCall { id, .. } => {
                            // Brillig stdlib function calls are only resolved at the end of ACIR generation so their
                            // IDs are expected to always reference Brillig bytecode at the end of the Brillig functions list.
                            // We have one normal Brillig call so we add one here to the std lib function's index within the std lib.
                            let expected_id = stdlib_func_index + num_normal_brillig_functions;
                            assert_eq!(id, expected_id, "Expected {expected_id} but got {id}");
                            num_brillig_stdlib_calls += 1;
                        }
                        _ => panic!("Expected BrilligCall opcode"),
                    }
                }
                _ => panic!("Expected OpcodeLocation::Acir"),
            }
        }

        assert_eq!(
            num_brillig_stdlib_calls, expected_num_stdlib_calls,
            "Should have {expected_num_stdlib_calls} BrilligCall opcodes to stdlib functions but got {num_brillig_stdlib_calls}"
        );

        // Check the normal Brillig calls
        // This check right now expects to only call one Brillig function.
        let mut num_normal_brillig_calls = 0;
        for (i, opcode) in opcodes.iter().enumerate() {
            if let Opcode::BrilligCall { id, .. } = opcode {
                if brillig_stdlib_function_locations.get(&OpcodeLocation::Acir(i)).is_some() {
                    // We should have already checked Brillig stdlib functions and only want to check normal Brillig calls here
                    continue;
                }
                // We only generate one normal Brillig call so we should expect a function ID of `0`
                let expected_id = 0u32;
                assert_eq!(*id, expected_id, "Expected an id of {expected_id} but got {id}");
                num_normal_brillig_calls += 1;
            }
        }

        assert_eq!(
            num_normal_brillig_calls, expected_num_normal_calls,
            "Should have {expected_num_normal_calls} BrilligCall opcodes to normal Brillig functions but got {num_normal_brillig_calls}"
        );
    }
}<|MERGE_RESOLUTION|>--- conflicted
+++ resolved
@@ -1760,10 +1760,7 @@
         };
 
         let mut has_constant_return = false;
-<<<<<<< HEAD
-=======
         let mut return_vars: Vec<AcirVar> = Vec::new();
->>>>>>> 2f573ecf
         for value_id in return_values {
             let is_databus = self
                 .data_bus
@@ -1784,11 +1781,7 @@
                         dfg,
                     )?;
                 } else {
-<<<<<<< HEAD
-                    self.acir_context.return_var(acir_var)?;
-=======
                     return_vars.push(acir_var);
->>>>>>> 2f573ecf
                 }
             }
         }
@@ -1799,11 +1792,7 @@
             Vec::new()
         };
 
-<<<<<<< HEAD
-        Ok(warnings)
-=======
         Ok((return_vars, warnings))
->>>>>>> 2f573ecf
     }
 
     /// Gets the cached `AcirVar` that was converted from the corresponding `ValueId`. If it does
