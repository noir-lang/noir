--- conflicted
+++ resolved
@@ -280,14 +280,9 @@
 }
 
 pub(crate) type Artifacts = (
-<<<<<<< HEAD
-    Vec<GeneratedAcir>,
+    Vec<GeneratedAcir<FieldElement>>,
     Vec<BrilligBytecode<FieldElement>>,
     Vec<String>,
-=======
-    Vec<GeneratedAcir<FieldElement>>,
-    Vec<BrilligBytecode<FieldElement>>,
->>>>>>> 4ea25dbd
     BTreeMap<ErrorSelector, ErrorType>,
 );
 
@@ -2974,13 +2969,8 @@
 
         let ssa = builder.finish();
 
-<<<<<<< HEAD
         let (acir_functions, _, _, _) = ssa
-            .into_acir(&Brillig::default())
-=======
-        let (acir_functions, _, _) = ssa
             .into_acir(&Brillig::default(), ExpressionWidth::default())
->>>>>>> 4ea25dbd
             .expect("Should compile manually written SSA into ACIR");
         // Expected result:
         // main f0
@@ -3074,13 +3064,8 @@
 
         let ssa = builder.finish();
 
-<<<<<<< HEAD
         let (acir_functions, _, _, _) = ssa
-            .into_acir(&Brillig::default())
-=======
-        let (acir_functions, _, _) = ssa
             .into_acir(&Brillig::default(), ExpressionWidth::default())
->>>>>>> 4ea25dbd
             .expect("Should compile manually written SSA into ACIR");
         // The expected result should look very similar to the above test expect that the input witnesses of the `Call`
         // opcodes will be different. The changes can discerned from the checks below.
@@ -3169,13 +3154,8 @@
 
         let ssa = builder.finish();
 
-<<<<<<< HEAD
         let (acir_functions, _, _, _) = ssa
-            .into_acir(&Brillig::default())
-=======
-        let (acir_functions, _, _) = ssa
             .into_acir(&Brillig::default(), ExpressionWidth::default())
->>>>>>> 4ea25dbd
             .expect("Should compile manually written SSA into ACIR");
 
         assert_eq!(acir_functions.len(), 3, "Should have three ACIR functions");
@@ -3288,14 +3268,9 @@
         let ssa = builder.finish();
         let brillig = ssa.to_brillig(false);
 
-<<<<<<< HEAD
-        let (acir_functions, brillig_functions, _, _) =
-            ssa.into_acir(&brillig).expect("Should compile manually written SSA into ACIR");
-=======
-        let (acir_functions, brillig_functions, _) = ssa
+        let (acir_functions, brillig_functions, _, _) = ssa
             .into_acir(&brillig, ExpressionWidth::default())
             .expect("Should compile manually written SSA into ACIR");
->>>>>>> 4ea25dbd
 
         assert_eq!(acir_functions.len(), 1, "Should only have a `main` ACIR function");
         assert_eq!(brillig_functions.len(), 2, "Should only have generated two Brillig functions");
@@ -3357,13 +3332,8 @@
 
         // The Brillig bytecode we insert for the stdlib is hardcoded so we do not need to provide any
         // Brillig artifacts to the ACIR gen pass.
-<<<<<<< HEAD
         let (acir_functions, brillig_functions, _, _) = ssa
-            .into_acir(&Brillig::default())
-=======
-        let (acir_functions, brillig_functions, _) = ssa
             .into_acir(&Brillig::default(), ExpressionWidth::default())
->>>>>>> 4ea25dbd
             .expect("Should compile manually written SSA into ACIR");
 
         assert_eq!(acir_functions.len(), 1, "Should only have a `main` ACIR function");
@@ -3436,14 +3406,9 @@
         let brillig = ssa.to_brillig(false);
         println!("{}", ssa);
 
-<<<<<<< HEAD
-        let (acir_functions, brillig_functions, _, _) =
-            ssa.into_acir(&brillig).expect("Should compile manually written SSA into ACIR");
-=======
-        let (acir_functions, brillig_functions, _) = ssa
+        let (acir_functions, brillig_functions, _, _) = ssa
             .into_acir(&brillig, ExpressionWidth::default())
             .expect("Should compile manually written SSA into ACIR");
->>>>>>> 4ea25dbd
 
         assert_eq!(acir_functions.len(), 1, "Should only have a `main` ACIR function");
         // We expect 3 brillig functions:
@@ -3529,14 +3494,9 @@
         let brillig = ssa.to_brillig(false);
         println!("{}", ssa);
 
-<<<<<<< HEAD
-        let (acir_functions, brillig_functions, _, _) =
-            ssa.into_acir(&brillig).expect("Should compile manually written SSA into ACIR");
-=======
-        let (acir_functions, brillig_functions, _) = ssa
+        let (acir_functions, brillig_functions, _, _) = ssa
             .into_acir(&brillig, ExpressionWidth::default())
             .expect("Should compile manually written SSA into ACIR");
->>>>>>> 4ea25dbd
 
         assert_eq!(acir_functions.len(), 2, "Should only have two ACIR functions");
         // We expect 3 brillig functions:
