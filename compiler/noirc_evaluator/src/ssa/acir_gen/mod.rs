--- conflicted
+++ resolved
@@ -52,14 +52,6 @@
     /// There can be Brillig functions specified in SSA which do not act as
     /// entry points in ACIR (e.g. only called by other Brillig functions)
     /// This mapping is necessary to use the correct function pointer for a Brillig call.
-<<<<<<< HEAD
-    brillig_generated_func_pointers: BTreeMap<FunctionId, u32>,
-}
-
-impl SharedContext {
-    fn generated_brillig_pointer(&self, func_id: &FunctionId) -> Option<&u32> {
-        self.brillig_generated_func_pointers.get(func_id)
-=======
     /// This uses the brillig parameters in the map since using slices with different lengths
     /// needs to create different brillig entrypoints
     brillig_generated_func_pointers: BTreeMap<(FunctionId, Vec<BrilligParameter>), u32>,
@@ -72,7 +64,6 @@
         arguments: Vec<BrilligParameter>,
     ) -> Option<&u32> {
         self.brillig_generated_func_pointers.get(&(func_id, arguments))
->>>>>>> 2aae5ce5
     }
 
     fn generated_brillig(&self, func_pointer: usize) -> &GeneratedBrillig {
@@ -82,18 +73,11 @@
     fn insert_generated_brillig(
         &mut self,
         func_id: FunctionId,
-<<<<<<< HEAD
-        generated_pointer: u32,
-        code: GeneratedBrillig,
-    ) {
-        self.brillig_generated_func_pointers.insert(func_id, generated_pointer);
-=======
         arguments: Vec<BrilligParameter>,
         generated_pointer: u32,
         code: GeneratedBrillig,
     ) {
         self.brillig_generated_func_pointers.insert((func_id, arguments), generated_pointer);
->>>>>>> 2aae5ce5
         self.generated_brillig.push(code);
     }
 
@@ -393,11 +377,7 @@
             // We are guaranteed to have a Brillig function pointer of `0` as main itself is marked as unconstrained
             0,
         )?;
-<<<<<<< HEAD
-        self.shared_context.insert_generated_brillig(main_func.id(), 0, code);
-=======
         self.shared_context.insert_generated_brillig(main_func.id(), arguments, 0, code);
->>>>>>> 2aae5ce5
 
         let output_vars: Vec<_> = output_values
             .iter()
@@ -684,10 +664,7 @@
                                     }
                                 }
                                 let inputs = vecmap(arguments, |arg| self.convert_value(*arg, dfg));
-<<<<<<< HEAD
-=======
                                 let arguments = self.gen_brillig_parameters(arguments, dfg);
->>>>>>> 2aae5ce5
 
                                 let outputs: Vec<AcirType> = vecmap(result_ids, |result_id| {
                                     dfg.type_of_value(*result_id).into()
@@ -695,14 +672,9 @@
 
                                 // Check whether we have already generated Brillig for this function
                                 // If we have, re-use the generated code to set-up the Brillig call.
-<<<<<<< HEAD
-                                let output_values = if let Some(generated_pointer) =
-                                    self.shared_context.generated_brillig_pointer(id)
-=======
                                 let output_values = if let Some(generated_pointer) = self
                                     .shared_context
                                     .generated_brillig_pointer(*id, arguments.clone())
->>>>>>> 2aae5ce5
                                 {
                                     let code = self
                                         .shared_context
@@ -717,13 +689,8 @@
                                         *generated_pointer,
                                     )?
                                 } else {
-<<<<<<< HEAD
-                                    let arguments = self.gen_brillig_parameters(arguments, dfg);
-                                    let code = self.gen_brillig_for(func, arguments, brillig)?;
-=======
                                     let code =
                                         self.gen_brillig_for(func, arguments.clone(), brillig)?;
->>>>>>> 2aae5ce5
                                     let generated_pointer =
                                         self.shared_context.new_generated_pointer();
                                     let output_values = self.acir_context.brillig_call(
@@ -737,10 +704,7 @@
                                     )?;
                                     self.shared_context.insert_generated_brillig(
                                         *id,
-<<<<<<< HEAD
-=======
                                         arguments,
->>>>>>> 2aae5ce5
                                         generated_pointer,
                                         code,
                                     );
